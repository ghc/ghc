{-
(c) The GRASP/AQUA Project, Glasgow University, 1993-1998

\section[WwLib]{A library for the ``worker\/wrapper'' back-end to the strictness analyser}
-}

{-# LANGUAGE CPP #-}

module WwLib ( mkWwBodies, mkWWstr, mkWorkerArgs
             , deepSplitProductType_maybe, findTypeShape
             , isWorkerSmallEnough
 ) where

#include "HsVersions.h"

import GhcPrelude

import CoreSyn
import CoreUtils        ( exprType, mkCast )
import Id
import IdInfo           ( JoinArity, vanillaIdInfo )
import DataCon
import Demand
import MkCore           ( mkAbsentErrorApp, mkCoreUbxTup
                        , mkCoreApp, mkCoreLet )
import MkId             ( voidArgId, voidPrimId )
import TysWiredIn       ( tupleDataCon )
import TysPrim          ( voidPrimTy )
import Literal          ( absentLiteralOf, rubbishLit )
import VarEnv           ( mkInScopeSet )
import VarSet           ( VarSet )
import Type
import Multiplicity
import RepType          ( isVoidTy, typePrimRep )
import Coercion
import FamInstEnv
import BasicTypes       ( Boxity(..) )
import TyCon
import UniqSupply
import Unique
import Maybes
import Util
import Outputable
import DynFlags
import FastString
import ListSetOps

{-
************************************************************************
*                                                                      *
\subsection[mkWrapperAndWorker]{@mkWrapperAndWorker@}
*                                                                      *
************************************************************************

Here's an example.  The original function is:

\begin{verbatim}
g :: forall a . Int -> [a] -> a

g = \/\ a -> \ x ys ->
        case x of
          0 -> head ys
          _ -> head (tail ys)
\end{verbatim}

From this, we want to produce:
\begin{verbatim}
-- wrapper (an unfolding)
g :: forall a . Int -> [a] -> a

g = \/\ a -> \ x ys ->
        case x of
          I# x# -> $wg a x# ys
            -- call the worker; don't forget the type args!

-- worker
$wg :: forall a . Int# -> [a] -> a

$wg = \/\ a -> \ x# ys ->
        let
            x = I# x#
        in
            case x of               -- note: body of g moved intact
              0 -> head ys
              _ -> head (tail ys)
\end{verbatim}

Something we have to be careful about:  Here's an example:

\begin{verbatim}
-- "f" strictness: U(P)U(P)
f (I# a) (I# b) = a +# b

g = f   -- "g" strictness same as "f"
\end{verbatim}

\tr{f} will get a worker all nice and friendly-like; that's good.
{\em But we don't want a worker for \tr{g}}, even though it has the
same strictness as \tr{f}.  Doing so could break laziness, at best.

Consequently, we insist that the number of strictness-info items is
exactly the same as the number of lambda-bound arguments.  (This is
probably slightly paranoid, but OK in practice.)  If it isn't the
same, we ``revise'' the strictness info, so that we won't propagate
the unusable strictness-info into the interfaces.


************************************************************************
*                                                                      *
\subsection{The worker wrapper core}
*                                                                      *
************************************************************************

@mkWwBodies@ is called when doing the worker\/wrapper split inside a module.
-}

type WwResult
  = ([Demand],              -- Demands for worker (value) args
     JoinArity,             -- Number of worker (type OR value) args
     Id -> CoreExpr,        -- Wrapper body, lacking only the worker Id
     CoreExpr -> CoreExpr)  -- Worker body, lacking the original function rhs

mkWwBodies :: DynFlags
           -> FamInstEnvs
           -> VarSet         -- Free vars of RHS
                             -- See Note [Freshen WW arguments]
           -> Id             -- The original function
           -> [Demand]       -- Strictness of original function
           -> DmdResult      -- Info about function result
           -> UniqSM (Maybe WwResult)

-- wrap_fn_args E       = \x y -> E
-- work_fn_args E       = E x y

-- wrap_fn_str E        = case x of { (a,b) ->
--                        case a of { (a1,a2) ->
--                        E a1 a2 b y }}
-- work_fn_str E        = \a2 a2 b y ->
--                        let a = (a1,a2) in
--                        let x = (a,b) in
--                        E

mkWwBodies dflags fam_envs rhs_fvs fun_id demands res_info
  = do  { let empty_subst = mkEmptyTCvSubst (mkInScopeSet rhs_fvs)
                -- See Note [Freshen WW arguments]

        ; (wrap_args, wrap_fn_args, work_fn_args, res_ty)
             <- mkWWargs empty_subst fun_ty demands
        ; (useful1, work_args, wrap_fn_str, work_fn_str)
             <- mkWWstr dflags fam_envs has_inlineable_prag wrap_args

        -- Do CPR w/w.  See Note [Always do CPR w/w]
        ; (useful2, wrap_fn_cpr, work_fn_cpr, cpr_res_ty)
              <- mkWWcpr (gopt Opt_CprAnal dflags) fam_envs res_ty res_info

        ; let (work_lam_args, work_call_args) = mkWorkerArgs dflags work_args cpr_res_ty
              worker_args_dmds = [idDemandInfo v | v <- work_call_args, isId v]
              wrapper_body = wrap_fn_args . wrap_fn_cpr . wrap_fn_str . applyToVars work_call_args . Var
              worker_body = mkLams work_lam_args. work_fn_str . work_fn_cpr . work_fn_args

        ; if isWorkerSmallEnough dflags work_args
             && not (too_many_args_for_join_point wrap_args)
             && ((useful1 && not only_one_void_argument) || useful2)
          then return (Just (worker_args_dmds, length work_call_args,
                       wrapper_body, worker_body))
          else return Nothing
        }
        -- We use an INLINE unconditionally, even if the wrapper turns out to be
        -- something trivial like
        --      fw = ...
        --      f = __inline__ (coerce T fw)
        -- The point is to propagate the coerce to f's call sites, so even though
        -- f's RHS is now trivial (size 1) we still want the __inline__ to prevent
        -- fw from being inlined into f's RHS
  where
    fun_ty        = idType fun_id
    mb_join_arity = isJoinId_maybe fun_id
    has_inlineable_prag = isStableUnfolding (realIdUnfolding fun_id)
                          -- See Note [Do not unpack class dictionaries]

    -- Note [Do not split void functions]
    only_one_void_argument
      | [d] <- demands
      , Just (Scaled _ arg_ty1, _) <- splitFunTy_maybe fun_ty
      , isAbsDmd d && isVoidTy arg_ty1
      = True
      | otherwise
      = False

    -- Note [Join points returning functions]
    too_many_args_for_join_point wrap_args
      | Just join_arity <- mb_join_arity
      , wrap_args `lengthExceeds` join_arity
      = WARN(True, text "Unable to worker/wrapper join point with arity " <+>
                     int join_arity <+> text "but" <+>
                     int (length wrap_args) <+> text "args")
        True
      | otherwise
      = False

-- See Note [Limit w/w arity]
isWorkerSmallEnough :: DynFlags -> [Var] -> Bool
isWorkerSmallEnough dflags vars = count isId vars <= maxWorkerArgs dflags
    -- We count only Free variables (isId) to skip Type, Kind
    -- variables which have no runtime representation.

{-
Note [Always do CPR w/w]
~~~~~~~~~~~~~~~~~~~~~~~~
At one time we refrained from doing CPR w/w for thunks, on the grounds that
we might duplicate work.  But that is already handled by the demand analyser,
which doesn't give the CPR proprety if w/w might waste work: see
Note [CPR for thunks] in DmdAnal.

And if something *has* been given the CPR property and we don't w/w, it's
a disaster, because then the enclosing function might say it has the CPR
property, but now doesn't and there a cascade of disaster.  A good example
is Trac #5920.

Note [Limit w/w arity]
~~~~~~~~~~~~~~~~~~~~~~~~
Guard against high worker arity as it generates a lot of stack traffic.
A simplified example is Trac #11565#comment:6

Current strategy is very simple: don't perform w/w transformation at all
if the result produces a wrapper with arity higher than -fmax-worker-args=.

It is a bit all or nothing, consider

        f (x,y) (a,b,c,d,e ... , z) = rhs

Currently we will remove all w/w ness entirely. But actually we could
w/w on the (x,y) pair... it's the huge product that is the problem.

Could we instead refrain from w/w on an arg-by-arg basis? Yes, that'd
solve f. But we can get a lot of args from deeply-nested products:

        g (a, (b, (c, (d, ...)))) = rhs

This is harder to spot on an arg-by-arg basis. Previously mkWwStr was
given some "fuel" saying how many arguments it could add; when we ran
out of fuel it would stop w/wing.
Still not very clever because it had a left-right bias.

************************************************************************
*                                                                      *
\subsection{Making wrapper args}
*                                                                      *
************************************************************************

During worker-wrapper stuff we may end up with an unlifted thing
which we want to let-bind without losing laziness.  So we
add a void argument.  E.g.

        f = /\a -> \x y z -> E::Int#    -- E does not mention x,y,z
==>
        fw = /\ a -> \void -> E
        f  = /\ a -> \x y z -> fw realworld

We use the state-token type which generates no code.
-}

mkWorkerArgs :: DynFlags -> [Var]
             -> Type    -- Type of body
             -> ([Var], -- Lambda bound args
                 [Var]) -- Args at call site
mkWorkerArgs dflags args res_ty
    | any isId args || not needsAValueLambda
    = (args, args)
    | otherwise
    = (args ++ [voidArgId], args ++ [voidPrimId])
    where
      -- See "Making wrapper args" section above
      needsAValueLambda =
        lifted
        -- We may encounter a levity-polymorphic result, in which case we
        -- conservatively assume that we have laziness that needs preservation.
        -- See #15186.
        || not (gopt Opt_FunToThunk dflags)
           -- see Note [Protecting the last value argument]

      -- Might the result be lifted?
      lifted =
        case isLiftedType_maybe res_ty of
          Just lifted -> lifted
          Nothing     -> True

{-
Note [Protecting the last value argument]
~~~~~~~~~~~~~~~~~~~~~~~~~~~~~~~~~~~~~~~~~
If the user writes (\_ -> E), they might be intentionally disallowing
the sharing of E. Since absence analysis and worker-wrapper are keen
to remove such unused arguments, we add in a void argument to prevent
the function from becoming a thunk.

The user can avoid adding the void argument with the -ffun-to-thunk
flag. However, this can create sharing, which may be bad in two ways. 1) It can
create a space leak. 2) It can prevent inlining *under a lambda*. If w/w
removes the last argument from a function f, then f now looks like a thunk, and
so f can't be inlined *under a lambda*.

Note [Join points and beta-redexes]
~~~~~~~~~~~~~~~~~~~~~~~~~~~~~~~~~~~

Originally, the worker would invoke the original function by calling it with
arguments, thus producing a beta-redex for the simplifier to munch away:

  \x y z -> e => (\x y z -> e) wx wy wz

Now that we have special rules about join points, however, this is Not Good if
the original function is itself a join point, as then it may contain invocations
of other join points:

  join j1 x = ...
  join j2 y = if y == 0 then 0 else j1 y

  =>

  join j1 x = ...
  join $wj2 y# = let wy = I# y# in (\y -> if y == 0 then 0 else jump j1 y) wy
  join j2 y = case y of I# y# -> jump $wj2 y#

There can't be an intervening lambda between a join point's declaration and its
occurrences, so $wj2 here is wrong. But of course, this is easy enough to fix:

  ...
  let join $wj2 y# = let wy = I# y# in let y = wy in if y == 0 then 0 else j1 y
  ...

Hence we simply do the beta-reduction here. (This would be harder if we had to
worry about hygiene, but luckily wy is freshly generated.)

Note [Join points returning functions]
~~~~~~~~~~~~~~~~~~~~~~~~~~~~~~~~~~~~~~

It is crucial that the arity of a join point depends on its *callers,* not its
own syntax. What this means is that a join point can have "extra lambdas":

f :: Int -> Int -> (Int, Int) -> Int
f x y = join j (z, w) = \(u, v) -> ...
        in jump j (x, y)

Typically this happens with functions that are seen as computing functions,
rather than being curried. (The real-life example was GraphOps.addConflicts.)

When we create the wrapper, it *must* be in "eta-contracted" form so that the
jump has the right number of arguments:

f x y = join $wj z' w' = \u' v' -> let {z = z'; w = w'; u = u'; v = v'} in ...
             j (z, w)  = jump $wj z w

(See Note [Join points and beta-redexes] for where the lets come from.) If j
were a function, we would instead say

f x y = let $wj = \z' w' u' v' -> let {z = z'; w = w'; u = u'; v = v'} in ...
            j (z, w) (u, v) = $wj z w u v

Notice that the worker ends up with the same lambdas; it's only the wrapper we
have to be concerned about.

FIXME Currently the functionality to produce "eta-contracted" wrappers is
unimplemented; we simply give up.

************************************************************************
*                                                                      *
\subsection{Coercion stuff}
*                                                                      *
************************************************************************

We really want to "look through" coerces.
Reason: I've seen this situation:

        let f = coerce T (\s -> E)
        in \x -> case x of
                    p -> coerce T' f
                    q -> \s -> E2
                    r -> coerce T' f

If only we w/w'd f, we'd get
        let f = coerce T (\s -> fw s)
            fw = \s -> E
        in ...

Now we'll inline f to get

        let fw = \s -> E
        in \x -> case x of
                    p -> fw
                    q -> \s -> E2
                    r -> fw

Now we'll see that fw has arity 1, and will arity expand
the \x to get what we want.
-}

-- mkWWargs just does eta expansion
-- is driven off the function type and arity.
-- It chomps bites off foralls, arrows, newtypes
-- and keeps repeating that until it's satisfied the supplied arity

mkWWargs :: TCvSubst            -- Freshening substitution to apply to the type
                                --   See Note [Freshen WW arguments]
         -> Type                -- The type of the function
         -> [Demand]     -- Demands and one-shot info for value arguments
         -> UniqSM  ([Var],            -- Wrapper args
                     CoreExpr -> CoreExpr,      -- Wrapper fn
                     CoreExpr -> CoreExpr,      -- Worker fn
                     Type)                      -- Type of wrapper body

mkWWargs subst fun_ty demands
  | null demands
  = return ([], id, id, substTy subst fun_ty)

  | (dmd:demands') <- demands
  , Just (arg_ty, fun_ty') <- splitFunTy_maybe fun_ty
  = do  { uniq <- getUniqueM
        ; let arg_ty' = fmap (substTy subst) arg_ty
              id = mk_wrap_arg uniq arg_ty' dmd
        ; (wrap_args, wrap_fn_args, work_fn_args, res_ty)
              <- mkWWargs subst fun_ty' demands'
        ; return (id : wrap_args,
                  Lam id . wrap_fn_args,
                  apply_or_bind_then work_fn_args (varToCoreExpr id),
                  res_ty) }

  | Just (tv, fun_ty') <- splitForAllTy_maybe fun_ty
  = do  { uniq <- getUniqueM
        ; let (subst', tv') = cloneTyVarBndr subst tv uniq
                -- See Note [Freshen WW arguments]
        ; (wrap_args, wrap_fn_args, work_fn_args, res_ty)
             <- mkWWargs subst' fun_ty' demands
        ; return (tv' : wrap_args,
                  Lam tv' . wrap_fn_args,
                  apply_or_bind_then work_fn_args (mkTyArg (mkTyVarTy tv')),
                  res_ty) }

  | Just (co, rep_ty) <- topNormaliseNewType_maybe fun_ty
        -- The newtype case is for when the function has
        -- a newtype after the arrow (rare)
        --
        -- It's also important when we have a function returning (say) a pair
        -- wrapped in a  newtype, at least if CPR analysis can look
        -- through such newtypes, which it probably can since they are
        -- simply coerces.

  = do { (wrap_args, wrap_fn_args, work_fn_args, res_ty)
            <-  mkWWargs subst rep_ty demands
       ; let co' = substCo subst co
       ; return (wrap_args,
                  \e -> Cast (wrap_fn_args e) (mkSymCo co'),
                  \e -> work_fn_args (Cast e co'),
                  res_ty) }

  | otherwise
  = WARN( True, ppr fun_ty )                    -- Should not happen: if there is a demand
    return ([], id, id, substTy subst fun_ty)   -- then there should be a function arrow
  where
    -- See Note [Join points and beta-redexes]
    apply_or_bind_then k arg (Lam bndr body)
      = mkCoreLet (NonRec bndr arg) (k body)    -- Important that arg is fresh!
    apply_or_bind_then k arg fun
      = k $ mkCoreApp (text "mkWWargs") fun arg
applyToVars :: [Var] -> CoreExpr -> CoreExpr
applyToVars vars fn = mkVarApps fn vars

mk_wrap_arg :: Unique -> Scaled Type -> Demand -> Id
mk_wrap_arg uniq (Scaled w ty) dmd
  = mkSysLocalOrCoVar (fsLit "w") uniq (Regular w) ty
       `setIdDemandInfo` dmd

{- Note [Freshen WW arguments]
~~~~~~~~~~~~~~~~~~~~~~~~~~~~~~
Wen we do a worker/wrapper split, we must not in-scope names as the arguments
of the worker, else we'll get name capture.  E.g.

   -- y1 is in scope from further out
   f x = ..y1..

If we accidentally choose y1 as a worker argument disaster results:

   fww y1 y2 = let x = (y1,y2) in ...y1...

To avoid this:

  * We use a fresh unique for both type-variable and term-variable binders
    Originally we lacked this freshness for type variables, and that led
    to the very obscure Trac #12562.  (A type variable in the worker shadowed
    an outer term-variable binding.)

  * Because of this cloning we have to substitute in the type/kind of the
    new binders.  That's why we carry the TCvSubst through mkWWargs.

    So we need a decent in-scope set, just in case that type/kind
    itself has foralls.  We get this from the free vars of the RHS of the
    function since those are the only variables that might be captured.
    It's a lazy thunk, which will only be poked if the type/kind has a forall.

    Another tricky case was when f :: forall a. a -> forall a. a->a
    (i.e. with shadowing), and then the worker used the same 'a' twice.

************************************************************************
*                                                                      *
\subsection{Strictness stuff}
*                                                                      *
************************************************************************
-}

mkWWstr :: DynFlags
        -> FamInstEnvs
        -> Bool    -- True <=> INLINEABLE pragama on this function defn
                   -- See Note [Do not unpack class dictionaries]
        -> [Var]                                -- Wrapper args; have their demand info on them
                                                --  *Includes type variables*
        -> UniqSM (Bool,                        -- Is this useful
                   [Var],                       -- Worker args
                   CoreExpr -> CoreExpr,        -- Wrapper body, lacking the worker call
                                                -- and without its lambdas
                                                -- This fn adds the unboxing

                   CoreExpr -> CoreExpr)        -- Worker body, lacking the original body of the function,
                                                -- and lacking its lambdas.
                                                -- This fn does the reboxing
mkWWstr dflags fam_envs has_inlineable_prag args
  = go args
  where
    go_one arg = mkWWstr_one dflags fam_envs has_inlineable_prag arg

    go []           = return (False, [], nop_fn, nop_fn)
    go (arg : args) = do { (useful1, args1, wrap_fn1, work_fn1) <- go_one arg
                         ; (useful2, args2, wrap_fn2, work_fn2) <- go args
                         ; return ( useful1 || useful2
                                  , args1 ++ args2
                                  , wrap_fn1 . wrap_fn2
                                  , work_fn1 . work_fn2) }

{-
Note [Unpacking arguments with product and polymorphic demands]
~~~~~~~~~~~~~~~~~~~~~~~~~~~~~~~~~~~~~~~~~~~~~~~~~~~~~~~~~~~~~~~
The argument is unpacked in a case if it has a product type and has a
strict *and* used demand put on it. I.e., arguments, with demands such
as the following ones:

   <S,U(U, L)>
   <S(L,S),U>

will be unpacked, but

   <S,U> or <B,U>

will not, because the pieces aren't used. This is quite important otherwise
we end up unpacking massive tuples passed to the bottoming function. Example:

        f :: ((Int,Int) -> String) -> (Int,Int) -> a
        f g pr = error (g pr)

        main = print (f fst (1, error "no"))

Does 'main' print "error 1" or "error no"?  We don't really want 'f'
to unbox its second argument.  This actually happened in GHC's onwn
source code, in Packages.applyPackageFlag, which ended up un-boxing
the enormous DynFlags tuple, and being strict in the
as-yet-un-filled-in pkgState files.
-}

----------------------
-- mkWWstr_one wrap_arg = (useful, work_args, wrap_fn, work_fn)
--   *  wrap_fn assumes wrap_arg is in scope,
--        brings into scope work_args (via cases)
--   * work_fn assumes work_args are in scope, a
--        brings into scope wrap_arg (via lets)
-- See Note [How to do the worker/wrapper split]
mkWWstr_one :: DynFlags -> FamInstEnvs
            -> Bool    -- True <=> INLINEABLE pragama on this function defn
                       -- See Note [Do not unpack class dictionaries]
            -> Var
            -> UniqSM (Bool, [Var], CoreExpr -> CoreExpr, CoreExpr -> CoreExpr)
mkWWstr_one dflags fam_envs has_inlineable_prag arg
  | isTyVar arg
  = return (False, [arg],  nop_fn, nop_fn)

  | isAbsDmd dmd
  , Just work_fn <- mk_absent_let dflags arg
     -- Absent case.  We can't always handle absence for arbitrary
     -- unlifted types, so we need to choose just the cases we can
     -- (that's what mk_absent_let does)
  = return (True, [], nop_fn, work_fn)

  | isStrictDmd dmd
  , Just cs <- splitProdDmd_maybe dmd
      -- See Note [Unpacking arguments with product and polymorphic demands]
  , not (has_inlineable_prag && isClassPred arg_ty)
      -- See Note [Do not unpack class dictionaries]
  , Just stuff@(_, _, inst_con_arg_tys, _) <- deepSplitProductType_maybe fam_envs arg_ty
  , cs `equalLength` inst_con_arg_tys
      -- See Note [mkWWstr and unsafeCoerce]
  = unbox_one dflags fam_envs arg cs stuff

  | isSeqDmd dmd   -- For seqDmd, splitProdDmd_maybe will return Nothing, but
                   -- it should behave like <S, U(AAAA)>, for some suitable arity
  , Just stuff@(_, _, inst_con_arg_tys, _) <- deepSplitProductType_maybe fam_envs arg_ty
  , let abs_dmds = map (const absDmd) inst_con_arg_tys
  = unbox_one dflags fam_envs arg abs_dmds stuff

  | otherwise   -- Other cases
  = return (False, [arg], nop_fn, nop_fn)

  where
    arg_ty = idType arg
    dmd    = idDemandInfo arg

unbox_one :: DynFlags -> FamInstEnvs -> Var
          -> [Demand]
          -> (DataCon, [Type], [(Type, StrictnessMark)], Coercion)
          -> UniqSM (Bool, [Var], CoreExpr -> CoreExpr, CoreExpr -> CoreExpr)
unbox_one dflags fam_envs arg cs
          (data_con, inst_tys, inst_con_arg_tys, co)
  = do { (uniq1:uniqs) <- getUniquesM
        ; let   scale = scaleScaled (idWeight arg)
                scaled_inst_con_arg_tys = map (\(t,s) -> (scale t, s)) inst_con_arg_tys
                -- See Note [Add demands for strict constructors]
                cs'       = addDataConStrictness data_con cs
                unpk_args = zipWith3 mk_ww_arg uniqs scaled_inst_con_arg_tys cs'
                unbox_fn  = mkUnpackCase (Var arg) co (idWeight arg) uniq1
                                         data_con unpk_args
                arg_no_unf = zapStableUnfolding arg
                             -- See Note [Zap unfolding when beta-reducing]
                             -- in Simplify.hs; and see Trac #13890
                rebox_fn   = Let (NonRec arg_no_unf con_app)
                con_app    = mkConApp2 data_con inst_tys unpk_args `mkCast` mkSymCo co
         ; (_, worker_args, wrap_fn, work_fn) <- mkWWstr dflags fam_envs False unpk_args
         ; return (True, worker_args, unbox_fn . wrap_fn, work_fn . rebox_fn) }
                           -- Don't pass the arg, rebox instead
  where
    mk_ww_arg uniq ty sub_dmd = setIdDemandInfo (mk_ww_local uniq ty) sub_dmd

----------------------
nop_fn :: CoreExpr -> CoreExpr
nop_fn body = body

addDataConStrictness :: DataCon -> [Demand] -> [Demand]
-- See Note [Add demands for strict constructors]
addDataConStrictness con ds
  = ASSERT2( equalLength strs ds, ppr con $$ ppr strs $$ ppr ds )
    zipWith add ds strs
  where
    strs = dataConRepStrictness con
    add dmd str | isMarkedStrict str = strictifyDmd dmd
                | otherwise          = dmd

{- Note [How to do the worker/wrapper split]
~~~~~~~~~~~~~~~~~~~~~~~~~~~~~~~~~~~~~~~~~~~~
The worker-wrapper transformation, mkWWstr_one, takes into account
several possibilities to decide if the function is worthy for
splitting:

1. If an argument is absent, it would be silly to pass it to
   the worker.  Hence the isAbsDmd case.  This case must come
   first because a demand like <S,A> or <B,A> is possible.
   E.g. <B,A> comes from a function like
       f x = error "urk"
   and <S,A> can come from Note [Add demands for strict constructors]

2. If the argument is evaluated strictly, and we can split the
   product demand (splitProdDmd_maybe), then unbox it and w/w its
   pieces.  For example

    f :: (Int, Int) -> Int
    f p = (case p of (a,b) -> a) + 1
  is split to
    f :: (Int, Int) -> Int
    f p = case p of (a,b) -> $wf a

    $wf :: Int -> Int
    $wf a = a + 1

  and
    g :: Bool -> (Int, Int) -> Int
    g c p = case p of (a,b) ->
               if c then a else b
  is split to
   g c p = case p of (a,b) -> $gw c a b
   $gw c a b = if c then a else b

2a But do /not/ split if the components are not used; that is, the
   usage is just 'Used' rather than 'UProd'. In this case
   splitProdDmd_maybe returns Nothing.  Otherwise we risk decomposing
   a massive tuple which is barely used.  Example:

        f :: ((Int,Int) -> String) -> (Int,Int) -> a
        f g pr = error (g pr)

        main = print (f fst (1, error "no"))

   Here, f does not take 'pr' apart, and it's stupid to do so.
   Imagine that it had millions of fields. This actually happened
   in GHC itself where the tuple was DynFlags

3. A plain 'seqDmd', which is head-strict with usage UHead, can't
   be split by splitProdDmd_maybe.  But we want it to behave just
   like U(AAAA) for suitable number of absent demands. So we have
   a special case for it, with arity coming from the data constructor.

Note [Worker-wrapper for bottoming functions]
~~~~~~~~~~~~~~~~~~~~~~~~~~~~~~~~~~~~~~~~~~~~~
We used not to split if the result is bottom.
[Justification:  there's no efficiency to be gained.]

But it's sometimes bad not to make a wrapper.  Consider
        fw = \x# -> let x = I# x# in case e of
                                        p1 -> error_fn x
                                        p2 -> error_fn x
                                        p3 -> the real stuff
The re-boxing code won't go away unless error_fn gets a wrapper too.
[We don't do reboxing now, but in general it's better to pass an
unboxed thing to f, and have it reboxed in the error cases....]

Note [Add demands for strict constructors]
~~~~~~~~~~~~~~~~~~~~~~~~~~~~~~~~~~~~~~~~~~
Consider this program (due to Roman):

    data X a = X !a

    foo :: X Int -> Int -> Int
    foo (X a) n = go 0
     where
       go i | i < n     = a + go (i+1)
            | otherwise = 0

We want the worker for 'foo' too look like this:

    $wfoo :: Int# -> Int# -> Int#

with the first argument unboxed, so that it is not eval'd each time
around the 'go' loop (which would otherwise happen, since 'foo' is not
strict in 'a').  It is sound for the wrapper to pass an unboxed arg
because X is strict, so its argument must be evaluated.  And if we
*don't* pass an unboxed argument, we can't even repair it by adding a
`seq` thus:

    foo (X a) n = a `seq` go 0

because the seq is discarded (very early) since X is strict!

So here's what we do

* We leave the demand-analysis alone.  The demand on 'a' in the
  definition of 'foo' is <L, U(U)>; the strictness info is Lazy
  because foo's body may or may not evaluate 'a'; but the usage info
  says that 'a' is unpacked and its content is used.

* During worker/wrapper, if we unpack a strict constructor (as we do
  for 'foo'), we use 'addDataConStrictness' to bump up the strictness on
  the strict arguments of the data constructor.

* That in turn means that, if the usage info supports doing so
  (i.e. splitProdDmd_maybe returns Just), we will unpack that argument
  -- even though the original demand (e.g. on 'a') was lazy.

* What does "bump up the strictness" mean?  Just add a head-strict
  demand to the strictness!  Even for a demand like <L,A> we can
  safely turn it into <S,A>; remember case (1) of
  Note [How to do the worker/wrapper split].

The net effect is that the w/w transformation is more aggressive about
unpacking the strict arguments of a data constructor, when that
eagerness is supported by the usage info.

There is the usual danger of reboxing, which as usual we ignore. But
if X is monomorphic, and has an UNPACK pragma, then this optimisation
is even more important.  We don't want the wrapper to rebox an unboxed
argument, and pass an Int to $wfoo!

This works in nested situations like

    data family Bar a
    data instance Bar (a, b) = BarPair !(Bar a) !(Bar b)
    newtype instance Bar Int = Bar Int

    foo :: Bar ((Int, Int), Int) -> Int -> Int
    foo f k = case f of BarPair x y ->
              case burble of
                 True -> case x of
                           BarPair p q -> ...
                 False -> ...

The extra eagerness lets us produce a worker of type:
     $wfoo :: Int# -> Int# -> Int# -> Int -> Int
     $wfoo p# q# y# = ...

even though the `case x` is only lazily evaluated.

--------- Historical note ------------
We used to add data-con strictness demands when demand analysing case
expression. However, it was noticed in #15696 that this misses some cases. For
instance, consider the program (from T10482)

    data family Bar a
    data instance Bar (a, b) = BarPair !(Bar a) !(Bar b)
    newtype instance Bar Int = Bar Int

    foo :: Bar ((Int, Int), Int) -> Int -> Int
    foo f k =
      case f of
        BarPair x y -> case burble of
                          True -> case x of
                                    BarPair p q -> ...
                          False -> ...

We really should be able to assume that `p` is already evaluated since it came
from a strict field of BarPair. This strictness would allow us to produce a
worker of type:

    $wfoo :: Int# -> Int# -> Int# -> Int -> Int
    $wfoo p# q# y# = ...

even though the `case x` is only lazily evaluated

Indeed before we fixed #15696 this would happen since we would float the inner
`case x` through the `case burble` to get:

    foo f k =
      case f of
        BarPair x y -> case x of
                          BarPair p q -> case burble of
                                          True -> ...
                                          False -> ...

However, after fixing #15696 this could no longer happen (for the reasons
discussed in ticket:15696#comment:76). This means that the demand placed on `f`
would then be significantly weaker (since the False branch of the case on
`burble` is not strict in `p` or `q`).

Consequently, we now instead account for data-con strictness in mkWWstr_one,
applying the strictness demands to the final result of DmdAnal. The result is
that we get the strict demand signature we wanted even if we can't float
the case on `x` up through the case on `burble`.


Note [mkWWstr and unsafeCoerce]
~~~~~~~~~~~~~~~~~~~~~~~~~~~~~~~
By using unsafeCoerce, it is possible to make the number of demands fail to
match the number of constructor arguments; this happened in Trac #8037.
If so, the worker/wrapper split doesn't work right and we get a Core Lint
bug.  The fix here is simply to decline to do w/w if that happens.

Note [Record evaluated-ness in worker/wrapper]
~~~~~~~~~~~~~~~~~~~~~~~~~~~~~~~~~~~~~~~~~~~~~~
Suppose we have

   data T = MkT !Int Int

   f :: T -> T
   f x = e

and f's is strict, and has the CPR property.  The we are going to generate
this w/w split

   f x = case x of
           MkT x1 x2 -> case $wf x1 x2 of
                           (# r1, r2 #) -> MkT r1 r2

   $wfw x1 x2 = let x = MkT x1 x2 in
                case e of
                  MkT r1 r2 -> (# r1, r2 #)

Note that

* In the worker $wf, inside 'e' we can be sure that x1 will be
  evaluated (it came from unpacking the argument MkT.  But that's no
  immediately apparent in $wf

* In the wrapper 'f', which we'll inline at call sites, we can be sure
  that 'r1' has been evaluated (because it came from unpacking the result
  MkT.  But that is not immediately apparent from the wrapper code.

Missing these facts isn't unsound, but it loses possible future
opportunities for optimisation.

Solution: use setCaseBndrEvald when creating
 (A) The arg binders x1,x2 in mkWstr_one
         See Trac #13077, test T13077
 (B) The result binders r1,r2 in mkWWcpr_help
         See Trace #13077, test T13077a
         And Trac #13027 comment:20, item (4)
to record that the relevant binder is evaluated.


************************************************************************
*                                                                      *
         Type scrutiny that is specific to demand analysis
*                                                                      *
************************************************************************

Note [Do not unpack class dictionaries]
~~~~~~~~~~~~~~~~~~~~~~~~~~~~~~~~~~~~~~~
If we have
   f :: Ord a => [a] -> Int -> a
   {-# INLINABLE f #-}
and we worker/wrapper f, we'll get a worker with an INLINABLE pragma
(see Note [Worker-wrapper for INLINABLE functions] in WorkWrap), which
can still be specialised by the type-class specialiser, something like
   fw :: Ord a => [a] -> Int# -> a

BUT if f is strict in the Ord dictionary, we might unpack it, to get
   fw :: (a->a->Bool) -> [a] -> Int# -> a
and the type-class specialiser can't specialise that.  An example is
Trac #6056.

But in any other situation a dictionary is just an ordinary value,
and can be unpacked.  So we track the INLINABLE pragma, and switch
off the unpacking in mkWWstr_one (see the isClassPred test).

Historical note: Trac #14955 describes how I got this fix wrong
the first time.
-}

deepSplitProductType_maybe
    :: FamInstEnvs -> Type
    -> Maybe (DataCon, [Type], [(Scaled Type, StrictnessMark)], Coercion)
-- If    deepSplitProductType_maybe ty = Just (dc, tys, arg_tys, co)
-- then  dc @ tys (args::arg_tys) :: rep_ty
--       co :: ty ~ rep_ty
-- Why do we return the strictness of the data-con arguments?
-- Answer: see Note [Record evaluated-ness in worker/wrapper]
deepSplitProductType_maybe fam_envs ty
  | let (co, ty1) = topNormaliseType_maybe fam_envs ty
                    `orElse` (mkRepReflCo ty, ty)
  , Just (tc, tc_args) <- splitTyConApp_maybe ty1
  , Just con <- isDataProductTyCon_maybe tc
  , let arg_tys = dataConInstArgTys con tc_args
        strict_marks = dataConRepStrictness con
  = Just (con, tc_args, zipEqual "dspt" arg_tys strict_marks, co)
deepSplitProductType_maybe _ _ = Nothing

deepSplitCprType_maybe
    :: FamInstEnvs -> ConTag -> Type
    -> Maybe (DataCon, [Type], [(Scaled Type, StrictnessMark)], Coercion)
-- If    deepSplitCprType_maybe n ty = Just (dc, tys, arg_tys, co)
-- then  dc @ tys (args::arg_tys) :: rep_ty
--       co :: ty ~ rep_ty
-- Why do we return the strictness of the data-con arguments?
-- Answer: see Note [Record evaluated-ness in worker/wrapper]
deepSplitCprType_maybe fam_envs con_tag ty
  | let (co, ty1) = topNormaliseType_maybe fam_envs ty
                    `orElse` (mkRepReflCo ty, ty)
  , Just (tc, tc_args) <- splitTyConApp_maybe ty1
  , isDataTyCon tc
  , let cons = tyConDataCons tc
  , cons `lengthAtLeast` con_tag -- This might not be true if we import the
                                 -- type constructor via a .hs-bool file (#8743)
  , let con = cons `getNth` (con_tag - fIRST_TAG)
        arg_tys = dataConInstArgTys con tc_args
        strict_marks = dataConRepStrictness con
  , all isLinear arg_tys
  -- Deactivates CPR worker/wrapper splits on constructors with non-linear
  -- arguments, for the moment, because they require unboxed tuple with variable
  -- multiplicity fields.
  = Just (con, tc_args, zipEqual "dsct" arg_tys strict_marks, co)
deepSplitCprType_maybe _ _ _ = Nothing

isLinear :: Scaled a -> Bool
isLinear (Scaled w _ ) =
  case w of
    One -> True
    _ -> False

findTypeShape :: FamInstEnvs -> Type -> TypeShape
-- Uncover the arrow and product shape of a type
-- The data type TypeShape is defined in Demand
-- See Note [Trimming a demand to a type] in Demand
findTypeShape fam_envs ty
  | Just (tc, tc_args)  <- splitTyConApp_maybe ty
  , Just con <- isDataProductTyCon_maybe tc
  = TsProd (map (findTypeShape fam_envs) $ map scaledThing $ dataConInstArgTys con tc_args)

  | Just (_, res) <- splitFunTy_maybe ty
  = TsFun (findTypeShape fam_envs res)

  | Just (_, ty') <- splitForAllTy_maybe ty
  = findTypeShape fam_envs ty'

  | Just (_, ty') <- topNormaliseType_maybe fam_envs ty
  = findTypeShape fam_envs ty'

  | otherwise
  = TsUnk

{-
************************************************************************
*                                                                      *
\subsection{CPR stuff}
*                                                                      *
************************************************************************


@mkWWcpr@ takes the worker/wrapper pair produced from the strictness
info and adds in the CPR transformation.  The worker returns an
unboxed tuple containing non-CPR components.  The wrapper takes this
tuple and re-produces the correct structured output.

The non-CPR results appear ordered in the unboxed tuple as if by a
left-to-right traversal of the result structure.
-}

mkWWcpr :: Bool
        -> FamInstEnvs
        -> Type                              -- function body type
        -> DmdResult                         -- CPR analysis results
        -> UniqSM (Bool,                     -- Is w/w'ing useful?
                   CoreExpr -> CoreExpr,     -- New wrapper
                   CoreExpr -> CoreExpr,     -- New worker
                   Type)                     -- Type of worker's body

mkWWcpr opt_CprAnal fam_envs body_ty res
    -- CPR explicitly turned off (or in -O0)
  | not opt_CprAnal = return (False, id, id, body_ty)
    -- CPR is turned on by default for -O and O2
  | otherwise
  = case returnsCPR_maybe res of
       Nothing      -> return (False, id, id, body_ty)  -- No CPR info
       Just con_tag | Just stuff <- deepSplitCprType_maybe fam_envs con_tag body_ty
                    -> mkWWcpr_help stuff
                    |  otherwise
                       -- See Note [non-algebraic or open body type warning]
                    -> WARN( True, text "mkWWcpr: non-algebraic or open body type" <+> ppr body_ty )
                       return (False, id, id, body_ty)

mkWWcpr_help :: (DataCon, [Type], [(Scaled Type,StrictnessMark)], Coercion)
             -> UniqSM (Bool, CoreExpr -> CoreExpr, CoreExpr -> CoreExpr, Type)

mkWWcpr_help (data_con, inst_tys, arg_tys, co)
  | [arg1@(arg_ty1, _)] <- arg_tys
  , isUnliftedType (scaledThing arg_ty1)
  , isLinear arg_ty1
        -- Special case when there is a single result of unlifted, linear, type
        --
        -- Wrapper:     case (..call worker..) of x -> C x
        -- Worker:      case (   ..body..    ) of C x -> x
  = do { (work_uniq : arg_uniq : _) <- getUniquesM
       ; let arg       = mk_ww_local arg_uniq arg1
             con_app   = mkConApp2 data_con inst_tys [arg] `mkCast` mkSymCo co

       ; return ( True
                , \ wkr_call -> Case wkr_call arg (exprType con_app) [(DEFAULT, [], con_app)]
                , \ body     -> mkUnpackCase body co One work_uniq data_con [arg] (varToCoreExpr arg)
                                -- varToCoreExpr important here: arg can be a coercion
                                -- Lacking this caused Trac #10658
                , scaledThing arg_ty1 ) }

  | otherwise   -- The general case
        -- Wrapper: case (..call worker..) of (# a, b #) -> C a b
        -- Worker:  case (   ...body...  ) of C a b -> (# a, b #)
        --
        -- Remark on linearity: in both the case of the wrapper and the worker,
        -- we build a linear case. All the multiplicity information is kept in
        -- the constructors (both C and (#, #)). In particular (#,#) is
        -- parametrised by the multiplicity of its fields. Specifically, in this
        -- instance, the multiplicity of the fields of (#,#) is chosen to be the
        -- same as those of C.
  = do { (work_uniq : wild_uniq : uniqs) <- getUniquesM
       ; let wrap_wild   = mk_ww_local wild_uniq (linear ubx_tup_ty,MarkedStrict)
             args        = zipWith mk_ww_local uniqs arg_tys
             ubx_tup_ty  = exprType ubx_tup_app
             ubx_tup_app = mkCoreUbxTup (map (scaledThing . fst) arg_tys) (map varToCoreExpr args)
             con_app     = mkConApp2 data_con inst_tys args `mkCast` mkSymCo co

       ; return (True
                , \ wkr_call -> Case wkr_call wrap_wild (exprType con_app)  [(DataAlt (tupleDataCon Unboxed (length arg_tys)), args, con_app)]
                , \ body     -> mkUnpackCase body co One work_uniq data_con args ubx_tup_app
                , ubx_tup_ty ) }

mkUnpackCase ::  CoreExpr -> Coercion -> Mult -> Unique -> DataCon -> [Id] -> CoreExpr -> CoreExpr
-- (mkUnpackCase e co uniq Con args body)
--      returns
-- case e |> co of bndr { Con args -> body }

mkUnpackCase (Tick tickish e) co mult uniq con args body   -- See Note [Profiling and unpacking]
  = Tick tickish (mkUnpackCase e co mult uniq con args body)
mkUnpackCase scrut co mult uniq boxing_con unpk_args body
  = Case casted_scrut bndr (exprType body)
         [(DataAlt boxing_con, unpk_args, body)]
  where
    casted_scrut = scrut `mkCast` co
    bndr = mk_ww_local uniq (Scaled mult (exprType casted_scrut), MarkedStrict)
      -- An unpacking case can always be chosen linear, because the variables
      -- are always passed to a constructor. This limits the
{-
Note [non-algebraic or open body type warning]
~~~~~~~~~~~~~~~~~~~~~~~~~~~~~~~~~~~~~~~~~~~~~~

There are a few cases where the W/W transformation is told that something
returns a constructor, but the type at hand doesn't really match this. One
real-world example involves unsafeCoerce:
  foo = IO a
  foo = unsafeCoerce c_exit
  foreign import ccall "c_exit" c_exit :: IO ()
Here CPR will tell you that `foo` returns a () constructor for sure, but trying
to create a worker/wrapper for type `a` obviously fails.
(This was a real example until ee8e792  in libraries/base.)

It does not seem feasible to avoid all such cases already in the analyser (and
after all, the analysis is not really wrong), so we simply do nothing here in
mkWWcpr. But we still want to emit warning with -DDEBUG, to hopefully catch
other cases where something went avoidably wrong.


Note [Profiling and unpacking]
~~~~~~~~~~~~~~~~~~~~~~~~~~~~~~
If the original function looked like
        f = \ x -> {-# SCC "foo" #-} E

then we want the CPR'd worker to look like
        \ x -> {-# SCC "foo" #-} (case E of I# x -> x)
and definitely not
        \ x -> case ({-# SCC "foo" #-} E) of I# x -> x)

This transform doesn't move work or allocation
from one cost centre to another.

Later [SDM]: presumably this is because we want the simplifier to
eliminate the case, and the scc would get in the way?  I'm ok with
including the case itself in the cost centre, since it is morally
part of the function (post transformation) anyway.


************************************************************************
*                                                                      *
\subsection{Utilities}
*                                                                      *
************************************************************************

Note [Absent errors]
~~~~~~~~~~~~~~~~~~~~
We make a new binding for Ids that are marked absent, thus
   let x = absentError "x :: Int"
The idea is that this binding will never be used; but if it
buggily is used we'll get a runtime error message.

Coping with absence for *unlifted* types is important; see, for
example, Trac #4306 and Trac #15627.  In the UnliftedRep case, we can
use LitRubbish, which we need to apply to the required type.
For the unlifted types of singleton kind like Float#, Addr#, etc. we
also find a suitable literal, using Literal.absentLiteralOf.  We don't
have literals for every primitive type, so the function is partial.

Note: I did try the experiment of using an error thunk for unlifted
things too, relying on the simplifier to drop it as dead code.
But this is fragile

 - It fails when profiling is on, which disables various optimisations

 - It fails when reboxing happens. E.g.
      data T = MkT Int Int#
      f p@(MkT a _) = ...g p....
   where g is /lazy/ in 'p', but only uses the first component.  Then
   'f' is /strict/ in 'p', and only uses the first component.  So we only
   pass that component to the worker for 'f', which reconstructs 'p' to
   pass it to 'g'.  Alas we can't say
       ...f (MkT a (absentError Int# "blah"))...
   bacause `MkT` is strict in its Int# argument, so we get an absentError
   exception when we shouldn't.  Very annoying!

So absentError is only used for lifted types.
-}

-- | Tries to find a suitable dummy RHS to bind the given absent identifier to.
--
-- If @mk_absent_let _ id == Just wrap@, then @wrap e@ will wrap a let binding
-- for @id@ with that RHS around @e@. Otherwise, there could no suitable RHS be
-- found (currently only happens for bindings of 'VecRep' representation).
mk_absent_let :: DynFlags -> Id -> Maybe (CoreExpr -> CoreExpr)
mk_absent_let dflags arg
  -- The lifted case: Bind 'absentError'
  -- See Note [Absent errors]
  | not (isUnliftedType arg_ty)
  = Just (Let (NonRec lifted_arg abs_rhs))
  -- The 'UnliftedRep' (because polymorphic) case: Bind @__RUBBISH \@arg_ty@
  -- See Note [Absent errors]
  | [UnliftedRep] <- typePrimRep arg_ty
  = Just (Let (NonRec arg unlifted_rhs))
  -- The monomorphic unlifted cases: Bind to some literal, if possible
  -- See Note [Absent errors]
  | Just tc <- tyConAppTyCon_maybe arg_ty
  , Just lit <- absentLiteralOf tc
  = Just (Let (NonRec arg (Lit lit)))
  | arg_ty `eqType` voidPrimTy
  = Just (Let (NonRec arg (Var voidPrimId)))
  | otherwise
  = WARN( True, text "No absent value for" <+> ppr arg_ty )
    Nothing -- Can happen for 'State#' and things of 'VecRep'
  where
    lifted_arg   = arg `setIdStrictness` exnSig
              -- Note in strictness signature that this is bottoming
              -- (for the sake of the "empty case scrutinee not known to
              -- diverge for sure lint" warning)
    arg_ty       = idType arg
    abs_rhs      = mkAbsentErrorApp arg_ty msg
    msg          = showSDoc (gopt_set dflags Opt_SuppressUniques)
                          (ppr arg <+> ppr (idType arg))
              -- We need to suppress uniques here because otherwise they'd
              -- end up in the generated code as strings. This is bad for
              -- determinism, because with different uniques the strings
              -- will have different lengths and hence different costs for
              -- the inliner leading to different inlining.
              -- See also Note [Unique Determinism] in Unique
    unlifted_rhs = mkTyApps (Lit rubbishLit) [arg_ty]

<<<<<<< HEAD
mk_seq_case :: Id -> CoreExpr -> CoreExpr
mk_seq_case arg body = Case (Var arg) (sanitiseCaseBndr arg) (exprType body) [(DEFAULT, [], body)]

sanitiseCaseBndr :: Id -> Id
-- The argument we are scrutinising has the right type to be
-- a case binder, so it's convenient to re-use it for that purpose.
-- But we *must* throw away all its IdInfo.  In particular, the argument
-- will have demand info on it, and that demand info may be incorrect for
-- the case binder.  e.g.       case ww_arg of ww_arg { I# x -> ... }
-- Quite likely ww_arg isn't used in '...'.  The case may get discarded
-- if the case binder says "I'm demanded".  This happened in a situation
-- like         (x+y) `seq` ....
sanitiseCaseBndr id = id `setIdInfo` vanillaIdInfo

mk_ww_local :: Unique -> (Scaled Type, StrictnessMark) -> Id
=======
mk_ww_local :: Unique -> (Type, StrictnessMark) -> Id
>>>>>>> f899b389
-- The StrictnessMark comes form the data constructor and says
-- whether this field is strict
-- See Note [Record evaluated-ness in worker/wrapper]
mk_ww_local uniq (Scaled w ty,str)
  = setCaseBndrEvald str $
    mkSysLocalOrCoVar (fsLit "ww") uniq (Regular w) ty<|MERGE_RESOLUTION|>--- conflicted
+++ resolved
@@ -610,7 +610,7 @@
 
 unbox_one :: DynFlags -> FamInstEnvs -> Var
           -> [Demand]
-          -> (DataCon, [Type], [(Type, StrictnessMark)], Coercion)
+          -> (DataCon, [Type], [(Scaled Type, StrictnessMark)], Coercion)
           -> UniqSM (Bool, [Var], CoreExpr -> CoreExpr, CoreExpr -> CoreExpr)
 unbox_one dflags fam_envs arg cs
           (data_con, inst_tys, inst_con_arg_tys, co)
@@ -1205,25 +1205,7 @@
               -- See also Note [Unique Determinism] in Unique
     unlifted_rhs = mkTyApps (Lit rubbishLit) [arg_ty]
 
-<<<<<<< HEAD
-mk_seq_case :: Id -> CoreExpr -> CoreExpr
-mk_seq_case arg body = Case (Var arg) (sanitiseCaseBndr arg) (exprType body) [(DEFAULT, [], body)]
-
-sanitiseCaseBndr :: Id -> Id
--- The argument we are scrutinising has the right type to be
--- a case binder, so it's convenient to re-use it for that purpose.
--- But we *must* throw away all its IdInfo.  In particular, the argument
--- will have demand info on it, and that demand info may be incorrect for
--- the case binder.  e.g.       case ww_arg of ww_arg { I# x -> ... }
--- Quite likely ww_arg isn't used in '...'.  The case may get discarded
--- if the case binder says "I'm demanded".  This happened in a situation
--- like         (x+y) `seq` ....
-sanitiseCaseBndr id = id `setIdInfo` vanillaIdInfo
-
 mk_ww_local :: Unique -> (Scaled Type, StrictnessMark) -> Id
-=======
-mk_ww_local :: Unique -> (Type, StrictnessMark) -> Id
->>>>>>> f899b389
 -- The StrictnessMark comes form the data constructor and says
 -- whether this field is strict
 -- See Note [Record evaluated-ness in worker/wrapper]
