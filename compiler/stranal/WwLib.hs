{-
(c) The GRASP/AQUA Project, Glasgow University, 1993-1998

\section[WwLib]{A library for the ``worker\/wrapper'' back-end to the strictness analyser}
-}

{-# LANGUAGE CPP #-}

module WwLib ( mkWwBodies, mkWWstr, mkWorkerArgs
             , deepSplitProductType_maybe, findTypeShape
             , isWorkerSmallEnough
 ) where

#include "HsVersions.h"

import GhcPrelude

import CoreSyn
import CoreUtils        ( exprType, mkCast )
import Id
import IdInfo           ( JoinArity, vanillaIdInfo )
import DataCon
import Demand
import MkCore           ( mkAbsentErrorApp, mkCoreUbxTup
                        , mkCoreApp, mkCoreLet )
import MkId             ( voidArgId, voidPrimId )
import TysWiredIn       ( tupleDataCon )
import TysPrim          ( voidPrimTy )
import Literal          ( absentLiteralOf, rubbishLit )
import VarEnv           ( mkInScopeSet )
import VarSet           ( VarSet )
import Type
import Multiplicity
import RepType          ( isVoidTy, typePrimRep )
import Coercion
import FamInstEnv
import BasicTypes       ( Boxity(..) )
import TyCon
import UniqSupply
import Unique
import Maybes
import Util
import Outputable
import DynFlags
import FastString
import ListSetOps

{-
************************************************************************
*                                                                      *
\subsection[mkWrapperAndWorker]{@mkWrapperAndWorker@}
*                                                                      *
************************************************************************

Here's an example.  The original function is:

\begin{verbatim}
g :: forall a . Int -> [a] -> a

g = \/\ a -> \ x ys ->
        case x of
          0 -> head ys
          _ -> head (tail ys)
\end{verbatim}

From this, we want to produce:
\begin{verbatim}
-- wrapper (an unfolding)
g :: forall a . Int -> [a] -> a

g = \/\ a -> \ x ys ->
        case x of
          I# x# -> $wg a x# ys
            -- call the worker; don't forget the type args!

-- worker
$wg :: forall a . Int# -> [a] -> a

$wg = \/\ a -> \ x# ys ->
        let
            x = I# x#
        in
            case x of               -- note: body of g moved intact
              0 -> head ys
              _ -> head (tail ys)
\end{verbatim}

Something we have to be careful about:  Here's an example:

\begin{verbatim}
-- "f" strictness: U(P)U(P)
f (I# a) (I# b) = a +# b

g = f   -- "g" strictness same as "f"
\end{verbatim}

\tr{f} will get a worker all nice and friendly-like; that's good.
{\em But we don't want a worker for \tr{g}}, even though it has the
same strictness as \tr{f}.  Doing so could break laziness, at best.

Consequently, we insist that the number of strictness-info items is
exactly the same as the number of lambda-bound arguments.  (This is
probably slightly paranoid, but OK in practice.)  If it isn't the
same, we ``revise'' the strictness info, so that we won't propagate
the unusable strictness-info into the interfaces.


************************************************************************
*                                                                      *
\subsection{The worker wrapper core}
*                                                                      *
************************************************************************

@mkWwBodies@ is called when doing the worker\/wrapper split inside a module.
-}

type WwResult
  = ([Demand],              -- Demands for worker (value) args
     JoinArity,             -- Number of worker (type OR value) args
     Id -> CoreExpr,        -- Wrapper body, lacking only the worker Id
     CoreExpr -> CoreExpr)  -- Worker body, lacking the original function rhs

mkWwBodies :: DynFlags
           -> FamInstEnvs
           -> VarSet         -- Free vars of RHS
                             -- See Note [Freshen WW arguments]
           -> Id             -- The original function
           -> [Demand]       -- Strictness of original function
           -> DmdResult      -- Info about function result
           -> UniqSM (Maybe WwResult)

-- wrap_fn_args E       = \x y -> E
-- work_fn_args E       = E x y

-- wrap_fn_str E        = case x of { (a,b) ->
--                        case a of { (a1,a2) ->
--                        E a1 a2 b y }}
-- work_fn_str E        = \a2 a2 b y ->
--                        let a = (a1,a2) in
--                        let x = (a,b) in
--                        E

mkWwBodies dflags fam_envs rhs_fvs fun_id demands res_info
  = do  { let empty_subst = mkEmptyTCvSubst (mkInScopeSet rhs_fvs)
                -- See Note [Freshen WW arguments]

        ; (wrap_args, wrap_fn_args, work_fn_args, res_ty)
             <- mkWWargs empty_subst fun_ty demands
        ; (useful1, work_args, wrap_fn_str, work_fn_str)
             <- mkWWstr dflags fam_envs has_inlineable_prag wrap_args

        -- Do CPR w/w.  See Note [Always do CPR w/w]
        ; (useful2, wrap_fn_cpr, work_fn_cpr, cpr_res_ty)
              <- mkWWcpr (gopt Opt_CprAnal dflags) fam_envs res_ty res_info

        ; let (work_lam_args, work_call_args) = mkWorkerArgs dflags work_args cpr_res_ty
              worker_args_dmds = [idDemandInfo v | v <- work_call_args, isId v]
              wrapper_body = wrap_fn_args . wrap_fn_cpr . wrap_fn_str . applyToVars work_call_args . Var
              worker_body = mkLams work_lam_args. work_fn_str . work_fn_cpr . work_fn_args

        ; if isWorkerSmallEnough dflags work_args
             && not (too_many_args_for_join_point wrap_args)
             && ((useful1 && not only_one_void_argument) || useful2)
          then return (Just (worker_args_dmds, length work_call_args,
                       wrapper_body, worker_body))
          else return Nothing
        }
        -- We use an INLINE unconditionally, even if the wrapper turns out to be
        -- something trivial like
        --      fw = ...
        --      f = __inline__ (coerce T fw)
        -- The point is to propagate the coerce to f's call sites, so even though
        -- f's RHS is now trivial (size 1) we still want the __inline__ to prevent
        -- fw from being inlined into f's RHS
  where
    fun_ty        = idType fun_id
    mb_join_arity = isJoinId_maybe fun_id
    has_inlineable_prag = isStableUnfolding (realIdUnfolding fun_id)
                          -- See Note [Do not unpack class dictionaries]

    -- Note [Do not split void functions]
    only_one_void_argument
      | [d] <- demands
      , Just (Scaled _ arg_ty1, _) <- splitFunTy_maybe fun_ty
      , isAbsDmd d && isVoidTy arg_ty1
      = True
      | otherwise
      = False

    -- Note [Join points returning functions]
    too_many_args_for_join_point wrap_args
      | Just join_arity <- mb_join_arity
      , wrap_args `lengthExceeds` join_arity
      = WARN(True, text "Unable to worker/wrapper join point with arity " <+>
                     int join_arity <+> text "but" <+>
                     int (length wrap_args) <+> text "args")
        True
      | otherwise
      = False

-- See Note [Limit w/w arity]
isWorkerSmallEnough :: DynFlags -> [Var] -> Bool
isWorkerSmallEnough dflags vars = count isId vars <= maxWorkerArgs dflags
    -- We count only Free variables (isId) to skip Type, Kind
    -- variables which have no runtime representation.

{-
Note [Always do CPR w/w]
~~~~~~~~~~~~~~~~~~~~~~~~
At one time we refrained from doing CPR w/w for thunks, on the grounds that
we might duplicate work.  But that is already handled by the demand analyser,
which doesn't give the CPR proprety if w/w might waste work: see
Note [CPR for thunks] in DmdAnal.

And if something *has* been given the CPR property and we don't w/w, it's
a disaster, because then the enclosing function might say it has the CPR
property, but now doesn't and there a cascade of disaster.  A good example
is Trac #5920.

Note [Limit w/w arity]
~~~~~~~~~~~~~~~~~~~~~~~~
Guard against high worker arity as it generates a lot of stack traffic.
A simplified example is Trac #11565#comment:6

Current strategy is very simple: don't perform w/w transformation at all
if the result produces a wrapper with arity higher than -fmax-worker-args=.

It is a bit all or nothing, consider

        f (x,y) (a,b,c,d,e ... , z) = rhs

Currently we will remove all w/w ness entirely. But actually we could
w/w on the (x,y) pair... it's the huge product that is the problem.

Could we instead refrain from w/w on an arg-by-arg basis? Yes, that'd
solve f. But we can get a lot of args from deeply-nested products:

        g (a, (b, (c, (d, ...)))) = rhs

This is harder to spot on an arg-by-arg basis. Previously mkWwStr was
given some "fuel" saying how many arguments it could add; when we ran
out of fuel it would stop w/wing.
Still not very clever because it had a left-right bias.

************************************************************************
*                                                                      *
\subsection{Making wrapper args}
*                                                                      *
************************************************************************

During worker-wrapper stuff we may end up with an unlifted thing
which we want to let-bind without losing laziness.  So we
add a void argument.  E.g.

        f = /\a -> \x y z -> E::Int#    -- E does not mention x,y,z
==>
        fw = /\ a -> \void -> E
        f  = /\ a -> \x y z -> fw realworld

We use the state-token type which generates no code.
-}

mkWorkerArgs :: DynFlags -> [Var]
             -> Type    -- Type of body
             -> ([Var], -- Lambda bound args
                 [Var]) -- Args at call site
mkWorkerArgs dflags args res_ty
    | any isId args || not needsAValueLambda
    = (args, args)
    | otherwise
    = (args ++ [voidArgId], args ++ [voidPrimId])
    where
      -- See "Making wrapper args" section above
      needsAValueLambda =
        lifted
        -- We may encounter a levity-polymorphic result, in which case we
        -- conservatively assume that we have laziness that needs preservation.
        -- See #15186.
        || not (gopt Opt_FunToThunk dflags)
           -- see Note [Protecting the last value argument]

      -- Might the result be lifted?
      lifted =
        case isLiftedType_maybe res_ty of
          Just lifted -> lifted
          Nothing     -> True

{-
Note [Protecting the last value argument]
~~~~~~~~~~~~~~~~~~~~~~~~~~~~~~~~~~~~~~~~~
If the user writes (\_ -> E), they might be intentionally disallowing
the sharing of E. Since absence analysis and worker-wrapper are keen
to remove such unused arguments, we add in a void argument to prevent
the function from becoming a thunk.

The user can avoid adding the void argument with the -ffun-to-thunk
flag. However, this can create sharing, which may be bad in two ways. 1) It can
create a space leak. 2) It can prevent inlining *under a lambda*. If w/w
removes the last argument from a function f, then f now looks like a thunk, and
so f can't be inlined *under a lambda*.

Note [Join points and beta-redexes]
~~~~~~~~~~~~~~~~~~~~~~~~~~~~~~~~~~~

Originally, the worker would invoke the original function by calling it with
arguments, thus producing a beta-redex for the simplifier to munch away:

  \x y z -> e => (\x y z -> e) wx wy wz

Now that we have special rules about join points, however, this is Not Good if
the original function is itself a join point, as then it may contain invocations
of other join points:

  join j1 x = ...
  join j2 y = if y == 0 then 0 else j1 y

  =>

  join j1 x = ...
  join $wj2 y# = let wy = I# y# in (\y -> if y == 0 then 0 else jump j1 y) wy
  join j2 y = case y of I# y# -> jump $wj2 y#

There can't be an intervening lambda between a join point's declaration and its
occurrences, so $wj2 here is wrong. But of course, this is easy enough to fix:

  ...
  let join $wj2 y# = let wy = I# y# in let y = wy in if y == 0 then 0 else j1 y
  ...

Hence we simply do the beta-reduction here. (This would be harder if we had to
worry about hygiene, but luckily wy is freshly generated.)

Note [Join points returning functions]
~~~~~~~~~~~~~~~~~~~~~~~~~~~~~~~~~~~~~~

It is crucial that the arity of a join point depends on its *callers,* not its
own syntax. What this means is that a join point can have "extra lambdas":

f :: Int -> Int -> (Int, Int) -> Int
f x y = join j (z, w) = \(u, v) -> ...
        in jump j (x, y)

Typically this happens with functions that are seen as computing functions,
rather than being curried. (The real-life example was GraphOps.addConflicts.)

When we create the wrapper, it *must* be in "eta-contracted" form so that the
jump has the right number of arguments:

f x y = join $wj z' w' = \u' v' -> let {z = z'; w = w'; u = u'; v = v'} in ...
             j (z, w)  = jump $wj z w

(See Note [Join points and beta-redexes] for where the lets come from.) If j
were a function, we would instead say

f x y = let $wj = \z' w' u' v' -> let {z = z'; w = w'; u = u'; v = v'} in ...
            j (z, w) (u, v) = $wj z w u v

Notice that the worker ends up with the same lambdas; it's only the wrapper we
have to be concerned about.

FIXME Currently the functionality to produce "eta-contracted" wrappers is
unimplemented; we simply give up.

************************************************************************
*                                                                      *
\subsection{Coercion stuff}
*                                                                      *
************************************************************************

We really want to "look through" coerces.
Reason: I've seen this situation:

        let f = coerce T (\s -> E)
        in \x -> case x of
                    p -> coerce T' f
                    q -> \s -> E2
                    r -> coerce T' f

If only we w/w'd f, we'd get
        let f = coerce T (\s -> fw s)
            fw = \s -> E
        in ...

Now we'll inline f to get

        let fw = \s -> E
        in \x -> case x of
                    p -> fw
                    q -> \s -> E2
                    r -> fw

Now we'll see that fw has arity 1, and will arity expand
the \x to get what we want.
-}

-- mkWWargs just does eta expansion
-- is driven off the function type and arity.
-- It chomps bites off foralls, arrows, newtypes
-- and keeps repeating that until it's satisfied the supplied arity

mkWWargs :: TCvSubst            -- Freshening substitution to apply to the type
                                --   See Note [Freshen WW arguments]
         -> Type                -- The type of the function
         -> [Demand]     -- Demands and one-shot info for value arguments
         -> UniqSM  ([Var],            -- Wrapper args
                     CoreExpr -> CoreExpr,      -- Wrapper fn
                     CoreExpr -> CoreExpr,      -- Worker fn
                     Type)                      -- Type of wrapper body

mkWWargs subst fun_ty demands
  | null demands
  = return ([], id, id, substTy subst fun_ty)

  | (dmd:demands') <- demands
  , Just (arg_ty, fun_ty') <- splitFunTy_maybe fun_ty
  = do  { uniq <- getUniqueM
        ; let arg_ty' = fmap (substTy subst) arg_ty
              id = mk_wrap_arg uniq arg_ty' dmd
        ; (wrap_args, wrap_fn_args, work_fn_args, res_ty)
              <- mkWWargs subst fun_ty' demands'
        ; return (id : wrap_args,
                  Lam id . wrap_fn_args,
                  apply_or_bind_then work_fn_args (varToCoreExpr id),
                  res_ty) }

  | Just (tv, fun_ty') <- splitForAllTy_maybe fun_ty
  = do  { uniq <- getUniqueM
        ; let (subst', tv') = cloneTyVarBndr subst tv uniq
                -- See Note [Freshen WW arguments]
        ; (wrap_args, wrap_fn_args, work_fn_args, res_ty)
             <- mkWWargs subst' fun_ty' demands
        ; return (tv' : wrap_args,
                  Lam tv' . wrap_fn_args,
                  apply_or_bind_then work_fn_args (mkTyArg (mkTyVarTy tv')),
                  res_ty) }

  | Just (co, rep_ty) <- topNormaliseNewType_maybe fun_ty
        -- The newtype case is for when the function has
        -- a newtype after the arrow (rare)
        --
        -- It's also important when we have a function returning (say) a pair
        -- wrapped in a  newtype, at least if CPR analysis can look
        -- through such newtypes, which it probably can since they are
        -- simply coerces.

  = do { (wrap_args, wrap_fn_args, work_fn_args, res_ty)
            <-  mkWWargs subst rep_ty demands
       ; let co' = substCo subst co
       ; return (wrap_args,
                  \e -> Cast (wrap_fn_args e) (mkSymCo co'),
                  \e -> work_fn_args (Cast e co'),
                  res_ty) }

  | otherwise
  = WARN( True, ppr fun_ty )                    -- Should not happen: if there is a demand
    return ([], id, id, substTy subst fun_ty)   -- then there should be a function arrow
  where
    -- See Note [Join points and beta-redexes]
    apply_or_bind_then k arg (Lam bndr body)
      = mkCoreLet (NonRec bndr arg) (k body)    -- Important that arg is fresh!
    apply_or_bind_then k arg fun
      = k $ mkCoreApp (text "mkWWargs") fun arg
applyToVars :: [Var] -> CoreExpr -> CoreExpr
applyToVars vars fn = mkVarApps fn vars

mk_wrap_arg :: Unique -> Scaled Type -> Demand -> Id
mk_wrap_arg uniq (Scaled w ty) dmd
  = mkSysLocalOrCoVar (fsLit "w") uniq (Regular w) ty
       `setIdDemandInfo` dmd

{- Note [Freshen WW arguments]
~~~~~~~~~~~~~~~~~~~~~~~~~~~~~~
Wen we do a worker/wrapper split, we must not in-scope names as the arguments
of the worker, else we'll get name capture.  E.g.

   -- y1 is in scope from further out
   f x = ..y1..

If we accidentally choose y1 as a worker argument disaster results:

   fww y1 y2 = let x = (y1,y2) in ...y1...

To avoid this:

  * We use a fresh unique for both type-variable and term-variable binders
    Originally we lacked this freshness for type variables, and that led
    to the very obscure Trac #12562.  (A type variable in the worker shadowed
    an outer term-variable binding.)

  * Because of this cloning we have to substitute in the type/kind of the
    new binders.  That's why we carry the TCvSubst through mkWWargs.

    So we need a decent in-scope set, just in case that type/kind
    itself has foralls.  We get this from the free vars of the RHS of the
    function since those are the only variables that might be captured.
    It's a lazy thunk, which will only be poked if the type/kind has a forall.

    Another tricky case was when f :: forall a. a -> forall a. a->a
    (i.e. with shadowing), and then the worker used the same 'a' twice.

************************************************************************
*                                                                      *
\subsection{Strictness stuff}
*                                                                      *
************************************************************************
-}

mkWWstr :: DynFlags
        -> FamInstEnvs
        -> Bool    -- True <=> INLINEABLE pragama on this function defn
                   -- See Note [Do not unpack class dictionaries]
        -> [Var]                                -- Wrapper args; have their demand info on them
                                                --  *Includes type variables*
        -> UniqSM (Bool,                        -- Is this useful
                   [Var],                       -- Worker args
                   CoreExpr -> CoreExpr,        -- Wrapper body, lacking the worker call
                                                -- and without its lambdas
                                                -- This fn adds the unboxing

                   CoreExpr -> CoreExpr)        -- Worker body, lacking the original body of the function,
                                                -- and lacking its lambdas.
                                                -- This fn does the reboxing
mkWWstr dflags fam_envs has_inlineable_prag args
  = go args
  where
    go_one arg = mkWWstr_one dflags fam_envs has_inlineable_prag arg

    go []           = return (False, [], nop_fn, nop_fn)
    go (arg : args) = do { (useful1, args1, wrap_fn1, work_fn1) <- go_one arg
                         ; (useful2, args2, wrap_fn2, work_fn2) <- go args
                         ; return ( useful1 || useful2
                                  , args1 ++ args2
                                  , wrap_fn1 . wrap_fn2
                                  , work_fn1 . work_fn2) }

{-
Note [Unpacking arguments with product and polymorphic demands]
~~~~~~~~~~~~~~~~~~~~~~~~~~~~~~~~~~~~~~~~~~~~~~~~~~~~~~~~~~~~~~~
The argument is unpacked in a case if it has a product type and has a
strict *and* used demand put on it. I.e., arguments, with demands such
as the following ones:

   <S,U(U, L)>
   <S(L,S),U>

will be unpacked, but

   <S,U> or <B,U>

will not, because the pieces aren't used. This is quite important otherwise
we end up unpacking massive tuples passed to the bottoming function. Example:

        f :: ((Int,Int) -> String) -> (Int,Int) -> a
        f g pr = error (g pr)

        main = print (f fst (1, error "no"))

Does 'main' print "error 1" or "error no"?  We don't really want 'f'
to unbox its second argument.  This actually happened in GHC's onwn
source code, in Packages.applyPackageFlag, which ended up un-boxing
the enormous DynFlags tuple, and being strict in the
as-yet-un-filled-in pkgState files.
-}

----------------------
-- mkWWstr_one wrap_arg = (useful, work_args, wrap_fn, work_fn)
--   *  wrap_fn assumes wrap_arg is in scope,
--        brings into scope work_args (via cases)
--   * work_fn assumes work_args are in scope, a
--        brings into scope wrap_arg (via lets)
mkWWstr_one :: DynFlags -> FamInstEnvs
            -> Bool    -- True <=> INLINEABLE pragama on this function defn
                       -- See Note [Do not unpack class dictionaries]
            -> Var
            -> UniqSM (Bool, [Var], CoreExpr -> CoreExpr, CoreExpr -> CoreExpr)
mkWWstr_one dflags fam_envs has_inlineable_prag arg
  | isTyVar arg
  = return (False, [arg],  nop_fn, nop_fn)

  -- See Note [Worker-wrapper for bottoming functions]
  | isAbsDmd dmd
  , Just work_fn <- mk_absent_let dflags arg
     -- Absent case.  We can't always handle absence for arbitrary
     -- unlifted types, so we need to choose just the cases we can
     --- (that's what mk_absent_let does)
  = return (True, [], nop_fn, work_fn)

  -- See Note [Worthy functions for Worker-Wrapper split]
  | isSeqDmd dmd  -- `seq` demand; evaluate in wrapper in the hope
                  -- of dropping seqs in the worker
  = let arg_w_unf = arg `setIdUnfolding` evaldUnfolding
          -- Tell the worker arg that it's sure to be evaluated
          -- so that internal seqs can be dropped
    in return (True, [arg_w_unf], mk_seq_case arg, nop_fn)
                -- Pass the arg, anyway, even if it is in theory discarded
                -- Consider
                --      f x y = x `seq` y
                -- x gets a (Eval (Poly Abs)) demand, but if we fail to pass it to the worker
                -- we ABSOLUTELY MUST record that x is evaluated in the wrapper.
                -- Something like:
                --      f x y = x `seq` fw y
                --      fw y = let x{Evald} = error "oops" in (x `seq` y)
                -- If we don't pin on the "Evald" flag, the seq doesn't disappear, and
                -- we end up evaluating the absent thunk.
                -- But the Evald flag is pretty weird, and I worry that it might disappear
                -- during simplification, so for now I've just nuked this whole case

  | isStrictDmd dmd
  , Just cs <- splitProdDmd_maybe dmd
      -- See Note [Unpacking arguments with product and polymorphic demands]
  , not (has_inlineable_prag && isClassPred arg_ty)
      -- See Note [Do not unpack class dictionaries]
  , Just (data_con, inst_tys, inst_con_arg_tys, co)
             <- deepSplitProductType_maybe fam_envs arg_ty
  , cs `equalLength` inst_con_arg_tys
      -- See Note [mkWWstr and unsafeCoerce]
  = do { (uniq1:uniqs) <- getUniquesM
<<<<<<< HEAD
        ; let   scale = scaleScaled (idWeight arg)
                scaled_inst_con_arg_tys = map (\(t,s) -> (scale t, s)) inst_con_arg_tys
                unpk_args = zipWith3 mk_ww_arg uniqs scaled_inst_con_arg_tys cs
                unbox_fn  = mkUnpackCase (Var arg) co (idWeight arg) uniq1
=======
        ; let   -- See Note [Add demands for strict constructors]
                cs'       = addDataConStrictness data_con cs
                unpk_args = zipWith3 mk_ww_arg uniqs inst_con_arg_tys cs'
                unbox_fn  = mkUnpackCase (Var arg) co uniq1
>>>>>>> ded4a1db
                                         data_con unpk_args
                arg_no_unf = zapStableUnfolding arg
                             -- See Note [Zap unfolding when beta-reducing]
                             -- in Simplify.hs; and see Trac #13890
                rebox_fn   = Let (NonRec arg_no_unf con_app)
                con_app    = mkConApp2 data_con inst_tys unpk_args `mkCast` mkSymCo co
         ; (_, worker_args, wrap_fn, work_fn) <- mkWWstr dflags fam_envs False unpk_args
         ; return (True, worker_args, unbox_fn . wrap_fn, work_fn . rebox_fn) }
                           -- Don't pass the arg, rebox instead

  | otherwise   -- Other cases
  = return (False, [arg], nop_fn, nop_fn)

  where
    arg_ty = idType arg
    dmd    = idDemandInfo arg
    mk_ww_arg uniq ty sub_dmd = setIdDemandInfo (mk_ww_local uniq ty) sub_dmd

----------------------
nop_fn :: CoreExpr -> CoreExpr
nop_fn body = body

addDataConStrictness :: DataCon -> [Demand] -> [Demand]
-- See Note [Add demands for strict constructors]
addDataConStrictness con ds
  = ASSERT2( equalLength strs ds, ppr con $$ ppr strs $$ ppr ds )
    zipWith add ds strs
  where
    strs = dataConRepStrictness con
    add dmd str | isMarkedStrict str
                , not (isAbsDmd dmd) = dmd `bothDmd` seqDmd
                | otherwise          = dmd

{-
Note [Add demands for strict constructors]
~~~~~~~~~~~~~~~~~~~~~~~~~~~~~~~~~~~~~~~~~~
Consider this program (due to Roman):

    data X a = X !a

    foo :: X Int -> Int -> Int
    foo (X a) n = go 0
     where
       go i | i < n     = a + go (i+1)
            | otherwise = 0

We want the worker for 'foo' too look like this:

    $wfoo :: Int# -> Int# -> Int#

with the first argument unboxed, so that it is not eval'd each time
around the 'go' loop (which would otherwise happen, since 'foo' is not
strict in 'a').  It is sound for the wrapper to pass an unboxed arg
because X is strict, so its argument must be evaluated.  And if we
*don't* pass an unboxed argument, we can't even repair it by adding a
`seq` thus:

    foo (X a) n = a `seq` go 0

So here's what we do

* We leave the demand-analysis alone. The demand on 'a' in the definition of
  'foo' is <L, U(U)>; the strictness info is Lazy because foo's body may or may
  not evaluate 'a'; but the usage info says that 'a' is unpacked and its content
  is used.

* During worker/wrapper, if we unpack a strict constructor (as we do for 'foo'),
  we use 'strictifyDemand' to bump up the strictness on the strict arguments of
  the data constructor. That in turn means that, if the usage info supports
  doing so (i.e. splitProdDmd_maybe returns Just), we will unpack that argument
  -- even though the original demand (e.g. on 'a') was lazy.

The net effect is that the w/w transformation is more aggressive about unpacking
the strict arguments of a data constructor, when that eagerness is supported by
the usage info.

This works in nested situations like

    data family Bar a
    data instance Bar (a, b) = BarPair !(Bar a) !(Bar b)
    newtype instance Bar Int = Bar Int

    foo :: Bar ((Int, Int), Int) -> Int -> Int
    foo f k =
      case f of
        BarPair x y -> case burble of
                         True -> case x of
                                   BarPair p q -> ...
                         False -> ...

The extra eagerness lets us produce a worker of type:

    $wfoo :: Int# -> Int# -> Int# -> Int -> Int
    $wfoo p# q# y# = ...

even though the `case x` is only lazily evaluated


Note [mkWWstr and unsafeCoerce]
~~~~~~~~~~~~~~~~~~~~~~~~~~~~~~~
By using unsafeCoerce, it is possible to make the number of demands fail to
match the number of constructor arguments; this happened in Trac #8037.
If so, the worker/wrapper split doesn't work right and we get a Core Lint
bug.  The fix here is simply to decline to do w/w if that happens.

Note [Record evaluated-ness in worker/wrapper]
~~~~~~~~~~~~~~~~~~~~~~~~~~~~~~~~~~~~~~~~~~~~~~
Suppose we have

   data T = MkT !Int Int

   f :: T -> T
   f x = e

and f's is strict, and has the CPR property.  The we are going to generate
this w/w split

   f x = case x of
           MkT x1 x2 -> case $wf x1 x2 of
                           (# r1, r2 #) -> MkT r1 r2

   $wfw x1 x2 = let x = MkT x1 x2 in
                case e of
                  MkT r1 r2 -> (# r1, r2 #)

Note that

* In the worker $wf, inside 'e' we can be sure that x1 will be
  evaluated (it came from unpacking the argument MkT.  But that's no
  immediately apparent in $wf

* In the wrapper 'f', which we'll inline at call sites, we can be sure
  that 'r1' has been evaluated (because it came from unpacking the result
  MkT.  But that is not immediately apparent from the wrapper code.

Missing these facts isn't unsound, but it loses possible future
opportunities for optimisation.

Solution: use setCaseBndrEvald when creating
 (A) The arg binders x1,x2 in mkWstr_one
         See Trac #13077, test T13077
 (B) The result binders r1,r2 in mkWWcpr_help
         See Trace #13077, test T13077a
         And Trac #13027 comment:20, item (4)
to record that the relevant binder is evaluated.


************************************************************************
*                                                                      *
         Type scrutiny that is specific to demand analysis
*                                                                      *
************************************************************************

Note [Do not unpack class dictionaries]
~~~~~~~~~~~~~~~~~~~~~~~~~~~~~~~~~~~~~~~
If we have
   f :: Ord a => [a] -> Int -> a
   {-# INLINABLE f #-}
and we worker/wrapper f, we'll get a worker with an INLINABLE pragma
(see Note [Worker-wrapper for INLINABLE functions] in WorkWrap), which
can still be specialised by the type-class specialiser, something like
   fw :: Ord a => [a] -> Int# -> a

BUT if f is strict in the Ord dictionary, we might unpack it, to get
   fw :: (a->a->Bool) -> [a] -> Int# -> a
and the type-class specialiser can't specialise that.  An example is
Trac #6056.

But in any other situation a dictionary is just an ordinary value,
and can be unpacked.  So we track the INLINABLE pragma, and switch
off the unpacking in mkWWstr_one (see the isClassPred test).

Historical note: Trac #14955 describes how I got this fix wrong
the first time.
-}

deepSplitProductType_maybe
    :: FamInstEnvs -> Type
    -> Maybe (DataCon, [Type], [(Scaled Type, StrictnessMark)], Coercion)
-- If    deepSplitProductType_maybe ty = Just (dc, tys, arg_tys, co)
-- then  dc @ tys (args::arg_tys) :: rep_ty
--       co :: ty ~ rep_ty
-- Why do we return the strictness of the data-con arguments?
-- Answer: see Note [Record evaluated-ness in worker/wrapper]
deepSplitProductType_maybe fam_envs ty
  | let (co, ty1) = topNormaliseType_maybe fam_envs ty
                    `orElse` (mkRepReflCo ty, ty)
  , Just (tc, tc_args) <- splitTyConApp_maybe ty1
  , Just con <- isDataProductTyCon_maybe tc
  , let arg_tys = dataConInstArgTys con tc_args
        strict_marks = dataConRepStrictness con
  = Just (con, tc_args, zipEqual "dspt" arg_tys strict_marks, co)
deepSplitProductType_maybe _ _ = Nothing

deepSplitCprType_maybe
    :: FamInstEnvs -> ConTag -> Type
    -> Maybe (DataCon, [Type], [(Scaled Type, StrictnessMark)], Coercion)
-- If    deepSplitCprType_maybe n ty = Just (dc, tys, arg_tys, co)
-- then  dc @ tys (args::arg_tys) :: rep_ty
--       co :: ty ~ rep_ty
-- Why do we return the strictness of the data-con arguments?
-- Answer: see Note [Record evaluated-ness in worker/wrapper]
deepSplitCprType_maybe fam_envs con_tag ty
  | let (co, ty1) = topNormaliseType_maybe fam_envs ty
                    `orElse` (mkRepReflCo ty, ty)
  , Just (tc, tc_args) <- splitTyConApp_maybe ty1
  , isDataTyCon tc
  , let cons = tyConDataCons tc
  , cons `lengthAtLeast` con_tag -- This might not be true if we import the
                                 -- type constructor via a .hs-bool file (#8743)
  , let con = cons `getNth` (con_tag - fIRST_TAG)
        arg_tys = dataConInstArgTys con tc_args
        strict_marks = dataConRepStrictness con
  , all isLinear arg_tys
  -- Deactivates CPR worker/wrapper splits on constructors with non-linear
  -- arguments, for the moment, because they require unboxed tuple with variable
  -- multiplicity fields.
  = Just (con, tc_args, zipEqual "dsct" arg_tys strict_marks, co)
deepSplitCprType_maybe _ _ _ = Nothing

isLinear :: Scaled a -> Bool
isLinear (Scaled w _ ) =
  case w of
    One -> True
    _ -> False

findTypeShape :: FamInstEnvs -> Type -> TypeShape
-- Uncover the arrow and product shape of a type
-- The data type TypeShape is defined in Demand
-- See Note [Trimming a demand to a type] in Demand
findTypeShape fam_envs ty
  | Just (tc, tc_args)  <- splitTyConApp_maybe ty
  , Just con <- isDataProductTyCon_maybe tc
  = TsProd (map (findTypeShape fam_envs) $ map scaledThing $ dataConInstArgTys con tc_args)

  | Just (_, res) <- splitFunTy_maybe ty
  = TsFun (findTypeShape fam_envs res)

  | Just (_, ty') <- splitForAllTy_maybe ty
  = findTypeShape fam_envs ty'

  | Just (_, ty') <- topNormaliseType_maybe fam_envs ty
  = findTypeShape fam_envs ty'

  | otherwise
  = TsUnk

{-
************************************************************************
*                                                                      *
\subsection{CPR stuff}
*                                                                      *
************************************************************************


@mkWWcpr@ takes the worker/wrapper pair produced from the strictness
info and adds in the CPR transformation.  The worker returns an
unboxed tuple containing non-CPR components.  The wrapper takes this
tuple and re-produces the correct structured output.

The non-CPR results appear ordered in the unboxed tuple as if by a
left-to-right traversal of the result structure.
-}

mkWWcpr :: Bool
        -> FamInstEnvs
        -> Type                              -- function body type
        -> DmdResult                         -- CPR analysis results
        -> UniqSM (Bool,                     -- Is w/w'ing useful?
                   CoreExpr -> CoreExpr,     -- New wrapper
                   CoreExpr -> CoreExpr,     -- New worker
                   Type)                     -- Type of worker's body

mkWWcpr opt_CprAnal fam_envs body_ty res
    -- CPR explicitly turned off (or in -O0)
  | not opt_CprAnal = return (False, id, id, body_ty)
    -- CPR is turned on by default for -O and O2
  | otherwise
  = case returnsCPR_maybe res of
       Nothing      -> return (False, id, id, body_ty)  -- No CPR info
       Just con_tag | Just stuff <- deepSplitCprType_maybe fam_envs con_tag body_ty
                    -> mkWWcpr_help stuff
                    |  otherwise
                       -- See Note [non-algebraic or open body type warning]
                    -> WARN( True, text "mkWWcpr: non-algebraic or open body type" <+> ppr body_ty )
                       return (False, id, id, body_ty)

mkWWcpr_help :: (DataCon, [Type], [(Scaled Type,StrictnessMark)], Coercion)
             -> UniqSM (Bool, CoreExpr -> CoreExpr, CoreExpr -> CoreExpr, Type)

mkWWcpr_help (data_con, inst_tys, arg_tys, co)
  | [arg1@(arg_ty1, _)] <- arg_tys
  , isUnliftedType (scaledThing arg_ty1)
  , isLinear arg_ty1
        -- Special case when there is a single result of unlifted, linear, type
        --
        -- Wrapper:     case (..call worker..) of x -> C x
        -- Worker:      case (   ..body..    ) of C x -> x
  = do { (work_uniq : arg_uniq : _) <- getUniquesM
       ; let arg       = mk_ww_local arg_uniq arg1
             con_app   = mkConApp2 data_con inst_tys [arg] `mkCast` mkSymCo co

       ; return ( True
                , \ wkr_call -> Case wkr_call arg (exprType con_app) [(DEFAULT, [], con_app)]
                , \ body     -> mkUnpackCase body co One work_uniq data_con [arg] (varToCoreExpr arg)
                                -- varToCoreExpr important here: arg can be a coercion
                                -- Lacking this caused Trac #10658
                , scaledThing arg_ty1 ) }

  | otherwise   -- The general case
        -- Wrapper: case (..call worker..) of (# a, b #) -> C a b
        -- Worker:  case (   ...body...  ) of C a b -> (# a, b #)
        --
        -- Remark on linearity: in both the case of the wrapper and the worker,
        -- we build a linear case. All the multiplicity information is kept in
        -- the constructors (both C and (#, #)). In particular (#,#) is
        -- parametrised by the multiplicity of its fields. Specifically, in this
        -- instance, the multiplicity of the fields of (#,#) is chosen to be the
        -- same as those of C.
  = do { (work_uniq : wild_uniq : uniqs) <- getUniquesM
       ; let wrap_wild   = mk_ww_local wild_uniq (linear ubx_tup_ty,MarkedStrict)
             args        = zipWith mk_ww_local uniqs arg_tys
             ubx_tup_ty  = exprType ubx_tup_app
             ubx_tup_app = mkCoreUbxTup (map (scaledThing . fst) arg_tys) (map varToCoreExpr args)
             con_app     = mkConApp2 data_con inst_tys args `mkCast` mkSymCo co

       ; return (True
                , \ wkr_call -> Case wkr_call wrap_wild (exprType con_app)  [(DataAlt (tupleDataCon Unboxed (length arg_tys)), args, con_app)]
                , \ body     -> mkUnpackCase body co One work_uniq data_con args ubx_tup_app
                , ubx_tup_ty ) }

mkUnpackCase ::  CoreExpr -> Coercion -> Mult -> Unique -> DataCon -> [Id] -> CoreExpr -> CoreExpr
-- (mkUnpackCase e co uniq Con args body)
--      returns
-- case e |> co of bndr { Con args -> body }

mkUnpackCase (Tick tickish e) co mult uniq con args body   -- See Note [Profiling and unpacking]
  = Tick tickish (mkUnpackCase e co mult uniq con args body)
mkUnpackCase scrut co mult uniq boxing_con unpk_args body
  = Case casted_scrut bndr (exprType body)
         [(DataAlt boxing_con, unpk_args, body)]
  where
    casted_scrut = scrut `mkCast` co
    bndr = mk_ww_local uniq (Scaled mult (exprType casted_scrut), MarkedStrict)
      -- An unpacking case can always be chosen linear, because the variables
      -- are always passed to a constructor. This limits the
{-
Note [non-algebraic or open body type warning]
~~~~~~~~~~~~~~~~~~~~~~~~~~~~~~~~~~~~~~~~~~~~~~

There are a few cases where the W/W transformation is told that something
returns a constructor, but the type at hand doesn't really match this. One
real-world example involves unsafeCoerce:
  foo = IO a
  foo = unsafeCoerce c_exit
  foreign import ccall "c_exit" c_exit :: IO ()
Here CPR will tell you that `foo` returns a () constructor for sure, but trying
to create a worker/wrapper for type `a` obviously fails.
(This was a real example until ee8e792  in libraries/base.)

It does not seem feasible to avoid all such cases already in the analyser (and
after all, the analysis is not really wrong), so we simply do nothing here in
mkWWcpr. But we still want to emit warning with -DDEBUG, to hopefully catch
other cases where something went avoidably wrong.


Note [Profiling and unpacking]
~~~~~~~~~~~~~~~~~~~~~~~~~~~~~~
If the original function looked like
        f = \ x -> {-# SCC "foo" #-} E

then we want the CPR'd worker to look like
        \ x -> {-# SCC "foo" #-} (case E of I# x -> x)
and definitely not
        \ x -> case ({-# SCC "foo" #-} E) of I# x -> x)

This transform doesn't move work or allocation
from one cost centre to another.

Later [SDM]: presumably this is because we want the simplifier to
eliminate the case, and the scc would get in the way?  I'm ok with
including the case itself in the cost centre, since it is morally
part of the function (post transformation) anyway.


************************************************************************
*                                                                      *
\subsection{Utilities}
*                                                                      *
************************************************************************

Note [Absent errors]
~~~~~~~~~~~~~~~~~~~~
We make a new binding for Ids that are marked absent, thus
   let x = absentError "x :: Int"
The idea is that this binding will never be used; but if it
buggily is used we'll get a runtime error message.

Coping with absence for *unlifted* types is important; see, for
example, Trac #4306 and Trac #15627.  In the UnliftedRep case, we can
use LitRubbish, which we need to apply to the required type.
For the unlifted types of singleton kind like Float#, Addr#, etc. we
also find a suitable literal, using Literal.absentLiteralOf.  We don't
have literals for every primitive type, so the function is partial.

Note: I did try the experiment of using an error thunk for unlifted
things too, relying on the simplifier to drop it as dead code.
But this is fragile

 - It fails when profiling is on, which disables various optimisations

 - It fails when reboxing happens. E.g.
      data T = MkT Int Int#
      f p@(MkT a _) = ...g p....
   where g is /lazy/ in 'p', but only uses the first component.  Then
   'f' is /strict/ in 'p', and only uses the first component.  So we only
   pass that component to the worker for 'f', which reconstructs 'p' to
   pass it to 'g'.  Alas we can't say
       ...f (MkT a (absentError Int# "blah"))...
   bacause `MkT` is strict in its Int# argument, so we get an absentError
   exception when we shouldn't.  Very annoying!

So absentError is only used for lifted types.
-}

-- | Tries to find a suitable dummy RHS to bind the given absent identifier to.
--
-- If @mk_absent_let _ id == Just wrap@, then @wrap e@ will wrap a let binding
-- for @id@ with that RHS around @e@. Otherwise, there could no suitable RHS be
-- found (currently only happens for bindings of 'VecRep' representation).
mk_absent_let :: DynFlags -> Id -> Maybe (CoreExpr -> CoreExpr)
mk_absent_let dflags arg
  -- The lifted case: Bind 'absentError'
  -- See Note [Absent errors]
  | not (isUnliftedType arg_ty)
  = Just (Let (NonRec lifted_arg abs_rhs))
  -- The 'UnliftedRep' (because polymorphic) case: Bind @__RUBBISH \@arg_ty@
  -- See Note [Absent errors]
  | [UnliftedRep] <- typePrimRep arg_ty
  = Just (Let (NonRec arg unlifted_rhs))
  -- The monomorphic unlifted cases: Bind to some literal, if possible
  -- See Note [Absent errors]
  | Just tc <- tyConAppTyCon_maybe arg_ty
  , Just lit <- absentLiteralOf tc
  = Just (Let (NonRec arg (Lit lit)))
  | arg_ty `eqType` voidPrimTy
  = Just (Let (NonRec arg (Var voidPrimId)))
  | otherwise
  = WARN( True, text "No absent value for" <+> ppr arg_ty )
    Nothing -- Can happen for 'State#' and things of 'VecRep'
  where
    lifted_arg   = arg `setIdStrictness` exnSig
              -- Note in strictness signature that this is bottoming
              -- (for the sake of the "empty case scrutinee not known to
              -- diverge for sure lint" warning)
    arg_ty       = idType arg
    abs_rhs      = mkAbsentErrorApp arg_ty msg
    msg          = showSDoc (gopt_set dflags Opt_SuppressUniques)
                          (ppr arg <+> ppr (idType arg))
              -- We need to suppress uniques here because otherwise they'd
              -- end up in the generated code as strings. This is bad for
              -- determinism, because with different uniques the strings
              -- will have different lengths and hence different costs for
              -- the inliner leading to different inlining.
              -- See also Note [Unique Determinism] in Unique
    unlifted_rhs = mkTyApps (Lit rubbishLit) [arg_ty]

mk_seq_case :: Id -> CoreExpr -> CoreExpr
mk_seq_case arg body = Case (Var arg) (sanitiseCaseBndr arg) (exprType body) [(DEFAULT, [], body)]

sanitiseCaseBndr :: Id -> Id
-- The argument we are scrutinising has the right type to be
-- a case binder, so it's convenient to re-use it for that purpose.
-- But we *must* throw away all its IdInfo.  In particular, the argument
-- will have demand info on it, and that demand info may be incorrect for
-- the case binder.  e.g.       case ww_arg of ww_arg { I# x -> ... }
-- Quite likely ww_arg isn't used in '...'.  The case may get discarded
-- if the case binder says "I'm demanded".  This happened in a situation
-- like         (x+y) `seq` ....
sanitiseCaseBndr id = id `setIdInfo` vanillaIdInfo

mk_ww_local :: Unique -> (Scaled Type, StrictnessMark) -> Id
-- The StrictnessMark comes form the data constructor and says
-- whether this field is strict
-- See Note [Record evaluated-ness in worker/wrapper]
mk_ww_local uniq (Scaled w ty,str)
  = setCaseBndrEvald str $
    mkSysLocalOrCoVar (fsLit "ww") uniq (Regular w) ty<|MERGE_RESOLUTION|>--- conflicted
+++ resolved
@@ -615,17 +615,12 @@
   , cs `equalLength` inst_con_arg_tys
       -- See Note [mkWWstr and unsafeCoerce]
   = do { (uniq1:uniqs) <- getUniquesM
-<<<<<<< HEAD
         ; let   scale = scaleScaled (idWeight arg)
                 scaled_inst_con_arg_tys = map (\(t,s) -> (scale t, s)) inst_con_arg_tys
-                unpk_args = zipWith3 mk_ww_arg uniqs scaled_inst_con_arg_tys cs
+                -- See Note [Add demands for strict constructors]
+                cs'       = addDataConStrictness data_con cs
+                unpk_args = zipWith3 mk_ww_arg uniqs scaled_inst_con_arg_tys cs'
                 unbox_fn  = mkUnpackCase (Var arg) co (idWeight arg) uniq1
-=======
-        ; let   -- See Note [Add demands for strict constructors]
-                cs'       = addDataConStrictness data_con cs
-                unpk_args = zipWith3 mk_ww_arg uniqs inst_con_arg_tys cs'
-                unbox_fn  = mkUnpackCase (Var arg) co uniq1
->>>>>>> ded4a1db
                                          data_con unpk_args
                 arg_no_unf = zapStableUnfolding arg
                              -- See Note [Zap unfolding when beta-reducing]
