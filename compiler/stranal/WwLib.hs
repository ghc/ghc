--- conflicted
+++ resolved
@@ -721,14 +721,9 @@
                     `orElse` (mkRepReflCo ty, ty)
   , Just (tc, tc_args) <- splitTyConApp_maybe ty1
   , Just con <- isDataProductTyCon_maybe tc
-<<<<<<< HEAD
-  , not (isClassTyCon tc)  -- See Note [Do not unpack class dictionaries]
   , let arg_tys = map (scaleWeighted Omega) (dataConInstArgTys con tc_args)
         -- MattP otherwise we end up with linear arguments for ww definitions
         -- which complicates things a lot for now. Keep it simple.
-=======
-  , let arg_tys = dataConInstArgTys con tc_args
->>>>>>> 79bbb23f
         strict_marks = dataConRepStrictness con
   = Just (con, tc_args, zipEqual "dspt" arg_tys strict_marks, co)
 deepSplitProductType_maybe _ _ = Nothing
