--- conflicted
+++ resolved
@@ -63,36 +63,11 @@
 instance Outputable CmmStmt where
     ppr s = pprStmt s
 
-<<<<<<< HEAD
-=======
-instance Outputable CmmInfo where
-    ppr i = pprInfo i
-
->>>>>>> 0d19922a
-
 -- --------------------------------------------------------------------------
 instance Outputable CmmSafety where
   ppr CmmUnsafe = ptext (sLit "_unsafe_call_")
   ppr CmmInterruptible = ptext (sLit "_interruptible_call_")
   ppr (CmmSafe srt) = ppr srt
-
-<<<<<<< HEAD
-=======
--- --------------------------------------------------------------------------
--- Info tables. The current pretty printer needs refinement
--- but will work for now.
---
--- For ideas on how to refine it, they used to be printed in the
--- style of C--'s 'stackdata' declaration, just inside the proc body,
--- and were labelled with the procedure name ++ "_info".
-pprInfo :: CmmInfo -> SDoc
-pprInfo (CmmInfo _gc_target update_frame info_table) =
-    vcat [{-ptext (sLit "gc_target: ") <>
-                maybe (ptext (sLit "<none>")) ppr gc_target,-}
-          ptext (sLit "update_frame: ") <>
-                maybe (ptext (sLit "<none>")) pprUpdateFrame update_frame,
-          ppr info_table]
->>>>>>> 0d19922a
 
 -- --------------------------------------------------------------------------
 -- Basic blocks look like assembly blocks.
