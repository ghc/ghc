--- conflicted
+++ resolved
@@ -1772,15 +1772,9 @@
     extract_con (ConDeclGADT { }) acc = acc
     extract_con (ConDeclH98 { con_ex_tvs = ex_tvs
                             , con_mb_cxt = ctxt, con_args = args }) acc
-<<<<<<< HEAD
-      = extract_hs_tv_bndrs ex_tvs acc =<<
-        extract_mlctxt ctxt =<<
-        extract_ltys TypeLevel (map hsThing $ hsConDeclArgTys args) emptyFKTV
-=======
       = extract_hs_tv_bndrs ex_tvs acc $
         extract_mlctxt ctxt            $
-        extract_ltys TypeLevel (hsConDeclArgTys args) emptyFKTV
->>>>>>> e6bf96c9
+        extract_ltys TypeLevel (map hsThing $ hsConDeclArgTys args) emptyFKTV
     extract_con (XConDecl { }) _ = panic "extractDataDefnKindVars"
 extractDataDefnKindVars (XHsDataDefn _) = panic "extractDataDefnKindVars"
 
@@ -1822,14 +1816,9 @@
       HsListTy _ ty               -> extract_lty t_or_k ty acc
       HsTupleTy _ _ tys           -> extract_ltys t_or_k tys acc
       HsSumTy _ tys               -> extract_ltys t_or_k tys acc
-<<<<<<< HEAD
-      HsFunTy _ ty1 w ty2           -> extract_lty t_or_k ty1 =<<
-                                       extract_lty t_or_k ty2 =<<
-                                       extract_rig t_or_k w acc
-=======
-      HsFunTy _ ty1 ty2           -> extract_lty t_or_k ty1 $
-                                     extract_lty t_or_k ty2 acc
->>>>>>> e6bf96c9
+      HsFunTy _ ty1 w ty2         -> extract_lty t_or_k ty1 $
+                                     extract_lty t_or_k ty2 $
+                                     extract_rig t_or_k w acc
       HsIParamTy _ _ ty           -> extract_lty t_or_k ty acc
       HsOpTy _ ty1 tv ty2         -> extract_tv t_or_k tv   $
                                      extract_lty t_or_k ty1 $
@@ -1854,9 +1843,9 @@
       HsWildCardTy {}             -> acc
 
 extract_rig :: TypeOrKind -> HsRig GhcPs -> FreeKiTyVarsWithDups ->
-               RnM FreeKiTyVarsWithDups
+               FreeKiTyVarsWithDups
 extract_rig t_or_k (HsRigTy t) acc = extract_lty t_or_k t acc
-extract_rig t_or_k _ acc = return acc
+extract_rig t_or_k _ acc = acc
 
 extractHsTvBndrs :: [LHsTyVarBndr GhcPs]
                  -> FreeKiTyVarsWithDups           -- Free in body
