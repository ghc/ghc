{-
(c) The GRASP/AQUA Project, Glasgow University, 1992-1998

\section[RnSource]{Main pass of renamer}
-}

{-# LANGUAGE ScopedTypeVariables #-}
{-# LANGUAGE CPP #-}
{-# LANGUAGE TypeFamilies #-}

module RnTypes (
        -- Type related stuff
        rnHsType, rnLHsType, rnLHsTypes, rnContext,
        rnHsKind, rnLHsKind,
        rnHsSigType, rnHsWcType,
        rnHsSigWcType, rnHsSigWcTypeScoped,
        rnLHsInstType,
        newTyVarNameRn, collectAnonWildCards,
        rnConDeclFields,
        rnLTyVar,

        -- Precence related stuff
        mkOpAppRn, mkNegAppRn, mkOpFormRn, mkConOpPatRn,
        checkPrecMatch, checkSectionPrec,

        -- Binding related stuff
        bindLHsTyVarBndr, bindLHsTyVarBndrs, rnImplicitBndrs,
        bindSigTyVarsFV, bindHsQTyVars, bindLRdrNames,
        extractFilteredRdrTyVars, extractFilteredRdrTyVarsDups,
        extractHsTyRdrTyVars, extractHsTyRdrTyVarsKindVars,
        extractHsTyRdrTyVarsDups, extractHsTysRdrTyVars,
        extractHsTysRdrTyVarsDups, rmDupsInRdrTyVars,
        extractRdrKindSigVars, extractDataDefnKindVars,
        extractHsTvBndrs,
        freeKiTyVarsAllVars, freeKiTyVarsKindVars, freeKiTyVarsTypeVars,
        elemRdr
  ) where

import GhcPrelude

import {-# SOURCE #-} RnSplice( rnSpliceType )

import DynFlags
import HsSyn
import RnHsDoc          ( rnLHsDoc, rnMbLHsDoc )
import RnEnv
import RnUnbound        ( perhapsForallMsg )
import RnUtils          ( HsDocContext(..), withHsDocContext, mapFvRn
                        , pprHsDocContext, bindLocalNamesFV
                        , newLocalBndrRn, checkDupRdrNames, checkShadowedRdrNames )
import RnFixity         ( lookupFieldFixityRn, lookupFixityRn
                        , lookupTyFixityRn )
import TcRnMonad
import RdrName
import PrelNames
import TysPrim          ( funTyConName )
import TysWiredIn       ( starKindTyConName, unicodeStarKindTyConName )
import Name
import SrcLoc
import NameSet
import FieldLabel

import Util
import ListSetOps       ( deleteBys )
import BasicTypes       ( compareFixity, funTyFixity, negateFixity,
                          Fixity(..), FixityDirection(..), LexicalFixity(..) )
import Weight
import Outputable
import FastString
import Maybes
import qualified GHC.LanguageExtensions as LangExt

import Data.List          ( nubBy, partition, (\\) )
import Control.Monad      ( unless, when )

#include "HsVersions.h"

{-
These type renamers are in a separate module, rather than in (say) RnSource,
to break several loop.

*********************************************************
*                                                       *
           HsSigWcType (i.e with wildcards)
*                                                       *
*********************************************************
-}

rnHsSigWcType :: HsDocContext -> LHsSigWcType GhcPs
            -> RnM (LHsSigWcType GhcRn, FreeVars)
rnHsSigWcType doc sig_ty
  = rn_hs_sig_wc_type False doc sig_ty $ \sig_ty' ->
    return (sig_ty', emptyFVs)

rnHsSigWcTypeScoped :: HsDocContext -> LHsSigWcType GhcPs
                    -> (LHsSigWcType GhcRn -> RnM (a, FreeVars))
                    -> RnM (a, FreeVars)
-- Used for
--   - Signatures on binders in a RULE
--   - Pattern type signatures
-- Wildcards are allowed
-- type signatures on binders only allowed with ScopedTypeVariables
rnHsSigWcTypeScoped ctx sig_ty thing_inside
  = do { ty_sig_okay <- xoptM LangExt.ScopedTypeVariables
       ; checkErr ty_sig_okay (unexpectedTypeSigErr sig_ty)
       ; rn_hs_sig_wc_type True ctx sig_ty thing_inside
       }
    -- True: for pattern type sigs and rules we /do/ want
    --       to bring those type variables into scope, even
    --       if there's a forall at the top which usually
    --       stops that happening
    -- e.g  \ (x :: forall a. a-> b) -> e
    -- Here we do bring 'b' into scope

rn_hs_sig_wc_type :: Bool   -- True <=> always bind any free tyvars of the
                            --          type, regardless of whether it has
                            --          a forall at the top
                  -> HsDocContext
                  -> LHsSigWcType GhcPs
                  -> (LHsSigWcType GhcRn -> RnM (a, FreeVars))
                  -> RnM (a, FreeVars)
-- rn_hs_sig_wc_type is used for source-language type signatures
rn_hs_sig_wc_type always_bind_free_tvs ctxt
                  (HsWC { hswc_body = HsIB { hsib_body = hs_ty }})
                  thing_inside
  = do { free_vars <- extractFilteredRdrTyVarsDups hs_ty
       ; (tv_rdrs, nwc_rdrs') <- partition_nwcs free_vars
       ; let nwc_rdrs = nubL nwc_rdrs'
             bind_free_tvs = always_bind_free_tvs || not (isLHsForAllTy hs_ty)
       ; rnImplicitBndrs bind_free_tvs tv_rdrs $ \ vars ->
    do { (wcs, hs_ty', fvs1) <- rnWcBody ctxt nwc_rdrs hs_ty
       ; let sig_ty' = HsWC { hswc_ext = wcs, hswc_body = ib_ty' }
             ib_ty'  = mk_implicit_bndrs vars hs_ty' fvs1
       ; (res, fvs2) <- thing_inside sig_ty'
       ; return (res, fvs1 `plusFV` fvs2) } }
rn_hs_sig_wc_type _ _ (HsWC _ (XHsImplicitBndrs _)) _
  = panic "rn_hs_sig_wc_type"
rn_hs_sig_wc_type _ _ (XHsWildCardBndrs _) _
  = panic "rn_hs_sig_wc_type"

rnHsWcType :: HsDocContext -> LHsWcType GhcPs -> RnM (LHsWcType GhcRn, FreeVars)
rnHsWcType ctxt (HsWC { hswc_body = hs_ty })
  = do { free_vars <- extractFilteredRdrTyVars hs_ty
       ; (_, nwc_rdrs) <- partition_nwcs free_vars
       ; (wcs, hs_ty', fvs) <- rnWcBody ctxt nwc_rdrs hs_ty
       ; let sig_ty' = HsWC { hswc_ext = wcs, hswc_body = hs_ty' }
       ; return (sig_ty', fvs) }
rnHsWcType _ (XHsWildCardBndrs _) = panic "rnHsWcType"

rnWcBody :: HsDocContext -> [Located RdrName] -> LHsType GhcPs
         -> RnM ([Name], LHsType GhcRn, FreeVars)
rnWcBody ctxt nwc_rdrs hs_ty
  = do { nwcs <- mapM newLocalBndrRn nwc_rdrs
       ; let env = RTKE { rtke_level = TypeLevel
                        , rtke_what  = RnTypeBody
                        , rtke_nwcs  = mkNameSet nwcs
                        , rtke_ctxt  = ctxt }
       ; (hs_ty', fvs) <- bindLocalNamesFV nwcs $
                          rn_lty env hs_ty
       ; let awcs = collectAnonWildCards hs_ty'
       ; return (nwcs ++ awcs, hs_ty', fvs) }
  where
    rn_lty env (L loc hs_ty)
      = setSrcSpan loc $
        do { (hs_ty', fvs) <- rn_ty env hs_ty
           ; return (L loc hs_ty', fvs) }

    rn_ty :: RnTyKiEnv -> HsType GhcPs -> RnM (HsType GhcRn, FreeVars)
    -- A lot of faff just to allow the extra-constraints wildcard to appear
    rn_ty env hs_ty@(HsForAllTy { hst_bndrs = tvs, hst_body = hs_body })
      = bindLHsTyVarBndrs (rtke_ctxt env) (Just $ inTypeDoc hs_ty) Nothing tvs $ \ tvs' ->
        do { (hs_body', fvs) <- rn_lty env hs_body
           ; return (HsForAllTy { hst_xforall = noExt, hst_bndrs = tvs'
                                , hst_body = hs_body' }, fvs) }

    rn_ty env (HsQualTy { hst_ctxt = L cx hs_ctxt, hst_body = hs_ty })
      | Just (hs_ctxt1, hs_ctxt_last) <- snocView hs_ctxt
      , L lx (HsWildCardTy _)  <- ignoreParens hs_ctxt_last
      = do { (hs_ctxt1', fvs1) <- mapFvRn (rn_top_constraint env) hs_ctxt1
           ; wc' <- setSrcSpan lx $
                    do { checkExtraConstraintWildCard env hs_ctxt1
                       ; rnAnonWildCard }
           ; let hs_ctxt' = hs_ctxt1' ++ [L lx (HsWildCardTy wc')]
           ; (hs_ty', fvs2) <- rnLHsTyKi env hs_ty
           ; return (HsQualTy { hst_xqual = noExt
                              , hst_ctxt = L cx hs_ctxt', hst_body = hs_ty' }
                    , fvs1 `plusFV` fvs2) }

      | otherwise
      = do { (hs_ctxt', fvs1) <- mapFvRn (rn_top_constraint env) hs_ctxt
           ; (hs_ty', fvs2)   <- rnLHsTyKi env hs_ty
           ; return (HsQualTy { hst_xqual = noExt
                              , hst_ctxt = L cx hs_ctxt', hst_body = hs_ty' }
                    , fvs1 `plusFV` fvs2) }

    rn_ty env hs_ty = rnHsTyKi env hs_ty

    rn_top_constraint env = rnLHsTyKi (env { rtke_what = RnTopConstraint })


checkExtraConstraintWildCard :: RnTyKiEnv -> HsContext GhcPs -> RnM ()
-- Rename the extra-constraint spot in a type signature
--    (blah, _) => type
-- Check that extra-constraints are allowed at all, and
-- if so that it's an anonymous wildcard
checkExtraConstraintWildCard env hs_ctxt
  = checkWildCard env mb_bad
  where
    mb_bad | not (extraConstraintWildCardsAllowed env)
           = Just base_msg
             -- Currently, we do not allow wildcards in their full glory in
             -- standalone deriving declarations. We only allow a single
             -- extra-constraints wildcard à la:
             --
             --   deriving instance _ => Eq (Foo a)
             --
             -- i.e., we don't support things like
             --
             --   deriving instance (Eq a, _) => Eq (Foo a)
           | DerivDeclCtx {} <- rtke_ctxt env
           , not (null hs_ctxt)
           = Just deriv_decl_msg
           | otherwise
           = Nothing

    base_msg = text "Extra-constraint wildcard" <+> quotes pprAnonWildCard
                   <+> text "not allowed"

    deriv_decl_msg
      = hang base_msg
           2 (vcat [ text "except as the sole constraint"
                   , nest 2 (text "e.g., deriving instance _ => Eq (Foo a)") ])

extraConstraintWildCardsAllowed :: RnTyKiEnv -> Bool
extraConstraintWildCardsAllowed env
  = case rtke_ctxt env of
      TypeSigCtx {}       -> True
      ExprWithTySigCtx {} -> True
      DerivDeclCtx {}     -> True
      _                   -> False

-- | Finds free type and kind variables in a type,
--     without duplicates, and
--     without variables that are already in scope in LocalRdrEnv
--   NB: this includes named wildcards, which look like perfectly
--       ordinary type variables at this point
extractFilteredRdrTyVars :: LHsType GhcPs -> RnM FreeKiTyVarsNoDups
extractFilteredRdrTyVars hs_ty
  = do { rdr_env <- getLocalRdrEnv
       ; filterInScope rdr_env <$> extractHsTyRdrTyVars hs_ty }

-- | Finds free type and kind variables in a type,
--     with duplicates, but
--     without variables that are already in scope in LocalRdrEnv
--   NB: this includes named wildcards, which look like perfectly
--       ordinary type variables at this point
extractFilteredRdrTyVarsDups :: LHsType GhcPs -> RnM FreeKiTyVarsWithDups
extractFilteredRdrTyVarsDups hs_ty
  = do { rdr_env <- getLocalRdrEnv
       ; filterInScope rdr_env <$> extractHsTyRdrTyVarsDups hs_ty }

-- | When the NamedWildCards extension is enabled, partition_nwcs
-- removes type variables that start with an underscore from the
-- FreeKiTyVars in the argument and returns them in a separate list.
-- When the extension is disabled, the function returns the argument
-- and empty list.  See Note [Renaming named wild cards]
partition_nwcs :: FreeKiTyVars -> RnM (FreeKiTyVars, [Located RdrName])
partition_nwcs free_vars@(FKTV { fktv_tys = tys })
  = do { wildcards_enabled <- fmap (xopt LangExt.NamedWildCards) getDynFlags
       ; let (nwcs, no_nwcs) | wildcards_enabled = partition is_wildcard tys
                             | otherwise         = ([], tys)
             free_vars' = free_vars { fktv_tys = no_nwcs }
       ; return (free_vars', nwcs) }
  where
     is_wildcard :: Located RdrName -> Bool
     is_wildcard rdr = startsWithUnderscore (rdrNameOcc (unLoc rdr))

{- Note [Renaming named wild cards]
~~~~~~~~~~~~~~~~~~~~~~~~~~~~~~~~~~~
Identifiers starting with an underscore are always parsed as type variables.
It is only here in the renamer that we give the special treatment.
See Note [The wildcard story for types] in HsTypes.

It's easy!  When we collect the implicitly bound type variables, ready
to bring them into scope, and NamedWildCards is on, we partition the
variables into the ones that start with an underscore (the named
wildcards) and the rest. Then we just add them to the hswc_wcs field
of the HsWildCardBndrs structure, and we are done.


*********************************************************
*                                                       *
           HsSigtype (i.e. no wildcards)
*                                                       *
****************************************************** -}

rnHsSigType :: HsDocContext -> LHsSigType GhcPs
            -> RnM (LHsSigType GhcRn, FreeVars)
-- Used for source-language type signatures
-- that cannot have wildcards
rnHsSigType ctx (HsIB { hsib_body = hs_ty })
  = do { traceRn "rnHsSigType" (ppr hs_ty)
       ; vars <- extractFilteredRdrTyVarsDups hs_ty
       ; rnImplicitBndrs (not (isLHsForAllTy hs_ty)) vars $ \ vars ->
    do { (body', fvs) <- rnLHsType ctx hs_ty
       ; return ( mk_implicit_bndrs vars body' fvs, fvs ) } }
rnHsSigType _ (XHsImplicitBndrs _) = panic "rnHsSigType"

rnImplicitBndrs :: Bool    -- True <=> bring into scope any free type variables
                           -- E.g.  f :: forall a. a->b
                           --  we do not want to bring 'b' into scope, hence False
                           -- But   f :: a -> b
                           --  we want to bring both 'a' and 'b' into scope
                -> FreeKiTyVarsWithDups
                                   -- Free vars of hs_ty (excluding wildcards)
                                   -- May have duplicates, which is
                                   -- checked here
                -> ([Name] -> RnM (a, FreeVars))
                -> RnM (a, FreeVars)
rnImplicitBndrs bind_free_tvs
                fvs_with_dups@(FKTV { fktv_kis = kvs_with_dups
                                    , fktv_tys = tvs_with_dups })
                thing_inside
  = do { let FKTV kvs tvs = rmDupsInRdrTyVars fvs_with_dups
             real_tvs | bind_free_tvs = tvs
                      | otherwise     = []
             -- We always bind over free /kind/ variables.
             -- Bind free /type/ variables only if there is no
             -- explicit forall.  E.g.
             --    f :: Proxy (a :: k) -> b
             --         Quantify over {k} and {a,b}
             --    g :: forall a. Proxy (a :: k) -> b
             --         Quantify over {k} and {}
             -- Note that we always do the implicit kind-quantification
             -- but, rather arbitrarily, we switch off the type-quantification
             -- if there is an explicit forall

       ; traceRn "rnImplicitBndrs" (vcat [ ppr kvs, ppr tvs, ppr real_tvs ])

       ; loc <- getSrcSpanM
       ; vars <- mapM (newLocalBndrRn . L loc . unLoc) (kvs ++ real_tvs)

       ; traceRn "checkMixedVars2" $
           vcat [ text "kvs_with_dups" <+> ppr kvs_with_dups
                , text "tvs_with_dups" <+> ppr tvs_with_dups ]
       ; checkMixedVars kvs_with_dups tvs_with_dups
           -- E.g.  Either (Proxy (a :: k)) k
           -- Here 'k' is used at kind level and type level

       ; bindLocalNamesFV vars $
         thing_inside vars }

rnLHsInstType :: SDoc -> LHsSigType GhcPs -> RnM (LHsSigType GhcRn, FreeVars)
-- Rename the type in an instance.
-- The 'doc_str' is "an instance declaration" or "a VECTORISE pragma"
-- Do not try to decompose the inst_ty in case it is malformed
rnLHsInstType doc inst_ty = rnHsSigType (GenericCtx doc) inst_ty

mk_implicit_bndrs :: [Name]  -- implicitly bound
                  -> a           -- payload
                  -> FreeVars    -- FreeVars of payload
                  -> HsImplicitBndrs GhcRn a
mk_implicit_bndrs vars body fvs
  = HsIB { hsib_ext = HsIBRn
           { hsib_vars = vars
           , hsib_closed = nameSetAll (not . isTyVarName) (vars `delFVs` fvs) }
         , hsib_body = body }


{- ******************************************************
*                                                       *
           LHsType and HsType
*                                                       *
****************************************************** -}

{-
rnHsType is here because we call it from loadInstDecl, and I didn't
want a gratuitous knot.

Note [Context quantification]
-----------------------------
Variables in type signatures are implicitly quantified
when (1) they are in a type signature not beginning
with "forall" or (2) in any qualified type T => R.
We are phasing out (2) since it leads to inconsistencies
(Trac #4426):

data A = A (a -> a)           is an error
data A = A (Eq a => a -> a)   binds "a"
data A = A (Eq a => a -> b)   binds "a" and "b"
data A = A (() => a -> b)     binds "a" and "b"
f :: forall a. a -> b         is an error
f :: forall a. () => a -> b   is an error
f :: forall a. a -> (() => b) binds "a" and "b"

This situation is now considered to be an error. See rnHsTyKi for case
HsForAllTy Qualified.

Note [Dealing with *]
~~~~~~~~~~~~~~~~~~~~~
As a legacy from the days when types and kinds were different, we use
the type * to mean what we now call GHC.Types.Type. The problem is that
* should associate just like an identifier, *not* a symbol.
Running example: the user has written

  T (Int, Bool) b + c * d

At this point, we have a bunch of stretches of types

  [[T, (Int, Bool), b], [c], [d]]

these are the [[LHsType Name]] and a bunch of operators

  [GHC.TypeLits.+, GHC.Types.*]

Note that the * is GHC.Types.*. So, we want to rearrange to have

  [[T, (Int, Bool), b], [c, *, d]]

and

  [GHC.TypeLits.+]

as our lists. We can then do normal fixity resolution on these. The fixities
must come along for the ride just so that the list stays in sync with the
operators.

Note [QualTy in kinds]
~~~~~~~~~~~~~~~~~~~~~~
I was wondering whether QualTy could occur only at TypeLevel.  But no,
we can have a qualified type in a kind too. Here is an example:

  type family F a where
    F Bool = Nat
    F Nat  = Type

  type family G a where
    G Type = Type -> Type
    G ()   = Nat

  data X :: forall k1 k2. (F k1 ~ G k2) => k1 -> k2 -> Type where
    MkX :: X 'True '()

See that k1 becomes Bool and k2 becomes (), so the equality is
satisfied. If I write MkX :: X 'True 'False, compilation fails with a
suitable message:

  MkX :: X 'True '()
    • Couldn't match kind ‘G Bool’ with ‘Nat’
      Expected kind: G Bool
        Actual kind: F Bool

However: in a kind, the constraints in the QualTy must all be
equalities; or at least, any kinds with a class constraint are
uninhabited.
-}

data RnTyKiEnv
  = RTKE { rtke_ctxt  :: HsDocContext
         , rtke_level :: TypeOrKind  -- Am I renaming a type or a kind?
         , rtke_what  :: RnTyKiWhat  -- And within that what am I renaming?
         , rtke_nwcs  :: NameSet     -- These are the in-scope named wildcards
    }

data RnTyKiWhat = RnTypeBody
                | RnTopConstraint   -- Top-level context of HsSigWcTypes
                | RnConstraint      -- All other constraints

instance Outputable RnTyKiEnv where
  ppr (RTKE { rtke_level = lev, rtke_what = what
            , rtke_nwcs = wcs, rtke_ctxt = ctxt })
    = text "RTKE"
      <+> braces (sep [ ppr lev, ppr what, ppr wcs
                      , pprHsDocContext ctxt ])

instance Outputable RnTyKiWhat where
  ppr RnTypeBody      = text "RnTypeBody"
  ppr RnTopConstraint = text "RnTopConstraint"
  ppr RnConstraint    = text "RnConstraint"

mkTyKiEnv :: HsDocContext -> TypeOrKind -> RnTyKiWhat -> RnTyKiEnv
mkTyKiEnv cxt level what
 = RTKE { rtke_level = level, rtke_nwcs = emptyNameSet
        , rtke_what = what, rtke_ctxt = cxt }

isRnKindLevel :: RnTyKiEnv -> Bool
isRnKindLevel (RTKE { rtke_level = KindLevel }) = True
isRnKindLevel _                                 = False

--------------
rnLHsType  :: HsDocContext -> LHsType GhcPs -> RnM (LHsType GhcRn, FreeVars)
rnLHsType ctxt ty = rnLHsTyKi (mkTyKiEnv ctxt TypeLevel RnTypeBody) ty

rnLHsTypes :: Traversable t => HsDocContext -> t (LHsType GhcPs) -> RnM (t (LHsType GhcRn), FreeVars)
rnLHsTypes doc tys = mapFvRn (rnLHsType doc) tys

rnHsType  :: HsDocContext -> HsType GhcPs -> RnM (HsType GhcRn, FreeVars)
rnHsType ctxt ty = rnHsTyKi (mkTyKiEnv ctxt TypeLevel RnTypeBody) ty

rnLHsKind  :: HsDocContext -> LHsKind GhcPs -> RnM (LHsKind GhcRn, FreeVars)
rnLHsKind ctxt kind = rnLHsTyKi (mkTyKiEnv ctxt KindLevel RnTypeBody) kind

rnHsKind  :: HsDocContext -> HsKind GhcPs -> RnM (HsKind GhcRn, FreeVars)
rnHsKind ctxt kind = rnHsTyKi  (mkTyKiEnv ctxt KindLevel RnTypeBody) kind

--------------
rnTyKiContext :: RnTyKiEnv -> LHsContext GhcPs
              -> RnM (LHsContext GhcRn, FreeVars)
rnTyKiContext env (L loc cxt)
  = do { traceRn "rncontext" (ppr cxt)
       ; let env' = env { rtke_what = RnConstraint }
       ; (cxt', fvs) <- mapFvRn (rnLHsTyKi env') cxt
       ; return (L loc cxt', fvs) }

rnContext :: HsDocContext -> LHsContext GhcPs
          -> RnM (LHsContext GhcRn, FreeVars)
rnContext doc theta = rnTyKiContext (mkTyKiEnv doc TypeLevel RnConstraint) theta

--------------
rnLHsTyKi  :: RnTyKiEnv -> LHsType GhcPs -> RnM (LHsType GhcRn, FreeVars)
rnLHsTyKi env (L loc ty)
  = setSrcSpan loc $
    do { (ty', fvs) <- rnHsTyKi env ty
       ; return (L loc ty', fvs) }

rnHsTyKi :: RnTyKiEnv -> HsType GhcPs -> RnM (HsType GhcRn, FreeVars)

rnHsTyKi env ty@(HsForAllTy { hst_bndrs = tyvars, hst_body  = tau })
  = do { checkTypeInType env ty
       ; bindLHsTyVarBndrs (rtke_ctxt env) (Just $ inTypeDoc ty)
                           Nothing tyvars $ \ tyvars' ->
    do { (tau',  fvs) <- rnLHsTyKi env tau
       ; return ( HsForAllTy { hst_xforall = noExt, hst_bndrs = tyvars'
                             , hst_body =  tau' }
                , fvs) } }

rnHsTyKi env ty@(HsQualTy { hst_ctxt = lctxt, hst_body = tau })
  = do { checkTypeInType env ty  -- See Note [QualTy in kinds]
       ; (ctxt', fvs1) <- rnTyKiContext env lctxt
       ; (tau',  fvs2) <- rnLHsTyKi env tau
       ; return (HsQualTy { hst_xqual = noExt, hst_ctxt = ctxt'
                          , hst_body =  tau' }
                , fvs1 `plusFV` fvs2) }

rnHsTyKi env (HsTyVar _ ip (L loc rdr_name))
  = do { when (isRnKindLevel env && isRdrTyVar rdr_name) $
         unlessXOptM LangExt.PolyKinds $ addErr $
         withHsDocContext (rtke_ctxt env) $
         vcat [ text "Unexpected kind variable" <+> quotes (ppr rdr_name)
              , text "Perhaps you intended to use PolyKinds" ]
           -- Any type variable at the kind level is illegal without the use
           -- of PolyKinds (see #14710)
       ; name <- rnTyVar env rdr_name
       ; return (HsTyVar noExt ip (L loc name), unitFV name) }

rnHsTyKi env ty@(HsOpTy _ ty1 l_op ty2)
  = setSrcSpan (getLoc l_op) $
    do  { (l_op', fvs1) <- rnHsTyOp env ty l_op
        ; fix   <- lookupTyFixityRn l_op'
        ; (ty1', fvs2) <- rnLHsTyKi env ty1
        ; (ty2', fvs3) <- rnLHsTyKi env ty2
        ; res_ty <- mkHsOpTyRn (\t1 t2 -> HsOpTy noExt t1 l_op' t2)
                               (unLoc l_op') fix ty1' ty2'
        ; return (res_ty, plusFVs [fvs1, fvs2, fvs3]) }

rnHsTyKi env (HsParTy _ ty)
  = do { (ty', fvs) <- rnLHsTyKi env ty
       ; return (HsParTy noExt ty', fvs) }

rnHsTyKi env (HsBangTy _ b ty)
  = do { (ty', fvs) <- rnLHsTyKi env ty
       ; return (HsBangTy noExt b ty', fvs) }
rnHsTyKi env ty@(HsRecTy _ flds)
  = do { let ctxt = rtke_ctxt env
       ; fls          <- get_fields ctxt
       ; (flds', fvs) <- rnConDeclFields ctxt fls flds
       ; return (HsRecTy noExt flds', fvs) }
  where
    get_fields (ConDeclCtx names)
      = concatMapM (lookupConstructorFields . unLoc) names
    get_fields _
      = do { addErr (hang (text "Record syntax is illegal here:")
                                   2 (ppr ty))
           ; return [] }

rnHsTyKi env (HsFunTy _ ty1 weight ty2)
  = do { (ty1', fvs1) <- rnLHsTyKi env ty1
        -- Might find a for-all as the arg of a function type
       ; (ty2', fvs2) <- rnLHsTyKi env ty2
        -- Or as the result.  This happens when reading Prelude.hi
        -- when we find return :: forall m. Monad m -> forall a. a -> m a

        -- Check for fixity rearrangements
       ; res_ty <- mkHsOpTyRn hs_fun_ty (funTyConName weight) funTyFixity ty1' ty2'
       ; return (res_ty, fvs1 `plusFV` fvs2) }
  where
    hs_fun_ty a b = HsFunTy noExt a weight b

rnHsTyKi env listTy@(HsListTy _ ty)
  = do { data_kinds <- xoptM LangExt.DataKinds
       ; when (not data_kinds && isRnKindLevel env)
              (addErr (dataKindsErr env listTy))
       ; (ty', fvs) <- rnLHsTyKi env ty
       ; return (HsListTy noExt ty', fvs) }

rnHsTyKi env t@(HsKindSig _ ty k)
  = do { checkTypeInType env t
       ; kind_sigs_ok <- xoptM LangExt.KindSignatures
       ; unless kind_sigs_ok (badKindSigErr (rtke_ctxt env) ty)
       ; (ty', fvs1) <- rnLHsTyKi env ty
       ; (k', fvs2)  <- rnLHsTyKi (env { rtke_level = KindLevel }) k
       ; return (HsKindSig noExt ty' k', fvs1 `plusFV` fvs2) }

rnHsTyKi env t@(HsPArrTy _ ty)
  = do { notInKinds env t
       ; (ty', fvs) <- rnLHsTyKi env ty
       ; return (HsPArrTy noExt ty', fvs) }

-- Unboxed tuples are allowed to have poly-typed arguments.  These
-- sometimes crop up as a result of CPR worker-wrappering dictionaries.
rnHsTyKi env tupleTy@(HsTupleTy _ tup_con tys)
  = do { data_kinds <- xoptM LangExt.DataKinds
       ; when (not data_kinds && isRnKindLevel env)
              (addErr (dataKindsErr env tupleTy))
       ; (tys', fvs) <- mapFvRn (rnLHsTyKi env) tys
       ; return (HsTupleTy noExt tup_con tys', fvs) }

rnHsTyKi env sumTy@(HsSumTy _ tys)
  = do { data_kinds <- xoptM LangExt.DataKinds
       ; when (not data_kinds && isRnKindLevel env)
              (addErr (dataKindsErr env sumTy))
       ; (tys', fvs) <- mapFvRn (rnLHsTyKi env) tys
       ; return (HsSumTy noExt tys', fvs) }

-- Ensure that a type-level integer is nonnegative (#8306, #8412)
rnHsTyKi env tyLit@(HsTyLit _ t)
  = do { data_kinds <- xoptM LangExt.DataKinds
       ; unless data_kinds (addErr (dataKindsErr env tyLit))
       ; when (negLit t) (addErr negLitErr)
       ; checkTypeInType env tyLit
       ; return (HsTyLit noExt t, emptyFVs) }
  where
    negLit (HsStrTy _ _) = False
    negLit (HsNumTy _ i) = i < 0
    negLitErr = text "Illegal literal in type (type literals must not be negative):" <+> ppr tyLit

rnHsTyKi env overall_ty@(HsAppsTy _ tys)
  = do { -- Step 1: Break up the HsAppsTy into symbols and non-symbol regions
         let (non_syms, syms) = splitHsAppsTy tys

             -- Step 2: rename the pieces
       ; (syms1, fvs1)      <- mapFvRn (rnHsTyOp env overall_ty) syms
       ; (non_syms1, fvs2)  <- (mapFvRn . mapFvRn) (rnLHsTyKi env) non_syms

             -- Step 3: deal with *. See Note [Dealing with *]
       ; let (non_syms2, syms2) = deal_with_star [] [] non_syms1 syms1

             -- Step 4: collapse the non-symbol regions with HsAppTy
       ; non_syms3 <- mapM deal_with_non_syms non_syms2

             -- Step 5: assemble the pieces, using mkHsOpTyRn
       ; L _ res_ty <- build_res_ty non_syms3 syms2

        -- all done. Phew.
       ; return (res_ty, fvs1 `plusFV` fvs2) }
  where
    -- See Note [Dealing with *]
    deal_with_star :: [[LHsType GhcRn]] -> [Located Name]
                   -> [[LHsType GhcRn]] -> [Located Name]
                   -> ([[LHsType GhcRn]], [Located Name])
    deal_with_star acc1 acc2
                   (non_syms1 : non_syms2 : non_syms) (L loc star : ops)
      | star `hasKey` starKindTyConKey || star `hasKey` unicodeStarKindTyConKey
      = deal_with_star acc1 acc2
                   ((non_syms1 ++ L loc (HsTyVar noExt NotPromoted (L loc star))
                            : non_syms2) : non_syms)
                       ops
    deal_with_star acc1 acc2 (non_syms1 : non_syms) (op1 : ops)
      = deal_with_star (non_syms1 : acc1) (op1 : acc2) non_syms ops
    deal_with_star acc1 acc2 [non_syms] []
      = (reverse (non_syms : acc1), reverse acc2)
    deal_with_star _ _ _ _
      = pprPanic "deal_with_star" (ppr overall_ty)

    -- collapse [LHsType GhcRn] to LHsType GhcRn by making applications
    -- monadic only for failure
    deal_with_non_syms :: [LHsType GhcRn] -> RnM (LHsType GhcRn)
    deal_with_non_syms (non_sym : non_syms) = return $ mkHsAppTys non_sym non_syms
    deal_with_non_syms []                   = failWith (emptyNonSymsErr overall_ty)

    -- assemble a right-biased OpTy for use in mkHsOpTyRn
    build_res_ty :: [LHsType GhcRn] -> [Located Name] -> RnM (LHsType GhcRn)
    build_res_ty (arg1 : args) (op1 : ops)
      = do { rhs <- build_res_ty args ops
           ; fix <- lookupTyFixityRn op1
           ; res <- mkHsOpTyRn (\t1 t2 -> HsOpTy noExt t1 op1 t2) (unLoc op1)
                                                                    fix arg1 rhs
           ; let loc = combineSrcSpans (getLoc arg1) (getLoc rhs)
           ; return (L loc res)
           }
    build_res_ty [arg] [] = return arg
    build_res_ty _ _ = pprPanic "build_op_ty" (ppr overall_ty)

rnHsTyKi env (HsAppTy _ ty1 ty2)
  = do { (ty1', fvs1) <- rnLHsTyKi env ty1
       ; (ty2', fvs2) <- rnLHsTyKi env ty2
       ; return (HsAppTy noExt ty1' ty2', fvs1 `plusFV` fvs2) }

rnHsTyKi env t@(HsIParamTy _ n ty)
  = do { notInKinds env t
       ; (ty', fvs) <- rnLHsTyKi env ty
       ; return (HsIParamTy noExt n ty', fvs) }

rnHsTyKi env t@(HsEqTy _ ty1 ty2)
  = do { checkTypeInType env t
       ; (ty1', fvs1) <- rnLHsTyKi env ty1
       ; (ty2', fvs2) <- rnLHsTyKi env ty2
       ; return (HsEqTy noExt ty1' ty2', fvs1 `plusFV` fvs2) }

rnHsTyKi _ (HsSpliceTy _ sp)
  = rnSpliceType sp

rnHsTyKi env (HsDocTy _ ty haddock_doc)
  = do { (ty', fvs) <- rnLHsTyKi env ty
       ; haddock_doc' <- rnLHsDoc haddock_doc
       ; return (HsDocTy noExt ty' haddock_doc', fvs) }

rnHsTyKi _ (XHsType (NHsCoreTy ty))
  = return (XHsType (NHsCoreTy ty), emptyFVs)
    -- The emptyFVs probably isn't quite right
    -- but I don't think it matters

rnHsTyKi env ty@(HsExplicitListTy _ ip tys)
  = do { checkTypeInType env ty
       ; data_kinds <- xoptM LangExt.DataKinds
       ; unless data_kinds (addErr (dataKindsErr env ty))
       ; (tys', fvs) <- mapFvRn (rnLHsTyKi env) tys
       ; return (HsExplicitListTy noExt ip tys', fvs) }

rnHsTyKi env ty@(HsExplicitTupleTy _ tys)
  = do { checkTypeInType env ty
       ; data_kinds <- xoptM LangExt.DataKinds
       ; unless data_kinds (addErr (dataKindsErr env ty))
       ; (tys', fvs) <- mapFvRn (rnLHsTyKi env) tys
       ; return (HsExplicitTupleTy noExt tys', fvs) }

rnHsTyKi env (HsWildCardTy _)
  = do { checkAnonWildCard env
       ; wc' <- rnAnonWildCard
       ; return (HsWildCardTy wc', emptyFVs) }
         -- emptyFVs: this occurrence does not refer to a
         --           user-written binding site, so don't treat
         --           it as a free variable

--------------
rnTyVar :: RnTyKiEnv -> RdrName -> RnM Name
rnTyVar env rdr_name
  = do { name <- if   isRnKindLevel env
                 then lookupKindOccRn rdr_name
                 else lookupTypeOccRn rdr_name
       ; checkNamedWildCard env name
       ; return name }

rnLTyVar :: Located RdrName -> RnM (Located Name)
-- Called externally; does not deal with wildards
rnLTyVar (L loc rdr_name)
  = do { tyvar <- lookupTypeOccRn rdr_name
       ; return (L loc tyvar) }

--------------
rnHsTyOp :: Outputable a
         => RnTyKiEnv -> a -> Located RdrName
         -> RnM (Located Name, FreeVars)
rnHsTyOp env overall_ty (L loc op)
  = do { ops_ok <- xoptM LangExt.TypeOperators
       ; op' <- rnTyVar env op
       ; unless (ops_ok
                 || op' == starKindTyConName
                 || op' == unicodeStarKindTyConName
                 || op' `hasKey` eqTyConKey) $
           addErr (opTyErr op overall_ty)
       ; let l_op' = L loc op'
       ; return (l_op', unitFV op') }

--------------
notAllowed :: SDoc -> SDoc
notAllowed doc
  = text "Wildcard" <+> quotes doc <+> ptext (sLit "not allowed")

checkWildCard :: RnTyKiEnv -> Maybe SDoc -> RnM ()
checkWildCard env (Just doc)
  = addErr $ vcat [doc, nest 2 (text "in" <+> pprHsDocContext (rtke_ctxt env))]
checkWildCard _ Nothing
  = return ()

checkAnonWildCard :: RnTyKiEnv -> RnM ()
-- Report an error if an anonymous wildcard is illegal here
checkAnonWildCard env
  = checkWildCard env mb_bad
  where
    mb_bad :: Maybe SDoc
    mb_bad | not (wildCardsAllowed env)
           = Just (notAllowed pprAnonWildCard)
           | otherwise
           = case rtke_what env of
               RnTypeBody      -> Nothing
               RnConstraint    -> Just constraint_msg
               RnTopConstraint -> Just constraint_msg

    constraint_msg = hang
                         (notAllowed pprAnonWildCard <+> text "in a constraint")
                        2 hint_msg
    hint_msg = vcat [ text "except as the last top-level constraint of a type signature"
                    , nest 2 (text "e.g  f :: (Eq a, _) => blah") ]

checkNamedWildCard :: RnTyKiEnv -> Name -> RnM ()
-- Report an error if a named wildcard is illegal here
checkNamedWildCard env name
  = checkWildCard env mb_bad
  where
    mb_bad | not (name `elemNameSet` rtke_nwcs env)
           = Nothing  -- Not a wildcard
           | not (wildCardsAllowed env)
           = Just (notAllowed (ppr name))
           | otherwise
           = case rtke_what env of
               RnTypeBody      -> Nothing   -- Allowed
               RnTopConstraint -> Nothing   -- Allowed
               RnConstraint    -> Just constraint_msg
    constraint_msg = notAllowed (ppr name) <+> text "in a constraint"

wildCardsAllowed :: RnTyKiEnv -> Bool
-- ^ In what contexts are wildcards permitted
wildCardsAllowed env
   = case rtke_ctxt env of
       TypeSigCtx {}       -> True
       TypBrCtx {}         -> True   -- Template Haskell quoted type
       SpliceTypeCtx {}    -> True   -- Result of a Template Haskell splice
       ExprWithTySigCtx {} -> True
       PatCtx {}           -> True
       RuleCtx {}          -> True
       FamPatCtx {}        -> True   -- Not named wildcards though
       GHCiCtx {}          -> True
       HsTypeCtx {}        -> True
       _                   -> False

rnAnonWildCard :: RnM HsWildCardInfo
rnAnonWildCard
  = do { loc <- getSrcSpanM
       ; uniq <- newUnique
       ; let name = mkInternalName uniq (mkTyVarOcc "_") loc
       ; return (AnonWildCard (L loc name)) }

---------------
-- | Ensures either that we're in a type or that -XTypeInType is set
checkTypeInType :: Outputable ty
                => RnTyKiEnv
                -> ty      -- ^ type
                -> RnM ()
checkTypeInType env ty
  | isRnKindLevel env
  = do { type_in_type <- xoptM LangExt.TypeInType
       ; unless type_in_type $
         addErr (text "Illegal kind:" <+> ppr ty $$
                 text "Did you mean to enable TypeInType?") }
checkTypeInType _ _ = return ()

notInKinds :: Outputable ty
           => RnTyKiEnv
           -> ty
           -> RnM ()
notInKinds env ty
  | isRnKindLevel env
  = addErr (text "Illegal kind (even with TypeInType enabled):" <+> ppr ty)
notInKinds _ _ = return ()

{- *****************************************************
*                                                      *
          Binding type variables
*                                                      *
***************************************************** -}

bindSigTyVarsFV :: [Name]
                -> RnM (a, FreeVars)
                -> RnM (a, FreeVars)
-- Used just before renaming the defn of a function
-- with a separate type signature, to bring its tyvars into scope
-- With no -XScopedTypeVariables, this is a no-op
bindSigTyVarsFV tvs thing_inside
  = do  { scoped_tyvars <- xoptM LangExt.ScopedTypeVariables
        ; if not scoped_tyvars then
                thing_inside
          else
                bindLocalNamesFV tvs thing_inside }

-- | Simply bring a bunch of RdrNames into scope. No checking for
-- validity, at all. The binding location is taken from the location
-- on each name.
bindLRdrNames :: [Located RdrName]
              -> ([Name] -> RnM (a, FreeVars))
              -> RnM (a, FreeVars)
bindLRdrNames rdrs thing_inside
  = do { var_names <- mapM (newTyVarNameRn Nothing) rdrs
       ; bindLocalNamesFV var_names $
         thing_inside var_names }

---------------
bindHsQTyVars :: forall a b.
                 HsDocContext
              -> Maybe SDoc         -- Just d => check for unused tvs
                                    --   d is a phrase like "in the type ..."
              -> Maybe a            -- Just _  => an associated type decl
              -> [Located RdrName]  -- Kind variables from scope, no dups
              -> (LHsQTyVars GhcPs)
              -> (LHsQTyVars GhcRn -> Bool -> RnM (b, FreeVars))
                  -- The Bool is True <=> all kind variables used in the
                  -- kind signature are bound on the left.  Reason:
                  -- the TypeInType clause of Note [Complete user-supplied
                  -- kind signatures] in HsDecls
              -> RnM (b, FreeVars)

-- See Note [bindHsQTyVars examples]
-- (a) Bring kind variables into scope
--     both (i)  passed in body_kv_occs
--     and  (ii) mentioned in the kinds of hsq_bndrs
-- (b) Bring type variables into scope
--
bindHsQTyVars doc mb_in_doc mb_assoc body_kv_occs hsq_bndrs thing_inside
  = do { let hs_tv_bndrs = hsQTvExplicit hsq_bndrs
       ; bndr_kv_occs <- extractHsTyVarBndrsKVs hs_tv_bndrs
       ; rdr_env <- getLocalRdrEnv

       ; let -- See Note [bindHsQTyVars examples] for what
             -- all these various things are doing
             bndrs, kv_occs, implicit_kvs :: [Located RdrName]
             bndrs        = map hsLTyVarLocName hs_tv_bndrs
             kv_occs      = nubL (body_kv_occs ++ bndr_kv_occs)
             implicit_kvs = filter_occs rdr_env bndrs kv_occs
                                 -- Deleting bndrs: See Note [Kind-variable ordering]
             -- dep_bndrs is the subset of bndrs that are dependent
             --   i.e. appear in bndr/body_kv_occs
             -- Can't use implicit_kvs because we've deleted bndrs from that!
             dep_bndrs = filter (`elemRdr` kv_occs) bndrs
             del       = deleteBys eqLocated
             all_bound_on_lhs = null ((body_kv_occs `del` bndrs) `del` bndr_kv_occs)

       ; traceRn "checkMixedVars3" $
           vcat [ text "kv_occs" <+> ppr kv_occs
                , text "bndrs"   <+> ppr hs_tv_bndrs
                , text "bndr_kv_occs"   <+> ppr bndr_kv_occs
                , text "wubble" <+> ppr ((kv_occs \\ bndrs) \\ bndr_kv_occs)
                ]
       ; checkMixedVars kv_occs bndrs

       ; implicit_kv_nms <- mapM (newTyVarNameRn mb_assoc) implicit_kvs

       ; bindLocalNamesFV implicit_kv_nms                     $
         bindLHsTyVarBndrs doc mb_in_doc mb_assoc hs_tv_bndrs $ \ rn_bndrs ->
    do { traceRn "bindHsQTyVars" (ppr hsq_bndrs $$ ppr implicit_kv_nms $$ ppr rn_bndrs)
       ; dep_bndr_nms <- mapM (lookupLocalOccRn . unLoc) dep_bndrs
       ; thing_inside (HsQTvs { hsq_ext = HsQTvsRn
                                   { hsq_implicit  = implicit_kv_nms
                                   , hsq_dependent = mkNameSet dep_bndr_nms }
                              , hsq_explicit  = rn_bndrs })
                      all_bound_on_lhs } }

  where
    filter_occs :: LocalRdrEnv         -- In scope
                -> [Located RdrName]   -- Bound here
                -> [Located RdrName]   -- Potential implicit binders
                -> [Located RdrName]   -- Final implicit binders
    -- Filter out any potential implicit binders that are either
    -- already in scope, or are explicitly bound here
    filter_occs rdr_env bndrs occs
      = filterOut is_in_scope occs
      where
        is_in_scope locc@(L _ occ) = isJust (lookupLocalRdrEnv rdr_env occ)
                                  || locc `elemRdr` bndrs

{- Note [bindHsQTyVars examples]
~~~~~~~~~~~~~~~~~~~~~~~~~~~~~~~~~
Suppose we have
   data T k (a::k1) (b::k) :: k2 -> k1 -> *

Then:
  hs_tv_bndrs = [k, a::k1, b::k], the explicitly-bound variables
  bndrs       = [k,a,b]

  bndr_kv_occs = [k,k1], kind variables free in kind signatures
                         of hs_tv_bndrs

  body_kv_occs = [k2,k1], kind variables free in the
                          result kind signature

  implicit_kvs = [k1,k2], kind variables free in kind signatures
                          of hs_tv_bndrs, and not bound by bndrs

* We want to quantify add implicit bindings for implicit_kvs

* The "dependent" bndrs (hsq_dependent) are the subset of
  bndrs that are free in bndr_kv_occs or body_kv_occs

* If implicit_body_kvs is non-empty, then there is a kind variable
  mentioned in the kind signature that is not bound "on the left".
  That's one of the rules for a CUSK, so we pass that info on
  as the second argument to thing_inside.

* Order is not important in these lists.  All we are doing is
  bring Names into scope.

Finally, you may wonder why filter_occs removes in-scope variables
from bndr/body_kv_occs.  How can anything be in scope?  Answer:
HsQTyVars is /also/ used (slightly oddly) for Haskell-98 syntax
ConDecls
   data T a = forall (b::k). MkT a b
The ConDecl has a LHsQTyVars in it; but 'a' scopes over the entire
ConDecl.  Hence the local RdrEnv may be non-empty and we must filter
out 'a' from the free vars.  (Mind you, in this situation all the
implicit kind variables are bound at the data type level, so there
are none to bind in the ConDecl, so there are no implicitly bound
variables at all.

Note [Kind variable scoping]
~~~~~~~~~~~~~~~~~~~~~~~~~~~~
If we have
  data T (a :: k) k = ...
we report "k is out of scope" for (a::k).  Reason: k is not brought
into scope until the explicit k-binding that follows.  It would be
terribly confusing to bring into scope an /implicit/ k for a's kind
and a distinct, shadowing explicit k that follows, something like
  data T {k1} (a :: k1) k = ...

So the rule is:

   the implicit binders never include any
   of the explicit binders in the group

Note that in the denerate case
  data T (a :: a) = blah
we get a complaint the second 'a' is not in scope.

That applies to foralls too: e.g.
   forall (a :: k) k . blah

But if the foralls are split, we treat the two groups separately:
   forall (a :: k). forall k. blah
Here we bring into scope an implicit k, which is later shadowed
by the explicit k.

In implementation terms

* In bindHsQTyVars 'k' is free in bndr_kv_occs; then we delete
  the binders {a,k}, and so end with no implicit binders.  Then we
  rename the binders left-to-right, and hence see that 'k' is out of
  scope in the kind of 'a'.

* Similarly in extract_hs_tv_bndrs

Note [Variables used as both types and kinds]
~~~~~~~~~~~~~~~~~~~~~~~~~~~~~~~~~~~~~~~~~~~~~
In (checkMixedVars kvs tvs), we bind the type variables tvs, and kvs is the
set of free variables of the kinds in the scope of the binding. Here is one
typical example:

   forall a b. a -> (b::k) -> (c::a)

Here, tvs will be {a,b}, and kvs {k,a}.
Without -XTypeInType we want to complain that `a` is used both
as a type and a kind.

Specifically, check that there is no overlap between kvs and tvs
See typecheck/should_fail/T11963 for examples.

We must also make sure that kvs includes all of variables in the kinds of type
variable bindings. For instance:

   forall k (a :: k). Proxy a

If we only look in the body of the `forall` type, we will mistakenly conclude
that kvs is {}. But in fact, the type variable `k` is also used as a kind
variable in (a :: k), later in the binding. (This mistake lead to #14710.)
So tvs is {k,a} and kvs is {k}, so we must also reject this without the use
of -XTypeInType.

NB: we do this only at the binding site of 'tvs'.
-}

bindLHsTyVarBndrs :: HsDocContext
                  -> Maybe SDoc            -- Just d => check for unused tvs
                                           --   d is a phrase like "in the type ..."
                  -> Maybe a               -- Just _  => an associated type decl
                  -> [LHsTyVarBndr GhcPs]  -- User-written tyvars
                  -> ([LHsTyVarBndr GhcRn] -> RnM (b, FreeVars))
                  -> RnM (b, FreeVars)
bindLHsTyVarBndrs doc mb_in_doc mb_assoc tv_bndrs thing_inside
  = do { when (isNothing mb_assoc) (checkShadowedRdrNames tv_names_w_loc)
       ; checkDupRdrNames tv_names_w_loc
       ; go tv_bndrs thing_inside }
  where
    tv_names_w_loc = map hsLTyVarLocName tv_bndrs

    go []     thing_inside = thing_inside []
    go (b:bs) thing_inside = bindLHsTyVarBndr doc mb_assoc b $ \ b' ->
                             do { (res, fvs) <- go bs $ \ bs' ->
                                                thing_inside (b' : bs')
                                ; warn_unused b' fvs
                                ; return (res, fvs) }

    warn_unused tv_bndr fvs = case mb_in_doc of
      Just in_doc -> warnUnusedForAll in_doc tv_bndr fvs
      Nothing     -> return ()

bindLHsTyVarBndr :: HsDocContext
                 -> Maybe a   -- associated class
                 -> LHsTyVarBndr GhcPs
                 -> (LHsTyVarBndr GhcRn -> RnM (b, FreeVars))
                 -> RnM (b, FreeVars)
bindLHsTyVarBndr _doc mb_assoc (L loc (UserTyVar x lrdr@(L lv _))) thing_inside
  = do { nm <- newTyVarNameRn mb_assoc lrdr
       ; bindLocalNamesFV [nm] $
         thing_inside (L loc (UserTyVar x (L lv nm))) }

bindLHsTyVarBndr doc mb_assoc (L loc (KindedTyVar x lrdr@(L lv _) kind))
                 thing_inside
  = do { sig_ok <- xoptM LangExt.KindSignatures
           ; unless sig_ok (badKindSigErr doc kind)
           ; (kind', fvs1) <- rnLHsKind doc kind
           ; tv_nm  <- newTyVarNameRn mb_assoc lrdr
           ; (b, fvs2) <- bindLocalNamesFV [tv_nm] $
                         thing_inside (L loc (KindedTyVar x (L lv tv_nm) kind'))
           ; return (b, fvs1 `plusFV` fvs2) }

bindLHsTyVarBndr _ _ (L _ (XTyVarBndr{})) _ = panic "bindLHsTyVarBndr"

newTyVarNameRn :: Maybe a -> Located RdrName -> RnM Name
newTyVarNameRn mb_assoc (L loc rdr)
  = do { rdr_env <- getLocalRdrEnv
       ; case (mb_assoc, lookupLocalRdrEnv rdr_env rdr) of
           (Just _, Just n) -> return n
              -- Use the same Name as the parent class decl

           _                -> newLocalBndrRn (L loc rdr) }

---------------------
collectAnonWildCards :: LHsType GhcRn -> [Name]
-- | Extract all wild cards from a type.
collectAnonWildCards lty = go lty
  where
    go (L _ ty) = case ty of
      HsWildCardTy (AnonWildCard (L _ wc)) -> [wc]
      HsAppsTy _ tys           -> gos (mapMaybe (prefix_types_only . unLoc) tys)
      HsAppTy _ ty1 ty2              -> go ty1 `mappend` go ty2
      HsFunTy _ ty1 _ ty2            -> go ty1 `mappend` go ty2
      HsListTy _ ty                  -> go ty
      HsPArrTy _ ty                  -> go ty
      HsTupleTy _ _ tys              -> gos tys
      HsSumTy _ tys                  -> gos tys
      HsOpTy _ ty1 _ ty2             -> go ty1 `mappend` go ty2
      HsParTy _ ty                   -> go ty
      HsIParamTy _ _ ty              -> go ty
      HsEqTy _ ty1 ty2               -> go ty1 `mappend` go ty2
      HsKindSig _ ty kind            -> go ty `mappend` go kind
      HsDocTy _ ty _                 -> go ty
      HsBangTy _ _ ty                -> go ty
      HsRecTy _ flds                 -> gos $ map (cd_fld_type . unLoc) flds
      HsExplicitListTy _ _ tys       -> gos tys
      HsExplicitTupleTy _ tys        -> gos tys
      HsForAllTy { hst_bndrs = bndrs
                 , hst_body = ty } -> collectAnonWildCardsBndrs bndrs
                                      `mappend` go ty
      HsQualTy { hst_ctxt = L _ ctxt
               , hst_body = ty }  -> gos ctxt `mappend` go ty
      HsSpliceTy _ (HsSpliced _ _ (HsSplicedTy ty)) -> go $ L noSrcSpan ty
      HsSpliceTy{} -> mempty
      HsTyLit{} -> mempty
      HsTyVar{} -> mempty
      XHsType{} -> mempty

    gos = mconcat . map go

    prefix_types_only (HsAppPrefix _ ty) = Just ty
    prefix_types_only (HsAppInfix _ _)   = Nothing
    prefix_types_only (XAppType _)       = Nothing

collectAnonWildCardsBndrs :: [LHsTyVarBndr GhcRn] -> [Name]
collectAnonWildCardsBndrs ltvs = concatMap (go . unLoc) ltvs
  where
    go (UserTyVar _ _)      = []
    go (KindedTyVar _ _ ki) = collectAnonWildCards ki
    go (XTyVarBndr{})       = []

{-
*********************************************************
*                                                       *
        ConDeclField
*                                                       *
*********************************************************

When renaming a ConDeclField, we have to find the FieldLabel
associated with each field.  But we already have all the FieldLabels
available (since they were brought into scope by
RnNames.getLocalNonValBinders), so we just take the list as an
argument, build a map and look them up.
-}

rnConDeclFields :: HsDocContext -> [FieldLabel] -> [LConDeclField GhcPs]
                -> RnM ([LConDeclField GhcRn], FreeVars)
-- Also called from RnSource
-- No wildcards can appear in record fields
rnConDeclFields ctxt fls fields
   = mapFvRn (rnField fl_env env) fields
  where
    env    = mkTyKiEnv ctxt TypeLevel RnTypeBody
    fl_env = mkFsEnv [ (flLabel fl, fl) | fl <- fls ]

rnField :: FastStringEnv FieldLabel -> RnTyKiEnv -> LConDeclField GhcPs
        -> RnM (LConDeclField GhcRn, FreeVars)
rnField fl_env env (L l (ConDeclField _ names ty haddock_doc))
  = do { let new_names = map (fmap lookupField) names
       ; (new_ty, fvs) <- rnLHsTyKi env ty
       ; new_haddock_doc <- rnMbLHsDoc haddock_doc
       ; return (L l (ConDeclField noExt new_names new_ty new_haddock_doc)
                , fvs) }
  where
    lookupField :: FieldOcc GhcPs -> FieldOcc GhcRn
    lookupField (FieldOcc _ (L lr rdr)) = FieldOcc (flSelector fl) (L lr rdr)
      where
        lbl = occNameFS $ rdrNameOcc rdr
        fl  = expectJust "rnField" $ lookupFsEnv fl_env lbl
    lookupField (XFieldOcc{}) = panic "rnField"
rnField _ _ (L _ (XConDeclField _)) = panic "rnField"

{-
************************************************************************
*                                                                      *
        Fixities and precedence parsing
*                                                                      *
************************************************************************

@mkOpAppRn@ deals with operator fixities.  The argument expressions
are assumed to be already correctly arranged.  It needs the fixities
recorded in the OpApp nodes, because fixity info applies to the things
the programmer actually wrote, so you can't find it out from the Name.

Furthermore, the second argument is guaranteed not to be another
operator application.  Why? Because the parser parses all
operator applications left-associatively, EXCEPT negation, which
we need to handle specially.
Infix types are read in a *right-associative* way, so that
        a `op` b `op` c
is always read in as
        a `op` (b `op` c)

mkHsOpTyRn rearranges where necessary.  The two arguments
have already been renamed and rearranged.  It's made rather tiresome
by the presence of ->, which is a separate syntactic construct.
-}

---------------
-- Building (ty1 `op1` (ty21 `op2` ty22))
mkHsOpTyRn :: (LHsType GhcRn -> LHsType GhcRn -> HsType GhcRn)
           -> Name -> Fixity -> LHsType GhcRn -> LHsType GhcRn
           -> RnM (HsType GhcRn)

mkHsOpTyRn mk1 pp_op1 fix1 ty1 (L loc2 (HsOpTy noExt ty21 op2 ty22))
  = do  { fix2 <- lookupTyFixityRn op2
        ; mk_hs_op_ty mk1 pp_op1 fix1 ty1
                      (\t1 t2 -> HsOpTy noExt t1 op2 t2)
                      (unLoc op2) fix2 ty21 ty22 loc2 }

mkHsOpTyRn mk1 pp_op1 fix1 ty1 (L loc2 (HsFunTy _ ty21 weight ty22))
  = mk_hs_op_ty mk1 pp_op1 fix1 ty1
                hs_fun_ty (funTyConName Omega) funTyFixity ty21 ty22 loc2
  where
    hs_fun_ty a b = HsFunTy noExt a weight b

mkHsOpTyRn mk1 _ _ ty1 ty2              -- Default case, no rearrangment
  = return (mk1 ty1 ty2)

---------------
mk_hs_op_ty :: (LHsType GhcRn -> LHsType GhcRn -> HsType GhcRn)
            -> Name -> Fixity -> LHsType GhcRn
            -> (LHsType GhcRn -> LHsType GhcRn -> HsType GhcRn)
            -> Name -> Fixity -> LHsType GhcRn -> LHsType GhcRn -> SrcSpan
            -> RnM (HsType GhcRn)
mk_hs_op_ty mk1 op1 fix1 ty1
            mk2 op2 fix2 ty21 ty22 loc2
  | nofix_error     = do { precParseErr (NormalOp op1,fix1) (NormalOp op2,fix2)
                         ; return (mk1 ty1 (L loc2 (mk2 ty21 ty22))) }
  | associate_right = return (mk1 ty1 (L loc2 (mk2 ty21 ty22)))
  | otherwise       = do { -- Rearrange to ((ty1 `op1` ty21) `op2` ty22)
                           new_ty <- mkHsOpTyRn mk1 op1 fix1 ty1 ty21
                         ; return (mk2 (noLoc new_ty) ty22) }
  where
    (nofix_error, associate_right) = compareFixity fix1 fix2


---------------------------
mkOpAppRn :: LHsExpr GhcRn             -- Left operand; already rearranged
          -> LHsExpr GhcRn -> Fixity   -- Operator and fixity
          -> LHsExpr GhcRn             -- Right operand (not an OpApp, but might
                                       -- be a NegApp)
          -> RnM (HsExpr GhcRn)

-- (e11 `op1` e12) `op2` e2
mkOpAppRn e1@(L _ (OpApp fix1 e11 op1 e12)) op2 fix2 e2
  | nofix_error
  = do precParseErr (get_op op1,fix1) (get_op op2,fix2)
       return (OpApp fix2 e1 op2 e2)

  | associate_right = do
    new_e <- mkOpAppRn e12 op2 fix2 e2
    return (OpApp fix1 e11 op1 (L loc' new_e))
  where
    loc'= combineLocs e12 e2
    (nofix_error, associate_right) = compareFixity fix1 fix2

---------------------------
--      (- neg_arg) `op` e2
mkOpAppRn e1@(L _ (NegApp _ neg_arg neg_name)) op2 fix2 e2
  | nofix_error
  = do precParseErr (NegateOp,negateFixity) (get_op op2,fix2)
       return (OpApp fix2 e1 op2 e2)

  | associate_right
  = do new_e <- mkOpAppRn neg_arg op2 fix2 e2
       return (NegApp noExt (L loc' new_e) neg_name)
  where
    loc' = combineLocs neg_arg e2
    (nofix_error, associate_right) = compareFixity negateFixity fix2

---------------------------
--      e1 `op` - neg_arg
mkOpAppRn e1 op1 fix1 e2@(L _ (NegApp {}))     -- NegApp can occur on the right
  | not associate_right                 -- We *want* right association
  = do precParseErr (get_op op1, fix1) (NegateOp, negateFixity)
       return (OpApp fix1 e1 op1 e2)
  where
    (_, associate_right) = compareFixity fix1 negateFixity

---------------------------
--      Default case
mkOpAppRn e1 op fix e2                  -- Default case, no rearrangment
  = ASSERT2( right_op_ok fix (unLoc e2),
             ppr e1 $$ text "---" $$ ppr op $$ text "---" $$ ppr fix $$ text "---" $$ ppr e2
    )
    return (OpApp fix e1 op e2)

----------------------------

-- | Name of an operator in an operator application or section
data OpName = NormalOp Name         -- ^ A normal identifier
            | NegateOp              -- ^ Prefix negation
            | UnboundOp UnboundVar  -- ^ An unbound indentifier
            | RecFldOp (AmbiguousFieldOcc GhcRn)
              -- ^ A (possibly ambiguous) record field occurrence

instance Outputable OpName where
  ppr (NormalOp n)   = ppr n
  ppr NegateOp       = ppr negateName
  ppr (UnboundOp uv) = ppr uv
  ppr (RecFldOp fld) = ppr fld

get_op :: LHsExpr GhcRn -> OpName
-- An unbound name could be either HsVar or HsUnboundVar
-- See RnExpr.rnUnboundVar
get_op (L _ (HsVar _ (L _ n)))   = NormalOp n
get_op (L _ (HsUnboundVar _ uv)) = UnboundOp uv
get_op (L _ (HsRecFld _ fld))    = RecFldOp fld
get_op other                     = pprPanic "get_op" (ppr other)

-- Parser left-associates everything, but
-- derived instances may have correctly-associated things to
-- in the right operand.  So we just check that the right operand is OK
right_op_ok :: Fixity -> HsExpr GhcRn -> Bool
right_op_ok fix1 (OpApp fix2 _ _ _)
  = not error_please && associate_right
  where
    (error_please, associate_right) = compareFixity fix1 fix2
right_op_ok _ _
  = True

-- Parser initially makes negation bind more tightly than any other operator
-- And "deriving" code should respect this (use HsPar if not)
mkNegAppRn :: LHsExpr (GhcPass id) -> SyntaxExpr (GhcPass id)
           -> RnM (HsExpr (GhcPass id))
mkNegAppRn neg_arg neg_name
  = ASSERT( not_op_app (unLoc neg_arg) )
    return (NegApp noExt neg_arg neg_name)

not_op_app :: HsExpr id -> Bool
not_op_app (OpApp {}) = False
not_op_app _          = True

---------------------------
mkOpFormRn :: LHsCmdTop GhcRn            -- Left operand; already rearranged
          -> LHsExpr GhcRn -> Fixity     -- Operator and fixity
          -> LHsCmdTop GhcRn             -- Right operand (not an infix)
          -> RnM (HsCmd GhcRn)

-- (e11 `op1` e12) `op2` e2
mkOpFormRn a1@(L loc (HsCmdTop _ (L _ (HsCmdArrForm x op1 f (Just fix1)
                                     [a11,a12]))))
        op2 fix2 a2
  | nofix_error
  = do precParseErr (get_op op1,fix1) (get_op op2,fix2)
       return (HsCmdArrForm x op2 f (Just fix2) [a1, a2])

  | associate_right
  = do new_c <- mkOpFormRn a12 op2 fix2 a2
       return (HsCmdArrForm noExt op1 f (Just fix1)
               [a11, L loc (HsCmdTop [] (L loc new_c))])
        -- TODO: locs are wrong
  where
    (nofix_error, associate_right) = compareFixity fix1 fix2

--      Default case
mkOpFormRn arg1 op fix arg2                     -- Default case, no rearrangment
  = return (HsCmdArrForm noExt op Infix (Just fix) [arg1, arg2])


--------------------------------------
mkConOpPatRn :: Located Name -> Fixity -> LPat GhcRn -> LPat GhcRn
             -> RnM (Pat GhcRn)

mkConOpPatRn op2 fix2 p1@(L loc (ConPatIn op1 (InfixCon p11 p12))) p2
  = do  { fix1 <- lookupFixityRn (unLoc op1)
        ; let (nofix_error, associate_right) = compareFixity fix1 fix2

        ; if nofix_error then do
                { precParseErr (NormalOp (unLoc op1),fix1)
                               (NormalOp (unLoc op2),fix2)
                ; return (ConPatIn op2 (InfixCon p1 p2)) }

          else if associate_right then do
                { new_p <- mkConOpPatRn op2 fix2 p12 p2
                ; return (ConPatIn op1 (InfixCon p11 (L loc new_p))) } -- XXX loc right?
          else return (ConPatIn op2 (InfixCon p1 p2)) }

mkConOpPatRn op _ p1 p2                         -- Default case, no rearrangment
  = ASSERT( not_op_pat (unLoc p2) )
    return (ConPatIn op (InfixCon p1 p2))

not_op_pat :: Pat GhcRn -> Bool
not_op_pat (ConPatIn _ (InfixCon _ _)) = False
not_op_pat _                           = True

--------------------------------------
checkPrecMatch :: Name -> MatchGroup GhcRn body -> RnM ()
  -- Check precedence of a function binding written infix
  --   eg  a `op` b `C` c = ...
  -- See comments with rnExpr (OpApp ...) about "deriving"

checkPrecMatch op (MG { mg_alts = L _ ms })
  = mapM_ check ms
  where
    check (L _ (Match { m_pats = L l1 p1 : L l2 p2 :_ }))
      = setSrcSpan (combineSrcSpans l1 l2) $
        do checkPrec op p1 False
           checkPrec op p2 True

    check _ = return ()
        -- This can happen.  Consider
        --      a `op` True = ...
        --      op          = ...
        -- The infix flag comes from the first binding of the group
        -- but the second eqn has no args (an error, but not discovered
        -- until the type checker).  So we don't want to crash on the
        -- second eqn.
checkPrecMatch _ (XMatchGroup {}) = panic "checkPrecMatch"

checkPrec :: Name -> Pat GhcRn -> Bool -> IOEnv (Env TcGblEnv TcLclEnv) ()
checkPrec op (ConPatIn op1 (InfixCon _ _)) right = do
    op_fix@(Fixity _ op_prec  op_dir) <- lookupFixityRn op
    op1_fix@(Fixity _ op1_prec op1_dir) <- lookupFixityRn (unLoc op1)
    let
        inf_ok = op1_prec > op_prec ||
                 (op1_prec == op_prec &&
                  (op1_dir == InfixR && op_dir == InfixR && right ||
                   op1_dir == InfixL && op_dir == InfixL && not right))

        info  = (NormalOp op,          op_fix)
        info1 = (NormalOp (unLoc op1), op1_fix)
        (infol, infor) = if right then (info, info1) else (info1, info)
    unless inf_ok (precParseErr infol infor)

checkPrec _ _ _
  = return ()

-- Check precedence of (arg op) or (op arg) respectively
-- If arg is itself an operator application, then either
--   (a) its precedence must be higher than that of op
--   (b) its precedency & associativity must be the same as that of op
checkSectionPrec :: FixityDirection -> HsExpr GhcPs
        -> LHsExpr GhcRn -> LHsExpr GhcRn -> RnM ()
checkSectionPrec direction section op arg
  = case unLoc arg of
        OpApp fix _ op' _ -> go_for_it (get_op op') fix
        NegApp _ _ _      -> go_for_it NegateOp     negateFixity
        _                 -> return ()
  where
    op_name = get_op op
    go_for_it arg_op arg_fix@(Fixity _ arg_prec assoc) = do
          op_fix@(Fixity _ op_prec _) <- lookupFixityOp op_name
          unless (op_prec < arg_prec
                  || (op_prec == arg_prec && direction == assoc))
                 (sectionPrecErr (get_op op, op_fix)
                                 (arg_op, arg_fix) section)

-- | Look up the fixity for an operator name.  Be careful to use
-- 'lookupFieldFixityRn' for (possibly ambiguous) record fields
-- (see Trac #13132).
lookupFixityOp :: OpName -> RnM Fixity
lookupFixityOp (NormalOp n)  = lookupFixityRn n
lookupFixityOp NegateOp      = lookupFixityRn negateName
lookupFixityOp (UnboundOp u) = lookupFixityRn (mkUnboundName (unboundVarOcc u))
lookupFixityOp (RecFldOp f)  = lookupFieldFixityRn f


-- Precedence-related error messages

precParseErr :: (OpName,Fixity) -> (OpName,Fixity) -> RnM ()
precParseErr op1@(n1,_) op2@(n2,_)
  | is_unbound n1 || is_unbound n2
  = return ()     -- Avoid error cascade
  | otherwise
  = addErr $ hang (text "Precedence parsing error")
      4 (hsep [text "cannot mix", ppr_opfix op1, ptext (sLit "and"),
               ppr_opfix op2,
               text "in the same infix expression"])

sectionPrecErr :: (OpName,Fixity) -> (OpName,Fixity) -> HsExpr GhcPs -> RnM ()
sectionPrecErr op@(n1,_) arg_op@(n2,_) section
  | is_unbound n1 || is_unbound n2
  = return ()     -- Avoid error cascade
  | otherwise
  = addErr $ vcat [text "The operator" <+> ppr_opfix op <+> ptext (sLit "of a section"),
         nest 4 (sep [text "must have lower precedence than that of the operand,",
                      nest 2 (text "namely" <+> ppr_opfix arg_op)]),
         nest 4 (text "in the section:" <+> quotes (ppr section))]

is_unbound :: OpName -> Bool
is_unbound (NormalOp n) = isUnboundName n
is_unbound UnboundOp{}  = True
is_unbound _            = False

ppr_opfix :: (OpName, Fixity) -> SDoc
ppr_opfix (op, fixity) = pp_op <+> brackets (ppr fixity)
   where
     pp_op | NegateOp <- op = text "prefix `-'"
           | otherwise      = quotes (ppr op)


{- *****************************************************
*                                                      *
                 Errors
*                                                      *
***************************************************** -}

unexpectedTypeSigErr :: LHsSigWcType GhcPs -> SDoc
unexpectedTypeSigErr ty
  = hang (text "Illegal type signature:" <+> quotes (ppr ty))
       2 (text "Type signatures are only allowed in patterns with ScopedTypeVariables")

badKindSigErr :: HsDocContext -> LHsType GhcPs -> TcM ()
badKindSigErr doc (L loc ty)
  = setSrcSpan loc $ addErr $
    withHsDocContext doc $
    hang (text "Illegal kind signature:" <+> quotes (ppr ty))
       2 (text "Perhaps you intended to use KindSignatures")

dataKindsErr :: RnTyKiEnv -> HsType GhcPs -> SDoc
dataKindsErr env thing
  = hang (text "Illegal" <+> pp_what <> colon <+> quotes (ppr thing))
       2 (text "Perhaps you intended to use DataKinds")
  where
    pp_what | isRnKindLevel env = text "kind"
            | otherwise          = text "type"

inTypeDoc :: HsType GhcPs -> SDoc
inTypeDoc ty = text "In the type" <+> quotes (ppr ty)

warnUnusedForAll :: SDoc -> LHsTyVarBndr GhcRn -> FreeVars -> TcM ()
warnUnusedForAll in_doc (L loc tv) used_names
  = whenWOptM Opt_WarnUnusedForalls $
    unless (hsTyVarName tv `elemNameSet` used_names) $
    addWarnAt (Reason Opt_WarnUnusedForalls) loc $
    vcat [ text "Unused quantified type variable" <+> quotes (ppr tv)
         , in_doc ]

opTyErr :: Outputable a => RdrName -> a -> SDoc
opTyErr op overall_ty
  = hang (text "Illegal operator" <+> quotes (ppr op) <+> ptext (sLit "in type") <+> quotes (ppr overall_ty))
         2 extra
  where
    extra | op == dot_tv_RDR
          = perhapsForallMsg
          | otherwise
          = text "Use TypeOperators to allow operators in types"

emptyNonSymsErr :: HsType GhcPs -> SDoc
emptyNonSymsErr overall_ty
  = text "Operator applied to too few arguments:" <+> ppr overall_ty

{-
************************************************************************
*                                                                      *
      Finding the free type variables of a (HsType RdrName)
*                                                                      *
************************************************************************


Note [Kind and type-variable binders]
~~~~~~~~~~~~~~~~~~~~~~~~~~~~~~~~~~~~~
In a type signature we may implicitly bind type variable and, more
recently, kind variables.  For example:
  *   f :: a -> a
      f = ...
    Here we need to find the free type variables of (a -> a),
    so that we know what to quantify

  *   class C (a :: k) where ...
    This binds 'k' in ..., as well as 'a'

  *   f (x :: a -> [a]) = ....
    Here we bind 'a' in ....

  *   f (x :: T a -> T (b :: k)) = ...
    Here we bind both 'a' and the kind variable 'k'

  *   type instance F (T (a :: Maybe k)) = ...a...k...
    Here we want to constrain the kind of 'a', and bind 'k'.

In general we want to walk over a type, and find
  * Its free type variables
  * The free kind variables of any kind signatures in the type

Hence we return a pair (kind-vars, type vars)
See also Note [HsBSig binder lists] in HsTypes

Most clients of this code just want to know the kind/type vars, without
duplicates. The function rmDupsInRdrTyVars removes duplicates. That function
also makes sure that no variable is reported as both a kind var and
a type var, preferring kind vars. Why kind vars? Consider this:

 foo :: forall (a :: k). Proxy k -> Proxy a -> ...

Should that be accepted?

Normally, if a type signature has an explicit forall, it must list *all*
tyvars mentioned in the type. But there's an exception for tyvars mentioned in
a kind, as k is above. Note that k is also used "as a type variable", as the
argument to the first Proxy. So, do we consider k to be type-variable-like and
require it in the forall? Or do we consider k to be kind-variable-like and not
require it?

It's not just in type signatures: kind variables are implicitly brought into
scope in a variety of places. Should vars used at both the type level and kind
level be treated this way?

GHC indeed allows kind variables to be brought into scope implicitly even when
the kind variable is also used as a type variable. Thus, we must prefer to keep
a variable listed as a kind var in rmDupsInRdrTyVars. If we kept it as a type
var, then this would prevent it from being implicitly quantified (see
rnImplicitBndrs). In the `foo` example above, that would have the consequence
of the k in Proxy k being reported as out of scope.

-}

-- See Note [Kind and type-variable binders]
data FreeKiTyVars = FKTV { fktv_kis    :: [Located RdrName]
                         , fktv_tys    :: [Located RdrName] }

-- | A 'FreeKiTyVars' list that is allowed to have duplicate variables.
type FreeKiTyVarsWithDups = FreeKiTyVars

-- | A 'FreeKiTyVars' list that contains no duplicate variables.
type FreeKiTyVarsNoDups   = FreeKiTyVars

instance Outputable FreeKiTyVars where
  ppr (FKTV kis tys) = ppr (kis, tys)

emptyFKTV :: FreeKiTyVarsNoDups
emptyFKTV = FKTV [] []

freeKiTyVarsAllVars :: FreeKiTyVars -> [Located RdrName]
freeKiTyVarsAllVars (FKTV tys kvs) = tys ++ kvs

freeKiTyVarsKindVars :: FreeKiTyVars -> [Located RdrName]
freeKiTyVarsKindVars = fktv_kis

freeKiTyVarsTypeVars :: FreeKiTyVars -> [Located RdrName]
freeKiTyVarsTypeVars = fktv_tys

filterInScope :: LocalRdrEnv -> FreeKiTyVars -> FreeKiTyVars
filterInScope rdr_env (FKTV kis tys)
  = FKTV (filterOut in_scope kis)
         (filterOut in_scope tys)
  where
    in_scope         = inScope rdr_env . unLoc

inScope :: LocalRdrEnv -> RdrName -> Bool
inScope rdr_env rdr = rdr `elemLocalRdrEnv` rdr_env

-- | 'extractHsTyRdrTyVars' finds the
--        free (kind, type) variables of an 'HsType'
-- or the free (sort, kind) variables of an 'HsKind'.
-- It's used when making the @forall@s explicit.
-- Does not return any wildcards.
-- When the same name occurs multiple times in the types, only the first
-- occurrence is returned.
-- See Note [Kind and type-variable binders]
extractHsTyRdrTyVars :: LHsType GhcPs -> RnM FreeKiTyVarsNoDups
extractHsTyRdrTyVars ty
  = rmDupsInRdrTyVars <$> extractHsTyRdrTyVarsDups ty

-- | 'extractHsTyRdrTyVarsDups' find the
--        free (kind, type) variables of an 'HsType'
-- or the free (sort, kind) variables of an 'HsKind'.
-- It's used when making the @forall@s explicit.
-- Does not return any wildcards.
-- When the same name occurs multiple times in the types, all occurrences
-- are returned.
extractHsTyRdrTyVarsDups :: LHsType GhcPs -> RnM FreeKiTyVarsWithDups
extractHsTyRdrTyVarsDups ty
  = extract_lty TypeLevel ty emptyFKTV

-- | Extracts the free kind variables (but not the type variables) of an
-- 'HsType'. Does not return any wildcards.
-- When the same name occurs multiple times in the type, only the first
-- occurrence is returned.
-- See Note [Kind and type-variable binders]
extractHsTyRdrTyVarsKindVars :: LHsType GhcPs -> RnM [Located RdrName]
extractHsTyRdrTyVarsKindVars ty
  = freeKiTyVarsKindVars <$> extractHsTyRdrTyVars ty

-- | Extracts free type and kind variables from types in a list.
-- When the same name occurs multiple times in the types, only the first
-- occurrence is returned and the rest is filtered out.
-- See Note [Kind and type-variable binders]
extractHsTysRdrTyVars :: [LHsType GhcPs] -> RnM FreeKiTyVarsNoDups
extractHsTysRdrTyVars tys
  = rmDupsInRdrTyVars <$> extractHsTysRdrTyVarsDups tys

-- | Extracts free type and kind variables from types in a list.
-- When the same name occurs multiple times in the types, all occurrences
-- are returned.
extractHsTysRdrTyVarsDups :: [LHsType GhcPs] -> RnM FreeKiTyVarsWithDups
extractHsTysRdrTyVarsDups tys
  = extract_ltys TypeLevel tys emptyFKTV

extractHsTyVarBndrsKVs :: [LHsTyVarBndr GhcPs] -> RnM [Located RdrName]
-- Returns the free kind variables of any explictly-kinded binders
-- NB: Does /not/ delete the binders themselves.
--     However duplicates are removed
--     E.g. given  [k1, a:k1, b:k2]
--          the function returns [k1,k2], even though k1 is bound here
extractHsTyVarBndrsKVs tv_bndrs
  = do { kvs <- extract_hs_tv_bndrs_kvs tv_bndrs
       ; return (nubL kvs) }

-- | Removes multiple occurrences of the same name from FreeKiTyVars. If a
-- variable occurs as both a kind and a type variable, only keep the occurrence
-- as a kind variable.
-- See also Note [Kind and type-variable binders]
rmDupsInRdrTyVars :: FreeKiTyVarsWithDups -> FreeKiTyVarsNoDups
rmDupsInRdrTyVars (FKTV kis tys)
  = FKTV kis' tys'
  where
    kis' = nubL kis
    tys' = nubL (filterOut (`elemRdr` kis') tys)

extractRdrKindSigVars :: LFamilyResultSig GhcPs -> RnM [Located RdrName]
extractRdrKindSigVars (L _ resultSig)
    | KindSig _ k                          <- resultSig = kindRdrNameFromSig k
    | TyVarSig _ (L _ (KindedTyVar _ _ k)) <- resultSig = kindRdrNameFromSig k
    | otherwise = return []
    where kindRdrNameFromSig k = freeKiTyVarsAllVars <$> extractHsTyRdrTyVars k

extractDataDefnKindVars :: HsDataDefn GhcPs -> RnM [Located RdrName]
-- Get the scoped kind variables mentioned free in the constructor decls
-- Eg: data T a = T1 (S (a :: k) | forall (b::k). T2 (S b)
--     Here k should scope over the whole definition
--
-- However, do NOT collect free kind vars from the deriving clauses:
-- Eg: (Trac #14331)    class C p q
--                      data D = D deriving ( C (a :: k) )
--     Here k should /not/ scope over the whole definition.  We intend
--     this to elaborate to:
--         class C @k1 @k2 (p::k1) (q::k2)
--         data D = D
--         instance forall k (a::k). C @k @* a D where ...
--
extractDataDefnKindVars (HsDataDefn { dd_ctxt = ctxt, dd_kindSig = ksig
                                    , dd_cons = cons })
  = (nubL . freeKiTyVarsKindVars) <$>
    (extract_lctxt TypeLevel ctxt =<<
     extract_mb extract_lkind ksig =<<
     foldrM (extract_con . unLoc) emptyFKTV cons)
  where
    extract_con (ConDeclGADT { }) acc = return acc
    extract_con (ConDeclH98 { con_ex_tvs = ex_tvs
                            , con_mb_cxt = ctxt, con_args = args }) acc
      = extract_hs_tv_bndrs ex_tvs acc =<<
        extract_mlctxt ctxt =<<
<<<<<<< HEAD
        extract_ltys TypeLevel (map weightedThing $ hsConDeclArgTys args) emptyFKTV
=======
        extract_ltys TypeLevel (hsConDeclArgTys args) emptyFKTV
    extract_con (XConDecl { }) _ = panic "extractDataDefnKindVars"
extractDataDefnKindVars (XHsDataDefn _) = panic "extractDataDefnKindVars"
>>>>>>> 79bbb23f

extract_mlctxt :: Maybe (LHsContext GhcPs)
               -> FreeKiTyVarsWithDups -> RnM FreeKiTyVarsWithDups
extract_mlctxt Nothing     acc = return acc
extract_mlctxt (Just ctxt) acc = extract_lctxt TypeLevel ctxt acc

extract_lctxt :: TypeOrKind
              -> LHsContext GhcPs
              -> FreeKiTyVarsWithDups -> RnM FreeKiTyVarsWithDups
extract_lctxt t_or_k ctxt = extract_ltys t_or_k (unLoc ctxt)

extract_ltys :: TypeOrKind
             -> [LHsType GhcPs]
             -> FreeKiTyVarsWithDups -> RnM FreeKiTyVarsWithDups
extract_ltys t_or_k tys acc = foldrM (extract_lty t_or_k) acc tys

extract_mb :: (a -> FreeKiTyVarsWithDups -> RnM FreeKiTyVarsWithDups)
           -> Maybe a
           -> FreeKiTyVarsWithDups -> RnM FreeKiTyVarsWithDups
extract_mb _ Nothing  acc = return acc
extract_mb f (Just x) acc = f x acc

extract_lkind :: LHsType GhcPs -> FreeKiTyVars -> RnM FreeKiTyVars
extract_lkind = extract_lty KindLevel

extract_lty :: TypeOrKind -> LHsType GhcPs
            -> FreeKiTyVarsWithDups -> RnM FreeKiTyVarsWithDups
extract_lty t_or_k (L _ ty) acc
  = case ty of
      HsTyVar _ _  ltv            -> extract_tv t_or_k ltv acc
      HsBangTy _ _ ty             -> extract_lty t_or_k ty acc
      HsRecTy _ flds              -> foldrM (extract_lty t_or_k
                                             . cd_fld_type . unLoc) acc
                                           flds
      HsAppsTy _ tys              -> extract_apps t_or_k tys acc
      HsAppTy _ ty1 ty2           -> extract_lty t_or_k ty1 =<<
                                     extract_lty t_or_k ty2 acc
      HsListTy _ ty               -> extract_lty t_or_k ty acc
      HsPArrTy _ ty               -> extract_lty t_or_k ty acc
      HsTupleTy _ _ tys           -> extract_ltys t_or_k tys acc
      HsSumTy _ tys               -> extract_ltys t_or_k tys acc
      HsFunTy _ ty1 _ ty2           -> extract_lty t_or_k ty1 =<<
                                     extract_lty t_or_k ty2 acc
      HsIParamTy _ _ ty           -> extract_lty t_or_k ty acc
      HsEqTy _ ty1 ty2            -> extract_lty t_or_k ty1 =<<
                                     extract_lty t_or_k ty2 acc
      HsOpTy _ ty1 tv ty2         -> extract_tv t_or_k tv =<<
                                     extract_lty t_or_k ty1 =<<
                                     extract_lty t_or_k ty2 acc
      HsParTy _ ty                -> extract_lty t_or_k ty acc
      HsSpliceTy {}               -> return acc  -- Type splices mention no tvs
      HsDocTy _ ty _              -> extract_lty t_or_k ty acc
      HsExplicitListTy _ _ tys    -> extract_ltys t_or_k tys acc
      HsExplicitTupleTy _ tys     -> extract_ltys t_or_k tys acc
      HsTyLit _ _                 -> return acc
      HsKindSig _ ty ki           -> extract_lty t_or_k ty =<<
                                     extract_lkind ki acc
      HsForAllTy { hst_bndrs = tvs, hst_body = ty }
                                  -> extract_hs_tv_bndrs tvs acc =<<
                                     extract_lty t_or_k ty emptyFKTV
      HsQualTy { hst_ctxt = ctxt, hst_body = ty }
                                  -> extract_lctxt t_or_k ctxt   =<<
                                     extract_lty t_or_k ty acc
      XHsType {}                  -> return acc
      -- We deal with these separately in rnLHsTypeWithWildCards
      HsWildCardTy {}             -> return acc

extract_apps :: TypeOrKind
             -> [LHsAppType GhcPs] -> FreeKiTyVars -> RnM FreeKiTyVars
extract_apps t_or_k tys acc = foldrM (extract_app t_or_k) acc tys

extract_app :: TypeOrKind -> LHsAppType GhcPs
            -> FreeKiTyVarsWithDups -> RnM FreeKiTyVarsWithDups
extract_app t_or_k (L _ (HsAppInfix _ tv))  acc = extract_tv t_or_k tv acc
extract_app t_or_k (L _ (HsAppPrefix _ ty)) acc = extract_lty t_or_k ty acc
extract_app _ (L _ (XAppType _ )) _ = panic "extract_app"

extractHsTvBndrs :: [LHsTyVarBndr GhcPs]
                 -> FreeKiTyVarsWithDups           -- Free in body
                 -> RnM FreeKiTyVarsWithDups       -- Free in result
extractHsTvBndrs tv_bndrs body_fvs
  = extract_hs_tv_bndrs tv_bndrs emptyFKTV body_fvs

extract_hs_tv_bndrs :: [LHsTyVarBndr GhcPs]
                    -> FreeKiTyVarsWithDups  -- Accumulator
                    -> FreeKiTyVarsWithDups  -- Free in body
                    -> RnM FreeKiTyVarsWithDups
-- In (forall (a :: Maybe e). a -> b) we have
--     'a' is bound by the forall
--     'b' is a free type variable
--     'e' is a free kind variable
extract_hs_tv_bndrs tv_bndrs
                    (FKTV acc_kvs  acc_tvs)   -- Accumulator
                    (FKTV body_kvs body_tvs)  -- Free in the body
  | null tv_bndrs
  = return $
    FKTV (body_kvs ++ acc_kvs) (body_tvs ++ acc_tvs)
  | otherwise
  = do { bndr_kvs <- extract_hs_tv_bndrs_kvs tv_bndrs

       ; let tv_bndr_rdrs, all_kv_occs :: [Located RdrName]
             tv_bndr_rdrs = map hsLTyVarLocName tv_bndrs
             -- We must include both kind variables from the binding as well
             -- as the body of the `forall` type.
             -- See Note [Variables used as both types and kinds].
             all_kv_occs = bndr_kvs ++ body_kvs

       ; traceRn "checkMixedVars1" $
           vcat [ text "bndr_kvs"     <+> ppr bndr_kvs
                , text "body_kvs"     <+> ppr body_kvs
                , text "all_kv_occs"  <+> ppr all_kv_occs
                , text "tv_bndr_rdrs" <+> ppr tv_bndr_rdrs ]
       ; checkMixedVars all_kv_occs tv_bndr_rdrs

       ; return $
         FKTV (filterOut (`elemRdr` tv_bndr_rdrs) all_kv_occs
                    -- NB: delete all tv_bndr_rdrs from bndr_kvs as well
                    -- as body_kvs; see Note [Kind variable scoping]
                ++ acc_kvs)
              (filterOut (`elemRdr` tv_bndr_rdrs) body_tvs ++ acc_tvs) }

extract_hs_tv_bndrs_kvs :: [LHsTyVarBndr GhcPs] -> RnM [Located RdrName]
-- Returns the free kind variables of any explictly-kinded binders
-- NB: Does /not/ delete the binders themselves.
--     Duplicates are /not/ removed
--     E.g. given  [k1, a:k1, b:k2]
--          the function returns [k1,k2], even though k1 is bound here
extract_hs_tv_bndrs_kvs tv_bndrs
  = do { fktvs <- foldrM extract_lkind emptyFKTV
                  [k | L _ (KindedTyVar _ _ k) <- tv_bndrs]
       ; return (freeKiTyVarsKindVars fktvs) }
         -- There will /be/ no free tyvars!

extract_tv :: TypeOrKind -> Located RdrName
           -> FreeKiTyVarsWithDups -> RnM FreeKiTyVarsWithDups
extract_tv t_or_k ltv@(L _ tv) acc@(FKTV kvs tvs)
  | not (isRdrTyVar tv) = return acc
  | isTypeLevel t_or_k  = return (FKTV kvs (ltv : tvs))
  | otherwise           = return (FKTV (ltv : kvs) tvs)

-- just used in this module; seemed convenient here
nubL :: Eq a => [Located a] -> [Located a]
nubL = nubBy eqLocated

elemRdr :: Located RdrName -> [Located RdrName] -> Bool
elemRdr x = any (eqLocated x)

-- Check for type variables that are also used as kinds without the use of
-- -XTypeInType. See Note [Variables used as both types and kinds].
checkMixedVars :: [Located RdrName] -> [Located RdrName] -> RnM ()
checkMixedVars kvs tvs
  = do { type_in_type <- xoptM LangExt.TypeInType
       ; unless type_in_type $
         mapM_ check kvs }
  where
    check kv = when (kv `elemRdr` tvs) $
               addErrAt (getLoc kv) $
               vcat [ text "Variable" <+> quotes (ppr kv)
                      <+> text "used as both a kind and a type"
                    , text "Did you intend to use TypeInType?" ]<|MERGE_RESOLUTION|>--- conflicted
+++ resolved
@@ -1803,13 +1803,9 @@
                             , con_mb_cxt = ctxt, con_args = args }) acc
       = extract_hs_tv_bndrs ex_tvs acc =<<
         extract_mlctxt ctxt =<<
-<<<<<<< HEAD
         extract_ltys TypeLevel (map weightedThing $ hsConDeclArgTys args) emptyFKTV
-=======
-        extract_ltys TypeLevel (hsConDeclArgTys args) emptyFKTV
     extract_con (XConDecl { }) _ = panic "extractDataDefnKindVars"
 extractDataDefnKindVars (XHsDataDefn _) = panic "extractDataDefnKindVars"
->>>>>>> 79bbb23f
 
 extract_mlctxt :: Maybe (LHsContext GhcPs)
                -> FreeKiTyVarsWithDups -> RnM FreeKiTyVarsWithDups
