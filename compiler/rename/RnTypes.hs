--- conflicted
+++ resolved
@@ -494,11 +494,7 @@
 rnLHsType  :: HsDocContext -> LHsType GhcPs -> RnM (LHsType GhcRn, FreeVars)
 rnLHsType ctxt ty = rnLHsTyKi (mkTyKiEnv ctxt TypeLevel RnTypeBody) ty
 
-<<<<<<< HEAD
-rnLHsTypes :: (Traversable t) => HsDocContext -> t (LHsType RdrName) -> RnM (t (LHsType Name), FreeVars)
-=======
-rnLHsTypes :: HsDocContext -> [LHsType GhcPs] -> RnM ([LHsType GhcRn], FreeVars)
->>>>>>> affdea82
+rnLHsTypes :: Traversable t => HsDocContext -> t (LHsType GhcPs) -> RnM (t (LHsType GhcRn), FreeVars)
 rnLHsTypes doc tys = mapFvRn (rnLHsType doc) tys
 
 rnHsType  :: HsDocContext -> HsType GhcPs -> RnM (HsType GhcRn, FreeVars)
@@ -1773,11 +1769,7 @@
                             , con_mb_cxt = ctxt, con_args = args }) acc
       = extract_hs_tv_bndrs ex_tvs acc =<<
         extract_mlctxt ctxt =<<
-<<<<<<< HEAD
         extract_ltys TypeLevel (map weightedThing $ hsConDeclArgTys details) emptyFKTV
-=======
-        extract_ltys TypeLevel (hsConDeclArgTys args) emptyFKTV
->>>>>>> affdea82
 
 extract_mlctxt :: Maybe (LHsContext GhcPs)
                -> FreeKiTyVarsWithDups -> RnM FreeKiTyVarsWithDups
