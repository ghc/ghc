{-
(c) The GRASP/AQUA Project, Glasgow University, 1992-1998

\section[RnSource]{Main pass of renamer}
-}

{-# LANGUAGE ScopedTypeVariables #-}
{-# LANGUAGE CPP #-}
<<<<<<< HEAD
=======
{-# LANGUAGE ViewPatterns #-}
>>>>>>> df570d92
{-# LANGUAGE TypeFamilies #-}

module RnTypes (
        -- Type related stuff
        rnHsType, rnLHsType, rnLHsTypes, rnContext,
        rnHsKind, rnLHsKind,
        rnHsSigType, rnHsWcType,
        HsSigWcTypeScoping(..), rnHsSigWcType, rnHsSigWcTypeScoped,
        rnLHsInstType,
        newTyVarNameRn, collectAnonWildCards,
        rnConDeclFields,
        rnLTyVar,

        rnScaledLHsType,

        -- Precence related stuff
        mkOpAppRn, mkNegAppRn, mkOpFormRn, mkConOpPatRn,
        checkPrecMatch, checkSectionPrec,

        -- Binding related stuff
        bindLHsTyVarBndr, bindLHsTyVarBndrs, rnImplicitBndrs,
        bindSigTyVarsFV, bindHsQTyVars, bindLRdrNames,
        extractFilteredRdrTyVars, extractFilteredRdrTyVarsDups,
        extractHsTyRdrTyVars, extractHsTyRdrTyVarsKindVars,
        extractHsTyRdrTyVarsDups, extractHsTysRdrTyVars,
        extractHsTysRdrTyVarsDups, rmDupsInRdrTyVars,
        extractRdrKindSigVars, extractDataDefnKindVars,
        extractHsTvBndrs,
        freeKiTyVarsAllVars, freeKiTyVarsKindVars, freeKiTyVarsTypeVars,
        elemRdr
  ) where

import GhcPrelude

import {-# SOURCE #-} RnSplice( rnSpliceType )

import DynFlags
import HsSyn
import RnHsDoc          ( rnLHsDoc, rnMbLHsDoc )
import RnEnv
import RnUnbound        ( perhapsForallMsg )
import RnUtils          ( HsDocContext(..), withHsDocContext, mapFvRn
                        , pprHsDocContext, bindLocalNamesFV
                        , newLocalBndrRn, checkDupRdrNames, checkShadowedRdrNames )
import RnFixity         ( lookupFieldFixityRn, lookupFixityRn
                        , lookupTyFixityRn )
import TcRnMonad
import RdrName
import PrelNames
import TysPrim          ( funTyConName )
import Name
import SrcLoc
import NameSet
import FieldLabel

import Util
import ListSetOps       ( deleteBys )
import BasicTypes       ( compareFixity, funTyFixity, negateFixity,
                          Fixity(..), FixityDirection(..), LexicalFixity(..) )
import Outputable
import FastString
import Maybes
import qualified GHC.LanguageExtensions as LangExt

import Data.List          ( nubBy, partition, (\\) )
import Control.Monad      ( unless, when )

#include "HsVersions.h"

{-
These type renamers are in a separate module, rather than in (say) RnSource,
to break several loop.

*********************************************************
*                                                       *
           HsSigWcType (i.e with wildcards)
*                                                       *
*********************************************************
-}

data HsSigWcTypeScoping = AlwaysBind
                          -- ^ Always bind any free tyvars of the given type,
                          --   regardless of whether we have a forall at the top
                        | BindUnlessForall
                          -- ^ Unless there's forall at the top, do the same
                          --   thing as 'AlwaysBind'
                        | NeverBind
                          -- ^ Never bind any free tyvars

rnHsSigWcType :: HsSigWcTypeScoping -> HsDocContext -> LHsSigWcType GhcPs
              -> RnM (LHsSigWcType GhcRn, FreeVars)
rnHsSigWcType scoping doc sig_ty
  = rn_hs_sig_wc_type scoping doc sig_ty $ \sig_ty' ->
    return (sig_ty', emptyFVs)

rnHsSigWcTypeScoped :: HsSigWcTypeScoping
                       -- AlwaysBind: for pattern type sigs and rules we /do/ want
                       --             to bring those type variables into scope, even
                       --             if there's a forall at the top which usually
                       --             stops that happening
                       -- e.g  \ (x :: forall a. a-> b) -> e
                       -- Here we do bring 'b' into scope
                    -> HsDocContext -> LHsSigWcType GhcPs
                    -> (LHsSigWcType GhcRn -> RnM (a, FreeVars))
                    -> RnM (a, FreeVars)
-- Used for
--   - Signatures on binders in a RULE
--   - Pattern type signatures
-- Wildcards are allowed
-- type signatures on binders only allowed with ScopedTypeVariables
rnHsSigWcTypeScoped scoping ctx sig_ty thing_inside
  = do { ty_sig_okay <- xoptM LangExt.ScopedTypeVariables
       ; checkErr ty_sig_okay (unexpectedTypeSigErr sig_ty)
       ; rn_hs_sig_wc_type scoping ctx sig_ty thing_inside
       }

rn_hs_sig_wc_type :: HsSigWcTypeScoping -> HsDocContext -> LHsSigWcType GhcPs
                  -> (LHsSigWcType GhcRn -> RnM (a, FreeVars))
                  -> RnM (a, FreeVars)
-- rn_hs_sig_wc_type is used for source-language type signatures
rn_hs_sig_wc_type scoping ctxt
                  (HsWC { hswc_body = HsIB { hsib_body = hs_ty }})
                  thing_inside
  = do { free_vars <- extractFilteredRdrTyVarsDups hs_ty
       ; (tv_rdrs, nwc_rdrs') <- partition_nwcs free_vars
       ; let nwc_rdrs = nubL nwc_rdrs'
             bind_free_tvs = case scoping of
                               AlwaysBind       -> True
                               BindUnlessForall -> not (isLHsForAllTy hs_ty)
                               NeverBind        -> False
       ; rnImplicitBndrs bind_free_tvs tv_rdrs $ \ vars ->
    do { (wcs, hs_ty', fvs1) <- rnWcBody ctxt nwc_rdrs hs_ty
       ; let sig_ty' = HsWC { hswc_ext = wcs, hswc_body = ib_ty' }
             ib_ty'  = HsIB { hsib_ext = vars
                            , hsib_body = hs_ty' }
       ; (res, fvs2) <- thing_inside sig_ty'
       ; return (res, fvs1 `plusFV` fvs2) } }
rn_hs_sig_wc_type _ _ (HsWC _ (XHsImplicitBndrs _)) _
  = panic "rn_hs_sig_wc_type"
rn_hs_sig_wc_type _ _ (XHsWildCardBndrs _) _
  = panic "rn_hs_sig_wc_type"

rnHsWcType :: HsDocContext -> LHsWcType GhcPs -> RnM (LHsWcType GhcRn, FreeVars)
rnHsWcType ctxt (HsWC { hswc_body = hs_ty })
  = do { free_vars <- extractFilteredRdrTyVars hs_ty
       ; (_, nwc_rdrs) <- partition_nwcs free_vars
       ; (wcs, hs_ty', fvs) <- rnWcBody ctxt nwc_rdrs hs_ty
       ; let sig_ty' = HsWC { hswc_ext = wcs, hswc_body = hs_ty' }
       ; return (sig_ty', fvs) }
rnHsWcType _ (XHsWildCardBndrs _) = panic "rnHsWcType"

rnWcBody :: HsDocContext -> [Located RdrName] -> LHsType GhcPs
         -> RnM ([Name], LHsType GhcRn, FreeVars)
rnWcBody ctxt nwc_rdrs hs_ty
  = do { nwcs <- mapM newLocalBndrRn nwc_rdrs
       ; let env = RTKE { rtke_level = TypeLevel
                        , rtke_what  = RnTypeBody
                        , rtke_nwcs  = mkNameSet nwcs
                        , rtke_ctxt  = ctxt }
       ; (hs_ty', fvs) <- bindLocalNamesFV nwcs $
                          rn_lty env hs_ty
       ; let awcs = collectAnonWildCards hs_ty'
       ; return (nwcs ++ awcs, hs_ty', fvs) }
  where
    rn_lty env (dL->L loc hs_ty)
      = setSrcSpan loc $
        do { (hs_ty', fvs) <- rn_ty env hs_ty
           ; return (cL loc hs_ty', fvs) }

    rn_ty :: RnTyKiEnv -> HsType GhcPs -> RnM (HsType GhcRn, FreeVars)
    -- A lot of faff just to allow the extra-constraints wildcard to appear
    rn_ty env hs_ty@(HsForAllTy { hst_bndrs = tvs, hst_body = hs_body })
      = bindLHsTyVarBndrs (rtke_ctxt env) (Just $ inTypeDoc hs_ty) Nothing tvs $ \ tvs' ->
        do { (hs_body', fvs) <- rn_lty env hs_body
           ; return (HsForAllTy { hst_xforall = noExt, hst_bndrs = tvs'
                                , hst_body = hs_body' }, fvs) }

    rn_ty env (HsQualTy { hst_ctxt = dL->L cx hs_ctxt
                        , hst_body = hs_ty })
      | Just (hs_ctxt1, hs_ctxt_last) <- snocView hs_ctxt
      , (dL->L lx (HsWildCardTy _))  <- ignoreParens hs_ctxt_last
      = do { (hs_ctxt1', fvs1) <- mapFvRn (rn_top_constraint env) hs_ctxt1
           ; wc' <- setSrcSpan lx $
                    do { checkExtraConstraintWildCard env hs_ctxt1
                       ; rnAnonWildCard }
           ; let hs_ctxt' = hs_ctxt1' ++ [cL lx (HsWildCardTy wc')]
           ; (hs_ty', fvs2) <- rnLHsTyKi env hs_ty
           ; return (HsQualTy { hst_xqual = noExt
                              , hst_ctxt = cL cx hs_ctxt', hst_body = hs_ty' }
                    , fvs1 `plusFV` fvs2) }

      | otherwise
      = do { (hs_ctxt', fvs1) <- mapFvRn (rn_top_constraint env) hs_ctxt
           ; (hs_ty', fvs2)   <- rnLHsTyKi env hs_ty
           ; return (HsQualTy { hst_xqual = noExt
                              , hst_ctxt = cL cx hs_ctxt'
                              , hst_body = hs_ty' }
                    , fvs1 `plusFV` fvs2) }

    rn_ty env hs_ty = rnHsTyKi env hs_ty

    rn_top_constraint env = rnLHsTyKi (env { rtke_what = RnTopConstraint })


checkExtraConstraintWildCard :: RnTyKiEnv -> HsContext GhcPs -> RnM ()
-- Rename the extra-constraint spot in a type signature
--    (blah, _) => type
-- Check that extra-constraints are allowed at all, and
-- if so that it's an anonymous wildcard
checkExtraConstraintWildCard env hs_ctxt
  = checkWildCard env mb_bad
  where
    mb_bad | not (extraConstraintWildCardsAllowed env)
           = Just base_msg
             -- Currently, we do not allow wildcards in their full glory in
             -- standalone deriving declarations. We only allow a single
             -- extra-constraints wildcard à la:
             --
             --   deriving instance _ => Eq (Foo a)
             --
             -- i.e., we don't support things like
             --
             --   deriving instance (Eq a, _) => Eq (Foo a)
           | DerivDeclCtx {} <- rtke_ctxt env
           , not (null hs_ctxt)
           = Just deriv_decl_msg
           | otherwise
           = Nothing

    base_msg = text "Extra-constraint wildcard" <+> quotes pprAnonWildCard
                   <+> text "not allowed"

    deriv_decl_msg
      = hang base_msg
           2 (vcat [ text "except as the sole constraint"
                   , nest 2 (text "e.g., deriving instance _ => Eq (Foo a)") ])

extraConstraintWildCardsAllowed :: RnTyKiEnv -> Bool
extraConstraintWildCardsAllowed env
  = case rtke_ctxt env of
      TypeSigCtx {}       -> True
      ExprWithTySigCtx {} -> True
      DerivDeclCtx {}     -> True
      _                   -> False

-- | Finds free type and kind variables in a type,
--     without duplicates, and
--     without variables that are already in scope in LocalRdrEnv
--   NB: this includes named wildcards, which look like perfectly
--       ordinary type variables at this point
extractFilteredRdrTyVars :: LHsType GhcPs -> RnM FreeKiTyVarsNoDups
extractFilteredRdrTyVars hs_ty
  = do { rdr_env <- getLocalRdrEnv
       ; return (filterInScope rdr_env (extractHsTyRdrTyVars hs_ty)) }

-- | Finds free type and kind variables in a type,
--     with duplicates, but
--     without variables that are already in scope in LocalRdrEnv
--   NB: this includes named wildcards, which look like perfectly
--       ordinary type variables at this point
extractFilteredRdrTyVarsDups :: LHsType GhcPs -> RnM FreeKiTyVarsWithDups
extractFilteredRdrTyVarsDups hs_ty
  = do { rdr_env <- getLocalRdrEnv
       ; return (filterInScope rdr_env (extractHsTyRdrTyVarsDups hs_ty)) }

-- | When the NamedWildCards extension is enabled, partition_nwcs
-- removes type variables that start with an underscore from the
-- FreeKiTyVars in the argument and returns them in a separate list.
-- When the extension is disabled, the function returns the argument
-- and empty list.  See Note [Renaming named wild cards]
partition_nwcs :: FreeKiTyVars -> RnM (FreeKiTyVars, [Located RdrName])
partition_nwcs free_vars@(FKTV { fktv_tys = tys })
  = do { wildcards_enabled <- fmap (xopt LangExt.NamedWildCards) getDynFlags
       ; let (nwcs, no_nwcs) | wildcards_enabled = partition is_wildcard tys
                             | otherwise         = ([], tys)
             free_vars' = free_vars { fktv_tys = no_nwcs }
       ; return (free_vars', nwcs) }
  where
     is_wildcard :: Located RdrName -> Bool
     is_wildcard rdr = startsWithUnderscore (rdrNameOcc (unLoc rdr))

{- Note [Renaming named wild cards]
~~~~~~~~~~~~~~~~~~~~~~~~~~~~~~~~~~~
Identifiers starting with an underscore are always parsed as type variables.
It is only here in the renamer that we give the special treatment.
See Note [The wildcard story for types] in HsTypes.

It's easy!  When we collect the implicitly bound type variables, ready
to bring them into scope, and NamedWildCards is on, we partition the
variables into the ones that start with an underscore (the named
wildcards) and the rest. Then we just add them to the hswc_wcs field
of the HsWildCardBndrs structure, and we are done.


*********************************************************
*                                                       *
           HsSigtype (i.e. no wildcards)
*                                                       *
****************************************************** -}

rnHsSigType :: HsDocContext -> LHsSigType GhcPs
            -> RnM (LHsSigType GhcRn, FreeVars)
-- Used for source-language type signatures
-- that cannot have wildcards
rnHsSigType ctx (HsIB { hsib_body = hs_ty })
  = do { traceRn "rnHsSigType" (ppr hs_ty)
       ; vars <- extractFilteredRdrTyVarsDups hs_ty
       ; rnImplicitBndrs (not (isLHsForAllTy hs_ty)) vars $ \ vars ->
    do { (body', fvs) <- rnLHsType ctx hs_ty
       ; return ( HsIB { hsib_ext = vars
                       , hsib_body = body' }
                , fvs ) } }
rnHsSigType _ (XHsImplicitBndrs _) = panic "rnHsSigType"

rnImplicitBndrs :: Bool    -- True <=> bring into scope any free type variables
                           -- E.g.  f :: forall a. a->b
                           --  we do not want to bring 'b' into scope, hence False
                           -- But   f :: a -> b
                           --  we want to bring both 'a' and 'b' into scope
                -> FreeKiTyVarsWithDups
                                   -- Free vars of hs_ty (excluding wildcards)
                                   -- May have duplicates, which is
                                   -- checked here
                -> ([Name] -> RnM (a, FreeVars))
                -> RnM (a, FreeVars)
rnImplicitBndrs bind_free_tvs
                fvs_with_dups@(FKTV { fktv_kis = kvs_with_dups
                                    , fktv_tys = tvs_with_dups })
                thing_inside
  = do { let FKTV kvs tvs = rmDupsInRdrTyVars fvs_with_dups
             real_tvs | bind_free_tvs = tvs
                      | otherwise     = []
             -- We always bind over free /kind/ variables.
             -- Bind free /type/ variables only if there is no
             -- explicit forall.  E.g.
             --    f :: Proxy (a :: k) -> b
             --         Quantify over {k} and {a,b}
             --    g :: forall a. Proxy (a :: k) -> b
             --         Quantify over {k} and {}
             -- Note that we always do the implicit kind-quantification
             -- but, rather arbitrarily, we switch off the type-quantification
             -- if there is an explicit forall

       ; traceRn "rnImplicitBndrs" (vcat [ ppr kvs, ppr tvs, ppr real_tvs ])

       ; whenWOptM Opt_WarnImplicitKindVars $
         unless (bind_free_tvs || null kvs) $
         addWarnAt (Reason Opt_WarnImplicitKindVars) (getLoc (head kvs)) $
         implicit_kind_vars_msg kvs

       ; loc <- getSrcSpanM
          -- NB: kinds before tvs, as mandated by
          -- Note [Ordering of implicit variables]
       ; vars <- mapM (newLocalBndrRn . cL loc . unLoc) (kvs ++ real_tvs)

       ; traceRn "checkMixedVars2" $
           vcat [ text "kvs_with_dups" <+> ppr kvs_with_dups
                , text "tvs_with_dups" <+> ppr tvs_with_dups ]

       ; bindLocalNamesFV vars $
         thing_inside vars }
  where
    implicit_kind_vars_msg kvs =
      vcat [ text "An explicit" <+> quotes (text "forall") <+>
             text "was used, but the following kind variables" <+>
             text "are not quantified:" <+>
             hsep (punctuate comma (map (quotes . ppr) kvs))
           , text "Despite this fact, GHC will introduce them into scope," <+>
             text "but it will stop doing so in the future."
           , text "Suggested fix: add" <+>
             quotes (text "forall" <+> hsep (map ppr kvs) <> char '.') ]

rnLHsInstType :: SDoc -> LHsSigType GhcPs -> RnM (LHsSigType GhcRn, FreeVars)
-- Rename the type in an instance.
-- The 'doc_str' is "an instance declaration".
-- Do not try to decompose the inst_ty in case it is malformed
rnLHsInstType doc inst_ty = rnHsSigType (GenericCtx doc) inst_ty

{- ******************************************************
*                                                       *
           LHsType and HsType
*                                                       *
****************************************************** -}

{-
rnHsType is here because we call it from loadInstDecl, and I didn't
want a gratuitous knot.

Note [Context quantification]
-----------------------------
Variables in type signatures are implicitly quantified
when (1) they are in a type signature not beginning
with "forall" or (2) in any qualified type T => R.
We are phasing out (2) since it leads to inconsistencies
(Trac #4426):

data A = A (a -> a)           is an error
data A = A (Eq a => a -> a)   binds "a"
data A = A (Eq a => a -> b)   binds "a" and "b"
data A = A (() => a -> b)     binds "a" and "b"
f :: forall a. a -> b         is an error
f :: forall a. () => a -> b   is an error
f :: forall a. a -> (() => b) binds "a" and "b"

This situation is now considered to be an error. See rnHsTyKi for case
HsForAllTy Qualified.

Note [QualTy in kinds]
~~~~~~~~~~~~~~~~~~~~~~
I was wondering whether QualTy could occur only at TypeLevel.  But no,
we can have a qualified type in a kind too. Here is an example:

  type family F a where
    F Bool = Nat
    F Nat  = Type

  type family G a where
    G Type = Type -> Type
    G ()   = Nat

  data X :: forall k1 k2. (F k1 ~ G k2) => k1 -> k2 -> Type where
    MkX :: X 'True '()

See that k1 becomes Bool and k2 becomes (), so the equality is
satisfied. If I write MkX :: X 'True 'False, compilation fails with a
suitable message:

  MkX :: X 'True '()
    • Couldn't match kind ‘G Bool’ with ‘Nat’
      Expected kind: G Bool
        Actual kind: F Bool

However: in a kind, the constraints in the QualTy must all be
equalities; or at least, any kinds with a class constraint are
uninhabited.
-}

data RnTyKiEnv
  = RTKE { rtke_ctxt  :: HsDocContext
         , rtke_level :: TypeOrKind  -- Am I renaming a type or a kind?
         , rtke_what  :: RnTyKiWhat  -- And within that what am I renaming?
         , rtke_nwcs  :: NameSet     -- These are the in-scope named wildcards
    }

data RnTyKiWhat = RnTypeBody
                | RnTopConstraint   -- Top-level context of HsSigWcTypes
                | RnConstraint      -- All other constraints

instance Outputable RnTyKiEnv where
  ppr (RTKE { rtke_level = lev, rtke_what = what
            , rtke_nwcs = wcs, rtke_ctxt = ctxt })
    = text "RTKE"
      <+> braces (sep [ ppr lev, ppr what, ppr wcs
                      , pprHsDocContext ctxt ])

instance Outputable RnTyKiWhat where
  ppr RnTypeBody      = text "RnTypeBody"
  ppr RnTopConstraint = text "RnTopConstraint"
  ppr RnConstraint    = text "RnConstraint"

mkTyKiEnv :: HsDocContext -> TypeOrKind -> RnTyKiWhat -> RnTyKiEnv
mkTyKiEnv cxt level what
 = RTKE { rtke_level = level, rtke_nwcs = emptyNameSet
        , rtke_what = what, rtke_ctxt = cxt }

isRnKindLevel :: RnTyKiEnv -> Bool
isRnKindLevel (RTKE { rtke_level = KindLevel }) = True
isRnKindLevel _                                 = False

--------------
rnLHsType  :: HsDocContext -> LHsType GhcPs -> RnM (LHsType GhcRn, FreeVars)
rnLHsType ctxt ty = rnLHsTyKi (mkTyKiEnv ctxt TypeLevel RnTypeBody) ty

rnLHsTypes :: Traversable t => HsDocContext -> t (LHsType GhcPs) -> RnM (t (LHsType GhcRn), FreeVars)
rnLHsTypes doc tys = mapFvRn (rnLHsType doc) tys

rnScaledLHsType :: HsDocContext -> HsScaled GhcPs (LHsType GhcPs)
                                  -> RnM (HsScaled GhcRn (LHsType GhcRn), FreeVars)
rnScaledLHsType doc (HsScaled w ty) = do
  (w' , fvs_w) <- rnHsArrow (mkTyKiEnv doc TypeLevel RnTypeBody) w
  (ty', fvs) <- rnLHsType doc ty
  return (HsScaled w' ty', fvs `plusFV` fvs_w)


rnHsType  :: HsDocContext -> HsType GhcPs -> RnM (HsType GhcRn, FreeVars)
rnHsType ctxt ty = rnHsTyKi (mkTyKiEnv ctxt TypeLevel RnTypeBody) ty

rnLHsKind  :: HsDocContext -> LHsKind GhcPs -> RnM (LHsKind GhcRn, FreeVars)
rnLHsKind ctxt kind = rnLHsTyKi (mkTyKiEnv ctxt KindLevel RnTypeBody) kind

rnHsKind  :: HsDocContext -> HsKind GhcPs -> RnM (HsKind GhcRn, FreeVars)
rnHsKind ctxt kind = rnHsTyKi  (mkTyKiEnv ctxt KindLevel RnTypeBody) kind

--------------
rnTyKiContext :: RnTyKiEnv -> LHsContext GhcPs
              -> RnM (LHsContext GhcRn, FreeVars)
rnTyKiContext env (dL->L loc cxt)
  = do { traceRn "rncontext" (ppr cxt)
       ; let env' = env { rtke_what = RnConstraint }
       ; (cxt', fvs) <- mapFvRn (rnLHsTyKi env') cxt
       ; return (cL loc cxt', fvs) }

rnContext :: HsDocContext -> LHsContext GhcPs
          -> RnM (LHsContext GhcRn, FreeVars)
rnContext doc theta = rnTyKiContext (mkTyKiEnv doc TypeLevel RnConstraint) theta

--------------
rnLHsTyKi  :: RnTyKiEnv -> LHsType GhcPs -> RnM (LHsType GhcRn, FreeVars)
rnLHsTyKi env (dL->L loc ty)
  = setSrcSpan loc $
    do { (ty', fvs) <- rnHsTyKi env ty
       ; return (cL loc ty', fvs) }

rnHsTyKi :: RnTyKiEnv -> HsType GhcPs -> RnM (HsType GhcRn, FreeVars)

rnHsTyKi env ty@(HsForAllTy { hst_bndrs = tyvars, hst_body  = tau })
  = do { checkPolyKinds env ty
       ; bindLHsTyVarBndrs (rtke_ctxt env) (Just $ inTypeDoc ty)
                           Nothing tyvars $ \ tyvars' ->
    do { (tau',  fvs) <- rnLHsTyKi env tau
       ; return ( HsForAllTy { hst_xforall = noExt, hst_bndrs = tyvars'
                             , hst_body =  tau' }
                , fvs) } }

rnHsTyKi env ty@(HsQualTy { hst_ctxt = lctxt, hst_body = tau })
  = do { checkPolyKinds env ty  -- See Note [QualTy in kinds]
       ; (ctxt', fvs1) <- rnTyKiContext env lctxt
       ; (tau',  fvs2) <- rnLHsTyKi env tau
       ; return (HsQualTy { hst_xqual = noExt, hst_ctxt = ctxt'
                          , hst_body =  tau' }
                , fvs1 `plusFV` fvs2) }

rnHsTyKi env (HsTyVar _ ip (dL->L loc rdr_name))
  = do { when (isRnKindLevel env && isRdrTyVar rdr_name) $
         unlessXOptM LangExt.PolyKinds $ addErr $
         withHsDocContext (rtke_ctxt env) $
         vcat [ text "Unexpected kind variable" <+> quotes (ppr rdr_name)
              , text "Perhaps you intended to use PolyKinds" ]
           -- Any type variable at the kind level is illegal without the use
           -- of PolyKinds (see #14710)
       ; name <- rnTyVar env rdr_name
       ; return (HsTyVar noExt ip (cL loc name), unitFV name) }

rnHsTyKi env ty@(HsOpTy _ ty1 l_op ty2)
  = setSrcSpan (getLoc l_op) $
    do  { (l_op', fvs1) <- rnHsTyOp env ty l_op
        ; fix   <- lookupTyFixityRn l_op'
        ; (ty1', fvs2) <- rnLHsTyKi env ty1
        ; (ty2', fvs3) <- rnLHsTyKi env ty2
        ; res_ty <- mkHsOpTyRn (\t1 t2 -> HsOpTy noExt t1 l_op' t2)
                               (unLoc l_op') fix ty1' ty2'
        ; return (res_ty, plusFVs [fvs1, fvs2, fvs3]) }

rnHsTyKi env (HsParTy _ ty)
  = do { (ty', fvs) <- rnLHsTyKi env ty
       ; return (HsParTy noExt ty', fvs) }

rnHsTyKi env (HsBangTy _ b ty)
  = do { (ty', fvs) <- rnLHsTyKi env ty
       ; return (HsBangTy noExt b ty', fvs) }

rnHsTyKi env ty@(HsRecTy _ flds)
  = do { let ctxt = rtke_ctxt env
       ; fls          <- get_fields ctxt
       ; (flds', fvs) <- rnConDeclFields ctxt fls flds
       ; return (HsRecTy noExt flds', fvs) }
  where
    get_fields (ConDeclCtx names)
      = concatMapM (lookupConstructorFields . unLoc) names
    get_fields _
      = do { addErr (hang (text "Record syntax is illegal here:")
                                   2 (ppr ty))
           ; return [] }

rnHsTyKi env (HsFunTy _ ty1 mult ty2)
  = do { (ty1', fvs1) <- rnLHsTyKi env ty1
        -- Might find a for-all as the arg of a function type
       ; (ty2', fvs2) <- rnLHsTyKi env ty2
        -- Or as the result.  This happens when reading Prelude.hi
        -- when we find return :: forall m. Monad m -> forall a. a -> m a

        -- Check for fixity rearrangements
       ; (mult', w_fvs) <- rnHsArrow env mult
       ; res_ty <- mkHsOpTyRn (hs_fun_ty mult') funTyConName funTyFixity ty1' ty2'
       ; return (res_ty, fvs1 `plusFV` fvs2 `plusFV` w_fvs) }
  where
    hs_fun_ty w a b = HsFunTy noExt a w b

rnHsTyKi env listTy@(HsListTy _ ty)
  = do { data_kinds <- xoptM LangExt.DataKinds
       ; when (not data_kinds && isRnKindLevel env)
              (addErr (dataKindsErr env listTy))
       ; (ty', fvs) <- rnLHsTyKi env ty
       ; return (HsListTy noExt ty', fvs) }

rnHsTyKi env t@(HsKindSig _ ty k)
  = do { checkPolyKinds env t
       ; kind_sigs_ok <- xoptM LangExt.KindSignatures
       ; unless kind_sigs_ok (badKindSigErr (rtke_ctxt env) ty)
       ; (ty', fvs1) <- rnLHsTyKi env ty
       ; (k', fvs2)  <- rnLHsTyKi (env { rtke_level = KindLevel }) k
       ; return (HsKindSig noExt ty' k', fvs1 `plusFV` fvs2) }

-- Unboxed tuples are allowed to have poly-typed arguments.  These
-- sometimes crop up as a result of CPR worker-wrappering dictionaries.
rnHsTyKi env tupleTy@(HsTupleTy _ tup_con tys)
  = do { data_kinds <- xoptM LangExt.DataKinds
       ; when (not data_kinds && isRnKindLevel env)
              (addErr (dataKindsErr env tupleTy))
       ; (tys', fvs) <- mapFvRn (rnLHsTyKi env) tys
       ; return (HsTupleTy noExt tup_con tys', fvs) }

rnHsTyKi env sumTy@(HsSumTy _ tys)
  = do { data_kinds <- xoptM LangExt.DataKinds
       ; when (not data_kinds && isRnKindLevel env)
              (addErr (dataKindsErr env sumTy))
       ; (tys', fvs) <- mapFvRn (rnLHsTyKi env) tys
       ; return (HsSumTy noExt tys', fvs) }

-- Ensure that a type-level integer is nonnegative (#8306, #8412)
rnHsTyKi env tyLit@(HsTyLit _ t)
  = do { data_kinds <- xoptM LangExt.DataKinds
       ; unless data_kinds (addErr (dataKindsErr env tyLit))
       ; when (negLit t) (addErr negLitErr)
       ; checkPolyKinds env tyLit
       ; return (HsTyLit noExt t, emptyFVs) }
  where
    negLit (HsStrTy _ _) = False
    negLit (HsNumTy _ i) = i < 0
    negLitErr = text "Illegal literal in type (type literals must not be negative):" <+> ppr tyLit

rnHsTyKi env (HsAppTy _ ty1 ty2)
  = do { (ty1', fvs1) <- rnLHsTyKi env ty1
       ; (ty2', fvs2) <- rnLHsTyKi env ty2
       ; return (HsAppTy noExt ty1' ty2', fvs1 `plusFV` fvs2) }

rnHsTyKi env t@(HsIParamTy _ n ty)
  = do { notInKinds env t
       ; (ty', fvs) <- rnLHsTyKi env ty
       ; return (HsIParamTy noExt n ty', fvs) }

rnHsTyKi _ (HsStarTy _ isUni)
  = return (HsStarTy noExt isUni, emptyFVs)

rnHsTyKi _ (HsSpliceTy _ sp)
  = rnSpliceType sp

rnHsTyKi env (HsDocTy _ ty haddock_doc)
  = do { (ty', fvs) <- rnLHsTyKi env ty
       ; haddock_doc' <- rnLHsDoc haddock_doc
       ; return (HsDocTy noExt ty' haddock_doc', fvs) }

rnHsTyKi _ (XHsType (NHsCoreTy ty))
  = return (XHsType (NHsCoreTy ty), emptyFVs)
    -- The emptyFVs probably isn't quite right
    -- but I don't think it matters

rnHsTyKi env ty@(HsExplicitListTy _ ip tys)
  = do { checkPolyKinds env ty
       ; data_kinds <- xoptM LangExt.DataKinds
       ; unless data_kinds (addErr (dataKindsErr env ty))
       ; (tys', fvs) <- mapFvRn (rnLHsTyKi env) tys
       ; return (HsExplicitListTy noExt ip tys', fvs) }

rnHsTyKi env ty@(HsExplicitTupleTy _ tys)
  = do { checkPolyKinds env ty
       ; data_kinds <- xoptM LangExt.DataKinds
       ; unless data_kinds (addErr (dataKindsErr env ty))
       ; (tys', fvs) <- mapFvRn (rnLHsTyKi env) tys
       ; return (HsExplicitTupleTy noExt tys', fvs) }

rnHsTyKi env (HsWildCardTy _)
  = do { checkAnonWildCard env
       ; wc' <- rnAnonWildCard
       ; return (HsWildCardTy wc', emptyFVs) }
         -- emptyFVs: this occurrence does not refer to a
         --           user-written binding site, so don't treat
         --           it as a free variable

rnHsArrow :: RnTyKiEnv -> HsArrow GhcPs -> RnM (HsArrow GhcRn, FreeVars)
rnHsArrow _env HsUnrestrictedArrow = return (HsUnrestrictedArrow, emptyFVs)
rnHsArrow _env HsLinearArrow = return (HsLinearArrow, emptyFVs)
rnHsArrow env (HsExplicitMult p)
  = (\(mult, fvs) -> (HsExplicitMult mult, fvs)) <$> rnLHsTyKi env p

--------------
rnTyVar :: RnTyKiEnv -> RdrName -> RnM Name
rnTyVar env rdr_name
  = do { name <- lookupTypeOccRn rdr_name
       ; checkNamedWildCard env name
       ; return name }

rnLTyVar :: Located RdrName -> RnM (Located Name)
-- Called externally; does not deal with wildards
rnLTyVar (dL->L loc rdr_name)
  = do { tyvar <- lookupTypeOccRn rdr_name
       ; return (cL loc tyvar) }

--------------
rnHsTyOp :: Outputable a
         => RnTyKiEnv -> a -> Located RdrName
         -> RnM (Located Name, FreeVars)
rnHsTyOp env overall_ty (dL->L loc op)
  = do { ops_ok <- xoptM LangExt.TypeOperators
       ; op' <- rnTyVar env op
       ; unless (ops_ok || op' `hasKey` eqTyConKey) $
           addErr (opTyErr op overall_ty)
       ; let l_op' = cL loc op'
       ; return (l_op', unitFV op') }

--------------
notAllowed :: SDoc -> SDoc
notAllowed doc
  = text "Wildcard" <+> quotes doc <+> ptext (sLit "not allowed")

checkWildCard :: RnTyKiEnv -> Maybe SDoc -> RnM ()
checkWildCard env (Just doc)
  = addErr $ vcat [doc, nest 2 (text "in" <+> pprHsDocContext (rtke_ctxt env))]
checkWildCard _ Nothing
  = return ()

checkAnonWildCard :: RnTyKiEnv -> RnM ()
-- Report an error if an anonymous wildcard is illegal here
checkAnonWildCard env
  = checkWildCard env mb_bad
  where
    mb_bad :: Maybe SDoc
    mb_bad | not (wildCardsAllowed env)
           = Just (notAllowed pprAnonWildCard)
           | otherwise
           = case rtke_what env of
               RnTypeBody      -> Nothing
               RnConstraint    -> Just constraint_msg
               RnTopConstraint -> Just constraint_msg

    constraint_msg = hang
                         (notAllowed pprAnonWildCard <+> text "in a constraint")
                        2 hint_msg
    hint_msg = vcat [ text "except as the last top-level constraint of a type signature"
                    , nest 2 (text "e.g  f :: (Eq a, _) => blah") ]

checkNamedWildCard :: RnTyKiEnv -> Name -> RnM ()
-- Report an error if a named wildcard is illegal here
checkNamedWildCard env name
  = checkWildCard env mb_bad
  where
    mb_bad | not (name `elemNameSet` rtke_nwcs env)
           = Nothing  -- Not a wildcard
           | not (wildCardsAllowed env)
           = Just (notAllowed (ppr name))
           | otherwise
           = case rtke_what env of
               RnTypeBody      -> Nothing   -- Allowed
               RnTopConstraint -> Nothing   -- Allowed
               RnConstraint    -> Just constraint_msg
    constraint_msg = notAllowed (ppr name) <+> text "in a constraint"

wildCardsAllowed :: RnTyKiEnv -> Bool
-- ^ In what contexts are wildcards permitted
wildCardsAllowed env
   = case rtke_ctxt env of
       TypeSigCtx {}       -> True
       TypBrCtx {}         -> True   -- Template Haskell quoted type
       SpliceTypeCtx {}    -> True   -- Result of a Template Haskell splice
       ExprWithTySigCtx {} -> True
       PatCtx {}           -> True
       RuleCtx {}          -> True
       FamPatCtx {}        -> True   -- Not named wildcards though
       GHCiCtx {}          -> True
       HsTypeCtx {}        -> True
       _                   -> False

rnAnonWildCard :: RnM HsWildCardInfo
rnAnonWildCard
  = do { loc <- getSrcSpanM
       ; uniq <- newUnique
       ; let name = mkInternalName uniq (mkTyVarOcc "_") loc
       ; return (AnonWildCard (cL loc name)) }

---------------
-- | Ensures either that we're in a type or that -XPolyKinds is set
checkPolyKinds :: Outputable ty
                => RnTyKiEnv
                -> ty      -- ^ type
                -> RnM ()
checkPolyKinds env ty
  | isRnKindLevel env
  = do { polykinds <- xoptM LangExt.PolyKinds
       ; unless polykinds $
         addErr (text "Illegal kind:" <+> ppr ty $$
                 text "Did you mean to enable PolyKinds?") }
checkPolyKinds _ _ = return ()

notInKinds :: Outputable ty
           => RnTyKiEnv
           -> ty
           -> RnM ()
notInKinds env ty
  | isRnKindLevel env
  = addErr (text "Illegal kind:" <+> ppr ty)
notInKinds _ _ = return ()

{- *****************************************************
*                                                      *
          Binding type variables
*                                                      *
***************************************************** -}

bindSigTyVarsFV :: [Name]
                -> RnM (a, FreeVars)
                -> RnM (a, FreeVars)
-- Used just before renaming the defn of a function
-- with a separate type signature, to bring its tyvars into scope
-- With no -XScopedTypeVariables, this is a no-op
bindSigTyVarsFV tvs thing_inside
  = do  { scoped_tyvars <- xoptM LangExt.ScopedTypeVariables
        ; if not scoped_tyvars then
                thing_inside
          else
                bindLocalNamesFV tvs thing_inside }

-- | Simply bring a bunch of RdrNames into scope. No checking for
-- validity, at all. The binding location is taken from the location
-- on each name.
bindLRdrNames :: [Located RdrName]
              -> ([Name] -> RnM (a, FreeVars))
              -> RnM (a, FreeVars)
bindLRdrNames rdrs thing_inside
  = do { var_names <- mapM (newTyVarNameRn Nothing) rdrs
       ; bindLocalNamesFV var_names $
         thing_inside var_names }

---------------
bindHsQTyVars :: forall a b.
                 HsDocContext
              -> Maybe SDoc         -- Just d => check for unused tvs
                                    --   d is a phrase like "in the type ..."
              -> Maybe a            -- Just _  => an associated type decl
              -> [Located RdrName]  -- Kind variables from scope, no dups
              -> (LHsQTyVars GhcPs)
              -> (LHsQTyVars GhcRn -> Bool -> RnM (b, FreeVars))
                  -- The Bool is True <=> all kind variables used in the
                  -- kind signature are bound on the left.  Reason:
                  -- the last clause of Note [CUSKs: Complete user-supplied
                  -- kind signatures] in HsDecls
              -> RnM (b, FreeVars)

-- See Note [bindHsQTyVars examples]
-- (a) Bring kind variables into scope
--     both (i)  passed in body_kv_occs
--     and  (ii) mentioned in the kinds of hsq_bndrs
-- (b) Bring type variables into scope
--
bindHsQTyVars doc mb_in_doc mb_assoc body_kv_occs hsq_bndrs thing_inside
  = do { let hs_tv_bndrs = hsQTvExplicit hsq_bndrs
             bndr_kv_occs = extractHsTyVarBndrsKVs hs_tv_bndrs

       ; let -- See Note [bindHsQTyVars examples] for what
             -- all these various things are doing
             bndrs, kv_occs, implicit_kvs :: [Located RdrName]
             bndrs        = map hsLTyVarLocName hs_tv_bndrs
             kv_occs      = nubL (bndr_kv_occs ++ body_kv_occs)
                                 -- Make sure to list the binder kvs before the
                                 -- body kvs, as mandated by
                                 -- Note [Ordering of implicit variables]
             implicit_kvs = filter_occs bndrs kv_occs
             -- dep_bndrs is the subset of bndrs that are dependent
             --   i.e. appear in bndr/body_kv_occs
             -- Can't use implicit_kvs because we've deleted bndrs from that!
             dep_bndrs = filter (`elemRdr` kv_occs) bndrs
             del       = deleteBys eqLocated
             all_bound_on_lhs = null ((body_kv_occs `del` bndrs) `del` bndr_kv_occs)

       ; traceRn "checkMixedVars3" $
           vcat [ text "kv_occs" <+> ppr kv_occs
                , text "bndrs"   <+> ppr hs_tv_bndrs
                , text "bndr_kv_occs"   <+> ppr bndr_kv_occs
                , text "wubble" <+> ppr ((kv_occs \\ bndrs) \\ bndr_kv_occs)
                ]

       ; implicit_kv_nms <- mapM (newTyVarNameRn mb_assoc) implicit_kvs

       ; bindLocalNamesFV implicit_kv_nms                     $
         bindLHsTyVarBndrs doc mb_in_doc mb_assoc hs_tv_bndrs $ \ rn_bndrs ->
    do { traceRn "bindHsQTyVars" (ppr hsq_bndrs $$ ppr implicit_kv_nms $$ ppr rn_bndrs)
       ; dep_bndr_nms <- mapM (lookupLocalOccRn . unLoc) dep_bndrs
       ; thing_inside (HsQTvs { hsq_ext = HsQTvsRn
                                   { hsq_implicit  = implicit_kv_nms
                                   , hsq_dependent = mkNameSet dep_bndr_nms }
                              , hsq_explicit  = rn_bndrs })
                      all_bound_on_lhs } }

  where
    filter_occs :: [Located RdrName]   -- Bound here
                -> [Located RdrName]   -- Potential implicit binders
                -> [Located RdrName]   -- Final implicit binders
    -- Filter out any potential implicit binders that are either
    -- already in scope, or are explicitly bound in the same HsQTyVars
    filter_occs bndrs occs
      = filterOut is_in_scope occs
      where
        is_in_scope locc = locc `elemRdr` bndrs

{- Note [bindHsQTyVars examples]
~~~~~~~~~~~~~~~~~~~~~~~~~~~~~~~~~
Suppose we have
   data T k (a::k1) (b::k) :: k2 -> k1 -> *

Then:
  hs_tv_bndrs = [k, a::k1, b::k], the explicitly-bound variables
  bndrs       = [k,a,b]

  bndr_kv_occs = [k,k1], kind variables free in kind signatures
                         of hs_tv_bndrs

  body_kv_occs = [k2,k1], kind variables free in the
                          result kind signature

  implicit_kvs = [k1,k2], kind variables free in kind signatures
                          of hs_tv_bndrs, and not bound by bndrs

* We want to quantify add implicit bindings for implicit_kvs

* The "dependent" bndrs (hsq_dependent) are the subset of
  bndrs that are free in bndr_kv_occs or body_kv_occs

* If implicit_body_kvs is non-empty, then there is a kind variable
  mentioned in the kind signature that is not bound "on the left".
  That's one of the rules for a CUSK, so we pass that info on
  as the second argument to thing_inside.

* Order is not important in these lists.  All we are doing is
  bring Names into scope.

Finally, you may wonder why filter_occs removes in-scope variables
from bndr/body_kv_occs.  How can anything be in scope?  Answer:
HsQTyVars is /also/ used (slightly oddly) for Haskell-98 syntax
ConDecls
   data T a = forall (b::k). MkT a b
The ConDecl has a LHsQTyVars in it; but 'a' scopes over the entire
ConDecl.  Hence the local RdrEnv may be non-empty and we must filter
out 'a' from the free vars.  (Mind you, in this situation all the
implicit kind variables are bound at the data type level, so there
are none to bind in the ConDecl, so there are no implicitly bound
variables at all.

Note [Kind variable scoping]
~~~~~~~~~~~~~~~~~~~~~~~~~~~~
If we have
  data T (a :: k) k = ...
we report "k is out of scope" for (a::k).  Reason: k is not brought
into scope until the explicit k-binding that follows.  It would be
terribly confusing to bring into scope an /implicit/ k for a's kind
and a distinct, shadowing explicit k that follows, something like
  data T {k1} (a :: k1) k = ...

So the rule is:

   the implicit binders never include any
   of the explicit binders in the group

Note that in the denerate case
  data T (a :: a) = blah
we get a complaint the second 'a' is not in scope.

That applies to foralls too: e.g.
   forall (a :: k) k . blah

But if the foralls are split, we treat the two groups separately:
   forall (a :: k). forall k. blah
Here we bring into scope an implicit k, which is later shadowed
by the explicit k.

In implementation terms

* In bindHsQTyVars 'k' is free in bndr_kv_occs; then we delete
  the binders {a,k}, and so end with no implicit binders.  Then we
  rename the binders left-to-right, and hence see that 'k' is out of
  scope in the kind of 'a'.

* Similarly in extract_hs_tv_bndrs

Note [Variables used as both types and kinds]
~~~~~~~~~~~~~~~~~~~~~~~~~~~~~~~~~~~~~~~~~~~~~
We bind the type variables tvs, and kvs is the set of free variables of the
kinds in the scope of the binding. Here is one typical example:

   forall a b. a -> (b::k) -> (c::a)

Here, tvs will be {a,b}, and kvs {k,a}.

We must make sure that kvs includes all of variables in the kinds of type
variable bindings. For instance:

   forall k (a :: k). Proxy a

If we only look in the body of the `forall` type, we will mistakenly conclude
that kvs is {}. But in fact, the type variable `k` is also used as a kind
variable in (a :: k), later in the binding. (This mistake lead to #14710.)
So tvs is {k,a} and kvs is {k}.

NB: we do this only at the binding site of 'tvs'.
-}

bindLHsTyVarBndrs :: HsDocContext
                  -> Maybe SDoc            -- Just d => check for unused tvs
                                           --   d is a phrase like "in the type ..."
                  -> Maybe a               -- Just _  => an associated type decl
                  -> [LHsTyVarBndr GhcPs]  -- User-written tyvars
                  -> ([LHsTyVarBndr GhcRn] -> RnM (b, FreeVars))
                  -> RnM (b, FreeVars)
bindLHsTyVarBndrs doc mb_in_doc mb_assoc tv_bndrs thing_inside
  = do { when (isNothing mb_assoc) (checkShadowedRdrNames tv_names_w_loc)
       ; checkDupRdrNames tv_names_w_loc
       ; go tv_bndrs thing_inside }
  where
    tv_names_w_loc = map hsLTyVarLocName tv_bndrs

    go []     thing_inside = thing_inside []
    go (b:bs) thing_inside = bindLHsTyVarBndr doc mb_assoc b $ \ b' ->
                             do { (res, fvs) <- go bs $ \ bs' ->
                                                thing_inside (b' : bs')
                                ; warn_unused b' fvs
                                ; return (res, fvs) }

    warn_unused tv_bndr fvs = case mb_in_doc of
      Just in_doc -> warnUnusedForAll in_doc tv_bndr fvs
      Nothing     -> return ()

bindLHsTyVarBndr :: HsDocContext
                 -> Maybe a   -- associated class
                 -> LHsTyVarBndr GhcPs
                 -> (LHsTyVarBndr GhcRn -> RnM (b, FreeVars))
                 -> RnM (b, FreeVars)
bindLHsTyVarBndr _doc mb_assoc (dL->L loc
                                 (UserTyVar x
                                    lrdr@(dL->L lv _))) thing_inside
  = do { nm <- newTyVarNameRn mb_assoc lrdr
       ; bindLocalNamesFV [nm] $
         thing_inside (cL loc (UserTyVar x (cL lv nm))) }

bindLHsTyVarBndr doc mb_assoc (dL->L loc (KindedTyVar x lrdr@(dL->L lv _) kind))
                 thing_inside
  = do { sig_ok <- xoptM LangExt.KindSignatures
           ; unless sig_ok (badKindSigErr doc kind)
           ; (kind', fvs1) <- rnLHsKind doc kind
           ; tv_nm  <- newTyVarNameRn mb_assoc lrdr
           ; (b, fvs2) <- bindLocalNamesFV [tv_nm]
               $ thing_inside (cL loc (KindedTyVar x (cL lv tv_nm) kind'))
           ; return (b, fvs1 `plusFV` fvs2) }

bindLHsTyVarBndr _ _ (dL->L _ (XTyVarBndr{})) _ = panic "bindLHsTyVarBndr"
bindLHsTyVarBndr _ _ _ _ = panic "bindLHsTyVarBndr: Impossible Match"
                             -- due to #15884

newTyVarNameRn :: Maybe a -> Located RdrName -> RnM Name
newTyVarNameRn mb_assoc (dL->L loc rdr)
  = do { rdr_env <- getLocalRdrEnv
       ; case (mb_assoc, lookupLocalRdrEnv rdr_env rdr) of
           (Just _, Just n) -> return n
              -- Use the same Name as the parent class decl

           _                -> newLocalBndrRn (cL loc rdr) }

---------------------
collectAnonWildCards :: LHsType GhcRn -> [Name]
-- | Extract all wild cards from a type.
collectAnonWildCards lty = go lty
  where
    go lty = case unLoc lty of
      HsWildCardTy (AnonWildCard wc) -> [unLoc wc]
      HsAppTy _ ty1 ty2              -> go ty1 `mappend` go ty2
      HsFunTy _ ty1 _ ty2            -> go ty1 `mappend` go ty2
      HsListTy _ ty                  -> go ty
      HsTupleTy _ _ tys              -> gos tys
      HsSumTy _ tys                  -> gos tys
      HsOpTy _ ty1 _ ty2             -> go ty1 `mappend` go ty2
      HsParTy _ ty                   -> go ty
      HsIParamTy _ _ ty              -> go ty
      HsKindSig _ ty kind            -> go ty `mappend` go kind
      HsDocTy _ ty _                 -> go ty
      HsBangTy _ _ ty                -> go ty
      HsRecTy _ flds                 -> gos $ map (cd_fld_type . unLoc) flds
      HsExplicitListTy _ _ tys       -> gos tys
      HsExplicitTupleTy _ tys        -> gos tys
      HsForAllTy { hst_bndrs = bndrs
                 , hst_body  = ty }  -> collectAnonWildCardsBndrs bndrs
                                        `mappend` go ty
      HsQualTy { hst_ctxt = ctxt
               , hst_body = ty }     -> gos (unLoc ctxt) `mappend` go ty
      HsSpliceTy _ (HsSpliced _ _ (HsSplicedTy ty)) -> go $ cL noSrcSpan ty
      HsSpliceTy{} -> mempty
      HsTyLit{} -> mempty
      HsTyVar{} -> mempty
      HsStarTy{} -> mempty
      XHsType{} -> mempty

    gos = mconcat . map go

collectAnonWildCardsBndrs :: [LHsTyVarBndr GhcRn] -> [Name]
collectAnonWildCardsBndrs ltvs = concatMap (go . unLoc) ltvs
  where
    go (UserTyVar _ _)      = []
    go (KindedTyVar _ _ ki) = collectAnonWildCards ki
    go (XTyVarBndr{})       = []

{-
*********************************************************
*                                                       *
        ConDeclField
*                                                       *
*********************************************************

When renaming a ConDeclField, we have to find the FieldLabel
associated with each field.  But we already have all the FieldLabels
available (since they were brought into scope by
RnNames.getLocalNonValBinders), so we just take the list as an
argument, build a map and look them up.
-}

rnConDeclFields :: HsDocContext -> [FieldLabel] -> [LConDeclField GhcPs]
                -> RnM ([LConDeclField GhcRn], FreeVars)
-- Also called from RnSource
-- No wildcards can appear in record fields
rnConDeclFields ctxt fls fields
   = mapFvRn (rnField fl_env env) fields
  where
    env    = mkTyKiEnv ctxt TypeLevel RnTypeBody
    fl_env = mkFsEnv [ (flLabel fl, fl) | fl <- fls ]

rnField :: FastStringEnv FieldLabel -> RnTyKiEnv -> LConDeclField GhcPs
        -> RnM (LConDeclField GhcRn, FreeVars)
rnField fl_env env (dL->L l (ConDeclField _ names ty haddock_doc))
  = do { let new_names = map (fmap lookupField) names
       ; (new_ty, fvs) <- rnLHsTyKi env ty
       ; new_haddock_doc <- rnMbLHsDoc haddock_doc
       ; return (cL l (ConDeclField noExt new_names new_ty new_haddock_doc)
                , fvs) }
  where
    lookupField :: FieldOcc GhcPs -> FieldOcc GhcRn
    lookupField (FieldOcc _ (dL->L lr rdr)) =
        FieldOcc (flSelector fl) (cL lr rdr)
      where
        lbl = occNameFS $ rdrNameOcc rdr
        fl  = expectJust "rnField" $ lookupFsEnv fl_env lbl
    lookupField (XFieldOcc{}) = panic "rnField"
rnField _ _ (dL->L _ (XConDeclField _)) = panic "rnField"
rnField _ _ _ = panic "rnField: Impossible Match"
                             -- due to #15884

{-
************************************************************************
*                                                                      *
        Fixities and precedence parsing
*                                                                      *
************************************************************************

@mkOpAppRn@ deals with operator fixities.  The argument expressions
are assumed to be already correctly arranged.  It needs the fixities
recorded in the OpApp nodes, because fixity info applies to the things
the programmer actually wrote, so you can't find it out from the Name.

Furthermore, the second argument is guaranteed not to be another
operator application.  Why? Because the parser parses all
operator applications left-associatively, EXCEPT negation, which
we need to handle specially.
Infix types are read in a *right-associative* way, so that
        a `op` b `op` c
is always read in as
        a `op` (b `op` c)

mkHsOpTyRn rearranges where necessary.  The two arguments
have already been renamed and rearranged.  It's made rather tiresome
by the presence of ->, which is a separate syntactic construct.
-}

---------------
-- Building (ty1 `op1` (ty21 `op2` ty22))
mkHsOpTyRn :: (LHsType GhcRn -> LHsType GhcRn -> HsType GhcRn)
           -> Name -> Fixity -> LHsType GhcRn -> LHsType GhcRn
           -> RnM (HsType GhcRn)

mkHsOpTyRn mk1 pp_op1 fix1 ty1 (dL->L loc2 (HsOpTy noExt ty21 op2 ty22))
  = do  { fix2 <- lookupTyFixityRn op2
        ; mk_hs_op_ty mk1 pp_op1 fix1 ty1
                      (\t1 t2 -> HsOpTy noExt t1 op2 t2)
                      (unLoc op2) fix2 ty21 ty22 loc2 }

<<<<<<< HEAD
mkHsOpTyRn mk1 pp_op1 fix1 ty1 (L loc2 (HsFunTy _ ty21 mult ty22))
=======
mkHsOpTyRn mk1 pp_op1 fix1 ty1 (dL->L loc2 (HsFunTy _ ty21 ty22))
>>>>>>> df570d92
  = mk_hs_op_ty mk1 pp_op1 fix1 ty1
                hs_fun_ty funTyConName funTyFixity ty21 ty22 loc2
  where
    hs_fun_ty a b = HsFunTy noExt a mult b

mkHsOpTyRn mk1 _ _ ty1 ty2              -- Default case, no rearrangment
  = return (mk1 ty1 ty2)

---------------
mk_hs_op_ty :: (LHsType GhcRn -> LHsType GhcRn -> HsType GhcRn)
            -> Name -> Fixity -> LHsType GhcRn
            -> (LHsType GhcRn -> LHsType GhcRn -> HsType GhcRn)
            -> Name -> Fixity -> LHsType GhcRn -> LHsType GhcRn -> SrcSpan
            -> RnM (HsType GhcRn)
mk_hs_op_ty mk1 op1 fix1 ty1
            mk2 op2 fix2 ty21 ty22 loc2
  | nofix_error     = do { precParseErr (NormalOp op1,fix1) (NormalOp op2,fix2)
                         ; return (mk1 ty1 (cL loc2 (mk2 ty21 ty22))) }
  | associate_right = return (mk1 ty1 (cL loc2 (mk2 ty21 ty22)))
  | otherwise       = do { -- Rearrange to ((ty1 `op1` ty21) `op2` ty22)
                           new_ty <- mkHsOpTyRn mk1 op1 fix1 ty1 ty21
                         ; return (mk2 (noLoc new_ty) ty22) }
  where
    (nofix_error, associate_right) = compareFixity fix1 fix2


---------------------------
mkOpAppRn :: LHsExpr GhcRn             -- Left operand; already rearranged
          -> LHsExpr GhcRn -> Fixity   -- Operator and fixity
          -> LHsExpr GhcRn             -- Right operand (not an OpApp, but might
                                       -- be a NegApp)
          -> RnM (HsExpr GhcRn)

-- (e11 `op1` e12) `op2` e2
mkOpAppRn e1@(dL->L _ (OpApp fix1 e11 op1 e12)) op2 fix2 e2
  | nofix_error
  = do precParseErr (get_op op1,fix1) (get_op op2,fix2)
       return (OpApp fix2 e1 op2 e2)

  | associate_right = do
    new_e <- mkOpAppRn e12 op2 fix2 e2
    return (OpApp fix1 e11 op1 (cL loc' new_e))
  where
    loc'= combineLocs e12 e2
    (nofix_error, associate_right) = compareFixity fix1 fix2

---------------------------
--      (- neg_arg) `op` e2
mkOpAppRn e1@(dL->L _ (NegApp _ neg_arg neg_name)) op2 fix2 e2
  | nofix_error
  = do precParseErr (NegateOp,negateFixity) (get_op op2,fix2)
       return (OpApp fix2 e1 op2 e2)

  | associate_right
  = do new_e <- mkOpAppRn neg_arg op2 fix2 e2
       return (NegApp noExt (cL loc' new_e) neg_name)
  where
    loc' = combineLocs neg_arg e2
    (nofix_error, associate_right) = compareFixity negateFixity fix2

---------------------------
--      e1 `op` - neg_arg
mkOpAppRn e1 op1 fix1 e2@(dL->L _ (NegApp {})) -- NegApp can occur on the right
  | not associate_right                        -- We *want* right association
  = do precParseErr (get_op op1, fix1) (NegateOp, negateFixity)
       return (OpApp fix1 e1 op1 e2)
  where
    (_, associate_right) = compareFixity fix1 negateFixity

---------------------------
--      Default case
mkOpAppRn e1 op fix e2                  -- Default case, no rearrangment
  = ASSERT2( right_op_ok fix (unLoc e2),
             ppr e1 $$ text "---" $$ ppr op $$ text "---" $$ ppr fix $$ text "---" $$ ppr e2
    )
    return (OpApp fix e1 op e2)

----------------------------

-- | Name of an operator in an operator application or section
data OpName = NormalOp Name         -- ^ A normal identifier
            | NegateOp              -- ^ Prefix negation
            | UnboundOp UnboundVar  -- ^ An unbound indentifier
            | RecFldOp (AmbiguousFieldOcc GhcRn)
              -- ^ A (possibly ambiguous) record field occurrence

instance Outputable OpName where
  ppr (NormalOp n)   = ppr n
  ppr NegateOp       = ppr negateName
  ppr (UnboundOp uv) = ppr uv
  ppr (RecFldOp fld) = ppr fld

get_op :: LHsExpr GhcRn -> OpName
-- An unbound name could be either HsVar or HsUnboundVar
-- See RnExpr.rnUnboundVar
get_op (dL->L _ (HsVar _ n))         = NormalOp (unLoc n)
get_op (dL->L _ (HsUnboundVar _ uv)) = UnboundOp uv
get_op (dL->L _ (HsRecFld _ fld))    = RecFldOp fld
get_op other                         = pprPanic "get_op" (ppr other)

-- Parser left-associates everything, but
-- derived instances may have correctly-associated things to
-- in the right operand.  So we just check that the right operand is OK
right_op_ok :: Fixity -> HsExpr GhcRn -> Bool
right_op_ok fix1 (OpApp fix2 _ _ _)
  = not error_please && associate_right
  where
    (error_please, associate_right) = compareFixity fix1 fix2
right_op_ok _ _
  = True

-- Parser initially makes negation bind more tightly than any other operator
-- And "deriving" code should respect this (use HsPar if not)
mkNegAppRn :: LHsExpr (GhcPass id) -> SyntaxExpr (GhcPass id)
           -> RnM (HsExpr (GhcPass id))
mkNegAppRn neg_arg neg_name
  = ASSERT( not_op_app (unLoc neg_arg) )
    return (NegApp noExt neg_arg neg_name)

not_op_app :: HsExpr id -> Bool
not_op_app (OpApp {}) = False
not_op_app _          = True

---------------------------
mkOpFormRn :: LHsCmdTop GhcRn            -- Left operand; already rearranged
          -> LHsExpr GhcRn -> Fixity     -- Operator and fixity
          -> LHsCmdTop GhcRn             -- Right operand (not an infix)
          -> RnM (HsCmd GhcRn)

-- (e11 `op1` e12) `op2` e2
mkOpFormRn a1@(dL->L loc
                    (HsCmdTop _
                     (dL->L _ (HsCmdArrForm x op1 f (Just fix1)
                        [a11,a12]))))
        op2 fix2 a2
  | nofix_error
  = do precParseErr (get_op op1,fix1) (get_op op2,fix2)
       return (HsCmdArrForm x op2 f (Just fix2) [a1, a2])

  | associate_right
  = do new_c <- mkOpFormRn a12 op2 fix2 a2
       return (HsCmdArrForm noExt op1 f (Just fix1)
               [a11, cL loc (HsCmdTop [] (cL loc new_c))])
        -- TODO: locs are wrong
  where
    (nofix_error, associate_right) = compareFixity fix1 fix2

--      Default case
mkOpFormRn arg1 op fix arg2                     -- Default case, no rearrangment
  = return (HsCmdArrForm noExt op Infix (Just fix) [arg1, arg2])


--------------------------------------
mkConOpPatRn :: Located Name -> Fixity -> LPat GhcRn -> LPat GhcRn
             -> RnM (Pat GhcRn)

mkConOpPatRn op2 fix2 p1@(dL->L loc (ConPatIn op1 (InfixCon p11 p12))) p2
  = do  { fix1 <- lookupFixityRn (unLoc op1)
        ; let (nofix_error, associate_right) = compareFixity fix1 fix2

        ; if nofix_error then do
                { precParseErr (NormalOp (unLoc op1),fix1)
                               (NormalOp (unLoc op2),fix2)
                ; return (ConPatIn op2 (InfixCon p1 p2)) }

          else if associate_right then do
                { new_p <- mkConOpPatRn op2 fix2 p12 p2
                ; return (ConPatIn op1 (InfixCon p11 (cL loc new_p))) }
                -- XXX loc right?
          else return (ConPatIn op2 (InfixCon p1 p2)) }

mkConOpPatRn op _ p1 p2                         -- Default case, no rearrangment
  = ASSERT( not_op_pat (unLoc p2) )
    return (ConPatIn op (InfixCon p1 p2))

not_op_pat :: Pat GhcRn -> Bool
not_op_pat (ConPatIn _ (InfixCon _ _)) = False
not_op_pat _                           = True

--------------------------------------
checkPrecMatch :: Name -> MatchGroup GhcRn body -> RnM ()
  -- Check precedence of a function binding written infix
  --   eg  a `op` b `C` c = ...
  -- See comments with rnExpr (OpApp ...) about "deriving"

checkPrecMatch op (MG { mg_alts = (dL->L _ ms) })
  = mapM_ check ms
  where
    check (dL->L _ (Match { m_pats = (dL->L l1 p1)
                                   : (dL->L l2 p2)
                                   : _ }))
      = setSrcSpan (combineSrcSpans l1 l2) $
        do checkPrec op p1 False
           checkPrec op p2 True

    check _ = return ()
        -- This can happen.  Consider
        --      a `op` True = ...
        --      op          = ...
        -- The infix flag comes from the first binding of the group
        -- but the second eqn has no args (an error, but not discovered
        -- until the type checker).  So we don't want to crash on the
        -- second eqn.
checkPrecMatch _ (XMatchGroup {}) = panic "checkPrecMatch"

checkPrec :: Name -> Pat GhcRn -> Bool -> IOEnv (Env TcGblEnv TcLclEnv) ()
checkPrec op (ConPatIn op1 (InfixCon _ _)) right = do
    op_fix@(Fixity _ op_prec  op_dir) <- lookupFixityRn op
    op1_fix@(Fixity _ op1_prec op1_dir) <- lookupFixityRn (unLoc op1)
    let
        inf_ok = op1_prec > op_prec ||
                 (op1_prec == op_prec &&
                  (op1_dir == InfixR && op_dir == InfixR && right ||
                   op1_dir == InfixL && op_dir == InfixL && not right))

        info  = (NormalOp op,          op_fix)
        info1 = (NormalOp (unLoc op1), op1_fix)
        (infol, infor) = if right then (info, info1) else (info1, info)
    unless inf_ok (precParseErr infol infor)

checkPrec _ _ _
  = return ()

-- Check precedence of (arg op) or (op arg) respectively
-- If arg is itself an operator application, then either
--   (a) its precedence must be higher than that of op
--   (b) its precedency & associativity must be the same as that of op
checkSectionPrec :: FixityDirection -> HsExpr GhcPs
        -> LHsExpr GhcRn -> LHsExpr GhcRn -> RnM ()
checkSectionPrec direction section op arg
  = case unLoc arg of
        OpApp fix _ op' _ -> go_for_it (get_op op') fix
        NegApp _ _ _      -> go_for_it NegateOp     negateFixity
        _                 -> return ()
  where
    op_name = get_op op
    go_for_it arg_op arg_fix@(Fixity _ arg_prec assoc) = do
          op_fix@(Fixity _ op_prec _) <- lookupFixityOp op_name
          unless (op_prec < arg_prec
                  || (op_prec == arg_prec && direction == assoc))
                 (sectionPrecErr (get_op op, op_fix)
                                 (arg_op, arg_fix) section)

-- | Look up the fixity for an operator name.  Be careful to use
-- 'lookupFieldFixityRn' for (possibly ambiguous) record fields
-- (see Trac #13132).
lookupFixityOp :: OpName -> RnM Fixity
lookupFixityOp (NormalOp n)  = lookupFixityRn n
lookupFixityOp NegateOp      = lookupFixityRn negateName
lookupFixityOp (UnboundOp u) = lookupFixityRn (mkUnboundName (unboundVarOcc u))
lookupFixityOp (RecFldOp f)  = lookupFieldFixityRn f


-- Precedence-related error messages

precParseErr :: (OpName,Fixity) -> (OpName,Fixity) -> RnM ()
precParseErr op1@(n1,_) op2@(n2,_)
  | is_unbound n1 || is_unbound n2
  = return ()     -- Avoid error cascade
  | otherwise
  = addErr $ hang (text "Precedence parsing error")
      4 (hsep [text "cannot mix", ppr_opfix op1, ptext (sLit "and"),
               ppr_opfix op2,
               text "in the same infix expression"])

sectionPrecErr :: (OpName,Fixity) -> (OpName,Fixity) -> HsExpr GhcPs -> RnM ()
sectionPrecErr op@(n1,_) arg_op@(n2,_) section
  | is_unbound n1 || is_unbound n2
  = return ()     -- Avoid error cascade
  | otherwise
  = addErr $ vcat [text "The operator" <+> ppr_opfix op <+> ptext (sLit "of a section"),
         nest 4 (sep [text "must have lower precedence than that of the operand,",
                      nest 2 (text "namely" <+> ppr_opfix arg_op)]),
         nest 4 (text "in the section:" <+> quotes (ppr section))]

is_unbound :: OpName -> Bool
is_unbound (NormalOp n) = isUnboundName n
is_unbound UnboundOp{}  = True
is_unbound _            = False

ppr_opfix :: (OpName, Fixity) -> SDoc
ppr_opfix (op, fixity) = pp_op <+> brackets (ppr fixity)
   where
     pp_op | NegateOp <- op = text "prefix `-'"
           | otherwise      = quotes (ppr op)


{- *****************************************************
*                                                      *
                 Errors
*                                                      *
***************************************************** -}

unexpectedTypeSigErr :: LHsSigWcType GhcPs -> SDoc
unexpectedTypeSigErr ty
  = hang (text "Illegal type signature:" <+> quotes (ppr ty))
       2 (text "Type signatures are only allowed in patterns with ScopedTypeVariables")

badKindSigErr :: HsDocContext -> LHsType GhcPs -> TcM ()
badKindSigErr doc (dL->L loc ty)
  = setSrcSpan loc $ addErr $
    withHsDocContext doc $
    hang (text "Illegal kind signature:" <+> quotes (ppr ty))
       2 (text "Perhaps you intended to use KindSignatures")

dataKindsErr :: RnTyKiEnv -> HsType GhcPs -> SDoc
dataKindsErr env thing
  = hang (text "Illegal" <+> pp_what <> colon <+> quotes (ppr thing))
       2 (text "Perhaps you intended to use DataKinds")
  where
    pp_what | isRnKindLevel env = text "kind"
            | otherwise          = text "type"

inTypeDoc :: HsType GhcPs -> SDoc
inTypeDoc ty = text "In the type" <+> quotes (ppr ty)

warnUnusedForAll :: SDoc -> LHsTyVarBndr GhcRn -> FreeVars -> TcM ()
warnUnusedForAll in_doc (dL->L loc tv) used_names
  = whenWOptM Opt_WarnUnusedForalls $
    unless (hsTyVarName tv `elemNameSet` used_names) $
    addWarnAt (Reason Opt_WarnUnusedForalls) loc $
    vcat [ text "Unused quantified type variable" <+> quotes (ppr tv)
         , in_doc ]

opTyErr :: Outputable a => RdrName -> a -> SDoc
opTyErr op overall_ty
  = hang (text "Illegal operator" <+> quotes (ppr op) <+> ptext (sLit "in type") <+> quotes (ppr overall_ty))
         2 extra
  where
    extra | op == dot_tv_RDR
          = perhapsForallMsg
          | otherwise
          = text "Use TypeOperators to allow operators in types"

{-
************************************************************************
*                                                                      *
      Finding the free type variables of a (HsType RdrName)
*                                                                      *
************************************************************************


Note [Kind and type-variable binders]
~~~~~~~~~~~~~~~~~~~~~~~~~~~~~~~~~~~~~
In a type signature we may implicitly bind type variable and, more
recently, kind variables.  For example:
  *   f :: a -> a
      f = ...
    Here we need to find the free type variables of (a -> a),
    so that we know what to quantify

  *   class C (a :: k) where ...
    This binds 'k' in ..., as well as 'a'

  *   f (x :: a -> [a]) = ....
    Here we bind 'a' in ....

  *   f (x :: T a -> T (b :: k)) = ...
    Here we bind both 'a' and the kind variable 'k'

  *   type instance F (T (a :: Maybe k)) = ...a...k...
    Here we want to constrain the kind of 'a', and bind 'k'.

In general we want to walk over a type, and find
  * Its free type variables
  * The free kind variables of any kind signatures in the type

Hence we return a pair (kind-vars, type vars)
(See Note [HsBSig binder lists] in HsTypes.)
Moreover, we preserve the left-to-right order of the first occurrence of each
variable, while preserving dependency order.
(See Note [Ordering of implicit variables].)

Most clients of this code just want to know the kind/type vars, without
duplicates. The function rmDupsInRdrTyVars removes duplicates. That function
also makes sure that no variable is reported as both a kind var and
a type var, preferring kind vars. Why kind vars? Consider this:

 foo :: forall (a :: k). Proxy k -> Proxy a -> ...

Should that be accepted?

Normally, if a type signature has an explicit forall, it must list *all*
tyvars mentioned in the type. But there's an exception for tyvars mentioned in
a kind, as k is above. Note that k is also used "as a type variable", as the
argument to the first Proxy. So, do we consider k to be type-variable-like and
require it in the forall? Or do we consider k to be kind-variable-like and not
require it?

It's not just in type signatures: kind variables are implicitly brought into
scope in a variety of places. Should vars used at both the type level and kind
level be treated this way?

GHC indeed allows kind variables to be brought into scope implicitly even when
the kind variable is also used as a type variable. Thus, we must prefer to keep
a variable listed as a kind var in rmDupsInRdrTyVars. If we kept it as a type
var, then this would prevent it from being implicitly quantified (see
rnImplicitBndrs). In the `foo` example above, that would have the consequence
of the k in Proxy k being reported as out of scope.

Note [Ordering of implicit variables]
~~~~~~~~~~~~~~~~~~~~~~~~~~~~~~~~~~~~~
Since the advent of -XTypeApplications, GHC makes promises about the ordering
of implicit variable quantification. Specifically, we offer that implicitly
quantified variables (such as those in const :: a -> b -> a, without a `forall`)
will occur in left-to-right order of first occurrence. Here are a few examples:

  const :: a -> b -> a       -- forall a b. ...
  f :: Eq a => b -> a -> a   -- forall a b. ...  contexts are included

  type a <-< b = b -> a
  g :: a <-< b               -- forall a b. ...  type synonyms matter

  class Functor f where
    fmap :: (a -> b) -> f a -> f b   -- forall f a b. ...
    -- The f is quantified by the class, so only a and b are considered in fmap

This simple story is complicated by the possibility of dependency: all variables
must come after any variables mentioned in their kinds.

  typeRep :: Typeable a => TypeRep (a :: k)   -- forall k a. ...

The k comes first because a depends on k, even though the k appears later than
the a in the code. Thus, GHC does ScopedSort on the variables.
See Note [ScopedSort] in Type.

Implicitly bound variables are collected by any function which returns a
FreeKiTyVars, FreeKiTyVarsWithDups, or FreeKiTyVarsNoDups, which notably
includes the `extract-` family of functions (extractHsTysRdrTyVars,
extractHsTyVarBndrsKVs, etc.).
These functions thus promise to keep left-to-right ordering.
Look for pointers to this note to see the places where the action happens.

Note that we also maintain this ordering in kind signatures. Even though
there's no visible kind application (yet), having implicit variables be
quantified in left-to-right order in kind signatures is nice since:

* It's consistent with the treatment for type signatures.
* It can affect how types are displayed with -fprint-explicit-kinds (see
  #15568 for an example), which is a situation where knowing the order in
  which implicit variables are quantified can be useful.
* In the event that visible kind application is implemented, the order in
  which we would expect implicit variables to be ordered in kinds will have
  already been established.
-}

-- See Note [Kind and type-variable binders]
-- These lists are guaranteed to preserve left-to-right ordering of
-- the types the variables were extracted from. See also
-- Note [Ordering of implicit variables].
data FreeKiTyVars = FKTV { fktv_kis    :: [Located RdrName]
                         , fktv_tys    :: [Located RdrName] }

-- | A 'FreeKiTyVars' list that is allowed to have duplicate variables.
type FreeKiTyVarsWithDups = FreeKiTyVars

-- | A 'FreeKiTyVars' list that contains no duplicate variables.
type FreeKiTyVarsNoDups   = FreeKiTyVars

instance Outputable FreeKiTyVars where
  ppr (FKTV { fktv_kis = kis, fktv_tys = tys}) = ppr (kis, tys)

emptyFKTV :: FreeKiTyVarsNoDups
emptyFKTV = FKTV { fktv_kis = [], fktv_tys = [] }

freeKiTyVarsAllVars :: FreeKiTyVars -> [Located RdrName]
freeKiTyVarsAllVars (FKTV { fktv_kis = kvs, fktv_tys = tvs }) = kvs ++ tvs

freeKiTyVarsKindVars :: FreeKiTyVars -> [Located RdrName]
freeKiTyVarsKindVars = fktv_kis

freeKiTyVarsTypeVars :: FreeKiTyVars -> [Located RdrName]
freeKiTyVarsTypeVars = fktv_tys

filterInScope :: LocalRdrEnv -> FreeKiTyVars -> FreeKiTyVars
filterInScope rdr_env (FKTV { fktv_kis = kis, fktv_tys = tys })
  = FKTV { fktv_kis = filterOut in_scope kis
         , fktv_tys = filterOut in_scope tys }
  where
    in_scope = inScope rdr_env . unLoc

inScope :: LocalRdrEnv -> RdrName -> Bool
inScope rdr_env rdr = rdr `elemLocalRdrEnv` rdr_env

-- | 'extractHsTyRdrTyVars' finds the
--        free (kind, type) variables of an 'HsType'
-- or the free (sort, kind) variables of an 'HsKind'.
-- It's used when making the @forall@s explicit.
-- Does not return any wildcards.
-- When the same name occurs multiple times in the types, only the first
-- occurrence is returned.
-- See Note [Kind and type-variable binders]
extractHsTyRdrTyVars :: LHsType GhcPs -> FreeKiTyVarsNoDups
extractHsTyRdrTyVars ty
  = rmDupsInRdrTyVars (extractHsTyRdrTyVarsDups ty)

-- | 'extractHsTyRdrTyVarsDups' find the
--        free (kind, type) variables of an 'HsType'
-- or the free (sort, kind) variables of an 'HsKind'.
-- It's used when making the @forall@s explicit.
-- Does not return any wildcards.
-- When the same name occurs multiple times in the types, all occurrences
-- are returned.
extractHsTyRdrTyVarsDups :: LHsType GhcPs -> FreeKiTyVarsWithDups
extractHsTyRdrTyVarsDups ty
  = extract_lty TypeLevel ty emptyFKTV

-- | Extracts the free kind variables (but not the type variables) of an
-- 'HsType'. Does not return any wildcards.
-- When the same name occurs multiple times in the type, only the first
-- occurrence is returned, and the left-to-right order of variables is
-- preserved.
-- See Note [Kind and type-variable binders] and
-- Note [Ordering of implicit variables].
extractHsTyRdrTyVarsKindVars :: LHsType GhcPs -> [Located RdrName]
extractHsTyRdrTyVarsKindVars ty
  = freeKiTyVarsKindVars (extractHsTyRdrTyVars ty)

-- | Extracts free type and kind variables from types in a list.
-- When the same name occurs multiple times in the types, only the first
-- occurrence is returned and the rest is filtered out.
-- See Note [Kind and type-variable binders]
extractHsTysRdrTyVars :: [LHsType GhcPs] -> FreeKiTyVarsNoDups
extractHsTysRdrTyVars tys
  = rmDupsInRdrTyVars (extractHsTysRdrTyVarsDups tys)

-- | Extracts free type and kind variables from types in a list.
-- When the same name occurs multiple times in the types, all occurrences
-- are returned.
extractHsTysRdrTyVarsDups :: [LHsType GhcPs] -> FreeKiTyVarsWithDups
extractHsTysRdrTyVarsDups tys
  = extract_ltys TypeLevel tys emptyFKTV

extractHsTyVarBndrsKVs :: [LHsTyVarBndr GhcPs] -> [Located RdrName]
-- Returns the free kind variables of any explictly-kinded binders, returning
-- variable occurrences in left-to-right order.
-- See Note [Ordering of implicit variables].
-- NB: Does /not/ delete the binders themselves.
--     However duplicates are removed
--     E.g. given  [k1, a:k1, b:k2]
--          the function returns [k1,k2], even though k1 is bound here
extractHsTyVarBndrsKVs tv_bndrs
  = nubL (extract_hs_tv_bndrs_kvs tv_bndrs)

-- | Removes multiple occurrences of the same name from FreeKiTyVars. If a
-- variable occurs as both a kind and a type variable, only keep the occurrence
-- as a kind variable.
-- See also Note [Kind and type-variable binders]
rmDupsInRdrTyVars :: FreeKiTyVarsWithDups -> FreeKiTyVarsNoDups
rmDupsInRdrTyVars (FKTV { fktv_kis = kis, fktv_tys = tys })
  = FKTV { fktv_kis = kis'
         , fktv_tys = nubL (filterOut (`elemRdr` kis') tys) }
  where
    kis' = nubL kis

extractRdrKindSigVars :: LFamilyResultSig GhcPs -> [Located RdrName]
-- Returns the free kind variables in a type family result signature, returning
-- variable occurrences in left-to-right order.
-- See Note [Ordering of implicit variables].
extractRdrKindSigVars (dL->L _ resultSig)
  | KindSig _ k                              <- resultSig = kindRdrNameFromSig k
  | TyVarSig _ (dL->L _ (KindedTyVar _ _ k)) <- resultSig = kindRdrNameFromSig k
  | otherwise =  []
    where
      kindRdrNameFromSig k = freeKiTyVarsAllVars (extractHsTyRdrTyVars k)

extractDataDefnKindVars :: HsDataDefn GhcPs -> [Located RdrName]
-- Get the scoped kind variables mentioned free in the constructor decls
-- Eg: data T a = T1 (S (a :: k) | forall (b::k). T2 (S b)
--     Here k should scope over the whole definition
--
-- However, do NOT collect free kind vars from the deriving clauses:
-- Eg: (Trac #14331)    class C p q
--                      data D = D deriving ( C (a :: k) )
--     Here k should /not/ scope over the whole definition.  We intend
--     this to elaborate to:
--         class C @k1 @k2 (p::k1) (q::k2)
--         data D = D
--         instance forall k (a::k). C @k @* a D where ...
--
-- This returns variable occurrences in left-to-right order.
-- See Note [Ordering of implicit variables].
extractDataDefnKindVars (HsDataDefn { dd_ctxt = ctxt, dd_kindSig = ksig
                                    , dd_cons = cons })
  = (nubL . freeKiTyVarsKindVars) $
    (extract_lctxt TypeLevel ctxt  $
     extract_mb extract_lkind ksig $
     foldr (extract_con . unLoc) emptyFKTV cons)
  where
    extract_con (ConDeclGADT { }) acc = acc
    extract_con (ConDeclH98 { con_ex_tvs = ex_tvs
                            , con_mb_cxt = ctxt, con_args = args }) acc
      = extract_hs_tv_bndrs ex_tvs acc $
        extract_mlctxt ctxt            $
        extract_ltys TypeLevel (map hsThing $ hsConDeclArgTys args) emptyFKTV
    extract_con (XConDecl { }) _ = panic "extractDataDefnKindVars"
extractDataDefnKindVars (XHsDataDefn _) = panic "extractDataDefnKindVars"

extract_mlctxt :: Maybe (LHsContext GhcPs)
               -> FreeKiTyVarsWithDups -> FreeKiTyVarsWithDups
extract_mlctxt Nothing     acc = acc
extract_mlctxt (Just ctxt) acc = extract_lctxt TypeLevel ctxt acc

extract_lctxt :: TypeOrKind
              -> LHsContext GhcPs
              -> FreeKiTyVarsWithDups -> FreeKiTyVarsWithDups
extract_lctxt t_or_k ctxt = extract_ltys t_or_k (unLoc ctxt)

extract_ltys :: TypeOrKind
             -> [LHsType GhcPs]
             -> FreeKiTyVarsWithDups -> FreeKiTyVarsWithDups
extract_ltys t_or_k tys acc = foldr (extract_lty t_or_k) acc tys

extract_mb :: (a -> FreeKiTyVarsWithDups -> FreeKiTyVarsWithDups)
           -> Maybe a
           -> FreeKiTyVarsWithDups -> FreeKiTyVarsWithDups
extract_mb _ Nothing  acc = acc
extract_mb f (Just x) acc = f x acc

extract_lkind :: LHsType GhcPs -> FreeKiTyVars -> FreeKiTyVars
extract_lkind = extract_lty KindLevel

extract_lty :: TypeOrKind -> LHsType GhcPs
            -> FreeKiTyVarsWithDups -> FreeKiTyVarsWithDups
extract_lty t_or_k (dL->L _ ty) acc
  = case ty of
      HsTyVar _ _  ltv            -> extract_tv t_or_k ltv acc
      HsBangTy _ _ ty             -> extract_lty t_or_k ty acc
      HsRecTy _ flds              -> foldr (extract_lty t_or_k
                                            . cd_fld_type . unLoc) acc
                                           flds
      HsAppTy _ ty1 ty2           -> extract_lty t_or_k ty1 $
                                     extract_lty t_or_k ty2 acc
      HsListTy _ ty               -> extract_lty t_or_k ty acc
      HsTupleTy _ _ tys           -> extract_ltys t_or_k tys acc
      HsSumTy _ tys               -> extract_ltys t_or_k tys acc
      HsFunTy _ ty1 w ty2         -> extract_lty t_or_k ty1 $
                                     extract_lty t_or_k ty2 $
                                     extract_hs_arrow t_or_k w acc
      HsIParamTy _ _ ty           -> extract_lty t_or_k ty acc
      HsOpTy _ ty1 tv ty2         -> extract_tv t_or_k tv   $
                                     extract_lty t_or_k ty1 $
                                     extract_lty t_or_k ty2 acc
      HsParTy _ ty                -> extract_lty t_or_k ty acc
      HsSpliceTy {}               -> acc  -- Type splices mention no tvs
      HsDocTy _ ty _              -> extract_lty t_or_k ty acc
      HsExplicitListTy _ _ tys    -> extract_ltys t_or_k tys acc
      HsExplicitTupleTy _ tys     -> extract_ltys t_or_k tys acc
      HsTyLit _ _                 -> acc
      HsStarTy _ _                -> acc
      HsKindSig _ ty ki           -> extract_lty t_or_k ty $
                                     extract_lkind ki acc
      HsForAllTy { hst_bndrs = tvs, hst_body = ty }
                                  -> extract_hs_tv_bndrs tvs acc $
                                     extract_lty t_or_k ty emptyFKTV
      HsQualTy { hst_ctxt = ctxt, hst_body = ty }
                                  -> extract_lctxt t_or_k ctxt $
                                     extract_lty t_or_k ty acc
      XHsType {}                  -> acc
      -- We deal with these separately in rnLHsTypeWithWildCards
      HsWildCardTy {}             -> acc

extract_hs_arrow :: TypeOrKind -> HsArrow GhcPs -> FreeKiTyVarsWithDups ->
                   FreeKiTyVarsWithDups
extract_hs_arrow t_or_k (HsExplicitMult p) acc = extract_lty t_or_k p acc
extract_hs_arrow _ _ acc = acc

extractHsTvBndrs :: [LHsTyVarBndr GhcPs]
                 -> FreeKiTyVarsWithDups           -- Free in body
                 -> FreeKiTyVarsWithDups       -- Free in result
extractHsTvBndrs tv_bndrs body_fvs
  = extract_hs_tv_bndrs tv_bndrs emptyFKTV body_fvs

extract_hs_tv_bndrs :: [LHsTyVarBndr GhcPs]
                    -> FreeKiTyVarsWithDups  -- Accumulator
                    -> FreeKiTyVarsWithDups  -- Free in body
                    -> FreeKiTyVarsWithDups
-- In (forall (a :: Maybe e). a -> b) we have
--     'a' is bound by the forall
--     'b' is a free type variable
--     'e' is a free kind variable
extract_hs_tv_bndrs tv_bndrs
      (FKTV { fktv_kis = acc_kvs,  fktv_tys = acc_tvs })   -- Accumulator
      (FKTV { fktv_kis = body_kvs, fktv_tys = body_tvs })  -- Free in the body
  | null tv_bndrs
  = FKTV { fktv_kis = body_kvs ++ acc_kvs
         , fktv_tys = body_tvs ++ acc_tvs }
  | otherwise
  = FKTV { fktv_kis = filterOut (`elemRdr` tv_bndr_rdrs) all_kv_occs
                      -- NB: delete all tv_bndr_rdrs from bndr_kvs as well
                      -- as body_kvs; see Note [Kind variable scoping]
                      ++ acc_kvs
         , fktv_tys = filterOut (`elemRdr` tv_bndr_rdrs) body_tvs ++ acc_tvs }
  where
    bndr_kvs = extract_hs_tv_bndrs_kvs tv_bndrs

    tv_bndr_rdrs, all_kv_occs :: [Located RdrName]
    tv_bndr_rdrs = map hsLTyVarLocName tv_bndrs
    all_kv_occs = bndr_kvs ++ body_kvs
       -- We must include both kind variables from the binding as well
       -- as the body of the `forall` type.
       -- See Note [Variables used as both types and kinds].

extract_hs_tv_bndrs_kvs :: [LHsTyVarBndr GhcPs] -> [Located RdrName]
-- Returns the free kind variables of any explictly-kinded binders, returning
-- variable occurrences in left-to-right order.
-- See Note [Ordering of implicit variables].
-- NB: Does /not/ delete the binders themselves.
--     Duplicates are /not/ removed
--     E.g. given  [k1, a:k1, b:k2]
--          the function returns [k1,k2], even though k1 is bound here
extract_hs_tv_bndrs_kvs tv_bndrs
  = freeKiTyVarsKindVars $        -- There will /be/ no free tyvars!
    foldr extract_lkind emptyFKTV
          [k | (dL->L _ (KindedTyVar _ _ k)) <- tv_bndrs]

extract_tv :: TypeOrKind -> Located RdrName
           -> FreeKiTyVarsWithDups -> FreeKiTyVarsWithDups
extract_tv t_or_k ltv@(dL->L _ tv) acc@(FKTV kvs tvs)
  | not (isRdrTyVar tv) = acc
  | isTypeLevel t_or_k  = FKTV { fktv_kis = kvs, fktv_tys = ltv : tvs }
  | otherwise           = FKTV { fktv_kis = ltv : kvs, fktv_tys = tvs }

-- Deletes duplicates in a list of Located things.
--
-- Importantly, this function is stable with respect to the original ordering
-- of things in the list. This is important, as it is a property that GHC
-- relies on to maintain the left-to-right ordering of implicitly quantified
-- type variables.
-- See Note [Ordering of implicit variables].
nubL :: Eq a => [Located a] -> [Located a]
nubL = nubBy eqLocated

elemRdr :: Located RdrName -> [Located RdrName] -> Bool
elemRdr x = any (eqLocated x)<|MERGE_RESOLUTION|>--- conflicted
+++ resolved
@@ -6,11 +6,8 @@
 
 {-# LANGUAGE ScopedTypeVariables #-}
 {-# LANGUAGE CPP #-}
-<<<<<<< HEAD
-=======
+{-# LANGUAGE TypeFamilies #-}
 {-# LANGUAGE ViewPatterns #-}
->>>>>>> df570d92
-{-# LANGUAGE TypeFamilies #-}
 
 module RnTypes (
         -- Type related stuff
@@ -1198,11 +1195,7 @@
                       (\t1 t2 -> HsOpTy noExt t1 op2 t2)
                       (unLoc op2) fix2 ty21 ty22 loc2 }
 
-<<<<<<< HEAD
-mkHsOpTyRn mk1 pp_op1 fix1 ty1 (L loc2 (HsFunTy _ ty21 mult ty22))
-=======
-mkHsOpTyRn mk1 pp_op1 fix1 ty1 (dL->L loc2 (HsFunTy _ ty21 ty22))
->>>>>>> df570d92
+mkHsOpTyRn mk1 pp_op1 fix1 ty1 (dL->L loc2 (HsFunTy _ ty21 mult ty22))
   = mk_hs_op_ty mk1 pp_op1 fix1 ty1
                 hs_fun_ty funTyConName funTyFixity ty21 ty22 loc2
   where
