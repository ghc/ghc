--- conflicted
+++ resolved
@@ -73,12 +73,7 @@
 import DynFlags
 import FastString
 import Control.Monad
-<<<<<<< HEAD
-import Data.List
 import Data.Foldable    ( toList )
-import Data.Function    ( on )
-=======
->>>>>>> affdea82
 import ListSetOps       ( minusList )
 import qualified GHC.LanguageExtensions as LangExt
 import RnUnbound
@@ -870,9 +865,6 @@
                                  (Reason Opt_WarnUntickedPromotedConstructors)
                                  (untickedPromConstrWarn demoted_name)
                              ; return demoted_name } }
-<<<<<<< HEAD
-            else unboundNameX WL_Any rdr_name suggest_dk }
-=======
             else do { -- We need to check if a data constructor of this name is
                       -- in scope to give good error messages. However, we do
                       -- not want to give an additional error if the data
@@ -882,7 +874,6 @@
                     ; let suggestion | isJust mb_demoted_name = suggest_dk
                                      | otherwise              = star_info
                     ; unboundNameX WL_Any rdr_name suggestion } }
->>>>>>> affdea82
 
   | otherwise
   = reportUnboundName rdr_name
@@ -1575,546 +1566,6 @@
 
 -- Error messages
 
-<<<<<<< HEAD
-checkDupNames :: [Name] -> RnM ()
--- Check for duplicated names in a binding group
-checkDupNames names = check_dup_names (filterOut isSystemName names)
-                -- See Note [Binders in Template Haskell] in Convert
-
-check_dup_names :: [Name] -> RnM ()
-check_dup_names names
-  = mapM_ (dupNamesErr nameSrcSpan) dups
-  where
-    (_, dups) = removeDups (\n1 n2 -> nameOccName n1 `compare` nameOccName n2) names
-
----------------------
-checkShadowedRdrNames :: [Located RdrName] -> RnM ()
-checkShadowedRdrNames loc_rdr_names
-  = do { envs <- getRdrEnvs
-       ; checkShadowedOccs envs get_loc_occ filtered_rdrs }
-  where
-    filtered_rdrs = filterOut (isExact . unLoc) loc_rdr_names
-                -- See Note [Binders in Template Haskell] in Convert
-    get_loc_occ (L loc rdr) = (loc,rdrNameOcc rdr)
-
-checkDupAndShadowedNames :: (GlobalRdrEnv, LocalRdrEnv) -> [Name] -> RnM ()
-checkDupAndShadowedNames envs names
-  = do { check_dup_names filtered_names
-       ; checkShadowedOccs envs get_loc_occ filtered_names }
-  where
-    filtered_names = filterOut isSystemName names
-                -- See Note [Binders in Template Haskell] in Convert
-    get_loc_occ name = (nameSrcSpan name, nameOccName name)
-
--------------------------------------
-checkShadowedOccs :: (GlobalRdrEnv, LocalRdrEnv)
-                  -> (a -> (SrcSpan, OccName))
-                  -> [a] -> RnM ()
-checkShadowedOccs (global_env,local_env) get_loc_occ ns
-  = whenWOptM Opt_WarnNameShadowing $
-    do  { traceRn "checkShadowedOccs:shadow" (ppr (map get_loc_occ ns))
-        ; mapM_ check_shadow ns }
-  where
-    check_shadow n
-        | startsWithUnderscore occ = return ()  -- Do not report shadowing for "_x"
-                                                -- See Trac #3262
-        | Just n <- mb_local = complain [text "bound at" <+> ppr (nameSrcLoc n)]
-        | otherwise = do { gres' <- filterM is_shadowed_gre gres
-                         ; complain (map pprNameProvenance gres') }
-        where
-          (loc,occ) = get_loc_occ n
-          mb_local  = lookupLocalRdrOcc local_env occ
-          gres      = lookupGRE_RdrName (mkRdrUnqual occ) global_env
-                -- Make an Unqualified RdrName and look that up, so that
-                -- we don't find any GREs that are in scope qualified-only
-
-          complain []      = return ()
-          complain pp_locs = addWarnAt (Reason Opt_WarnNameShadowing)
-                                       loc
-                                       (shadowedNameWarn occ pp_locs)
-
-    is_shadowed_gre :: GlobalRdrElt -> RnM Bool
-        -- Returns False for record selectors that are shadowed, when
-        -- punning or wild-cards are on (cf Trac #2723)
-    is_shadowed_gre gre | isRecFldGRE gre
-        = do { dflags <- getDynFlags
-             ; return $ not (xopt LangExt.RecordPuns dflags
-                             || xopt LangExt.RecordWildCards dflags) }
-    is_shadowed_gre _other = return True
-
-{-
-************************************************************************
-*                                                                      *
-               What to do when a lookup fails
-*                                                                      *
-************************************************************************
--}
-
-data WhereLooking = WL_Any        -- Any binding
-                  | WL_Global     -- Any top-level binding (local or imported)
-                  | WL_LocalTop   -- Any top-level binding in this module
-
-reportUnboundName :: RdrName -> RnM Name
-reportUnboundName rdr = unboundName WL_Any rdr
-
-unboundName :: WhereLooking -> RdrName -> RnM Name
-unboundName wl rdr = unboundNameX wl rdr Outputable.empty
-
-unboundNameX :: WhereLooking -> RdrName -> SDoc -> RnM Name
-unboundNameX where_look rdr_name extra
-  = do  { dflags <- getDynFlags
-        ; let show_helpful_errors = gopt Opt_HelpfulErrors dflags
-              what = pprNonVarNameSpace (occNameSpace (rdrNameOcc rdr_name))
-              err = unknownNameErr what rdr_name $$ extra
-        ; if not show_helpful_errors
-          then addErr err
-          else do { local_env  <- getLocalRdrEnv
-                  ; global_env <- getGlobalRdrEnv
-                  ; impInfo <- getImports
-                  ; let suggestions = unknownNameSuggestions_ where_look
-                                        dflags global_env local_env impInfo rdr_name
-                  ; addErr (err $$ suggestions) }
-        ; return (mkUnboundNameRdr rdr_name) }
-
-unknownNameErr :: SDoc -> RdrName -> SDoc
-unknownNameErr what rdr_name
-  = vcat [ hang (text "Not in scope:")
-              2 (what <+> quotes (ppr rdr_name))
-         , extra ]
-  where
-    extra | rdr_name == forall_tv_RDR = perhapsForallMsg
-          | otherwise                 = Outputable.empty
-
-type HowInScope = Either SrcSpan ImpDeclSpec
-     -- Left loc    =>  locally bound at loc
-     -- Right ispec =>  imported as specified by ispec
-
-
--- | Called from the typechecker (TcErrors) when we find an unbound variable
-unknownNameSuggestions :: DynFlags
-                       -> GlobalRdrEnv -> LocalRdrEnv -> ImportAvails
-                       -> RdrName -> SDoc
-unknownNameSuggestions = unknownNameSuggestions_ WL_Any
-
-unknownNameSuggestions_ :: WhereLooking -> DynFlags
-                       -> GlobalRdrEnv -> LocalRdrEnv -> ImportAvails
-                       -> RdrName -> SDoc
-unknownNameSuggestions_ where_look dflags global_env local_env imports tried_rdr_name =
-    similarNameSuggestions where_look dflags global_env local_env tried_rdr_name $$
-    importSuggestions dflags imports tried_rdr_name
-
-
-similarNameSuggestions :: WhereLooking -> DynFlags
-                        -> GlobalRdrEnv -> LocalRdrEnv
-                        -> RdrName -> SDoc
-similarNameSuggestions where_look dflags global_env
-                        local_env tried_rdr_name
-  = case suggest of
-      []  -> Outputable.empty
-      [p] -> perhaps <+> pp_item p
-      ps  -> sep [ perhaps <+> text "one of these:"
-                 , nest 2 (pprWithCommas pp_item ps) ]
-  where
-    all_possibilities :: [(String, (RdrName, HowInScope))]
-    all_possibilities
-       =  [ (showPpr dflags r, (r, Left loc))
-          | (r,loc) <- local_possibilities local_env ]
-       ++ [ (showPpr dflags r, rp) | (r, rp) <- global_possibilities global_env ]
-
-    suggest = fuzzyLookup (showPpr dflags tried_rdr_name) all_possibilities
-    perhaps = text "Perhaps you meant"
-
-    pp_item :: (RdrName, HowInScope) -> SDoc
-    pp_item (rdr, Left loc) = pp_ns rdr <+> quotes (ppr rdr) <+> loc' -- Locally defined
-        where loc' = case loc of
-                     UnhelpfulSpan l -> parens (ppr l)
-                     RealSrcSpan l -> parens (text "line" <+> int (srcSpanStartLine l))
-    pp_item (rdr, Right is) = pp_ns rdr <+> quotes (ppr rdr) <+>   -- Imported
-                              parens (text "imported from" <+> ppr (is_mod is))
-
-    pp_ns :: RdrName -> SDoc
-    pp_ns rdr | ns /= tried_ns = pprNameSpace ns
-              | otherwise      = Outputable.empty
-      where ns = rdrNameSpace rdr
-
-    tried_occ     = rdrNameOcc tried_rdr_name
-    tried_is_sym  = isSymOcc tried_occ
-    tried_ns      = occNameSpace tried_occ
-    tried_is_qual = isQual tried_rdr_name
-
-    correct_name_space occ =  nameSpacesRelated (occNameSpace occ) tried_ns
-                           && isSymOcc occ == tried_is_sym
-        -- Treat operator and non-operators as non-matching
-        -- This heuristic avoids things like
-        --      Not in scope 'f'; perhaps you meant '+' (from Prelude)
-
-    local_ok = case where_look of { WL_Any -> True; _ -> False }
-    local_possibilities :: LocalRdrEnv -> [(RdrName, SrcSpan)]
-    local_possibilities env
-      | tried_is_qual = []
-      | not local_ok  = []
-      | otherwise     = [ (mkRdrUnqual occ, nameSrcSpan name)
-                        | name <- localRdrEnvElts env
-                        , let occ = nameOccName name
-                        , correct_name_space occ]
-
-    gre_ok :: GlobalRdrElt -> Bool
-    gre_ok = case where_look of
-                   WL_LocalTop -> isLocalGRE
-                   _           -> \_ -> True
-
-    global_possibilities :: GlobalRdrEnv -> [(RdrName, (RdrName, HowInScope))]
-    global_possibilities global_env
-      | tried_is_qual = [ (rdr_qual, (rdr_qual, how))
-                        | gre <- globalRdrEnvElts global_env
-                        , gre_ok gre
-                        , let name = gre_name gre
-                              occ  = nameOccName name
-                        , correct_name_space occ
-                        , (mod, how) <- quals_in_scope gre
-                        , let rdr_qual = mkRdrQual mod occ ]
-
-      | otherwise = [ (rdr_unqual, pair)
-                    | gre <- globalRdrEnvElts global_env
-                    , gre_ok gre
-                    , let name = gre_name gre
-                          occ  = nameOccName name
-                          rdr_unqual = mkRdrUnqual occ
-                    , correct_name_space occ
-                    , pair <- case (unquals_in_scope gre, quals_only gre) of
-                                (how:_, _)    -> [ (rdr_unqual, how) ]
-                                ([],    pr:_) -> [ pr ]  -- See Note [Only-quals]
-                                ([],    [])   -> [] ]
-
-              -- Note [Only-quals]
-              -- The second alternative returns those names with the same
-              -- OccName as the one we tried, but live in *qualified* imports
-              -- e.g. if you have:
-              --
-              -- > import qualified Data.Map as Map
-              -- > foo :: Map
-              --
-              -- then we suggest @Map.Map@.
-
-    --------------------
-    unquals_in_scope :: GlobalRdrElt -> [HowInScope]
-    unquals_in_scope (GRE { gre_name = n, gre_lcl = lcl, gre_imp = is })
-      | lcl       = [ Left (nameSrcSpan n) ]
-      | otherwise = [ Right ispec
-                    | i <- is, let ispec = is_decl i
-                    , not (is_qual ispec) ]
-
-    --------------------
-    quals_in_scope :: GlobalRdrElt -> [(ModuleName, HowInScope)]
-    -- Ones for which the qualified version is in scope
-    quals_in_scope (GRE { gre_name = n, gre_lcl = lcl, gre_imp = is })
-      | lcl = case nameModule_maybe n of
-                Nothing -> []
-                Just m  -> [(moduleName m, Left (nameSrcSpan n))]
-      | otherwise = [ (is_as ispec, Right ispec)
-                    | i <- is, let ispec = is_decl i ]
-
-    --------------------
-    quals_only :: GlobalRdrElt -> [(RdrName, HowInScope)]
-    -- Ones for which *only* the qualified version is in scope
-    quals_only (GRE { gre_name = n, gre_imp = is })
-      = [ (mkRdrQual (is_as ispec) (nameOccName n), Right ispec)
-        | i <- is, let ispec = is_decl i, is_qual ispec ]
-
--- | Generate helpful suggestions if a qualified name Mod.foo is not in scope.
-importSuggestions :: DynFlags -> ImportAvails -> RdrName -> SDoc
-importSuggestions _dflags imports rdr_name
-  | not (isQual rdr_name || isUnqual rdr_name) = Outputable.empty
-  | null interesting_imports
-  , Just name <- mod_name
-  = hsep
-      [ text "No module named"
-      , quotes (ppr name)
-      , text "is imported."
-      ]
-  | is_qualified
-  , null helpful_imports
-  , [(mod,_)] <- interesting_imports
-  = hsep
-      [ text "Module"
-      , quotes (ppr mod)
-      , text "does not export"
-      , quotes (ppr occ_name) <> dot
-      ]
-  | is_qualified
-  , null helpful_imports
-  , mods <- map fst interesting_imports
-  = hsep
-      [ text "Neither"
-      , quotedListWithNor (map ppr mods)
-      , text "exports"
-      , quotes (ppr occ_name) <> dot
-      ]
-  | [(mod,imv)] <- helpful_imports_non_hiding
-  = fsep
-      [ text "Perhaps you want to add"
-      , quotes (ppr occ_name)
-      , text "to the import list"
-      , text "in the import of"
-      , quotes (ppr mod)
-      , parens (ppr (imv_span imv)) <> dot
-      ]
-  | not (null helpful_imports_non_hiding)
-  = fsep
-      [ text "Perhaps you want to add"
-      , quotes (ppr occ_name)
-      , text "to one of these import lists:"
-      ]
-    $$
-    nest 2 (vcat
-        [ quotes (ppr mod) <+> parens (ppr (imv_span imv))
-        | (mod,imv) <- helpful_imports_non_hiding
-        ])
-  | [(mod,imv)] <- helpful_imports_hiding
-  = fsep
-      [ text "Perhaps you want to remove"
-      , quotes (ppr occ_name)
-      , text "from the explicit hiding list"
-      , text "in the import of"
-      , quotes (ppr mod)
-      , parens (ppr (imv_span imv)) <> dot
-      ]
-  | not (null helpful_imports_hiding)
-  = fsep
-      [ text "Perhaps you want to remove"
-      , quotes (ppr occ_name)
-      , text "from the hiding clauses"
-      , text "in one of these imports:"
-      ]
-    $$
-    nest 2 (vcat
-        [ quotes (ppr mod) <+> parens (ppr (imv_span imv))
-        | (mod,imv) <- helpful_imports_hiding
-        ])
-  | otherwise
-  = Outputable.empty
- where
-  is_qualified = isQual rdr_name
-  (mod_name, occ_name) = case rdr_name of
-    Unqual occ_name        -> (Nothing, occ_name)
-    Qual mod_name occ_name -> (Just mod_name, occ_name)
-    _                      -> error "importSuggestions: dead code"
-
-
-  -- What import statements provide "Mod" at all
-  -- or, if this is an unqualified name, are not qualified imports
-  interesting_imports = [ (mod, imp)
-    | (mod, mod_imports) <- moduleEnvToList (imp_mods imports)
-    , Just imp <- return $ pick (importedByUser mod_imports)
-    ]
-
-  -- We want to keep only one for each original module; preferably one with an
-  -- explicit import list (for no particularly good reason)
-  pick :: [ImportedModsVal] -> Maybe ImportedModsVal
-  pick = listToMaybe . sortBy (compare `on` prefer) . filter select
-    where select imv = case mod_name of Just name -> imv_name imv == name
-                                        Nothing   -> not (imv_qualified imv)
-          prefer imv = (imv_is_hiding imv, imv_span imv)
-
-  -- Which of these would export a 'foo'
-  -- (all of these are restricted imports, because if they were not, we
-  -- wouldn't have an out-of-scope error in the first place)
-  helpful_imports = filter helpful interesting_imports
-    where helpful (_,imv)
-            = not . null $ lookupGlobalRdrEnv (imv_all_exports imv) occ_name
-
-  -- Which of these do that because of an explicit hiding list resp. an
-  -- explicit import list
-  (helpful_imports_hiding, helpful_imports_non_hiding)
-    = partition (imv_is_hiding . snd) helpful_imports
-
-{-
-************************************************************************
-*                                                                      *
-\subsection{Free variable manipulation}
-*                                                                      *
-************************************************************************
--}
-
--- A useful utility
-addFvRn :: FreeVars -> RnM (thing, FreeVars) -> RnM (thing, FreeVars)
-addFvRn fvs1 thing_inside = do { (res, fvs2) <- thing_inside
-                               ; return (res, fvs1 `plusFV` fvs2) }
-
-mapFvRn :: (Traversable t ) => (a -> RnM (b, FreeVars)) -> t a -> RnM (t b, FreeVars)
-mapFvRn f xs = do stuff <- mapM f xs
-                  return (fmap fst stuff, plusFVs . map snd $ toList stuff)
-
-mapMaybeFvRn :: (a -> RnM (b, FreeVars)) -> Maybe a -> RnM (Maybe b, FreeVars)
-mapMaybeFvRn _ Nothing = return (Nothing, emptyFVs)
-mapMaybeFvRn f (Just x) = do { (y, fvs) <- f x; return (Just y, fvs) }
-
--- because some of the rename functions are CPSed:
--- maps the function across the list from left to right;
--- collects all the free vars into one set
-mapFvRnCPS :: (a  -> (b   -> RnM c) -> RnM c)
-           -> [a] -> ([b] -> RnM c) -> RnM c
-
-mapFvRnCPS _ []     cont = cont []
-mapFvRnCPS f (x:xs) cont = f x             $ \ x' ->
-                           mapFvRnCPS f xs $ \ xs' ->
-                           cont (x':xs')
-
-{-
-************************************************************************
-*                                                                      *
-\subsection{Envt utility functions}
-*                                                                      *
-************************************************************************
--}
-
-warnUnusedTopBinds :: [GlobalRdrElt] -> RnM ()
-warnUnusedTopBinds gres
-    = whenWOptM Opt_WarnUnusedTopBinds
-    $ do env <- getGblEnv
-         let isBoot = tcg_src env == HsBootFile
-         let noParent gre = case gre_par gre of
-                            NoParent -> True
-                            _        -> False
-             -- Don't warn about unused bindings with parents in
-             -- .hs-boot files, as you are sometimes required to give
-             -- unused bindings (trac #3449).
-             -- HOWEVER, in a signature file, you are never obligated to put a
-             -- definition in the main text.  Thus, if you define something
-             -- and forget to export it, we really DO want to warn.
-             gres' = if isBoot then filter noParent gres
-                               else                 gres
-         warnUnusedGREs gres'
-
-warnUnusedLocalBinds, warnUnusedMatches, warnUnusedTypePatterns
-  :: [Name] -> FreeVars -> RnM ()
-warnUnusedLocalBinds   = check_unused Opt_WarnUnusedLocalBinds
-warnUnusedMatches      = check_unused Opt_WarnUnusedMatches
-warnUnusedTypePatterns = check_unused Opt_WarnUnusedTypePatterns
-
-check_unused :: WarningFlag -> [Name] -> FreeVars -> RnM ()
-check_unused flag bound_names used_names
-  = whenWOptM flag (warnUnused flag (filterOut (`elemNameSet` used_names)
-                                               bound_names))
-
--------------------------
---      Helpers
-warnUnusedGREs :: [GlobalRdrElt] -> RnM ()
-warnUnusedGREs gres = mapM_ warnUnusedGRE gres
-
-warnUnused :: WarningFlag -> [Name] -> RnM ()
-warnUnused flag names = do
-    fld_env <- mkFieldEnv <$> getGlobalRdrEnv
-    mapM_ (warnUnused1 flag fld_env) names
-
-warnUnused1 :: WarningFlag -> NameEnv (FieldLabelString, Name) -> Name -> RnM ()
-warnUnused1 flag fld_env name
-  = when (reportable name occ) $
-    addUnusedWarning flag
-                     occ (nameSrcSpan name)
-                     (text "Defined but not used")
-  where
-    occ = case lookupNameEnv fld_env name of
-              Just (fl, _) -> mkVarOccFS fl
-              Nothing      -> nameOccName name
-
-warnUnusedGRE :: GlobalRdrElt -> RnM ()
-warnUnusedGRE gre@(GRE { gre_name = name, gre_lcl = lcl, gre_imp = is })
-  | lcl       = do fld_env <- mkFieldEnv <$> getGlobalRdrEnv
-                   warnUnused1 Opt_WarnUnusedTopBinds fld_env name
-  | otherwise = when (reportable name occ) (mapM_ warn is)
-  where
-    occ = greOccName gre
-    warn spec = addUnusedWarning Opt_WarnUnusedTopBinds occ span msg
-        where
-           span = importSpecLoc spec
-           pp_mod = quotes (ppr (importSpecModule spec))
-           msg = text "Imported from" <+> pp_mod <+> ptext (sLit "but not used")
-
--- | Make a map from selector names to field labels and parent tycon
--- names, to be used when reporting unused record fields.
-mkFieldEnv :: GlobalRdrEnv -> NameEnv (FieldLabelString, Name)
-mkFieldEnv rdr_env = mkNameEnv [ (gre_name gre, (lbl, par_is (gre_par gre)))
-                               | gres <- occEnvElts rdr_env
-                               , gre <- gres
-                               , Just lbl <- [greLabel gre]
-                               ]
-
--- | Should we report the fact that this 'Name' is unused? The
--- 'OccName' may differ from 'nameOccName' due to
--- DuplicateRecordFields.
-reportable :: Name -> OccName -> Bool
-reportable name occ
-  | isWiredInName name = False    -- Don't report unused wired-in names
-                                  -- Otherwise we get a zillion warnings
-                                  -- from Data.Tuple
-  | otherwise = not (startsWithUnderscore occ)
-
-addUnusedWarning :: WarningFlag -> OccName -> SrcSpan -> SDoc -> RnM ()
-addUnusedWarning flag occ span msg
-  = addWarnAt (Reason flag) span $
-    sep [msg <> colon,
-         nest 2 $ pprNonVarNameSpace (occNameSpace occ)
-                        <+> quotes (ppr occ)]
-
-addNameClashErrRn :: RdrName -> [GlobalRdrElt] -> RnM ()
-addNameClashErrRn rdr_name gres
-  | all isLocalGRE gres && not (all isRecFldGRE gres)
-               -- If there are two or more *local* defns, we'll have reported
-  = return ()  -- that already, and we don't want an error cascade
-  | otherwise
-  = addErr (vcat [text "Ambiguous occurrence" <+> quotes (ppr rdr_name),
-                  text "It could refer to" <+> vcat (msg1 : msgs)])
-  where
-    (np1:nps) = gres
-    msg1 = ptext  (sLit "either") <+> mk_ref np1
-    msgs = [text "    or" <+> mk_ref np | np <- nps]
-    mk_ref gre = sep [nom <> comma, pprNameProvenance gre]
-      where nom = case gre_par gre of
-                    FldParent { par_lbl = Just lbl } -> text "the field" <+> quotes (ppr lbl)
-                    _                                -> quotes (ppr (gre_name gre))
-
-shadowedNameWarn :: OccName -> [SDoc] -> SDoc
-shadowedNameWarn occ shadowed_locs
-  = sep [text "This binding for" <+> quotes (ppr occ)
-            <+> text "shadows the existing binding" <> plural shadowed_locs,
-         nest 2 (vcat shadowed_locs)]
-
-perhapsForallMsg :: SDoc
-perhapsForallMsg
-  = vcat [ text "Perhaps you intended to use ExplicitForAll or similar flag"
-         , text "to enable explicit-forall syntax: forall <tvs>. <type>"]
-
-unknownSubordinateErr :: SDoc -> RdrName -> SDoc
-unknownSubordinateErr doc op    -- Doc is "method of class" or
-                                -- "field of constructor"
-  = quotes (ppr op) <+> text "is not a (visible)" <+> doc
-
-badOrigBinding :: RdrName -> SDoc
-badOrigBinding name
-  = text "Illegal binding of built-in syntax:" <+> ppr (rdrNameOcc name)
-        -- The rdrNameOcc is because we don't want to print Prelude.(,)
-
-dupNamesErr :: Outputable n => (n -> SrcSpan) -> [n] -> RnM ()
-dupNamesErr get_loc names
-  = addErrAt big_loc $
-    vcat [text "Conflicting definitions for" <+> quotes (ppr (head names)),
-          locations]
-  where
-    locs      = map get_loc names
-    big_loc   = foldr1 combineSrcSpans locs
-    locations = text "Bound at:" <+> vcat (map ppr (sort locs))
-
-kindSigErr :: Outputable a => a -> SDoc
-kindSigErr thing
-  = hang (text "Illegal kind signature for" <+> quotes (ppr thing))
-       2 (text "Perhaps you intended to use KindSignatures")
-
-badQualBndrErr :: RdrName -> SDoc
-badQualBndrErr rdr_name
-  = text "Qualified name in binding position:" <+> ppr rdr_name
-=======
->>>>>>> affdea82
 
 opDeclErr :: RdrName -> SDoc
 opDeclErr n
