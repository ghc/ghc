{-# LANGUAGE BangPatterns #-}
{-# LANGUAGE CPP #-}
{-# LANGUAGE MultiWayIf #-}
{-# LANGUAGE NamedFieldPuns #-}
{-# LANGUAGE NondecreasingIndentation #-}
{-# LANGUAGE ScopedTypeVariables #-}
{-# LANGUAGE LambdaCase #-}

{-# OPTIONS_GHC -Wno-incomplete-uni-patterns #-}

-----------------------------------------------------------------------------
--
-- GHC Driver
--
-- (c) The University of Glasgow 2005
--
-----------------------------------------------------------------------------

module GHC.Driver.Pipeline (
        -- Run a series of compilation steps in a pipeline, for a
        -- collection of source files.
   oneShot, compileFile,

        -- Interfaces for the compilation manager (interpreted/batch-mode)
   preprocess,
   compileOne, compileOne',
   link,

        -- Exports for hooks to override runPhase and link
   PhasePlus(..), CompPipeline(..), PipeEnv(..), PipeState(..),
   phaseOutputFilename, getOutputFilename, getPipeState, getPipeEnv,
   hscPostBackendPhase, getLocation, setModLocation, setDynFlags,
   runPhase,
   readIfaceSourceHash', doesIfaceHashMatch,
   doCpp,
   linkingNeeded, checkLinkInfo, writeInterfaceOnlyMode
  ) where

#include <ghcplatform.h>
#include "HsVersions.h"

import GHC.Prelude

import GHC.Platform

import GHC.Tc.Types
import GHC.Tc.Utils.Monad hiding ( getImports )

import GHC.Driver.Main
import GHC.Driver.Env hiding ( Hsc )
import GHC.Driver.Errors
import GHC.Driver.Pipeline.Monad
import GHC.Driver.Config
import GHC.Driver.Phases
import GHC.Driver.Session
import GHC.Driver.Backend
import GHC.Driver.Ppr
import GHC.Driver.Hooks

import GHC.Platform.Ways
import GHC.Platform.ArchOS

import GHC.Parser.Header
import GHC.Parser.Errors.Ppr

import GHC.SysTools
import GHC.Utils.TmpFs

import GHC.Linker.ExtraObj
import GHC.Linker.Dynamic
import GHC.Linker.Static
import GHC.Linker.Types

import GHC.Utils.Outputable
import GHC.Utils.Error
import GHC.Utils.Fingerprint
import GHC.Utils.Panic
import GHC.Utils.Misc
import GHC.Utils.Exception as Exception
import GHC.Utils.Logger

import GHC.CmmToLlvm         ( llvmFixupAsm, llvmVersionList )
import qualified GHC.LanguageExtensions as LangExt
import GHC.Settings

import GHC.Data.Bag            ( unitBag )
import GHC.Data.FastString     ( mkFastString )
import GHC.Data.StringBuffer   ( hGetStringBuffer, hPutStringBuffer )
import GHC.Data.Maybe          ( expectJust )

import GHC.Iface.Make          ( mkFullIface )
<<<<<<< HEAD
import GHC.Iface.UpdateIdInfos ( updateModDetailsIdInfos )
import GHC.Iface.Load
=======
>>>>>>> 0a8c14bd

import GHC.Types.Basic       ( SuccessFlag(..) )
import GHC.Types.Target
import GHC.Types.SrcLoc
import GHC.Types.SourceFile
import GHC.Types.SourceError

import GHC.Unit
import GHC.Unit.Env
import GHC.Unit.State
import GHC.Unit.Finder
import GHC.Unit.Module.ModSummary
import GHC.Unit.Module.ModIface
import GHC.Unit.Module.Graph (needsTemplateHaskellOrQQ)
import GHC.Unit.Module.Deps
import GHC.Unit.Home.ModInfo

import System.Directory
import System.FilePath
import System.IO
import Control.Monad
import qualified Control.Monad.Catch as MC (handle)
import Data.List        ( isInfixOf, intercalate )
import Data.Maybe
import Data.Version
import Data.Either      ( partitionEithers )

import Data.Time        ( UTCTime, getCurrentTime )

-- ---------------------------------------------------------------------------
-- Pre-process

-- | Just preprocess a file, put the result in a temp. file (used by the
-- compilation manager during the summary phase).
--
-- We return the augmented DynFlags, because they contain the result
-- of slurping in the OPTIONS pragmas

preprocess :: HscEnv
           -> FilePath -- ^ input filename
           -> Maybe InputFileBuffer
           -- ^ optional buffer to use instead of reading the input file
           -> Maybe Phase -- ^ starting phase
           -> IO (Either ErrorMessages (DynFlags, FilePath))
preprocess hsc_env input_fn mb_input_buf mb_phase =
  handleSourceError (\err -> return (Left (srcErrorMessages err))) $
  MC.handle handler $
  fmap Right $ do
  MASSERT2(isJust mb_phase || isHaskellSrcFilename input_fn, text input_fn)
  (dflags, fp, mb_iface) <- runPipeline anyHsc hsc_env (input_fn, mb_input_buf, fmap RealPhase mb_phase)
        Nothing
        -- We keep the processed file for the whole session to save on
        -- duplicated work in ghci.
        (Temporary TFL_GhcSession)
        Nothing{-no ModLocation-}
        []{-no foreign objects-}
  -- We stop before Hsc phase so we shouldn't generate an interface
  MASSERT(isNothing mb_iface)
  return (dflags, fp)
  where
    srcspan = srcLocSpan $ mkSrcLoc (mkFastString input_fn) 1 1
    handler (ProgramError msg) = return $ Left $ unitBag $
        mkPlainErrorMsgEnvelope srcspan $ text msg
    handler ex = throwGhcExceptionIO ex

-- ---------------------------------------------------------------------------

-- | Compile
--
-- Compile a single module, under the control of the compilation manager.
--
-- This is the interface between the compilation manager and the
-- compiler proper (hsc), where we deal with tedious details like
-- reading the OPTIONS pragma from the source file, converting the
-- C or assembly that GHC produces into an object file, and compiling
-- FFI stub files.
--
-- NB.  No old interface can also mean that the source has changed.

compileOne :: HscEnv
           -> ModSummary      -- ^ summary for module being compiled
           -> Int             -- ^ module N ...
           -> Int             -- ^ ... of M
           -> Maybe ModIface  -- ^ old interface, if we have one
           -> Maybe Linkable  -- ^ old linkable, if we have one
           -> SourceModified
           -> IO HomeModInfo   -- ^ the complete HomeModInfo, if successful

compileOne = compileOne' Nothing (Just batchMsg)

compileOne' :: Maybe TcGblEnv
            -> Maybe Messager
            -> HscEnv
            -> ModSummary      -- ^ summary for module being compiled
            -> Int             -- ^ module N ...
            -> Int             -- ^ ... of M
            -> Maybe ModIface  -- ^ old interface, if we have one
            -> Maybe Linkable  -- ^ old linkable, if we have one
            -> SourceModified
            -> IO HomeModInfo   -- ^ the complete HomeModInfo, if successful

compileOne' m_tc_result mHscMessage
            hsc_env0 summary mod_index nmods mb_old_iface mb_old_linkable
            source_modified0
 = do

   let logger = hsc_logger hsc_env0
   let tmpfs  = hsc_tmpfs hsc_env0
   debugTraceMsg logger dflags1 2 (text "compile: input file" <+> text input_fnpp)

   -- Run the pipeline up to codeGen (so everything up to, but not including, STG)
   (status, plugin_hsc_env) <- hscIncrementalCompile
                        always_do_basic_recompilation_check
                        m_tc_result mHscMessage
                        hsc_env summary source_modified mb_old_iface (mod_index, nmods)
   -- Use an HscEnv updated with the plugin info
   let hsc_env' = plugin_hsc_env

   let flags = hsc_dflags hsc_env0
     in do unless (gopt Opt_KeepHiFiles flags) $
               addFilesToClean tmpfs TFL_CurrentModule $
                   [ml_hi_file $ ms_location summary]
           unless (gopt Opt_KeepOFiles flags) $
               addFilesToClean tmpfs TFL_GhcSession $
                   [ml_obj_file $ ms_location summary]

   let mk_linkable time us = LM time (ms_hs_hash summary) this_mod us

   case (status, bcknd) of
        (HscUpToDate iface hmi_details, _) ->
            -- TODO recomp014 triggers this assert. What's going on?!
            -- ASSERT( isJust mb_old_linkable || isNoLink (ghcLink dflags) )
            return $! HomeModInfo iface hmi_details mb_old_linkable
        (HscNotGeneratingCode iface hmi_details, NoBackend) -> do
            unlinked_time <- getCurrentTime
            let mb_linkable = if isHsBootOrSig src_flavour
                                then Nothing
                                else Just (mk_linkable unlinked_time [])
            return $! HomeModInfo iface hmi_details mb_linkable
        (HscNotGeneratingCode _ _, _) -> panic "compileOne HscNotGeneratingCode"
        (_, NoBackend) -> panic "compileOne NoBackend"
        (HscUpdateBoot iface hmi_details, Interpreter) ->
            return $! HomeModInfo iface hmi_details Nothing
        (HscUpdateBoot iface hmi_details, _) -> do
            touchObjectFile logger dflags object_filename
            return $! HomeModInfo iface hmi_details Nothing
        (HscUpdateSig iface hmi_details, Interpreter) -> do
            unlinked_time <- getCurrentTime
            let !linkable = mk_linkable unlinked_time []
            return $! HomeModInfo iface hmi_details (Just linkable)
        (HscUpdateSig iface hmi_details, _) -> do
            output_fn <- getOutputFilename logger tmpfs next_phase
                            (Temporary TFL_CurrentModule) basename dflags
                            next_phase (Just location)

            -- #10660: Use the pipeline instead of calling
            -- compileEmptyStub directly, so -dynamic-too gets
            -- handled properly
            _ <- runPipeline StopLn hsc_env'
                              (output_fn,
                               Nothing,
                               Just (HscOut src_flavour
                                            mod_name
                                            summary
                                            (HscUpdateSig iface hmi_details)))
                              (Just basename)
                              Persistent
                              (Just location)
                              []
            o_time <- getModificationUTCTime object_filename
            let !linkable = mk_linkable o_time [DotO object_filename]
            return $! HomeModInfo iface hmi_details (Just linkable)
        (HscRecomp { hscs_guts = cgguts,
                     hscs_mod_location = mod_location,
                     hscs_partial_iface = partial_iface,
                     hscs_old_iface_hash = mb_old_iface_hash
                   }, Interpreter) -> do
            -- In interpreted mode the regular codeGen backend is not run so we
            -- generate a interface without codeGen info.
<<<<<<< HEAD
            final_iface <- mkFullIface hsc_env' summary partial_iface Nothing
=======
            final_iface <- mkFullIface hsc_env' partial_iface Nothing
            -- Reconstruct the `ModDetails` from the just-constructed `ModIface`
            -- See Note [ModDetails and --make mode]
            hmi_details <- liftIO $ initModDetails hsc_env' summary final_iface
>>>>>>> 0a8c14bd
            liftIO $ hscMaybeWriteIface logger dflags True final_iface mb_old_iface_hash (ms_location summary)

            (hasStub, comp_bc, spt_entries) <- hscInteractive hsc_env' cgguts mod_location

            stub_o <- case hasStub of
                      Nothing -> return []
                      Just stub_c -> do
                          stub_o <- compileStub hsc_env' stub_c
                          return [DotO stub_o]

            let hs_unlinked = [BCOs comp_bc spt_entries]
            unlinked_time <- getCurrentTime
            let !linkable = mk_linkable unlinked_time (hs_unlinked ++ stub_o)
            return $! HomeModInfo final_iface hmi_details (Just linkable)
        (HscRecomp{}, _) -> do
            output_fn <- getOutputFilename logger tmpfs next_phase
                            (Temporary TFL_CurrentModule)
                            basename dflags next_phase (Just location)
            -- We're in --make mode: finish the compilation pipeline.
            (_, _, Just iface) <- runPipeline StopLn hsc_env'
                              (output_fn,
                               Nothing,
                               Just (HscOut src_flavour mod_name summary status))
                              (Just basename)
                              Persistent
                              (Just location)
                              []
                  -- The object filename comes from the ModLocation
            o_time <- getModificationUTCTime object_filename
<<<<<<< HEAD
            let !linkable = mk_linkable o_time [DotO object_filename]
=======
            let !linkable = LM o_time this_mod [DotO object_filename]
            -- See Note [ModDetails and --make mode]
            details <- initModDetails hsc_env' summary iface
>>>>>>> 0a8c14bd
            return $! HomeModInfo iface details (Just linkable)

 where dflags0     = ms_hspp_opts summary
       this_mod    = ms_mod summary
       location    = ms_location summary
       input_fn    = expectJust "compile:hs" (ml_hs_file location)
       input_fnpp  = ms_hspp_file summary
       mod_graph   = hsc_mod_graph hsc_env0
       needsLinker = needsTemplateHaskellOrQQ mod_graph
       isDynWay    = any (== WayDyn) (ways dflags0)
       isProfWay   = any (== WayProf) (ways dflags0)
       internalInterpreter = not (gopt Opt_ExternalInterpreter dflags0)

       src_flavour = ms_hsc_src summary
       mod_name = ms_mod_name summary
       next_phase = hscPostBackendPhase src_flavour bcknd
       object_filename = ml_obj_file location

       -- #8180 - when using TemplateHaskell, switch on -dynamic-too so
       -- the linker can correctly load the object files.  This isn't necessary
       -- when using -fexternal-interpreter.
       dflags1 = if hostIsDynamic && internalInterpreter &&
                    not isDynWay && not isProfWay && needsLinker
                  then gopt_set dflags0 Opt_BuildDynamicToo
                  else dflags0

       -- #16331 - when no "internal interpreter" is available but we
       -- need to process some TemplateHaskell or QuasiQuotes, we automatically
       -- turn on -fexternal-interpreter.
       dflags2 = if not internalInterpreter && needsLinker
                 then gopt_set dflags1 Opt_ExternalInterpreter
                 else dflags1

       basename = dropExtension input_fn

       -- We add the directory in which the .hs files resides) to the import
       -- path.  This is needed when we try to compile the .hc file later, if it
       -- imports a _stub.h file that we created here.
       current_dir = takeDirectory basename
       old_paths   = includePaths dflags2
       loadAsByteCode
         | Just Target { targetAllowObjCode = obj } <- findTarget summary (hsc_targets hsc_env0)
         , not obj
         = True
         | otherwise = False
       -- Figure out which backend we're using
       (bcknd, dflags3)
         -- #8042: When module was loaded with `*` prefix in ghci, but DynFlags
         -- suggest to generate object code (which may happen in case -fobject-code
         -- was set), force it to generate byte-code. This is NOT transitive and
         -- only applies to direct targets.
         | loadAsByteCode
         = (Interpreter, dflags2 { backend = Interpreter })
         | otherwise
         = (backend dflags, dflags2)
       dflags  = dflags3 { includePaths = addQuoteInclude old_paths [current_dir] }
       hsc_env = hsc_env0 {hsc_dflags = dflags}

       -- -fforce-recomp should also work with --make
       force_recomp = gopt Opt_ForceRecomp dflags
       source_modified
         -- #8042: Usually pre-compiled code is preferred to be loaded in ghci
         -- if available. So, if the "*" prefix was used, force recompilation
         -- to make sure byte-code is loaded.
         | force_recomp || loadAsByteCode = SourceModified
         | otherwise = source_modified0

       always_do_basic_recompilation_check = case bcknd of
                                             Interpreter -> True
                                             _ -> False

-----------------------------------------------------------------------------
-- stub .h and .c files (for foreign export support), and cc files.

-- The _stub.c file is derived from the haskell source file, possibly taking
-- into account the -stubdir option.
--
-- The object file created by compiling the _stub.c file is put into a
-- temporary file, which will be later combined with the main .o file
-- (see the MergeForeigns phase).
--
-- Moreover, we also let the user emit arbitrary C/C++/ObjC/ObjC++ files
-- from TH, that are then compiled and linked to the module. This is
-- useful to implement facilities such as inline-c.

compileForeign :: HscEnv -> ForeignSrcLang -> FilePath -> IO FilePath
compileForeign _ RawObject object_file = return object_file
compileForeign hsc_env lang stub_c = do
        let phase = case lang of
              LangC      -> Cc
              LangCxx    -> Ccxx
              LangObjc   -> Cobjc
              LangObjcxx -> Cobjcxx
              LangAsm    -> As True -- allow CPP
#if __GLASGOW_HASKELL__ < 811
              RawObject  -> panic "compileForeign: should be unreachable"
#endif
        (_, stub_o, _) <- runPipeline StopLn hsc_env
                       (stub_c, Nothing, Just (RealPhase phase))
                       Nothing (Temporary TFL_GhcSession)
                       Nothing{-no ModLocation-}
                       []
        return stub_o

compileStub :: HscEnv -> FilePath -> IO FilePath
compileStub hsc_env stub_c = compileForeign hsc_env LangC stub_c

compileEmptyStub :: DynFlags -> HscEnv -> FilePath -> ModLocation -> ModuleName -> IO ()
compileEmptyStub dflags hsc_env basename location mod_name = do
  -- To maintain the invariant that every Haskell file
  -- compiles to object code, we make an empty (but
  -- valid) stub object file for signatures.  However,
  -- we make sure this object file has a unique symbol,
  -- so that ranlib on OS X doesn't complain, see
  -- https://gitlab.haskell.org/ghc/ghc/issues/12673
  -- and https://github.com/haskell/cabal/issues/2257
  let logger = hsc_logger hsc_env
  let tmpfs  = hsc_tmpfs hsc_env
  empty_stub <- newTempName logger tmpfs dflags TFL_CurrentModule "c"
  let home_unit = hsc_home_unit hsc_env
      src = text "int" <+> ppr (mkHomeModule home_unit mod_name) <+> text "= 0;"
  writeFile empty_stub (showSDoc dflags (pprCode CStyle src))
  _ <- runPipeline StopLn hsc_env
                  (empty_stub, Nothing, Nothing)
                  (Just basename)
                  Persistent
                  (Just location)
                  []
  return ()

-- ---------------------------------------------------------------------------
-- Link
--
-- Note [Dynamic linking on macOS]
-- ~~~~~~~~~~~~~~~~~~~~~~~~~~~~~~~
--
-- Since macOS Sierra (10.14), the dynamic system linker enforces
-- a limit on the Load Commands.  Specifically the Load Command Size
-- Limit is at 32K (32768).  The Load Commands contain the install
-- name, dependencies, runpaths, and a few other commands.  We however
-- only have control over the install name, dependencies and runpaths.
--
-- The install name is the name by which this library will be
-- referenced.  This is such that we do not need to bake in the full
-- absolute location of the library, and can move the library around.
--
-- The dependency commands contain the install names from of referenced
-- libraries.  Thus if a libraries install name is @rpath/libHS...dylib,
-- that will end up as the dependency.
--
-- Finally we have the runpaths, which informs the linker about the
-- directories to search for the referenced dependencies.
--
-- The system linker can do recursive linking, however using only the
-- direct dependencies conflicts with ghc's ability to inline across
-- packages, and as such would end up with unresolved symbols.
--
-- Thus we will pass the full dependency closure to the linker, and then
-- ask the linker to remove any unused dynamic libraries (-dead_strip_dylibs).
--
-- We still need to add the relevant runpaths, for the dynamic linker to
-- lookup the referenced libraries though.  The linker (ld64) does not
-- have any option to dead strip runpaths; which makes sense as runpaths
-- can be used for dependencies of dependencies as well.
--
-- The solution we then take in GHC is to not pass any runpaths to the
-- linker at link time, but inject them after the linking.  For this to
-- work we'll need to ask the linker to create enough space in the header
-- to add more runpaths after the linking (-headerpad 8000).
--
-- After the library has been linked by $LD (usually ld64), we will use
-- otool to inspect the libraries left over after dead stripping, compute
-- the relevant runpaths, and inject them into the linked product using
-- the install_name_tool command.
--
-- This strategy should produce the smallest possible set of load commands
-- while still retaining some form of relocatability via runpaths.
--
-- The only way I can see to reduce the load command size further would be
-- by shortening the library names, or start putting libraries into the same
-- folders, such that one runpath would be sufficient for multiple/all
-- libraries.
link :: GhcLink                 -- ^ interactive or batch
     -> Logger                  -- ^ Logger
     -> TmpFs
     -> Hooks
     -> DynFlags                -- ^ dynamic flags
     -> UnitEnv                 -- ^ unit environment
     -> Bool                    -- ^ attempt linking in batch mode?
     -> HomePackageTable        -- ^ what to link
     -> IO SuccessFlag

-- For the moment, in the batch linker, we don't bother to tell doLink
-- which packages to link -- it just tries all that are available.
-- batch_attempt_linking should only be *looked at* in batch mode.  It
-- should only be True if the upsweep was successful and someone
-- exports main, i.e., we have good reason to believe that linking
-- will succeed.

link ghcLink logger tmpfs hooks dflags unit_env batch_attempt_linking hpt =
  case linkHook hooks of
      Nothing -> case ghcLink of
          NoLink        -> return Succeeded
          LinkBinary    -> link' logger tmpfs dflags unit_env batch_attempt_linking hpt
          LinkStaticLib -> link' logger tmpfs dflags unit_env batch_attempt_linking hpt
          LinkDynLib    -> link' logger tmpfs dflags unit_env batch_attempt_linking hpt
          LinkInMemory
              | platformMisc_ghcWithInterpreter $ platformMisc dflags
              -> -- Not Linking...(demand linker will do the job)
                 return Succeeded
              | otherwise
              -> panicBadLink LinkInMemory
      Just h  -> h ghcLink dflags batch_attempt_linking hpt


panicBadLink :: GhcLink -> a
panicBadLink other = panic ("link: GHC not built to link this way: " ++
                            show other)

link' :: Logger
      -> TmpFs
      -> DynFlags                -- ^ dynamic flags
      -> UnitEnv                 -- ^ unit environment
      -> Bool                    -- ^ attempt linking in batch mode?
      -> HomePackageTable        -- ^ what to link
      -> IO SuccessFlag

link' logger tmpfs dflags unit_env batch_attempt_linking hpt
   | batch_attempt_linking
   = do
        let
            staticLink = case ghcLink dflags of
                          LinkStaticLib -> True
                          _ -> False

            home_mod_infos = eltsHpt hpt

            -- the packages we depend on
            pkg_deps  = concatMap (map fst . dep_pkgs . mi_deps . hm_iface) home_mod_infos

            -- the linkables to link
            linkables = map (expectJust "link".hm_linkable) home_mod_infos

        debugTraceMsg logger dflags 3 (text "link: linkables are ..." $$ vcat (map ppr linkables))

        -- check for the -no-link flag
        if isNoLink (ghcLink dflags)
          then do debugTraceMsg logger dflags 3 (text "link(batch): linking omitted (-c flag given).")
                  return Succeeded
          else do

        let getOfiles LM{ linkableUnlinked } = map nameOfObject (filter isObject linkableUnlinked)
            obj_files = concatMap getOfiles linkables
            platform  = targetPlatform dflags
            exe_file  = exeFileName platform staticLink (outputFile dflags)

        linking_needed <- linkingNeeded logger dflags unit_env staticLink linkables pkg_deps

        if not (gopt Opt_ForceRecomp dflags) && not linking_needed
           then do debugTraceMsg logger dflags 2 (text exe_file <+> text "is up to date, linking not required.")
                   return Succeeded
           else do

        compilationProgressMsg logger dflags (text "Linking " <> text exe_file <> text " ...")

        -- Don't showPass in Batch mode; doLink will do that for us.
        let link = case ghcLink dflags of
                LinkBinary    -> linkBinary logger tmpfs
                LinkStaticLib -> linkStaticLib logger
                LinkDynLib    -> linkDynLibCheck logger tmpfs
                other         -> panicBadLink other
        link dflags unit_env obj_files pkg_deps

        debugTraceMsg logger dflags 3 (text "link: done")

        -- linkBinary only returns if it succeeds
        return Succeeded

   | otherwise
   = do debugTraceMsg logger dflags 3 (text "link(batch): upsweep (partially) failed OR" $$
                                text "   Main.main not exported; not linking.")
        return Succeeded


linkingNeeded :: Logger -> DynFlags -> UnitEnv -> Bool -> [Linkable] -> [UnitId] -> IO Bool
linkingNeeded logger dflags unit_env staticLink linkables pkg_deps = do
        -- if the modification time on the executable is later than the
        -- modification times on all of the objects and libraries, then omit
        -- linking (unless the -fforce-recomp flag was given).
  let platform   = ue_platform unit_env
      unit_state = ue_units unit_env
      exe_file   = exeFileName platform staticLink (outputFile dflags)
  e_exe_time <- tryIO $ getModificationUTCTime exe_file
  case e_exe_time of
    Left _  -> return True
    Right t -> do
        -- first check object files and extra_ld_inputs
        let extra_ld_inputs = [ f | FileOption _ f <- ldInputs dflags ]
        e_extra_times <- mapM (tryIO . getModificationUTCTime) extra_ld_inputs
        let (errs,extra_times) = partitionEithers e_extra_times
        let obj_times =  map linkableTime linkables ++ extra_times
        if not (null errs) || any (t <) obj_times
            then return True
            else do

        -- next, check libraries. XXX this only checks Haskell libraries,
        -- not extra_libraries or -l things from the command line.
        let pkg_hslibs  = [ (collectLibraryDirs (ways dflags) [c], lib)
                          | Just c <- map (lookupUnitId unit_state) pkg_deps,
                            lib <- unitHsLibs (ghcNameVersion dflags) (ways dflags) c ]

        pkg_libfiles <- mapM (uncurry (findHSLib platform (ways dflags))) pkg_hslibs
        if any isNothing pkg_libfiles then return True else do
        e_lib_times <- mapM (tryIO . getModificationUTCTime)
                          (catMaybes pkg_libfiles)
        let (lib_errs,lib_times) = partitionEithers e_lib_times
        if not (null lib_errs) || any (t <) lib_times
           then return True
           else checkLinkInfo logger dflags unit_env pkg_deps exe_file

findHSLib :: Platform -> Ways -> [String] -> String -> IO (Maybe FilePath)
findHSLib platform ws dirs lib = do
  let batch_lib_file = if WayDyn `notElem` ws
                      then "lib" ++ lib <.> "a"
                      else platformSOName platform lib
  found <- filterM doesFileExist (map (</> batch_lib_file) dirs)
  case found of
    [] -> return Nothing
    (x:_) -> return (Just x)

-- -----------------------------------------------------------------------------
-- Compile files in one-shot mode.

oneShot :: HscEnv -> Phase -> [(String, Maybe Phase)] -> IO ()
oneShot hsc_env stop_phase srcs = do
  o_files <- mapM (compileFile hsc_env stop_phase) srcs
  doLink hsc_env stop_phase o_files

compileFile :: HscEnv -> Phase -> (FilePath, Maybe Phase) -> IO FilePath
compileFile hsc_env stop_phase (src, mb_phase) = do
   exists <- doesFileExist src
   when (not exists) $
        throwGhcExceptionIO (CmdLineError ("does not exist: " ++ src))

   let
        dflags    = hsc_dflags hsc_env
        mb_o_file = outputFile dflags
        ghc_link  = ghcLink dflags      -- Set by -c or -no-link

        -- When linking, the -o argument refers to the linker's output.
        -- otherwise, we use it as the name for the pipeline's output.
        output
         -- If we are doing -fno-code, then act as if the output is
         -- 'Temporary'. This stops GHC trying to copy files to their
         -- final location.
         | NoBackend <- backend dflags = Temporary TFL_CurrentModule
         | StopLn <- stop_phase, not (isNoLink ghc_link) = Persistent
                -- -o foo applies to linker
         | isJust mb_o_file = SpecificFile
                -- -o foo applies to the file we are compiling now
         | otherwise = Persistent

   ( _, out_file, _) <- runPipeline stop_phase hsc_env
                            (src, Nothing, fmap RealPhase mb_phase)
                            Nothing
                            output
                            Nothing{-no ModLocation-} []
   return out_file


doLink :: HscEnv -> Phase -> [FilePath] -> IO ()
doLink hsc_env stop_phase o_files
  | not (isStopLn stop_phase)
  = return ()           -- We stopped before the linking phase

  | otherwise
  = let
        dflags   = hsc_dflags   hsc_env
        logger   = hsc_logger   hsc_env
        unit_env = hsc_unit_env hsc_env
        tmpfs    = hsc_tmpfs    hsc_env
    in case ghcLink dflags of
        NoLink        -> return ()
        LinkBinary    -> linkBinary         logger tmpfs dflags unit_env o_files []
        LinkStaticLib -> linkStaticLib      logger       dflags unit_env o_files []
        LinkDynLib    -> linkDynLibCheck    logger tmpfs dflags unit_env o_files []
        other         -> panicBadLink other


-- ---------------------------------------------------------------------------

-- | Run a compilation pipeline, consisting of multiple phases.
--
-- This is the interface to the compilation pipeline, which runs
-- a series of compilation steps on a single source file, specifying
-- at which stage to stop.
--
-- The DynFlags can be modified by phases in the pipeline (eg. by
-- OPTIONS_GHC pragmas), and the changes affect later phases in the
-- pipeline.
runPipeline
  :: Phase                      -- ^ When to stop
  -> HscEnv                     -- ^ Compilation environment
  -> (FilePath, Maybe InputFileBuffer, Maybe PhasePlus)
                                -- ^ Pipeline input file name, optional
                                -- buffer and maybe -x suffix
  -> Maybe FilePath             -- ^ original basename (if different from ^^^)
  -> PipelineOutput             -- ^ Output filename
  -> Maybe ModLocation          -- ^ A ModLocation, if this is a Haskell module
  -> [FilePath]                 -- ^ foreign objects
  -> IO (DynFlags, FilePath, Maybe ModIface)
                                -- ^ (final flags, output filename, interface)
runPipeline stop_phase hsc_env0 (input_fn, mb_input_buf, mb_phase)
             mb_basename output maybe_loc foreign_os

    = do let
             dflags0 = hsc_dflags hsc_env0

             -- Decide where dump files should go based on the pipeline output
             dflags = dflags0 { dumpPrefix = Just (basename ++ ".") }
             hsc_env = hsc_env0 {hsc_dflags = dflags}
             logger = hsc_logger hsc_env
             tmpfs  = hsc_tmpfs  hsc_env

             (input_basename, suffix) = splitExtension input_fn
             suffix' = drop 1 suffix -- strip off the .
             basename | Just b <- mb_basename = b
                      | otherwise             = input_basename

             -- If we were given a -x flag, then use that phase to start from
             start_phase = fromMaybe (RealPhase (startPhase suffix')) mb_phase

             isHaskell (RealPhase (Unlit _)) = True
             isHaskell (RealPhase (Cpp   _)) = True
             isHaskell (RealPhase (HsPp  _)) = True
             isHaskell (RealPhase (Hsc   _)) = True
             isHaskell (HscOut {})           = True
             isHaskell _                     = False

             isHaskellishFile = isHaskell start_phase

             env = PipeEnv{ stop_phase,
                            src_filename = input_fn,
                            src_basename = basename,
                            src_suffix = suffix',
                            output_spec = output }

         when (isBackpackishSuffix suffix') $
           throwGhcExceptionIO (UsageError
                       ("use --backpack to process " ++ input_fn))

         -- We want to catch cases of "you can't get there from here" before
         -- we start the pipeline, because otherwise it will just run off the
         -- end.
         let happensBefore' = happensBefore (targetPlatform dflags)
         case start_phase of
             RealPhase start_phase' ->
                 -- See Note [Partial ordering on phases]
                 -- Not the same as: (stop_phase `happensBefore` start_phase')
                 when (not (start_phase' `happensBefore'` stop_phase ||
                            start_phase' `eqPhase` stop_phase)) $
                       throwGhcExceptionIO (UsageError
                                   ("cannot compile this file to desired target: "
                                      ++ input_fn))
             HscOut {} -> return ()

         -- Write input buffer to temp file if requested
         input_fn' <- case (start_phase, mb_input_buf) of
             (RealPhase real_start_phase, Just input_buf) -> do
                 let suffix = phaseInputExt real_start_phase
                 fn <- newTempName logger tmpfs dflags TFL_CurrentModule suffix
                 hdl <- openBinaryFile fn WriteMode
                 -- Add a LINE pragma so reported source locations will
                 -- mention the real input file, not this temp file.
                 hPutStrLn hdl $ "{-# LINE 1 \""++ input_fn ++ "\"#-}"
                 hPutStringBuffer hdl input_buf
                 hClose hdl
                 return fn
             (_, _) -> return input_fn

         debugTraceMsg logger dflags 4 (text "Running the pipeline")
         r <- runPipeline' start_phase hsc_env env input_fn'
                           maybe_loc foreign_os

         let dflags = hsc_dflags hsc_env
         when isHaskellishFile $
           dynamicTooState dflags >>= \case
               DT_Dont   -> return ()
               DT_Dyn    -> return ()
               DT_OK     -> return ()
               -- If we are compiling a Haskell module with -dynamic-too, we
               -- first try the "fast path": that is we compile the non-dynamic
               -- version and at the same time we check that interfaces depended
               -- on exist both for the non-dynamic AND the dynamic way. We also
               -- check that they have the same hash.
               --    If they don't, dynamicTooState is set to DT_Failed.
               --       See GHC.Iface.Load.checkBuildDynamicToo
               --    If they do, in the end we produce both the non-dynamic and
               --    dynamic outputs.
               --
               -- If this "fast path" failed, we execute the whole pipeline
               -- again, this time for the dynamic way *only*. To do that we
               -- just set the dynamicNow bit from the start to ensure that the
               -- dynamic DynFlags fields are used and we disable -dynamic-too
               -- (its state is already set to DT_Failed so it wouldn't do much
               -- anyway).
               DT_Failed
                   -- NB: Currently disabled on Windows (ref #7134, #8228, and #5987)
                   | OSMinGW32 <- platformOS (targetPlatform dflags) -> return ()
                   | otherwise -> do
                       debugTraceMsg logger dflags 4
                           (text "Running the full pipeline again for -dynamic-too")
                       let dflags0 = flip gopt_unset Opt_BuildDynamicToo
                                      $ setDynamicNow
                                      $ dflags
                       hsc_env' <- newHscEnv dflags0
                       (dbs,unit_state,home_unit,mconstants) <- initUnits logger dflags0 Nothing
                       dflags1 <- updatePlatformConstants dflags0 mconstants
                       unit_env0 <- initUnitEnv (ghcNameVersion dflags1) (targetPlatform dflags1)
                       let unit_env = unit_env0
                             { ue_home_unit = Just home_unit
                             , ue_units     = unit_state
                             , ue_unit_dbs  = Just dbs
                             }
                       let hsc_env'' = hsc_env'
                            { hsc_dflags   = dflags1
                            , hsc_unit_env = unit_env
                            }
                       _ <- runPipeline' start_phase hsc_env'' env input_fn'
                                         maybe_loc foreign_os
                       return ()
         return r

runPipeline'
  :: PhasePlus                  -- ^ When to start
  -> HscEnv                     -- ^ Compilation environment
  -> PipeEnv
  -> FilePath                   -- ^ Input filename
  -> Maybe ModLocation          -- ^ A ModLocation, if this is a Haskell module
  -> [FilePath]                 -- ^ foreign objects, if we have one
  -> IO (DynFlags, FilePath, Maybe ModIface)
                                -- ^ (final flags, output filename, interface)
runPipeline' start_phase hsc_env env input_fn
             maybe_loc foreign_os
  = do
  -- Execute the pipeline...
  let state = PipeState{ hsc_env, maybe_loc, foreign_os = foreign_os, iface = Nothing }
  (pipe_state, fp) <- evalP (pipeLoop start_phase input_fn) env state
  return (pipeStateDynFlags pipe_state, fp, pipeStateModIface pipe_state)

-- ---------------------------------------------------------------------------
-- outer pipeline loop

-- | pipeLoop runs phases until we reach the stop phase
pipeLoop :: PhasePlus -> FilePath -> CompPipeline FilePath
pipeLoop phase input_fn = do
  env <- getPipeEnv
  dflags <- getDynFlags
  logger <- getLogger
  -- See Note [Partial ordering on phases]
  let happensBefore' = happensBefore (targetPlatform dflags)
      stopPhase = stop_phase env
  case phase of
   RealPhase realPhase | realPhase `eqPhase` stopPhase            -- All done
     -> -- Sometimes, a compilation phase doesn't actually generate any output
        -- (eg. the CPP phase when -fcpp is not turned on).  If we end on this
        -- stage, but we wanted to keep the output, then we have to explicitly
        -- copy the file, remembering to prepend a {-# LINE #-} pragma so that
        -- further compilation stages can tell what the original filename was.
        case output_spec env of
        Temporary _ ->
            return input_fn
        output ->
            do pst <- getPipeState
               tmpfs <- hsc_tmpfs <$> getPipeSession
               final_fn <- liftIO $ getOutputFilename logger tmpfs
                                        stopPhase output (src_basename env)
                                        dflags stopPhase (maybe_loc pst)
               when (final_fn /= input_fn) $ do
                  let msg = ("Copying `" ++ input_fn ++"' to `" ++ final_fn ++ "'")
                      line_prag = Just ("{-# LINE 1 \"" ++ src_filename env ++ "\" #-}\n")
                  liftIO $ copyWithHeader logger dflags msg line_prag input_fn final_fn
               return final_fn


     | not (realPhase `happensBefore'` stopPhase)
        -- Something has gone wrong.  We'll try to cover all the cases when
        -- this could happen, so if we reach here it is a panic.
        -- eg. it might happen if the -C flag is used on a source file that
        -- has {-# OPTIONS -fasm #-}.
     -> panic ("pipeLoop: at phase " ++ show realPhase ++
           " but I wanted to stop at phase " ++ show stopPhase)

   _
     -> do liftIO $ debugTraceMsg logger dflags 4
                                  (text "Running phase" <+> ppr phase)

           case phase of
               HscOut {} -> do
                   -- Depending on the dynamic-too state, we first run the
                   -- backend to generate the non-dynamic objects and then
                   -- re-run it to generate the dynamic ones.
                   let noDynToo = do
                        (next_phase, output_fn) <- runHookedPhase phase input_fn
                        pipeLoop next_phase output_fn
                   let dynToo = do
                          -- we must run the non-dynamic way before the dynamic
                          -- one because there may be interfaces loaded only in
                          -- the backend (e.g., in CorePrep). See #19264
                          r <- noDynToo

                          -- we must check the dynamic-too state again, because
                          -- we may have failed to load a dynamic interface in
                          -- the backend.
                          dynamicTooState dflags >>= \case
                            DT_OK -> do
                                let dflags' = setDynamicNow dflags -- set "dynamicNow"
                                setDynFlags dflags'
                                (next_phase, output_fn) <- runHookedPhase phase input_fn
                                _ <- pipeLoop next_phase output_fn
                                -- TODO: we probably shouldn't ignore the result of
                                -- the dynamic compilation
                                setDynFlags dflags -- restore flags without "dynamicNow" set
                                return r
                            _ -> return r

                   dynamicTooState dflags >>= \case
                     DT_Dont   -> noDynToo
                     DT_Failed -> noDynToo
                     DT_OK     -> dynToo
                     DT_Dyn    -> noDynToo
                        -- it shouldn't be possible to be in this last case
                        -- here. It would mean that we executed the whole
                        -- pipeline with DynamicNow and Opt_BuildDynamicToo set.
                        --
                        -- When we restart the whole pipeline for -dynamic-too
                        -- we set DynamicNow but we unset Opt_BuildDynamicToo so
                        -- it's weird.
               _ -> do
                  (next_phase, output_fn) <- runHookedPhase phase input_fn
                  pipeLoop next_phase output_fn

runHookedPhase :: PhasePlus -> FilePath -> CompPipeline (PhasePlus, FilePath)
runHookedPhase pp input = do
  hooks <- hsc_hooks <$> getPipeSession
  case runPhaseHook hooks of
    Nothing -> runPhase pp input
    Just h  -> h pp input

-- -----------------------------------------------------------------------------
-- In each phase, we need to know into what filename to generate the
-- output.  All the logic about which filenames we generate output
-- into is embodied in the following function.

-- | Computes the next output filename after we run @next_phase@.
-- Like 'getOutputFilename', but it operates in the 'CompPipeline' monad
-- (which specifies all of the ambient information.)
phaseOutputFilename :: Phase{-next phase-} -> CompPipeline FilePath
phaseOutputFilename next_phase = do
  PipeEnv{stop_phase, src_basename, output_spec} <- getPipeEnv
  PipeState{maybe_loc,hsc_env} <- getPipeState
  dflags <- getDynFlags
  logger <- getLogger
  let tmpfs = hsc_tmpfs hsc_env
  liftIO $ getOutputFilename logger tmpfs stop_phase output_spec
                             src_basename dflags next_phase maybe_loc

-- | Computes the next output filename for something in the compilation
-- pipeline.  This is controlled by several variables:
--
--      1. 'Phase': the last phase to be run (e.g. 'stopPhase').  This
--         is used to tell if we're in the last phase or not, because
--         in that case flags like @-o@ may be important.
--      2. 'PipelineOutput': is this intended to be a 'Temporary' or
--         'Persistent' build output?  Temporary files just go in
--         a fresh temporary name.
--      3. 'String': what was the basename of the original input file?
--      4. 'DynFlags': the obvious thing
--      5. 'Phase': the phase we want to determine the output filename of.
--      6. @Maybe ModLocation@: the 'ModLocation' of the module we're
--         compiling; this can be used to override the default output
--         of an object file.  (TODO: do we actually need this?)
getOutputFilename
  :: Logger
  -> TmpFs
  -> Phase
  -> PipelineOutput
  -> String
  -> DynFlags
  -> Phase -- next phase
  -> Maybe ModLocation
  -> IO FilePath
getOutputFilename logger tmpfs stop_phase output basename dflags next_phase maybe_location
 | is_last_phase, Persistent   <- output = persistent_fn
 | is_last_phase, SpecificFile <- output = case outputFile dflags of
                                           Just f -> return f
                                           Nothing ->
                                               panic "SpecificFile: No filename"
 | keep_this_output                      = persistent_fn
 | Temporary lifetime <- output          = newTempName logger tmpfs dflags lifetime suffix
 | otherwise                             = newTempName logger tmpfs dflags TFL_CurrentModule
   suffix
    where
          hcsuf      = hcSuf dflags
          odir       = objectDir dflags
          osuf       = objectSuf dflags
          keep_hc    = gopt Opt_KeepHcFiles dflags
          keep_hscpp = gopt Opt_KeepHscppFiles dflags
          keep_s     = gopt Opt_KeepSFiles dflags
          keep_bc    = gopt Opt_KeepLlvmFiles dflags

          myPhaseInputExt HCc       = hcsuf
          myPhaseInputExt MergeForeign = osuf
          myPhaseInputExt StopLn    = osuf
          myPhaseInputExt other     = phaseInputExt other

          is_last_phase = next_phase `eqPhase` stop_phase

          -- sometimes, we keep output from intermediate stages
          keep_this_output =
               case next_phase of
                       As _    | keep_s     -> True
                       LlvmOpt | keep_bc    -> True
                       HCc     | keep_hc    -> True
                       HsPp _  | keep_hscpp -> True   -- See #10869
                       _other               -> False

          suffix = myPhaseInputExt next_phase

          -- persistent object files get put in odir
          persistent_fn
             | StopLn <- next_phase = return odir_persistent
             | otherwise            = return persistent

          persistent = basename <.> suffix

          odir_persistent
             | Just loc <- maybe_location = ml_obj_file loc
             | Just d <- odir = d </> persistent
             | otherwise      = persistent


-- | LLVM Options. These are flags to be passed to opt and llc, to ensure
-- consistency we list them in pairs, so that they form groups.
llvmOptions :: DynFlags
            -> [(String, String)]  -- ^ pairs of (opt, llc) arguments
llvmOptions dflags =
       [("-enable-tbaa -tbaa",  "-enable-tbaa") | gopt Opt_LlvmTBAA dflags ]
    ++ [("-relocation-model=" ++ rmodel
        ,"-relocation-model=" ++ rmodel) | not (null rmodel)]
    ++ [("-stack-alignment=" ++ (show align)
        ,"-stack-alignment=" ++ (show align)) | align > 0 ]

    -- Additional llc flags
    ++ [("", "-mcpu=" ++ mcpu)   | not (null mcpu)
                                 , not (any (isInfixOf "-mcpu") (getOpts dflags opt_lc)) ]
    ++ [("", "-mattr=" ++ attrs) | not (null attrs) ]
    ++ [("", "-target-abi=" ++ abi) | not (null abi) ]

  where target = platformMisc_llvmTarget $ platformMisc dflags
        Just (LlvmTarget _ mcpu mattr) = lookup target (llvmTargets $ llvmConfig dflags)

        -- Relocation models
        rmodel | gopt Opt_PIC dflags        = "pic"
               | positionIndependent dflags = "pic"
               | WayDyn `elem` ways dflags  = "dynamic-no-pic"
               | otherwise                  = "static"

        platform = targetPlatform dflags

        align :: Int
        align = case platformArch platform of
                  ArchX86_64 | isAvxEnabled dflags -> 32
                  _                                -> 0

        attrs :: String
        attrs = intercalate "," $ mattr
              ++ ["+sse42"   | isSse4_2Enabled dflags   ]
              ++ ["+sse2"    | isSse2Enabled platform   ]
              ++ ["+sse"     | isSseEnabled platform    ]
              ++ ["+avx512f" | isAvx512fEnabled dflags  ]
              ++ ["+avx2"    | isAvx2Enabled dflags     ]
              ++ ["+avx"     | isAvxEnabled dflags      ]
              ++ ["+avx512cd"| isAvx512cdEnabled dflags ]
              ++ ["+avx512er"| isAvx512erEnabled dflags ]
              ++ ["+avx512pf"| isAvx512pfEnabled dflags ]
              ++ ["+bmi"     | isBmiEnabled dflags      ]
              ++ ["+bmi2"    | isBmi2Enabled dflags     ]

        abi :: String
        abi = case platformArch (targetPlatform dflags) of
                ArchRISCV64 -> "lp64d"
                _           -> ""

-- -----------------------------------------------------------------------------
-- | Each phase in the pipeline returns the next phase to execute, and the
-- name of the file in which the output was placed.
--
-- We must do things dynamically this way, because we often don't know
-- what the rest of the phases will be until part-way through the
-- compilation: for example, an {-# OPTIONS -fasm #-} at the beginning
-- of a source file can change the latter stages of the pipeline from
-- taking the LLVM route to using the native code generator.
--
runPhase :: PhasePlus   -- ^ Run this phase
         -> FilePath    -- ^ name of the input file
         -> CompPipeline (PhasePlus,           -- next phase to run
                          FilePath)            -- output filename

        -- Invariant: the output filename always contains the output
        -- Interesting case: Hsc when there is no recompilation to do
        --                   Then the output filename is still a .o file


-------------------------------------------------------------------------------
-- Unlit phase

runPhase (RealPhase (Unlit sf)) input_fn = do
    let
       -- escape the characters \, ", and ', but don't try to escape
       -- Unicode or anything else (so we don't use Util.charToC
       -- here).  If we get this wrong, then in
       -- GHC.HsToCore.Coverage.isGoodTickSrcSpan where we check that the filename in
       -- a SrcLoc is the same as the source filenaame, the two will
       -- look bogusly different. See test:
       -- libraries/hpc/tests/function/subdir/tough2.hs
       escape ('\\':cs) = '\\':'\\': escape cs
       escape ('\"':cs) = '\\':'\"': escape cs
       escape ('\'':cs) = '\\':'\'': escape cs
       escape (c:cs)    = c : escape cs
       escape []        = []

    output_fn <- phaseOutputFilename (Cpp sf)

    let flags = [ -- The -h option passes the file name for unlit to
                  -- put in a #line directive
                  GHC.SysTools.Option     "-h"
                  -- See Note [Don't normalise input filenames].
                , GHC.SysTools.Option $ escape input_fn
                , GHC.SysTools.FileOption "" input_fn
                , GHC.SysTools.FileOption "" output_fn
                ]

    dflags <- getDynFlags
    logger <- getLogger
    liftIO $ GHC.SysTools.runUnlit logger dflags flags

    return (RealPhase (Cpp sf), output_fn)

-------------------------------------------------------------------------------
-- Cpp phase : (a) gets OPTIONS out of file
--             (b) runs cpp if necessary

runPhase (RealPhase (Cpp sf)) input_fn
  = do
       dflags0 <- getDynFlags
       logger <- getLogger
       src_opts <- liftIO $ getOptionsFromFile dflags0 input_fn
       (dflags1, unhandled_flags, warns)
           <- liftIO $ parseDynamicFilePragma dflags0 src_opts
       setDynFlags dflags1
       liftIO $ checkProcessArgsResult unhandled_flags

       if not (xopt LangExt.Cpp dflags1) then do
           -- we have to be careful to emit warnings only once.
           unless (gopt Opt_Pp dflags1) $
               liftIO $ handleFlagWarnings logger dflags1 warns

           -- no need to preprocess CPP, just pass input file along
           -- to the next phase of the pipeline.
           return (RealPhase (HsPp sf), input_fn)
        else do
            output_fn <- phaseOutputFilename (HsPp sf)
            hsc_env <- getPipeSession
            liftIO $ doCpp logger
                           (hsc_tmpfs hsc_env)
                           (hsc_dflags hsc_env)
                           (hsc_unit_env hsc_env)
                           True{-raw-}
                           input_fn output_fn
            -- re-read the pragmas now that we've preprocessed the file
            -- See #2464,#3457
            src_opts <- liftIO $ getOptionsFromFile dflags0 output_fn
            (dflags2, unhandled_flags, warns)
                <- liftIO $ parseDynamicFilePragma dflags0 src_opts
            liftIO $ checkProcessArgsResult unhandled_flags
            unless (gopt Opt_Pp dflags2) $
                liftIO $ handleFlagWarnings logger dflags2 warns
            -- the HsPp pass below will emit warnings

            setDynFlags dflags2

            return (RealPhase (HsPp sf), output_fn)

-------------------------------------------------------------------------------
-- HsPp phase

runPhase (RealPhase (HsPp sf)) input_fn = do
    dflags <- getDynFlags
    logger <- getLogger
    if not (gopt Opt_Pp dflags) then
      -- no need to preprocess, just pass input file along
      -- to the next phase of the pipeline.
       return (RealPhase (Hsc sf), input_fn)
    else do
        PipeEnv{src_basename, src_suffix} <- getPipeEnv
        let orig_fn = src_basename <.> src_suffix
        output_fn <- phaseOutputFilename (Hsc sf)
        liftIO $ GHC.SysTools.runPp logger dflags
                       ( [ GHC.SysTools.Option     orig_fn
                         , GHC.SysTools.Option     input_fn
                         , GHC.SysTools.FileOption "" output_fn
                         ]
                       )

        -- re-read pragmas now that we've parsed the file (see #3674)
        src_opts <- liftIO $ getOptionsFromFile dflags output_fn
        (dflags1, unhandled_flags, warns)
            <- liftIO $ parseDynamicFilePragma dflags src_opts
        setDynFlags dflags1
        liftIO $ checkProcessArgsResult unhandled_flags
        liftIO $ handleFlagWarnings logger dflags1 warns

        return (RealPhase (Hsc sf), output_fn)

-----------------------------------------------------------------------------
-- Hsc phase

-- Compilation of a single module, in "legacy" mode (_not_ under
-- the direction of the compilation manager).
runPhase (RealPhase (Hsc src_flavour)) input_fn
 = do   -- normal Hsc mode, not mkdependHS
        dflags0 <- getDynFlags

        PipeEnv{ stop_phase=stop,
                 src_basename=basename,
                 src_suffix=suff } <- getPipeEnv

  -- we add the current directory (i.e. the directory in which
  -- the .hs files resides) to the include path, since this is
  -- what gcc does, and it's probably what you want.
        let current_dir = takeDirectory basename
            new_includes = addQuoteInclude paths [current_dir]
            paths = includePaths dflags0
            dflags = dflags0 { includePaths = new_includes }

        setDynFlags dflags

  -- gather the imports and module name
        (hspp_buf,mod_name,imps,src_imps) <- liftIO $ do
            buf <- hGetStringBuffer input_fn
            let imp_prelude = xopt LangExt.ImplicitPrelude dflags
                popts = initParserOpts dflags
            eimps <- getImports popts imp_prelude buf input_fn (basename <.> suff)
            case eimps of
              Left errs -> throwErrors (fmap mkParserErr errs)
              Right (src_imps,imps,L _ mod_name) -> return
                  (Just buf, mod_name, imps, src_imps)

  -- Take -o into account if present
  -- Very like -ohi, but we must *only* do this if we aren't linking
  -- (If we're linking then the -o applies to the linked thing, not to
  -- the object file for one module.)
  -- Note the nasty duplication with the same computation in compileFile above
        location <- getLocation src_flavour mod_name

        let o_file = ml_obj_file location -- The real object file
            hi_file = ml_hi_file location
            hie_file = ml_hie_file location

  -- Figure out if the source has changed, for recompilation avoidance.
  --
  -- Setting source_unchanged to True means that M.o (or M.hie) seems
  -- to be up to date wrt M.hs; so no need to recompile unless imports have
  -- changed (which the compiler itself figures out).
  -- Setting source_unchanged to False tells the compiler that M.o is out of
  -- date wrt M.hs (or M.o doesn't exist) so we must recompile regardless.
        src_hash <- liftIO $ getFileHash (basename <.> suff)
        hi_date <- liftIO $ modificationTimeIfExists hi_file

        PipeState{hsc_env=hsc_env'} <- getPipeState

  -- Tell the finder cache about this module
        mod <- liftIO $ do
          let home_unit = hsc_home_unit hsc_env'
          let fc        = hsc_FC hsc_env'
          addHomeModuleToFinder fc home_unit mod_name location

  -- Make the ModSummary to hand to hscMain
        let
            mod_summary = ModSummary {  ms_mod       = mod,
                                        ms_hsc_src   = src_flavour,
                                        ms_hspp_file = input_fn,
                                        ms_hspp_opts = dflags,
                                        ms_hspp_buf  = hspp_buf,
                                        ms_location  = location,
                                        ms_hs_hash   = src_hash,
                                        ms_obj_date  = Nothing,
                                        ms_parsed_mod   = Nothing,
                                        ms_iface_date   = hi_date,
                                        ms_hie_date     = Nothing,
                                        ms_textual_imps = imps,
                                        ms_srcimps      = src_imps }

        source_unchanged <- liftIO $ do {
          -- SourceModified unconditionally if
          --      (a) recompilation checker is off, or
          --      (b) we aren't going all the way to .o file (e.g. ghc -S)
          ; if not (isStopLn stop) then return SourceModified else do {
          -- Otherwise look at timestamps and hashes. See
          -- Note [When source is considered modified]
          ; if isNothing hi_date then return SourceModified else do {
          ; hi_timestamp <- getModificationUTCTime hi_file
          ; prev_hash_matches <- doesIfaceHashMatch hsc_env' mod_summary
          ; if not prev_hash_matches then return SourceModified else do {
          ; o_file_mod <- if writeInterfaceOnlyMode dflags
                            then return False
                            else sourceModified o_file hi_timestamp
          ; if o_file_mod then return SourceModified else do {
          ; hie_file_mod <- if gopt Opt_WriteHie dflags
                              then sourceModified hie_file hi_timestamp
                              else pure False
          ; if hie_file_mod then return SourceModified else do {
          ; return SourceUnmodified
          }}}}}}

  -- run the compiler!
        let msg hsc_env _ what _ = oneShotMsg hsc_env what
        (result, plugin_hsc_env) <-
          liftIO $ hscIncrementalCompile True Nothing (Just msg) hsc_env'
                            mod_summary source_unchanged Nothing (1,1)

        -- In the rest of the pipeline use the loaded plugins
        setPlugins (hsc_plugins        plugin_hsc_env)
                   (hsc_static_plugins plugin_hsc_env)
        -- "driver" plugins may have modified the DynFlags so we update them
        setDynFlags (hsc_dflags plugin_hsc_env)

        return (HscOut src_flavour mod_name mod_summary result,
                panic "HscOut doesn't have an input filename")

runPhase (HscOut src_flavour mod_name mod_summary result) _ = do
        dflags <- getDynFlags
        logger <- getLogger
        location <- getLocation src_flavour mod_name
        setModLocation location

        let o_file = ml_obj_file location -- The real object file
            next_phase = hscPostBackendPhase src_flavour (backend dflags)

        case result of
            HscNotGeneratingCode _ _ ->
                return (RealPhase StopLn,
                        panic "No output filename from Hsc when no-code")
            HscUpToDate _ _ ->
                do liftIO $ touchObjectFile logger dflags o_file
                   -- The .o file must have a later modification date
                   -- than the source file (else we wouldn't get Nothing)
                   -- but we touch it anyway, to keep 'make' happy (we think).
                   return (RealPhase StopLn, o_file)
            HscUpdateBoot _ _ ->
                do -- In the case of hs-boot files, generate a dummy .o-boot
                   -- stamp file for the benefit of Make
                   liftIO $ touchObjectFile logger dflags o_file
                   return (RealPhase StopLn, o_file)
            HscUpdateSig _ _ ->
                do -- We need to create a REAL but empty .o file
                   -- because we are going to attempt to put it in a library
                   PipeState{hsc_env=hsc_env'} <- getPipeState
                   let input_fn = expectJust "runPhase" (ml_hs_file location)
                       basename = dropExtension input_fn
                   liftIO $ compileEmptyStub dflags hsc_env' basename location mod_name
                   return (RealPhase StopLn, o_file)
            HscRecomp { hscs_guts = cgguts,
                        hscs_mod_location = mod_location,
                        hscs_partial_iface = partial_iface,
                        hscs_old_iface_hash = mb_old_iface_hash
                      }
              -> do output_fn <- phaseOutputFilename next_phase

                    PipeState{hsc_env=hsc_env'} <- getPipeState

                    (outputFilename, mStub, foreign_files, cg_infos) <- liftIO $
                      hscGenHardCode hsc_env' cgguts mod_location output_fn

                    let dflags = hsc_dflags hsc_env'
<<<<<<< HEAD
                    final_iface <- liftIO (mkFullIface hsc_env' mod_summary partial_iface (Just cg_infos))
                    let final_mod_details
                           | gopt Opt_OmitInterfacePragmas dflags
                           = mod_details
                           | otherwise = {-# SCC updateModDetailsIdInfos #-}
                                         updateModDetailsIdInfos cg_infos mod_details
                    setIface final_iface final_mod_details
=======
                    final_iface <- liftIO (mkFullIface hsc_env' partial_iface (Just cg_infos))
                    setIface final_iface
>>>>>>> 0a8c14bd

                    -- See Note [Writing interface files]
                    liftIO $ hscMaybeWriteIface logger dflags False final_iface mb_old_iface_hash mod_location

                    stub_o <- liftIO (mapM (compileStub hsc_env') mStub)
                    foreign_os <- liftIO $
                      mapM (uncurry (compileForeign hsc_env')) foreign_files
                    setForeignOs (maybe [] return stub_o ++ foreign_os)

                    return (RealPhase next_phase, outputFilename)

-----------------------------------------------------------------------------
-- Cmm phase

runPhase (RealPhase CmmCpp) input_fn = do
       hsc_env <- getPipeSession
       logger <- getLogger
       output_fn <- phaseOutputFilename Cmm
       liftIO $ doCpp logger
                      (hsc_tmpfs hsc_env)
                      (hsc_dflags hsc_env)
                      (hsc_unit_env hsc_env)
                      False{-not raw-}
                      input_fn output_fn
       return (RealPhase Cmm, output_fn)

runPhase (RealPhase Cmm) input_fn = do
       hsc_env <- getPipeSession
       let dflags = hsc_dflags hsc_env
       let next_phase = hscPostBackendPhase HsSrcFile (backend dflags)
       output_fn <- phaseOutputFilename next_phase
       PipeState{hsc_env} <- getPipeState
       mstub <- liftIO $ hscCompileCmmFile hsc_env input_fn output_fn
       stub_o <- liftIO (mapM (compileStub hsc_env) mstub)
       setForeignOs (maybeToList stub_o)
       return (RealPhase next_phase, output_fn)

-----------------------------------------------------------------------------
-- Cc phase

runPhase (RealPhase cc_phase) input_fn
   | any (cc_phase `eqPhase`) [Cc, Ccxx, HCc, Cobjc, Cobjcxx]
   = do
        hsc_env <- getPipeSession
        let dflags    = hsc_dflags hsc_env
        let unit_env  = hsc_unit_env hsc_env
        let home_unit = hsc_home_unit hsc_env
        let tmpfs     = hsc_tmpfs hsc_env
        let platform  = ue_platform unit_env
        let hcc       = cc_phase `eqPhase` HCc

        let cmdline_include_paths = includePaths dflags

        -- HC files have the dependent packages stamped into them
        pkgs <- if hcc then liftIO $ getHCFilePackages input_fn else return []

        -- add package include paths even if we're just compiling .c
        -- files; this is the Value Add(TM) that using ghc instead of
        -- gcc gives you :)
        ps <- liftIO $ mayThrowUnitErr (preloadUnitsInfo' unit_env pkgs)
        let pkg_include_dirs     = collectIncludeDirs ps
        let include_paths_global = foldr (\ x xs -> ("-I" ++ x) : xs) []
              (includePathsGlobal cmdline_include_paths ++ pkg_include_dirs)
        let include_paths_quote = foldr (\ x xs -> ("-iquote" ++ x) : xs) []
              (includePathsQuote cmdline_include_paths)
        let include_paths = include_paths_quote ++ include_paths_global

        -- pass -D or -optP to preprocessor when compiling foreign C files
        -- (#16737). Doing it in this way is simpler and also enable the C
        -- compiler to perform preprocessing and parsing in a single pass,
        -- but it may introduce inconsistency if a different pgm_P is specified.
        let more_preprocessor_opts = concat
              [ ["-Xpreprocessor", i]
              | not hcc
              , i <- getOpts dflags opt_P
              ]

        let gcc_extra_viac_flags = extraGccViaCFlags dflags
        let pic_c_flags = picCCOpts dflags

        let verbFlags = getVerbFlags dflags

        -- cc-options are not passed when compiling .hc files.  Our
        -- hc code doesn't not #include any header files anyway, so these
        -- options aren't necessary.
        let pkg_extra_cc_opts
                | hcc       = []
                | otherwise = collectExtraCcOpts ps

        let framework_paths
                | platformUsesFrameworks platform
                = let pkgFrameworkPaths     = collectFrameworksDirs ps
                      cmdlineFrameworkPaths = frameworkPaths dflags
                  in map ("-F"++) (cmdlineFrameworkPaths ++ pkgFrameworkPaths)
                | otherwise
                = []

        let cc_opt | optLevel dflags >= 2 = [ "-O2" ]
                   | optLevel dflags >= 1 = [ "-O" ]
                   | otherwise            = []

        -- Decide next phase
        let next_phase = As False
        output_fn <- phaseOutputFilename next_phase

        let
          more_hcc_opts =
                -- on x86 the floating point regs have greater precision
                -- than a double, which leads to unpredictable results.
                -- By default, we turn this off with -ffloat-store unless
                -- the user specified -fexcess-precision.
                (if platformArch platform == ArchX86 &&
                    not (gopt Opt_ExcessPrecision dflags)
                        then [ "-ffloat-store" ]
                        else []) ++

                -- gcc's -fstrict-aliasing allows two accesses to memory
                -- to be considered non-aliasing if they have different types.
                -- This interacts badly with the C code we generate, which is
                -- very weakly typed, being derived from C--.
                ["-fno-strict-aliasing"]

        ghcVersionH <- liftIO $ getGhcVersionPathName dflags unit_env

        logger <- getLogger
        liftIO $ GHC.SysTools.runCc (phaseForeignLanguage cc_phase) logger tmpfs dflags (
                        [ GHC.SysTools.FileOption "" input_fn
                        , GHC.SysTools.Option "-o"
                        , GHC.SysTools.FileOption "" output_fn
                        ]
                       ++ map GHC.SysTools.Option (
                          pic_c_flags

                -- Stub files generated for foreign exports references the runIO_closure
                -- and runNonIO_closure symbols, which are defined in the base package.
                -- These symbols are imported into the stub.c file via RtsAPI.h, and the
                -- way we do the import depends on whether we're currently compiling
                -- the base package or not.
                       ++ (if platformOS platform == OSMinGW32 &&
                              isHomeUnitId home_unit baseUnitId
                                then [ "-DCOMPILING_BASE_PACKAGE" ]
                                else [])

        -- We only support SparcV9 and better because V8 lacks an atomic CAS
        -- instruction. Note that the user can still override this
        -- (e.g., -mcpu=ultrasparc) as GCC picks the "best" -mcpu flag
        -- regardless of the ordering.
        --
        -- This is a temporary hack. See #2872, commit
        -- 5bd3072ac30216a505151601884ac88bf404c9f2
                       ++ (if platformArch platform == ArchSPARC
                           then ["-mcpu=v9"]
                           else [])

                       -- GCC 4.6+ doesn't like -Wimplicit when compiling C++.
                       ++ (if (cc_phase /= Ccxx && cc_phase /= Cobjcxx)
                             then ["-Wimplicit"]
                             else [])

                       ++ (if hcc
                             then gcc_extra_viac_flags ++ more_hcc_opts
                             else [])
                       ++ verbFlags
                       ++ [ "-S" ]
                       ++ cc_opt
                       ++ [ "-include", ghcVersionH ]
                       ++ framework_paths
                       ++ include_paths
                       ++ more_preprocessor_opts
                       ++ pkg_extra_cc_opts
                       ))

        return (RealPhase next_phase, output_fn)

-----------------------------------------------------------------------------
-- As, SpitAs phase : Assembler

-- This is for calling the assembler on a regular assembly file
runPhase (RealPhase (As with_cpp)) input_fn
  = do
        hsc_env <- getPipeSession
        let dflags     = hsc_dflags   hsc_env
        let logger     = hsc_logger   hsc_env
        let unit_env   = hsc_unit_env hsc_env
        let platform   = ue_platform unit_env

        -- LLVM from version 3.0 onwards doesn't support the OS X system
        -- assembler, so we use clang as the assembler instead. (#5636)
        let as_prog | backend dflags == LLVM
                    , platformOS platform == OSDarwin
                    = GHC.SysTools.runClang
                    | otherwise
                    = GHC.SysTools.runAs

        let cmdline_include_paths = includePaths dflags
        let pic_c_flags = picCCOpts dflags

        next_phase <- maybeMergeForeign
        output_fn <- phaseOutputFilename next_phase

        -- we create directories for the object file, because it
        -- might be a hierarchical module.
        liftIO $ createDirectoryIfMissing True (takeDirectory output_fn)

        ccInfo <- liftIO $ getCompilerInfo logger dflags
        let global_includes = [ GHC.SysTools.Option ("-I" ++ p)
                              | p <- includePathsGlobal cmdline_include_paths ]
        let local_includes = [ GHC.SysTools.Option ("-iquote" ++ p)
                             | p <- includePathsQuote cmdline_include_paths ]
        let runAssembler inputFilename outputFilename
              = liftIO $
                  withAtomicRename outputFilename $ \temp_outputFilename ->
                    as_prog
                       logger dflags
                       (local_includes ++ global_includes
                       -- See Note [-fPIC for assembler]
                       ++ map GHC.SysTools.Option pic_c_flags
                       -- See Note [Produce big objects on Windows]
                       ++ [ GHC.SysTools.Option "-Wa,-mbig-obj"
                          | platformOS (targetPlatform dflags) == OSMinGW32
                          , not $ target32Bit (targetPlatform dflags)
                          ]

        -- We only support SparcV9 and better because V8 lacks an atomic CAS
        -- instruction so we have to make sure that the assembler accepts the
        -- instruction set. Note that the user can still override this
        -- (e.g., -mcpu=ultrasparc). GCC picks the "best" -mcpu flag
        -- regardless of the ordering.
        --
        -- This is a temporary hack.
                       ++ (if platformArch (targetPlatform dflags) == ArchSPARC
                           then [GHC.SysTools.Option "-mcpu=v9"]
                           else [])
                       ++ (if any (ccInfo ==) [Clang, AppleClang, AppleClang51]
                            then [GHC.SysTools.Option "-Qunused-arguments"]
                            else [])
                       ++ [ GHC.SysTools.Option "-x"
                          , if with_cpp
                              then GHC.SysTools.Option "assembler-with-cpp"
                              else GHC.SysTools.Option "assembler"
                          , GHC.SysTools.Option "-c"
                          , GHC.SysTools.FileOption "" inputFilename
                          , GHC.SysTools.Option "-o"
                          , GHC.SysTools.FileOption "" temp_outputFilename
                          ])

        liftIO $ debugTraceMsg logger dflags 4 (text "Running the assembler")
        runAssembler input_fn output_fn

        return (RealPhase next_phase, output_fn)


-----------------------------------------------------------------------------
-- LlvmOpt phase
runPhase (RealPhase LlvmOpt) input_fn = do
    dflags <- getDynFlags
    logger <- getLogger
    let -- we always (unless -optlo specified) run Opt since we rely on it to
        -- fix up some pretty big deficiencies in the code we generate
        optIdx = max 0 $ min 2 $ optLevel dflags  -- ensure we're in [0,2]
        llvmOpts = case lookup optIdx $ llvmPasses $ llvmConfig dflags of
                    Just passes -> passes
                    Nothing -> panic ("runPhase LlvmOpt: llvm-passes file "
                                      ++ "is missing passes for level "
                                      ++ show optIdx)
        defaultOptions = map GHC.SysTools.Option . concat . fmap words . fst
                         $ unzip (llvmOptions dflags)

        -- don't specify anything if user has specified commands. We do this
        -- for opt but not llc since opt is very specifically for optimisation
        -- passes only, so if the user is passing us extra options we assume
        -- they know what they are doing and don't get in the way.
        optFlag = if null (getOpts dflags opt_lo)
                  then map GHC.SysTools.Option $ words llvmOpts
                  else []

    output_fn <- phaseOutputFilename LlvmLlc

    liftIO $ GHC.SysTools.runLlvmOpt logger dflags
               (   optFlag
                ++ defaultOptions ++
                [ GHC.SysTools.FileOption "" input_fn
                , GHC.SysTools.Option "-o"
                , GHC.SysTools.FileOption "" output_fn]
                )

    return (RealPhase LlvmLlc, output_fn)


-----------------------------------------------------------------------------
-- LlvmLlc phase

runPhase (RealPhase LlvmLlc) input_fn = do
    -- Note [Clamping of llc optimizations]
    --
    -- See #13724
    --
    -- we clamp the llc optimization between [1,2]. This is because passing -O0
    -- to llc 3.9 or llc 4.0, the naive register allocator can fail with
    --
    --   Error while trying to spill R1 from class GPR: Cannot scavenge register
    --   without an emergency spill slot!
    --
    -- Observed at least with target 'arm-unknown-linux-gnueabihf'.
    --
    --
    -- With LLVM4, llc -O3 crashes when ghc-stage1 tries to compile
    --   rts/HeapStackCheck.cmm
    --
    -- llc -O3 '-mtriple=arm-unknown-linux-gnueabihf' -enable-tbaa /var/folders/fv/xqjrpfj516n5xq_m_ljpsjx00000gn/T/ghc33674_0/ghc_6.bc -o /var/folders/fv/xqjrpfj516n5xq_m_ljpsjx00000gn/T/ghc33674_0/ghc_7.lm_s
    -- 0  llc                      0x0000000102ae63e8 llvm::sys::PrintStackTrace(llvm::raw_ostream&) + 40
    -- 1  llc                      0x0000000102ae69a6 SignalHandler(int) + 358
    -- 2  libsystem_platform.dylib 0x00007fffc23f4b3a _sigtramp + 26
    -- 3  libsystem_c.dylib        0x00007fffc226498b __vfprintf + 17876
    -- 4  llc                      0x00000001029d5123 llvm::SelectionDAGISel::LowerArguments(llvm::Function const&) + 5699
    -- 5  llc                      0x0000000102a21a35 llvm::SelectionDAGISel::SelectAllBasicBlocks(llvm::Function const&) + 3381
    -- 6  llc                      0x0000000102a202b1 llvm::SelectionDAGISel::runOnMachineFunction(llvm::MachineFunction&) + 1457
    -- 7  llc                      0x0000000101bdc474 (anonymous namespace)::ARMDAGToDAGISel::runOnMachineFunction(llvm::MachineFunction&) + 20
    -- 8  llc                      0x00000001025573a6 llvm::MachineFunctionPass::runOnFunction(llvm::Function&) + 134
    -- 9  llc                      0x000000010274fb12 llvm::FPPassManager::runOnFunction(llvm::Function&) + 498
    -- 10 llc                      0x000000010274fd23 llvm::FPPassManager::runOnModule(llvm::Module&) + 67
    -- 11 llc                      0x00000001027501b8 llvm::legacy::PassManagerImpl::run(llvm::Module&) + 920
    -- 12 llc                      0x000000010195f075 compileModule(char**, llvm::LLVMContext&) + 12133
    -- 13 llc                      0x000000010195bf0b main + 491
    -- 14 libdyld.dylib            0x00007fffc21e5235 start + 1
    -- Stack dump:
    -- 0.  Program arguments: llc -O3 -mtriple=arm-unknown-linux-gnueabihf -enable-tbaa /var/folders/fv/xqjrpfj516n5xq_m_ljpsjx00000gn/T/ghc33674_0/ghc_6.bc -o /var/folders/fv/xqjrpfj516n5xq_m_ljpsjx00000gn/T/ghc33674_0/ghc_7.lm_s
    -- 1.  Running pass 'Function Pass Manager' on module '/var/folders/fv/xqjrpfj516n5xq_m_ljpsjx00000gn/T/ghc33674_0/ghc_6.bc'.
    -- 2.  Running pass 'ARM Instruction Selection' on function '@"stg_gc_f1$def"'
    --
    -- Observed at least with -mtriple=arm-unknown-linux-gnueabihf -enable-tbaa
    --
    dflags <- getDynFlags
    logger <- getLogger
    let
        llvmOpts = case optLevel dflags of
          0 -> "-O1" -- required to get the non-naive reg allocator. Passing -regalloc=greedy is not sufficient.
          1 -> "-O1"
          _ -> "-O2"

        defaultOptions = map GHC.SysTools.Option . concatMap words . snd
                         $ unzip (llvmOptions dflags)
        optFlag = if null (getOpts dflags opt_lc)
                  then map GHC.SysTools.Option $ words llvmOpts
                  else []

    next_phase <- if -- hidden debugging flag '-dno-llvm-mangler' to skip mangling
                     | gopt Opt_NoLlvmMangler dflags -> return (As False)
                     | otherwise -> return LlvmMangle

    output_fn <- phaseOutputFilename next_phase

    liftIO $ GHC.SysTools.runLlvmLlc logger dflags
                (  optFlag
                ++ defaultOptions
                ++ [ GHC.SysTools.FileOption "" input_fn
                   , GHC.SysTools.Option "-o"
                   , GHC.SysTools.FileOption "" output_fn
                   ]
                )

    return (RealPhase next_phase, output_fn)



-----------------------------------------------------------------------------
-- LlvmMangle phase

runPhase (RealPhase LlvmMangle) input_fn = do
      let next_phase = As False
      output_fn <- phaseOutputFilename next_phase
      dflags <- getDynFlags
      logger <- getLogger
      liftIO $ llvmFixupAsm logger dflags input_fn output_fn
      return (RealPhase next_phase, output_fn)

-----------------------------------------------------------------------------
-- merge in stub objects

runPhase (RealPhase MergeForeign) input_fn = do
     PipeState{foreign_os,hsc_env} <- getPipeState
     output_fn <- phaseOutputFilename StopLn
     liftIO $ createDirectoryIfMissing True (takeDirectory output_fn)
     if null foreign_os
       then panic "runPhase(MergeForeign): no foreign objects"
       else do
         dflags <- getDynFlags
         logger <- getLogger
         let tmpfs = hsc_tmpfs hsc_env
         liftIO $ joinObjectFiles logger tmpfs dflags (input_fn : foreign_os) output_fn
         return (RealPhase StopLn, output_fn)

-- warning suppression
runPhase (RealPhase other) _input_fn =
   panic ("runPhase: don't know how to run phase " ++ show other)

-- | Read the previously recorded hash from a module's iface file, if any.
readIfaceSourceHash' :: HscEnv -> ModSummary -> IO (Maybe Fingerprint)
readIfaceSourceHash' hsc_env ms =
    readIfaceSourceHash
        (hsc_dflags hsc_env)
        (hsc_NC hsc_env)
        (ml_hi_file (ms_location ms))

-- | Check whether a module's current hash matches the previously recorded hash
-- in its .hi file, if any. If this function returns False then the module will
-- need recompiling.
doesIfaceHashMatch :: HscEnv -> ModSummary -> IO Bool
doesIfaceHashMatch hsc_env ms = do
    mb_iface_hash <- readIfaceSourceHash' hsc_env ms
    case mb_iface_hash of
        Just hash -> return $ hash == ms_hs_hash ms
        Nothing -> return False

maybeMergeForeign :: CompPipeline Phase
maybeMergeForeign
 = do
     PipeState{foreign_os} <- getPipeState
     if null foreign_os then return StopLn else return MergeForeign

getLocation :: HscSource -> ModuleName -> CompPipeline ModLocation
getLocation src_flavour mod_name = do
    dflags <- getDynFlags

    PipeEnv{ src_basename=basename,
             src_suffix=suff } <- getPipeEnv
    PipeState { maybe_loc=maybe_loc} <- getPipeState
    case maybe_loc of
        -- Build a ModLocation to pass to hscMain.
        -- The source filename is rather irrelevant by now, but it's used
        -- by hscMain for messages.  hscMain also needs
        -- the .hi and .o filenames. If we already have a ModLocation
        -- then simply update the extensions of the interface and object
        -- files to match the DynFlags, otherwise use the logic in Finder.
      Just l -> return $ l
        { ml_hs_file = Just $ basename <.> suff
        , ml_hi_file = ml_hi_file l -<.> hiSuf dflags
        , ml_obj_file = ml_obj_file l -<.> objectSuf dflags
        }
      _ -> do
        location1 <- liftIO $ mkHomeModLocation2 dflags mod_name basename suff

        -- Boot-ify it if necessary
        let location2
              | HsBootFile <- src_flavour = addBootSuffixLocnOut location1
              | otherwise                 = location1


        -- Take -ohi into account if present
        -- This can't be done in mkHomeModuleLocation because
        -- it only applies to the module being compiles
        let ohi = outputHi dflags
            location3 | Just fn <- ohi = location2{ ml_hi_file = fn }
                      | otherwise      = location2

        -- Take -o into account if present
        -- Very like -ohi, but we must *only* do this if we aren't linking
        -- (If we're linking then the -o applies to the linked thing, not to
        -- the object file for one module.)
        -- Note the nasty duplication with the same computation in compileFile
        -- above
        let expl_o_file = outputFile dflags
            location4 | Just ofile <- expl_o_file
                      , isNoLink (ghcLink dflags)
                      = location3 { ml_obj_file = ofile }
                      | otherwise = location3
        return location4

-----------------------------------------------------------------------------
-- Look for the /* GHC_PACKAGES ... */ comment at the top of a .hc file

getHCFilePackages :: FilePath -> IO [UnitId]
getHCFilePackages filename =
  Exception.bracket (openFile filename ReadMode) hClose $ \h -> do
    l <- hGetLine h
    case l of
      '/':'*':' ':'G':'H':'C':'_':'P':'A':'C':'K':'A':'G':'E':'S':rest ->
          return (map stringToUnitId (words rest))
      _other ->
          return []


linkDynLibCheck :: Logger -> TmpFs -> DynFlags -> UnitEnv -> [String] -> [UnitId] -> IO ()
linkDynLibCheck logger tmpfs dflags unit_env o_files dep_units = do
  when (haveRtsOptsFlags dflags) $
    putLogMsg logger dflags MCInfo noSrcSpan
      $ withPprStyle defaultUserStyle
      (text "Warning: -rtsopts and -with-rtsopts have no effect with -shared." $$
      text "    Call hs_init_ghc() from your main() function to set these options.")
  linkDynLib logger tmpfs dflags unit_env o_files dep_units


-- -----------------------------------------------------------------------------
-- Running CPP

-- | Run CPP
--
-- UnitState is needed to compute MIN_VERSION macros
doCpp :: Logger -> TmpFs -> DynFlags -> UnitEnv -> Bool -> FilePath -> FilePath -> IO ()
doCpp logger tmpfs dflags unit_env raw input_fn output_fn = do
    let hscpp_opts = picPOpts dflags
    let cmdline_include_paths = includePaths dflags
    let unit_state = ue_units unit_env
    pkg_include_dirs <- mayThrowUnitErr
                        (collectIncludeDirs <$> preloadUnitsInfo unit_env)
    let include_paths_global = foldr (\ x xs -> ("-I" ++ x) : xs) []
          (includePathsGlobal cmdline_include_paths ++ pkg_include_dirs)
    let include_paths_quote = foldr (\ x xs -> ("-iquote" ++ x) : xs) []
          (includePathsQuote cmdline_include_paths)
    let include_paths = include_paths_quote ++ include_paths_global

    let verbFlags = getVerbFlags dflags

    let cpp_prog args | raw       = GHC.SysTools.runCpp logger dflags args
                      | otherwise = GHC.SysTools.runCc Nothing logger tmpfs dflags
                                        (GHC.SysTools.Option "-E" : args)

    let platform   = targetPlatform dflags
        targetArch = stringEncodeArch $ platformArch platform
        targetOS = stringEncodeOS $ platformOS platform
        isWindows = platformOS platform == OSMinGW32
    let target_defs =
          [ "-D" ++ HOST_OS     ++ "_BUILD_OS",
            "-D" ++ HOST_ARCH   ++ "_BUILD_ARCH",
            "-D" ++ targetOS    ++ "_HOST_OS",
            "-D" ++ targetArch  ++ "_HOST_ARCH" ]
        -- remember, in code we *compile*, the HOST is the same our TARGET,
        -- and BUILD is the same as our HOST.

    let io_manager_defs =
          [ "-D__IO_MANAGER_WINIO__=1" | isWindows ] ++
          [ "-D__IO_MANAGER_MIO__=1"               ]

    let sse_defs =
          [ "-D__SSE__"      | isSseEnabled      platform ] ++
          [ "-D__SSE2__"     | isSse2Enabled     platform ] ++
          [ "-D__SSE4_2__"   | isSse4_2Enabled   dflags ]

    let avx_defs =
          [ "-D__AVX__"      | isAvxEnabled      dflags ] ++
          [ "-D__AVX2__"     | isAvx2Enabled     dflags ] ++
          [ "-D__AVX512CD__" | isAvx512cdEnabled dflags ] ++
          [ "-D__AVX512ER__" | isAvx512erEnabled dflags ] ++
          [ "-D__AVX512F__"  | isAvx512fEnabled  dflags ] ++
          [ "-D__AVX512PF__" | isAvx512pfEnabled dflags ]

    backend_defs <- getBackendDefs logger dflags

    let th_defs = [ "-D__GLASGOW_HASKELL_TH__" ]
    -- Default CPP defines in Haskell source
    ghcVersionH <- getGhcVersionPathName dflags unit_env
    let hsSourceCppOpts = [ "-include", ghcVersionH ]

    -- MIN_VERSION macros
    let uids = explicitUnits unit_state
        pkgs = catMaybes (map (lookupUnit unit_state) uids)
    mb_macro_include <-
        if not (null pkgs) && gopt Opt_VersionMacros dflags
            then do macro_stub <- newTempName logger tmpfs dflags TFL_CurrentModule "h"
                    writeFile macro_stub (generatePackageVersionMacros pkgs)
                    -- Include version macros for every *exposed* package.
                    -- Without -hide-all-packages and with a package database
                    -- size of 1000 packages, it takes cpp an estimated 2
                    -- milliseconds to process this file. See #10970
                    -- comment 8.
                    return [GHC.SysTools.FileOption "-include" macro_stub]
            else return []

    cpp_prog       (   map GHC.SysTools.Option verbFlags
                    ++ map GHC.SysTools.Option include_paths
                    ++ map GHC.SysTools.Option hsSourceCppOpts
                    ++ map GHC.SysTools.Option target_defs
                    ++ map GHC.SysTools.Option backend_defs
                    ++ map GHC.SysTools.Option th_defs
                    ++ map GHC.SysTools.Option hscpp_opts
                    ++ map GHC.SysTools.Option sse_defs
                    ++ map GHC.SysTools.Option avx_defs
                    ++ map GHC.SysTools.Option io_manager_defs
                    ++ mb_macro_include
        -- Set the language mode to assembler-with-cpp when preprocessing. This
        -- alleviates some of the C99 macro rules relating to whitespace and the hash
        -- operator, which we tend to abuse. Clang in particular is not very happy
        -- about this.
                    ++ [ GHC.SysTools.Option     "-x"
                       , GHC.SysTools.Option     "assembler-with-cpp"
                       , GHC.SysTools.Option     input_fn
        -- We hackily use Option instead of FileOption here, so that the file
        -- name is not back-slashed on Windows.  cpp is capable of
        -- dealing with / in filenames, so it works fine.  Furthermore
        -- if we put in backslashes, cpp outputs #line directives
        -- with *double* backslashes.   And that in turn means that
        -- our error messages get double backslashes in them.
        -- In due course we should arrange that the lexer deals
        -- with these \\ escapes properly.
                       , GHC.SysTools.Option     "-o"
                       , GHC.SysTools.FileOption "" output_fn
                       ])

getBackendDefs :: Logger -> DynFlags -> IO [String]
getBackendDefs logger dflags | backend dflags == LLVM = do
    llvmVer <- figureLlvmVersion logger dflags
    return $ case fmap llvmVersionList llvmVer of
               Just [m] -> [ "-D__GLASGOW_HASKELL_LLVM__=" ++ format (m,0) ]
               Just (m:n:_) -> [ "-D__GLASGOW_HASKELL_LLVM__=" ++ format (m,n) ]
               _ -> []
  where
    format (major, minor)
      | minor >= 100 = error "getBackendDefs: Unsupported minor version"
      | otherwise = show $ (100 * major + minor :: Int) -- Contract is Int

getBackendDefs _ _ =
    return []

-- ---------------------------------------------------------------------------
-- Macros (cribbed from Cabal)

generatePackageVersionMacros :: [UnitInfo] -> String
generatePackageVersionMacros pkgs = concat
  -- Do not add any C-style comments. See #3389.
  [ generateMacros "" pkgname version
  | pkg <- pkgs
  , let version = unitPackageVersion pkg
        pkgname = map fixchar (unitPackageNameString pkg)
  ]

fixchar :: Char -> Char
fixchar '-' = '_'
fixchar c   = c

generateMacros :: String -> String -> Version -> String
generateMacros prefix name version =
  concat
  ["#define ", prefix, "VERSION_",name," ",show (showVersion version),"\n"
  ,"#define MIN_", prefix, "VERSION_",name,"(major1,major2,minor) (\\\n"
  ,"  (major1) <  ",major1," || \\\n"
  ,"  (major1) == ",major1," && (major2) <  ",major2," || \\\n"
  ,"  (major1) == ",major1," && (major2) == ",major2," && (minor) <= ",minor,")"
  ,"\n\n"
  ]
  where
    (major1:major2:minor:_) = map show (versionBranch version ++ repeat 0)

-- ---------------------------------------------------------------------------
-- join object files into a single relocatable object file, using ld -r

{-
Note [Produce big objects on Windows]
~~~~~~~~~~~~~~~~~~~~~~~~~~~~~~~~~~~~~

The Windows Portable Executable object format has a limit of 32k sections, which
we tend to blow through pretty easily. Thankfully, there is a "big object"
extension, which raises this limit to 2^32. However, it must be explicitly
enabled in the toolchain:

 * the assembler accepts the -mbig-obj flag, which causes it to produce a
   bigobj-enabled COFF object.

 * the linker accepts the --oformat pe-bigobj-x86-64 flag. Despite what the name
   suggests, this tells the linker to produce a bigobj-enabled COFF object, no a
   PE executable.

We must enable bigobj output in a few places:

 * When merging object files (GHC.Driver.Pipeline.joinObjectFiles)

 * When assembling (GHC.Driver.Pipeline.runPhase (RealPhase As ...))

Unfortunately the big object format is not supported on 32-bit targets so
none of this can be used in that case.


Note [Merging object files for GHCi]
~~~~~~~~~~~~~~~~~~~~~~~~~~~~~~~~~~~~
GHCi can usually loads standard linkable object files using GHC's linker
implementation. However, most users build their projects with -split-sections,
meaning that such object files can have an extremely high number of sections.
As the linker must map each of these sections individually, loading such object
files is very inefficient.

To avoid this inefficiency, we use the linker's `-r` flag and a linker script
to produce a merged relocatable object file. This file will contain a singe
text section section and can consequently be mapped far more efficiently. As
gcc tends to do unpredictable things to our linker command line, we opt to
invoke ld directly in this case, in contrast to our usual strategy of linking
via gcc.

-}

joinObjectFiles :: Logger -> TmpFs -> DynFlags -> [FilePath] -> FilePath -> IO ()
joinObjectFiles logger tmpfs dflags o_files output_fn = do
  let toolSettings' = toolSettings dflags
      ldIsGnuLd = toolSettings_ldIsGnuLd toolSettings'
      osInfo = platformOS (targetPlatform dflags)
      ld_r args = GHC.SysTools.runMergeObjects logger tmpfs dflags (
                        -- See Note [Produce big objects on Windows]
                        concat
                          [ [GHC.SysTools.Option "--oformat", GHC.SysTools.Option "pe-bigobj-x86-64"]
                          | OSMinGW32 == osInfo
                          , not $ target32Bit (targetPlatform dflags)
                          ]
                     ++ map GHC.SysTools.Option ld_build_id
                     ++ [ GHC.SysTools.Option "-o",
                          GHC.SysTools.FileOption "" output_fn ]
                     ++ args)

      -- suppress the generation of the .note.gnu.build-id section,
      -- which we don't need and sometimes causes ld to emit a
      -- warning:
      ld_build_id | toolSettings_ldSupportsBuildId toolSettings' = ["--build-id=none"]
                  | otherwise                     = []

  if ldIsGnuLd
     then do
          script <- newTempName logger tmpfs dflags TFL_CurrentModule "ldscript"
          cwd <- getCurrentDirectory
          let o_files_abs = map (\x -> "\"" ++ (cwd </> x) ++ "\"") o_files
          writeFile script $ "INPUT(" ++ unwords o_files_abs ++ ")"
          ld_r [GHC.SysTools.FileOption "" script]
     else if toolSettings_ldSupportsFilelist toolSettings'
     then do
          filelist <- newTempName logger tmpfs dflags TFL_CurrentModule "filelist"
          writeFile filelist $ unlines o_files
          ld_r [GHC.SysTools.Option "-filelist",
                GHC.SysTools.FileOption "" filelist]
     else
          ld_r (map (GHC.SysTools.FileOption "") o_files)

-- -----------------------------------------------------------------------------
-- Misc.

writeInterfaceOnlyMode :: DynFlags -> Bool
writeInterfaceOnlyMode dflags =
 gopt Opt_WriteInterface dflags &&
 NoBackend == backend dflags

-- | Figure out if the .hi file was modified after some other output file
-- corresponding to that source file (or if we anyways need to consider the
-- source file modified since the output is gone).
-- Note that this function is making use of a couple of assumptions:
--  1. a .hi file is always written if any other output file is written
--  2. the .hi file for a particular module is always written before any other
--     output files (.o, .hie) for that module
sourceModified :: FilePath -- ^ destination file we are looking for
               -> UTCTime  -- ^ last time of modification of corresponding .hi file
               -> IO Bool  -- ^ do we need to regenerate the output?
sourceModified dest_file hi_timestamp = do
  dest_file_exists <- doesFileExist dest_file
  if not dest_file_exists
    then return True       -- Need to recompile
     else do t2 <- getModificationUTCTime dest_file
             return (t2 < hi_timestamp)

-- | What phase to run after one of the backend code generators has run
hscPostBackendPhase :: HscSource -> Backend -> Phase
hscPostBackendPhase HsBootFile _    =  StopLn
hscPostBackendPhase HsigFile _      =  StopLn
hscPostBackendPhase _ bcknd =
  case bcknd of
        ViaC        -> HCc
        NCG         -> As False
        LLVM        -> LlvmOpt
        NoBackend   -> StopLn
        Interpreter -> StopLn

touchObjectFile :: Logger -> DynFlags -> FilePath -> IO ()
touchObjectFile logger dflags path = do
  createDirectoryIfMissing True $ takeDirectory path
  GHC.SysTools.touch logger dflags "Touching object file" path

-- | Find out path to @ghcversion.h@ file
getGhcVersionPathName :: DynFlags -> UnitEnv -> IO FilePath
getGhcVersionPathName dflags unit_env = do
  candidates <- case ghcVersionFile dflags of
    Just path -> return [path]
    Nothing -> do
        ps <- mayThrowUnitErr (preloadUnitsInfo' unit_env [rtsUnitId])
        return ((</> "ghcversion.h") <$> collectIncludeDirs ps)

  found <- filterM doesFileExist candidates
  case found of
      []    -> throwGhcExceptionIO (InstallationError
                                    ("ghcversion.h missing; tried: "
                                      ++ intercalate ", " candidates))
      (x:_) -> return x

-- Note [-fPIC for assembler]
-- When compiling .c source file GHC's driver pipeline basically
-- does the following two things:
--   1. ${CC}              -S 'PIC_CFLAGS' source.c
--   2. ${CC} -x assembler -c 'PIC_CFLAGS' source.S
--
-- Why do we need to pass 'PIC_CFLAGS' both to C compiler and assembler?
-- Because on some architectures (at least sparc32) assembler also chooses
-- the relocation type!
-- Consider the following C module:
--
--     /* pic-sample.c */
--     int v;
--     void set_v (int n) { v = n; }
--     int  get_v (void)  { return v; }
--
--     $ gcc -S -fPIC pic-sample.c
--     $ gcc -c       pic-sample.s -o pic-sample.no-pic.o # incorrect binary
--     $ gcc -c -fPIC pic-sample.s -o pic-sample.pic.o    # correct binary
--
--     $ objdump -r -d pic-sample.pic.o    > pic-sample.pic.o.od
--     $ objdump -r -d pic-sample.no-pic.o > pic-sample.no-pic.o.od
--     $ diff -u pic-sample.pic.o.od pic-sample.no-pic.o.od
--
-- Most of architectures won't show any difference in this test, but on sparc32
-- the following assembly snippet:
--
--    sethi   %hi(_GLOBAL_OFFSET_TABLE_-8), %l7
--
-- generates two kinds or relocations, only 'R_SPARC_PC22' is correct:
--
--       3c:  2f 00 00 00     sethi  %hi(0), %l7
--    -                       3c: R_SPARC_PC22        _GLOBAL_OFFSET_TABLE_-0x8
--    +                       3c: R_SPARC_HI22        _GLOBAL_OFFSET_TABLE_-0x8

{- Note [Don't normalise input filenames]

Summary
  We used to normalise input filenames when starting the unlit phase. This
  broke hpc in `--make` mode with imported literate modules (#2991).

Introduction
  1) --main
  When compiling a module with --main, GHC scans its imports to find out which
  other modules it needs to compile too. It turns out that there is a small
  difference between saying `ghc --make A.hs`, when `A` imports `B`, and
  specifying both modules on the command line with `ghc --make A.hs B.hs`. In
  the former case, the filename for B is inferred to be './B.hs' instead of
  'B.hs'.

  2) unlit
  When GHC compiles a literate haskell file, the source code first needs to go
  through unlit, which turns it into normal Haskell source code. At the start
  of the unlit phase, in `Driver.Pipeline.runPhase`, we call unlit with the
  option `-h` and the name of the original file. We used to normalise this
  filename using System.FilePath.normalise, which among other things removes
  an initial './'. unlit then uses that filename in #line directives that it
  inserts in the transformed source code.

  3) SrcSpan
  A SrcSpan represents a portion of a source code file. It has fields
  linenumber, start column, end column, and also a reference to the file it
  originated from. The SrcSpans for a literate haskell file refer to the
  filename that was passed to unlit -h.

  4) -fhpc
  At some point during compilation with -fhpc, in the function
  `GHC.HsToCore.Coverage.isGoodTickSrcSpan`, we compare the filename that a
  `SrcSpan` refers to with the name of the file we are currently compiling.
  For some reason I don't yet understand, they can sometimes legitimally be
  different, and then hpc ignores that SrcSpan.

Problem
  When running `ghc --make -fhpc A.hs`, where `A.hs` imports the literate
  module `B.lhs`, `B` is inferred to be in the file `./B.lhs` (1). At the
  start of the unlit phase, the name `./B.lhs` is normalised to `B.lhs` (2).
  Therefore the SrcSpans of `B` refer to the file `B.lhs` (3), but we are
  still compiling `./B.lhs`. Hpc thinks these two filenames are different (4),
  doesn't include ticks for B, and we have unhappy customers (#2991).

Solution
  Do not normalise `input_fn` when starting the unlit phase.

Alternative solution
  Another option would be to not compare the two filenames on equality, but to
  use System.FilePath.equalFilePath. That function first normalises its
  arguments. The problem is that by the time we need to do the comparison, the
  filenames have been turned into FastStrings, probably for performance
  reasons, so System.FilePath.equalFilePath can not be used directly.

Archeology
  The call to `normalise` was added in a commit called "Fix slash
  direction on Windows with the new filePath code" (c9b6b5e8). The problem
  that commit was addressing has since been solved in a different manner, in a
  commit called "Fix the filename passed to unlit" (1eedbc6b). So the
  `normalise` is no longer necessary.
-}<|MERGE_RESOLUTION|>--- conflicted
+++ resolved
@@ -89,11 +89,8 @@
 import GHC.Data.Maybe          ( expectJust )
 
 import GHC.Iface.Make          ( mkFullIface )
-<<<<<<< HEAD
 import GHC.Iface.UpdateIdInfos ( updateModDetailsIdInfos )
 import GHC.Iface.Load
-=======
->>>>>>> 0a8c14bd
 
 import GHC.Types.Basic       ( SuccessFlag(..) )
 import GHC.Types.Target
@@ -273,14 +270,10 @@
                    }, Interpreter) -> do
             -- In interpreted mode the regular codeGen backend is not run so we
             -- generate a interface without codeGen info.
-<<<<<<< HEAD
             final_iface <- mkFullIface hsc_env' summary partial_iface Nothing
-=======
-            final_iface <- mkFullIface hsc_env' partial_iface Nothing
             -- Reconstruct the `ModDetails` from the just-constructed `ModIface`
             -- See Note [ModDetails and --make mode]
             hmi_details <- liftIO $ initModDetails hsc_env' summary final_iface
->>>>>>> 0a8c14bd
             liftIO $ hscMaybeWriteIface logger dflags True final_iface mb_old_iface_hash (ms_location summary)
 
             (hasStub, comp_bc, spt_entries) <- hscInteractive hsc_env' cgguts mod_location
@@ -310,13 +303,9 @@
                               []
                   -- The object filename comes from the ModLocation
             o_time <- getModificationUTCTime object_filename
-<<<<<<< HEAD
             let !linkable = mk_linkable o_time [DotO object_filename]
-=======
-            let !linkable = LM o_time this_mod [DotO object_filename]
             -- See Note [ModDetails and --make mode]
             details <- initModDetails hsc_env' summary iface
->>>>>>> 0a8c14bd
             return $! HomeModInfo iface details (Just linkable)
 
  where dflags0     = ms_hspp_opts summary
@@ -1403,18 +1392,8 @@
                       hscGenHardCode hsc_env' cgguts mod_location output_fn
 
                     let dflags = hsc_dflags hsc_env'
-<<<<<<< HEAD
                     final_iface <- liftIO (mkFullIface hsc_env' mod_summary partial_iface (Just cg_infos))
-                    let final_mod_details
-                           | gopt Opt_OmitInterfacePragmas dflags
-                           = mod_details
-                           | otherwise = {-# SCC updateModDetailsIdInfos #-}
-                                         updateModDetailsIdInfos cg_infos mod_details
-                    setIface final_iface final_mod_details
-=======
-                    final_iface <- liftIO (mkFullIface hsc_env' partial_iface (Just cg_infos))
                     setIface final_iface
->>>>>>> 0a8c14bd
 
                     -- See Note [Writing interface files]
                     liftIO $ hscMaybeWriteIface logger dflags False final_iface mb_old_iface_hash mod_location
