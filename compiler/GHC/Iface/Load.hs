--- conflicted
+++ resolved
@@ -25,12 +25,7 @@
         -- IfM functions
         loadInterface,
         loadSysInterface, loadUserInterface, loadPluginInterface,
-<<<<<<< HEAD
         findAndReadIface, readIface, readIfaceSourceHash, writeIface,
-        initExternalPackageState,
-=======
-        findAndReadIface, readIface, writeIface,
->>>>>>> d44e42a2
         moduleFreeHolesPrecise,
         needWiredInHomeIface, loadWiredInHomeIface,
 
