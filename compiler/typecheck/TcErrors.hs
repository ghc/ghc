--- conflicted
+++ resolved
@@ -493,17 +493,6 @@
     -- (see TcRnTypes.insolubleWantedCt) is caught here, otherwise
     -- we might suppress its error message, and proceed on past
     -- type checking to get a Lint error later
-<<<<<<< HEAD
-    report1 = [ ("custom_error", is_user_type_error,
-                                                  True, mkUserTypeErrorReporter)
-              , given_eq_spec
-              , ("insoluble2",   utterly_wrong,   True, mkGroupReporter mkEqErr)
-              , ("skolem eq1",   very_wrong,      True, mkSkolReporter)
-              , ("skolem eq2",   skolem_eq,       True, mkSkolReporter)
-              , ("non-tv eq",    non_tv_eq,       True, mkSkolReporter)
-              , ("Out of scope", is_out_of_scope, True, mkHoleReporter)
-              , ("Holes",        is_hole,         False, mkHoleReporter)
-=======
     report1 = [ ("custom_error", is_user_type_error,True, mkUserTypeErrorReporter)
               , given_eq_spec
               , ("insoluble2",   utterly_wrong,  True, mkGroupReporter mkEqErr)
@@ -512,7 +501,6 @@
               , ("non-tv eq",    non_tv_eq,      True, mkSkolReporter)
               , ("Out of scope", is_out_of_scope,True, mkHoleReporter tidy_cts)
               , ("Holes",        is_hole,        False, mkHoleReporter tidy_cts)
->>>>>>> affdea82
 
                   -- The only remaining equalities are alpha ~ ty,
                   -- where alpha is untouchable; and representational equalities
@@ -681,15 +669,9 @@
 
 ignoreErrorReporter :: Reporter
 -- Discard Given errors that don't come from
-<<<<<<< HEAD
--- a pattern match; maybe we should warn instead?ignoreErrorReporter ctxt cts
-ignoreErrorReporter ctxt cts
-  = do { traceTc "mkGivenErrorRporter no" (ppr cts $$ ppr (cec_encl ctxt))
-=======
 -- a pattern match; maybe we should warn instead?
 ignoreErrorReporter ctxt cts
   = do { traceTc "mkGivenErrorReporter no" (ppr cts $$ ppr (cec_encl ctxt))
->>>>>>> affdea82
        ; return () }
 
 
@@ -1957,13 +1939,8 @@
   , isUserSkolem ctxt tv1   -- ty2 won't be a meta-tyvar, or else the thing would
                             -- be oriented the other way round;
                             -- see TcCanonical.canEqTyVarTyVar
-<<<<<<< HEAD
-  || isSigTyVar tv1 && not (isTyVarTy ty2)
-  || ctEqRel ct == ReprEq && not insoluble_occurs_check
-=======
     || isSigTyVar tv1 && not (isTyVarTy ty2)
     || ctEqRel ct == ReprEq
->>>>>>> affdea82
      -- the cases below don't really apply to ReprEq (except occurs check)
   = mkErrorMsgFromCt ctxt ct $ mconcat
         [ important $ misMatchOrCND ctxt ct oriented ty1 ty2
@@ -1973,11 +1950,7 @@
 
   | OC_Occurs <- occ_check_expand
     -- We report an "occurs check" even for  a ~ F t a, where F is a type
-<<<<<<< HEAD
-    -- function; it's not insouble (because in principle F could reduce)
-=======
     -- function; it's not insoluble (because in principle F could reduce)
->>>>>>> affdea82
     -- but we have certainly been unable to solve it
     -- See Note [Occurs check error] in TcCanonical
   = do { let main_msg = addArising (ctOrigin ct) $
@@ -3162,19 +3135,6 @@
     is_or_are [_] = text "is"
     is_or_are _   = text "are"
 
-<<<<<<< HEAD
-pprSkol :: [Implication] -> TcTyVar -> SDoc
-pprSkol implics tv
-  = case skol_info of
-      UnkSkol -> quotes (ppr tv) <+> text "is an unknown type variable"
-      _       -> ppr_rigid (pprSkolInfo skol_info)
-  where
-    Implic { ic_info = skol_info } = getSkolemInfo implics tv
-    ppr_rigid pp_info
-       = hang (quotes (ppr tv) <+> text "is a rigid type variable bound by")
-            2 (sep [ pp_info
-                   , text "at" <+> ppr (getSrcSpan tv) ])
-=======
 pprSkols :: ReportErrCtxt -> [TcTyVar] -> SDoc
 pprSkols ctxt tvs
   = vcat (map pp_one (getSkolemInfo (cec_encl ctxt) tvs))
@@ -3193,7 +3153,6 @@
                                       <+> text "type variable"
     is_or_are _   _       adjective = text "are" <+> text adjective
                                       <+> text "type variables"
->>>>>>> affdea82
 
 getAmbigTkvs :: Ct -> ([Var],[Var])
 getAmbigTkvs ct
