--- conflicted
+++ resolved
@@ -1209,296 +1209,6 @@
 
 mkHoleError _ _ ct = pprPanic "mkHoleError" (ppr ct)
 
-<<<<<<< HEAD
--- HoleFit is the type we use for a fit in valid substitutions. It contains the
--- element that was checked, the Id of that element as found by `tcLookup`,
--- and the refinement level of the fit, which is the number of extra argument
--- holes that this fit uses (e.g. if hfRefLvl is 2, the fit is for `Id _ _`).
-data HoleFit = HoleFit { hfEl :: GlobalRdrElt -- The element that was checked.
-                       , hfId :: Id           -- the elements id in the TcM.
-                       , hfRefLvl :: Int }    -- The number of holes in this fit
-
--- We define an Eq and Ord instance to be able to build a graph.
-instance Eq HoleFit where
-   (==) = (==) `on` hfId
-
--- We compare HoleFits by their gre_name instead of their Id, since we don't
--- want our tests to be affected by the non-determinism of `nonDetCmpVar`,
--- which is used to compare Ids. When comparing, we want HoleFits with a lower
--- refinement level to come first.
-instance Ord HoleFit where
-  compare a b = cmp a b
-    where cmp  = if (hfRefLvl a) == (hfRefLvl b)
-                 then compare `on` (gre_name . hfEl)
-                 else compare `on` hfRefLvl
-
-instance Outputable HoleFit where
-    ppr = pprHoleFit False
-
--- For pretty printing hole fits, we display the name and type of the fit,
--- with added '_' to represent any extra arguments in case of a non-zero
--- refinement level.
-pprHoleFit :: Bool -> HoleFit -> SDoc
-pprHoleFit showProv hf =
-    if showProv then sep [idAndTy, nest 2 provenance] else idAndTy
-    where name = gre_name (hfEl hf)
-          ty = varType (hfId hf)
-          holeVs = hsep $ replicate (hfRefLvl hf) $ text "_"
-          idAndTy = (pprPrefixOcc name <+> holeVs <+> dcolon <+> pprType ty)
-          provenance = parens $ pprNameProvenance (hfEl hf)
-
-
--- See Note [Valid substitutions include ...]
-validSubstitutions :: [Ct] -> ReportErrCtxt -> Ct -> TcM SDoc
-validSubstitutions simples (CEC {cec_encl = implics}) ct | isExprHoleCt ct =
-  do { rdr_env <- getGlobalRdrEnv
-     ; maxVSubs <- maxValidSubstitutions <$> getDynFlags
-     ; showProvenance <- not <$> goptM Opt_UnclutterValidSubstitutions
-     ; graphSortSubs <- not <$> goptM Opt_NoSortValidSubstitutions
-     ; refLevel <- refLevelSubstitutions <$> getDynFlags
-     ; traceTc "findingValidSubstitutionsFor { " $ ppr ct
-     ; traceTc "hole_lvl is:" $ ppr hole_lvl
-     ; traceTc "implics are: " $ ppr implics
-     ; traceTc "simples are: " $ ppr simples
-     ; (searchDiscards, subs) <-
-        findSubs graphSortSubs maxVSubs rdr_env 0 (wrapped_hole_ty, [])
-     ; (vDiscards, sortedSubs) <-
-        sortSubs graphSortSubs maxVSubs searchDiscards subs
-     ; let vMsg = ppUnless (null subs) $
-                    hang (text "Valid substitutions include") 2 $
-                    (vcat (map (pprHoleFit showProvenance) sortedSubs)
-                     $$ ppWhen vDiscards subsDiscardMsg)
-     ; refMsg <- if refLevel >= (Just 0) then
-         do { maxRSubs <- maxRefSubstitutions <$> getDynFlags
-            -- We can use from just, since we know that Nothing >= _ is False.
-            ; let refLvls = [1..(fromJust refLevel)]
-            -- We make a new refinement type for each level of refinement, where
-            -- the level of refinement indicates number of additional arguments
-            -- to allow.
-            ; ref_tys <- mapM (\l -> mkRefTy l >>= return . (,) l) refLvls
-            ; traceTc "ref_tys are" $ ppr ref_tys
-            ; refDs <-
-                mapM (uncurry $ findSubs graphSortSubs maxRSubs rdr_env) ref_tys
-            ; (rDiscards, sortedRSubs) <-
-                sortSubs graphSortSubs maxRSubs (any fst refDs) $
-                    concatMap snd refDs
-            ; return $
-                ppUnless (null sortedRSubs) $
-                  hang (text "Valid refinement substitutions include") 2 $
-                  (vcat (map (pprHoleFit showProvenance) sortedRSubs)
-                    $$ ppWhen rDiscards refSubsDiscardMsg) }
-       else return empty
-     ; traceTc "findingValidSubstitutionsFor }" empty
-     ; return (vMsg $$ refMsg)}
-  where
-    hole_loc = ctEvLoc $ ctEvidence ct
-    hole_lvl = ctLocLevel $ hole_loc
-
-    -- We make a refinement type by adding a new type variable in front
-    -- of the type of t h hole, going from e.g. [Integer] -> Integer
-    -- to t_a1/m[tau:1] -> [Integer] -> Integer. This allows the simplifier
-    -- to unify the new type variable with any type, allowing us
-    -- to suggest a "refinement substitution", like `(foldl1 _)` instead
-    -- of only concrete substitutions like `sum`.
-    mkRefTy :: Int -> TcM (TcType, [TcType])
-    mkRefTy refLvl = (\v -> (wrapHoleWithArgs v, v)) <$> newTyVarTys
-     where newTyVarTys = replicateM refLvl newOpenFlexiTyVarTy
-           wrapHoleWithArgs args = (wrap_ty . mkFunTys (map unrestricted args)) hole_ty
-
-
-    sortSubs :: Bool          -- Whether we should sort the subs or not
-                              -- by subsumption or not
-             -> Maybe Int     -- How many we should output, if limited.
-             -> Bool          -- Whether there were any discards in the
-                              -- initial search
-             -> [HoleFit]     -- The subs to sort
-             -> TcM (Bool, [HoleFit])
-    -- If we don't want to sort by the subsumption graph, we just sort it
-    -- such that local fits come before global fits, since local fits are
-    -- probably more relevant to the user.
-    sortSubs False _ discards subs = return (discards, sortedFits)
-        where (lclFits, gblFits) = partition (gre_lcl . hfEl) subs
-              sortedFits = lclFits ++ gblFits
-    -- We sort the fits first, to prevent the order of
-    -- suggestions being effected when identifiers are moved
-    -- around in modules. We use (<*>) to expose the
-    -- parallelism, in case it becomes useful later.
-    sortSubs _ limit _ subs = possiblyDiscard limit <$>
-                                ((++) <$> sortByGraph (sort lclFits)
-                                      <*> sortByGraph (sort gblFits))
-        where (lclFits, gblFits) = partition (gre_lcl . hfEl) subs
-
-
-    findSubs :: Bool               -- Whether we should sort the subs or not
-             -> Maybe Int          -- How many we should output, if limited
-             -> GlobalRdrEnv       -- The elements to check whether fit
-             -> Int                -- The refinement level of the hole
-             -> (TcType, [TcType]) -- The type to check for fits and ref vars
-             -> TcM (Bool, [HoleFit])
-    -- We don't check if no output is desired.
-    findSubs _ (Just 0) _ _ _ = return (False, [])
-    findSubs sortSubs maxSubs rdr_env refLvl ht@(hole_ty, _) =
-      do { traceTc "checkingSubstitutionsFor {" $ ppr $ hole_ty
-         ; let limit = if sortSubs then Nothing else maxSubs
-         ; (discards, subs) <- setTcLevel hole_lvl $
-                                 go limit ht refLvl $
-                                    globalRdrEnvElts rdr_env
-         ; traceTc "}" empty
-         ; return (discards, subs) }
-    -- We extract the type of the hole from the constraint.
-    hole_ty :: TcPredType
-    hole_ty = ctPred ct
-    hole_fvs = tyCoFVsOfType hole_ty
-
-    -- For checking, we wrap the type of the hole with all the givens
-    -- from all the implications in the context.
-    wrap_ty :: TcType -> TcSigmaType
-    wrap_ty ty = foldl' wrapTypeWithImplication ty implics
-
-    wrapped_hole_ty :: TcSigmaType
-    wrapped_hole_ty = wrap_ty hole_ty
-
-    -- We rearrange the elements to make locals appear at the top of the list
-    -- since they're most likely to be relevant to the user.
-    localsFirst :: [HoleFit] -> [HoleFit]
-    localsFirst elts = lcl ++ gbl
-      where (lcl, gbl) = partition (gre_lcl . hfEl) elts
-
-
-    -- These are the constraints whose every free unification variable is
-    -- mentioned in the type of the hole.
-    relevantCts :: [Ct]
-    relevantCts = if isEmptyVarSet hole_fv then []
-                  else filter isRelevant simples
-      where hole_fv :: VarSet
-            hole_fv = fvVarSet hole_fvs
-            ctFreeVarSet :: Ct -> VarSet
-            ctFreeVarSet = fvVarSet . tyCoFVsOfType . ctPred
-            allFVMentioned :: Ct -> Bool
-            allFVMentioned ct = ctFreeVarSet ct `subVarSet` hole_fv
-            -- We filter out those constraints that have no variables (since
-            -- they won't be solved by finding a type for the type variable
-            -- representing the hole) and also other holes, since we're not
-            -- trying to find substitutions for many holes at once.
-            isRelevant ct = not (isEmptyVarSet (ctFreeVarSet ct))
-                            && allFVMentioned ct
-                            && not (isHoleCt ct)
-
-
-    -- This creates a substitution with new fresh type variables for all the
-    -- free variables mentioned in the type of hole and in the relevant
-    -- constraints. Note that since we only pick constraints such that all their
-    -- free variables are mentioned by the hole, the free variables of the hole
-    -- are all the free variables of the constraints as well.
-    getHoleCloningSubst :: TcType -> TcM TCvSubst
-    getHoleCloningSubst hole_ty = mkTvSubstPrs <$> getClonedVars
-      where cloneFV :: TyVar -> TcM (TyVar, Type)
-            cloneFV fv = ((,) fv) <$> pushTcLevelM_ (newFlexiTyVarTy (varType fv))
-             -- The subsumption check pushes the level, so as to be sure that
-             -- its invocation of the solver doesn't unify type variables floating
-             -- about that are unrelated to the subsumption check. However, these
-             -- cloned variables in the hole type *should* be unified, so we make
-             -- sure to bump the level before creating them
-
-            getClonedVars :: TcM [(TyVar, Type)]
-            getClonedVars = mapM cloneFV (fvVarList $ tyCoFVsOfType hole_ty)
-
-    -- This applies the given substitution to the given constraint.
-    applySubToCt :: TCvSubst -> Ct -> Ct
-    applySubToCt sub ct = ct {cc_ev = ev {ctev_pred = subbedPredType} }
-      where subbedPredType = substTy sub $ ctPred ct
-            ev = ctEvidence ct
-
-    -- The real work happens here, where we invoke the type checker
-    -- to check whether we the given type fits into the hole!
-    -- To check: Clone all relevant cts and the hole
-    -- then solve the subsumption check AND check that all other
-    -- the other constraints were solved.
-    fitsHole :: (TcType, [TcType]) -> Type -> TcM Bool
-    fitsHole (hole_ty, vars) typ =
-      do { traceTc "checkingFitOf {" $ ppr typ
-         ; cloneSub <- getHoleCloningSubst hole_ty
-         ; let cHoleTy = substTy cloneSub hole_ty
-               cCts = map (applySubToCt cloneSub) relevantCts
-               cVars = map (substTy cloneSub) vars
-
-         ; absFits <- tcCheckHoleFit (listToBag cCts) cHoleTy typ
-         ; traceTc "}" empty
-         -- We'd like to avoid refinement suggestions like `id _ _` or
-         -- `head _ _`, and only suggest refinements where our all phantom
-         -- variables got unified during the checking. This can be disabled
-         -- with the `-fabstract-refinement-substitutions` flag.
-         ; if absFits && (not . null) vars then
-            goptM Opt_AbstractRefSubstitutions `orM`
-              allM isFilledMetaTyVar (fvVarList $ tyCoFVsOfTypes cVars)
-            else return absFits }
-
-    -- Based on the flags, we might possibly discard some or all the
-    -- fits we've found.
-    possiblyDiscard :: Maybe Int -> [HoleFit] -> (Bool, [HoleFit])
-    possiblyDiscard (Just max) fits = (fits `lengthExceeds` max, take max fits)
-    possiblyDiscard Nothing fits = (False, fits)
-
-    -- Based on a suggestion by phadej on #ghc, we can sort the found fits
-    -- by constructing a subsumption graph, and then do a topological sort of
-    -- the graph. This makes the most specific types appear first, which are
-    -- probably those most relevant. This takes a lot of work (but results in
-    -- much more useful output), and can be disabled by
-    -- '-fno-sort-valid-substitutions'.
-    sortByGraph :: [HoleFit] -> TcM [HoleFit]
-    sortByGraph fits = go [] fits
-      where hfType :: HoleFit -> TcSigmaType
-            hfType = varType . hfId
-
-            go :: [(HoleFit, [HoleFit])] -> [HoleFit] -> TcM [HoleFit]
-            go sofar [] = do { traceTc "subsumptionGraph was" $ ppr sofar
-                             ; return $ localsFirst topSorted }
-              where toV (hf, adjs) = (hf, hfId hf, map hfId adjs)
-                    (graph, fromV, _) = graphFromEdges $ map toV sofar
-                    topSorted = map ((\(h,_,_) -> h) . fromV) $ topSort graph
-            go sofar (id:ids) =
-              do { adjs <- filterM (tcSubsumes (hfType id) . hfType) fits
-                 ; go ((id, adjs):sofar) ids }
-
-    -- Kickoff the checking of the elements.
-    go :: Maybe Int -> (TcType, [TcType]) -> Int
-        -> [GlobalRdrElt] -> TcM (Bool, [HoleFit])
-    go = go_ []
-
-    -- We iterate over the elements, checking each one in turn for whether it
-    -- fits, and adding it to the results if it does.
-    go_ :: [HoleFit]          -- What we've found so far.
-        -> Maybe Int          -- How many we're allowed to find, if limited
-        -> (TcType, [TcType]) -- The type to check, and refinement variables.
-        -> Int                -- The refinement level of the hole we're checking
-        -> [GlobalRdrElt]     -- The elements we've yet to check.
-        -> TcM (Bool, [HoleFit])
-    go_ subs _ _ _ [] = return (False, reverse subs)
-    go_ subs (Just 0) _ _ _ = return (True, reverse subs)
-    go_ subs maxleft t r (el:elts) =
-      do { traceTc "lookingUp" $ ppr el
-         ; maybeThing <- lookup (gre_name el)
-         ; case maybeThing of
-             Just id -> do { fits <- fitsHole t (varType id)
-                           ; if fits then keep_it (HoleFit el id r)
-                                     else discard_it }
-             _ -> discard_it }
-      where discard_it = go_ subs maxleft t r elts
-            keep_it fit = go_ (fit:subs) ((\n -> n - 1) <$> maxleft) t r elts
-            lookup name =
-              do { thing <- tcLookup name
-                 ; case thing of
-                     ATcId {tct_id = id}         -> return $ Just id
-                     AGlobal (AnId id)           -> return $ Just id
-                     AGlobal (AConLike (RealDataCon con))  ->
-                       return $ Just (dataConWrapId con)
-                     _ -> return Nothing }
-
-
--- We don't (as of yet) handle holes in types, only in expressions.
-validSubstitutions _ _ _ = return empty
-
-=======
 -- We unwrap the ReportErrCtxt here, to avoid introducing a loop in module
 -- imports
 validHoleFits :: ReportErrCtxt -- The context we're in, i.e. the
@@ -1513,7 +1223,6 @@
                              , cec_tidy = lcl_env}) simps ct
   = do { (tidy_env, msg) <- findValidHoleFits lcl_env implics simps ct
        ; return (ctxt {cec_tidy = tidy_env}, msg) }
->>>>>>> e0b44e2e
 
 -- See Note [Constraints include ...]
 givenConstraintsMsg :: ReportErrCtxt -> SDoc
