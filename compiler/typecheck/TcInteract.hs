{-# LANGUAGE CPP #-}

module TcInteract (
     solveSimpleGivens,   -- Solves [Ct]
     solveSimpleWanteds,  -- Solves Cts
  ) where

#include "HsVersions.h"

import GhcPrelude

import BasicTypes ( SwapFlag(..), isSwapped,
                    infinity, IntWithInf, intGtLimit )
import TcCanonical
import TcFlatten
import TcUnify( canSolveByUnification )
import VarSet
import Type
import Kind( isConstraintKind )
<<<<<<< HEAD
import InstEnv( DFunInstType, lookupInstEnv, instanceDFunId )
=======
import InstEnv( DFunInstType, lookupInstEnv
              , instanceDFunId, isOverlappable )
>>>>>>> affdea82
import CoAxiom( sfInteractTop, sfInteractInert )

import TcMType (newMetaTyVars)

import Var
import TcType
import Name
import RdrName ( lookupGRE_FieldLabel )
import PrelNames ( knownNatClassName, knownSymbolClassName,
                   typeableClassName,
                   coercibleTyConKey,
                   hasFieldClassName,
                   heqTyConKey, eqTyConKey, ipClassKey )
import TysWiredIn ( typeNatKind, typeSymbolKind, heqDataCon,
                    coercibleDataCon, constraintKindTyCon )
import TysPrim    ( eqPrimTyCon, eqReprPrimTyCon )
import Id( idType, isNaughtyRecordSelector )
import CoAxiom ( TypeEqn, CoAxiom(..), CoAxBranch(..), fromBranches )
import Class
import TyCon
import Weight
import DataCon( dataConWrapId )
import FieldLabel
import FunDeps
import FamInst
import FamInstEnv
import Unify ( tcUnifyTyWithTFs )

import TcEvidence
import MkCore ( mkStringExprFS, mkNaturalExpr )
import Outputable

import TcRnTypes
import TcSMonad
import Bag
import MonadUtils ( concatMapM )

import Data.List( partition, foldl', deleteFirstsBy )
import SrcLoc
import VarEnv

import Control.Monad
import Maybes( isJust )
import Pair (Pair(..))
import Unique( hasKey )
import DynFlags
import Util
import qualified GHC.LanguageExtensions as LangExt

import Control.Monad.Trans.Class
import Control.Monad.Trans.Maybe

{-
**********************************************************************
*                                                                    *
*                      Main Interaction Solver                       *
*                                                                    *
**********************************************************************

Note [Basic Simplifier Plan]
~~~~~~~~~~~~~~~~~~~~~~~~~~~~
1. Pick an element from the WorkList if there exists one with depth
   less than our context-stack depth.

2. Run it down the 'stage' pipeline. Stages are:
      - canonicalization
      - inert reactions
      - spontaneous reactions
      - top-level intreactions
   Each stage returns a StopOrContinue and may have sideffected
   the inerts or worklist.

   The threading of the stages is as follows:
      - If (Stop) is returned by a stage then we start again from Step 1.
      - If (ContinueWith ct) is returned by a stage, we feed 'ct' on to
        the next stage in the pipeline.
4. If the element has survived (i.e. ContinueWith x) the last stage
   then we add him in the inerts and jump back to Step 1.

If in Step 1 no such element exists, we have exceeded our context-stack
depth and will simply fail.

Note [Unflatten after solving the simple wanteds]
~~~~~~~~~~~~~~~~~~~~~~~~~~~~~~~~~~~~~~~~~~~~~~~
We unflatten after solving the wc_simples of an implication, and before attempting
to float. This means that

 * The fsk/fmv flatten-skolems only survive during solveSimples.  We don't
   need to worry about them across successive passes over the constraint tree.
   (E.g. we don't need the old ic_fsk field of an implication.

 * When floating an equality outwards, we don't need to worry about floating its
   associated flattening constraints.

 * Another tricky case becomes easy: Trac #4935
       type instance F True a b = a
       type instance F False a b = b

       [w] F c a b ~ gamma
       (c ~ True) => a ~ gamma
       (c ~ False) => b ~ gamma

   Obviously this is soluble with gamma := F c a b, and unflattening
   will do exactly that after solving the simple constraints and before
   attempting the implications.  Before, when we were not unflattening,
   we had to push Wanted funeqs in as new givens.  Yuk!

   Another example that becomes easy: indexed_types/should_fail/T7786
      [W] BuriedUnder sub k Empty ~ fsk
      [W] Intersect fsk inv ~ s
      [w] xxx[1] ~ s
      [W] forall[2] . (xxx[1] ~ Empty)
                   => Intersect (BuriedUnder sub k Empty) inv ~ Empty

Note [Running plugins on unflattened wanteds]
~~~~~~~~~~~~~~~~~~~~~~~~~~~~~~~~~~~~~~~~~~~~~
There is an annoying mismatch between solveSimpleGivens and
solveSimpleWanteds, because the latter needs to fiddle with the inert
set, unflatten and zonk the wanteds.  It passes the zonked wanteds
to runTcPluginsWanteds, which produces a replacement set of wanteds,
some additional insolubles and a flag indicating whether to go round
the loop again.  If so, prepareInertsForImplications is used to remove
the previous wanteds (which will still be in the inert set).  Note
that prepareInertsForImplications will discard the insolubles, so we
must keep track of them separately.
-}

solveSimpleGivens :: [Ct] -> TcS ()
solveSimpleGivens givens
  | null givens  -- Shortcut for common case
  = return ()
  | otherwise
  = do { traceTcS "solveSimpleGivens {" (ppr givens)
       ; go givens
       ; traceTcS "End solveSimpleGivens }" empty }
  where
    go givens = do { solveSimples (listToBag givens)
                   ; new_givens <- runTcPluginsGiven
                   ; when (notNull new_givens) $
                     go new_givens }

solveSimpleWanteds :: Cts -> TcS WantedConstraints
-- NB: 'simples' may contain /derived/ equalities, floated
--     out from a nested implication. So don't discard deriveds!
-- The result is not necessarily zonked
solveSimpleWanteds simples
  = do { traceTcS "solveSimpleWanteds {" (ppr simples)
       ; dflags <- getDynFlags
       ; (n,wc) <- go 1 (solverIterations dflags) (emptyWC { wc_simple = simples })
       ; traceTcS "solveSimpleWanteds end }" $
             vcat [ text "iterations =" <+> ppr n
                  , text "residual =" <+> ppr wc ]
       ; return wc }
  where
    go :: Int -> IntWithInf -> WantedConstraints -> TcS (Int, WantedConstraints)
    go n limit wc
      | n `intGtLimit` limit
      = failTcS (hang (text "solveSimpleWanteds: too many iterations"
                       <+> parens (text "limit =" <+> ppr limit))
                    2 (vcat [ text "Set limit with -fconstraint-solver-iterations=n; n=0 for no limit"
                            , text "Simples =" <+> ppr simples
                            , text "WC ="      <+> ppr wc ]))

     | isEmptyBag (wc_simple wc)
     = return (n,wc)

     | otherwise
     = do { -- Solve
            (unif_count, wc1) <- solve_simple_wanteds wc

            -- Run plugins
          ; (rerun_plugin, wc2) <- runTcPluginsWanted wc1
             -- See Note [Running plugins on unflattened wanteds]

          ; if unif_count == 0 && not rerun_plugin
            then return (n, wc2)             -- Done
            else do { traceTcS "solveSimple going round again:" $
                      ppr unif_count $$ ppr rerun_plugin
                    ; go (n+1) limit wc2 } }      -- Loop


solve_simple_wanteds :: WantedConstraints -> TcS (Int, WantedConstraints)
-- Try solving these constraints
-- Affects the unification state (of course) but not the inert set
-- The result is not necessarily zonked
solve_simple_wanteds (WC { wc_simple = simples1, wc_impl = implics1 })
  = nestTcS $
    do { solveSimples simples1
       ; (implics2, tv_eqs, fun_eqs, others) <- getUnsolvedInerts
       ; (unif_count, unflattened_eqs) <- reportUnifications $
                                          unflattenWanteds tv_eqs fun_eqs
            -- See Note [Unflatten after solving the simple wanteds]
       ; return ( unif_count
                , WC { wc_simple = others `andCts` unflattened_eqs
                     , wc_impl   = implics1 `unionBags` implics2 }) }

{- Note [The solveSimpleWanteds loop]
~~~~~~~~~~~~~~~~~~~~~~~~~~~~~~~~~~~~~
Solving a bunch of simple constraints is done in a loop,
(the 'go' loop of 'solveSimpleWanteds'):
  1. Try to solve them; unflattening may lead to improvement that
     was not exploitable during solving
  2. Try the plugin
  3. If step 1 did improvement during unflattening; or if the plugin
     wants to run again, go back to step 1

Non-obviously, improvement can also take place during
the unflattening that takes place in step (1). See TcFlatten,
See Note [Unflattening can force the solver to iterate]
-}

-- The main solver loop implements Note [Basic Simplifier Plan]
---------------------------------------------------------------
solveSimples :: Cts -> TcS ()
-- Returns the final InertSet in TcS
-- Has no effect on work-list or residual-implications
-- The constraints are initially examined in left-to-right order

solveSimples cts
  = {-# SCC "solveSimples" #-}
    do { updWorkListTcS (\wl -> foldrBag extendWorkListCt wl cts)
       ; solve_loop }
  where
    solve_loop
      = {-# SCC "solve_loop" #-}
        do { sel <- selectNextWorkItem
           ; case sel of
              Nothing -> return ()
              Just ct -> do { runSolverPipeline thePipeline ct
                            ; solve_loop } }

-- | Extract the (inert) givens and invoke the plugins on them.
-- Remove solved givens from the inert set and emit insolubles, but
-- return new work produced so that 'solveSimpleGivens' can feed it back
-- into the main solver.
runTcPluginsGiven :: TcS [Ct]
runTcPluginsGiven
  = do { plugins <- getTcPlugins
       ; if null plugins then return [] else
    do { givens <- getInertGivens
       ; if null givens then return [] else
    do { p <- runTcPlugins plugins (givens,[],[])
       ; let (solved_givens, _, _) = pluginSolvedCts p
             insols                = pluginBadCts p
       ; updInertCans (removeInertCts solved_givens)
       ; updInertIrreds (\irreds -> extendCtsList irreds insols)
       ; return (pluginNewCts p) } } }

-- | Given a bag of (flattened, zonked) wanteds, invoke the plugins on
-- them and produce an updated bag of wanteds (possibly with some new
-- work) and a bag of insolubles.  The boolean indicates whether
-- 'solveSimpleWanteds' should feed the updated wanteds back into the
-- main solver.
runTcPluginsWanted :: WantedConstraints -> TcS (Bool, WantedConstraints)
runTcPluginsWanted wc@(WC { wc_simple = simples1, wc_impl = implics1 })
  | isEmptyBag simples1
  = return (False, wc)
  | otherwise
  = do { plugins <- getTcPlugins
       ; if null plugins then return (False, wc) else

    do { given <- getInertGivens
       ; simples1 <- zonkSimples simples1    -- Plugin requires zonked inputs
       ; let (wanted, derived) = partition isWantedCt (bagToList simples1)
       ; p <- runTcPlugins plugins (given, derived, wanted)
       ; let (_, _,                solved_wanted)   = pluginSolvedCts p
             (_, unsolved_derived, unsolved_wanted) = pluginInputCts p
             new_wanted                             = pluginNewCts p
             insols                                 = pluginBadCts p

-- SLPJ: I'm deeply suspicious of this
--       ; updInertCans (removeInertCts $ solved_givens ++ solved_deriveds)

       ; mapM_ setEv solved_wanted
       ; return ( notNull (pluginNewCts p)
                , WC { wc_simple = listToBag new_wanted       `andCts`
                                   listToBag unsolved_wanted  `andCts`
                                   listToBag unsolved_derived `andCts`
                                   listToBag insols
                     , wc_impl   = implics1 } ) } }
  where
    setEv :: (EvTerm,Ct) -> TcS ()
    setEv (ev,ct) = case ctEvidence ct of
      CtWanted { ctev_dest = dest } -> setWantedEvTerm dest ev
      _ -> panic "runTcPluginsWanted.setEv: attempt to solve non-wanted!"

-- | A triple of (given, derived, wanted) constraints to pass to plugins
type SplitCts  = ([Ct], [Ct], [Ct])

-- | A solved triple of constraints, with evidence for wanteds
type SolvedCts = ([Ct], [Ct], [(EvTerm,Ct)])

-- | Represents collections of constraints generated by typechecker
-- plugins
data TcPluginProgress = TcPluginProgress
    { pluginInputCts  :: SplitCts
      -- ^ Original inputs to the plugins with solved/bad constraints
      -- removed, but otherwise unmodified
    , pluginSolvedCts :: SolvedCts
      -- ^ Constraints solved by plugins
    , pluginBadCts    :: [Ct]
      -- ^ Constraints reported as insoluble by plugins
    , pluginNewCts    :: [Ct]
      -- ^ New constraints emitted by plugins
    }

getTcPlugins :: TcS [TcPluginSolver]
getTcPlugins = do { tcg_env <- getGblEnv; return (tcg_tc_plugins tcg_env) }

-- | Starting from a triple of (given, derived, wanted) constraints,
-- invoke each of the typechecker plugins in turn and return
--
--  * the remaining unmodified constraints,
--  * constraints that have been solved,
--  * constraints that are insoluble, and
--  * new work.
--
-- Note that new work generated by one plugin will not be seen by
-- other plugins on this pass (but the main constraint solver will be
-- re-invoked and they will see it later).  There is no check that new
-- work differs from the original constraints supplied to the plugin:
-- the plugin itself should perform this check if necessary.
runTcPlugins :: [TcPluginSolver] -> SplitCts -> TcS TcPluginProgress
runTcPlugins plugins all_cts
  = foldM do_plugin initialProgress plugins
  where
    do_plugin :: TcPluginProgress -> TcPluginSolver -> TcS TcPluginProgress
    do_plugin p solver = do
        result <- runTcPluginTcS (uncurry3 solver (pluginInputCts p))
        return $ progress p result

    progress :: TcPluginProgress -> TcPluginResult -> TcPluginProgress
    progress p (TcPluginContradiction bad_cts) =
       p { pluginInputCts = discard bad_cts (pluginInputCts p)
         , pluginBadCts   = bad_cts ++ pluginBadCts p
         }
    progress p (TcPluginOk solved_cts new_cts) =
      p { pluginInputCts  = discard (map snd solved_cts) (pluginInputCts p)
        , pluginSolvedCts = add solved_cts (pluginSolvedCts p)
        , pluginNewCts    = new_cts ++ pluginNewCts p
        }

    initialProgress = TcPluginProgress all_cts ([], [], []) [] []

    discard :: [Ct] -> SplitCts -> SplitCts
    discard cts (xs, ys, zs) =
        (xs `without` cts, ys `without` cts, zs `without` cts)

    without :: [Ct] -> [Ct] -> [Ct]
    without = deleteFirstsBy eqCt

    eqCt :: Ct -> Ct -> Bool
    eqCt c c' = ctFlavour c == ctFlavour c'
             && ctPred c `tcEqType` ctPred c'

    add :: [(EvTerm,Ct)] -> SolvedCts -> SolvedCts
    add xs scs = foldl' addOne scs xs

    addOne :: SolvedCts -> (EvTerm,Ct) -> SolvedCts
    addOne (givens, deriveds, wanteds) (ev,ct) = case ctEvidence ct of
      CtGiven  {} -> (ct:givens, deriveds, wanteds)
      CtDerived{} -> (givens, ct:deriveds, wanteds)
      CtWanted {} -> (givens, deriveds, (ev,ct):wanteds)


type WorkItem = Ct
type SimplifierStage = WorkItem -> TcS (StopOrContinue Ct)

runSolverPipeline :: [(String,SimplifierStage)] -- The pipeline
                  -> WorkItem                   -- The work item
                  -> TcS ()
-- Run this item down the pipeline, leaving behind new work and inerts
runSolverPipeline pipeline workItem
  = do { wl <- getWorkList
       ; inerts <- getTcSInerts
       ; traceTcS "----------------------------- " empty
       ; traceTcS "Start solver pipeline {" $
                  vcat [ text "work item =" <+> ppr workItem
                       , text "inerts =" <+> ppr inerts
                       , text "rest of worklist =" <+> ppr wl ]

       ; bumpStepCountTcS    -- One step for each constraint processed
       ; final_res  <- run_pipeline pipeline (ContinueWith workItem)

       ; case final_res of
           Stop ev s       -> do { traceFireTcS ev s
                                 ; traceTcS "End solver pipeline (discharged) }" empty
                                 ; return () }
           ContinueWith ct -> do { addInertCan ct
                                 ; traceFireTcS (ctEvidence ct) (text "Kept as inert")
                                 ; traceTcS "End solver pipeline (kept as inert) }" $
                                            (text "final_item =" <+> ppr ct) }
       }
  where run_pipeline :: [(String,SimplifierStage)] -> StopOrContinue Ct
                     -> TcS (StopOrContinue Ct)
        run_pipeline [] res        = return res
        run_pipeline _ (Stop ev s) = return (Stop ev s)
        run_pipeline ((stg_name,stg):stgs) (ContinueWith ct)
          = do { traceTcS ("runStage " ++ stg_name ++ " {")
                          (text "workitem   = " <+> ppr ct)
               ; res <- stg ct
               ; traceTcS ("end stage " ++ stg_name ++ " }") empty
               ; run_pipeline stgs res }

{-
Example 1:
  Inert:   {c ~ d, F a ~ t, b ~ Int, a ~ ty} (all given)
  Reagent: a ~ [b] (given)

React with (c~d)     ==> IR (ContinueWith (a~[b]))  True    []
React with (F a ~ t) ==> IR (ContinueWith (a~[b]))  False   [F [b] ~ t]
React with (b ~ Int) ==> IR (ContinueWith (a~[Int]) True    []

Example 2:
  Inert:  {c ~w d, F a ~g t, b ~w Int, a ~w ty}
  Reagent: a ~w [b]

React with (c ~w d)   ==> IR (ContinueWith (a~[b]))  True    []
React with (F a ~g t) ==> IR (ContinueWith (a~[b]))  True    []    (can't rewrite given with wanted!)
etc.

Example 3:
  Inert:  {a ~ Int, F Int ~ b} (given)
  Reagent: F a ~ b (wanted)

React with (a ~ Int)   ==> IR (ContinueWith (F Int ~ b)) True []
React with (F Int ~ b) ==> IR Stop True []    -- after substituting we re-canonicalize and get nothing
-}

thePipeline :: [(String,SimplifierStage)]
thePipeline = [ ("canonicalization",        TcCanonical.canonicalize)
              , ("interact with inerts",    interactWithInertsStage)
              , ("top-level reactions",     topReactionsStage) ]

{-
*********************************************************************************
*                                                                               *
                       The interact-with-inert Stage
*                                                                               *
*********************************************************************************

Note [The Solver Invariant]
~~~~~~~~~~~~~~~~~~~~~~~~~~~
We always add Givens first.  So you might think that the solver has
the invariant

   If the work-item is Given,
   then the inert item must Given

But this isn't quite true.  Suppose we have,
    c1: [W] beta ~ [alpha], c2 : [W] blah, c3 :[W] alpha ~ Int
After processing the first two, we get
     c1: [G] beta ~ [alpha], c2 : [W] blah
Now, c3 does not interact with the given c1, so when we spontaneously
solve c3, we must re-react it with the inert set.  So we can attempt a
reaction between inert c2 [W] and work-item c3 [G].

It *is* true that [Solver Invariant]
   If the work-item is Given,
   AND there is a reaction
   then the inert item must Given
or, equivalently,
   If the work-item is Given,
   and the inert item is Wanted/Derived
   then there is no reaction
-}

-- Interaction result of  WorkItem <~> Ct

interactWithInertsStage :: WorkItem -> TcS (StopOrContinue Ct)
-- Precondition: if the workitem is a CTyEqCan then it will not be able to
-- react with anything at this stage.

interactWithInertsStage wi
  = do { inerts <- getTcSInerts
       ; let ics = inert_cans inerts
       ; case wi of
             CTyEqCan  {} -> interactTyVarEq ics wi
             CFunEqCan {} -> interactFunEq   ics wi
             CIrredCan {} -> interactIrred   ics wi
             CDictCan  {} -> interactDict    ics wi
             _ -> pprPanic "interactWithInerts" (ppr wi) }
                -- CHoleCan are put straight into inert_frozen, so never get here
                -- CNonCanonical have been canonicalised

data InteractResult
   = KeepInert   -- Keep the inert item, and solve the work item from it
                 -- (if the latter is Wanted; just discard it if not)
   | KeepWork    -- Keep the work item, and solve the intert item from it

instance Outputable InteractResult where
  ppr KeepInert = text "keep inert"
  ppr KeepWork  = text "keep work-item"

solveOneFromTheOther :: CtEvidence  -- Inert
                     -> CtEvidence  -- WorkItem
                     -> TcS InteractResult
-- Precondition:
-- * inert and work item represent evidence for the /same/ predicate
--
-- We can always solve one from the other: even if both are wanted,
-- although we don't rewrite wanteds with wanteds, we can combine
-- two wanteds into one by solving one from the other

solveOneFromTheOther ev_i ev_w
  | isDerived ev_w         -- Work item is Derived; just discard it
  = return KeepInert

  | isDerived ev_i     -- The inert item is Derived, we can just throw it away,
  = return KeepWork    -- The ev_w is inert wrt earlier inert-set items,
                       -- so it's safe to continue on from this point

  | CtWanted { ctev_loc = loc_w } <- ev_w
  , prohibitedSuperClassSolve (ctEvLoc ev_i) loc_w
  = -- inert must be Given
    do { traceTcS "prohibitedClassSolve1" (ppr ev_i $$ ppr ev_w)
       ; return KeepWork }

  | CtWanted {} <- ev_w
       -- Inert is Given or Wanted
  = return KeepInert

  -- From here on the work-item is Given

  | CtWanted { ctev_loc = loc_i } <- ev_i
  , prohibitedSuperClassSolve (ctEvLoc ev_w) loc_i
  = do { traceTcS "prohibitedClassSolve2" (ppr ev_i $$ ppr ev_w)
       ; return KeepInert }      -- Just discard the un-usable Given
                                 -- This never actually happens because
                                 -- Givens get processed first

  | CtWanted {} <- ev_i
  = return KeepWork

  -- From here on both are Given
  -- See Note [Replacement vs keeping]

  | lvl_i == lvl_w
  = do { ev_binds_var <- getTcEvBindsVar
       ; binds <- getTcEvBindsMap ev_binds_var
       ; return (same_level_strategy binds) }

  | otherwise   -- Both are Given, levels differ
  = return (different_level_strategy)
  where
     pred  = ctEvPred ev_i
     loc_i = ctEvLoc ev_i
     loc_w = ctEvLoc ev_w
     lvl_i = ctLocLevel loc_i
     lvl_w = ctLocLevel loc_w
     ev_id_i = ctEvEvId ev_i
     ev_id_w = ctEvEvId ev_w

     different_level_strategy
       | isIPPred pred, lvl_w > lvl_i = KeepWork
       | lvl_w < lvl_i                = KeepWork
       | otherwise                    = KeepInert

     same_level_strategy binds        -- Both Given
       | GivenOrigin (InstSC s_i) <- ctLocOrigin loc_i
       = case ctLocOrigin loc_w of
            GivenOrigin (InstSC s_w) | s_w < s_i -> KeepWork
                                     | otherwise -> KeepInert
            _                                    -> KeepWork

       | GivenOrigin (InstSC {}) <- ctLocOrigin loc_w
       = KeepInert

       | has_binding binds ev_id_w
       , not (has_binding binds ev_id_i)
       , not (ev_id_i `elemVarSet` findNeededEvVars binds (unitVarSet ev_id_w))
       = KeepWork

       | otherwise
       = KeepInert

     has_binding binds ev_id = isJust (lookupEvBind binds ev_id)

{-
Note [Replacement vs keeping]
~~~~~~~~~~~~~~~~~~~~~~~~~~~~~
When we have two Given constraints both of type (C tys), say, which should
we keep?  More subtle than you might think!

  * Constraints come from different levels (different_level_strategy)

      - For implicit parameters we want to keep the innermost (deepest)
        one, so that it overrides the outer one.
        See Note [Shadowing of Implicit Parameters]

      - For everything else, we want to keep the outermost one.  Reason: that
        makes it more likely that the inner one will turn out to be unused,
        and can be reported as redundant.  See Note [Tracking redundant constraints]
        in TcSimplify.

        It transpires that using the outermost one is reponsible for an
        8% performance improvement in nofib cryptarithm2, compared to
        just rolling the dice.  I didn't investigate why.

  * Constraints coming from the same level (i.e. same implication)

       (a) Always get rid of InstSC ones if possible, since they are less
           useful for solving.  If both are InstSC, choose the one with
           the smallest TypeSize
           See Note [Solving superclass constraints] in TcInstDcls

       (b) Keep the one that has a non-trivial evidence binding.
              Example:  f :: (Eq a, Ord a) => blah
              then we may find [G] d3 :: Eq a
                               [G] d2 :: Eq a
                with bindings  d3 = sc_sel (d1::Ord a)
            We want to discard d2 in favour of the superclass selection from
            the Ord dictionary.
            Why? See Note [Tracking redundant constraints] in TcSimplify again.

       (c) But don't do (b) if the evidence binding depends transitively on the
           one without a binding.  Example (with RecursiveSuperClasses)
              class C a => D a
              class D a => C a
           Inert:     d1 :: C a, d2 :: D a
           Binds:     d3 = sc_sel d2, d2 = sc_sel d1
           Work item: d3 :: C a
           Then it'd be ridiculous to replace d1 with d3 in the inert set!
           Hence the findNeedEvVars test.  See Trac #14774.

  * Finally, when there is still a choice, use KeepInert rather than
    KeepWork, for two reasons:
      - to avoid unnecessary munging of the inert set.
      - to cut off superclass loops; see Note [Superclass loops] in TcCanonical

Doing the depth-check for implicit parameters, rather than making the work item
always override, is important.  Consider

    data T a where { T1 :: (?x::Int) => T Int; T2 :: T a }

    f :: (?x::a) => T a -> Int
    f T1 = ?x
    f T2 = 3

We have a [G] (?x::a) in the inert set, and at the pattern match on T1 we add
two new givens in the work-list:  [G] (?x::Int)
                                  [G] (a ~ Int)
Now consider these steps
  - process a~Int, kicking out (?x::a)
  - process (?x::Int), the inner given, adding to inert set
  - process (?x::a), the outer given, overriding the inner given
Wrong!  The depth-check ensures that the inner implicit parameter wins.
(Actually I think that the order in which the work-list is processed means
that this chain of events won't happen, but that's very fragile.)

*********************************************************************************
*                                                                               *
                   interactIrred
*                                                                               *
*********************************************************************************
-}

-- Two pieces of irreducible evidence: if their types are *exactly identical*
-- we can rewrite them. We can never improve using this:
-- if we want ty1 :: Constraint and have ty2 :: Constraint it clearly does not
-- mean that (ty1 ~ ty2)
interactIrred :: InertCans -> Ct -> TcS (StopOrContinue Ct)

interactIrred inerts workItem@(CIrredCan { cc_ev = ev_w, cc_insol = insoluble })
  | insoluble  -- For insolubles, don't allow the constaint to be dropped
               -- which can happen with solveOneFromTheOther, so that
               -- we get distinct error messages with -fdefer-type-errors
               -- See Note [Do not add duplicate derived insolubles]
  , not (isDroppableCt workItem)
  = continueWith workItem

  | let (matching_irreds, others) = findMatchingIrreds (inert_irreds inerts) ev_w
  , ((ct_i, swap) : rest) <- bagToList matching_irreds
  , let ev_i = ctEvidence ct_i
  = ASSERT( null rest )
    do { what_next <- solveOneFromTheOther ev_i ev_w
       ; traceTcS "iteractIrred" (ppr workItem $$ ppr what_next $$ ppr ct_i)
       ; case what_next of
            KeepInert -> do { setEvBindIfWanted ev_w (swap_me swap ev_i)
                            ; return (Stop ev_w (text "Irred equal" <+> parens (ppr what_next))) }
            KeepWork ->  do { setEvBindIfWanted ev_i (swap_me swap ev_w)
                            ; updInertIrreds (\_ -> others)
                            ; continueWith workItem } }

  | otherwise
  = continueWith workItem

  where
    swap_me :: SwapFlag -> CtEvidence -> EvExpr
    swap_me swap ev
      = case swap of
           NotSwapped -> ctEvExpr ev
           IsSwapped  -> evCoercion (mkTcSymCo (evTermCoercion (EvExpr (ctEvExpr ev))))

interactIrred _ wi = pprPanic "interactIrred" (ppr wi)

findMatchingIrreds :: Cts -> CtEvidence -> (Bag (Ct, SwapFlag), Bag Ct)
findMatchingIrreds irreds ev
  | EqPred eq_rel1 lty1 rty1 <- classifyPredType pred
    -- See Note [Solving irreducible equalities]
  = partitionBagWith (match_eq eq_rel1 lty1 rty1) irreds
  | otherwise
  = partitionBagWith match_non_eq irreds
  where
    pred = ctEvPred ev
    match_non_eq ct
      | ctPred ct `tcEqTypeNoKindCheck` pred = Left (ct, NotSwapped)
      | otherwise                            = Right ct

    match_eq eq_rel1 lty1 rty1 ct
      | EqPred eq_rel2 lty2 rty2 <- classifyPredType (ctPred ct)
      , eq_rel1 == eq_rel2
      , Just swap <- match_eq_help lty1 rty1 lty2 rty2
      = Left (ct, swap)
      | otherwise
      = Right ct

    match_eq_help lty1 rty1 lty2 rty2
      | lty1 `tcEqTypeNoKindCheck` lty2, rty1 `tcEqTypeNoKindCheck` rty2
      = Just NotSwapped
      | lty1 `tcEqTypeNoKindCheck` rty2, rty1 `tcEqTypeNoKindCheck` lty2
      = Just IsSwapped
      | otherwise
      = Nothing

{- Note [Solving irreducible equalities]
~~~~~~~~~~~~~~~~~~~~~~~~~~~~~~~~~~~~~~~~
Consider (Trac #14333)
  [G] a b ~R# c d
  [W] c d ~R# a b
Clearly we should be able to solve this! Even though the constraints are
not decomposable. We solve this when looking up the work-item in the
irreducible constraints to look for an identical one.  When doing this
lookup, findMatchingIrreds spots the equality case, and matches either
way around. It has to return a swap-flag so we can generate evidence
that is the right way round too.

Note [Do not add duplicate derived insolubles]
~~~~~~~~~~~~~~~~~~~~~~~~~~~~~~~~~~~~~~~~~~~~~~
In general we *must* add an insoluble (Int ~ Bool) even if there is
one such there already, because they may come from distinct call
sites.  Not only do we want an error message for each, but with
-fdefer-type-errors we must generate evidence for each.  But for
*derived* insolubles, we only want to report each one once.  Why?

(a) A constraint (C r s t) where r -> s, say, may generate the same fundep
    equality many times, as the original constraint is successively rewritten.

(b) Ditto the successive iterations of the main solver itself, as it traverses
    the constraint tree. See example below.

Also for *given* insolubles we may get repeated errors, as we
repeatedly traverse the constraint tree.  These are relatively rare
anyway, so removing duplicates seems ok.  (Alternatively we could take
the SrcLoc into account.)

Note that the test does not need to be particularly efficient because
it is only used if the program has a type error anyway.

Example of (b): assume a top-level class and instance declaration:

  class D a b | a -> b
  instance D [a] [a]

Assume we have started with an implication:

  forall c. Eq c => { wc_simple = D [c] c [W] }

which we have simplified to:

  forall c. Eq c => { wc_simple = D [c] c [W]
                                  (c ~ [c]) [D] }

For some reason, e.g. because we floated an equality somewhere else,
we might try to re-solve this implication. If we do not do a
dropDerivedWC, then we will end up trying to solve the following
constraints the second time:

  (D [c] c) [W]
  (c ~ [c]) [D]

which will result in two Deriveds to end up in the insoluble set:

  wc_simple   = D [c] c [W]
               (c ~ [c]) [D], (c ~ [c]) [D]
-}

{-
*********************************************************************************
*                                                                               *
                   interactDict
*                                                                               *
*********************************************************************************

Note [Shortcut solving]
~~~~~~~~~~~~~~~~~~~~~~~
When we interact a [W] constraint with a [G] constraint that solves it, there is
a possibility that we could produce better code if instead we solved from a
top-level instance declaration (See #12791, #5835). For example:

    class M a b where m :: a -> b

    type C a b = (Num a, M a b)

    f :: C Int b => b -> Int -> Int
    f _ x = x + 1

The body of `f` requires a [W] `Num Int` instance. We could solve this
constraint from the givens because we have `C Int b` and that provides us a
solution for `Num Int`. This would let us produce core like the following
(with -O2):

    f :: forall b. C Int b => b -> Int -> Int
    f = \ (@ b) ($d(%,%) :: C Int b) _ (eta1 :: Int) ->
        + @ Int
          (GHC.Classes.$p1(%,%) @ (Num Int) @ (M Int b) $d(%,%))
          eta1
          A.f1

This is bad! We could do /much/ better if we solved [W] `Num Int` directly
from the instance that we have in scope:

    f :: forall b. C Int b => b -> Int -> Int
    f = \ (@ b) _ _ (x :: Int) ->
        case x of { GHC.Types.I# x1 -> GHC.Types.I# (GHC.Prim.+# x1 1#) }

** NB: It is important to emphasize that all this is purely an optimization:
** exactly the same programs should typecheck with or without this
** procedure.

Solving fully
~~~~~~~~~~~~~
There is a reason why the solver does not simply try to solve such
constraints with top-level instances. If the solver finds a relevant
instance declaration in scope, that instance may require a context
that can't be solved for. A good example of this is:

    f :: Ord [a] => ...
    f x = ..Need Eq [a]...

If we have instance `Eq a => Eq [a]` in scope and we tried to use it, we would
be left with the obligation to solve the constraint Eq a, which we cannot. So we
must be conservative in our attempt to use an instance declaration to solve the
[W] constraint we're interested in.

Our rule is that we try to solve all of the instance's subgoals
recursively all at once. Precisely: We only attempt to solve
constraints of the form `C1, ... Cm => C t1 ... t n`, where all the Ci
are themselves class constraints of the form `C1', ... Cm' => C' t1'
... tn'` and we only succeed if the entire tree of constraints is
solvable from instances.

An example that succeeds:

    class Eq a => C a b | b -> a where
      m :: b -> a

    f :: C [Int] b => b -> Bool
    f x = m x == []

We solve for `Eq [Int]`, which requires `Eq Int`, which we also have. This
produces the following core:

    f :: forall b. C [Int] b => b -> Bool
    f = \ (@ b) ($dC :: C [Int] b) (x :: b) ->
        GHC.Classes.$fEq[]_$s$c==
          (m @ [Int] @ b $dC x) (GHC.Types.[] @ Int)

An example that fails:

    class Eq a => C a b | b -> a where
      m :: b -> a

    f :: C [a] b => b -> Bool
    f x = m x == []

Which, because solving `Eq [a]` demands `Eq a` which we cannot solve, produces:

    f :: forall a b. C [a] b => b -> Bool
    f = \ (@ a) (@ b) ($dC :: C [a] b) (eta :: b) ->
        ==
          @ [a]
          (A.$p1C @ [a] @ b $dC)
          (m @ [a] @ b $dC eta)
          (GHC.Types.[] @ a)

Note [Shortcut solving: type families]
~~~~~~~~~~~~~~~~~~~~~~~~~~~~~~~~~~~~~~
Suppose we have (Trac #13943)
  class Take (n :: Nat) where ...
  instance {-# OVERLAPPING #-}                    Take 0 where ..
  instance {-# OVERLAPPABLE #-} (Take (n - 1)) => Take n where ..

And we have [W] Take 3.  That only matches one instance so we get
[W] Take (3-1).  Really we should now flatten to reduce the (3-1) to 2, and
so on -- but that is reproducing yet more of the solver.  Sigh.  For now,
we just give up (remember all this is just an optimisation).

But we must not just naively try to lookup (Take (3-1)) in the
InstEnv, or it'll (wrongly) appear not to match (Take 0) and get a
unique match on the (Take n) instance.  That leads immediately to an
infinite loop.  Hence the check that 'preds' have no type families
(isTyFamFree).

Note [Shortcut solving: overlap]
~~~~~~~~~~~~~~~~~~~~~~~~~~~~~~~~
Suppose we have
  instance {-# OVERLAPPABLE #-} C a where ...
and we are typechecking
  f :: C a => a -> a
  f = e  -- Gives rise to [W] C a

We don't want to solve the wanted constraint with the overlappable
instance; rather we want to use the supplied (C a)! That was the whole
point of it being overlappable!  Trac #14434 wwas an example.

Note [Shortcut solving: incoherence]
~~~~~~~~~~~~~~~~~~~~~~~~~~~~~~~~~~~~
This optimization relies on coherence of dictionaries to be correct. When we
cannot assume coherence because of IncoherentInstances then this optimization
can change the behavior of the user's code.

The following four modules produce a program whose output would change depending
on whether we apply this optimization when IncoherentInstances is in effect:

#########
    {-# LANGUAGE MultiParamTypeClasses #-}
    module A where

    class A a where
      int :: a -> Int

    class A a => C a b where
      m :: b -> a -> a

#########
    {-# LANGUAGE MultiParamTypeClasses, FlexibleInstances #-}
    module B where

    import A

    instance A a where
      int _ = 1

    instance C a [b] where
      m _ = id

#########
    {-# LANGUAGE FlexibleInstances, MultiParamTypeClasses, FlexibleContexts #-}
    {-# LANGUAGE IncoherentInstances #-}
    module C where

    import A

    instance A Int where
      int _ = 2

    instance C Int [Int] where
      m _ = id

    intC :: C Int a => a -> Int -> Int
    intC _ x = int x

#########
    module Main where

    import A
    import B
    import C

    main :: IO ()
    main = print (intC [] (0::Int))

The output of `main` if we avoid the optimization under the effect of
IncoherentInstances is `1`. If we were to do the optimization, the output of
`main` would be `2`.
-}

interactDict :: InertCans -> Ct -> TcS (StopOrContinue Ct)
interactDict inerts workItem@(CDictCan { cc_ev = ev_w, cc_class = cls, cc_tyargs = tys })
  | Just ev_i <- lookupInertDict inerts (ctEvLoc ev_w) cls tys
  = -- There is a matching dictionary in the inert set
    do { -- First to try to solve it /completely/ from top level instances
         -- See Note [Shortcut solving]
         dflags <- getDynFlags
       ; try_inst_res <- shortCutSolver dflags ev_w ev_i
       ; case try_inst_res of
           Just evs -> do { flip mapM_ evs $ \ (ev_t, ct_ev, cls, typ) ->
                               do { setWantedEvBind (ctEvEvId ct_ev) ev_t
                                  ; addSolvedDict ct_ev cls typ }
                          ; stopWith ev_w "interactDict/solved from instance" }

           -- We were unable to solve the [W] constraint from in-scope instances
           -- so we solve it from the matching inert we found
           Nothing ->  do
             { what_next <- solveOneFromTheOther ev_i ev_w
             ; traceTcS "lookupInertDict" (ppr what_next)
             ; case what_next of
                 KeepInert -> do { setEvBindIfWanted ev_w (ctEvExpr ev_i)
                                 ; return $ Stop ev_w (text "Dict equal" <+> parens (ppr what_next)) }
                 KeepWork  -> do { setEvBindIfWanted ev_i (ctEvExpr ev_w)
                                 ; updInertDicts $ \ ds -> delDict ds cls tys
                                 ; continueWith workItem } } }

  | cls `hasKey` ipClassKey
  , isGiven ev_w
  = interactGivenIP inerts workItem

  | otherwise
  = do { addFunDepWork inerts ev_w cls
       ; continueWith workItem  }

interactDict _ wi = pprPanic "interactDict" (ppr wi)

-- See Note [Shortcut solving]
shortCutSolver :: DynFlags
               -> CtEvidence -- Work item
               -> CtEvidence -- Inert we want to try to replace
               -> TcS (Maybe [(EvTerm, CtEvidence, Class, [TcPredType])])
                      -- Everything we need to bind a solution for the work item
                      -- and add the solved Dict to the cache in the main solver.
shortCutSolver dflags ev_w ev_i
  | isWanted ev_w
 && isGiven ev_i
 -- We are about to solve a [W] constraint from a [G] constraint. We take
 -- a moment to see if we can get a better solution using an instance.
 -- Note that we only do this for the sake of performance. Exactly the same
 -- programs should typecheck regardless of whether we take this step or
 -- not. See Note [Shortcut solving]

 && not (xopt LangExt.IncoherentInstances dflags)
 -- If IncoherentInstances is on then we cannot rely on coherence of proofs
 -- in order to justify this optimization: The proof provided by the
 -- [G] constraint's superclass may be different from the top-level proof.
 -- See Note [Shortcut solving: incoherence]

 && gopt Opt_SolveConstantDicts dflags
 -- Enabled by the -fsolve-constant-dicts flag
  = runMaybeT $ try_solve_from_instance loc_w emptyDictMap ev_w

  | otherwise = return Nothing
  where
    -- This `CtLoc` is used only to check the well-staged condition of any
    -- candidate DFun. Our subgoals all have the same stage as our root
    -- [W] constraint so it is safe to use this while solving them.
    loc_w = ctEvLoc ev_w

    -- Use a local cache of solved dicts while emitting EvVars for new work
    -- We bail out of the entire computation if we need to emit an EvVar for
    -- a subgoal that isn't a ClassPred.
    new_wanted_cached :: DictMap CtEvidence -> TcPredType -> MaybeT TcS MaybeNew
    new_wanted_cached cache pty
      | ClassPred cls tys <- classifyPredType pty
      = lift $ case findDict cache loc_w cls tys of
          Just ctev -> return $ Cached (ctEvExpr ctev)
          Nothing -> Fresh <$> newWantedNC loc_w pty
      | otherwise = mzero

    -- MaybeT manages early failure if we find a subgoal that cannot be solved
    -- from instances.
    -- Why do we need a local cache here?
    -- 1. We can't use the global cache because it contains givens that
    --    we specifically don't want to use to solve.
    -- 2. We need to be able to handle recursive super classes. The
    --    cache ensures that we remember what we have already tried to
    --    solve to avoid looping.
    try_solve_from_instance
      :: CtLoc -> DictMap CtEvidence -> CtEvidence
      -> MaybeT TcS [(EvTerm, CtEvidence, Class, [TcPredType])]
    try_solve_from_instance loc cache ev
      | let pred = ctEvPred ev
      , ClassPred cls tys <- classifyPredType pred
      -- It is important that we add our goal to the cache before we solve!
      -- Otherwise we may end up in a loop while solving recursive dictionaries.
      = do { let cache' = addDict cache cls tys ev
                 loc'   = bumpCtLocDepth loc
           ; inst_res <- lift $ match_class_inst dflags True cls tys loc_w
           ; case inst_res of
               GenInst { lir_new_theta = preds
                       , lir_mk_ev = mk_ev
                       , lir_safe_over = safeOverlap }
                 | safeOverlap
                 , all isTyFamFree preds  -- Note [Shortcut solving: type families]
                 -> do { lift $ traceTcS "shortCutSolver: found instance" (ppr preds)
                       ; lift $ checkReductionDepth loc' pred
                       ; evc_vs <- mapM (new_wanted_cached cache') preds
                                  -- Emit work for subgoals but use our local cache
                                  -- so we can solve recursive dictionaries.
                       ; subgoalBinds <- mapM (try_solve_from_instance loc' cache')
                                              (freshGoals evc_vs)
                       ; return $ (mk_ev (map getEvExpr evc_vs), ev, cls, preds)
                                : concat subgoalBinds }

                 | otherwise -> mzero
               _ -> mzero }
      | otherwise = mzero

addFunDepWork :: InertCans -> CtEvidence -> Class -> TcS ()
-- Add derived constraints from type-class functional dependencies.
addFunDepWork inerts work_ev cls
  | isImprovable work_ev
  = mapBagM_ add_fds (findDictsByClass (inert_dicts inerts) cls)
               -- No need to check flavour; fundeps work between
               -- any pair of constraints, regardless of flavour
               -- Importantly we don't throw workitem back in the
               -- worklist because this can cause loops (see #5236)
  | otherwise
  = return ()
  where
    work_pred = ctEvPred work_ev
    work_loc  = ctEvLoc work_ev

    add_fds inert_ct
      | isImprovable inert_ev
      = do { traceTcS "addFunDepWork" (vcat
                [ ppr work_ev
                , pprCtLoc work_loc, ppr (isGivenLoc work_loc)
                , pprCtLoc inert_loc, ppr (isGivenLoc inert_loc)
                , pprCtLoc derived_loc, ppr (isGivenLoc derived_loc) ]) ;

        emitFunDepDeriveds $
        improveFromAnother derived_loc inert_pred work_pred
               -- We don't really rewrite tys2, see below _rewritten_tys2, so that's ok
               -- NB: We do create FDs for given to report insoluble equations that arise
               -- from pairs of Givens, and also because of floating when we approximate
               -- implications. The relevant test is: typecheck/should_fail/FDsFromGivens.hs
        }
      | otherwise
      = return ()
      where
        inert_ev   = ctEvidence inert_ct
        inert_pred = ctEvPred inert_ev
        inert_loc  = ctEvLoc inert_ev
        derived_loc = work_loc { ctl_depth  = ctl_depth work_loc `maxSubGoalDepth`
                                              ctl_depth inert_loc
                               , ctl_origin = FunDepOrigin1 work_pred  work_loc
                                                            inert_pred inert_loc }

{-
**********************************************************************
*                                                                    *
                   Implicit parameters
*                                                                    *
**********************************************************************
-}

interactGivenIP :: InertCans -> Ct -> TcS (StopOrContinue Ct)
-- Work item is Given (?x:ty)
-- See Note [Shadowing of Implicit Parameters]
interactGivenIP inerts workItem@(CDictCan { cc_ev = ev, cc_class = cls
                                          , cc_tyargs = tys@(ip_str:_) })
  = do { updInertCans $ \cans -> cans { inert_dicts = addDict filtered_dicts cls tys workItem }
       ; stopWith ev "Given IP" }
  where
    dicts           = inert_dicts inerts
    ip_dicts        = findDictsByClass dicts cls
    other_ip_dicts  = filterBag (not . is_this_ip) ip_dicts
    filtered_dicts  = addDictsByClass dicts cls other_ip_dicts

    -- Pick out any Given constraints for the same implicit parameter
    is_this_ip (CDictCan { cc_ev = ev, cc_tyargs = ip_str':_ })
       = isGiven ev && ip_str `tcEqType` ip_str'
    is_this_ip _ = False

interactGivenIP _ wi = pprPanic "interactGivenIP" (ppr wi)

{- Note [Shadowing of Implicit Parameters]
~~~~~~~~~~~~~~~~~~~~~~~~~~~~~~~~~~~~~~~~~~
Consider the following example:

f :: (?x :: Char) => Char
f = let ?x = 'a' in ?x

The "let ?x = ..." generates an implication constraint of the form:

?x :: Char => ?x :: Char

Furthermore, the signature for `f` also generates an implication
constraint, so we end up with the following nested implication:

?x :: Char => (?x :: Char => ?x :: Char)

Note that the wanted (?x :: Char) constraint may be solved in
two incompatible ways:  either by using the parameter from the
signature, or by using the local definition.  Our intention is
that the local definition should "shadow" the parameter of the
signature, and we implement this as follows: when we add a new
*given* implicit parameter to the inert set, it replaces any existing
givens for the same implicit parameter.

Similarly, consider
   f :: (?x::a) => Bool -> a

   g v = let ?x::Int = 3
         in (f v, let ?x::Bool = True in f v)

This should probably be well typed, with
   g :: Bool -> (Int, Bool)

So the inner binding for ?x::Bool *overrides* the outer one.

All this works for the normal cases but it has an odd side effect in
some pathological programs like this:
-- This is accepted, the second parameter shadows
f1 :: (?x :: Int, ?x :: Char) => Char
f1 = ?x

-- This is rejected, the second parameter shadows
f2 :: (?x :: Int, ?x :: Char) => Int
f2 = ?x

Both of these are actually wrong:  when we try to use either one,
we'll get two incompatible wanted constraints (?x :: Int, ?x :: Char),
which would lead to an error.

I can think of two ways to fix this:

  1. Simply disallow multiple constraints for the same implicit
    parameter---this is never useful, and it can be detected completely
    syntactically.

  2. Move the shadowing machinery to the location where we nest
     implications, and add some code here that will produce an
     error if we get multiple givens for the same implicit parameter.


**********************************************************************
*                                                                    *
                   interactFunEq
*                                                                    *
**********************************************************************
-}

interactFunEq :: InertCans -> Ct -> TcS (StopOrContinue Ct)
-- Try interacting the work item with the inert set
interactFunEq inerts work_item@(CFunEqCan { cc_ev = ev, cc_fun = tc
                                          , cc_tyargs = args, cc_fsk = fsk })
  | Just inert_ct@(CFunEqCan { cc_ev = ev_i
                             , cc_fsk = fsk_i })
         <- findFunEq (inert_funeqs inerts) tc args
  , pr@(swap_flag, upgrade_flag) <- ev_i `funEqCanDischarge` ev
  = do { traceTcS "reactFunEq (rewrite inert item):" $
         vcat [ text "work_item =" <+> ppr work_item
              , text "inertItem=" <+> ppr ev_i
              , text "(swap_flag, upgrade)" <+> ppr pr ]
       ; if isSwapped swap_flag
         then do {   -- Rewrite inert using work-item
                   let work_item' | upgrade_flag = upgradeWanted work_item
                                  | otherwise    = work_item
                 ; updInertFunEqs $ \ feqs -> insertFunEq feqs tc args work_item'
                      -- Do the updInertFunEqs before the reactFunEq, so that
                      -- we don't kick out the inertItem as well as consuming it!
                 ; reactFunEq ev fsk ev_i fsk_i
                 ; stopWith ev "Work item rewrites inert" }
         else do {   -- Rewrite work-item using inert
                 ; when upgrade_flag $
                   updInertFunEqs $ \ feqs -> insertFunEq feqs tc args
                                                 (upgradeWanted inert_ct)
                 ; reactFunEq ev_i fsk_i ev fsk
                 ; stopWith ev "Inert rewrites work item" } }

  | otherwise   -- Try improvement
  = do { improveLocalFunEqs ev inerts tc args fsk
       ; continueWith work_item }

interactFunEq _ work_item = pprPanic "interactFunEq" (ppr work_item)

upgradeWanted :: Ct -> Ct
-- We are combining a [W] F tys ~ fmv1 and [D] F tys ~ fmv2
-- so upgrade the [W] to [WD] before putting it in the inert set
upgradeWanted ct = ct { cc_ev = upgrade_ev (cc_ev ct) }
  where
    upgrade_ev ev = ASSERT2( isWanted ev, ppr ct )
                    ev { ctev_nosh = WDeriv }

improveLocalFunEqs :: CtEvidence -> InertCans -> TyCon -> [TcType] -> TcTyVar
                   -> TcS ()
-- Generate derived improvement equalities, by comparing
-- the current work item with inert CFunEqs
-- E.g.   x + y ~ z,   x + y' ~ z   =>   [D] y ~ y'
--
-- See Note [FunDep and implicit parameter reactions]
improveLocalFunEqs work_ev inerts fam_tc args fsk
  | isGiven work_ev -- See Note [No FunEq improvement for Givens]
    || not (isImprovable work_ev)
  = return ()

  | not (null improvement_eqns)
  = do { traceTcS "interactFunEq improvements: " $
         vcat [ text "Eqns:" <+> ppr improvement_eqns
              , text "Candidates:" <+> ppr funeqs_for_tc
              , text "Inert eqs:" <+> ppr ieqs ]
       ; emitFunDepDeriveds improvement_eqns }

  | otherwise
  = return ()

  where
    ieqs          = inert_eqs inerts
    funeqs        = inert_funeqs inerts
    funeqs_for_tc = findFunEqsByTyCon funeqs fam_tc
    rhs           = lookupFlattenTyVar ieqs fsk
    work_loc      = ctEvLoc work_ev
    work_pred     = ctEvPred work_ev
    fam_inj_info  = tyConInjectivityInfo fam_tc

    --------------------
    improvement_eqns :: [FunDepEqn CtLoc]
    improvement_eqns
      | Just ops <- isBuiltInSynFamTyCon_maybe fam_tc
      =    -- Try built-in families, notably for arithmethic
         concatMap (do_one_built_in ops) funeqs_for_tc

      | Injective injective_args <- fam_inj_info
      =    -- Try improvement from type families with injectivity annotations
        concatMap (do_one_injective injective_args) funeqs_for_tc

      | otherwise
      = []

    --------------------
    do_one_built_in ops (CFunEqCan { cc_tyargs = iargs, cc_fsk = ifsk, cc_ev = inert_ev })
      = mk_fd_eqns inert_ev (sfInteractInert ops args rhs iargs
                                             (lookupFlattenTyVar ieqs ifsk))

    do_one_built_in _ _ = pprPanic "interactFunEq 1" (ppr fam_tc)

    --------------------
    -- See Note [Type inference for type families with injectivity]
    do_one_injective inj_args (CFunEqCan { cc_tyargs = inert_args
                                         , cc_fsk = ifsk, cc_ev = inert_ev })
      | isImprovable inert_ev
      , rhs `tcEqType` lookupFlattenTyVar ieqs ifsk
      = mk_fd_eqns inert_ev $
            [ Pair arg iarg
            | (arg, iarg, True) <- zip3 args inert_args inj_args ]
      | otherwise
      = []

    do_one_injective _ _ = pprPanic "interactFunEq 2" (ppr fam_tc)

    --------------------
    mk_fd_eqns :: CtEvidence -> [TypeEqn] -> [FunDepEqn CtLoc]
    mk_fd_eqns inert_ev eqns
      | null eqns  = []
      | otherwise  = [ FDEqn { fd_qtvs = [], fd_eqs = eqns
                             , fd_pred1 = work_pred
                             , fd_pred2 = ctEvPred inert_ev
                             , fd_loc   = loc } ]
      where
        inert_loc = ctEvLoc inert_ev
        loc = inert_loc { ctl_depth = ctl_depth inert_loc `maxSubGoalDepth`
                                      ctl_depth work_loc }

-------------
reactFunEq :: CtEvidence -> TcTyVar    -- From this  :: F args1 ~ fsk1
           -> CtEvidence -> TcTyVar    -- Solve this :: F args2 ~ fsk2
           -> TcS ()
reactFunEq from_this fsk1 solve_this fsk2
  | CtGiven { ctev_evar = evar, ctev_loc = loc } <- solve_this
  = do { let fsk_eq_co = mkTcSymCo (mkTcCoVarCo evar) `mkTcTransCo`
                         ctEvCoercion from_this
                         -- :: fsk2 ~ fsk1
             fsk_eq_pred = mkTcEqPredLikeEv solve_this
                             (mkTyVarTy fsk2) (mkTyVarTy fsk1)

       ; new_ev <- newGivenEvVar loc (fsk_eq_pred, evCoercion fsk_eq_co)
       ; emitWorkNC [new_ev] }

  | CtDerived { ctev_loc = loc } <- solve_this
  = do { traceTcS "reactFunEq (Derived)" (ppr from_this $$ ppr fsk1 $$
                                          ppr solve_this $$ ppr fsk2)
       ; emitNewDerivedEq loc Nominal (mkTyVarTy fsk1) (mkTyVarTy fsk2) }
              -- FunEqs are always at Nominal role

  | otherwise  -- Wanted
  = do { traceTcS "reactFunEq" (ppr from_this $$ ppr fsk1 $$
                                ppr solve_this $$ ppr fsk2)
       ; dischargeFmv solve_this fsk2 (ctEvCoercion from_this) (mkTyVarTy fsk1)
       ; traceTcS "reactFunEq done" (ppr from_this $$ ppr fsk1 $$
                                     ppr solve_this $$ ppr fsk2) }

{- Note [Type inference for type families with injectivity]
~~~~~~~~~~~~~~~~~~~~~~~~~~~~~~~~~~~~~~~~~~~~~~~~~~~~~~~~
Suppose we have a type family with an injectivity annotation:
    type family F a b = r | r -> b

Then if we have two CFunEqCan constraints for F with the same RHS
   F s1 t1 ~ rhs
   F s2 t2 ~ rhs
then we can use the injectivity to get a new Derived constraint on
the injective argument
  [D] t1 ~ t2

That in turn can help GHC solve constraints that would otherwise require
guessing.  For example, consider the ambiguity check for
   f :: F Int b -> Int
We get the constraint
   [W] F Int b ~ F Int beta
where beta is a unification variable.  Injectivity lets us pick beta ~ b.

Injectivity information is also used at the call sites. For example:
   g = f True
gives rise to
   [W] F Int b ~ Bool
from which we can derive b.  This requires looking at the defining equations of
a type family, ie. finding equation with a matching RHS (Bool in this example)
and infering values of type variables (b in this example) from the LHS patterns
of the matching equation.  For closed type families we have to perform
additional apartness check for the selected equation to check that the selected
is guaranteed to fire for given LHS arguments.

These new constraints are simply *Derived* constraints; they have no evidence.
We could go further and offer evidence from decomposing injective type-function
applications, but that would require new evidence forms, and an extension to
FC, so we don't do that right now (Dec 14).

See also Note [Injective type families] in TyCon


Note [Cache-caused loops]
~~~~~~~~~~~~~~~~~~~~~~~~~
It is very dangerous to cache a rewritten wanted family equation as 'solved' in our
solved cache (which is the default behaviour or xCtEvidence), because the interaction
may not be contributing towards a solution. Here is an example:

Initial inert set:
  [W] g1 : F a ~ beta1
Work item:
  [W] g2 : F a ~ beta2
The work item will react with the inert yielding the _same_ inert set plus:
    (i)   Will set g2 := g1 `cast` g3
    (ii)  Will add to our solved cache that [S] g2 : F a ~ beta2
    (iii) Will emit [W] g3 : beta1 ~ beta2
Now, the g3 work item will be spontaneously solved to [G] g3 : beta1 ~ beta2
and then it will react the item in the inert ([W] g1 : F a ~ beta1). So it
will set
      g1 := g ; sym g3
and what is g? Well it would ideally be a new goal of type (F a ~ beta2) but
remember that we have this in our solved cache, and it is ... g2! In short we
created the evidence loop:

        g2 := g1 ; g3
        g3 := refl
        g1 := g2 ; sym g3

To avoid this situation we do not cache as solved any workitems (or inert)
which did not really made a 'step' towards proving some goal. Solved's are
just an optimization so we don't lose anything in terms of completeness of
solving.


Note [Efficient Orientation]
~~~~~~~~~~~~~~~~~~~~~~~~~~~~
Suppose we are interacting two FunEqCans with the same LHS:
          (inert)  ci :: (F ty ~ xi_i)
          (work)   cw :: (F ty ~ xi_w)
We prefer to keep the inert (else we pass the work item on down
the pipeline, which is a bit silly).  If we keep the inert, we
will (a) discharge 'cw'
     (b) produce a new equality work-item (xi_w ~ xi_i)
Notice the orientation (xi_w ~ xi_i) NOT (xi_i ~ xi_w):
    new_work :: xi_w ~ xi_i
    cw := ci ; sym new_work
Why?  Consider the simplest case when xi1 is a type variable.  If
we generate xi1~xi2, porcessing that constraint will kick out 'ci'.
If we generate xi2~xi1, there is less chance of that happening.
Of course it can and should still happen if xi1=a, xi1=Int, say.
But we want to avoid it happening needlessly.

Similarly, if we *can't* keep the inert item (because inert is Wanted,
and work is Given, say), we prefer to orient the new equality (xi_i ~
xi_w).

Note [Carefully solve the right CFunEqCan]
~~~~~~~~~~~~~~~~~~~~~~~~~~~~~~~~~~~~~~~~~~
   ---- OLD COMMENT, NOW NOT NEEDED
   ---- because we now allow multiple
   ---- wanted FunEqs with the same head
Consider the constraints
  c1 :: F Int ~ a      -- Arising from an application line 5
  c2 :: F Int ~ Bool   -- Arising from an application line 10
Suppose that 'a' is a unification variable, arising only from
flattening.  So there is no error on line 5; it's just a flattening
variable.  But there is (or might be) an error on line 10.

Two ways to combine them, leaving either (Plan A)
  c1 :: F Int ~ a      -- Arising from an application line 5
  c3 :: a ~ Bool       -- Arising from an application line 10
or (Plan B)
  c2 :: F Int ~ Bool   -- Arising from an application line 10
  c4 :: a ~ Bool       -- Arising from an application line 5

Plan A will unify c3, leaving c1 :: F Int ~ Bool as an error
on the *totally innocent* line 5.  An example is test SimpleFail16
where the expected/actual message comes out backwards if we use
the wrong plan.

The second is the right thing to do.  Hence the isMetaTyVarTy
test when solving pairwise CFunEqCan.


**********************************************************************
*                                                                    *
                   interactTyVarEq
*                                                                    *
**********************************************************************
-}

inertsCanDischarge :: InertCans -> TcTyVar -> TcType -> CtFlavourRole
                   -> Maybe ( CtEvidence  -- The evidence for the inert
                            , SwapFlag    -- Whether we need mkSymCo
                            , Bool)       -- True <=> keep a [D] version
                                          --          of the [WD] constraint
inertsCanDischarge inerts tv rhs fr
  | (ev_i : _) <- [ ev_i | CTyEqCan { cc_ev = ev_i, cc_rhs = rhs_i
                                    , cc_eq_rel = eq_rel }
                             <- findTyEqs inerts tv
                         , (ctEvFlavour ev_i, eq_rel) `eqCanDischargeFR` fr
                         , rhs_i `tcEqType` rhs ]
  =  -- Inert:     a ~ ty
     -- Work item: a ~ ty
    Just (ev_i, NotSwapped, keep_deriv ev_i)

  | Just tv_rhs <- getTyVar_maybe rhs
  , (ev_i : _) <- [ ev_i | CTyEqCan { cc_ev = ev_i, cc_rhs = rhs_i
                                    , cc_eq_rel = eq_rel }
                             <- findTyEqs inerts tv_rhs
                         , (ctEvFlavour ev_i, eq_rel) `eqCanDischargeFR` fr
                         , rhs_i `tcEqType` mkTyVarTy tv ]
  =  -- Inert:     a ~ b
     -- Work item: b ~ a
     Just (ev_i, IsSwapped, keep_deriv ev_i)

  | otherwise
  = Nothing

  where
    keep_deriv ev_i
      | Wanted WOnly  <- ctEvFlavour ev_i  -- inert is [W]
      , (Wanted WDeriv, _) <- fr           -- work item is [WD]
      = True   -- Keep a derived verison of the work item
      | otherwise
      = False  -- Work item is fully discharged

interactTyVarEq :: InertCans -> Ct -> TcS (StopOrContinue Ct)
-- CTyEqCans are always consumed, so always returns Stop
interactTyVarEq inerts workItem@(CTyEqCan { cc_tyvar = tv
                                          , cc_rhs = rhs
                                          , cc_ev = ev
                                          , cc_eq_rel = eq_rel })
  | Just (ev_i, swapped, keep_deriv)
       <- inertsCanDischarge inerts tv rhs (ctEvFlavour ev, eq_rel)
  = do { setEvBindIfWanted ev $
         evCoercion (maybeSym swapped $
                     tcDowngradeRole (eqRelRole eq_rel)
                                     (ctEvRole ev_i)
                                     (ctEvCoercion ev_i))

       ; let deriv_ev = CtDerived { ctev_pred = ctEvPred ev
                                  , ctev_loc  = ctEvLoc  ev }
       ; when keep_deriv $
         emitWork [workItem { cc_ev = deriv_ev }]
         -- As a Derived it might not be fully rewritten,
         -- so we emit it as new work

       ; stopWith ev "Solved from inert" }

  | ReprEq <- eq_rel   -- We never solve representational
  = unsolved_inert     -- equalities by unification

  | isGiven ev         -- See Note [Touchables and givens]
  = unsolved_inert

  | otherwise
  = do { tclvl <- getTcLevel
       ; if canSolveByUnification tclvl tv rhs
         then do { solveByUnification ev tv rhs
                 ; n_kicked <- kickOutAfterUnification tv
                 ; return (Stop ev (text "Solved by unification" <+> ppr_kicked n_kicked)) }

         else unsolved_inert }

  where
    unsolved_inert
      = do { traceTcS "Can't solve tyvar equality"
                (vcat [ text "LHS:" <+> ppr tv <+> dcolon <+> ppr (tyVarKind tv)
                      , ppWhen (isMetaTyVar tv) $
                        nest 4 (text "TcLevel of" <+> ppr tv
                                <+> text "is" <+> ppr (metaTyVarTcLevel tv))
                      , text "RHS:" <+> ppr rhs <+> dcolon <+> ppr (typeKind rhs) ])
           ; addInertEq workItem
           ; stopWith ev "Kept as inert" }

interactTyVarEq _ wi = pprPanic "interactTyVarEq" (ppr wi)

solveByUnification :: CtEvidence -> TcTyVar -> Xi -> TcS ()
-- Solve with the identity coercion
-- Precondition: kind(xi) equals kind(tv)
-- Precondition: CtEvidence is Wanted or Derived
-- Precondition: CtEvidence is nominal
-- Returns: workItem where
--        workItem = the new Given constraint
--
-- NB: No need for an occurs check here, because solveByUnification always
--     arises from a CTyEqCan, a *canonical* constraint.  Its invariants
--     say that in (a ~ xi), the type variable a does not appear in xi.
--     See TcRnTypes.Ct invariants.
--
-- Post: tv is unified (by side effect) with xi;
--       we often write tv := xi
solveByUnification wd tv xi
  = do { let tv_ty = mkTyVarTy tv
       ; traceTcS "Sneaky unification:" $
                       vcat [text "Unifies:" <+> ppr tv <+> text ":=" <+> ppr xi,
                             text "Coercion:" <+> pprEq tv_ty xi,
                             text "Left Kind is:" <+> ppr (typeKind tv_ty),
                             text "Right Kind is:" <+> ppr (typeKind xi) ]

       ; unifyTyVar tv xi
       ; setEvBindIfWanted wd (evCoercion (mkTcNomReflCo xi)) }

ppr_kicked :: Int -> SDoc
ppr_kicked 0 = empty
ppr_kicked n = parens (int n <+> text "kicked out")

{- Note [Avoid double unifications]
~~~~~~~~~~~~~~~~~~~~~~~~~~~~~~~~~~~
The spontaneous solver has to return a given which mentions the unified unification
variable *on the left* of the equality. Here is what happens if not:
  Original wanted:  (a ~ alpha),  (alpha ~ Int)
We spontaneously solve the first wanted, without changing the order!
      given : a ~ alpha      [having unified alpha := a]
Now the second wanted comes along, but he cannot rewrite the given, so we simply continue.
At the end we spontaneously solve that guy, *reunifying*  [alpha := Int]

We avoid this problem by orienting the resulting given so that the unification
variable is on the left.  [Note that alternatively we could attempt to
enforce this at canonicalization]

See also Note [No touchables as FunEq RHS] in TcSMonad; avoiding
double unifications is the main reason we disallow touchable
unification variables as RHS of type family equations: F xis ~ alpha.


************************************************************************
*                                                                      *
*          Functional dependencies, instantiation of equations
*                                                                      *
************************************************************************

When we spot an equality arising from a functional dependency,
we now use that equality (a "wanted") to rewrite the work-item
constraint right away.  This avoids two dangers

 Danger 1: If we send the original constraint on down the pipeline
           it may react with an instance declaration, and in delicate
           situations (when a Given overlaps with an instance) that
           may produce new insoluble goals: see Trac #4952

 Danger 2: If we don't rewrite the constraint, it may re-react
           with the same thing later, and produce the same equality
           again --> termination worries.

To achieve this required some refactoring of FunDeps.hs (nicer
now!).

Note [FunDep and implicit parameter reactions]
~~~~~~~~~~~~~~~~~~~~~~~~~~~~~~~~~~~~~~~~~~~~~~
Currently, our story of interacting two dictionaries (or a dictionary
and top-level instances) for functional dependencies, and implicit
parameters, is that we simply produce new Derived equalities.  So for example

        class D a b | a -> b where ...
    Inert:
        d1 :g D Int Bool
    WorkItem:
        d2 :w D Int alpha

    We generate the extra work item
        cv :d alpha ~ Bool
    where 'cv' is currently unused.  However, this new item can perhaps be
    spontaneously solved to become given and react with d2,
    discharging it in favour of a new constraint d2' thus:
        d2' :w D Int Bool
        d2 := d2' |> D Int cv
    Now d2' can be discharged from d1

We could be more aggressive and try to *immediately* solve the dictionary
using those extra equalities, but that requires those equalities to carry
evidence and derived do not carry evidence.

If that were the case with the same inert set and work item we might dischard
d2 directly:

        cv :w alpha ~ Bool
        d2 := d1 |> D Int cv

But in general it's a bit painful to figure out the necessary coercion,
so we just take the first approach. Here is a better example. Consider:
    class C a b c | a -> b
And:
     [Given]  d1 : C T Int Char
     [Wanted] d2 : C T beta Int
In this case, it's *not even possible* to solve the wanted immediately.
So we should simply output the functional dependency and add this guy
[but NOT its superclasses] back in the worklist. Even worse:
     [Given] d1 : C T Int beta
     [Wanted] d2: C T beta Int
Then it is solvable, but its very hard to detect this on the spot.

It's exactly the same with implicit parameters, except that the
"aggressive" approach would be much easier to implement.

Note [Weird fundeps]
~~~~~~~~~~~~~~~~~~~~
Consider   class Het a b | a -> b where
              het :: m (f c) -> a -> m b

           class GHet (a :: * -> *) (b :: * -> *) | a -> b
           instance            GHet (K a) (K [a])
           instance Het a b => GHet (K a) (K b)

The two instances don't actually conflict on their fundeps,
although it's pretty strange.  So they are both accepted. Now
try   [W] GHet (K Int) (K Bool)
This triggers fundeps from both instance decls;
      [D] K Bool ~ K [a]
      [D] K Bool ~ K beta
And there's a risk of complaining about Bool ~ [a].  But in fact
the Wanted matches the second instance, so we never get as far
as the fundeps.

Trac #7875 is a case in point.
-}

emitFunDepDeriveds :: [FunDepEqn CtLoc] -> TcS ()
-- See Note [FunDep and implicit parameter reactions]
emitFunDepDeriveds fd_eqns
  = mapM_ do_one_FDEqn fd_eqns
  where
    do_one_FDEqn (FDEqn { fd_qtvs = tvs, fd_eqs = eqs, fd_loc = loc })
     | null tvs  -- Common shortcut
     = do { traceTcS "emitFunDepDeriveds 1" (ppr (ctl_depth loc) $$ ppr eqs $$ ppr (isGivenLoc loc))
          ; mapM_ (unifyDerived loc Nominal) eqs }
     | otherwise
     = do { traceTcS "emitFunDepDeriveds 2" (ppr (ctl_depth loc) $$ ppr eqs)
          ; subst <- instFlexi tvs  -- Takes account of kind substitution
          ; mapM_ (do_one_eq loc subst) eqs }

    do_one_eq loc subst (Pair ty1 ty2)
       = unifyDerived loc Nominal $
         Pair (Type.substTyUnchecked subst ty1) (Type.substTyUnchecked subst ty2)

{-
**********************************************************************
*                                                                    *
                       The top-reaction Stage
*                                                                    *
**********************************************************************
-}

topReactionsStage :: WorkItem -> TcS (StopOrContinue Ct)
topReactionsStage wi
 = do { tir <- doTopReact wi
      ; case tir of
          ContinueWith wi -> continueWith wi
          Stop ev s       -> return (Stop ev (text "Top react:" <+> s)) }

doTopReact :: WorkItem -> TcS (StopOrContinue Ct)
-- The work item does not react with the inert set, so try interaction with top-level
-- instances. Note:
--
--   (a) The place to add superclasses in not here in doTopReact stage.
--       Instead superclasses are added in the worklist as part of the
--       canonicalization process. See Note [Adding superclasses].

doTopReact work_item
  = do { traceTcS "doTopReact" (ppr work_item)
       ; case work_item of
           CDictCan {}  -> do { inerts <- getTcSInerts
                              ; doTopReactDict inerts work_item }
           CFunEqCan {} -> doTopReactFunEq work_item
           _  -> -- Any other work item does not react with any top-level equations
                 continueWith work_item  }


--------------------
doTopReactFunEq :: Ct -> TcS (StopOrContinue Ct)
doTopReactFunEq work_item@(CFunEqCan { cc_ev = old_ev, cc_fun = fam_tc
                                     , cc_tyargs = args, cc_fsk = fsk })

  | fsk `elemVarSet` tyCoVarsOfTypes args
  = no_reduction    -- See Note [FunEq occurs-check principle]

  | otherwise  -- Note [Reduction for Derived CFunEqCans]
  = do { match_res <- matchFam fam_tc args
                           -- Look up in top-level instances, or built-in axiom
                           -- See Note [MATCHING-SYNONYMS]
       ; case match_res of
           Nothing         -> no_reduction
           Just match_info -> reduce_top_fun_eq old_ev fsk match_info }
  where
    no_reduction
      = do { improveTopFunEqs old_ev fam_tc args fsk
           ; continueWith work_item }

doTopReactFunEq w = pprPanic "doTopReactFunEq" (ppr w)

reduce_top_fun_eq :: CtEvidence -> TcTyVar -> (TcCoercion, TcType)
                  -> TcS (StopOrContinue Ct)
-- We have found an applicable top-level axiom: use it to reduce
-- Precondition: fsk is not free in rhs_ty
--               old_ev is not Derived
reduce_top_fun_eq old_ev fsk (ax_co, rhs_ty)
  | isDerived old_ev
  = do { emitNewDerivedEq loc Nominal (mkTyVarTy fsk) rhs_ty
       ; stopWith old_ev "Fun/Top (derived)" }

  | Just (tc, tc_args) <- tcSplitTyConApp_maybe rhs_ty
  , isTypeFamilyTyCon tc
  , tc_args `lengthIs` tyConArity tc    -- Short-cut
  = -- RHS is another type-family application
    -- Try shortcut; see Note [Top-level reductions for type functions]
    shortCutReduction old_ev fsk ax_co tc tc_args

  | isGiven old_ev  -- Not shortcut
  = do { let final_co = mkTcSymCo (ctEvCoercion old_ev) `mkTcTransCo` ax_co
              -- final_co :: fsk ~ rhs_ty
       ; new_ev <- newGivenEvVar deeper_loc (mkPrimEqPred (mkTyVarTy fsk) rhs_ty,
                                             evCoercion final_co)
       ; emitWorkNC [new_ev] -- Non-cannonical; that will mean we flatten rhs_ty
       ; stopWith old_ev "Fun/Top (given)" }

  | otherwise   -- So old_ev is Wanted (cannot be Derived)
  = ASSERT2( not (fsk `elemVarSet` tyCoVarsOfType rhs_ty)
           , ppr old_ev $$ ppr rhs_ty )
           -- Guaranteed by Note [FunEq occurs-check principle]
    do { dischargeFmv old_ev fsk ax_co rhs_ty
       ; traceTcS "doTopReactFunEq" $
         vcat [ text "old_ev:" <+> ppr old_ev
              , nest 2 (text ":=") <+> ppr ax_co ]
       ; stopWith old_ev "Fun/Top (wanted)" }

  where
    loc = ctEvLoc old_ev
    deeper_loc = bumpCtLocDepth loc

improveTopFunEqs :: CtEvidence -> TyCon -> [TcType] -> TcTyVar -> TcS ()
-- See Note [FunDep and implicit parameter reactions]
improveTopFunEqs ev fam_tc args fsk
  | isGiven ev            -- See Note [No FunEq improvement for Givens]
    || not (isImprovable ev)
  = return ()

  | otherwise
  = do { ieqs <- getInertEqs
       ; fam_envs <- getFamInstEnvs
       ; eqns <- improve_top_fun_eqs fam_envs fam_tc args
                                    (lookupFlattenTyVar ieqs fsk)
       ; traceTcS "improveTopFunEqs" (vcat [ ppr fam_tc <+> ppr args <+> ppr fsk
                                          , ppr eqns ])
       ; mapM_ (unifyDerived loc Nominal) eqns }
  where
    loc = ctEvLoc ev  -- ToDo: this location is wrong; it should be FunDepOrigin2
                      -- See Trac #14778

improve_top_fun_eqs :: FamInstEnvs
                    -> TyCon -> [TcType] -> TcType
                    -> TcS [TypeEqn]
improve_top_fun_eqs fam_envs fam_tc args rhs_ty
  | Just ops <- isBuiltInSynFamTyCon_maybe fam_tc
  = return (sfInteractTop ops args rhs_ty)

  -- see Note [Type inference for type families with injectivity]
  | isOpenTypeFamilyTyCon fam_tc
  , Injective injective_args <- tyConInjectivityInfo fam_tc
  , let fam_insts = lookupFamInstEnvByTyCon fam_envs fam_tc
  = -- it is possible to have several compatible equations in an open type
    -- family but we only want to derive equalities from one such equation.
    do { let improvs = buildImprovementData fam_insts
                           fi_tvs fi_tys fi_rhs (const Nothing)

       ; traceTcS "improve_top_fun_eqs2" (ppr improvs)
       ; concatMapM (injImproveEqns injective_args) $
         take 1 improvs }

  | Just ax <- isClosedSynFamilyTyConWithAxiom_maybe fam_tc
  , Injective injective_args <- tyConInjectivityInfo fam_tc
  = concatMapM (injImproveEqns injective_args) $
    buildImprovementData (fromBranches (co_ax_branches ax))
                         cab_tvs cab_lhs cab_rhs Just

  | otherwise
  = return []

  where
      buildImprovementData
          :: [a]                     -- axioms for a TF (FamInst or CoAxBranch)
          -> (a -> [TyVar])          -- get bound tyvars of an axiom
          -> (a -> [Type])           -- get LHS of an axiom
          -> (a -> Type)             -- get RHS of an axiom
          -> (a -> Maybe CoAxBranch) -- Just => apartness check required
          -> [( [Type], TCvSubst, [TyVar], Maybe CoAxBranch )]
             -- Result:
             -- ( [arguments of a matching axiom]
             -- , RHS-unifying substitution
             -- , axiom variables without substitution
             -- , Maybe matching axiom [Nothing - open TF, Just - closed TF ] )
      buildImprovementData axioms axiomTVs axiomLHS axiomRHS wrap =
          [ (ax_args, subst, unsubstTvs, wrap axiom)
          | axiom <- axioms
          , let ax_args = axiomLHS axiom
                ax_rhs  = axiomRHS axiom
                ax_tvs  = axiomTVs axiom
          , Just subst <- [tcUnifyTyWithTFs False ax_rhs rhs_ty]
          , let notInSubst tv = not (tv `elemVarEnv` getTvSubstEnv subst)
                unsubstTvs    = filter (notInSubst <&&> isTyVar) ax_tvs ]
                   -- The order of unsubstTvs is important; it must be
                   -- in telescope order e.g. (k:*) (a:k)

      injImproveEqns :: [Bool]
                     -> ([Type], TCvSubst, [TyCoVar], Maybe CoAxBranch)
                     -> TcS [TypeEqn]
      injImproveEqns inj_args (ax_args, subst, unsubstTvs, cabr)
        = do { subst <- instFlexiX subst unsubstTvs
                  -- If the current substitution bind [k -> *], and
                  -- one of the un-substituted tyvars is (a::k), we'd better
                  -- be sure to apply the current substitution to a's kind.
                  -- Hence instFlexiX.   Trac #13135 was an example.

             ; return [ Pair (substTyUnchecked subst ax_arg) arg
                        -- NB: the ax_arg part is on the left
                        -- see Note [Improvement orientation]
                      | case cabr of
                          Just cabr' -> apartnessCheck (substTys subst ax_args) cabr'
                          _          -> True
                      , (ax_arg, arg, True) <- zip3 ax_args args inj_args ] }


shortCutReduction :: CtEvidence -> TcTyVar -> TcCoercion
                  -> TyCon -> [TcType] -> TcS (StopOrContinue Ct)
-- See Note [Top-level reductions for type functions]
shortCutReduction old_ev fsk ax_co fam_tc tc_args
  = ASSERT( ctEvEqRel old_ev == NomEq)
    do { (xis, cos) <- flattenManyNom old_ev tc_args
               -- ax_co :: F args ~ G tc_args
               -- cos   :: xis ~ tc_args
               -- old_ev :: F args ~ fsk
               -- G cos ; sym ax_co ; old_ev :: G xis ~ fsk

       ; new_ev <- case ctEvFlavour old_ev of
           Given -> newGivenEvVar deeper_loc
                         ( mkPrimEqPred (mkTyConApp fam_tc xis) (mkTyVarTy fsk)
                         , evCoercion (mkTcTyConAppCo Nominal fam_tc cos
                                        `mkTcTransCo` mkTcSymCo ax_co
                                        `mkTcTransCo` ctEvCoercion old_ev) )

           Wanted {} ->
             do { (new_ev, new_co) <- newWantedEq deeper_loc Nominal
                                        (mkTyConApp fam_tc xis) (mkTyVarTy fsk)
                ; setWantedEq (ctev_dest old_ev) $
                     ax_co `mkTcTransCo` mkTcSymCo (mkTcTyConAppCo Nominal
                                                      fam_tc cos)
                           `mkTcTransCo` new_co
                ; return new_ev }

           Derived -> pprPanic "shortCutReduction" (ppr old_ev)

       ; let new_ct = CFunEqCan { cc_ev = new_ev, cc_fun = fam_tc
                                , cc_tyargs = xis, cc_fsk = fsk }
       ; updWorkListTcS (extendWorkListFunEq new_ct)
       ; stopWith old_ev "Fun/Top (shortcut)" }
  where
    deeper_loc = bumpCtLocDepth (ctEvLoc old_ev)

dischargeFmv :: CtEvidence -> TcTyVar -> TcCoercion -> TcType -> TcS ()
-- (dischargeFmv x fmv co ty)
--     [W] ev :: F tys ~ fmv
--         co :: F tys ~ xi
-- Precondition: fmv is not filled, and fmv `notElem` xi
--               ev is Wanted
--
-- Then set fmv := xi,
--      set ev  := co
--      kick out any inert things that are now rewritable
--
-- Does not evaluate 'co' if 'ev' is Derived
dischargeFmv ev@(CtWanted { ctev_dest = dest }) fmv co xi
  = ASSERT2( not (fmv `elemVarSet` tyCoVarsOfType xi), ppr ev $$ ppr fmv $$ ppr xi )
    do { setWantedEvTerm dest (EvExpr (evCoercion co))
       ; unflattenFmv fmv xi
       ; n_kicked <- kickOutAfterUnification fmv
       ; traceTcS "dischargeFmv" (ppr fmv <+> equals <+> ppr xi $$ ppr_kicked n_kicked) }
dischargeFmv ev _ _ _ = pprPanic "dischargeFmv" (ppr ev)

{- Note [Top-level reductions for type functions]
~~~~~~~~~~~~~~~~~~~~~~~~~~~~~~~~~~~~~~~~~~~~~~~~~
c.f. Note [The flattening story] in TcFlatten

Suppose we have a CFunEqCan  F tys ~ fmv/fsk, and a matching axiom.
Here is what we do, in four cases:

* Wanteds: general firing rule
    (work item) [W]        x : F tys ~ fmv
    instantiate axiom: ax_co : F tys ~ rhs

   Then:
      Discharge   fmv := rhs
      Discharge   x := ax_co ; sym x2
   This is *the* way that fmv's get unified; even though they are
   "untouchable".

   NB: Given Note [FunEq occurs-check principle], fmv does not appear
   in tys, and hence does not appear in the instantiated RHS.  So
   the unification can't make an infinite type.

* Wanteds: short cut firing rule
  Applies when the RHS of the axiom is another type-function application
      (work item)        [W] x : F tys ~ fmv
      instantiate axiom: ax_co : F tys ~ G rhs_tys

  It would be a waste to create yet another fmv for (G rhs_tys).
  Instead (shortCutReduction):
      - Flatten rhs_tys (cos : rhs_tys ~ rhs_xis)
      - Add G rhs_xis ~ fmv to flat cache  (note: the same old fmv)
      - New canonical wanted   [W] x2 : G rhs_xis ~ fmv  (CFunEqCan)
      - Discharge x := ax_co ; G cos ; x2

* Givens: general firing rule
      (work item)        [G] g : F tys ~ fsk
      instantiate axiom: ax_co : F tys ~ rhs

   Now add non-canonical given (since rhs is not flat)
      [G] (sym g ; ax_co) : fsk ~ rhs  (Non-canonical)

* Givens: short cut firing rule
  Applies when the RHS of the axiom is another type-function application
      (work item)        [G] g : F tys ~ fsk
      instantiate axiom: ax_co : F tys ~ G rhs_tys

  It would be a waste to create yet another fsk for (G rhs_tys).
  Instead (shortCutReduction):
     - Flatten rhs_tys: flat_cos : tys ~ flat_tys
     - Add new Canonical given
          [G] (sym (G flat_cos) ; co ; g) : G flat_tys ~ fsk   (CFunEqCan)

Note [FunEq occurs-check principle]
~~~~~~~~~~~~~~~~~~~~~~~~~~~~~~~~~~~
I have spent a lot of time finding a good way to deal with
CFunEqCan constraints like
    F (fuv, a) ~ fuv
where flatten-skolem occurs on the LHS.  Now in principle we
might may progress by doing a reduction, but in practice its
hard to find examples where it is useful, and easy to find examples
where we fall into an infinite reduction loop.  A rule that works
very well is this:

  *** FunEq occurs-check principle ***

      Do not reduce a CFunEqCan
          F tys ~ fsk
      if fsk appears free in tys
      Instead we treat it as stuck.

Examples:

* Trac #5837 has [G] a ~ TF (a,Int), with an instance
    type instance TF (a,b) = (TF a, TF b)
  This readily loops when solving givens.  But with the FunEq occurs
  check principle, it rapidly gets stuck which is fine.

* Trac #12444 is a good example, explained in comment:2.  We have
    type instance F (Succ x) = Succ (F x)
    [W] alpha ~ Succ (F alpha)
  If we allow the reduction to happen, we get an infinite loop

Note [Cached solved FunEqs]
~~~~~~~~~~~~~~~~~~~~~~~~~~~
When trying to solve, say (FunExpensive big-type ~ ty), it's important
to see if we have reduced (FunExpensive big-type) before, lest we
simply repeat it.  Hence the lookup in inert_solved_funeqs.  Moreover
we must use `funEqCanDischarge` because both uses might (say) be Wanteds,
and we *still* want to save the re-computation.

Note [MATCHING-SYNONYMS]
~~~~~~~~~~~~~~~~~~~~~~~~
When trying to match a dictionary (D tau) to a top-level instance, or a
type family equation (F taus_1 ~ tau_2) to a top-level family instance,
we do *not* need to expand type synonyms because the matcher will do that for us.

Note [Improvement orientation]
~~~~~~~~~~~~~~~~~~~~~~~~~~~~~~
A very delicate point is the orientation of derived equalities
arising from injectivity improvement (Trac #12522).  Suppse we have
  type family F x = t | t -> x
  type instance F (a, Int) = (Int, G a)
where G is injective; and wanted constraints

  [W] TF (alpha, beta) ~ fuv
  [W] fuv ~ (Int, <some type>)

The injectivity will give rise to derived constraints

  [D] gamma1 ~ alpha
  [D] Int ~ beta

The fresh unification variable gamma1 comes from the fact that we
can only do "partial improvement" here; see Section 5.2 of
"Injective type families for Haskell" (HS'15).

Now, it's very important to orient the equations this way round,
so that the fresh unification variable will be eliminated in
favour of alpha.  If we instead had
   [D] alpha ~ gamma1
then we would unify alpha := gamma1; and kick out the wanted
constraint.  But when we grough it back in, it'd look like
   [W] TF (gamma1, beta) ~ fuv
and exactly the same thing would happen again!  Infinite loop.

This all seems fragile, and it might seem more robust to avoid
introducing gamma1 in the first place, in the case where the
actual argument (alpha, beta) partly matches the improvement
template.  But that's a bit tricky, esp when we remember that the
kinds much match too; so it's easier to let the normal machinery
handle it.  Instead we are careful to orient the new derived
equality with the template on the left.  Delicate, but it works.

Note [No FunEq improvement for Givens]
~~~~~~~~~~~~~~~~~~~~~~~~~~~~~~~~~~~~~~
We don't do improvements (injectivity etc) for Givens. Why?

* It generates Derived constraints on skolems, which don't do us
  much good, except perhaps identify inaccessible branches.
  (They'd be perfectly valid though.)

* For type-nat stuff the derived constraints include type families;
  e.g.  (a < b), (b < c) ==> a < c If we generate a Derived for this,
  we'll generate a Derived/Wanted CFunEqCan; and, since the same
  InertCans (after solving Givens) are used for each iteration, that
  massively confused the unflattening step (TcFlatten.unflatten).

  In fact it led to some infinite loops:
     indexed-types/should_compile/T10806
     indexed-types/should_compile/T10507
     polykinds/T10742

Note [Reduction for Derived CFunEqCans]
~~~~~~~~~~~~~~~~~~~~~~~~~~~~~~~~~~~~~~~
You may wonder if it's important to use top-level instances to
simplify [D] CFunEqCan's.  But it is.  Here's an example (T10226).

   type instance F    Int = Int
   type instance FInv Int = Int

Suppose we have to solve
    [WD] FInv (F alpha) ~ alpha
    [WD] F alpha ~ Int

  --> flatten
    [WD] F alpha ~ fuv0
    [WD] FInv fuv0 ~ fuv1  -- (A)
    [WD] fuv1 ~ alpha
    [WD] fuv0 ~ Int        -- (B)

  --> Rewwrite (A) with (B), splitting it
    [WD] F alpha ~ fuv0
    [W] FInv fuv0 ~ fuv1
    [D] FInv Int ~ fuv1    -- (C)
    [WD] fuv1 ~ alpha
    [WD] fuv0 ~ Int

  --> Reduce (C) with top-level instance
      **** This is the key step ***
    [WD] F alpha ~ fuv0
    [W] FInv fuv0 ~ fuv1
    [D] fuv1 ~ Int        -- (D)
    [WD] fuv1 ~ alpha     -- (E)
    [WD] fuv0 ~ Int

  --> Rewrite (D) with (E)
    [WD] F alpha ~ fuv0
    [W] FInv fuv0 ~ fuv1
    [D] alpha ~ Int       -- (F)
    [WD] fuv1 ~ alpha
    [WD] fuv0 ~ Int

  --> unify (F)  alpha := Int, and that solves it

Another example is indexed-types/should_compile/T10634
-}

{- *******************************************************************
*                                                                    *
         Top-level reaction for class constraints (CDictCan)
*                                                                    *
**********************************************************************-}

doTopReactDict :: InertSet -> Ct -> TcS (StopOrContinue Ct)
-- Try to use type-class instance declarations to simplify the constraint
doTopReactDict inerts work_item@(CDictCan { cc_ev = fl, cc_class = cls
                                          , cc_tyargs = xis })
  | isGiven fl   -- Never use instances for Given constraints
  = do { try_fundep_improvement
       ; continueWith work_item }

  | Just ev <- lookupSolvedDict inerts dict_loc cls xis   -- Cached
  = do { setEvBindIfWanted fl (ctEvExpr ev)
       ; stopWith fl "Dict/Top (cached)" }

  | otherwise  -- Wanted or Derived, but not cached
   = do { dflags <- getDynFlags
        ; lkup_inst_res <- matchClassInst dflags inerts cls xis dict_loc
        ; case lkup_inst_res of
               GenInst { lir_new_theta = theta
                       , lir_mk_ev     = mk_ev
                       , lir_safe_over = s } ->
                 do { traceTcS "doTopReact/found instance for" $ ppr fl
                    ; checkReductionDepth deeper_loc dict_pred
                    ; unless s $ insertSafeOverlapFailureTcS work_item
                    ; if isDerived fl then finish_derived theta
                                      else finish_wanted  theta mk_ev }
               NoInstance ->
                 do { when (isImprovable fl) $
                      try_fundep_improvement
                    ; continueWith work_item } }
   where
     dict_pred   = mkClassPred cls xis
     dict_loc    = ctEvLoc fl
     dict_origin = ctLocOrigin dict_loc
     deeper_loc  = zap_origin (bumpCtLocDepth dict_loc)

     zap_origin loc  -- After applying an instance we can set ScOrigin to
                     -- infinity, so that prohibitedSuperClassSolve never fires
       | ScOrigin {} <- dict_origin
       = setCtLocOrigin loc (ScOrigin infinity)
       | otherwise
       = loc

     finish_wanted :: [TcPredType]
                   -> ([EvExpr] -> EvTerm) -> TcS (StopOrContinue Ct)
      -- Precondition: evidence term matches the predicate workItem
     finish_wanted theta mk_ev
        = do { addSolvedDict fl cls xis
             ; evc_vars <- mapM (newWanted deeper_loc) theta
             ; setWantedEvBind (ctEvEvId fl) (mk_ev (map getEvExpr evc_vars))
             ; emitWorkNC (freshGoals evc_vars)
             ; stopWith fl "Dict/Top (solved wanted)" }

     finish_derived theta  -- Use type-class instances for Deriveds, in the hope
       =                   -- of generating some improvements
                           -- C.f. Example 3 of Note [The improvement story]
                           -- It's easy because no evidence is involved
         do { emitNewDeriveds deeper_loc theta
            ; traceTcS "finish_derived" (ppr (ctl_depth deeper_loc))
            ; stopWith fl "Dict/Top (solved derived)" }

     -- We didn't solve it; so try functional dependencies with
     -- the instance environment, and return
     -- See also Note [Weird fundeps]
     try_fundep_improvement
        = do { traceTcS "try_fundeps" (ppr work_item)
             ; instEnvs <- getInstEnvs
             ; emitFunDepDeriveds $
               improveFromInstEnv instEnvs mk_ct_loc dict_pred }

     mk_ct_loc :: PredType   -- From instance decl
               -> SrcSpan    -- also from instance deol
               -> CtLoc
     mk_ct_loc inst_pred inst_loc
       = dict_loc { ctl_origin = FunDepOrigin2 dict_pred dict_origin
                                               inst_pred inst_loc }

doTopReactDict _ w = pprPanic "doTopReactDict" (ppr w)


{- *******************************************************************
*                                                                    *
                       Class lookup
*                                                                    *
**********************************************************************-}

-- | Indicates if Instance met the Safe Haskell overlapping instances safety
-- check.
--
-- See Note [Safe Haskell Overlapping Instances] in TcSimplify
-- See Note [Safe Haskell Overlapping Instances Implementation] in TcSimplify
type SafeOverlapping = Bool

data LookupInstResult
  = NoInstance
  | GenInst { lir_new_theta :: [TcPredType]
            , lir_mk_ev     :: [EvExpr] -> EvTerm
            , lir_safe_over :: SafeOverlapping }

instance Outputable LookupInstResult where
  ppr NoInstance = text "NoInstance"
  ppr (GenInst { lir_new_theta = ev
               , lir_safe_over = s })
    = text "GenInst" <+> vcat [ppr ev, ss]
    where ss = text $ if s then "[safe]" else "[unsafe]"


matchClassInst :: DynFlags -> InertSet -> Class -> [Type] -> CtLoc -> TcS LookupInstResult
matchClassInst dflags inerts clas tys loc
-- First check whether there is an in-scope Given that could
-- match this constraint.  In that case, do not use top-level
-- instances.  See Note [Instance and Given overlap]
  | not (xopt LangExt.IncoherentInstances dflags)
  , not (naturallyCoherentClass clas)
  , let matchable_givens = matchableGivens loc pred inerts
  , not (isEmptyBag matchable_givens)
  = do { traceTcS "Delaying instance application" $
           vcat [ text "Work item=" <+> pprClassPred clas tys
                , text "Potential matching givens:" <+> ppr matchable_givens ]
       ; return NoInstance }
  where
     pred = mkClassPred clas tys

matchClassInst dflags _ clas tys loc
 = do { traceTcS "matchClassInst" $ text "pred =" <+> ppr (mkClassPred clas tys) <+> char '{'
      ; res <- match_class_inst dflags False clas tys loc
      ; traceTcS "} matchClassInst result" $ ppr res
      ; return res }

match_class_inst :: DynFlags
                 -> Bool      -- True <=> caller is the short-cut solver
                              -- See Note [Shortcut solving: overlap]
                 -> Class -> [Type] -> CtLoc -> TcS LookupInstResult
match_class_inst dflags short_cut clas tys loc
  | cls_name == knownNatClassName     = matchKnownNat        clas tys
  | cls_name == knownSymbolClassName  = matchKnownSymbol     clas tys
  | isCTupleClass clas                = matchCTuple          clas tys
  | cls_name == typeableClassName     = matchTypeable        clas tys
  | clas `hasKey` heqTyConKey         = matchLiftedEquality       tys
  | clas `hasKey` coercibleTyConKey   = matchLiftedCoercible      tys
  | cls_name == hasFieldClassName     = matchHasField dflags short_cut clas tys loc
  | otherwise                         = matchInstEnv dflags short_cut clas tys loc
  where
    cls_name = className clas

-- | If a class is "naturally coherent", then we needn't worry at all, in any
-- way, about overlapping/incoherent instances. Just solve the thing!
-- See Note [Naturally coherent classes]
-- See also Note [The equality class story] in TysPrim.
naturallyCoherentClass :: Class -> Bool
naturallyCoherentClass cls
  = isCTupleClass cls
    || cls `hasKey` heqTyConKey
    || cls `hasKey` eqTyConKey
    || cls `hasKey` coercibleTyConKey

{- Note [Instance and Given overlap]
~~~~~~~~~~~~~~~~~~~~~~~~~~~~~~~~~~~~
Example, from the OutsideIn(X) paper:
       instance P x => Q [x]
       instance (x ~ y) => R y [x]

       wob :: forall a b. (Q [b], R b a) => a -> Int

       g :: forall a. Q [a] => [a] -> Int
       g x = wob x

From 'g' we get the impliation constraint:
            forall a. Q [a] => (Q [beta], R beta [a])
If we react (Q [beta]) with its top-level axiom, we end up with a
(P beta), which we have no way of discharging. On the other hand,
if we react R beta [a] with the top-level we get  (beta ~ a), which
is solvable and can help us rewrite (Q [beta]) to (Q [a]) which is
now solvable by the given Q [a].

The partial solution is that:
  In matchClassInst (and thus in topReact), we return a matching
  instance only when there is no Given in the inerts which is
  unifiable to this particular dictionary.

  We treat any meta-tyvar as "unifiable" for this purpose,
  *including* untouchable ones.  But not skolems like 'a' in
  the implication constraint above.

The end effect is that, much as we do for overlapping instances, we
delay choosing a class instance if there is a possibility of another
instance OR a given to match our constraint later on. This fixes
Trac #4981 and #5002.

Other notes:

* The check is done *first*, so that it also covers classes
  with built-in instance solving, such as
     - constraint tuples
     - natural numbers
     - Typeable

* Flatten-skolems: we do not treat a flatten-skolem as unifiable
  for this purpose.
  E.g.   f :: Eq (F a) => [a] -> [a]
         f xs = ....(xs==xs).....
  Here we get [W] Eq [a], and we don't want to refrain from solving
  it because of the given (Eq (F a)) constraint!

* The given-overlap problem is arguably not easy to appear in practice
  due to our aggressive prioritization of equality solving over other
  constraints, but it is possible. I've added a test case in
  typecheck/should-compile/GivenOverlapping.hs

* Another "live" example is Trac #10195; another is #10177.

* We ignore the overlap problem if -XIncoherentInstances is in force:
  see Trac #6002 for a worked-out example where this makes a
  difference.

* Moreover notice that our goals here are different than the goals of
  the top-level overlapping checks. There we are interested in
  validating the following principle:

      If we inline a function f at a site where the same global
      instance environment is available as the instance environment at
      the definition site of f then we should get the same behaviour.

  But for the Given Overlap check our goal is just related to completeness of
  constraint solving.

* The solution is only a partial one.  Consider the above example with
       g :: forall a. Q [a] => [a] -> Int
       g x = let v = wob x
             in v
  and suppose we have -XNoMonoLocalBinds, so that we attempt to find the most
  general type for 'v'.  When generalising v's type we'll simplify its
  Q [alpha] constraint, but we don't have Q [a] in the 'givens', so we
  will use the instance declaration after all. Trac #11948 was a case
  in point.

All of this is disgustingly delicate, so to discourage people from writing
simplifiable class givens, we warn about signatures that contain them;
see TcValidity Note [Simplifiable given constraints].

Note [Naturally coherent classes]
~~~~~~~~~~~~~~~~~~~~~~~~~~~~~~~~~
A few built-in classes are "naturally coherent".  This term means that
the "instance" for the class is bidirectional with its superclass(es).
For example, consider (~~), which behaves as if it was defined like
this:
  class a ~# b => a ~~ b
  instance a ~# b => a ~~ b
(See Note [The equality types story] in TysPrim.)

Faced with [W] t1 ~~ t2, it's always OK to reduce it to [W] t1 ~# t2,
without worrying about Note [Instance and Given overlap].  Why?  Because
if we had [G] s1 ~~ s2, then we'd get the superclass [G] s1 ~# s2, and
so the reduction of the [W] constraint does not risk losing any solutions.

On the other hand, it can be fatal to /fail/ to reduce such
equalities, on the grounds of Note [Instance and Given overlap],
because many good things flow from [W] t1 ~# t2.

The same reasoning applies to

* (~~)        heqTyCOn
* (~)         eqTyCon
* Coercible   coercibleTyCon

And less obviously to:

* Tuple classes.  For reasons described in TcSMonad
  Note [Tuples hiding implicit parameters], we may have a constraint
     [W] (?x::Int, C a)
  with an exactly-matching Given constraint.  We must decompose this
  tuple and solve the components separately, otherwise we won't solve
  it at all!  It is perfectly safe to decompose it, because again the
  superclasses invert the instance;  e.g.
      class (c1, c2) => (% c1, c2 %)
      instance (c1, c2) => (% c1, c2 %)
  Example in Trac #14218

Exammples: T5853, T10432, T5315, T9222, T2627b, T3028b

PS: the term "naturally coherent" doesn't really seem helpful.
Perhaps "invertible" or something?  I left it for now though.
-}


{- *******************************************************************
*                                                                    *
                Class lookup in the instance environment
*                                                                    *
**********************************************************************-}

matchInstEnv :: DynFlags -> Bool -> Class -> [Type] -> CtLoc -> TcS LookupInstResult
matchInstEnv dflags short_cut_solver clas tys loc
   = do { instEnvs <- getInstEnvs
        ; let safeOverlapCheck = safeHaskell dflags `elem` [Sf_Safe, Sf_Trustworthy]
              (matches, unify, unsafeOverlaps) = lookupInstEnv True instEnvs clas tys
              safeHaskFail = safeOverlapCheck && not (null unsafeOverlaps)
        ; case (matches, unify, safeHaskFail) of

            -- Nothing matches
            ([], _, _)
                -> do { traceTcS "matchClass not matching" (ppr pred)
                      ; return NoInstance }

            -- A single match (& no safe haskell failure)
            ([(ispec, inst_tys)], [], False)
                | short_cut_solver
                , isOverlappable ispec
                -- If the instance has OVERLAPPABLE or OVERLAPS then
                -- don't let the short-cut solver choose it, because a
                -- later instance might overlap it.  Trac #14434 is an example
                -- See Note [Shortcut solving: overlap]
                -> do { traceTcS "matchClass: ingnoring overlappable" (ppr pred)
                      ; return NoInstance }

                | otherwise
                -> do   { let dfun_id = instanceDFunId ispec
                        ; traceTcS "matchClass success" $
                          vcat [text "dict" <+> ppr pred,
                                text "witness" <+> ppr dfun_id
                                               <+> ppr (idType dfun_id) ]
                                  -- Record that this dfun is needed
                        ; match_one (null unsafeOverlaps) dfun_id inst_tys }

            -- More than one matches (or Safe Haskell fail!). Defer any
            -- reactions of a multitude until we learn more about the reagent
            (matches, _, _)
                -> do   { traceTcS "matchClass multiple matches, deferring choice" $
                          vcat [text "dict" <+> ppr pred,
                                text "matches" <+> ppr matches]
                        ; return NoInstance } }
   where
     pred = mkClassPred clas tys

     match_one :: SafeOverlapping -> DFunId -> [DFunInstType] -> TcS LookupInstResult
                  -- See Note [DFunInstType: instantiating types] in InstEnv
     match_one so dfun_id mb_inst_tys
       = do { checkWellStagedDFun pred dfun_id loc
            ; (tys, theta) <- instDFunType dfun_id mb_inst_tys
            ; return $ GenInst { lir_new_theta = theta
                               , lir_mk_ev     = EvExpr . evDFunApp dfun_id tys
                               , lir_safe_over = so } }


{- ********************************************************************
*                                                                     *
                   Class lookup for CTuples
*                                                                     *
***********************************************************************-}

matchCTuple :: Class -> [Type] -> TcS LookupInstResult
matchCTuple clas tys   -- (isCTupleClass clas) holds
  = return (GenInst { lir_new_theta = tys
                    , lir_mk_ev     = tuple_ev
                    , lir_safe_over = True })
            -- The dfun *is* the data constructor!
  where
     data_con = tyConSingleDataCon (classTyCon clas)
     tuple_ev = EvExpr . evDFunApp (dataConWrapId data_con) tys

{- ********************************************************************
*                                                                     *
                   Class lookup for Literals
*                                                                     *
***********************************************************************-}

{-
Note [KnownNat & KnownSymbol and EvLit]
~~~~~~~~~~~~~~~~~~~~~~~~~~~~~~~~~~~~~~~
A part of the type-level literals implementation are the classes
"KnownNat" and "KnownSymbol", which provide a "smart" constructor for
defining singleton values.  Here is the key stuff from GHC.TypeLits

  class KnownNat (n :: Nat) where
    natSing :: SNat n

  newtype SNat (n :: Nat) = SNat Integer

Conceptually, this class has infinitely many instances:

  instance KnownNat 0       where natSing = SNat 0
  instance KnownNat 1       where natSing = SNat 1
  instance KnownNat 2       where natSing = SNat 2
  ...

In practice, we solve `KnownNat` predicates in the type-checker
(see typecheck/TcInteract.hs) because we can't have infinitely many instances.
The evidence (aka "dictionary") for `KnownNat` is of the form `EvLit (EvNum n)`.

We make the following assumptions about dictionaries in GHC:
  1. The "dictionary" for classes with a single method---like `KnownNat`---is
     a newtype for the type of the method, so using a evidence amounts
     to a coercion, and
  2. Newtypes use the same representation as their definition types.

So, the evidence for `KnownNat` is just a value of the representation type,
wrapped in two newtype constructors: one to make it into a `SNat` value,
and another to make it into a `KnownNat` dictionary.

Also note that `natSing` and `SNat` are never actually exposed from the
library---they are just an implementation detail.  Instead, users see
a more convenient function, defined in terms of `natSing`:

  natVal :: KnownNat n => proxy n -> Integer

The reason we don't use this directly in the class is that it is simpler
and more efficient to pass around an integer rather than an entire function,
especially when the `KnowNat` evidence is packaged up in an existential.

The story for kind `Symbol` is analogous:
  * class KnownSymbol
  * newtype SSymbol
  * Evidence: a Core literal (e.g. mkNaturalExpr)
-}

matchKnownNat :: Class -> [Type] -> TcS LookupInstResult
matchKnownNat clas [ty]     -- clas = KnownNat
  | Just n <- isNumLitTy ty = do
        et <- mkNaturalExpr n
        makeLitDict clas ty et
matchKnownNat _ _           = return NoInstance

matchKnownSymbol :: Class -> [Type] -> TcS LookupInstResult
matchKnownSymbol clas [ty]  -- clas = KnownSymbol
  | Just s <- isStrLitTy ty = do
        et <- mkStringExprFS s
        makeLitDict clas ty et
matchKnownSymbol _ _       = return NoInstance

makeLitDict :: Class -> Type -> EvExpr -> TcS LookupInstResult
-- makeLitDict adds a coercion that will convert the literal into a dictionary
-- of the appropriate type.  See Note [KnownNat & KnownSymbol and EvLit]
-- in TcEvidence.  The coercion happens in 2 steps:
--
--     Integer -> SNat n     -- representation of literal to singleton
--     SNat n  -> KnownNat n -- singleton to dictionary
--
--     The process is mirrored for Symbols:
--     String    -> SSymbol n
--     SSymbol n -> KnownSymbol n
makeLitDict clas ty et
    | Just (_, co_dict) <- tcInstNewTyCon_maybe (classTyCon clas) [ty]
          -- co_dict :: KnownNat n ~ SNat n
    , [ meth ]   <- classMethods clas
    , Just tcRep <- tyConAppTyCon_maybe -- SNat
                      $ funResultTy         -- SNat n
                      $ dropForAlls         -- KnownNat n => SNat n
                      $ idType meth         -- forall n. KnownNat n => SNat n
    , Just (_, co_rep) <- tcInstNewTyCon_maybe tcRep [ty]
          -- SNat n ~ Integer
    , let ev_tm = EvExpr $ mkEvCast et (mkTcSymCo (mkTcTransCo co_dict co_rep))
    = return $ GenInst { lir_new_theta = []
                       , lir_mk_ev     = \_ -> ev_tm
                       , lir_safe_over = True }

    | otherwise
    = panicTcS (text "Unexpected evidence for" <+> ppr (className clas)
                     $$ vcat (map (ppr . idType) (classMethods clas)))

{- ********************************************************************
*                                                                     *
                   Class lookup for Typeable
*                                                                     *
***********************************************************************-}

-- | Assumes that we've checked that this is the 'Typeable' class,
-- and it was applied to the correct argument.
matchTypeable :: Class -> [Type] -> TcS LookupInstResult
matchTypeable clas [k,t]  -- clas = Typeable
  -- For the first two cases, See Note [No Typeable for polytypes or qualified types]
  | isForAllTy k                      = return NoInstance   -- Polytype
  | isJust (tcSplitPredFunTy_maybe t) = return NoInstance   -- Qualified type

  -- Now cases that do work
  | k `eqType` typeNatKind                 = doTyLit knownNatClassName         t
  | k `eqType` typeSymbolKind              = doTyLit knownSymbolClassName      t
  | isConstraintKind t                     = doTyConApp clas t constraintKindTyCon []
  | Just (arg,ret) <- splitFunTy_maybe t   = doFunTy    clas t arg ret
  | Just (tc, ks) <- splitTyConApp_maybe t -- See Note [Typeable (T a b c)]
  , onlyNamedBndrsApplied tc ks            = doTyConApp clas t tc ks
  | Just (f,kt)   <- splitAppTy_maybe t    = doTyApp    clas t f kt

matchTypeable _ _ = return NoInstance

-- | Representation for a type @ty@ of the form @arg -> ret@.
doFunTy :: Class -> Type -> Weighted Type -> Type -> TcS LookupInstResult
doFunTy clas ty (Weighted _ arg_ty) ret_ty -- arnaud: TODO: bug here, where linear and unrestricted arrows are considered the same type in Typeable. Change EvTypeableTrFun below to have weight information
  = do { let preds = map (mk_typeable_pred clas) [arg_ty, ret_ty]
             build_ev [arg_ev, ret_ev] =
                 evTypeable ty $ EvTypeableTrFun (EvExpr arg_ev) (EvExpr ret_ev)
             build_ev _ = panic "TcInteract.doFunTy"
       ; return $ GenInst preds build_ev True
       }

-- | Representation for type constructor applied to some kinds.
-- 'onlyNamedBndrsApplied' has ensured that this application results in a type
-- of monomorphic kind (e.g. all kind variables have been instantiated).
doTyConApp :: Class -> Type -> TyCon -> [Kind] -> TcS LookupInstResult
doTyConApp clas ty tc kind_args
  = return $ GenInst (map (mk_typeable_pred clas) kind_args)
                     (\kinds -> evTypeable ty $ EvTypeableTyCon tc (map EvExpr kinds))
                     True

-- | Representation for TyCon applications of a concrete kind. We just use the
-- kind itself, but first we must make sure that we've instantiated all kind-
-- polymorphism, but no more.
onlyNamedBndrsApplied :: TyCon -> [KindOrType] -> Bool
onlyNamedBndrsApplied tc ks
 = all isNamedTyConBinder used_bndrs &&
   not (any isNamedTyConBinder leftover_bndrs)
 where
   bndrs                        = tyConBinders tc
   (used_bndrs, leftover_bndrs) = splitAtList ks bndrs

doTyApp :: Class -> Type -> Type -> KindOrType -> TcS LookupInstResult
-- Representation for an application of a type to a type-or-kind.
--  This may happen when the type expression starts with a type variable.
--  Example (ignoring kind parameter):
--    Typeable (f Int Char)                      -->
--    (Typeable (f Int), Typeable Char)          -->
--    (Typeable f, Typeable Int, Typeable Char)  --> (after some simp. steps)
--    Typeable f
doTyApp clas ty f tk
  | isForAllTy (typeKind f)
  = return NoInstance -- We can't solve until we know the ctr.
  | otherwise
  = return $ GenInst (map (mk_typeable_pred clas) [f, tk])
                     (\[t1,t2] -> evTypeable ty $ EvTypeableTyApp (EvExpr t1) (EvExpr t2))
                     True

-- Emit a `Typeable` constraint for the given type.
mk_typeable_pred :: Class -> Type -> PredType
mk_typeable_pred clas ty = mkClassPred clas [ typeKind ty, ty ]

  -- Typeable is implied by KnownNat/KnownSymbol. In the case of a type literal
  -- we generate a sub-goal for the appropriate class. See #10348 for what
  -- happens when we fail to do this.
doTyLit :: Name -> Type -> TcS LookupInstResult
doTyLit kc t = do { kc_clas <- tcLookupClass kc
                  ; let kc_pred    = mkClassPred kc_clas [ t ]
                        mk_ev [ev] = evTypeable t $ EvTypeableTyLit (EvExpr ev)
                        mk_ev _    = panic "doTyLit"
                  ; return (GenInst [kc_pred] mk_ev True) }

{- Note [Typeable (T a b c)]
~~~~~~~~~~~~~~~~~~~~~~~~~~~~
For type applications we always decompose using binary application,
via doTyApp, until we get to a *kind* instantiation.  Example
   Proxy :: forall k. k -> *

To solve Typeable (Proxy (* -> *) Maybe) we
  - First decompose with doTyApp,
    to get (Typeable (Proxy (* -> *))) and Typeable Maybe
  - Then solve (Typeable (Proxy (* -> *))) with doTyConApp

If we attempt to short-cut by solving it all at once, via
doTyConApp

(this note is sadly truncated FIXME)


Note [No Typeable for polytypes or qualified types]
~~~~~~~~~~~~~~~~~~~~~~~~~~~~~~~~~~~~~~~~~~~~~~~~~~~
We do not support impredicative typeable, such as
   Typeable (forall a. a->a)
   Typeable (Eq a => a -> a)
   Typeable (() => Int)
   Typeable (((),()) => Int)

See Trac #9858.  For forall's the case is clear: we simply don't have
a TypeRep for them.  For qualified but not polymorphic types, like
(Eq a => a -> a), things are murkier.  But:

 * We don't need a TypeRep for these things.  TypeReps are for
   monotypes only.

 * Perhaps we could treat `=>` as another type constructor for `Typeable`
   purposes, and thus support things like `Eq Int => Int`, however,
   at the current state of affairs this would be an odd exception as
   no other class works with impredicative types.
   For now we leave it off, until we have a better story for impredicativity.
-}

{- ********************************************************************
*                                                                     *
                   Class lookup for lifted equality
*                                                                     *
***********************************************************************-}

-- See also Note [The equality types story] in TysPrim
matchLiftedEquality :: [Type] -> TcS LookupInstResult
matchLiftedEquality args
  = return (GenInst { lir_new_theta = [ mkTyConApp eqPrimTyCon args ]
                    , lir_mk_ev     = EvExpr . evDFunApp (dataConWrapId heqDataCon) args
                    , lir_safe_over = True })

-- See also Note [The equality types story] in TysPrim
matchLiftedCoercible :: [Type] -> TcS LookupInstResult
matchLiftedCoercible args@[k, t1, t2]
  = return (GenInst { lir_new_theta = [ mkTyConApp eqReprPrimTyCon args' ]
                    , lir_mk_ev     = EvExpr . evDFunApp (dataConWrapId coercibleDataCon)
                                                args
                    , lir_safe_over = True })
  where
    args' = [k, k, t1, t2]
matchLiftedCoercible args = pprPanic "matchLiftedCoercible" (ppr args)


{- ********************************************************************
*                                                                     *
              Class lookup for overloaded record fields
*                                                                     *
***********************************************************************-}

{-
Note [HasField instances]
~~~~~~~~~~~~~~~~~~~~~~~~~
Suppose we have

    data T y = MkT { foo :: [y] }

and `foo` is in scope.  Then GHC will automatically solve a constraint like

    HasField "foo" (T Int) b

by emitting a new wanted

    T alpha -> [alpha] ~# T Int -> b

and building a HasField dictionary out of the selector function `foo`,
appropriately cast.

The HasField class is defined (in GHC.Records) thus:

    class HasField (x :: k) r a | x r -> a where
      getField :: r -> a

Since this is a one-method class, it is represented as a newtype.
Hence we can solve `HasField "foo" (T Int) b` by taking an expression
of type `T Int -> b` and casting it using the newtype coercion.
Note that

    foo :: forall y . T y -> [y]

so the expression we construct is

    foo @alpha |> co

where

    co :: (T alpha -> [alpha]) ~# HasField "foo" (T Int) b

is built from

    co1 :: (T alpha -> [alpha]) ~# (T Int -> b)

which is the new wanted, and

    co2 :: (T Int -> b) ~# HasField "foo" (T Int) b

which can be derived from the newtype coercion.

If `foo` is not in scope, or has a higher-rank or existentially
quantified type, then the constraint is not solved automatically, but
may be solved by a user-supplied HasField instance.  Similarly, if we
encounter a HasField constraint where the field is not a literal
string, or does not belong to the type, then we fall back on the
normal constraint solver behaviour.
-}

-- See Note [HasField instances]
matchHasField :: DynFlags -> Bool -> Class -> [Type] -> CtLoc -> TcS LookupInstResult
matchHasField dflags short_cut clas tys loc
  = do { fam_inst_envs <- getFamInstEnvs
       ; rdr_env       <- getGlobalRdrEnvTcS
       ; case tys of
           -- We are matching HasField {k} x r a...
           [_k_ty, x_ty, r_ty, a_ty]
               -- x should be a literal string
             | Just x <- isStrLitTy x_ty
               -- r should be an applied type constructor
             , Just (tc, args) <- tcSplitTyConApp_maybe r_ty
               -- use representation tycon (if data family); it has the fields
             , let r_tc = fstOf3 (tcLookupDataFamInst fam_inst_envs tc args)
               -- x should be a field of r
             , Just fl <- lookupTyConFieldLabel x r_tc
               -- the field selector should be in scope
             , Just gre <- lookupGRE_FieldLabel rdr_env fl

             -> do { sel_id <- tcLookupId (flSelector fl)
                   ; (tv_prs, preds, sel_ty) <- tcInstType newMetaTyVars sel_id

                         -- The first new wanted constraint equates the actual
                         -- type of the selector with the type (r -> a) within
                         -- the HasField x r a dictionary.  The preds will
                         -- typically be empty, but if the datatype has a
                         -- "stupid theta" then we have to include it here.
                   ; let theta = mkPrimEqPred sel_ty (mkFunTyOm r_ty a_ty) : preds

                         -- Use the equality proof to cast the selector Id to
                         -- type (r -> a), then use the newtype coercion to cast
                         -- it to a HasField dictionary.
                         mk_ev (ev1:evs) = EvExpr $ evSelector sel_id tvs evs `evCast` co
                           where
                             co = mkTcSubCo (evTermCoercion (EvExpr ev1))
                                      `mkTcTransCo` mkTcSymCo co2
                         mk_ev [] = panic "matchHasField.mk_ev"

                         Just (_, co2) = tcInstNewTyCon_maybe (classTyCon clas)
                                                              tys

                         tvs = mkTyVarTys (map snd tv_prs)

                     -- The selector must not be "naughty" (i.e. the field
                     -- cannot have an existentially quantified type), and
                     -- it must not be higher-rank.
                   ; if not (isNaughtyRecordSelector sel_id) && isTauTy sel_ty
                     then do { addUsedGRE True gre
                             ; return GenInst { lir_new_theta = theta
                                              , lir_mk_ev     = mk_ev
                                              , lir_safe_over = True
                                              } }
                     else matchInstEnv dflags short_cut clas tys loc }

           _ -> matchInstEnv dflags short_cut clas tys loc }<|MERGE_RESOLUTION|>--- conflicted
+++ resolved
@@ -17,12 +17,8 @@
 import VarSet
 import Type
 import Kind( isConstraintKind )
-<<<<<<< HEAD
-import InstEnv( DFunInstType, lookupInstEnv, instanceDFunId )
-=======
 import InstEnv( DFunInstType, lookupInstEnv
               , instanceDFunId, isOverlappable )
->>>>>>> affdea82
 import CoAxiom( sfInteractTop, sfInteractInert )
 
 import TcMType (newMetaTyVars)
