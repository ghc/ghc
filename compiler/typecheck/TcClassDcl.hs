{-
(c) The University of Glasgow 2006
(c) The GRASP/AQUA Project, Glasgow University, 1992-1998


Typechecking class declarations
-}

{-# LANGUAGE CPP #-}
{-# LANGUAGE TypeFamilies #-}

module TcClassDcl ( tcClassSigs, tcClassDecl2,
                    findMethodBind, instantiateMethod,
                    tcClassMinimalDef,
                    HsSigFun, mkHsSigFun,
                    tcMkDeclCtxt, tcAddDeclCtxt, badMethodErr,
                    instDeclCtxt1, instDeclCtxt2, instDeclCtxt3,
                    tcATDefault
                  ) where

#include "HsVersions.h"

import GhcPrelude

import HsSyn
import TcEnv
import TcSigs
import TcEvidence ( idHsWrapper )
import TcBinds
import TcUnify
import TcHsType
import TcMType
import Type     ( getClassPredTys_maybe, piResultTys )
import Multiplicity
import TcType
import TcRnMonad
import DriverPhases (HscSource(..))
import BuildTyCl( TcMethInfo )
import Class
import Coercion ( pprCoAxiom )
import DynFlags
import FamInst
import FamInstEnv
import Id
import Name
import NameEnv
import NameSet
import Var
import VarEnv
import Outputable
import SrcLoc
import TyCon
import Maybes
import BasicTypes
import Bag
import FastString
import BooleanFormula
import Util

import Control.Monad
import Data.List ( mapAccumL, partition )

{-
Dictionary handling
~~~~~~~~~~~~~~~~~~~
Every class implicitly declares a new data type, corresponding to dictionaries
of that class. So, for example:

        class (D a) => C a where
          op1 :: a -> a
          op2 :: forall b. Ord b => a -> b -> b

would implicitly declare

        data CDict a = CDict (D a)
                             (a -> a)
                             (forall b. Ord b => a -> b -> b)

(We could use a record decl, but that means changing more of the existing apparatus.
One step at at time!)

For classes with just one superclass+method, we use a newtype decl instead:

        class C a where
          op :: forallb. a -> b -> b

generates

        newtype CDict a = CDict (forall b. a -> b -> b)

Now DictTy in Type is just a form of type synomym:
        DictTy c t = TyConTy CDict `AppTy` t

Death to "ExpandingDicts".


************************************************************************
*                                                                      *
                Type-checking the class op signatures
*                                                                      *
************************************************************************
-}

illegalHsigDefaultMethod :: Name -> SDoc
illegalHsigDefaultMethod n =
    text "Illegal default method(s) in class definition of" <+> ppr n <+> text "in hsig file"

tcClassSigs :: Name                -- Name of the class
            -> [LSig GhcRn]
            -> LHsBinds GhcRn
            -> TcM [TcMethInfo]    -- Exactly one for each method
tcClassSigs clas sigs def_methods
  = do { traceTc "tcClassSigs 1" (ppr clas)

       ; gen_dm_prs <- concat <$> mapM (addLocM tc_gen_sig) gen_sigs
       ; let gen_dm_env :: NameEnv (SrcSpan, Type)
             gen_dm_env = mkNameEnv gen_dm_prs

       ; op_info <- concat <$> mapM (addLocM (tc_sig gen_dm_env)) vanilla_sigs

       ; let op_names = mkNameSet [ n | (n,_,_) <- op_info ]
       ; sequence_ [ failWithTc (badMethodErr clas n)
                   | n <- dm_bind_names, not (n `elemNameSet` op_names) ]
                   -- Value binding for non class-method (ie no TypeSig)

       ; tcg_env <- getGblEnv
       ; if tcg_src tcg_env == HsigFile
            then
               -- Error if we have value bindings
               -- (Generic signatures without value bindings indicate
               -- that a default of this form is expected to be
               -- provided.)
               when (not (null def_methods)) $
                failWithTc (illegalHsigDefaultMethod clas)
            else
               -- Error for each generic signature without value binding
               sequence_ [ failWithTc (badGenericMethod clas n)
                         | (n,_) <- gen_dm_prs, not (n `elem` dm_bind_names) ]

       ; traceTc "tcClassSigs 2" (ppr clas)
       ; return op_info }
  where
    vanilla_sigs = [L loc (nm,ty) | L loc (ClassOpSig _ False nm ty) <- sigs]
    gen_sigs     = [L loc (nm,ty) | L loc (ClassOpSig _ True  nm ty) <- sigs]
    dm_bind_names :: [Name] -- These ones have a value binding in the class decl
    dm_bind_names = [op | L _ (FunBind {fun_id = L _ op}) <- bagToList def_methods]

    skol_info = TyConSkol ClassFlavour clas

    tc_sig :: NameEnv (SrcSpan, Type) -> ([Located Name], LHsSigType GhcRn)
           -> TcM [TcMethInfo]
    tc_sig gen_dm_env (op_names, op_hs_ty)
      = do { traceTc "ClsSig 1" (ppr op_names)
           ; op_ty <- tcClassSigType skol_info op_names op_hs_ty
                   -- Class tyvars already in scope

           ; traceTc "ClsSig 2" (ppr op_names)
           ; return [ (op_name, op_ty, f op_name) | L _ op_name <- op_names ] }
           where
             f nm | Just lty <- lookupNameEnv gen_dm_env nm = Just (GenericDM lty)
                  | nm `elem` dm_bind_names                 = Just VanillaDM
                  | otherwise                               = Nothing

    tc_gen_sig (op_names, gen_hs_ty)
      = do { gen_op_ty <- tcClassSigType skol_info op_names gen_hs_ty
           ; return [ (op_name, (loc, gen_op_ty)) | L loc op_name <- op_names ] }

{-
************************************************************************
*                                                                      *
                Class Declarations
*                                                                      *
************************************************************************
-}

tcClassDecl2 :: LTyClDecl GhcRn          -- The class declaration
             -> TcM (LHsBinds GhcTcId)

tcClassDecl2 (L _ (ClassDecl {tcdLName = class_name, tcdSigs = sigs,
                                tcdMeths = default_binds}))
  = recoverM (return emptyLHsBinds)     $
    setSrcSpan (getLoc class_name)      $
    do  { clas <- tcLookupLocatedClass class_name

        -- We make a separate binding for each default method.
        -- At one time I used a single AbsBinds for all of them, thus
        -- AbsBind [d] [dm1, dm2, dm3] { dm1 = ...; dm2 = ...; dm3 = ... }
        -- But that desugars into
        --      ds = \d -> (..., ..., ...)
        --      dm1 = \d -> case ds d of (a,b,c) -> a
        -- And since ds is big, it doesn't get inlined, so we don't get good
        -- default methods.  Better to make separate AbsBinds for each
        ; let (tyvars, _, _, op_items) = classBigSig clas
              prag_fn     = mkPragEnv sigs default_binds
              sig_fn      = mkHsSigFun sigs
              clas_tyvars = snd (tcSuperSkolTyVars tyvars)
              pred        = mkClassPred clas (mkTyVarTys clas_tyvars)
        ; this_dict <- newEvVar pred

        ; let tc_item = tcDefMeth clas clas_tyvars this_dict
                                  default_binds sig_fn prag_fn
<<<<<<< HEAD
                   -- tcExtendTyVarEnv here (instead of scopeTyVars) is OK:
                   -- the tcDefMeth calls checkConstraints to bump the TcLevel
                   -- and make the implication constraint
        ; dm_binds <- tcExtendTyVarEnv (map unrestricted clas_tyvars) $
=======
        ; dm_binds <- tcExtendTyVarEnv clas_tyvars $
>>>>>>> b1af0aed
                      mapM tc_item op_items

        ; return (unionManyBags dm_binds) }

tcClassDecl2 d = pprPanic "tcClassDecl2" (ppr d)

tcDefMeth :: Class -> [TyVar] -> EvVar -> LHsBinds GhcRn
          -> HsSigFun -> TcPragEnv -> ClassOpItem
          -> TcM (LHsBinds GhcTcId)
-- Generate code for default methods
-- This is incompatible with Hugs, which expects a polymorphic
-- default method for every class op, regardless of whether or not
-- the programmer supplied an explicit default decl for the class.
-- (If necessary we can fix that, but we don't have a convenient Id to hand.)

tcDefMeth _ _ _ _ _ prag_fn (sel_id, Nothing)
  = do { -- No default method
         mapM_ (addLocM (badDmPrag sel_id))
               (lookupPragEnv prag_fn (idName sel_id))
       ; return emptyBag }

tcDefMeth clas tyvars this_dict binds_in hs_sig_fn prag_fn
          (sel_id, Just (dm_name, dm_spec))
  | Just (L bind_loc dm_bind, bndr_loc, prags) <- findMethodBind sel_name binds_in prag_fn
  = do { -- First look up the default method; it should be there!
         -- It can be the orinary default method
         -- or the generic-default method.  E.g of the latter
         --      class C a where
         --        op :: a -> a -> Bool
         --        default op :: Eq a => a -> a -> Bool
         --        op x y = x==y
         -- The default method we generate is
         --    $gm :: (C a, Eq a) => a -> a -> Bool
         --    $gm x y = x==y

         global_dm_id  <- tcLookupId dm_name
       ; global_dm_id  <- addInlinePrags global_dm_id prags
       ; local_dm_name <- newNameAt (getOccName sel_name) bndr_loc
            -- Base the local_dm_name on the selector name, because
            -- type errors from tcInstanceMethodBody come from here

       ; spec_prags <- discardConstraints $
                       tcSpecPrags global_dm_id prags
       ; warnTc NoReason
                (not (null spec_prags))
                (text "Ignoring SPECIALISE pragmas on default method"
                 <+> quotes (ppr sel_name))

       ; let hs_ty = hs_sig_fn sel_name
                     `orElse` pprPanic "tc_dm" (ppr sel_name)
             -- We need the HsType so that we can bring the right
             -- type variables into scope
             --
             -- Eg.   class C a where
             --          op :: forall b. Eq b => a -> [b] -> a
             --          gen_op :: a -> a
             --          generic gen_op :: D a => a -> a
             -- The "local_dm_ty" is precisely the type in the above
             -- type signatures, ie with no "forall a. C a =>" prefix

             local_dm_ty = instantiateMethod clas global_dm_id (mkTyVarTys tyvars)

             lm_bind     = dm_bind { fun_id = L bind_loc local_dm_name }
                             -- Substitute the local_meth_name for the binder
                             -- NB: the binding is always a FunBind

             warn_redundant = case dm_spec of
                                GenericDM {} -> True
                                VanillaDM    -> False
                -- For GenericDM, warn if the user specifies a signature
                -- with redundant constraints; but not for VanillaDM, where
                -- the default method may well be 'error' or something

             ctxt = FunSigCtxt sel_name warn_redundant

       ; let local_dm_id = mkLocalId local_dm_name (Regular Omega) local_dm_ty
             local_dm_sig = CompleteSig { sig_bndr = local_dm_id
                                        , sig_ctxt  = ctxt
                                        , sig_loc   = getLoc (hsSigType hs_ty) }

       ; (ev_binds, (tc_bind, _))
               <- checkConstraints (TyConSkol ClassFlavour (getName clas)) tyvars [this_dict] $
                  tcPolyCheck no_prag_fn local_dm_sig
                              (L bind_loc lm_bind)

       ; let export = ABE { abe_ext   = noExt
                          , abe_poly  = global_dm_id
                          , abe_mono  = local_dm_id
                          , abe_wrap  = idHsWrapper
                          , abe_prags = IsDefaultMethod }
             full_bind = AbsBinds { abs_ext      = noExt
                                  , abs_tvs      = tyvars
                                  , abs_ev_vars  = [this_dict]
                                  , abs_exports  = [export]
                                  , abs_ev_binds = [ev_binds]
                                  , abs_binds    = tc_bind
                                  , abs_sig      = True }

       ; return (unitBag (L bind_loc full_bind)) }

  | otherwise = pprPanic "tcDefMeth" (ppr sel_id)
  where
    sel_name = idName sel_id
    no_prag_fn = emptyPragEnv   -- No pragmas for local_meth_id;
                                -- they are all for meth_id

---------------
tcClassMinimalDef :: Name -> [LSig GhcRn] -> [TcMethInfo] -> TcM ClassMinimalDef
tcClassMinimalDef _clas sigs op_info
  = case findMinimalDef sigs of
      Nothing -> return defMindef
      Just mindef -> do
        -- Warn if the given mindef does not imply the default one
        -- That is, the given mindef should at least ensure that the
        -- class ops without default methods are required, since we
        -- have no way to fill them in otherwise
        tcg_env <- getGblEnv
        -- However, only do this test when it's not an hsig file,
        -- since you can't write a default implementation.
        when (tcg_src tcg_env /= HsigFile) $
            whenIsJust (isUnsatisfied (mindef `impliesAtom`) defMindef) $
                       (\bf -> addWarnTc NoReason (warningMinimalDefIncomplete bf))
        return mindef
  where
    -- By default require all methods without a default implementation
    defMindef :: ClassMinimalDef
    defMindef = mkAnd [ noLoc (mkVar name)
                      | (name, _, Nothing) <- op_info ]

instantiateMethod :: Class -> TcId -> [TcType] -> TcType
-- Take a class operation, say
--      op :: forall ab. C a => forall c. Ix c => (b,c) -> a
-- Instantiate it at [ty1,ty2]
-- Return the "local method type":
--      forall c. Ix x => (ty2,c) -> ty1
instantiateMethod clas sel_id inst_tys
  = ASSERT( ok_first_pred ) local_meth_ty
  where
    rho_ty = piResultTys (idType sel_id) inst_tys
    (first_pred, local_meth_ty) = tcSplitPredFunTy_maybe rho_ty
                `orElse` pprPanic "tcInstanceMethod" (ppr sel_id)

    ok_first_pred = case getClassPredTys_maybe first_pred of
                      Just (clas1, _tys) -> clas == clas1
                      Nothing -> False
              -- The first predicate should be of form (C a b)
              -- where C is the class in question


---------------------------
type HsSigFun = Name -> Maybe (LHsSigType GhcRn)

mkHsSigFun :: [LSig GhcRn] -> HsSigFun
mkHsSigFun sigs = lookupNameEnv env
  where
    env = mkHsSigEnv get_classop_sig sigs

    get_classop_sig :: LSig GhcRn -> Maybe ([Located Name], LHsSigType GhcRn)
    get_classop_sig  (L _ (ClassOpSig _ _ ns hs_ty)) = Just (ns, hs_ty)
    get_classop_sig  _                               = Nothing

---------------------------
findMethodBind  :: Name                 -- Selector
                -> LHsBinds GhcRn       -- A group of bindings
                -> TcPragEnv
                -> Maybe (LHsBind GhcRn, SrcSpan, [LSig GhcRn])
                -- Returns the binding, the binding
                -- site of the method binder, and any inline or
                -- specialisation pragmas
findMethodBind sel_name binds prag_fn
  = foldlBag mplus Nothing (mapBag f binds)
  where
    prags    = lookupPragEnv prag_fn sel_name

    f bind@(L _ (FunBind { fun_id = L bndr_loc op_name }))
      | op_name == sel_name
             = Just (bind, bndr_loc, prags)
    f _other = Nothing

---------------------------
findMinimalDef :: [LSig GhcRn] -> Maybe ClassMinimalDef
findMinimalDef = firstJusts . map toMinimalDef
  where
    toMinimalDef :: LSig GhcRn -> Maybe ClassMinimalDef
    toMinimalDef (L _ (MinimalSig _ _ (L _ bf))) = Just (fmap unLoc bf)
    toMinimalDef _                               = Nothing

{-
Note [Polymorphic methods]
~~~~~~~~~~~~~~~~~~~~~~~~~~
Consider
    class Foo a where
        op :: forall b. Ord b => a -> b -> b -> b
    instance Foo c => Foo [c] where
        op = e

When typechecking the binding 'op = e', we'll have a meth_id for op
whose type is
      op :: forall c. Foo c => forall b. Ord b => [c] -> b -> b -> b

So tcPolyBinds must be capable of dealing with nested polytypes;
and so it is. See TcBinds.tcMonoBinds (with type-sig case).

Note [Silly default-method bind]
~~~~~~~~~~~~~~~~~~~~~~~~~~~~~~~~
When we pass the default method binding to the type checker, it must
look like    op2 = e
not          $dmop2 = e
otherwise the "$dm" stuff comes out error messages.  But we want the
"$dm" to come out in the interface file.  So we typecheck the former,
and wrap it in a let, thus
          $dmop2 = let op2 = e in op2
This makes the error messages right.


************************************************************************
*                                                                      *
                Error messages
*                                                                      *
************************************************************************
-}

tcMkDeclCtxt :: TyClDecl GhcRn -> SDoc
tcMkDeclCtxt decl = hsep [text "In the", pprTyClDeclFlavour decl,
                      text "declaration for", quotes (ppr (tcdName decl))]

tcAddDeclCtxt :: TyClDecl GhcRn -> TcM a -> TcM a
tcAddDeclCtxt decl thing_inside
  = addErrCtxt (tcMkDeclCtxt decl) thing_inside

badMethodErr :: Outputable a => a -> Name -> SDoc
badMethodErr clas op
  = hsep [text "Class", quotes (ppr clas),
          text "does not have a method", quotes (ppr op)]

badGenericMethod :: Outputable a => a -> Name -> SDoc
badGenericMethod clas op
  = hsep [text "Class", quotes (ppr clas),
          text "has a generic-default signature without a binding", quotes (ppr op)]

{-
badGenericInstanceType :: LHsBinds Name -> SDoc
badGenericInstanceType binds
  = vcat [text "Illegal type pattern in the generic bindings",
          nest 2 (ppr binds)]

missingGenericInstances :: [Name] -> SDoc
missingGenericInstances missing
  = text "Missing type patterns for" <+> pprQuotedList missing

dupGenericInsts :: [(TyCon, InstInfo a)] -> SDoc
dupGenericInsts tc_inst_infos
  = vcat [text "More than one type pattern for a single generic type constructor:",
          nest 2 (vcat (map ppr_inst_ty tc_inst_infos)),
          text "All the type patterns for a generic type constructor must be identical"
    ]
  where
    ppr_inst_ty (_,inst) = ppr (simpleInstInfoTy inst)
-}
badDmPrag :: TcId -> Sig GhcRn -> TcM ()
badDmPrag sel_id prag
  = addErrTc (text "The" <+> hsSigDoc prag <+> ptext (sLit "for default method")
              <+> quotes (ppr sel_id)
              <+> text "lacks an accompanying binding")

warningMinimalDefIncomplete :: ClassMinimalDef -> SDoc
warningMinimalDefIncomplete mindef
  = vcat [ text "The MINIMAL pragma does not require:"
         , nest 2 (pprBooleanFormulaNice mindef)
         , text "but there is no default implementation." ]

instDeclCtxt1 :: LHsSigType GhcRn -> SDoc
instDeclCtxt1 hs_inst_ty
  = inst_decl_ctxt (ppr (getLHsInstDeclHead hs_inst_ty))

instDeclCtxt2 :: Type -> SDoc
instDeclCtxt2 dfun_ty
  = instDeclCtxt3 cls tys
  where
    (_,_,cls,tys) = tcSplitDFunTy dfun_ty

instDeclCtxt3 :: Class -> [Type] -> SDoc
instDeclCtxt3 cls cls_tys
  = inst_decl_ctxt (ppr (mkClassPred cls cls_tys))

inst_decl_ctxt :: SDoc -> SDoc
inst_decl_ctxt doc = hang (text "In the instance declaration for")
                        2 (quotes doc)

tcATDefault :: SrcSpan
            -> TCvSubst
            -> NameSet
            -> ClassATItem
            -> TcM [FamInst]
-- ^ Construct default instances for any associated types that
-- aren't given a user definition
-- Returns [] or singleton
tcATDefault loc inst_subst defined_ats (ATI fam_tc defs)
  -- User supplied instances ==> everything is OK
  | tyConName fam_tc `elemNameSet` defined_ats
  = return []

  -- No user instance, have defaults ==> instantiate them
   -- Example:   class C a where { type F a b :: *; type F a b = () }
   --            instance C [x]
   -- Then we want to generate the decl:   type F [x] b = ()
  | Just (rhs_ty, _loc) <- defs
  = do { let (subst', pat_tys') = mapAccumL subst_tv inst_subst
                                            (tyConTyVars fam_tc)
             rhs'     = substTyUnchecked subst' rhs_ty
             tcv' = tyCoVarsOfTypesList pat_tys'
             (tv', cv') = partition isTyVar tcv'
             tvs'     = scopedSort tv'
             cvs'     = scopedSort cv'
       ; rep_tc_name <- newFamInstTyConName (L loc (tyConName fam_tc)) pat_tys'
       ; let axiom = mkSingleCoAxiom Nominal rep_tc_name tvs' [] cvs'
                                     fam_tc pat_tys' rhs'
           -- NB: no validity check. We check validity of default instances
           -- in the class definition. Because type instance arguments cannot
           -- be type family applications and cannot be polytypes, the
           -- validity check is redundant.

       ; traceTc "mk_deflt_at_instance" (vcat [ ppr fam_tc, ppr rhs_ty
                                              , pprCoAxiom axiom ])
       ; fam_inst <- newFamInst SynFamilyInst axiom
       ; return [fam_inst] }

   -- No defaults ==> generate a warning
  | otherwise  -- defs = Nothing
  = do { warnMissingAT (tyConName fam_tc)
       ; return [] }
  where
    subst_tv subst tc_tv
      | Just ty <- lookupVarEnv (getTvSubstEnv subst) tc_tv
      = (subst, ty)
      | otherwise
      = (extendTvSubst subst tc_tv ty', ty')
      where
        ty' = mkTyVarTy (updateTyVarKind (substTyUnchecked subst) tc_tv)

warnMissingAT :: Name -> TcM ()
warnMissingAT name
  = do { warn <- woptM Opt_WarnMissingMethods
       ; traceTc "warn" (ppr name <+> ppr warn)
       ; hsc_src <- fmap tcg_src getGblEnv
       -- Warn only if -Wmissing-methods AND not a signature
       ; warnTc (Reason Opt_WarnMissingMethods) (warn && hsc_src /= HsigFile)
                (text "No explicit" <+> text "associated type"
                    <+> text "or default declaration for"
                    <+> quotes (ppr name)) }<|MERGE_RESOLUTION|>--- conflicted
+++ resolved
@@ -199,14 +199,7 @@
 
         ; let tc_item = tcDefMeth clas clas_tyvars this_dict
                                   default_binds sig_fn prag_fn
-<<<<<<< HEAD
-                   -- tcExtendTyVarEnv here (instead of scopeTyVars) is OK:
-                   -- the tcDefMeth calls checkConstraints to bump the TcLevel
-                   -- and make the implication constraint
         ; dm_binds <- tcExtendTyVarEnv (map unrestricted clas_tyvars) $
-=======
-        ; dm_binds <- tcExtendTyVarEnv clas_tyvars $
->>>>>>> b1af0aed
                       mapM tc_item op_items
 
         ; return (unionManyBags dm_binds) }
