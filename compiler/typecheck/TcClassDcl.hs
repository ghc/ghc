{-
(c) The University of Glasgow 2006
(c) The GRASP/AQUA Project, Glasgow University, 1992-1998


Typechecking class declarations
-}

{-# LANGUAGE CPP #-}
{-# LANGUAGE TypeFamilies #-}

module TcClassDcl ( tcClassSigs, tcClassDecl2,
                    findMethodBind, instantiateMethod,
                    tcClassMinimalDef,
                    HsSigFun, mkHsSigFun,
                    tcMkDeclCtxt, tcAddDeclCtxt, badMethodErr,
                    instDeclCtxt1, instDeclCtxt2, instDeclCtxt3,
                    tcATDefault
                  ) where

#include "HsVersions.h"

import GhcPrelude

import HsSyn
import TcEnv
import TcSigs
import TcEvidence ( idHsWrapper )
import TcBinds
import TcUnify
import TcHsType
import TcMType
import Type     ( getClassPredTys_maybe, piResultTys )
import Weight   ( unrestricted )
import TcType
import TcRnMonad
import DriverPhases (HscSource(..))
import BuildTyCl( TcMethInfo )
import Class
import Coercion ( pprCoAxiom )
import DynFlags
import FamInst
import FamInstEnv
import Id
import Name
import NameEnv
import NameSet
import Var
import VarEnv
import Outputable
import SrcLoc
import TyCon
import Maybes
import BasicTypes
import Bag
import FastString
import BooleanFormula
import Util

import Control.Monad
import Data.List ( mapAccumL, partition )

{-
Dictionary handling
~~~~~~~~~~~~~~~~~~~
Every class implicitly declares a new data type, corresponding to dictionaries
of that class. So, for example:

        class (D a) => C a where
          op1 :: a -> a
          op2 :: forall b. Ord b => a -> b -> b

would implicitly declare

        data CDict a = CDict (D a)
                             (a -> a)
                             (forall b. Ord b => a -> b -> b)

(We could use a record decl, but that means changing more of the existing apparatus.
One step at at time!)

For classes with just one superclass+method, we use a newtype decl instead:

        class C a where
          op :: forallb. a -> b -> b

generates

        newtype CDict a = CDict (forall b. a -> b -> b)

Now DictTy in Type is just a form of type synomym:
        DictTy c t = TyConTy CDict `AppTy` t

Death to "ExpandingDicts".


************************************************************************
*                                                                      *
                Type-checking the class op signatures
*                                                                      *
************************************************************************
-}

illegalHsigDefaultMethod :: Name -> SDoc
illegalHsigDefaultMethod n =
    text "Illegal default method(s) in class definition of" <+> ppr n <+> text "in hsig file"

tcClassSigs :: Name                -- Name of the class
            -> [LSig GhcRn]
            -> LHsBinds GhcRn
            -> TcM [TcMethInfo]    -- Exactly one for each method
tcClassSigs clas sigs def_methods
  = do { traceTc "tcClassSigs 1" (ppr clas)

       ; gen_dm_prs <- concat <$> mapM (addLocM tc_gen_sig) gen_sigs
       ; let gen_dm_env :: NameEnv (SrcSpan, Type)
             gen_dm_env = mkNameEnv gen_dm_prs

       ; op_info <- concat <$> mapM (addLocM (tc_sig gen_dm_env)) vanilla_sigs

       ; let op_names = mkNameSet [ n | (n,_,_) <- op_info ]
       ; sequence_ [ failWithTc (badMethodErr clas n)
                   | n <- dm_bind_names, not (n `elemNameSet` op_names) ]
                   -- Value binding for non class-method (ie no TypeSig)

       ; tcg_env <- getGblEnv
       ; if tcg_src tcg_env == HsigFile
            then
               -- Error if we have value bindings
               -- (Generic signatures without value bindings indicate
               -- that a default of this form is expected to be
               -- provided.)
               when (not (null def_methods)) $
                failWithTc (illegalHsigDefaultMethod clas)
            else
               -- Error for each generic signature without value binding
               sequence_ [ failWithTc (badGenericMethod clas n)
                         | (n,_) <- gen_dm_prs, not (n `elem` dm_bind_names) ]

       ; traceTc "tcClassSigs 2" (ppr clas)
       ; return op_info }
  where
    vanilla_sigs = [L loc (nm,ty) | L loc (ClassOpSig _ False nm ty) <- sigs]
    gen_sigs     = [L loc (nm,ty) | L loc (ClassOpSig _ True  nm ty) <- sigs]
    dm_bind_names :: [Name] -- These ones have a value binding in the class decl
    dm_bind_names = [op | L _ (FunBind {fun_id = L _ op}) <- bagToList def_methods]

    skol_info = TyConSkol ClassFlavour clas

    tc_sig :: NameEnv (SrcSpan, Type) -> ([Located Name], LHsSigType GhcRn)
           -> TcM [TcMethInfo]
    tc_sig gen_dm_env (op_names, op_hs_ty)
      = do { traceTc "ClsSig 1" (ppr op_names)
           ; op_ty <- tcClassSigType skol_info op_names op_hs_ty
                   -- Class tyvars already in scope

           ; traceTc "ClsSig 2" (ppr op_names)
           ; return [ (op_name, op_ty, f op_name) | L _ op_name <- op_names ] }
           where
             f nm | Just lty <- lookupNameEnv gen_dm_env nm = Just (GenericDM lty)
                  | nm `elem` dm_bind_names                 = Just VanillaDM
                  | otherwise                               = Nothing

    tc_gen_sig (op_names, gen_hs_ty)
      = do { gen_op_ty <- tcClassSigType skol_info op_names gen_hs_ty
           ; return [ (op_name, (loc, gen_op_ty)) | L loc op_name <- op_names ] }

{-
************************************************************************
*                                                                      *
                Class Declarations
*                                                                      *
************************************************************************
-}

tcClassDecl2 :: LTyClDecl GhcRn          -- The class declaration
             -> TcM (LHsBinds GhcTcId)

tcClassDecl2 (L _ (ClassDecl {tcdLName = class_name, tcdSigs = sigs,
                                tcdMeths = default_binds}))
  = recoverM (return emptyLHsBinds)     $
    setSrcSpan (getLoc class_name)      $
    do  { clas <- tcLookupLocatedClass class_name

        -- We make a separate binding for each default method.
        -- At one time I used a single AbsBinds for all of them, thus
        -- AbsBind [d] [dm1, dm2, dm3] { dm1 = ...; dm2 = ...; dm3 = ... }
        -- But that desugars into
        --      ds = \d -> (..., ..., ...)
        --      dm1 = \d -> case ds d of (a,b,c) -> a
        -- And since ds is big, it doesn't get inlined, so we don't get good
        -- default methods.  Better to make separate AbsBinds for each
        ; let (tyvars, _, _, op_items) = classBigSig clas
              prag_fn     = mkPragEnv sigs default_binds
              sig_fn      = mkHsSigFun sigs
              clas_tyvars = snd (tcSuperSkolTyVars tyvars)
              pred        = mkClassPred clas (mkTyVarTys clas_tyvars)
        ; this_dict <- newEvVar pred

        ; let tc_item = tcDefMeth clas clas_tyvars this_dict
                                  default_binds sig_fn prag_fn
<<<<<<< HEAD
        ; dm_binds <- tcExtendTyVarEnv (map unrestricted clas_tyvars) $
=======
                   -- tcExtendTyVarEnv here (instead of scopeTyVars) is OK:
                   -- the tcDefMeth calls checkConstraints to bump the TcLevel
                   -- and make the implication constraint
        ; dm_binds <- tcExtendTyVarEnv clas_tyvars $
>>>>>>> fea04def
                      mapM tc_item op_items

        ; return (unionManyBags dm_binds) }

tcClassDecl2 d = pprPanic "tcClassDecl2" (ppr d)

tcDefMeth :: Class -> [TyVar] -> EvVar -> LHsBinds GhcRn
          -> HsSigFun -> TcPragEnv -> ClassOpItem
          -> TcM (LHsBinds GhcTcId)
-- Generate code for default methods
-- This is incompatible with Hugs, which expects a polymorphic
-- default method for every class op, regardless of whether or not
-- the programmer supplied an explicit default decl for the class.
-- (If necessary we can fix that, but we don't have a convenient Id to hand.)

tcDefMeth _ _ _ _ _ prag_fn (sel_id, Nothing)
  = do { -- No default method
         mapM_ (addLocM (badDmPrag sel_id))
               (lookupPragEnv prag_fn (idName sel_id))
       ; return emptyBag }

tcDefMeth clas tyvars this_dict binds_in hs_sig_fn prag_fn
          (sel_id, Just (dm_name, dm_spec))
  | Just (L bind_loc dm_bind, bndr_loc, prags) <- findMethodBind sel_name binds_in prag_fn
  = do { -- First look up the default method; it should be there!
         -- It can be the orinary default method
         -- or the generic-default method.  E.g of the latter
         --      class C a where
         --        op :: a -> a -> Bool
         --        default op :: Eq a => a -> a -> Bool
         --        op x y = x==y
         -- The default method we generate is
         --    $gm :: (C a, Eq a) => a -> a -> Bool
         --    $gm x y = x==y

         global_dm_id  <- tcLookupId dm_name
       ; global_dm_id  <- addInlinePrags global_dm_id prags
       ; local_dm_name <- newNameAt (getOccName sel_name) bndr_loc
            -- Base the local_dm_name on the selector name, because
            -- type errors from tcInstanceMethodBody come from here

       ; spec_prags <- discardConstraints $
                       tcSpecPrags global_dm_id prags
       ; warnTc NoReason
                (not (null spec_prags))
                (text "Ignoring SPECIALISE pragmas on default method"
                 <+> quotes (ppr sel_name))

       ; let hs_ty = hs_sig_fn sel_name
                     `orElse` pprPanic "tc_dm" (ppr sel_name)
             -- We need the HsType so that we can bring the right
             -- type variables into scope
             --
             -- Eg.   class C a where
             --          op :: forall b. Eq b => a -> [b] -> a
             --          gen_op :: a -> a
             --          generic gen_op :: D a => a -> a
             -- The "local_dm_ty" is precisely the type in the above
             -- type signatures, ie with no "forall a. C a =>" prefix

             local_dm_ty = instantiateMethod clas global_dm_id (mkTyVarTys tyvars)

             lm_bind     = dm_bind { fun_id = L bind_loc local_dm_name }
                             -- Substitute the local_meth_name for the binder
                             -- NB: the binding is always a FunBind

             warn_redundant = case dm_spec of
                                GenericDM {} -> True
                                VanillaDM    -> False
                -- For GenericDM, warn if the user specifies a signature
                -- with redundant constraints; but not for VanillaDM, where
                -- the default method may well be 'error' or something

             ctxt = FunSigCtxt sel_name warn_redundant

       ; let local_dm_id = mkLocalId local_dm_name Omega local_dm_ty
             local_dm_sig = CompleteSig { sig_bndr = local_dm_id
                                        , sig_ctxt  = ctxt
                                        , sig_loc   = getLoc (hsSigType hs_ty) }

       ; (ev_binds, (tc_bind, _))
               <- checkConstraints (TyConSkol ClassFlavour (getName clas)) tyvars [this_dict] $
                  tcPolyCheck no_prag_fn local_dm_sig
                              (L bind_loc lm_bind)

       ; let export = ABE { abe_ext   = noExt
                          , abe_poly  = global_dm_id
                          , abe_mono  = local_dm_id
                          , abe_wrap  = idHsWrapper
                          , abe_prags = IsDefaultMethod }
             full_bind = AbsBinds { abs_ext      = noExt
                                  , abs_tvs      = tyvars
                                  , abs_ev_vars  = [this_dict]
                                  , abs_exports  = [export]
                                  , abs_ev_binds = [ev_binds]
                                  , abs_binds    = tc_bind
                                  , abs_sig      = True }

       ; return (unitBag (L bind_loc full_bind)) }

  | otherwise = pprPanic "tcDefMeth" (ppr sel_id)
  where
    sel_name = idName sel_id
    no_prag_fn = emptyPragEnv   -- No pragmas for local_meth_id;
                                -- they are all for meth_id

---------------
tcClassMinimalDef :: Name -> [LSig GhcRn] -> [TcMethInfo] -> TcM ClassMinimalDef
tcClassMinimalDef _clas sigs op_info
  = case findMinimalDef sigs of
      Nothing -> return defMindef
      Just mindef -> do
        -- Warn if the given mindef does not imply the default one
        -- That is, the given mindef should at least ensure that the
        -- class ops without default methods are required, since we
        -- have no way to fill them in otherwise
        tcg_env <- getGblEnv
        -- However, only do this test when it's not an hsig file,
        -- since you can't write a default implementation.
        when (tcg_src tcg_env /= HsigFile) $
            whenIsJust (isUnsatisfied (mindef `impliesAtom`) defMindef) $
                       (\bf -> addWarnTc NoReason (warningMinimalDefIncomplete bf))
        return mindef
  where
    -- By default require all methods without a default implementation
    defMindef :: ClassMinimalDef
    defMindef = mkAnd [ noLoc (mkVar name)
                      | (name, _, Nothing) <- op_info ]

instantiateMethod :: Class -> TcId -> [TcType] -> TcType
-- Take a class operation, say
--      op :: forall ab. C a => forall c. Ix c => (b,c) -> a
-- Instantiate it at [ty1,ty2]
-- Return the "local method type":
--      forall c. Ix x => (ty2,c) -> ty1
instantiateMethod clas sel_id inst_tys
  = ASSERT( ok_first_pred ) local_meth_ty
  where
    rho_ty = piResultTys (idType sel_id) inst_tys
    (first_pred, local_meth_ty) = tcSplitPredFunTy_maybe rho_ty
                `orElse` pprPanic "tcInstanceMethod" (ppr sel_id)

    ok_first_pred = case getClassPredTys_maybe first_pred of
                      Just (clas1, _tys) -> clas == clas1
                      Nothing -> False
              -- The first predicate should be of form (C a b)
              -- where C is the class in question


---------------------------
type HsSigFun = Name -> Maybe (LHsSigType GhcRn)

mkHsSigFun :: [LSig GhcRn] -> HsSigFun
mkHsSigFun sigs = lookupNameEnv env
  where
    env = mkHsSigEnv get_classop_sig sigs

    get_classop_sig :: LSig GhcRn -> Maybe ([Located Name], LHsSigType GhcRn)
    get_classop_sig  (L _ (ClassOpSig _ _ ns hs_ty)) = Just (ns, hs_ty)
    get_classop_sig  _                               = Nothing

---------------------------
findMethodBind  :: Name                 -- Selector
                -> LHsBinds GhcRn       -- A group of bindings
                -> TcPragEnv
                -> Maybe (LHsBind GhcRn, SrcSpan, [LSig GhcRn])
                -- Returns the binding, the binding
                -- site of the method binder, and any inline or
                -- specialisation pragmas
findMethodBind sel_name binds prag_fn
  = foldlBag mplus Nothing (mapBag f binds)
  where
    prags    = lookupPragEnv prag_fn sel_name

    f bind@(L _ (FunBind { fun_id = L bndr_loc op_name }))
      | op_name == sel_name
             = Just (bind, bndr_loc, prags)
    f _other = Nothing

---------------------------
findMinimalDef :: [LSig GhcRn] -> Maybe ClassMinimalDef
findMinimalDef = firstJusts . map toMinimalDef
  where
    toMinimalDef :: LSig GhcRn -> Maybe ClassMinimalDef
    toMinimalDef (L _ (MinimalSig _ _ (L _ bf))) = Just (fmap unLoc bf)
    toMinimalDef _                               = Nothing

{-
Note [Polymorphic methods]
~~~~~~~~~~~~~~~~~~~~~~~~~~
Consider
    class Foo a where
        op :: forall b. Ord b => a -> b -> b -> b
    instance Foo c => Foo [c] where
        op = e

When typechecking the binding 'op = e', we'll have a meth_id for op
whose type is
      op :: forall c. Foo c => forall b. Ord b => [c] -> b -> b -> b

So tcPolyBinds must be capable of dealing with nested polytypes;
and so it is. See TcBinds.tcMonoBinds (with type-sig case).

Note [Silly default-method bind]
~~~~~~~~~~~~~~~~~~~~~~~~~~~~~~~~
When we pass the default method binding to the type checker, it must
look like    op2 = e
not          $dmop2 = e
otherwise the "$dm" stuff comes out error messages.  But we want the
"$dm" to come out in the interface file.  So we typecheck the former,
and wrap it in a let, thus
          $dmop2 = let op2 = e in op2
This makes the error messages right.


************************************************************************
*                                                                      *
                Error messages
*                                                                      *
************************************************************************
-}

tcMkDeclCtxt :: TyClDecl GhcRn -> SDoc
tcMkDeclCtxt decl = hsep [text "In the", pprTyClDeclFlavour decl,
                      text "declaration for", quotes (ppr (tcdName decl))]

tcAddDeclCtxt :: TyClDecl GhcRn -> TcM a -> TcM a
tcAddDeclCtxt decl thing_inside
  = addErrCtxt (tcMkDeclCtxt decl) thing_inside

badMethodErr :: Outputable a => a -> Name -> SDoc
badMethodErr clas op
  = hsep [text "Class", quotes (ppr clas),
          text "does not have a method", quotes (ppr op)]

badGenericMethod :: Outputable a => a -> Name -> SDoc
badGenericMethod clas op
  = hsep [text "Class", quotes (ppr clas),
          text "has a generic-default signature without a binding", quotes (ppr op)]

{-
badGenericInstanceType :: LHsBinds Name -> SDoc
badGenericInstanceType binds
  = vcat [text "Illegal type pattern in the generic bindings",
          nest 2 (ppr binds)]

missingGenericInstances :: [Name] -> SDoc
missingGenericInstances missing
  = text "Missing type patterns for" <+> pprQuotedList missing

dupGenericInsts :: [(TyCon, InstInfo a)] -> SDoc
dupGenericInsts tc_inst_infos
  = vcat [text "More than one type pattern for a single generic type constructor:",
          nest 2 (vcat (map ppr_inst_ty tc_inst_infos)),
          text "All the type patterns for a generic type constructor must be identical"
    ]
  where
    ppr_inst_ty (_,inst) = ppr (simpleInstInfoTy inst)
-}
badDmPrag :: TcId -> Sig GhcRn -> TcM ()
badDmPrag sel_id prag
  = addErrTc (text "The" <+> hsSigDoc prag <+> ptext (sLit "for default method")
              <+> quotes (ppr sel_id)
              <+> text "lacks an accompanying binding")

warningMinimalDefIncomplete :: ClassMinimalDef -> SDoc
warningMinimalDefIncomplete mindef
  = vcat [ text "The MINIMAL pragma does not require:"
         , nest 2 (pprBooleanFormulaNice mindef)
         , text "but there is no default implementation." ]

instDeclCtxt1 :: LHsSigType GhcRn -> SDoc
instDeclCtxt1 hs_inst_ty
  = inst_decl_ctxt (ppr (getLHsInstDeclHead hs_inst_ty))

instDeclCtxt2 :: Type -> SDoc
instDeclCtxt2 dfun_ty
  = instDeclCtxt3 cls tys
  where
    (_,_,cls,tys) = tcSplitDFunTy dfun_ty

instDeclCtxt3 :: Class -> [Type] -> SDoc
instDeclCtxt3 cls cls_tys
  = inst_decl_ctxt (ppr (mkClassPred cls cls_tys))

inst_decl_ctxt :: SDoc -> SDoc
inst_decl_ctxt doc = hang (text "In the instance declaration for")
                        2 (quotes doc)

tcATDefault :: SrcSpan
            -> TCvSubst
            -> NameSet
            -> ClassATItem
            -> TcM [FamInst]
-- ^ Construct default instances for any associated types that
-- aren't given a user definition
-- Returns [] or singleton
tcATDefault loc inst_subst defined_ats (ATI fam_tc defs)
  -- User supplied instances ==> everything is OK
  | tyConName fam_tc `elemNameSet` defined_ats
  = return []

  -- No user instance, have defaults ==> instantiate them
   -- Example:   class C a where { type F a b :: *; type F a b = () }
   --            instance C [x]
   -- Then we want to generate the decl:   type F [x] b = ()
  | Just (rhs_ty, _loc) <- defs
  = do { let (subst', pat_tys') = mapAccumL subst_tv inst_subst
                                            (tyConTyVars fam_tc)
             rhs'     = substTyUnchecked subst' rhs_ty
             tcv' = tyCoVarsOfTypesList pat_tys'
             (tv', cv') = partition isTyVar tcv'
             tvs'     = toposortTyVars tv'
             cvs'     = toposortTyVars cv'
       ; rep_tc_name <- newFamInstTyConName (L loc (tyConName fam_tc)) pat_tys'
       ; let axiom = mkSingleCoAxiom Nominal rep_tc_name tvs' cvs'
                                     fam_tc pat_tys' rhs'
           -- NB: no validity check. We check validity of default instances
           -- in the class definition. Because type instance arguments cannot
           -- be type family applications and cannot be polytypes, the
           -- validity check is redundant.

       ; traceTc "mk_deflt_at_instance" (vcat [ ppr fam_tc, ppr rhs_ty
                                              , pprCoAxiom axiom ])
       ; fam_inst <- newFamInst SynFamilyInst axiom
       ; return [fam_inst] }

   -- No defaults ==> generate a warning
  | otherwise  -- defs = Nothing
  = do { warnMissingAT (tyConName fam_tc)
       ; return [] }
  where
    subst_tv subst tc_tv
      | Just ty <- lookupVarEnv (getTvSubstEnv subst) tc_tv
      = (subst, ty)
      | otherwise
      = (extendTvSubst subst tc_tv ty', ty')
      where
        ty' = mkTyVarTy (updateTyVarKind (substTyUnchecked subst) tc_tv)

warnMissingAT :: Name -> TcM ()
warnMissingAT name
  = do { warn <- woptM Opt_WarnMissingMethods
       ; traceTc "warn" (ppr name <+> ppr warn)
       ; hsc_src <- fmap tcg_src getGblEnv
       -- Warn only if -Wmissing-methods AND not a signature
       ; warnTc (Reason Opt_WarnMissingMethods) (warn && hsc_src /= HsigFile)
                (text "No explicit" <+> text "associated type"
                    <+> text "or default declaration for"
                    <+> quotes (ppr name)) }<|MERGE_RESOLUTION|>--- conflicted
+++ resolved
@@ -199,14 +199,10 @@
 
         ; let tc_item = tcDefMeth clas clas_tyvars this_dict
                                   default_binds sig_fn prag_fn
-<<<<<<< HEAD
-        ; dm_binds <- tcExtendTyVarEnv (map unrestricted clas_tyvars) $
-=======
                    -- tcExtendTyVarEnv here (instead of scopeTyVars) is OK:
                    -- the tcDefMeth calls checkConstraints to bump the TcLevel
                    -- and make the implication constraint
-        ; dm_binds <- tcExtendTyVarEnv clas_tyvars $
->>>>>>> fea04def
+        ; dm_binds <- tcExtendTyVarEnv (map unrestricted clas_tyvars) $
                       mapM tc_item op_items
 
         ; return (unionManyBags dm_binds) }
