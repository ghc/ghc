--- conflicted
+++ resolved
@@ -1278,23 +1278,15 @@
                   -- We extend the error context even for a non-recursive
                   -- function so that in type error messages we show the
                   -- type of the thing whose rhs we are type checking
-<<<<<<< HEAD
                tcScalingUsage Omega $
                   -- toplevel and let-bindings are, at the moment, always
                   -- unrestricted. The value being bound must, accordingly, be
                   -- unrestricted. Hence them being scaled above.
-               tcMatchesFun (L nm_loc name) matches exp_ty
+               tcMatchesFun (cL nm_loc name) matches exp_ty
 
         ; mono_id <- newLetBndr no_gen name Alias rhs_ty
-        ; return (unitBag $ L b_loc $
-                     FunBind { fun_id = L nm_loc mono_id,
-=======
-               tcMatchesFun (cL nm_loc name) matches exp_ty
-
-        ; mono_id <- newLetBndr no_gen name rhs_ty
         ; return (unitBag $ cL b_loc $
                      FunBind { fun_id = cL nm_loc mono_id,
->>>>>>> df570d92
                                fun_matches = matches', fun_ext = fvs,
                                fun_co_fn = co_fn, fun_tick = [] },
                   [MBI { mbi_poly_name = name
