{-
(c) The University of Glasgow 2006
(c) The GRASP/AQUA Project, Glasgow University, 1992-1998

\section[TcBinds]{TcBinds}
-}

{-# LANGUAGE CPP, RankNTypes, ScopedTypeVariables #-}
{-# LANGUAGE FlexibleContexts #-}
{-# LANGUAGE TypeFamilies #-}

module TcBinds ( tcLocalBinds, tcTopBinds, tcRecSelBinds,
                 tcHsBootSigs, tcPolyCheck,
                 addTypecheckedBinds,
                 chooseInferredQuantifiers,
                 badBootDeclErr ) where

import GhcPrelude

import {-# SOURCE #-} TcMatches ( tcGRHSsPat, tcMatchesFun )
import {-# SOURCE #-} TcExpr  ( tcMonoExpr )
import {-# SOURCE #-} TcPatSyn ( tcInferPatSynDecl, tcCheckPatSynDecl
                               , tcPatSynBuilderBind )
import CoreSyn (Tickish (..))
import CostCentre (mkUserCC, CCFlavour(DeclCC))
import DynFlags
import FastString
import HsSyn
import HscTypes( isHsBootOrSig )
import TcSigs
import TcRnMonad
import TcEnv
import TcUnify
import TcSimplify
import TcEvidence
import Weight
import TcHsType
import TcPat
import TcMType
import FamInstEnv( normaliseType )
import FamInst( tcGetFamInstEnvs )
import TyCon
import TcType
import Type( mkStrLitTy, tidyOpenType, splitTyConApp_maybe, mkCastTy)
import TysPrim
import TysWiredIn( mkBoxedTupleTy )
import Id
import Var
import VarSet
import VarEnv( TidyEnv )
import Module
import Name
import NameSet
import NameEnv
import SrcLoc
import Bag
import ErrUtils
import Digraph
import Maybes
import Util
import BasicTypes
import Outputable
import PrelNames( ipClassName )
import TcValidity (checkValidType)
import UniqFM
import UniqSet
import qualified GHC.LanguageExtensions as LangExt
import ConLike

import Control.Monad

#include "HsVersions.h"

{- *********************************************************************
*                                                                      *
               A useful helper function
*                                                                      *
********************************************************************* -}

addTypecheckedBinds :: TcGblEnv -> [LHsBinds GhcTc] -> TcGblEnv
addTypecheckedBinds tcg_env binds
  | isHsBootOrSig (tcg_src tcg_env) = tcg_env
    -- Do not add the code for record-selector bindings
    -- when compiling hs-boot files
  | otherwise = tcg_env { tcg_binds = foldr unionBags
                                            (tcg_binds tcg_env)
                                            binds }

{-
************************************************************************
*                                                                      *
\subsection{Type-checking bindings}
*                                                                      *
************************************************************************

@tcBindsAndThen@ typechecks a @HsBinds@.  The "and then" part is because
it needs to know something about the {\em usage} of the things bound,
so that it can create specialisations of them.  So @tcBindsAndThen@
takes a function which, given an extended environment, E, typechecks
the scope of the bindings returning a typechecked thing and (most
important) an LIE.  It is this LIE which is then used as the basis for
specialising the things bound.

@tcBindsAndThen@ also takes a "combiner" which glues together the
bindings and the "thing" to make a new "thing".

The real work is done by @tcBindWithSigsAndThen@.

Recursive and non-recursive binds are handled in essentially the same
way: because of uniques there are no scoping issues left.  The only
difference is that non-recursive bindings can bind primitive values.

Even for non-recursive binding groups we add typings for each binder
to the LVE for the following reason.  When each individual binding is
checked the type of its LHS is unified with that of its RHS; and
type-checking the LHS of course requires that the binder is in scope.

At the top-level the LIE is sure to contain nothing but constant
dictionaries, which we resolve at the module level.

Note [Polymorphic recursion]
~~~~~~~~~~~~~~~~~~~~~~~~~~~~
The game plan for polymorphic recursion in the code above is

        * Bind any variable for which we have a type signature
          to an Id with a polymorphic type.  Then when type-checking
          the RHSs we'll make a full polymorphic call.

This fine, but if you aren't a bit careful you end up with a horrendous
amount of partial application and (worse) a huge space leak. For example:

        f :: Eq a => [a] -> [a]
        f xs = ...f...

If we don't take care, after typechecking we get

        f = /\a -> \d::Eq a -> let f' = f a d
                               in
                               \ys:[a] -> ...f'...

Notice the stupid construction of (f a d), which is of course
identical to the function we're executing.  In this case, the
polymorphic recursion isn't being used (but that's a very common case).
This can lead to a massive space leak, from the following top-level defn
(post-typechecking)

        ff :: [Int] -> [Int]
        ff = f Int dEqInt

Now (f dEqInt) evaluates to a lambda that has f' as a free variable; but
f' is another thunk which evaluates to the same thing... and you end
up with a chain of identical values all hung onto by the CAF ff.

        ff = f Int dEqInt

           = let f' = f Int dEqInt in \ys. ...f'...

           = let f' = let f' = f Int dEqInt in \ys. ...f'...
                      in \ys. ...f'...

Etc.

NOTE: a bit of arity anaysis would push the (f a d) inside the (\ys...),
which would make the space leak go away in this case

Solution: when typechecking the RHSs we always have in hand the
*monomorphic* Ids for each binding.  So we just need to make sure that
if (Method f a d) shows up in the constraints emerging from (...f...)
we just use the monomorphic Id.  We achieve this by adding monomorphic Ids
to the "givens" when simplifying constraints.  That's what the "lies_avail"
is doing.

Then we get

        f = /\a -> \d::Eq a -> letrec
                                 fm = \ys:[a] -> ...fm...
                               in
                               fm
-}

tcTopBinds :: [(RecFlag, LHsBinds GhcRn)] -> [LSig GhcRn]
           -> TcM (TcGblEnv, TcLclEnv)
-- The TcGblEnv contains the new tcg_binds and tcg_spects
-- The TcLclEnv has an extended type envt for the new bindings
tcTopBinds binds sigs
  = do  { -- Pattern synonym bindings populate the global environment
          (binds', (tcg_env, tcl_env)) <- tcValBinds TopLevel binds sigs $
            do { gbl <- getGblEnv
               ; lcl <- getLclEnv
               ; return (gbl, lcl) }
        ; specs <- tcImpPrags sigs   -- SPECIALISE prags for imported Ids

        ; complete_matches <- setEnvs (tcg_env, tcl_env) $ tcCompleteSigs sigs
        ; traceTc "complete_matches" (ppr binds $$ ppr sigs)
        ; traceTc "complete_matches" (ppr complete_matches)

        ; let { tcg_env' = tcg_env { tcg_imp_specs
                                      = specs ++ tcg_imp_specs tcg_env
                                   , tcg_complete_matches
                                      = complete_matches
                                          ++ tcg_complete_matches tcg_env }
                           `addTypecheckedBinds` map snd binds' }

        ; return (tcg_env', tcl_env) }
        -- The top level bindings are flattened into a giant
        -- implicitly-mutually-recursive LHsBinds


-- Note [Typechecking Complete Matches]
-- Much like when a user bundled a pattern synonym, the result types of
-- all the constructors in the match pragma must be consistent.
--
-- If we allowed pragmas with inconsistent types then it would be
-- impossible to ever match every constructor in the list and so
-- the pragma would be useless.





-- This is only used in `tcCompleteSig`. We fold over all the conlikes,
-- this accumulator keeps track of the first `ConLike` with a concrete
-- return type. After fixing the return type, all other constructors with
-- a fixed return type must agree with this.
--
-- The fields of `Fixed` cache the first conlike and its return type so
-- that that we can compare all the other conlikes to it. The conlike is
-- stored for error messages.
--
-- `Nothing` in the case that the type is fixed by a type signature
data CompleteSigType = AcceptAny | Fixed (Maybe ConLike) TyCon

tcCompleteSigs  :: [LSig GhcRn] -> TcM [CompleteMatch]
tcCompleteSigs sigs =
  let
      doOne :: Sig GhcRn -> TcM (Maybe CompleteMatch)
      doOne c@(CompleteMatchSig _ _ lns mtc)
        = fmap Just $ do
           addErrCtxt (text "In" <+> ppr c) $
            case mtc of
              Nothing -> infer_complete_match
              Just tc -> check_complete_match tc
        where

          checkCLTypes acc = foldM checkCLType (acc, []) (unLoc lns)

          infer_complete_match = do
            (res, cls) <- checkCLTypes AcceptAny
            case res of
              AcceptAny -> failWithTc ambiguousError
              Fixed _ tc  -> return $ mkMatch cls tc

          check_complete_match tc_name = do
            ty_con <- tcLookupLocatedTyCon tc_name
            (_, cls) <- checkCLTypes (Fixed Nothing ty_con)
            return $ mkMatch cls ty_con

          mkMatch :: [ConLike] -> TyCon -> CompleteMatch
          mkMatch cls ty_con = CompleteMatch {
            completeMatchConLikes = map conLikeName cls,
            completeMatchTyCon = tyConName ty_con
            }
      doOne _ = return Nothing

      ambiguousError :: SDoc
      ambiguousError =
        text "A type signature must be provided for a set of polymorphic"
          <+> text "pattern synonyms."


      -- See note [Typechecking Complete Matches]
      checkCLType :: (CompleteSigType, [ConLike]) -> Located Name
                  -> TcM (CompleteSigType, [ConLike])
      checkCLType (cst, cs) n = do
        cl <- addLocM tcLookupConLike n
        let   (_,_,_,_,_,_, res_ty) = conLikeFullSig cl
              res_ty_con = fst <$> splitTyConApp_maybe res_ty
        case (cst, res_ty_con) of
          (AcceptAny, Nothing) -> return (AcceptAny, cl:cs)
          (AcceptAny, Just tc) -> return (Fixed (Just cl) tc, cl:cs)
          (Fixed mfcl tc, Nothing)  -> return (Fixed mfcl tc, cl:cs)
          (Fixed mfcl tc, Just tc') ->
            if tc == tc'
              then return (Fixed mfcl tc, cl:cs)
              else case mfcl of
                     Nothing ->
                      addErrCtxt (text "In" <+> ppr cl) $
                        failWithTc typeSigErrMsg
                     Just cl -> failWithTc (errMsg cl)
             where
              typeSigErrMsg :: SDoc
              typeSigErrMsg =
                text "Couldn't match expected type"
                      <+> quotes (ppr tc)
                      <+> text "with"
                      <+> quotes (ppr tc')

              errMsg :: ConLike -> SDoc
              errMsg fcl =
                text "Cannot form a group of complete patterns from patterns"
                  <+> quotes (ppr fcl) <+> text "and" <+> quotes (ppr cl)
                  <+> text "as they match different type constructors"
                  <+> parens (quotes (ppr tc)
                               <+> text "resp."
                               <+> quotes (ppr tc'))
  in  mapMaybeM (addLocM doOne) sigs

tcRecSelBinds :: HsValBinds GhcRn -> TcM TcGblEnv
tcRecSelBinds (XValBindsLR (NValBinds binds sigs))
  = tcExtendGlobalValEnv [sel_id | L _ (IdSig _ sel_id) <- sigs] $
    do { (rec_sel_binds, tcg_env) <- discardWarnings $
                                     tcValBinds TopLevel binds sigs getGblEnv
       ; let tcg_env' = tcg_env `addTypecheckedBinds` map snd rec_sel_binds
       ; return tcg_env' }
tcRecSelBinds (ValBinds {}) = panic "tcRecSelBinds"

tcHsBootSigs :: [(RecFlag, LHsBinds GhcRn)] -> [LSig GhcRn] -> TcM [Id]
-- A hs-boot file has only one BindGroup, and it only has type
-- signatures in it.  The renamer checked all this
tcHsBootSigs binds sigs
  = do  { checkTc (null binds) badBootDeclErr
        ; concat <$> mapM (addLocM tc_boot_sig) (filter isTypeLSig sigs) }
  where
    tc_boot_sig (TypeSig _ lnames hs_ty) = mapM f lnames
      where
        f (L _ name)
          = do { sigma_ty <- tcHsSigWcType (FunSigCtxt name False) hs_ty
               ; return (mkVanillaGlobal name sigma_ty) }
        -- Notice that we make GlobalIds, not LocalIds
    tc_boot_sig s = pprPanic "tcHsBootSigs/tc_boot_sig" (ppr s)

badBootDeclErr :: MsgDoc
badBootDeclErr = text "Illegal declarations in an hs-boot file"

------------------------
tcLocalBinds :: HsLocalBinds GhcRn -> TcM thing
             -> TcM (HsLocalBinds GhcTcId, thing)

tcLocalBinds (EmptyLocalBinds x) thing_inside
  = do  { thing <- thing_inside
        ; return (EmptyLocalBinds x, thing) }

tcLocalBinds (HsValBinds x (XValBindsLR (NValBinds binds sigs))) thing_inside
  = do  { (binds', thing) <- tcValBinds NotTopLevel binds sigs thing_inside
        ; return (HsValBinds x (XValBindsLR (NValBinds binds' sigs)), thing) }
tcLocalBinds (HsValBinds _ (ValBinds {})) _ = panic "tcLocalBinds"

tcLocalBinds (HsIPBinds x (IPBinds _ ip_binds)) thing_inside
  = do  { ipClass <- tcLookupClass ipClassName
        ; (given_ips, ip_binds') <-
            mapAndUnzipM (wrapLocSndM (tc_ip_bind ipClass)) ip_binds

        -- If the binding binds ?x = E, we  must now
        -- discharge any ?x constraints in expr_lie
        -- See Note [Implicit parameter untouchables]
        ; (ev_binds, result) <- checkConstraints (IPSkol ips)
                                  [] given_ips thing_inside

        ; return (HsIPBinds x (IPBinds ev_binds ip_binds') , result) }
  where
    ips = [ip | L _ (IPBind _ (Left (L _ ip)) _) <- ip_binds]

        -- I wonder if we should do these one at at time
        -- Consider     ?x = 4
        --              ?y = ?x + 1
    tc_ip_bind ipClass (IPBind _ (Left (L _ ip)) expr)
       = do { ty <- newOpenFlexiTyVarTy
            ; let p = mkStrLitTy $ hsIPNameFS ip
            ; ip_id <- newDict ipClass [ p, ty ]
            ; expr' <- tcMonoExpr expr (mkCheckExpType ty)
            ; let d = toDict ipClass p ty `fmap` expr'
            ; return (ip_id, (IPBind noExt (Right ip_id) d)) }
    tc_ip_bind _ (IPBind _ (Right {}) _) = panic "tc_ip_bind"
    tc_ip_bind _ (XCIPBind _) = panic "tc_ip_bind"

    -- Coerces a `t` into a dictionry for `IP "x" t`.
    -- co : t -> IP "x" t
    toDict ipClass x ty = mkHsWrap $ mkWpCastR $
                          wrapIP $ mkClassPred ipClass [x,ty]

tcLocalBinds (HsIPBinds _ (XHsIPBinds _ )) _ = panic "tcLocalBinds"
tcLocalBinds (XHsLocalBindsLR _)           _ = panic "tcLocalBinds"

{- Note [Implicit parameter untouchables]
~~~~~~~~~~~~~~~~~~~~~~~~~~~~~~~~~~~~~~~~~
We add the type variables in the types of the implicit parameters
as untouchables, not so much because we really must not unify them,
but rather because we otherwise end up with constraints like this
    Num alpha, Implic { wanted = alpha ~ Int }
The constraint solver solves alpha~Int by unification, but then
doesn't float that solved constraint out (it's not an unsolved
wanted).  Result disaster: the (Num alpha) is again solved, this
time by defaulting.  No no no.

However [Oct 10] this is all handled automatically by the
untouchable-range idea.
-}

tcValBinds :: TopLevelFlag
           -> [(RecFlag, LHsBinds GhcRn)] -> [LSig GhcRn]
           -> TcM thing
           -> TcM ([(RecFlag, LHsBinds GhcTcId)], thing)

tcValBinds top_lvl binds sigs thing_inside
  = do  { let patsyns = getPatSynBinds binds

            -- Typecheck the signature
        ; (poly_ids, sig_fn) <- tcAddPatSynPlaceholders patsyns $
                                tcTySigs sigs

        ; let prag_fn = mkPragEnv sigs (foldr (unionBags . snd) emptyBag binds)

                -- Extend the envt right away with all the Ids
                -- declared with complete type signatures
                -- Do not extend the TcBinderStack; instead
                -- we extend it on a per-rhs basis in tcExtendForRhs
                --
                -- For the moment, let bindings and top-level bindings introduce
                -- only unrestricted variables.
        ; tcExtendSigIds top_lvl [unrestricted id | id <- poly_ids] $ do
            { (binds', (extra_binds', thing)) <- tcBindGroups top_lvl sig_fn prag_fn binds $ do
                   { thing <- thing_inside
                     -- See Note [Pattern synonym builders don't yield dependencies]
                     --     in RnBinds
                   ; patsyn_builders <- mapM tcPatSynBuilderBind patsyns
                   ; let extra_binds = [ (NonRecursive, builder) | builder <- patsyn_builders ]
                   ; return (extra_binds, thing) }
            ; return (binds' ++ extra_binds', thing) }}

------------------------
tcBindGroups :: TopLevelFlag -> TcSigFun -> TcPragEnv
             -> [(RecFlag, LHsBinds GhcRn)] -> TcM thing
             -> TcM ([(RecFlag, LHsBinds GhcTcId)], thing)
-- Typecheck a whole lot of value bindings,
-- one strongly-connected component at a time
-- Here a "strongly connected component" has the strightforward
-- meaning of a group of bindings that mention each other,
-- ignoring type signatures (that part comes later)

tcBindGroups _ _ _ [] thing_inside
  = do  { thing <- thing_inside
        ; return ([], thing) }

tcBindGroups top_lvl sig_fn prag_fn (group : groups) thing_inside
  = do  { -- See Note [Closed binder groups]
          type_env <- getLclTypeEnv
        ; let closed = isClosedBndrGroup type_env (snd group)
        ; (group', (groups', thing))
                <- tc_group top_lvl sig_fn prag_fn group closed $
                   tcBindGroups top_lvl sig_fn prag_fn groups thing_inside
        ; return (group' ++ groups', thing) }

-- Note [Closed binder groups]
-- ~~~~~~~~~~~~~~~~~~~~~~~~~~~
--
--  A mutually recursive group is "closed" if all of the free variables of
--  the bindings are closed. For example
--
-- >  h = \x -> let f = ...g...
-- >                g = ....f...x...
-- >             in ...
--
-- Here @g@ is not closed because it mentions @x@; and hence neither is @f@
-- closed.
--
-- So we need to compute closed-ness on each strongly connected components,
-- before we sub-divide it based on what type signatures it has.
--

------------------------
tc_group :: forall thing.
            TopLevelFlag -> TcSigFun -> TcPragEnv
         -> (RecFlag, LHsBinds GhcRn) -> IsGroupClosed -> TcM thing
         -> TcM ([(RecFlag, LHsBinds GhcTcId)], thing)

-- Typecheck one strongly-connected component of the original program.
-- We get a list of groups back, because there may
-- be specialisations etc as well

tc_group top_lvl sig_fn prag_fn (NonRecursive, binds) closed thing_inside
        -- A single non-recursive binding
        -- We want to keep non-recursive things non-recursive
        -- so that we desugar unlifted bindings correctly
  = do { let bind = case bagToList binds of
                 [bind] -> bind
                 []     -> panic "tc_group: empty list of binds"
                 _      -> panic "tc_group: NonRecursive binds is not a singleton bag"
       ; (bind', thing) <- tc_single top_lvl sig_fn prag_fn bind closed
                                     thing_inside
       ; return ( [(NonRecursive, bind')], thing) }

tc_group top_lvl sig_fn prag_fn (Recursive, binds) closed thing_inside
  =     -- To maximise polymorphism, we do a new
        -- strongly-connected-component analysis, this time omitting
        -- any references to variables with type signatures.
        -- (This used to be optional, but isn't now.)
        -- See Note [Polymorphic recursion] in HsBinds.
    do  { traceTc "tc_group rec" (pprLHsBinds binds)
        ; when hasPatSyn $ recursivePatSynErr binds
        ; (binds1, thing) <- go sccs
        ; return ([(Recursive, binds1)], thing) }
                -- Rec them all together
  where
    hasPatSyn = anyBag (isPatSyn . unLoc) binds
    isPatSyn PatSynBind{} = True
    isPatSyn _ = False

    sccs :: [SCC (LHsBind GhcRn)]
    sccs = stronglyConnCompFromEdgedVerticesUniq (mkEdges sig_fn binds)

    go :: [SCC (LHsBind GhcRn)] -> TcM (LHsBinds GhcTcId, thing)
    go (scc:sccs) = do  { (binds1, ids1) <- tc_scc scc
                        ; (binds2, thing) <- tcExtendLetEnv top_lvl sig_fn closed (map unrestricted ids1) -- recursive bindings must be unrestricted (the ids added to the environment here are the name of the recursive definitions).
                                                            (go sccs)
                        ; return (binds1 `unionBags` binds2, thing) }
    go []         = do  { thing <- thing_inside; return (emptyBag, thing) }

    tc_scc (AcyclicSCC bind) = tc_sub_group NonRecursive [bind]
    tc_scc (CyclicSCC binds) = tc_sub_group Recursive    binds

    tc_sub_group rec_tc binds =
      tcPolyBinds sig_fn prag_fn Recursive rec_tc closed binds

recursivePatSynErr :: OutputableBndrId name => LHsBinds name -> TcM a
recursivePatSynErr binds
  = failWithTc $
    hang (text "Recursive pattern synonym definition with following bindings:")
       2 (vcat $ map pprLBind . bagToList $ binds)
  where
    pprLoc loc  = parens (text "defined at" <+> ppr loc)
    pprLBind (L loc bind) = pprWithCommas ppr (collectHsBindBinders bind) <+>
                            pprLoc loc

tc_single :: forall thing.
            TopLevelFlag -> TcSigFun -> TcPragEnv
          -> LHsBind GhcRn -> IsGroupClosed -> TcM thing
          -> TcM (LHsBinds GhcTcId, thing)
tc_single _top_lvl sig_fn _prag_fn
          (L _ (PatSynBind _ psb@PSB{ psb_id = L _ name }))
          _ thing_inside
  = do { (aux_binds, tcg_env) <- tc_pat_syn_decl
       ; thing <- setGblEnv tcg_env thing_inside
       ; return (aux_binds, thing)
       }
  where
    tc_pat_syn_decl :: TcM (LHsBinds GhcTcId, TcGblEnv)
    tc_pat_syn_decl = case sig_fn name of
        Nothing                 -> tcInferPatSynDecl psb
        Just (TcPatSynSig tpsi) -> tcCheckPatSynDecl psb tpsi
        Just                 _  -> panic "tc_single"

tc_single top_lvl sig_fn prag_fn lbind closed thing_inside
  = do { (binds1, ids) <- tcPolyBinds sig_fn prag_fn
                                      NonRecursive NonRecursive
                                      closed
                                      [lbind]
       ; thing <- tcExtendLetEnv top_lvl sig_fn closed (map unrestricted ids) thing_inside -- since we are defining a non-recursive binding, it is not necessary here to define an unrestricted binding. But we do so until toplevel linear bindings are supported.
       ; return (binds1, thing) }

------------------------
type BKey = Int -- Just number off the bindings

mkEdges :: TcSigFun -> LHsBinds GhcRn -> [Node BKey (LHsBind GhcRn)]
-- See Note [Polymorphic recursion] in HsBinds.
mkEdges sig_fn binds
  = [ DigraphNode bind key [key | n <- nonDetEltsUniqSet (bind_fvs (unLoc bind)),
                         Just key <- [lookupNameEnv key_map n], no_sig n ]
    | (bind, key) <- keyd_binds
    ]
    -- It's OK to use nonDetEltsUFM here as stronglyConnCompFromEdgedVertices
    -- is still deterministic even if the edges are in nondeterministic order
    -- as explained in Note [Deterministic SCC] in Digraph.
  where
    bind_fvs (FunBind { fun_ext = fvs }) = fvs
    bind_fvs (PatBind { pat_ext = fvs }) = fvs
    bind_fvs _                           = emptyNameSet

    no_sig :: Name -> Bool
    no_sig n = not (hasCompleteSig sig_fn n)

    keyd_binds = bagToList binds `zip` [0::BKey ..]

    key_map :: NameEnv BKey     -- Which binding it comes from
    key_map = mkNameEnv [(bndr, key) | (L _ bind, key) <- keyd_binds
                                     , bndr <- collectHsBindBinders bind ]

------------------------
tcPolyBinds :: TcSigFun -> TcPragEnv
            -> RecFlag         -- Whether the group is really recursive
            -> RecFlag         -- Whether it's recursive after breaking
                               -- dependencies based on type signatures
            -> IsGroupClosed   -- Whether the group is closed
            -> [LHsBind GhcRn]  -- None are PatSynBind
            -> TcM (LHsBinds GhcTcId, [TcId])

-- Typechecks a single bunch of values bindings all together,
-- and generalises them.  The bunch may be only part of a recursive
-- group, because we use type signatures to maximise polymorphism
--
-- Returns a list because the input may be a single non-recursive binding,
-- in which case the dependency order of the resulting bindings is
-- important.
--
-- Knows nothing about the scope of the bindings
-- None of the bindings are pattern synonyms

tcPolyBinds sig_fn prag_fn rec_group rec_tc closed bind_list
  = setSrcSpan loc                              $
    recoverM (recoveryCode binder_names sig_fn) $ do
        -- Set up main recover; take advantage of any type sigs

    { traceTc "------------------------------------------------" Outputable.empty
    ; traceTc "Bindings for {" (ppr binder_names)
    ; dflags   <- getDynFlags
    ; let plan = decideGeneralisationPlan dflags bind_list closed sig_fn
    ; traceTc "Generalisation plan" (ppr plan)
    ; result@(_, poly_ids) <- case plan of
         NoGen              -> tcPolyNoGen rec_tc prag_fn sig_fn bind_list
         InferGen mn        -> tcPolyInfer rec_tc prag_fn sig_fn mn bind_list
         CheckGen lbind sig -> tcPolyCheck prag_fn sig lbind

    ; traceTc "} End of bindings for" (vcat [ ppr binder_names, ppr rec_group
                                            , vcat [ppr id <+> ppr (idType id) | id <- poly_ids]
                                          ])

    ; return result }
  where
    binder_names = collectHsBindListBinders bind_list
    loc = foldr1 combineSrcSpans (map getLoc bind_list)
         -- The mbinds have been dependency analysed and
         -- may no longer be adjacent; so find the narrowest
         -- span that includes them all

--------------
-- If typechecking the binds fails, then return with each
-- signature-less binder given type (forall a.a), to minimise
-- subsequent error messages
recoveryCode :: [Name] -> TcSigFun -> TcM (LHsBinds GhcTcId, [Id])
recoveryCode binder_names sig_fn
  = do  { traceTc "tcBindsWithSigs: error recovery" (ppr binder_names)
        ; let poly_ids = map mk_dummy binder_names
        ; return (emptyBag, poly_ids) }
  where
    mk_dummy name
      | Just sig <- sig_fn name
      , Just poly_id <- completeSigPolyId_maybe sig
      = poly_id
      | otherwise
      = mkLocalId name (Regular Omega) forall_a_a

forall_a_a :: TcType
forall_a_a = mkSpecForAllTys [runtimeRep1TyVar, openAlphaTyVar] openAlphaTy

{- *********************************************************************
*                                                                      *
                         tcPolyNoGen
*                                                                      *
********************************************************************* -}

tcPolyNoGen     -- No generalisation whatsoever
  :: RecFlag       -- Whether it's recursive after breaking
                   -- dependencies based on type signatures
  -> TcPragEnv -> TcSigFun
  -> [LHsBind GhcRn]
  -> TcM (LHsBinds GhcTcId, [TcId])

tcPolyNoGen rec_tc prag_fn tc_sig_fn bind_list
  = do { (binds', mono_infos) <- tcMonoBinds rec_tc tc_sig_fn
                                             (LetGblBndr prag_fn)
                                             bind_list
       ; mono_ids' <- mapM tc_mono_info mono_infos
       ; return (binds', mono_ids') }
  where
    tc_mono_info (MBI { mbi_poly_name = name, mbi_mono_id = mono_id })
      = do { _specs <- tcSpecPrags mono_id (lookupPragEnv prag_fn name)
           ; return mono_id }
           -- NB: tcPrags generates error messages for
           --     specialisation pragmas for non-overloaded sigs
           -- Indeed that is why we call it here!
           -- So we can safely ignore _specs


{- *********************************************************************
*                                                                      *
                         tcPolyCheck
*                                                                      *
********************************************************************* -}

tcPolyCheck :: HasCallStack => TcPragEnv
            -> TcIdSigInfo     -- Must be a complete signature
            -> LHsBind GhcRn   -- Must be a FunBind
            -> TcM (LHsBinds GhcTcId, [TcId])
-- There is just one binding,
--   it is a Funbind
--   it has a complete type signature,
tcPolyCheck prag_fn
            (CompleteSig { sig_bndr  = poly_id
                         , sig_ctxt  = ctxt
                         , sig_loc   = sig_loc })
            (L loc (FunBind { fun_id = L nm_loc name
                            , fun_matches = matches }))
  = setSrcSpan sig_loc $
    do { traceTc "tcPolyCheck" (ppr poly_id $$ ppr sig_loc)
       ; (tv_prs, theta, tau) <- tcInstType tcInstSkolTyVars poly_id
                -- See Note [Instantiate sig with fresh variables]

       ; mono_name <- newNameAt (nameOccName name) nm_loc
       ; ev_vars   <- newEvVars theta
       ; let mono_id   = mkLocalId mono_name (varWeightedness poly_id) tau
             skol_info = SigSkol ctxt (idType poly_id) tv_prs
             skol_tvs  = map snd tv_prs

       ; (ev_binds, (co_fn, matches'))
            <- checkConstraints skol_info skol_tvs ev_vars $
               tcExtendBinderStack [TcIdBndr mono_id NotTopLevel]  $
<<<<<<< HEAD
               tcExtendTyVarEnv2 (map (fmap unrestricted) tv_prs) $
=======
               tcExtendNameTyVarEnv tv_prs $
>>>>>>> 9b7eec86
               setSrcSpan loc           $
               tcMatchesFun (L nm_loc mono_name) matches (mkCheckExpType tau)

       ; let prag_sigs = lookupPragEnv prag_fn name
       ; spec_prags <- tcSpecPrags poly_id prag_sigs
       ; poly_id    <- addInlinePrags poly_id prag_sigs

       ; mod <- getModule
       ; tick <- funBindTicks nm_loc mono_id mod prag_sigs
       ; let bind' = FunBind { fun_id      = L nm_loc mono_id
                             , fun_matches = matches'
                             , fun_co_fn   = co_fn
                             , fun_ext     = placeHolderNamesTc
                             , fun_tick    = tick }

             export = ABE { abe_ext = noExt
                          , abe_wrap = idHsWrapper
                          , abe_poly  = poly_id
                          , abe_mono  = mono_id
                          , abe_prags = SpecPrags spec_prags }

             abs_bind = L loc $
                        AbsBinds { abs_ext = noExt
                                 , abs_tvs      = skol_tvs
                                 , abs_ev_vars  = ev_vars
                                 , abs_ev_binds = [ev_binds]
                                 , abs_exports  = [export]
                                 , abs_binds    = unitBag (L loc bind')
                                 , abs_sig      = True }

       ; return (unitBag abs_bind, [poly_id]) }

tcPolyCheck _prag_fn sig bind
  = pprPanic "tcPolyCheck" (ppr sig $$ ppr bind)

funBindTicks :: SrcSpan -> TcId -> Module -> [LSig GhcRn]
             -> TcM [Tickish TcId]
funBindTicks loc fun_id mod sigs
  | (mb_cc_str : _) <- [ cc_name | L _ (SCCFunSig _ _ _ cc_name) <- sigs ]
      -- this can only be a singleton list, as duplicate pragmas are rejected
      -- by the renamer
  , let cc_str
          | Just cc_str <- mb_cc_str
          = sl_fs $ unLoc cc_str
          | otherwise
          = getOccFS (Var.varName fun_id)
        cc_name = moduleNameFS (moduleName mod) `appendFS` consFS '.' cc_str
  = do
      flavour <- DeclCC <$> getCCIndexM cc_name
      let cc = mkUserCC cc_name mod loc flavour
      return [ProfNote cc True True]
  | otherwise
  = return []

{- Note [Instantiate sig with fresh variables]
~~~~~~~~~~~~~~~~~~~~~~~~~~~~~~~~~~~~~~~~~~~~~~
It's vital to instantiate a type signature with fresh variables.
For example:
      type T = forall a. [a] -> [a]
      f :: T;
      f = g where { g :: T; g = <rhs> }

 We must not use the same 'a' from the defn of T at both places!!
(Instantiation is only necessary because of type synonyms.  Otherwise,
it's all cool; each signature has distinct type variables from the renamer.)
-}


{- *********************************************************************
*                                                                      *
                         tcPolyInfer
*                                                                      *
********************************************************************* -}

tcPolyInfer
  :: RecFlag       -- Whether it's recursive after breaking
                   -- dependencies based on type signatures
  -> TcPragEnv -> TcSigFun
  -> Bool         -- True <=> apply the monomorphism restriction
  -> [LHsBind GhcRn]
  -> TcM (LHsBinds GhcTcId, [TcId])
tcPolyInfer rec_tc prag_fn tc_sig_fn mono bind_list
  = do { (tclvl, wanted, (binds', mono_infos))
             <- pushLevelAndCaptureConstraints  $
                tcMonoBinds rec_tc tc_sig_fn LetLclBndr bind_list

       ; let name_taus  = [ (mbi_poly_name info, idType (mbi_mono_id info))
                          | info <- mono_infos ]
             sigs       = [ sig | MBI { mbi_sig = Just sig } <- mono_infos ]
             infer_mode = if mono then ApplyMR else NoRestrictions

       ; mapM_ (checkOverloadedSig mono) sigs

       ; traceTc "simplifyInfer call" (ppr tclvl $$ ppr name_taus $$ ppr wanted)
       ; (qtvs, givens, ev_binds, insoluble)
                 <- simplifyInfer tclvl infer_mode sigs name_taus wanted

       ; let inferred_theta = map evVarPred givens
       ; exports <- checkNoErrs $
                    mapM (mkExport prag_fn insoluble qtvs inferred_theta) mono_infos

       ; loc <- getSrcSpanM
       ; let poly_ids = map abe_poly exports
             abs_bind = L loc $
                        AbsBinds { abs_ext = noExt
                                 , abs_tvs = qtvs
                                 , abs_ev_vars = givens, abs_ev_binds = [ev_binds]
                                 , abs_exports = exports, abs_binds = binds'
                                 , abs_sig = False }

       ; traceTc "Binding:" (ppr (poly_ids `zip` map idType poly_ids))
       ; return (unitBag abs_bind, poly_ids) }
         -- poly_ids are guaranteed zonked by mkExport

--------------
mkExport :: TcPragEnv
         -> Bool                        -- True <=> there was an insoluble type error
                                        --          when typechecking the bindings
         -> [TyVar] -> TcThetaType      -- Both already zonked
         -> MonoBindInfo
         -> TcM (ABExport GhcTc)
-- Only called for generalisation plan InferGen, not by CheckGen or NoGen
--
-- mkExport generates exports with
--      zonked type variables,
--      zonked poly_ids
-- The former is just because no further unifications will change
-- the quantified type variables, so we can fix their final form
-- right now.
-- The latter is needed because the poly_ids are used to extend the
-- type environment; see the invariant on TcEnv.tcExtendIdEnv

-- Pre-condition: the qtvs and theta are already zonked

mkExport prag_fn insoluble qtvs theta
         mono_info@(MBI { mbi_poly_name = poly_name
                        , mbi_sig       = mb_sig
                        , mbi_mono_id   = mono_id })
  = do  { mono_ty <- zonkTcType (idType mono_id)
        ; poly_id <- mkInferredPolyId insoluble qtvs theta poly_name mb_sig mono_ty

        -- NB: poly_id has a zonked type
        ; poly_id <- addInlinePrags poly_id prag_sigs
        ; spec_prags <- tcSpecPrags poly_id prag_sigs
                -- tcPrags requires a zonked poly_id

        -- See Note [Impedance matching]
        -- NB: we have already done checkValidType, including an ambiguity check,
        --     on the type; either when we checked the sig or in mkInferredPolyId
        ; let poly_ty     = idType poly_id
              sel_poly_ty = mkInfSigmaTy qtvs theta mono_ty
                -- This type is just going into tcSubType,
                -- so Inferred vs. Specified doesn't matter

        ; wrap <- if sel_poly_ty `eqType` poly_ty  -- NB: eqType ignores visibility
                  then return idHsWrapper  -- Fast path; also avoids complaint when we infer
                                           -- an ambiguous type and have AllowAmbiguousType
                                           -- e..g infer  x :: forall a. F a -> Int
                  else addErrCtxtM (mk_impedance_match_msg mono_info sel_poly_ty poly_ty) $
                       tcSubType_NC sig_ctxt sel_poly_ty poly_ty

        ; warn_missing_sigs <- woptM Opt_WarnMissingLocalSignatures
        ; when warn_missing_sigs $
              localSigWarn Opt_WarnMissingLocalSignatures poly_id mb_sig

        ; return (ABE { abe_ext = noExt
                      , abe_wrap = wrap
                        -- abe_wrap :: idType poly_id ~ (forall qtvs. theta => mono_ty)
                      , abe_poly  = poly_id
                      , abe_mono  = mono_id
                      , abe_prags = SpecPrags spec_prags }) }
  where
    prag_sigs = lookupPragEnv prag_fn poly_name
    sig_ctxt  = InfSigCtxt poly_name

mkInferredPolyId :: Bool  -- True <=> there was an insoluble error when
                          --          checking the binding group for this Id
                 -> [TyVar] -> TcThetaType
                 -> Name -> Maybe TcIdSigInst -> TcType
                 -> TcM TcId
mkInferredPolyId insoluble qtvs inferred_theta poly_name mb_sig_inst mono_ty
  | Just (TISI { sig_inst_sig = sig })  <- mb_sig_inst
  , CompleteSig { sig_bndr = poly_id } <- sig
  = return poly_id

  | otherwise  -- Either no type sig or partial type sig
  = checkNoErrs $  -- The checkNoErrs ensures that if the type is ambiguous
                   -- we don't carry on to the impedance matching, and generate
                   -- a duplicate ambiguity error.  There is a similar
                   -- checkNoErrs for complete type signatures too.
    do { fam_envs <- tcGetFamInstEnvs
       ; let (_co, mono_ty') = normaliseType fam_envs Nominal mono_ty
               -- Unification may not have normalised the type,
               -- (see Note [Lazy flattening] in TcFlatten) so do it
               -- here to make it as uncomplicated as possible.
               -- Example: f :: [F Int] -> Bool
               -- should be rewritten to f :: [Char] -> Bool, if possible
               --
               -- We can discard the coercion _co, because we'll reconstruct
               -- it in the call to tcSubType below

       ; (binders, theta') <- chooseInferredQuantifiers inferred_theta
                                (tyCoVarsOfType mono_ty') qtvs mb_sig_inst

       ; let inferred_poly_ty = mkForAllTys binders (mkPhiTy theta' mono_ty')

       ; traceTc "mkInferredPolyId" (vcat [ppr poly_name, ppr qtvs, ppr theta'
                                          , ppr inferred_poly_ty])
       ; unless insoluble $
         addErrCtxtM (mk_inf_msg poly_name inferred_poly_ty) $
         checkValidType (InfSigCtxt poly_name) inferred_poly_ty
         -- See Note [Validity of inferred types]
         -- If we found an insoluble error in the function definition, don't
         -- do this check; otherwise (Trac #14000) we may report an ambiguity
         -- error for a rather bogus type.

       ; return (mkLocalIdOrCoVar poly_name (Regular Omega) inferred_poly_ty) }


chooseInferredQuantifiers :: TcThetaType   -- inferred
                          -> TcTyVarSet    -- tvs free in tau type
                          -> [TcTyVar]     -- inferred quantified tvs
                          -> Maybe TcIdSigInst
                          -> TcM ([TyVarBinder], TcThetaType)
chooseInferredQuantifiers inferred_theta tau_tvs qtvs Nothing
  = -- No type signature (partial or complete) for this binder,
    do { let free_tvs = closeOverKinds (growThetaTyVars inferred_theta tau_tvs)
                        -- Include kind variables!  Trac #7916
             my_theta = pickCapturedPreds free_tvs inferred_theta
             binders  = [ mkTyVarBinder Inferred tv
                        | tv <- qtvs
                        , tv `elemVarSet` free_tvs ]
       ; return (binders, my_theta) }

chooseInferredQuantifiers inferred_theta tau_tvs qtvs
                          (Just (TISI { sig_inst_sig   = sig  -- Always PartialSig
                                      , sig_inst_wcx   = wcx
                                      , sig_inst_theta = annotated_theta
                                      , sig_inst_skols = annotated_tvs }))



  = -- Choose quantifiers for a partial type signature
    do { psig_qtv_prs <- zonkSigTyVarPairs annotated_tvs

            -- Check whether the quantified variables of the
            -- partial signature have been unified together
            -- See Note [Quantified variables in partial type signatures]
       ; mapM_ report_dup_sig_tv_err  (findDupSigTvs psig_qtv_prs)

            -- Check whether a quantified variable of the partial type
            -- signature is not actually quantified.  How can that happen?
            -- See Note [Quantification and partial signatures] Wrinkle 4
            --     in TcSimplify
       ; mapM_ report_mono_sig_tv_err [ n | (n,tv) <- psig_qtv_prs
                                          , not (tv `elem` qtvs) ]

       ; let psig_qtvs = mkVarSet (map snd psig_qtv_prs)

       ; annotated_theta      <- zonkTcTypes annotated_theta
       ; (free_tvs, my_theta) <- choose_psig_context psig_qtvs annotated_theta wcx

       ; let keep_me    = free_tvs `unionVarSet` psig_qtvs
             final_qtvs = [ mkTyVarBinder vis tv
                          | tv <- qtvs -- Pulling from qtvs maintains original order
                          , tv `elemVarSet` keep_me
                          , let vis | tv `elemVarSet` psig_qtvs = Specified
                                    | otherwise                 = Inferred ]

       ; return (final_qtvs, my_theta) }
  where
    report_dup_sig_tv_err (n1,n2)
      | PartialSig { psig_name = fn_name, psig_hs_ty = hs_ty } <- sig
      = addErrTc (hang (text "Couldn't match" <+> quotes (ppr n1)
                        <+> text "with" <+> quotes (ppr n2))
                     2 (hang (text "both bound by the partial type signature:")
                           2 (ppr fn_name <+> dcolon <+> ppr hs_ty)))

      | otherwise -- Can't happen; by now we know it's a partial sig
      = pprPanic "report_sig_tv_err" (ppr sig)

    report_mono_sig_tv_err n
      | PartialSig { psig_name = fn_name, psig_hs_ty = hs_ty } <- sig
      = addErrTc (hang (text "Can't quantify over" <+> quotes (ppr n))
                     2 (hang (text "bound by the partial type signature:")
                           2 (ppr fn_name <+> dcolon <+> ppr hs_ty)))
      | otherwise -- Can't happen; by now we know it's a partial sig
      = pprPanic "report_sig_tv_err" (ppr sig)

    choose_psig_context :: VarSet -> TcThetaType -> Maybe TcType
                        -> TcM (VarSet, TcThetaType)
    choose_psig_context _ annotated_theta Nothing
      = do { let free_tvs = closeOverKinds (tyCoVarsOfTypes annotated_theta
                                            `unionVarSet` tau_tvs)
           ; return (free_tvs, annotated_theta) }

    choose_psig_context psig_qtvs annotated_theta (Just wc_var_ty)
      = do { let free_tvs = closeOverKinds (growThetaTyVars inferred_theta seed_tvs)
                            -- growThetaVars just like the no-type-sig case
                            -- Omitting this caused #12844
                 seed_tvs = tyCoVarsOfTypes annotated_theta  -- These are put there
                            `unionVarSet` tau_tvs            --       by the user

           ; let keep_me  = psig_qtvs `unionVarSet` free_tvs
                 my_theta = pickCapturedPreds keep_me inferred_theta

           -- Fill in the extra-constraints wildcard hole with inferred_theta,
           -- so that the Hole constraint we have already emitted
           -- (in tcHsPartialSigType) can report what filled it in.
           -- NB: my_theta already includes all the annotated constraints
           ; let inferred_diff = [ pred
                                 | pred <- my_theta
                                 , all (not . (`eqType` pred)) annotated_theta ]
           ; ctuple <- mk_ctuple inferred_diff

           ; case tcGetCastedTyVar_maybe wc_var_ty of
               -- We know that wc_co must have type kind(wc_var) ~ Constraint, as it
               -- comes from the checkExpectedKind in TcHsType.tcWildCardOcc. So, to
               -- make the kinds work out, we reverse the cast here.
               Just (wc_var, wc_co) -> writeMetaTyVar wc_var (ctuple `mkCastTy` mkTcSymCo wc_co)
               Nothing              -> pprPanic "chooseInferredQuantifiers 1" (ppr wc_var_ty)

           ; traceTc "completeTheta" $
                vcat [ ppr sig
                     , ppr annotated_theta, ppr inferred_theta
                     , ppr inferred_diff ]
           ; return (free_tvs, my_theta) }

    mk_ctuple preds = return (mkBoxedTupleTy preds)
       -- Hack alert!  See TcHsType:
       -- Note [Extra-constraint holes in partial type signatures]


mk_impedance_match_msg :: MonoBindInfo
                       -> TcType -> TcType
                       -> TidyEnv -> TcM (TidyEnv, SDoc)
-- This is a rare but rather awkward error messages
mk_impedance_match_msg (MBI { mbi_poly_name = name, mbi_sig = mb_sig })
                       inf_ty sig_ty tidy_env
 = do { (tidy_env1, inf_ty) <- zonkTidyTcType tidy_env  inf_ty
      ; (tidy_env2, sig_ty) <- zonkTidyTcType tidy_env1 sig_ty
      ; let msg = vcat [ text "When checking that the inferred type"
                       , nest 2 $ ppr name <+> dcolon <+> ppr inf_ty
                       , text "is as general as its" <+> what <+> text "signature"
                       , nest 2 $ ppr name <+> dcolon <+> ppr sig_ty ]
      ; return (tidy_env2, msg) }
  where
    what = case mb_sig of
             Nothing                     -> text "inferred"
             Just sig | isPartialSig sig -> text "(partial)"
                      | otherwise        -> empty


mk_inf_msg :: Name -> TcType -> TidyEnv -> TcM (TidyEnv, SDoc)
mk_inf_msg poly_name poly_ty tidy_env
 = do { (tidy_env1, poly_ty) <- zonkTidyTcType tidy_env poly_ty
      ; let msg = vcat [ text "When checking the inferred type"
                       , nest 2 $ ppr poly_name <+> dcolon <+> ppr poly_ty ]
      ; return (tidy_env1, msg) }


-- | Warn the user about polymorphic local binders that lack type signatures.
localSigWarn :: WarningFlag -> Id -> Maybe TcIdSigInst -> TcM ()
localSigWarn flag id mb_sig
  | Just _ <- mb_sig               = return ()
  | not (isSigmaTy (idType id))    = return ()
  | otherwise                      = warnMissingSignatures flag msg id
  where
    msg = text "Polymorphic local binding with no type signature:"

warnMissingSignatures :: WarningFlag -> SDoc -> Id -> TcM ()
warnMissingSignatures flag msg id
  = do  { env0 <- tcInitTidyEnv
        ; let (env1, tidy_ty) = tidyOpenType env0 (idType id)
        ; addWarnTcM (Reason flag) (env1, mk_msg tidy_ty) }
  where
    mk_msg ty = sep [ msg, nest 2 $ pprPrefixName (idName id) <+> dcolon <+> ppr ty ]

checkOverloadedSig :: Bool -> TcIdSigInst -> TcM ()
-- Example:
--   f :: Eq a => a -> a
--   K f = e
-- The MR applies, but the signature is overloaded, and it's
-- best to complain about this directly
-- c.f Trac #11339
checkOverloadedSig monomorphism_restriction_applies sig
  | not (null (sig_inst_theta sig))
  , monomorphism_restriction_applies
  , let orig_sig = sig_inst_sig sig
  = setSrcSpan (sig_loc orig_sig) $
    failWith $
    hang (text "Overloaded signature conflicts with monomorphism restriction")
       2 (ppr orig_sig)
  | otherwise
  = return ()

{- Note [Partial type signatures and generalisation]
~~~~~~~~~~~~~~~~~~~~~~~~~~~~~~~~~~~~~~~~~~~~~~~~~~~~
If /any/ of the signatures in the gropu is a partial type signature
   f :: _ -> Int
then we *always* use the InferGen plan, and hence tcPolyInfer.
We do this even for a local binding with -XMonoLocalBinds, when
we normally use NoGen.

Reasons:
  * The TcSigInfo for 'f' has a unification variable for the '_',
    whose TcLevel is one level deeper than the current level.
    (See pushTcLevelM in tcTySig.)  But NoGen doesn't increase
    the TcLevel like InferGen, so we lose the level invariant.

  * The signature might be   f :: forall a. _ -> a
    so it really is polymorphic.  It's not clear what it would
    mean to use NoGen on this, and indeed the ASSERT in tcLhs,
    in the (Just sig) case, checks that if there is a signature
    then we are using LetLclBndr, and hence a nested AbsBinds with
    increased TcLevel

It might be possible to fix these difficulties somehow, but there
doesn't seem much point.  Indeed, adding a partial type signature is a
way to get per-binding inferred generalisation.

We apply the MR if /all/ of the partial signatures lack a context.
In particular (Trac #11016):
   f2 :: (?loc :: Int) => _
   f2 = ?loc
It's stupid to apply the MR here.  This test includes an extra-constraints
wildcard; that is, we don't apply the MR if you write
   f3 :: _ => blah

Note [Quantified variables in partial type signatures]
~~~~~~~~~~~~~~~~~~~~~~~~~~~~~~~~~~~~~~~~~~~~~~~~~~~~~~
Consider
  f :: forall a. a -> a -> _
  f x y = g x y
  g :: forall b. b -> b -> _
  g x y = [x, y]

Here, 'f' and 'g' are mutually recursive, and we end up unifying 'a' and 'b'
together, which is fine.  So we bind 'a' and 'b' to SigTvs, which can then
unify with each other.

But now consider:
  f :: forall a b. a -> b -> _
  f x y = [x, y]

We want to get an error from this, because 'a' and 'b' get unified.
So we make a test, one per parital signature, to check that the
explicitly-quantified type variables have not been unified together.
Trac #14449 showed this up.


Note [Validity of inferred types]
~~~~~~~~~~~~~~~~~~~~~~~~~~~~~~~~~
We need to check inferred type for validity, in case it uses language
extensions that are not turned on.  The principle is that if the user
simply adds the inferred type to the program source, it'll compile fine.
See #8883.

Examples that might fail:
 - the type might be ambiguous

 - an inferred theta that requires type equalities e.g. (F a ~ G b)
                                or multi-parameter type classes
 - an inferred type that includes unboxed tuples


Note [Impedance matching]
~~~~~~~~~~~~~~~~~~~~~~~~~
Consider
   f 0 x = x
   f n x = g [] (not x)

   g [] y = f 10 y
   g _  y = f 9  y

After typechecking we'll get
  f_mono_ty :: a -> Bool -> Bool
  g_mono_ty :: [b] -> Bool -> Bool
with constraints
  (Eq a, Num a)

Note that f is polymorphic in 'a' and g in 'b'; and these are not linked.
The types we really want for f and g are
   f :: forall a. (Eq a, Num a) => a -> Bool -> Bool
   g :: forall b. [b] -> Bool -> Bool

We can get these by "impedance matching":
   tuple :: forall a b. (Eq a, Num a) => (a -> Bool -> Bool, [b] -> Bool -> Bool)
   tuple a b d1 d1 = let ...bind f_mono, g_mono in (f_mono, g_mono)

   f a d1 d2 = case tuple a Any d1 d2 of (f, g) -> f
   g b = case tuple Integer b dEqInteger dNumInteger of (f,g) -> g

Suppose the shared quantified tyvars are qtvs and constraints theta.
Then we want to check that
     forall qtvs. theta => f_mono_ty   is more polymorphic than   f's polytype
and the proof is the impedance matcher.

Notice that the impedance matcher may do defaulting.  See Trac #7173.

It also cleverly does an ambiguity check; for example, rejecting
   f :: F a -> F a
where F is a non-injective type function.
-}


{-
Note [SPECIALISE pragmas]
~~~~~~~~~~~~~~~~~~~~~~~~~
There is no point in a SPECIALISE pragma for a non-overloaded function:
   reverse :: [a] -> [a]
   {-# SPECIALISE reverse :: [Int] -> [Int] #-}

But SPECIALISE INLINE *can* make sense for GADTS:
   data Arr e where
     ArrInt :: !Int -> ByteArray# -> Arr Int
     ArrPair :: !Int -> Arr e1 -> Arr e2 -> Arr (e1, e2)

   (!:) :: Arr e -> Int -> e
   {-# SPECIALISE INLINE (!:) :: Arr Int -> Int -> Int #-}
   {-# SPECIALISE INLINE (!:) :: Arr (a, b) -> Int -> (a, b) #-}
   (ArrInt _ ba)     !: (I# i) = I# (indexIntArray# ba i)
   (ArrPair _ a1 a2) !: i      = (a1 !: i, a2 !: i)

When (!:) is specialised it becomes non-recursive, and can usefully
be inlined.  Scary!  So we only warn for SPECIALISE *without* INLINE
for a non-overloaded function.

************************************************************************
*                                                                      *
                         tcMonoBinds
*                                                                      *
************************************************************************

@tcMonoBinds@ deals with a perhaps-recursive group of HsBinds.
The signatures have been dealt with already.
-}

data MonoBindInfo = MBI { mbi_poly_name :: Name
                        , mbi_sig       :: Maybe TcIdSigInst
                        , mbi_mono_id   :: TcId }

tcMonoBinds :: RecFlag  -- Whether the binding is recursive for typechecking purposes
                        -- i.e. the binders are mentioned in their RHSs, and
                        --      we are not rescued by a type signature
            -> TcSigFun -> LetBndrSpec
            -> [LHsBind GhcRn]
            -> TcM (LHsBinds GhcTcId, [MonoBindInfo])
tcMonoBinds is_rec sig_fn no_gen
           [ L b_loc (FunBind { fun_id = L nm_loc name,
                                fun_matches = matches, fun_ext = fvs })]
                             -- Single function binding,
  | NonRecursive <- is_rec   -- ...binder isn't mentioned in RHS
  , Nothing <- sig_fn name   -- ...with no type signature
  =     -- Note [Single function non-recursive binding special-case]
        -- ~~~~~~~~~~~~~~~~~~~~~~~~~~~~~~~~~~~~~~~~~~~~~~~~~~~~~~~~~
        -- In this very special case we infer the type of the
        -- right hand side first (it may have a higher-rank type)
        -- and *then* make the monomorphic Id for the LHS
        -- e.g.         f = \(x::forall a. a->a) -> <body>
        --      We want to infer a higher-rank type for f
    setSrcSpan b_loc    $
    do  { ((co_fn, matches'), rhs_ty)
            <- tcInferInst $ \ exp_ty ->
                  -- tcInferInst: see TcUnify,
                  -- Note [Deep instantiation of InferResult]
               tcExtendBinderStack [TcIdBndr_ExpType name exp_ty NotTopLevel] $
                  -- We extend the error context even for a non-recursive
                  -- function so that in type error messages we show the
                  -- type of the thing whose rhs we are type checking
               tcMatchesFun (L nm_loc name) matches exp_ty

        ; mono_id <- newLetBndr no_gen name Alias rhs_ty
        ; return (unitBag $ L b_loc $
                     FunBind { fun_id = L nm_loc mono_id,
                               fun_matches = matches', fun_ext = fvs,
                               fun_co_fn = co_fn, fun_tick = [] },
                  [MBI { mbi_poly_name = name
                       , mbi_sig       = Nothing
                       , mbi_mono_id   = mono_id }]) }

tcMonoBinds _ sig_fn no_gen binds
  = do  { tc_binds <- mapM (wrapLocM (tcLhs sig_fn no_gen)) binds

        -- Bring the monomorphic Ids, into scope for the RHSs
        ; let mono_infos = getMonoBindInfo tc_binds
              rhs_id_env = [ (name, mono_id)
                           | MBI { mbi_poly_name = name
                                 , mbi_sig       = mb_sig
                                 , mbi_mono_id   = mono_id } <- mono_infos
                           , case mb_sig of
                               Just sig -> isPartialSig sig
                               Nothing  -> True ]
                -- A monomorphic binding for each term variable that lacks
                -- a complete type sig.  (Ones with a sig are already in scope.)

        ; traceTc "tcMonoBinds" $ vcat [ ppr n <+> ppr id <+> ppr (idType id)
                                       | (n,id) <- rhs_id_env]
        ; binds' <- tcExtendRecIds (map (fmap unrestricted) rhs_id_env) $
                    tcScalingUsage Omega $ mapM (wrapLocM tcRhs) tc_binds
                    -- toplevel and let-bindings are, at the moment, always
                    -- unrestricted. The value being bound must, accordingly, be
                    -- unrestricted. Hence them being scaled above.

        ; return (listToBag binds', mono_infos) }


------------------------
-- tcLhs typechecks the LHS of the bindings, to construct the environment in which
-- we typecheck the RHSs.  Basically what we are doing is this: for each binder:
--      if there's a signature for it, use the instantiated signature type
--      otherwise invent a type variable
-- You see that quite directly in the FunBind case.
--
-- But there's a complication for pattern bindings:
--      data T = MkT (forall a. a->a)
--      MkT f = e
-- Here we can guess a type variable for the entire LHS (which will be refined to T)
-- but we want to get (f::forall a. a->a) as the RHS environment.
-- The simplest way to do this is to typecheck the pattern, and then look up the
-- bound mono-ids.  Then we want to retain the typechecked pattern to avoid re-doing
-- it; hence the TcMonoBind data type in which the LHS is done but the RHS isn't

data TcMonoBind         -- Half completed; LHS done, RHS not done
  = TcFunBind  MonoBindInfo  SrcSpan (MatchGroup GhcRn (LHsExpr GhcRn))
  | TcPatBind [MonoBindInfo] (LPat GhcTcId) (GRHSs GhcRn (LHsExpr GhcRn))
              TcSigmaType

tcLhs :: TcSigFun -> LetBndrSpec -> HsBind GhcRn -> TcM TcMonoBind
-- Only called with plan InferGen (LetBndrSpec = LetLclBndr)
--                    or NoGen    (LetBndrSpec = LetGblBndr)
-- CheckGen is used only for functions with a complete type signature,
--          and tcPolyCheck doesn't use tcMonoBinds at all

tcLhs sig_fn no_gen (FunBind { fun_id = L nm_loc name, fun_matches = matches })
  | Just (TcIdSig sig) <- sig_fn name
  = -- There is a type signature.
    -- It must be partial; if complete we'd be in tcPolyCheck!
    --    e.g.   f :: _ -> _
    --           f x = ...g...
    --           Just g = ...f...
    -- Hence always typechecked with InferGen
    do { mono_info <- tcLhsSigId no_gen (name, sig)
       ; return (TcFunBind mono_info nm_loc matches) }

  | otherwise  -- No type signature
  = do { mono_ty <- newOpenFlexiTyVarTy
       ; mono_id <- newLetBndr no_gen name Alias mono_ty -- TODO: arnaud: double check the multiplicity
       ; let mono_info = MBI { mbi_poly_name = name
                             , mbi_sig       = Nothing
                             , mbi_mono_id   = mono_id }
       ; return (TcFunBind mono_info nm_loc matches) }

tcLhs sig_fn no_gen (PatBind { pat_lhs = pat, pat_rhs = grhss })
  = -- See Note [Typechecking pattern bindings]
    do  { sig_mbis <- mapM (tcLhsSigId no_gen) sig_names

        ; let inst_sig_fun = lookupNameEnv $ mkNameEnv $
                             [ (mbi_poly_name mbi, mbi_mono_id mbi)
                             | mbi <- sig_mbis ]

            -- See Note [Existentials in pattern bindings]
        ; ((pat', nosig_mbis), pat_ty)
            <- addErrCtxt (patMonoBindsCtxt pat grhss) $
               tcInferNoInst $ \ exp_ty ->
               tcLetPat inst_sig_fun no_gen pat (unrestricted exp_ty) $
                 -- The above inferred type get an unrestricted multiplicity. It may be
                 -- worth it to try and find a finer-grained multiplicity here
                 -- if examples warrant it.
               mapM lookup_info nosig_names

        ; let mbis = sig_mbis ++ nosig_mbis

        ; traceTc "tcLhs" (vcat [ ppr id <+> dcolon <+> ppr (idType id)
                                | mbi <- mbis, let id = mbi_mono_id mbi ]
                           $$ ppr no_gen)

        ; return (TcPatBind mbis pat' grhss pat_ty) }
  where
    bndr_names = collectPatBinders pat
    (nosig_names, sig_names) = partitionWith find_sig bndr_names

    find_sig :: Name -> Either Name (Name, TcIdSigInfo)
    find_sig name = case sig_fn name of
                      Just (TcIdSig sig) -> Right (name, sig)
                      _                  -> Left name

      -- After typechecking the pattern, look up the binder
      -- names that lack a signature, which the pattern has brought
      -- into scope.
    lookup_info :: Name -> TcM MonoBindInfo
    lookup_info name
      = do { mono_id <- tcLookupId name
           ; return (MBI { mbi_poly_name = name
                         , mbi_sig       = Nothing
                         , mbi_mono_id   = mono_id }) }

tcLhs _ _ other_bind = pprPanic "tcLhs" (ppr other_bind)
        -- AbsBind, VarBind impossible

-------------------
tcLhsSigId :: LetBndrSpec -> (Name, TcIdSigInfo) -> TcM MonoBindInfo
tcLhsSigId no_gen (name, sig)
  = do { inst_sig <- tcInstSig sig
       ; mono_id <- newSigLetBndr no_gen name inst_sig
       ; return (MBI { mbi_poly_name = name
                     , mbi_sig       = Just inst_sig
                     , mbi_mono_id   = mono_id }) }

------------
newSigLetBndr :: LetBndrSpec -> Name -> TcIdSigInst -> TcM TcId
newSigLetBndr (LetGblBndr prags) name (TISI { sig_inst_sig = id_sig })
  | CompleteSig { sig_bndr = poly_id } <- id_sig
  = addInlinePrags poly_id (lookupPragEnv prags name)
newSigLetBndr no_gen name (TISI { sig_inst_tau = tau })
  = newLetBndr no_gen name Alias tau -- TODO: arnaud: I don't know what binder we are creating here, so I don't know where the multiplicity should come from

-------------------
tcRhs :: TcMonoBind -> TcM (HsBind GhcTcId)
tcRhs (TcFunBind info@(MBI { mbi_sig = mb_sig, mbi_mono_id = mono_id })
                 loc matches)
  = tcExtendIdBinderStackForRhs [info]  $
    tcExtendTyVarEnvForRhs mb_sig       $
    do  { traceTc "tcRhs: fun bind" (ppr mono_id $$ ppr (idType mono_id))
        ; (co_fn, matches') <- tcMatchesFun (L loc (idName mono_id))
                                 matches (mkCheckExpType $ idType mono_id)
        ; return ( FunBind { fun_id = L loc mono_id
                           , fun_matches = matches'
                           , fun_co_fn = co_fn
                           , fun_ext = placeHolderNamesTc
                           , fun_tick = [] } ) }

tcRhs (TcPatBind infos pat' grhss pat_ty)
  = -- When we are doing pattern bindings we *don't* bring any scoped
    -- type variables into scope unlike function bindings
    -- Wny not?  They are not completely rigid.
    -- That's why we have the special case for a single FunBind in tcMonoBinds
    tcExtendIdBinderStackForRhs infos        $
    do  { traceTc "tcRhs: pat bind" (ppr pat' $$ ppr pat_ty)
        ; grhss' <- addErrCtxt (patMonoBindsCtxt pat' grhss) $
                    tcGRHSsPat grhss pat_ty
        ; return ( PatBind { pat_lhs = pat', pat_rhs = grhss'
                           , pat_ext = NPatBindTc placeHolderNamesTc pat_ty
                           , pat_ticks = ([],[]) } )}

tcExtendTyVarEnvForRhs :: Maybe TcIdSigInst -> TcM a -> TcM a
tcExtendTyVarEnvForRhs Nothing thing_inside
  = thing_inside
tcExtendTyVarEnvForRhs (Just sig) thing_inside
  = tcExtendTyVarEnvFromSig sig thing_inside

tcExtendTyVarEnvFromSig :: TcIdSigInst -> TcM a -> TcM a
tcExtendTyVarEnvFromSig sig_inst thing_inside
  | TISI { sig_inst_skols = skol_prs, sig_inst_wcs = wcs } <- sig_inst
<<<<<<< HEAD
  -- Note [Use tcExtendTyVar not scopeTyVars in tcRhs]
  = tcExtendTyVarEnv2 (map (fmap unrestricted) wcs) $
    tcExtendTyVarEnv2 (map (fmap unrestricted) skol_prs) $
=======
     -- Note [Use tcExtendTyVar not scopeTyVars in tcRhs]
  = tcExtendNameTyVarEnv wcs $
    tcExtendNameTyVarEnv skol_prs $
>>>>>>> 9b7eec86
    thing_inside

tcExtendIdBinderStackForRhs :: [MonoBindInfo] -> TcM a -> TcM a
-- Extend the TcBinderStack for the RHS of the binding, with
-- the monomorphic Id.  That way, if we have, say
--     f = \x -> blah
-- and something goes wrong in 'blah', we get a "relevant binding"
-- looking like  f :: alpha -> beta
-- This applies if 'f' has a type signature too:
--    f :: forall a. [a] -> [a]
--    f x = True
-- We can't unify True with [a], and a relevant binding is f :: [a] -> [a]
-- If we had the *polymorphic* version of f in the TcBinderStack, it
-- would not be reported as relevant, because its type is closed
tcExtendIdBinderStackForRhs infos thing_inside
  = tcExtendBinderStack [ TcIdBndr mono_id NotTopLevel
                        | MBI { mbi_mono_id = mono_id } <- infos ]
                        thing_inside
    -- NotTopLevel: it's a monomorphic binding

---------------------
getMonoBindInfo :: [Located TcMonoBind] -> [MonoBindInfo]
getMonoBindInfo tc_binds
  = foldr (get_info . unLoc) [] tc_binds
  where
    get_info (TcFunBind info _ _)    rest = info : rest
    get_info (TcPatBind infos _ _ _) rest = infos ++ rest


{- Note [Typechecking pattern bindings]
~~~~~~~~~~~~~~~~~~~~~~~~~~~~~~~~~~~~~~~
Look at:
   - typecheck/should_compile/ExPat
   - Trac #12427, typecheck/should_compile/T12427{a,b}

  data T where
    MkT :: Integral a => a -> Int -> T

and suppose t :: T.  Which of these pattern bindings are ok?

  E1. let { MkT p _ = t } in <body>

  E2. let { MkT _ q = t } in <body>

  E3. let { MkT (toInteger -> r) _ = t } in <body>

* (E1) is clearly wrong because the existential 'a' escapes.
  What type could 'p' possibly have?

* (E2) is fine, despite the existential pattern, because
  q::Int, and nothing escapes.

* Even (E3) is fine.  The existential pattern binds a dictionary
  for (Integral a) which the view pattern can use to convert the
  a-valued field to an Integer, so r :: Integer.

An easy way to see all three is to imagine the desugaring.
For (E2) it would look like
    let q = case t of MkT _ q' -> q'
    in <body>


We typecheck pattern bindings as follows.  First tcLhs does this:

  1. Take each type signature q :: ty, partial or complete, and
     instantiate it (with tcLhsSigId) to get a MonoBindInfo.  This
     gives us a fresh "mono_id" qm :: instantiate(ty), where qm has
     a fresh name.

     Any fresh unification variables in instantiate(ty) born here, not
     deep under implications as would happen if we allocated them when
     we encountered q during tcPat.

  2. Build a little environment mapping "q" -> "qm" for those Ids
     with signatures (inst_sig_fun)

  3. Invoke tcLetPat to typecheck the pattern.

     - We pass in the current TcLevel.  This is captured by
       TcPat.tcLetPat, and put into the pc_lvl field of PatCtxt, in
       PatEnv.

     - When tcPat finds an existential constructor, it binds fresh
       type variables and dictionaries as usual, increments the TcLevel,
       and emits an implication constraint.

     - When we come to a binder (TcPat.tcPatBndr), it looks it up
       in the little environment (the pc_sig_fn field of PatCtxt).

         Success => There was a type signature, so just use it,
                    checking compatibility with the expected type.

         Failure => No type sigature.
             Infer case: (happens only outside any constructor pattern)
                         use a unification variable
                         at the outer level pc_lvl

             Check case: use promoteTcType to promote the type
                         to the outer level pc_lvl.  This is the
                         place where we emit a constraint that'll blow
                         up if existential capture takes place

       Result: the type of the binder is always at pc_lvl. This is
       crucial.

  4. Throughout, when we are making up an Id for the pattern-bound variables
     (newLetBndr), we have two cases:

     - If we are generalising (generalisation plan is InferGen or
       CheckGen), then the let_bndr_spec will be LetLclBndr.  In that case
       we want to bind a cloned, local version of the variable, with the
       type given by the pattern context, *not* by the signature (even if
       there is one; see Trac #7268). The mkExport part of the
       generalisation step will do the checking and impedance matching
       against the signature.

     - If for some some reason we are not generalising (plan = NoGen), the
       LetBndrSpec will be LetGblBndr.  In that case we must bind the
       global version of the Id, and do so with precisely the type given
       in the signature.  (Then we unify with the type from the pattern
       context type.)


And that's it!  The implication constraints check for the skolem
escape.  It's quite simple and neat, and more expressive than before
e.g. GHC 8.0 rejects (E2) and (E3).

Example for (E1), starting at level 1.  We generate
     p :: beta:1, with constraints (forall:3 a. Integral a => a ~ beta)
The (a~beta) can't float (because of the 'a'), nor be solved (because
beta is untouchable.)

Example for (E2), we generate
     q :: beta:1, with constraint (forall:3 a. Integral a => Int ~ beta)
The beta is untoucable, but floats out of the constraint and can
be solved absolutely fine.

Note [Use tcExtendTyVar not scopeTyVars in tcRhs]
~~~~~~~~~~~~~~~~~~~~~~~~~~~~~~~~~~~~~~~~~~~~~~~~~
Normally, any place that corresponds to Λ or ∀ in Core should be flagged
with a call to scopeTyVars, which arranges for an implication constraint
to be made, bumps the TcLevel, and (crucially) prevents a unification
variable created outside the scope of a local skolem to unify with that
skolem.

We do not need to do this here, however.

- Note that this happens only in the case of a partial signature.
  Complete signatures go via tcPolyCheck, not tcPolyInfer.

- The TcLevel is incremented in tcPolyInfer, right outside the call
  to tcMonoBinds. We thus don't have to worry about outer metatvs unifying
  with local skolems.

- The other potential concern is that we need SkolemInfo associated with
  the skolems. This, too, is OK, though: the constraints pass through
  simplifyInfer (which doesn't report errors), at the end of which
  the skolems will get quantified and put into an implication constraint.
  Thus, by the time any errors are reported, the SkolemInfo will be
  in place.

************************************************************************
*                                                                      *
                Generalisation
*                                                                      *
********************************************************************* -}

data GeneralisationPlan
  = NoGen               -- No generalisation, no AbsBinds

  | InferGen            -- Implicit generalisation; there is an AbsBinds
       Bool             --   True <=> apply the MR; generalise only unconstrained type vars

  | CheckGen (LHsBind GhcRn) TcIdSigInfo
                        -- One FunBind with a signature
                        -- Explicit generalisation

-- A consequence of the no-AbsBinds choice (NoGen) is that there is
-- no "polymorphic Id" and "monmomorphic Id"; there is just the one

instance Outputable GeneralisationPlan where
  ppr NoGen          = text "NoGen"
  ppr (InferGen b)   = text "InferGen" <+> ppr b
  ppr (CheckGen _ s) = text "CheckGen" <+> ppr s

decideGeneralisationPlan
   :: DynFlags -> [LHsBind GhcRn] -> IsGroupClosed -> TcSigFun
   -> GeneralisationPlan
decideGeneralisationPlan dflags lbinds closed sig_fn
  | has_partial_sigs                         = InferGen (and partial_sig_mrs)
  | Just (bind, sig) <- one_funbind_with_sig = CheckGen bind sig
  | do_not_generalise closed                 = NoGen
  | otherwise                                = InferGen mono_restriction
  where
    binds = map unLoc lbinds

    partial_sig_mrs :: [Bool]
    -- One for each partial signature (so empty => no partial sigs)
    -- The Bool is True if the signature has no constraint context
    --      so we should apply the MR
    -- See Note [Partial type signatures and generalisation]
    partial_sig_mrs
      = [ null theta
        | TcIdSig (PartialSig { psig_hs_ty = hs_ty })
            <- mapMaybe sig_fn (collectHsBindListBinders lbinds)
        , let (_, L _ theta, _) = splitLHsSigmaTy (hsSigWcType hs_ty) ]

    has_partial_sigs   = not (null partial_sig_mrs)

    mono_restriction  = xopt LangExt.MonomorphismRestriction dflags
                     && any restricted binds

    do_not_generalise (IsGroupClosed _ True) = False
        -- The 'True' means that all of the group's
        -- free vars have ClosedTypeId=True; so we can ignore
        -- -XMonoLocalBinds, and generalise anyway
    do_not_generalise _ = xopt LangExt.MonoLocalBinds dflags

    -- With OutsideIn, all nested bindings are monomorphic
    -- except a single function binding with a signature
    one_funbind_with_sig
      | [lbind@(L _ (FunBind { fun_id = v }))] <- lbinds
      , Just (TcIdSig sig) <- sig_fn (unLoc v)
      = Just (lbind, sig)
      | otherwise
      = Nothing

    -- The Haskell 98 monomorphism restriction
    restricted (PatBind {})                              = True
    restricted (VarBind { var_id = v })                  = no_sig v
    restricted (FunBind { fun_id = v, fun_matches = m }) = restricted_match m
                                                           && no_sig (unLoc v)
    restricted b = pprPanic "isRestrictedGroup/unrestricted" (ppr b)

    restricted_match mg = matchGroupArity mg == 0
        -- No args => like a pattern binding
        -- Some args => a function binding

    no_sig n = not (hasCompleteSig sig_fn n)

isClosedBndrGroup :: TcTypeEnv -> Bag (LHsBind GhcRn) -> IsGroupClosed
isClosedBndrGroup type_env binds
  = IsGroupClosed fv_env type_closed
  where
    type_closed = allUFM (nameSetAll is_closed_type_id) fv_env

    fv_env :: NameEnv NameSet
    fv_env = mkNameEnv $ concatMap (bindFvs . unLoc) binds

    bindFvs :: HsBindLR GhcRn GhcRn -> [(Name, NameSet)]
    bindFvs (FunBind { fun_id = L _ f, fun_ext = fvs })
       = let open_fvs = get_open_fvs fvs
         in [(f, open_fvs)]
    bindFvs (PatBind { pat_lhs = pat, pat_ext = fvs })
       = let open_fvs = get_open_fvs fvs
         in [(b, open_fvs) | b <- collectPatBinders pat]
    bindFvs _
       = []

    get_open_fvs fvs = filterNameSet (not . is_closed) fvs

    is_closed :: Name -> ClosedTypeId
    is_closed name
      | Just thing <- lookupNameEnv type_env name
      = case weightedThing thing of
          AGlobal {}                     -> True
          ATcId { tct_info = ClosedLet } -> True
          _                              -> False

      | otherwise
      = True  -- The free-var set for a top level binding mentions


    is_closed_type_id :: Name -> Bool
    -- We're already removed Global and ClosedLet Ids
    is_closed_type_id name
      | Just thing <- lookupNameEnv type_env name
      = case weightedThing thing of
          ATcId { tct_info = NonClosedLet _ cl } -> cl
          ATcId { tct_info = NotLetBound }       -> False
          ATyVar {}                              -> False
               -- In-scope type variables are not closed!
          _ -> pprPanic "is_closed_id" (ppr name)

      | otherwise
      = True   -- The free-var set for a top level binding mentions
               -- imported things too, so that we can report unused imports
               -- These won't be in the local type env.
               -- Ditto class method etc from the current module


{- *********************************************************************
*                                                                      *
               Error contexts and messages
*                                                                      *
********************************************************************* -}

-- This one is called on LHS, when pat and grhss are both Name
-- and on RHS, when pat is TcId and grhss is still Name
patMonoBindsCtxt :: (OutputableBndrId (GhcPass p), Outputable body)
                 => LPat (GhcPass p) -> GRHSs GhcRn body -> SDoc
patMonoBindsCtxt pat grhss
  = hang (text "In a pattern binding:") 2 (pprPatBind pat grhss)<|MERGE_RESOLUTION|>--- conflicted
+++ resolved
@@ -713,11 +713,7 @@
        ; (ev_binds, (co_fn, matches'))
             <- checkConstraints skol_info skol_tvs ev_vars $
                tcExtendBinderStack [TcIdBndr mono_id NotTopLevel]  $
-<<<<<<< HEAD
-               tcExtendTyVarEnv2 (map (fmap unrestricted) tv_prs) $
-=======
-               tcExtendNameTyVarEnv tv_prs $
->>>>>>> 9b7eec86
+               tcExtendNameTyVarEnv (map (fmap unrestricted) tv_prs) $
                setSrcSpan loc           $
                tcMatchesFun (L nm_loc mono_name) matches (mkCheckExpType tau)
 
@@ -1472,15 +1468,9 @@
 tcExtendTyVarEnvFromSig :: TcIdSigInst -> TcM a -> TcM a
 tcExtendTyVarEnvFromSig sig_inst thing_inside
   | TISI { sig_inst_skols = skol_prs, sig_inst_wcs = wcs } <- sig_inst
-<<<<<<< HEAD
   -- Note [Use tcExtendTyVar not scopeTyVars in tcRhs]
-  = tcExtendTyVarEnv2 (map (fmap unrestricted) wcs) $
-    tcExtendTyVarEnv2 (map (fmap unrestricted) skol_prs) $
-=======
-     -- Note [Use tcExtendTyVar not scopeTyVars in tcRhs]
-  = tcExtendNameTyVarEnv wcs $
-    tcExtendNameTyVarEnv skol_prs $
->>>>>>> 9b7eec86
+  = tcExtendNameTyVarEnv (map (fmap unrestricted) wcs) $
+    tcExtendNameTyVarEnv (map (fmap unrestricted) skol_prs) $
     thing_inside
 
 tcExtendIdBinderStackForRhs :: [MonoBindInfo] -> TcM a -> TcM a
