--- conflicted
+++ resolved
@@ -2179,16 +2179,9 @@
 ty_con_binders_ty_binders' :: [TyConBinder] -> ([TyCoBinder], Bool)
 ty_con_binders_ty_binders' = foldr go ([], False)
   where
-<<<<<<< HEAD
-    go (TvBndr tv (NamedTCB vis)) (bndrs, _)
-      = (Named (TvBndr tv vis) : bndrs, True)
-    go (TvBndr tv AnonTCB)        (bndrs, n)
-      = (Anon (mkWeighted Omega (tyVarKind tv))   : bndrs, n)
-=======
     go (Bndr tv (NamedTCB vis)) (bndrs, _)
       = (Named (Bndr tv vis) : bndrs, True)
     go (Bndr tv AnonTCB)        (bndrs, n)
-      = (Anon (tyVarKind tv)   : bndrs, n)
->>>>>>> a3bce956
+      = (Anon (mkWeighted Omega (tyVarKind tv))   : bndrs, n)
     {-# INLINE go #-}
 {-# INLINE ty_con_binders_ty_binders' #-}