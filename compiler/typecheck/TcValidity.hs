{-
(c) The University of Glasgow 2006
(c) The GRASP/AQUA Project, Glasgow University, 1992-1998
-}

{-# LANGUAGE CPP, TupleSections, ViewPatterns #-}

module TcValidity (
  Rank, UserTypeCtxt(..), checkValidType, checkValidMonoType,
  ContextKind(..), expectedKindInCtxt,
  checkValidTheta, checkValidFamPats,
  checkValidInstance, checkValidInstHead, validDerivPred,
  checkTySynRhs,
  ClsInstInfo, checkValidCoAxiom, checkValidCoAxBranch,
  checkValidTyFamEqn,
  arityErr, badATErr,
  checkValidTelescope,
  allDistinctTyVars
  ) where

#include "HsVersions.h"

import GhcPrelude

import Maybes

-- friends:
import TcUnify    ( tcSubType_NC )
import TcSimplify ( simplifyAmbiguityCheck )
import ClsInst    ( matchGlobalInst, ClsInstResult(..), InstanceWhat(..) )
import TyCoRep
import TcType hiding ( sizeType, sizeTypes )
import TysWiredIn ( heqTyConName, eqTyConName, coercibleTyConName )
import PrelNames
import Type
import Coercion
import CoAxiom
import Class
import TyCon

-- others:
import HsSyn            -- HsType
import TcRnMonad        -- TcType, amongst others
import TcEnv       ( tcInitTidyEnv, tcInitOpenTidyEnv )
import FunDeps
import FamInstEnv  ( isDominatedBy, injectiveBranches,
                     InjectivityCheckResult(..) )
import FamInst     ( makeInjectivityErrors )
import Name
import VarEnv
import VarSet
import Id          ( idType, idName )
import Var         ( TyVarBndr(..), mkTyVar )
import ErrUtils
import DynFlags
import Util
import ListSetOps
import SrcLoc
import Outputable
import Module
import Bag         ( emptyBag )
import Unique      ( mkAlphaTyVarUnique )
import qualified GHC.LanguageExtensions as LangExt

import Control.Monad
import Data.List        ( (\\) )
import qualified Data.List.NonEmpty as NE

{-
************************************************************************
*                                                                      *
          Checking for ambiguity
*                                                                      *
************************************************************************

Note [The ambiguity check for type signatures]
~~~~~~~~~~~~~~~~~~~~~~~~~~~~~~~~~~~~~~~~~~~~~~
checkAmbiguity is a check on *user-supplied type signatures*.  It is
*purely* there to report functions that cannot possibly be called.  So for
example we want to reject:
   f :: C a => Int
The idea is there can be no legal calls to 'f' because every call will
give rise to an ambiguous constraint.  We could soundly omit the
ambiguity check on type signatures entirely, at the expense of
delaying ambiguity errors to call sites.  Indeed, the flag
-XAllowAmbiguousTypes switches off the ambiguity check.

What about things like this:
   class D a b | a -> b where ..
   h :: D Int b => Int
The Int may well fix 'b' at the call site, so that signature should
not be rejected.  Moreover, using *visible* fundeps is too
conservative.  Consider
   class X a b where ...
   class D a b | a -> b where ...
   instance D a b => X [a] b where...
   h :: X a b => a -> a
Here h's type looks ambiguous in 'b', but here's a legal call:
   ...(h [True])...
That gives rise to a (X [Bool] beta) constraint, and using the
instance means we need (D Bool beta) and that fixes 'beta' via D's
fundep!

Behind all these special cases there is a simple guiding principle.
Consider

  f :: <type>
  f = ...blah...

  g :: <type>
  g = f

You would think that the definition of g would surely typecheck!
After all f has exactly the same type, and g=f. But in fact f's type
is instantiated and the instantiated constraints are solved against
the originals, so in the case an ambiguous type it won't work.
Consider our earlier example f :: C a => Int.  Then in g's definition,
we'll instantiate to (C alpha) and try to deduce (C alpha) from (C a),
and fail.

So in fact we use this as our *definition* of ambiguity.  We use a
very similar test for *inferred* types, to ensure that they are
unambiguous. See Note [Impedance matching] in TcBinds.

This test is very conveniently implemented by calling
    tcSubType <type> <type>
This neatly takes account of the functional dependecy stuff above,
and implicit parameter (see Note [Implicit parameters and ambiguity]).
And this is what checkAmbiguity does.

What about this, though?
   g :: C [a] => Int
Is every call to 'g' ambiguous?  After all, we might have
   instance C [a] where ...
at the call site.  So maybe that type is ok!  Indeed even f's
quintessentially ambiguous type might, just possibly be callable:
with -XFlexibleInstances we could have
  instance C a where ...
and now a call could be legal after all!  Well, we'll reject this
unless the instance is available *here*.

Note [When to call checkAmbiguity]
~~~~~~~~~~~~~~~~~~~~~~~~~~~~~~~~~~
We call checkAmbiguity
   (a) on user-specified type signatures
   (b) in checkValidType

Conncerning (b), you might wonder about nested foralls.  What about
    f :: forall b. (forall a. Eq a => b) -> b
The nested forall is ambiguous.  Originally we called checkAmbiguity
in the forall case of check_type, but that had two bad consequences:
  * We got two error messages about (Eq b) in a nested forall like this:
       g :: forall a. Eq a => forall b. Eq b => a -> a
  * If we try to check for ambiguity of a nested forall like
    (forall a. Eq a => b), the implication constraint doesn't bind
    all the skolems, which results in "No skolem info" in error
    messages (see Trac #10432).

To avoid this, we call checkAmbiguity once, at the top, in checkValidType.
(I'm still a bit worried about unbound skolems when the type mentions
in-scope type variables.)

In fact, because of the co/contra-variance implemented in tcSubType,
this *does* catch function f above. too.

Concerning (a) the ambiguity check is only used for *user* types, not
for types coming from inteface files.  The latter can legitimately
have ambiguous types. Example

   class S a where s :: a -> (Int,Int)
   instance S Char where s _ = (1,1)
   f:: S a => [a] -> Int -> (Int,Int)
   f (_::[a]) x = (a*x,b)
        where (a,b) = s (undefined::a)

Here the worker for f gets the type
        fw :: forall a. S a => Int -> (# Int, Int #)


Note [Implicit parameters and ambiguity]
~~~~~~~~~~~~~~~~~~~~~~~~~~~~~~~~~~~~~~~~
Only a *class* predicate can give rise to ambiguity
An *implicit parameter* cannot.  For example:
        foo :: (?x :: [a]) => Int
        foo = length ?x
is fine.  The call site will supply a particular 'x'

Furthermore, the type variables fixed by an implicit parameter
propagate to the others.  E.g.
        foo :: (Show a, ?x::[a]) => Int
        foo = show (?x++?x)
The type of foo looks ambiguous.  But it isn't, because at a call site
we might have
        let ?x = 5::Int in foo
and all is well.  In effect, implicit parameters are, well, parameters,
so we can take their type variables into account as part of the
"tau-tvs" stuff.  This is done in the function 'FunDeps.grow'.
-}

checkAmbiguity :: UserTypeCtxt -> Type -> TcM ()
checkAmbiguity ctxt ty
  | wantAmbiguityCheck ctxt
  = do { traceTc "Ambiguity check for" (ppr ty)
         -- Solve the constraints eagerly because an ambiguous type
         -- can cause a cascade of further errors.  Since the free
         -- tyvars are skolemised, we can safely use tcSimplifyTop
       ; allow_ambiguous <- xoptM LangExt.AllowAmbiguousTypes
       ; (_wrap, wanted) <- addErrCtxt (mk_msg allow_ambiguous) $
                            captureConstraints $
                            tcSubType_NC ctxt ty ty
       ; simplifyAmbiguityCheck ty wanted

       ; traceTc "Done ambiguity check for" (ppr ty) }

  | otherwise
  = return ()
 where
   mk_msg allow_ambiguous
     = vcat [ text "In the ambiguity check for" <+> what
            , ppUnless allow_ambiguous ambig_msg ]
   ambig_msg = text "To defer the ambiguity check to use sites, enable AllowAmbiguousTypes"
   what | Just n <- isSigMaybe ctxt = quotes (ppr n)
        | otherwise                 = pprUserTypeCtxt ctxt

wantAmbiguityCheck :: UserTypeCtxt -> Bool
wantAmbiguityCheck ctxt
  = case ctxt of  -- See Note [When we don't check for ambiguity]
      GhciCtxt     -> False
      TySynCtxt {} -> False
      TypeAppCtxt  -> False
      _            -> True

checkUserTypeError :: Type -> TcM ()
-- Check to see if the type signature mentions "TypeError blah"
-- anywhere in it, and fail if so.
--
-- Very unsatisfactorily (Trac #11144) we need to tidy the type
-- because it may have come from an /inferred/ signature, not a
-- user-supplied one.  This is really only a half-baked fix;
-- the other errors in checkValidType don't do tidying, and so
-- may give bad error messages when given an inferred type.
checkUserTypeError = check
  where
  check ty
    | Just msg     <- userTypeError_maybe ty  = fail_with msg
    | Just (_,ts)  <- splitTyConApp_maybe ty  = mapM_ check ts
    | Just (t1,t2) <- splitAppTy_maybe ty     = check t1 >> check t2
    | Just (_,t1)  <- splitForAllTy_maybe ty  = check t1
    | otherwise                               = return ()

  fail_with msg = do { env0 <- tcInitTidyEnv
                     ; let (env1, tidy_msg) = tidyOpenType env0 msg
                     ; failWithTcM (env1, pprUserTypeErrorTy tidy_msg) }


{- Note [When we don't check for ambiguity]
~~~~~~~~~~~~~~~~~~~~~~~~~~~~~~~~~~~~~~~~~~~
In a few places we do not want to check a user-specified type for ambiguity

* GhciCtxt: Allow ambiguous types in GHCi's :kind command
  E.g.   type family T a :: *  -- T :: forall k. k -> *
  Then :k T should work in GHCi, not complain that
  (T k) is ambiguous!

* TySynCtxt: type T a b = C a b => blah
  It may be that when we /use/ T, we'll give an 'a' or 'b' that somehow
  cure the ambiguity.  So we defer the ambiguity check to the use site.

  There is also an implementation reason (Trac #11608).  In the RHS of
  a type synonym we don't (currently) instantiate 'a' and 'b' with
  TcTyVars before calling checkValidType, so we get asertion failures
  from doing an ambiguity check on a type with TyVars in it.  Fixing this
  would not be hard, but let's wait till there's a reason.

* TypeAppCtxt: visible type application
     f @ty
  No need to check ty for ambiguity


************************************************************************
*                                                                      *
          Checking validity of a user-defined type
*                                                                      *
************************************************************************

When dealing with a user-written type, we first translate it from an HsType
to a Type, performing kind checking, and then check various things that should
be true about it.  We don't want to perform these checks at the same time
as the initial translation because (a) they are unnecessary for interface-file
types and (b) when checking a mutually recursive group of type and class decls,
we can't "look" at the tycons/classes yet.  Also, the checks are rather
diverse, and used to really mess up the other code.

One thing we check for is 'rank'.

        Rank 0:         monotypes (no foralls)
        Rank 1:         foralls at the front only, Rank 0 inside
        Rank 2:         foralls at the front, Rank 1 on left of fn arrow,

        basic ::= tyvar | T basic ... basic

        r2  ::= forall tvs. cxt => r2a
        r2a ::= r1 -> r2a | basic
        r1  ::= forall tvs. cxt => r0
        r0  ::= r0 -> r0 | basic

Another thing is to check that type synonyms are saturated.
This might not necessarily show up in kind checking.
        type A i = i
        data T k = MkT (k Int)
        f :: T A        -- BAD!
-}

checkValidType :: UserTypeCtxt -> Type -> TcM ()
-- Checks that a user-written type is valid for the given context
-- Assumes argument is fully zonked
-- Not used for instance decls; checkValidInstance instead
checkValidType ctxt ty
  = do { traceTc "checkValidType" (ppr ty <+> text "::" <+> ppr (typeKind ty))
       ; rankn_flag  <- xoptM LangExt.RankNTypes
       ; impred_flag <- xoptM LangExt.ImpredicativeTypes
       ; let gen_rank :: Rank -> Rank
             gen_rank r | rankn_flag = ArbitraryRank
                        | otherwise  = r

             rank1 = gen_rank r1
             rank0 = gen_rank r0

             r0 = rankZeroMonoType
             r1 = LimitedRank True r0

             rank
               = case ctxt of
                 DefaultDeclCtxt-> MustBeMonoType
                 ResSigCtxt     -> MustBeMonoType
                 PatSigCtxt     -> rank0
                 RuleSigCtxt _  -> rank1
                 TySynCtxt _    -> rank0

                 ExprSigCtxt    -> rank1
                 KindSigCtxt    -> rank1
                 TypeAppCtxt | impred_flag -> ArbitraryRank
                             | otherwise   -> tyConArgMonoType
                    -- Normally, ImpredicativeTypes is handled in check_arg_type,
                    -- but visible type applications don't go through there.
                    -- So we do this check here.

                 FunSigCtxt {}  -> rank1
                 InfSigCtxt _   -> ArbitraryRank        -- Inferred type
                 ConArgCtxt _   -> rank1 -- We are given the type of the entire
                                         -- constructor, hence rank 1
                 PatSynCtxt _   -> rank1

                 ForSigCtxt _   -> rank1
                 SpecInstCtxt   -> rank1
                 ThBrackCtxt    -> rank1
                 GhciCtxt       -> ArbitraryRank

                 TyVarBndrKindCtxt _ -> rank0
                 DataKindCtxt _      -> rank1
                 TySynKindCtxt _     -> rank1
                 TyFamResKindCtxt _  -> rank1

                 _              -> panic "checkValidType"
                                          -- Can't happen; not used for *user* sigs

       ; env <- tcInitOpenTidyEnv (tyCoVarsOfTypeList ty)

        -- Check the internal validity of the type itself
       ; check_type env ctxt rank ty

       ; checkUserTypeError ty

       -- Check for ambiguous types.  See Note [When to call checkAmbiguity]
       -- NB: this will happen even for monotypes, but that should be cheap;
       --     and there may be nested foralls for the subtype test to examine
       ; checkAmbiguity ctxt ty

       ; traceTc "checkValidType done" (ppr ty <+> text "::" <+> ppr (typeKind ty)) }

checkValidMonoType :: Type -> TcM ()
-- Assumes argument is fully zonked
checkValidMonoType ty
  = do { env <- tcInitOpenTidyEnv (tyCoVarsOfTypeList ty)
       ; check_type env SigmaCtxt MustBeMonoType ty }

checkTySynRhs :: UserTypeCtxt -> TcType -> TcM ()
checkTySynRhs ctxt ty
  | tcReturnsConstraintKind actual_kind
  = do { ck <- xoptM LangExt.ConstraintKinds
       ; if ck
         then  when (tcIsConstraintKind actual_kind)
                    (do { dflags <- getDynFlags
                        ; check_pred_ty emptyTidyEnv dflags ctxt ty })
         else addErrTcM (constraintSynErr emptyTidyEnv actual_kind) }

  | otherwise
  = return ()
  where
    actual_kind = typeKind ty

-- | The kind expected in a certain context.
data ContextKind = TheKind Kind   -- ^ a specific kind
                 | AnythingKind   -- ^ any kind will do
                 | OpenKind       -- ^ something of the form @TYPE _@

-- Depending on the context, we might accept any kind (for instance, in a TH
-- splice), or only certain kinds (like in type signatures).
expectedKindInCtxt :: UserTypeCtxt -> ContextKind
expectedKindInCtxt (TySynCtxt _)   = AnythingKind
expectedKindInCtxt ThBrackCtxt     = AnythingKind
expectedKindInCtxt GhciCtxt        = AnythingKind
-- The types in a 'default' decl can have varying kinds
-- See Note [Extended defaults]" in TcEnv
expectedKindInCtxt DefaultDeclCtxt     = AnythingKind
expectedKindInCtxt TypeAppCtxt         = AnythingKind
expectedKindInCtxt (ForSigCtxt _)      = TheKind liftedTypeKind
expectedKindInCtxt (InstDeclCtxt {})   = TheKind constraintKind
expectedKindInCtxt SpecInstCtxt        = TheKind constraintKind
expectedKindInCtxt _                   = OpenKind

{-
Note [Higher rank types]
~~~~~~~~~~~~~~~~~~~~~~~~
Technically
            Int -> forall a. a->a
is still a rank-1 type, but it's not Haskell 98 (Trac #5957).  So the
validity checker allow a forall after an arrow only if we allow it
before -- that is, with Rank2Types or RankNTypes
-}

data Rank = ArbitraryRank         -- Any rank ok

          | LimitedRank   -- Note [Higher rank types]
                 Bool     -- Forall ok at top
                 Rank     -- Use for function arguments

          | MonoType SDoc   -- Monotype, with a suggestion of how it could be a polytype

          | MustBeMonoType  -- Monotype regardless of flags


rankZeroMonoType, tyConArgMonoType, synArgMonoType, constraintMonoType :: Rank
rankZeroMonoType   = MonoType (text "Perhaps you intended to use RankNTypes or Rank2Types")
tyConArgMonoType   = MonoType (text "GHC doesn't yet support impredicative polymorphism")
synArgMonoType     = MonoType (text "Perhaps you intended to use LiberalTypeSynonyms")
constraintMonoType = MonoType (vcat [ text "A constraint must be a monotype"
                                    , text "Perhaps you intended to use QuantifiedConstraints" ])

funArgResRank :: Rank -> (Rank, Rank)             -- Function argument and result
funArgResRank (LimitedRank _ arg_rank) = (arg_rank, LimitedRank (forAllAllowed arg_rank) arg_rank)
funArgResRank other_rank               = (other_rank, other_rank)

forAllAllowed :: Rank -> Bool
forAllAllowed ArbitraryRank             = True
forAllAllowed (LimitedRank forall_ok _) = forall_ok
forAllAllowed _                         = False

----------------------------------------
check_type :: TidyEnv -> UserTypeCtxt -> Rank -> Type -> TcM ()
-- The args say what the *type context* requires, independent
-- of *flag* settings.  You test the flag settings at usage sites.
--
-- Rank is allowed rank for function args
-- Rank 0 means no for-alls anywhere

check_type env ctxt rank ty
  | not (null tvbs && null theta)
  = do  { traceTc "check_type" (ppr ty $$ ppr (forAllAllowed rank))
        ; checkTcM (forAllAllowed rank) (forAllTyErr env rank ty)
                -- Reject e.g. (Maybe (?x::Int => Int)),
                -- with a decent error message

        ; check_valid_theta env' SigmaCtxt theta
                -- Allow     type T = ?x::Int => Int -> Int
                -- but not   type T = ?x::Int

        ; check_type env' ctxt rank tau      -- Allow foralls to right of arrow

        ; checkTcM (not (any (`elemVarSet` tyCoVarsOfType phi_kind) tvs))
                   (forAllEscapeErr env' ty tau_kind)
        }
  where
    (tvbs, phi)  = tcSplitForAllTyVarBndrs ty
    (theta, tau) = tcSplitPhiTy phi

    tvs          = binderVars tvbs
    (env', _)    = tidyTyCoVarBndrs env tvs

    tau_kind              = typeKind tau
    phi_kind | null theta = tau_kind
             | otherwise  = liftedTypeKind
        -- If there are any constraints, the kind is *. (#11405)

check_type _ _ _ (TyVarTy _) = return ()

check_type env ctxt rank (FunTy _ arg_ty res_ty)
  = do  { check_type env ctxt arg_rank arg_ty
        ; check_type env ctxt res_rank res_ty }
  where
    (arg_rank, res_rank) = funArgResRank rank

check_type env ctxt rank (AppTy ty1 ty2)
  = do  { check_type env ctxt rank ty1
        ; check_arg_type env ctxt rank ty2 }

check_type env ctxt rank ty@(TyConApp tc tys)
  | isTypeSynonymTyCon tc || isTypeFamilyTyCon tc
  = check_syn_tc_app env ctxt rank ty tc tys
  | isUnboxedTupleTyCon tc = check_ubx_tuple  env ctxt      ty    tys
  | otherwise              = mapM_ (check_arg_type env ctxt rank) tys

check_type _ _ _ (LitTy {}) = return ()

check_type env ctxt rank (CastTy ty _) = check_type env ctxt rank ty

check_type _ _ _ ty = pprPanic "check_type" (ppr ty)

----------------------------------------
check_syn_tc_app :: TidyEnv -> UserTypeCtxt -> Rank -> KindOrType
                 -> TyCon -> [KindOrType] -> TcM ()
-- Used for type synonyms and type synonym families,
-- which must be saturated,
-- but not data families, which need not be saturated
check_syn_tc_app env ctxt rank ty tc tys
  | tys `lengthAtLeast` tc_arity   -- Saturated
       -- Check that the synonym has enough args
       -- This applies equally to open and closed synonyms
       -- It's OK to have an *over-applied* type synonym
       --      data Tree a b = ...
       --      type Foo a = Tree [a]
       --      f :: Foo a b -> ...
  = do  { -- See Note [Liberal type synonyms]
        ; liberal <- xoptM LangExt.LiberalTypeSynonyms
        ; if not liberal || isTypeFamilyTyCon tc then
                -- For H98 and synonym families, do check the type args
                mapM_ check_arg tys

          else  -- In the liberal case (only for closed syns), expand then check
          case tcView ty of
             Just ty' -> check_type env ctxt rank ty'
             Nothing  -> pprPanic "check_tau_type" (ppr ty)  }

  | GhciCtxt <- ctxt  -- Accept under-saturated type synonyms in
                      -- GHCi :kind commands; see Trac #7586
  = mapM_ check_arg tys

  | otherwise
  = failWithTc (tyConArityErr tc tys)
  where
    tc_arity  = tyConArity tc
    check_arg | isTypeFamilyTyCon tc = check_arg_type  env ctxt rank
              | otherwise            = check_type      env ctxt synArgMonoType

----------------------------------------
check_ubx_tuple :: TidyEnv -> UserTypeCtxt -> KindOrType
                -> [KindOrType] -> TcM ()
check_ubx_tuple env ctxt ty tys
  = do  { ub_tuples_allowed <- xoptM LangExt.UnboxedTuples
        ; checkTcM ub_tuples_allowed (ubxArgTyErr env ty)

        ; impred <- xoptM LangExt.ImpredicativeTypes
        ; let rank' = if impred then ArbitraryRank else tyConArgMonoType
                -- c.f. check_arg_type
                -- However, args are allowed to be unlifted, or
                -- more unboxed tuples, so can't use check_arg_ty
        ; mapM_ (check_type env ctxt rank') tys }

----------------------------------------
check_arg_type :: TidyEnv -> UserTypeCtxt -> Rank -> KindOrType -> TcM ()
-- The sort of type that can instantiate a type variable,
-- or be the argument of a type constructor.
-- Not an unboxed tuple, but now *can* be a forall (since impredicativity)
-- Other unboxed types are very occasionally allowed as type
-- arguments depending on the kind of the type constructor
--
-- For example, we want to reject things like:
--
--      instance Ord a => Ord (forall s. T s a)
-- and
--      g :: T s (forall b.b)
--
-- NB: unboxed tuples can have polymorphic or unboxed args.
--     This happens in the workers for functions returning
--     product types with polymorphic components.
--     But not in user code.
-- Anyway, they are dealt with by a special case in check_tau_type

check_arg_type _ _ _ (CoercionTy {}) = return ()

check_arg_type env ctxt rank ty
  = do  { impred <- xoptM LangExt.ImpredicativeTypes
        ; let rank' = case rank of          -- Predictive => must be monotype
                        MustBeMonoType     -> MustBeMonoType  -- Monotype, regardless
                        _other | impred    -> ArbitraryRank
                               | otherwise -> tyConArgMonoType
                        -- Make sure that MustBeMonoType is propagated,
                        -- so that we don't suggest -XImpredicativeTypes in
                        --    (Ord (forall a.a)) => a -> a
                        -- and so that if it Must be a monotype, we check that it is!

        ; check_type env ctxt rank' ty }

----------------------------------------
forAllTyErr :: TidyEnv -> Rank -> Type -> (TidyEnv, SDoc)
forAllTyErr env rank ty
   = ( env
     , vcat [ hang herald 2 (ppr_tidy env ty)
            , suggestion ] )
  where
    (tvs, _theta, _tau) = tcSplitSigmaTy ty
    herald | null tvs  = text "Illegal qualified type:"
           | otherwise = text "Illegal polymorphic type:"
    suggestion = case rank of
                   LimitedRank {} -> text "Perhaps you intended to use RankNTypes or Rank2Types"
                   MonoType d     -> d
                   _              -> Outputable.empty -- Polytype is always illegal

forAllEscapeErr :: TidyEnv -> Type -> Kind -> (TidyEnv, SDoc)
forAllEscapeErr env ty tau_kind
  = ( env
    , hang (vcat [ text "Quantified type's kind mentions quantified type variable"
                 , text "(skolem escape)" ])
         2 (vcat [ text "   type:" <+> ppr_tidy env ty
                 , text "of kind:" <+> ppr_tidy env tau_kind ]) )

ubxArgTyErr :: TidyEnv -> Type -> (TidyEnv, SDoc)
ubxArgTyErr env ty
  = ( env, vcat [ sep [ text "Illegal unboxed tuple type as function argument:"
                      , ppr_tidy env ty ]
                , text "Perhaps you intended to use UnboxedTuples" ] )

{-
Note [Liberal type synonyms]
~~~~~~~~~~~~~~~~~~~~~~~~~~~~
If -XLiberalTypeSynonyms is on, expand closed type synonyms *before*
doing validity checking.  This allows us to instantiate a synonym defn
with a for-all type, or with a partially-applied type synonym.
        e.g.   type T a b = a
               type S m   = m ()
               f :: S (T Int)
Here, T is partially applied, so it's illegal in H98.  But if you
expand S first, then T we get just
               f :: Int
which is fine.

IMPORTANT: suppose T is a type synonym.  Then we must do validity
checking on an appliation (T ty1 ty2)

        *either* before expansion (i.e. check ty1, ty2)
        *or* after expansion (i.e. expand T ty1 ty2, and then check)
        BUT NOT BOTH

If we do both, we get exponential behaviour!!

  data TIACons1 i r c = c i ::: r c
  type TIACons2 t x = TIACons1 t (TIACons1 t x)
  type TIACons3 t x = TIACons2 t (TIACons1 t x)
  type TIACons4 t x = TIACons2 t (TIACons2 t x)
  type TIACons7 t x = TIACons4 t (TIACons3 t x)


************************************************************************
*                                                                      *
\subsection{Checking a theta or source type}
*                                                                      *
************************************************************************

Note [Implicit parameters in instance decls]
~~~~~~~~~~~~~~~~~~~~~~~~~~~~~~~~~~~~~~~~~~~~
Implicit parameters _only_ allowed in type signatures; not in instance
decls, superclasses etc. The reason for not allowing implicit params in
instances is a bit subtle.  If we allowed
  instance (?x::Int, Eq a) => Foo [a] where ...
then when we saw
     (e :: (?x::Int) => t)
it would be unclear how to discharge all the potential uses of the ?x
in e.  For example, a constraint Foo [Int] might come out of e, and
applying the instance decl would show up two uses of ?x.  Trac #8912.
-}

checkValidTheta :: UserTypeCtxt -> ThetaType -> TcM ()
-- Assumes argument is fully zonked
checkValidTheta ctxt theta
  = addErrCtxtM (checkThetaCtxt ctxt theta) $
    do { env <- tcInitOpenTidyEnv (tyCoVarsOfTypesList theta)
       ; check_valid_theta env ctxt theta }

-------------------------
check_valid_theta :: TidyEnv -> UserTypeCtxt -> [PredType] -> TcM ()
check_valid_theta _ _ []
  = return ()
check_valid_theta env ctxt theta
  = do { dflags <- getDynFlags
       ; warnTcM (Reason Opt_WarnDuplicateConstraints)
                 (wopt Opt_WarnDuplicateConstraints dflags && notNull dups)
                 (dupPredWarn env dups)
       ; traceTc "check_valid_theta" (ppr theta)
       ; mapM_ (check_pred_ty env dflags ctxt) theta }
  where
    (_,dups) = removeDups nonDetCmpType theta
    -- It's OK to use nonDetCmpType because dups only appears in the
    -- warning

-------------------------
{- Note [Validity checking for constraints]
~~~~~~~~~~~~~~~~~~~~~~~~~~~~~~~~~~~~~~~~~~~
We look through constraint synonyms so that we can see the underlying
constraint(s).  For example
   type Foo = ?x::Int
   instance Foo => C T
We should reject the instance because it has an implicit parameter in
the context.

But we record, in 'under_syn', whether we have looked under a synonym
to avoid requiring language extensions at the use site.  Main example
(Trac #9838):

   {-# LANGUAGE ConstraintKinds #-}
   module A where
      type EqShow a = (Eq a, Show a)

   module B where
      import A
      foo :: EqShow a => a -> String

We don't want to require ConstraintKinds in module B.
-}

check_pred_ty :: TidyEnv -> DynFlags -> UserTypeCtxt -> PredType -> TcM ()
-- Check the validity of a predicate in a signature
-- See Note [Validity checking for constraints]
check_pred_ty env dflags ctxt pred
  = do { check_type env SigmaCtxt rank pred
       ; check_pred_help False env dflags ctxt pred }
  where
    rank | xopt LangExt.QuantifiedConstraints dflags
         = ArbitraryRank
         | otherwise
         = constraintMonoType

check_pred_help :: Bool    -- True <=> under a type synonym
                -> TidyEnv
                -> DynFlags -> UserTypeCtxt
                -> PredType -> TcM ()
check_pred_help under_syn env dflags ctxt pred
  | Just pred' <- tcView pred  -- Switch on under_syn when going under a
                                 -- synonym (Trac #9838, yuk)
  = check_pred_help True env dflags ctxt pred'

  | otherwise  -- A bit like classifyPredType, but not the same
               -- E.g. we treat (~) like (~#); and we look inside tuples
  = case classifyPredType pred of
      ClassPred cls tys
        | isCTupleClass cls   -> check_tuple_pred under_syn env dflags ctxt pred tys
        | otherwise           -> check_class_pred env dflags ctxt pred cls tys

      EqPred NomEq _ _  -> -- a ~# b
                           check_eq_pred env dflags pred

      EqPred ReprEq _ _ -> -- Ugh!  When inferring types we may get
                           -- f :: (a ~R# b) => blha
                           -- And we want to treat that like (Coercible a b)
                           -- We should probably check argument shapes, but we
                           -- didn't do so before, so I'm leaving it for now
                           return ()

      ForAllPred _ theta head -> check_quant_pred env dflags ctxt pred theta head
      IrredPred {}            -> check_irred_pred under_syn env dflags ctxt pred

check_eq_pred :: TidyEnv -> DynFlags -> PredType -> TcM ()
check_eq_pred env dflags pred
  =         -- Equational constraints are valid in all contexts if type
            -- families are permitted
    checkTcM (xopt LangExt.TypeFamilies dflags
              || xopt LangExt.GADTs dflags)
             (eqPredTyErr env pred)

check_quant_pred :: TidyEnv -> DynFlags -> UserTypeCtxt
                 -> PredType -> ThetaType -> PredType -> TcM ()
check_quant_pred env dflags _ctxt pred theta head_pred
  = addErrCtxt (text "In the quantified constraint" <+> quotes (ppr pred)) $
    do { -- Check the instance head
         case classifyPredType head_pred of
            ClassPred cls tys -> checkValidInstHead SigmaCtxt cls tys
                                 -- SigmaCtxt tells checkValidInstHead that
                                 -- this is the head of a quantified constraint
            IrredPred {}      | hasTyVarHead head_pred
                              -> return ()
            _                 -> failWithTcM (badQuantHeadErr env pred)

         -- Check for termination
       ; unless (xopt LangExt.UndecidableInstances dflags) $
         checkInstTermination theta head_pred
    }

check_tuple_pred :: Bool -> TidyEnv -> DynFlags -> UserTypeCtxt -> PredType -> [PredType] -> TcM ()
check_tuple_pred under_syn env dflags ctxt pred ts
  = do { -- See Note [ConstraintKinds in predicates]
         checkTcM (under_syn || xopt LangExt.ConstraintKinds dflags)
                  (predTupleErr env pred)
       ; mapM_ (check_pred_help under_syn env dflags ctxt) ts }
    -- This case will not normally be executed because without
    -- -XConstraintKinds tuple types are only kind-checked as *

check_irred_pred :: Bool -> TidyEnv -> DynFlags -> UserTypeCtxt -> PredType -> TcM ()
check_irred_pred under_syn env dflags ctxt pred
    -- The predicate looks like (X t1 t2) or (x t1 t2) :: Constraint
    -- where X is a type function
  = do { -- If it looks like (x t1 t2), require ConstraintKinds
         --   see Note [ConstraintKinds in predicates]
         -- But (X t1 t2) is always ok because we just require ConstraintKinds
         -- at the definition site (Trac #9838)
        failIfTcM (not under_syn && not (xopt LangExt.ConstraintKinds dflags)
                                && hasTyVarHead pred)
                  (predIrredErr env pred)

         -- Make sure it is OK to have an irred pred in this context
         -- See Note [Irreducible predicates in superclasses]
       ; failIfTcM (is_superclass ctxt
                    && not (xopt LangExt.UndecidableInstances dflags)
                    && has_tyfun_head pred)
                   (predSuperClassErr env pred) }
  where
    is_superclass ctxt = case ctxt of { ClassSCCtxt _ -> True; _ -> False }
    has_tyfun_head ty
      = case tcSplitTyConApp_maybe ty of
          Just (tc, _) -> isTypeFamilyTyCon tc
          Nothing      -> False

{- Note [ConstraintKinds in predicates]
~~~~~~~~~~~~~~~~~~~~~~~~~~~~~~~~~~~~~~~
Don't check for -XConstraintKinds under a type synonym, because that
was done at the type synonym definition site; see Trac #9838
e.g.   module A where
          type C a = (Eq a, Ix a)   -- Needs -XConstraintKinds
       module B where
          import A
          f :: C a => a -> a        -- Does *not* need -XConstraintKinds

Note [Irreducible predicates in superclasses]
~~~~~~~~~~~~~~~~~~~~~~~~~~~~~~~~~~~~~~~~~~~~~
Allowing type-family calls in class superclasses is somewhat dangerous
because we can write:

 type family Fooish x :: * -> Constraint
 type instance Fooish () = Foo
 class Fooish () a => Foo a where

This will cause the constraint simplifier to loop because every time we canonicalise a
(Foo a) class constraint we add a (Fooish () a) constraint which will be immediately
solved to add+canonicalise another (Foo a) constraint.  -}

-------------------------
check_class_pred :: TidyEnv -> DynFlags -> UserTypeCtxt
                 -> PredType -> Class -> [TcType] -> TcM ()
check_class_pred env dflags ctxt pred cls tys
  |  cls `hasKey` heqTyConKey   -- (~) and (~~) are classified as classes,
  || cls `hasKey` eqTyConKey    -- but here we want to treat them as equalities
  = -- pprTrace "check_class" (ppr cls) $
    check_eq_pred env dflags pred

  | isIPClass cls
  = do { check_arity
       ; checkTcM (okIPCtxt ctxt) (badIPPred env pred) }

  | otherwise     -- Includes Coercible
  = do { check_arity
       ; checkSimplifiableClassConstraint env dflags ctxt cls tys
       ; checkTcM arg_tys_ok (predTyVarErr env pred) }
  where
    check_arity = checkTc (tys `lengthIs` classArity cls)
                          (tyConArityErr (classTyCon cls) tys)

    -- Check the arguments of a class constraint
    flexible_contexts = xopt LangExt.FlexibleContexts     dflags
    undecidable_ok    = xopt LangExt.UndecidableInstances dflags
    arg_tys_ok = case ctxt of
        SpecInstCtxt -> True    -- {-# SPECIALISE instance Eq (T Int) #-} is fine
        InstDeclCtxt {} -> checkValidClsArgs (flexible_contexts || undecidable_ok) cls tys
                                -- Further checks on head and theta
                                -- in checkInstTermination
        _               -> checkValidClsArgs flexible_contexts cls tys

checkSimplifiableClassConstraint :: TidyEnv -> DynFlags -> UserTypeCtxt
                                 -> Class -> [TcType] -> TcM ()
-- See Note [Simplifiable given constraints]
checkSimplifiableClassConstraint env dflags ctxt cls tys
  | not (wopt Opt_WarnSimplifiableClassConstraints dflags)
  = return ()
  | xopt LangExt.MonoLocalBinds dflags
  = return ()

  | DataTyCtxt {} <- ctxt   -- Don't do this check for the "stupid theta"
  = return ()               -- of a data type declaration

  | cls `hasKey` coercibleTyConKey
  = return ()   -- Oddly, we treat (Coercible t1 t2) as unconditionally OK
                -- matchGlobalInst will reply "yes" because we can reduce
                -- (Coercible a b) to (a ~R# b)

  | otherwise
  = do { result <- matchGlobalInst dflags False cls tys
       ; case result of
           OneInst { cir_what = what }
              -> addWarnTc (Reason Opt_WarnSimplifiableClassConstraints)
                                   (simplifiable_constraint_warn what)
           _          -> return () }
  where
    pred = mkClassPred cls tys

    simplifiable_constraint_warn :: InstanceWhat -> SDoc
    simplifiable_constraint_warn what
     = vcat [ hang (text "The constraint" <+> quotes (ppr (tidyType env pred))
                    <+> text "matches")
                 2 (ppr_what what)
            , hang (text "This makes type inference for inner bindings fragile;")
                 2 (text "either use MonoLocalBinds, or simplify it using the instance") ]

    ppr_what BuiltinInstance = text "a built-in instance"
    ppr_what LocalInstance   = text "a locally-quantified instance"
    ppr_what (TopLevInstance { iw_dfun_id = dfun })
      = hang (text "instance" <+> pprSigmaType (idType dfun))
           2 (text "--" <+> pprDefinedAt (idName dfun))


{- Note [Simplifiable given constraints]
~~~~~~~~~~~~~~~~~~~~~~~~~~~~~~~~~~~~~~~~
A type signature like
   f :: Eq [(a,b)] => a -> b
is very fragile, for reasons described at length in TcInteract
Note [Instance and Given overlap].  As that Note discusses, for the
most part the clever stuff in TcInteract means that we don't use a
top-level instance if a local Given might fire, so there is no
fragility. But if we /infer/ the type of a local let-binding, things
can go wrong (Trac #11948 is an example, discussed in the Note).

So this warning is switched on only if we have NoMonoLocalBinds; in
that case the warning discourages users from writing simplifiable
class constraints.

The warning only fires if the constraint in the signature
matches the top-level instances in only one way, and with no
unifiers -- that is, under the same circumstances that
TcInteract.matchInstEnv fires an interaction with the top
level instances.  For example (Trac #13526), consider

  instance {-# OVERLAPPABLE #-} Eq (T a) where ...
  instance                   Eq (T Char) where ..
  f :: Eq (T a) => ...

We don't want to complain about this, even though the context
(Eq (T a)) matches an instance, because the user may be
deliberately deferring the choice so that the Eq (T Char)
has a chance to fire when 'f' is called.  And the fragility
only matters when there's a risk that the instance might
fire instead of the local 'given'; and there is no such
risk in this case.  Just use the same rules as for instance
firing!
-}

-------------------------
okIPCtxt :: UserTypeCtxt -> Bool
  -- See Note [Implicit parameters in instance decls]
okIPCtxt (FunSigCtxt {})        = True
okIPCtxt (InfSigCtxt {})        = True
okIPCtxt ExprSigCtxt            = True
okIPCtxt TypeAppCtxt            = True
okIPCtxt PatSigCtxt             = True
okIPCtxt ResSigCtxt             = True
okIPCtxt GenSigCtxt             = True
okIPCtxt (ConArgCtxt {})        = True
okIPCtxt (ForSigCtxt {})        = True  -- ??
okIPCtxt ThBrackCtxt            = True
okIPCtxt GhciCtxt               = True
okIPCtxt SigmaCtxt              = True
okIPCtxt (DataTyCtxt {})        = True
okIPCtxt (PatSynCtxt {})        = True
okIPCtxt (TySynCtxt {})         = True   -- e.g.   type Blah = ?x::Int
                                         -- Trac #11466

okIPCtxt (KindSigCtxt {})       = False
okIPCtxt (ClassSCCtxt {})       = False
okIPCtxt (InstDeclCtxt {})      = False
okIPCtxt (SpecInstCtxt {})      = False
okIPCtxt (RuleSigCtxt {})       = False
okIPCtxt DefaultDeclCtxt        = False
okIPCtxt DerivClauseCtxt        = False
okIPCtxt (TyVarBndrKindCtxt {}) = False
okIPCtxt (DataKindCtxt {})      = False
okIPCtxt (TySynKindCtxt {})     = False
okIPCtxt (TyFamResKindCtxt {})  = False

{-
Note [Kind polymorphic type classes]
~~~~~~~~~~~~~~~~~~~~~~~~~~~~~~~~~~~~
MultiParam check:

    class C f where...   -- C :: forall k. k -> Constraint
    instance C Maybe where...

  The dictionary gets type [C * Maybe] even if it's not a MultiParam
  type class.

Flexibility check:

    class C f where...   -- C :: forall k. k -> Constraint
    data D a = D a
    instance C D where

  The dictionary gets type [C * (D *)]. IA0_TODO it should be
  generalized actually.
-}

checkThetaCtxt :: UserTypeCtxt -> ThetaType -> TidyEnv -> TcM (TidyEnv, SDoc)
checkThetaCtxt ctxt theta env
  = return ( env
           , vcat [ text "In the context:" <+> pprTheta (tidyTypes env theta)
                  , text "While checking" <+> pprUserTypeCtxt ctxt ] )

eqPredTyErr, predTupleErr, predIrredErr,
   predSuperClassErr, badQuantHeadErr :: TidyEnv -> PredType -> (TidyEnv, SDoc)
badQuantHeadErr env pred
  = ( env
    , hang (text "Quantified predicate must have a class or type variable head:")
         2 (ppr_tidy env pred) )
eqPredTyErr  env pred
  = ( env
    , text "Illegal equational constraint" <+> ppr_tidy env pred $$
      parens (text "Use GADTs or TypeFamilies to permit this") )
predTupleErr env pred
  = ( env
    , hang (text "Illegal tuple constraint:" <+> ppr_tidy env pred)
         2 (parens constraintKindsMsg) )
predIrredErr env pred
  = ( env
    , hang (text "Illegal constraint:" <+> ppr_tidy env pred)
         2 (parens constraintKindsMsg) )
predSuperClassErr env pred
  = ( env
    , hang (text "Illegal constraint" <+> quotes (ppr_tidy env pred)
            <+> text "in a superclass context")
         2 (parens undecidableMsg) )

predTyVarErr :: TidyEnv -> PredType -> (TidyEnv, SDoc)
predTyVarErr env pred
  = (env
    , vcat [ hang (text "Non type-variable argument")
                2 (text "in the constraint:" <+> ppr_tidy env pred)
           , parens (text "Use FlexibleContexts to permit this") ])

badIPPred :: TidyEnv -> PredType -> (TidyEnv, SDoc)
badIPPred env pred
  = ( env
    , text "Illegal implicit parameter" <+> quotes (ppr_tidy env pred) )

constraintSynErr :: TidyEnv -> Type -> (TidyEnv, SDoc)
constraintSynErr env kind
  = ( env
    , hang (text "Illegal constraint synonym of kind:" <+> quotes (ppr_tidy env kind))
         2 (parens constraintKindsMsg) )

dupPredWarn :: TidyEnv -> [NE.NonEmpty PredType] -> (TidyEnv, SDoc)
dupPredWarn env dups
  = ( env
    , text "Duplicate constraint" <> plural primaryDups <> text ":"
      <+> pprWithCommas (ppr_tidy env) primaryDups )
  where
    primaryDups = map NE.head dups

tyConArityErr :: TyCon -> [TcType] -> SDoc
-- For type-constructor arity errors, be careful to report
-- the number of /visible/ arguments required and supplied,
-- ignoring the /invisible/ arguments, which the user does not see.
-- (e.g. Trac #10516)
tyConArityErr tc tks
  = arityErr (ppr (tyConFlavour tc)) (tyConName tc)
             tc_type_arity tc_type_args
  where
    vis_tks = filterOutInvisibleTypes tc tks

    -- tc_type_arity = number of *type* args expected
    -- tc_type_args  = number of *type* args encountered
    tc_type_arity = count isVisibleTyConBinder (tyConBinders tc)
    tc_type_args  = length vis_tks

arityErr :: Outputable a => SDoc -> a -> Int -> Int -> SDoc
arityErr what name n m
  = hsep [ text "The" <+> what, quotes (ppr name), text "should have",
           n_arguments <> comma, text "but has been given",
           if m==0 then text "none" else int m]
    where
        n_arguments | n == 0 = text "no arguments"
                    | n == 1 = text "1 argument"
                    | True   = hsep [int n, text "arguments"]

{-
************************************************************************
*                                                                      *
\subsection{Checking for a decent instance head type}
*                                                                      *
************************************************************************

@checkValidInstHead@ checks the type {\em and} its syntactic constraints:
it must normally look like: @instance Foo (Tycon a b c ...) ...@

The exceptions to this syntactic checking: (1)~if the @GlasgowExts@
flag is on, or (2)~the instance is imported (they must have been
compiled elsewhere). In these cases, we let them go through anyway.

We can also have instances for functions: @instance Foo (a -> b) ...@.
-}

checkValidInstHead :: UserTypeCtxt -> Class -> [Type] -> TcM ()
checkValidInstHead ctxt clas cls_args
  = do { dflags   <- getDynFlags
       ; this_mod <- getModule
       ; is_boot  <- tcIsHsBootOrSig
       ; check_valid_inst_head dflags this_mod is_boot ctxt clas cls_args }

check_valid_inst_head :: DynFlags -> Module -> Bool
                      -> UserTypeCtxt -> Class -> [Type] -> TcM ()
-- Wow!  There are a surprising number of ad-hoc special cases here.
check_valid_inst_head dflags this_mod is_boot ctxt clas cls_args

  -- If not in an hs-boot file, abstract classes cannot have instances
  | isAbstractClass clas
  , not is_boot
  = failWithTc abstract_class_msg

  -- For Typeable, don't complain about instances for
  -- standalone deriving; they are no-ops, and we warn about
  -- it in TcDeriv.deriveStandalone
  | clas_nm == typeableClassName
  , hand_written_bindings
  = failWithTc rejected_class_msg

  -- Handwritten instances of KnownNat/KnownSymbol class
  -- are always forbidden (#12837)
  | clas_nm `elem` [ knownNatClassName, knownSymbolClassName ]
  , hand_written_bindings
  = failWithTc rejected_class_msg

  -- For the most part we don't allow instances for Coercible;
  -- but we DO want to allow them in quantified constraints:
  --   f :: (forall a b. Coercible a b => Coercible (m a) (m b)) => ...m...
  | clas_nm == coercibleTyConName
  , not quantified_constraint
  = failWithTc rejected_class_msg

  -- Handwritten instances of other nonminal-equality classes
  -- is forbidden, except in the defining module to allow
  --    instance a ~~ b => a ~ b
  -- which occurs in Data.Type.Equality
  | clas_nm `elem` [ heqTyConName, eqTyConName]
  , nameModule clas_nm /= this_mod
  = failWithTc rejected_class_msg

  -- Check for hand-written Generic instances (disallowed in Safe Haskell)
  | clas_nm `elem` genericClassNames
  , hand_written_bindings
  =  do { failIfTc (safeLanguageOn dflags) gen_inst_err
        ; when (safeInferOn dflags) (recordUnsafeInfer emptyBag) }

  | clas_nm == hasFieldClassName
  = checkHasFieldInst clas cls_args

  | isCTupleClass clas
  = failWithTc tuple_class_msg

  -- Check language restrictions on the args to the class
  | check_h98_arg_shape
  , Just msg <- mb_ty_args_msg
  = failWithTc (instTypeErr clas cls_args msg)

  | otherwise
  = mapM_ checkValidTypePat ty_args
  where
    clas_nm = getName clas
    ty_args = filterOutInvisibleTypes (classTyCon clas) cls_args

    hand_written_bindings
        = case ctxt of
            InstDeclCtxt stand_alone -> not stand_alone
            SpecInstCtxt             -> False
            DerivClauseCtxt          -> False
            _                        -> True

    check_h98_arg_shape = case ctxt of
                            SpecInstCtxt    -> False
                            DerivClauseCtxt -> False
                            SigmaCtxt       -> False
                            _               -> True
        -- SigmaCtxt: once we are in quantified-constraint land, we
        -- aren't so picky about enforcing H98-language restrictions
        -- E.g. we want to allow a head like Coercible (m a) (m b)


    -- When we are looking at the head of a quantified constraint,
    -- check_quant_pred sets ctxt to SigmaCtxt
    quantified_constraint = case ctxt of
                              SigmaCtxt -> True
                              _         -> False

    head_type_synonym_msg = parens (
                text "All instance types must be of the form (T t1 ... tn)" $$
                text "where T is not a synonym." $$
                text "Use TypeSynonymInstances if you want to disable this.")

    head_type_args_tyvars_msg = parens (vcat [
                text "All instance types must be of the form (T a1 ... an)",
                text "where a1 ... an are *distinct type variables*,",
                text "and each type variable appears at most once in the instance head.",
                text "Use FlexibleInstances if you want to disable this."])

    head_one_type_msg = parens $
                        text "Only one type can be given in an instance head." $$
                        text "Use MultiParamTypeClasses if you want to allow more, or zero."

    rejected_class_msg = text "Class" <+> quotes (ppr clas_nm)
                         <+> text "does not support user-specified instances"
    tuple_class_msg    = text "You can't specify an instance for a tuple constraint"

    gen_inst_err = rejected_class_msg $$ nest 2 (text "(in Safe Haskell)")

    abstract_class_msg = text "Cannot define instance for abstract class"
                         <+> quotes (ppr clas_nm)

    mb_ty_args_msg
      | not (xopt LangExt.TypeSynonymInstances dflags)
      , not (all tcInstHeadTyNotSynonym ty_args)
      = Just head_type_synonym_msg

      | not (xopt LangExt.FlexibleInstances dflags)
      , not (all tcInstHeadTyAppAllTyVars ty_args)
      = Just head_type_args_tyvars_msg

      | length ty_args /= 1
      , not (xopt LangExt.MultiParamTypeClasses dflags)
      , not (xopt LangExt.NullaryTypeClasses dflags && null ty_args)
      = Just head_one_type_msg

      | otherwise
      = Nothing

tcInstHeadTyNotSynonym :: Type -> Bool
-- Used in Haskell-98 mode, for the argument types of an instance head
-- These must not be type synonyms, but everywhere else type synonyms
-- are transparent, so we need a special function here
tcInstHeadTyNotSynonym ty
  = case ty of  -- Do not use splitTyConApp,
                -- because that expands synonyms!
        TyConApp tc _ -> not (isTypeSynonymTyCon tc)
        _ -> True

tcInstHeadTyAppAllTyVars :: Type -> Bool
-- Used in Haskell-98 mode, for the argument types of an instance head
-- These must be a constructor applied to type variable arguments
-- or a type-level literal.
-- But we allow kind instantiations.
tcInstHeadTyAppAllTyVars ty
  | Just (tc, tys) <- tcSplitTyConApp_maybe (dropCasts ty)
  = ok (filterOutInvisibleTypes tc tys)  -- avoid kinds
  | LitTy _ <- ty = True  -- accept type literals (Trac #13833)
  | otherwise
  = False
  where
        -- Check that all the types are type variables,
        -- and that each is distinct
    ok tys = equalLength tvs tys && hasNoDups tvs
           where
             tvs = mapMaybe tcGetTyVar_maybe tys

dropCasts :: Type -> Type
-- See Note [Casts during validity checking]
-- This function can turn a well-kinded type into an ill-kinded
-- one, so I've kept it local to this module
-- To consider: drop only HoleCo casts
dropCasts (CastTy ty _)     = dropCasts ty
dropCasts (AppTy t1 t2)     = mkAppTy (dropCasts t1) (dropCasts t2)
dropCasts (FunTy w t1 t2)   = mkFunTy w (dropCasts t1) (dropCasts t2)
dropCasts (TyConApp tc tys) = mkTyConApp tc (map dropCasts tys)
dropCasts (ForAllTy b ty)   = ForAllTy (dropCastsB b) (dropCasts ty)
dropCasts ty                = ty  -- LitTy, TyVarTy, CoercionTy

dropCastsB :: TyVarBinder -> TyVarBinder
dropCastsB b = b   -- Don't bother in the kind of a forall

instTypeErr :: Class -> [Type] -> SDoc -> SDoc
instTypeErr cls tys msg
  = hang (hang (text "Illegal instance declaration for")
             2 (quotes (pprClassPred cls tys)))
       2 msg

-- | See Note [Validity checking of HasField instances]
checkHasFieldInst :: Class -> [Type] -> TcM ()
checkHasFieldInst cls tys@[_k_ty, x_ty, r_ty, _a_ty] =
  case splitTyConApp_maybe r_ty of
    Nothing -> whoops (text "Record data type must be specified")
    Just (tc, _)
      | isFamilyTyCon tc
                  -> whoops (text "Record data type may not be a data family")
      | otherwise -> case isStrLitTy x_ty of
       Just lbl
         | isJust (lookupTyConFieldLabel lbl tc)
                     -> whoops (ppr tc <+> text "already has a field"
                                       <+> quotes (ppr lbl))
         | otherwise -> return ()
       Nothing
         | null (tyConFieldLabels tc) -> return ()
         | otherwise -> whoops (ppr tc <+> text "has fields")
  where
    whoops = addErrTc . instTypeErr cls tys
checkHasFieldInst _ tys = pprPanic "checkHasFieldInst" (ppr tys)

{- Note [Casts during validity checking]
~~~~~~~~~~~~~~~~~~~~~~~~~~~~~~~~~~~~~~~~
Consider the (bogus)
     instance Eq Char#
We elaborate to  'Eq (Char# |> UnivCo(hole))'  where the hole is an
insoluble equality constraint for * ~ #.  We'll report the insoluble
constraint separately, but we don't want to *also* complain that Eq is
not applied to a type constructor.  So we look gaily look through
CastTys here.

Another example:  Eq (Either a).  Then we actually get a cast in
the middle:
   Eq ((Either |> g) a)


Note [Validity checking of HasField instances]
~~~~~~~~~~~~~~~~~~~~~~~~~~~~~~~~~~~~~~~~~~~~~~
The HasField class has magic constraint solving behaviour (see Note
[HasField instances] in TcInteract).  However, we permit users to
declare their own instances, provided they do not clash with the
built-in behaviour.  In particular, we forbid:

  1. `HasField _ r _` where r is a variable

  2. `HasField _ (T ...) _` if T is a data family
     (because it might have fields introduced later)

  3. `HasField x (T ...) _` where x is a variable,
      if T has any fields at all

  4. `HasField "foo" (T ...) _` if T has a "foo" field

The usual functional dependency checks also apply.


Note [Valid 'deriving' predicate]
~~~~~~~~~~~~~~~~~~~~~~~~~~~~~~~~~
validDerivPred checks for OK 'deriving' context.  See Note [Exotic
derived instance contexts] in TcDeriv.  However the predicate is
here because it uses sizeTypes, fvTypes.

It checks for three things

  * No repeated variables (hasNoDups fvs)

  * No type constructors.  This is done by comparing
        sizeTypes tys == length (fvTypes tys)
    sizeTypes counts variables and constructors; fvTypes returns variables.
    So if they are the same, there must be no constructors.  But there
    might be applications thus (f (g x)).

    Note that tys only includes the visible arguments of the class type
    constructor. Including the non-visible arguments can cause the following,
    perfectly valid instance to be rejected:
       class Category (cat :: k -> k -> *) where ...
       newtype T (c :: * -> * -> *) a b = MkT (c a b)
       instance Category c => Category (T c) where ...
    since the first argument to Category is a non-visible *, which sizeTypes
    would count as a constructor! See Trac #11833.

  * Also check for a bizarre corner case, when the derived instance decl
    would look like
       instance C a b => D (T a) where ...
    Note that 'b' isn't a parameter of T.  This gives rise to all sorts of
    problems; in particular, it's hard to compare solutions for equality
    when finding the fixpoint, and that means the inferContext loop does
    not converge.  See Trac #5287.

Note [Equality class instances]
~~~~~~~~~~~~~~~~~~~~~~~~~~~~~~~
We can't have users writing instances for the equality classes. But we
still need to be able to write instances for them ourselves. So we allow
instances only in the defining module.

-}

validDerivPred :: TyVarSet -> PredType -> Bool
-- See Note [Valid 'deriving' predicate]
validDerivPred tv_set pred
  = case classifyPredType pred of
       ClassPred cls tys -> cls `hasKey` typeableClassKey
                -- Typeable constraints are bigger than they appear due
                -- to kind polymorphism, but that's OK
                       || check_tys cls tys
       EqPred {}       -> False  -- reject equality constraints
       _               -> True   -- Non-class predicates are ok
  where
    check_tys cls tys
              = hasNoDups fvs
                   -- use sizePred to ignore implicit args
                && lengthIs fvs (sizePred pred)
                && all (`elemVarSet` tv_set) fvs
      where tys' = filterOutInvisibleTypes (classTyCon cls) tys
            fvs  = fvTypes tys'

{-
************************************************************************
*                                                                      *
\subsection{Checking instance for termination}
*                                                                      *
************************************************************************
-}

{- Note [Instances and constraint synonyms]
~~~~~~~~~~~~~~~~~~~~~~~~~~~~~~~~~~~~~~~~~~~
Currently, we don't allow instances for constraint synonyms at all.
Consider these (Trac #13267):
  type C1 a = Show (a -> Bool)
  instance C1 Int where    -- I1
    show _ = "ur"

This elicits "show is not a (visible) method of class C1", which isn't
a great message. But it comes from the renamer, so it's hard to improve.

This needs a bit more care:
  type C2 a = (Show a, Show Int)
  instance C2 Int           -- I2

If we use (splitTyConApp_maybe tau) in checkValidInstance to decompose
the instance head, we'll expand the synonym on fly, and it'll look like
  instance (%,%) (Show Int, Show Int)
and we /really/ don't want that.  So we carefully do /not/ expand
synonyms, by matching on TyConApp directly.
-}

checkValidInstance :: UserTypeCtxt -> LHsSigType GhcRn -> Type
                   -> TcM ([TyVar], ThetaType, Class, [Type])
checkValidInstance ctxt hs_type ty
  | not is_tc_app
  = failWithTc (hang (text "Instance head is not headed by a class:")
                   2 ( ppr tau))

  | isNothing mb_cls
  = failWithTc (vcat [ text "Illegal instance for a" <+> ppr (tyConFlavour tc)
                     , text "A class instance must be for a class" ])

  | not arity_ok
  = failWithTc (text "Arity mis-match in instance head")

  | otherwise
  = do  { setSrcSpan head_loc $
          checkValidInstHead ctxt clas inst_tys

        ; traceTc "checkValidInstance {" (ppr ty)

        ; env0 <- tcInitTidyEnv
        ; check_valid_theta env0 ctxt theta

        -- The Termination and Coverate Conditions
        -- Check that instance inference will terminate (if we care)
        -- For Haskell 98 this will already have been done by checkValidTheta,
        -- but as we may be using other extensions we need to check.
        --
        -- Note that the Termination Condition is *more conservative* than
        -- the checkAmbiguity test we do on other type signatures
        --   e.g.  Bar a => Bar Int is ambiguous, but it also fails
        --   the termination condition, because 'a' appears more often
        --   in the constraint than in the head
        ; undecidable_ok <- xoptM LangExt.UndecidableInstances
        ; if undecidable_ok
          then checkAmbiguity ctxt ty
          else checkInstTermination theta tau

        ; traceTc "cvi 2" (ppr ty)

        ; case (checkInstCoverage undecidable_ok clas theta inst_tys) of
            IsValid      -> return ()   -- Check succeeded
            NotValid msg -> addErrTc (instTypeErr clas inst_tys msg)

        ; traceTc "End checkValidInstance }" empty

        ; return (tvs, theta, clas, inst_tys) }
  where
    (tvs, theta, tau)    = tcSplitSigmaTy ty
    is_tc_app            = case tau of { TyConApp {} -> True; _ -> False }
    TyConApp tc inst_tys = tau   -- See Note [Instances and constraint synonyms]
    mb_cls               = tyConClass_maybe tc
    Just clas            = mb_cls
    arity_ok             = inst_tys `lengthIs` classArity clas

        -- The location of the "head" of the instance
    head_loc = getLoc (getLHsInstDeclHead hs_type)

{-
Note [Paterson conditions]
~~~~~~~~~~~~~~~~~~~~~~~~~~
Termination test: the so-called "Paterson conditions" (see Section 5 of
"Understanding functional dependencies via Constraint Handling Rules,
JFP Jan 2007).

We check that each assertion in the context satisfies:
 (1) no variable has more occurrences in the assertion than in the head, and
 (2) the assertion has fewer constructors and variables (taken together
     and counting repetitions) than the head.
This is only needed with -fglasgow-exts, as Haskell 98 restrictions
(which have already been checked) guarantee termination.

The underlying idea is that

    for any ground substitution, each assertion in the
    context has fewer type constructors than the head.
-}

checkInstTermination :: ThetaType -> TcPredType -> TcM ()
-- See Note [Paterson conditions]
checkInstTermination theta head_pred
  = check_preds emptyVarSet theta
  where
   head_fvs  = fvType head_pred
   head_size = sizeType head_pred

   check_preds :: VarSet -> [PredType] -> TcM ()
   check_preds foralld_tvs preds = mapM_ (check foralld_tvs) preds

   check :: VarSet -> PredType -> TcM ()
   check foralld_tvs pred
     = case classifyPredType pred of
         EqPred {}    -> return ()  -- See Trac #4200.
         IrredPred {} -> check2 foralld_tvs pred (sizeType pred)
         ClassPred cls tys
           | isTerminatingClass cls
           -> return ()

           | isCTupleClass cls  -- Look inside tuple predicates; Trac #8359
           -> check_preds foralld_tvs tys

           | otherwise          -- Other ClassPreds
           -> check2 foralld_tvs pred bogus_size
           where
              bogus_size = 1 + sizeTypes (filterOutInvisibleTypes (classTyCon cls) tys)
                               -- See Note [Invisible arguments and termination]

         ForAllPred tvs _ head_pred'
           -> check (foralld_tvs `extendVarSetList` binderVars tvs) head_pred'
              -- Termination of the quantified predicate itself is checked
              -- when the predicates are individually checked for validity

   check2 foralld_tvs pred pred_size
     | not (null bad_tvs)     = failWithTc (noMoreMsg bad_tvs what (ppr head_pred))
     | not (isTyFamFree pred) = failWithTc (nestedMsg what)
     | pred_size >= head_size = failWithTc (smallerMsg what (ppr head_pred))
     | otherwise              = return ()
     -- isTyFamFree: see Note [Type families in instance contexts]
     where
        what    = text "constraint" <+> quotes (ppr pred)
        bad_tvs = filterOut (`elemVarSet` foralld_tvs) (fvType pred)
                  \\ head_fvs

smallerMsg :: SDoc -> SDoc -> SDoc
smallerMsg what inst_head
  = vcat [ hang (text "The" <+> what)
              2 (sep [ text "is no smaller than"
                     , text "the instance head" <+> quotes inst_head ])
         , parens undecidableMsg ]

noMoreMsg :: [TcTyVar] -> SDoc -> SDoc -> SDoc
noMoreMsg tvs what inst_head
  = vcat [ hang (text "Variable" <> plural tvs <+> quotes (pprWithCommas ppr tvs)
                <+> occurs <+> text "more often")
              2 (sep [ text "in the" <+> what
                     , text "than in the instance head" <+> quotes inst_head ])
         , parens undecidableMsg ]
  where
   occurs = if isSingleton tvs then text "occurs"
                               else text "occur"

undecidableMsg, constraintKindsMsg :: SDoc
undecidableMsg     = text "Use UndecidableInstances to permit this"
constraintKindsMsg = text "Use ConstraintKinds to permit this"

{- Note [Type families in instance contexts]
~~~~~~~~~~~~~~~~~~~~~~~~~~~~~~~~~~~~~~~~~~~~
Are these OK?
  type family F a
  instance F a    => C (Maybe [a]) where ...
  intance C (F a) => C [[[a]]]     where ...

No: the type family in the instance head might blow up to an
arbitrarily large type, depending on how 'a' is instantiated.
So we require UndecidableInstances if we have a type family
in the instance head.  Trac #15172.

Note [Associated type instances]
~~~~~~~~~~~~~~~~~~~~~~~~~~~~~~~~
We allow this:
  class C a where
    type T x a
  instance C Int where
    type T (S y) Int = y
    type T Z     Int = Char

Note that
  a) The variable 'x' is not bound by the class decl
  b) 'x' is instantiated to a non-type-variable in the instance
  c) There are several type instance decls for T in the instance

All this is fine.  Of course, you can't give any *more* instances
for (T ty Int) elsewhere, because it's an *associated* type.

Note [Checking consistent instantiation]
~~~~~~~~~~~~~~~~~~~~~~~~~~~~~~~~~~~~~~~~
See Trac #11450 for background discussion on this check.

  class C a b where
    type T a x b

With this class decl, if we have an instance decl
  instance C ty1 ty2 where ...
then the type instance must look like
     type T ty1 v ty2 = ...
with exactly 'ty1' for 'a', 'ty2' for 'b', and some type 'v' for 'x'.
For example:

  instance C [p] Int
    type T [p] y Int = (p,y,y)

Note that

* We used to allow completely different bound variables in the
  associated type instance; e.g.
    instance C [p] Int
      type T [q] y Int = ...
  But from GHC 8.2 onwards, we don't.  It's much simpler this way.
  See Trac #11450.

* When the class variable isn't used on the RHS of the type instance,
  it's tempting to allow wildcards, thus
    instance C [p] Int
      type T [_] y Int = (y,y)
  But it's awkward to do the test, and it doesn't work if the
  variable is repeated:
    instance C (p,p) Int
      type T (_,_) y Int = (y,y)
  Even though 'p' is not used on the RHS, we still need to use 'p'
  on the LHS to establish the repeated pattern.  So to keep it simple
  we just require equality.

* For variables in associated type families that are not bound by the class
  itself, we do _not_ check if they are over-specific. In other words,
  it's perfectly acceptable to have an instance like this:

    instance C [p] Int where
      type T [p] (Maybe x) Int = x

  While the first and third arguments to T are required to be exactly [p] and
  Int, respectively, since they are bound by C, the second argument is allowed
  to be more specific than just a type variable. Furthermore, it is permissible
  to define multiple equations for T that differ only in the non-class-bound
  argument:

    instance C [p] Int where
      type T [p] (Maybe x)    Int = x
      type T [p] (Either x y) Int = x -> y

  We once considered requiring that non-class-bound variables in associated
  type family instances be instantiated with distinct type variables. However,
  that requirement proved too restrictive in practice, as there were examples
  of extremely simple associated type family instances that this check would
  reject, and fixing them required tiresome boilerplate in the form of
  auxiliary type families. For instance, you would have to define the above
  example as:

    instance C [p] Int where
      type T [p] x Int = CAux x

    type family CAux x where
      CAux (Maybe x)    = x
      CAux (Either x y) = x -> y

  We decided that this restriction wasn't buying us much, so we opted not
  to pursue that design (see also GHC Trac #13398).

Implementation
  * Form the mini-envt from the class type variables a,b
    to the instance decl types [p],Int:   [a->[p], b->Int]

  * Look at the tyvars a,x,b of the type family constructor T
    (it shares tyvars with the class C)

  * Apply the mini-evnt to them, and check that the result is
    consistent with the instance types [p] y Int. (where y can be any type, as
    it is not scoped over the class type variables.

We make all the instance type variables scope over the
type instances, of course, which picks up non-obvious kinds.  Eg
   class Foo (a :: k) where
      type F a
   instance Foo (b :: k -> k) where
      type F b = Int
Here the instance is kind-indexed and really looks like
      type F (k->k) (b::k->k) = Int
But if the 'b' didn't scope, we would make F's instance too
poly-kinded.

Note [Invisible arguments and termination]
~~~~~~~~~~~~~~~~~~~~~~~~~~~~~~~~~~~~~~~~~~
When checking the ​Paterson conditions for termination an instance
declaration, we check for the number of "constructors and variables"
in the instance head and constraints. Question: Do we look at

 * All the arguments, visible or invisible?
 * Just the visible arguments?

I think both will ensure termination, provided we are consistent.
Currently we are /not/ consistent, which is really a bug.  It's
described in Trac #15177, which contains a number of examples.
The suspicious bits are the calls to filterOutInvisibleTypes.
-}

-- | Extra information about the parent instance declaration, needed
-- when type-checking associated types. The 'Class' is the enclosing
-- class, the [TyVar] are the type variable of the instance decl,
-- and and the @VarEnv Type@ maps class variables to their instance
-- types.
type ClsInstInfo = (Class, [TyVar], VarEnv Type)

type AssocInstArgShape = (Maybe Type, Type)
  -- AssocInstArgShape is used only for associated family instances
  --    (mb_exp, actual)
  -- mb_exp = Just ty  => this arg corresponds to a class variable
  --        = Nothing  => it doesn't correspond to a class variable
  -- e.g.  class C b where
  --          type F a b c
  --       instance C [x] where
  --          type F p [x] q
  -- We get [AssocInstArgShape] = [ (Nothing,  p)
  --                              , (Just [x], [x])
  --                              , (Nothing,  q)]

checkConsistentFamInst
               :: Maybe ClsInstInfo
               -> TyCon              -- ^ Family tycon
               -> [Type]             -- ^ Type patterns from instance
               -> SDoc               -- ^ pretty-printed user-written instance head
               -> TcM ()
-- See Note [Checking consistent instantiation]

checkConsistentFamInst Nothing _ _ _ = return ()
checkConsistentFamInst (Just (clas, inst_tvs, mini_env)) fam_tc at_tys pp_hs_pats
  = do { -- Check that the associated type indeed comes from this class
         -- See [Mismatched class methods and associated type families]
         -- in TcInstDecls.
         checkTc (Just clas == tyConAssoc_maybe fam_tc)
                 (badATErr (className clas) (tyConName fam_tc))

       -- Check type args first (more comprehensible)
       ; checkTc (all check_arg type_shapes)   pp_wrong_at_arg

       -- And now kind args
       ; checkTcM (all check_arg kind_shapes)
                  (tidy_env2, pp_wrong_at_arg $$ ppSuggestExplicitKinds)

       ; traceTc "cfi" (vcat [ ppr inst_tvs
                             , ppr arg_shapes
                             , ppr mini_env ]) }
  where
    arg_shapes :: [AssocInstArgShape]
    arg_shapes = [ (lookupVarEnv mini_env fam_tc_tv, at_ty)
                 | (fam_tc_tv, at_ty) <- tyConTyVars fam_tc `zip` at_tys ]

    (kind_shapes, type_shapes) = partitionInvisibles fam_tc snd arg_shapes

    check_arg :: AssocInstArgShape -> Bool
    check_arg (Just exp_ty, at_ty) = exp_ty `tcEqType` at_ty
    check_arg (Nothing,     _    ) = True -- Arg position does not correspond
                                          -- to a class variable

    pp_wrong_at_arg
      = vcat [ text "Type indexes must match class instance head"
             , pp_exp_act ]

    pp_exp_act
      = vcat [ text "Expected:" <+> ppr (mkTyConApp fam_tc expected_args)
             , text "  Actual:" <+> pp_hs_pats
             , sdocWithDynFlags $ \dflags ->
               ppWhen (has_poly_args dflags) $
               vcat [ text "where the `<tv>' arguments are type variables,"
                    , text "distinct from each other and from the instance variables" ] ]

    -- We need to tidy, since it's possible that expected_args will contain
    -- inferred kind variables with names identical to those in at_tys. If we
    -- don't, we'll end up with horrible messages like this one (#13972):
    --
    --   Expected: T (a -> Either a b)
    --     Actual: T (a -> Either a b)
    (tidy_env1, _) = tidyOpenTypes emptyTidyEnv at_tys
    (tidy_env2, expected_args)
      = tidyOpenTypes tidy_env1 [ exp_ty `orElse` mk_tv at_ty
                                | (exp_ty, at_ty) <- arg_shapes ]
    mk_tv at_ty   = mkTyVarTy (mkTyVar tv_name (typeKind at_ty))
    tv_name = mkInternalName (mkAlphaTyVarUnique 1) (mkTyVarOcc "<tv>") noSrcSpan

    has_poly_args dflags = any (isNothing . fst) shapes
      where
        shapes | gopt Opt_PrintExplicitKinds dflags = arg_shapes
               | otherwise                          = type_shapes

badATErr :: Name -> Name -> SDoc
badATErr clas op
  = hsep [text "Class", quotes (ppr clas),
          text "does not have an associated type", quotes (ppr op)]


{-
************************************************************************
*                                                                      *
        Checking type instance well-formedness and termination
*                                                                      *
************************************************************************
-}

checkValidCoAxiom :: CoAxiom Branched -> TcM ()
checkValidCoAxiom ax@(CoAxiom { co_ax_tc = fam_tc, co_ax_branches = branches })
  = do { mapM_ (checkValidCoAxBranch Nothing fam_tc) branch_list
       ; foldlM_ check_branch_compat [] branch_list }
  where
    branch_list = fromBranches branches
    injectivity = tyConInjectivityInfo fam_tc

    check_branch_compat :: [CoAxBranch]    -- previous branches in reverse order
                        -> CoAxBranch      -- current branch
                        -> TcM [CoAxBranch]-- current branch : previous branches
    -- Check for
    --   (a) this branch is dominated by previous ones
    --   (b) failure of injectivity
    check_branch_compat prev_branches cur_branch
      | cur_branch `isDominatedBy` prev_branches
      = do { addWarnAt NoReason (coAxBranchSpan cur_branch) $
             inaccessibleCoAxBranch ax cur_branch
           ; return prev_branches }
      | otherwise
      = do { check_injectivity prev_branches cur_branch
           ; return (cur_branch : prev_branches) }

     -- Injectivity check: check whether a new (CoAxBranch) can extend
     -- already checked equations without violating injectivity
     -- annotation supplied by the user.
     -- See Note [Verifying injectivity annotation] in FamInstEnv
    check_injectivity prev_branches cur_branch
      | Injective inj <- injectivity
      = do { let conflicts =
                     fst $ foldl (gather_conflicts inj prev_branches cur_branch)
                                 ([], 0) prev_branches
           ; mapM_ (\(err, span) -> setSrcSpan span $ addErr err)
                   (makeInjectivityErrors ax cur_branch inj conflicts) }
      | otherwise
      = return ()

    gather_conflicts inj prev_branches cur_branch (acc, n) branch
               -- n is 0-based index of branch in prev_branches
      = case injectiveBranches inj cur_branch branch of
          InjectivityUnified ax1 ax2
            | ax1 `isDominatedBy` (replace_br prev_branches n ax2)
                -> (acc, n + 1)
            | otherwise
                -> (branch : acc, n + 1)
          InjectivityAccepted -> (acc, n + 1)

    -- Replace n-th element in the list. Assumes 0-based indexing.
    replace_br :: [CoAxBranch] -> Int -> CoAxBranch -> [CoAxBranch]
    replace_br brs n br = take n brs ++ [br] ++ drop (n+1) brs


-- Check that a "type instance" is well-formed (which includes decidability
-- unless -XUndecidableInstances is given).
--
checkValidCoAxBranch :: Maybe ClsInstInfo
                     -> TyCon -> CoAxBranch -> TcM ()
checkValidCoAxBranch mb_clsinfo fam_tc
                    (CoAxBranch { cab_tvs = tvs, cab_cvs = cvs
                                , cab_lhs = typats
                                , cab_rhs = rhs, cab_loc = loc })
  = checkValidTyFamEqn mb_clsinfo fam_tc tvs cvs typats rhs pp_lhs loc
  where
    pp_lhs = ppr (mkTyConApp fam_tc typats)

-- | Do validity checks on a type family equation, including consistency
-- with any enclosing class instance head, termination, and lack of
-- polytypes.
checkValidTyFamEqn :: Maybe ClsInstInfo
                   -> TyCon   -- ^ of the type family
                   -> [TyVar] -- ^ bound tyvars in the equation
                   -> [CoVar] -- ^ bound covars in the equation
                   -> [Type]  -- ^ type patterns
                   -> Type    -- ^ rhs
                   -> SDoc    -- ^ user-written LHS
                   -> SrcSpan
                   -> TcM ()
checkValidTyFamEqn mb_clsinfo fam_tc tvs cvs typats rhs pp_lhs loc
  = setSrcSpan loc $
    do { checkValidFamPats mb_clsinfo fam_tc tvs cvs typats [] pp_lhs

         -- The argument patterns, and RHS, are all boxed tau types
         -- E.g  Reject type family F (a :: k1) :: k2
         --             type instance F (forall a. a->a) = ...
         --             type instance F Int#             = ...
         --             type instance F Int              = forall a. a->a
         --             type instance F Int              = Int#
         -- See Trac #9357
       ; checkValidMonoType rhs

         -- We have a decidable instance unless otherwise permitted
       ; undecidable_ok <- xoptM LangExt.UndecidableInstances
       ; traceTc "checkVTFE" (pp_lhs $$ ppr rhs $$ ppr (tcTyFamInsts rhs))
       ; unless undecidable_ok $
           mapM_ addErrTc (checkFamInstRhs fam_tc typats (tcTyFamInsts rhs)) }

-- Make sure that each type family application is
--   (1) strictly smaller than the lhs,
--   (2) mentions no type variable more often than the lhs, and
--   (3) does not contain any further type family instances.
--
checkFamInstRhs :: TyCon -> [Type]         -- LHS
                -> [(TyCon, [Type])]       -- type family calls in RHS
                -> [MsgDoc]
checkFamInstRhs tc lhsTys famInsts
  = mapMaybe check famInsts
  where
   lhs_size = sizeTyConAppArgs tc lhsTys
   fvs      = fvTypes lhsTys
   check (tc, tys)
      | not (all isTyFamFree tys) = Just (nestedMsg what)
      | not (null bad_tvs)        = Just (noMoreMsg bad_tvs what inst_head)
      | lhs_size <= fam_app_size  = Just (smallerMsg what inst_head)
      | otherwise                 = Nothing
      where
        what         = text "type family application"
                       <+> quotes (pprType (TyConApp tc tys))
        inst_head    = pprType (TyConApp tc lhsTys)
        bad_tvs      = fvTypes tys \\ fvs
        fam_app_size = sizeTyConAppArgs tc tys

checkValidFamPats :: Maybe ClsInstInfo -> TyCon -> [TyVar] -> [CoVar]
                  -> [Type]   -- ^ patterns the user wrote
                  -> [Type]   -- ^ "extra" patterns from a data instance kind sig
                  -> SDoc     -- ^ pretty-printed user-written instance head
                  -> TcM ()
-- Patterns in a 'type instance' or 'data instance' decl should
-- a) contain no type family applications
--    (vanilla synonyms are fine, though)
-- b) properly bind all their free type variables
--    e.g. we disallow (Trac #7536)
--         type T a = Int
--         type instance F (T a) = a
-- c) For associated types, are consistently instantiated
checkValidFamPats mb_clsinfo fam_tc tvs cvs user_ty_pats extra_ty_pats pp_hs_pats
  = do { mapM_ checkValidTypePat user_ty_pats

       ; let unbound_tcvs = filterOut (`elemVarSet` exactTyCoVarsOfTypes user_ty_pats)
                                      (tvs ++ cvs)
       ; checkTc (null unbound_tcvs) (famPatErr fam_tc unbound_tcvs user_ty_pats)

         -- Check that type patterns match the class instance head
       ; checkConsistentFamInst mb_clsinfo fam_tc (user_ty_pats `chkAppend` extra_ty_pats) pp_hs_pats }

checkValidTypePat :: Type -> TcM ()
-- Used for type patterns in class instances,
-- and in type/data family instances
checkValidTypePat pat_ty
  = do { -- Check that pat_ty is a monotype
         checkValidMonoType pat_ty
             -- One could imagine generalising to allow
             --      instance C (forall a. a->a)
             -- but we don't know what all the consequences might be

          -- Ensure that no type family instances occur a type pattern
       ; checkTc (isTyFamFree pat_ty) $
         tyFamInstIllegalErr pat_ty }

-- Error messages

inaccessibleCoAxBranch :: CoAxiom br -> CoAxBranch -> SDoc
inaccessibleCoAxBranch fi_ax cur_branch
  = text "Type family instance equation is overlapped:" $$
    nest 2 (pprCoAxBranch fi_ax cur_branch)

tyFamInstIllegalErr :: Type -> SDoc
tyFamInstIllegalErr ty
  = hang (text "Illegal type synonym family application in instance" <>
         colon) 2 $
      ppr ty

nestedMsg :: SDoc -> SDoc
nestedMsg what
  = sep [ text "Illegal nested" <+> what
        , parens undecidableMsg ]

famPatErr :: TyCon -> [TyVar] -> [Type] -> SDoc
famPatErr fam_tc tvs pats
  = hang (text "Family instance purports to bind type variable" <> plural tvs
          <+> pprQuotedList tvs)
       2 (hang (text "but the real LHS (expanding synonyms) is:")
             2 (pprTypeApp fam_tc (map expandTypeSynonyms pats) <+>
                text "= ..."))

{-
************************************************************************
*                                                                      *
   Telescope checking
*                                                                      *
************************************************************************

Note [Bad telescopes]
~~~~~~~~~~~~~~~~~~~~~
Now that we can mix type and kind variables, there are an awful lot of
ways to shoot yourself in the foot. Here are some.

  data SameKind :: k -> k -> *   -- just to force unification

1.  data T1 a k (b :: k) (x :: SameKind a b)

The problem here is that we discover that a and b should have the same
kind. But this kind mentions k, which is bound *after* a.
(Testcase: dependent/should_fail/BadTelescope)

2.  data T2 a (c :: Proxy b) (d :: Proxy a) (x :: SameKind b d)

Note that b is not bound. Yet its kind mentions a. Because we have
a nice rule that all implicitly bound variables come before others,
this is bogus. (We could probably figure out to put b between a and c.
But I think this is doing users a disservice, in the long run.)
(Testcase: dependent/should_fail/BadTelescope4)

To catch these errors, we call checkValidTelescope during kind-checking
datatype declarations. This must be done *before* kind-generalization,
because kind-generalization might observe, say, T1, see that k is free
in a's kind, and generalize over it, producing nonsense. It also must
be done *after* kind-generalization, in order to catch the T2 case, which
becomes apparent only after generalizing.

Note [Keeping scoped variables in order: Explicit] discusses how this
check works for `forall x y z.` written in a type.

-}

-- | Check a list of binders to see if they make a valid telescope.
-- The key property we're checking for is scoping. For example:
-- > data SameKind :: k -> k -> *
-- > data X a k (b :: k) (c :: SameKind a b)
-- Kind inference says that a's kind should be k. But that's impossible,
-- because k isn't in scope when a is bound. This check has to come before
-- general validity checking, because once we kind-generalise, this sort
-- of problem is harder to spot (as we'll generalise over the unbound
-- k in a's type.) See also Note [Bad telescopes].
checkValidTelescope :: [TyConBinder]   -- explicit vars (zonked)
                    -> SDoc            -- original, user-written telescope
                    -> SDoc            -- extra text to print
                    -> TcM ()
checkValidTelescope tvbs user_tyvars extra
  = do { let tvs      = binderVars tvbs

             (_, sorted_tidied_tvs) = tidyTyCoVarBndrs emptyTidyEnv $
                                      toposortTyVars tvs
       ; unless (go [] emptyVarSet (binderVars tvbs)) $
         addErr $
         vcat [ hang (text "These kind and type variables:" <+> user_tyvars $$
                      text "are out of dependency order. Perhaps try this ordering:")
                   2 (pprTyVars sorted_tidied_tvs)
              , extra ] }

  where
    go :: [TyVar]  -- misplaced variables
       -> TyVarSet -> [TyVar] -> Bool
    go errs in_scope [] = null (filter (`elemVarSet` in_scope) errs)
        -- report an error only when the variable in the kind is brought
        -- into scope later in the telescope. Otherwise, we'll just quantify
        -- over it in kindGeneralize, as we should.

    go errs in_scope  (tv:tvs)
      = let bad_tvs = filterOut (`elemVarSet` in_scope) $
                      tyCoVarsOfTypeList (tyVarKind tv)
        in go (bad_tvs ++ errs) (in_scope `extendVarSet` tv) tvs

{-
************************************************************************
*                                                                      *
\subsection{Auxiliary functions}
*                                                                      *
************************************************************************
-}

-- Free variables of a type, retaining repetitions, and expanding synonyms
-- This ignores coercions, as coercions aren't user-written
fvType :: Type -> [TyCoVar]
fvType ty | Just exp_ty <- tcView ty = fvType exp_ty
fvType (TyVarTy tv)          = [tv]
fvType (TyConApp _ tys)      = fvTypes tys
fvType (LitTy {})            = []
fvType (AppTy fun arg)       = fvType fun ++ fvType arg
fvType (FunTy _ arg res)     = fvType arg ++ fvType res
fvType (ForAllTy (TvBndr tv _) ty)
  = fvType (tyVarKind tv) ++
    filter (/= tv) (fvType ty)
fvType (CastTy ty _)         = fvType ty
fvType (CoercionTy {})       = []

fvTypes :: [Type] -> [TyVar]
fvTypes tys                = concat (map fvType tys)

<<<<<<< HEAD
fvMCo :: MCoercion -> [TyCoVar]
fvMCo MRefl    = []
fvMCo (MCo co) = fvCo co

fvCo :: Coercion -> [TyCoVar]
fvCo (Refl ty)              = fvType ty
fvCo (GRefl _ ty mco)       = fvType ty ++ fvMCo mco
fvCo (TyConAppCo _ _ args)  = concatMap fvCo args
fvCo (AppCo co arg)         = fvCo co ++ fvCo arg
fvCo (ForAllCo tv h co)     = filter (/= tv) (fvCo co) ++ fvCo h
fvCo (FunCo _ co_mult co1 co2) = fvCo co_mult ++ fvCo co1 ++ fvCo co2
fvCo (CoVarCo v)            = [v]
fvCo (AxiomInstCo _ _ args) = concatMap fvCo args
fvCo (UnivCo p _ t1 t2)     = fvProv p ++ fvType t1 ++ fvType t2
fvCo (SymCo co)             = fvCo co
fvCo (TransCo co1 co2)      = fvCo co1 ++ fvCo co2
fvCo (NthCo _ _ co)         = fvCo co
fvCo (LRCo _ co)            = fvCo co
fvCo (InstCo co arg)        = fvCo co ++ fvCo arg
fvCo (KindCo co)            = fvCo co
fvCo (SubCo co)             = fvCo co
fvCo (AxiomRuleCo _ cs)     = concatMap fvCo cs
fvCo (HoleCo h)             = pprPanic "fvCo falls into a hole" (ppr h)

fvProv :: UnivCoProvenance -> [TyCoVar]
fvProv UnsafeCoerceProv    = []
fvProv (PhantomProv co)    = fvCo co
fvProv (ProofIrrelProv co) = fvCo co
fvProv (PluginProv _)      = []

=======
>>>>>>> 47e54a09
sizeType :: Type -> Int
-- Size of a type: the number of variables and constructors
sizeType ty | Just exp_ty <- tcView ty = sizeType exp_ty
sizeType (TyVarTy {})      = 1
sizeType (TyConApp tc tys) = 1 + sizeTyConAppArgs tc tys
sizeType (LitTy {})        = 1
sizeType (AppTy fun arg)   = sizeType fun + sizeType arg
sizeType (FunTy _ arg res) = sizeType arg + sizeType res + 1
sizeType (ForAllTy _ ty)   = sizeType ty
sizeType (CastTy ty _)     = sizeType ty
sizeType (CoercionTy _)    = 0

sizeTypes :: [Type] -> Int
sizeTypes = foldr ((+) . sizeType) 0

sizeTyConAppArgs :: TyCon -> [Type] -> Int
sizeTyConAppArgs _tc tys = sizeTypes tys -- (filterOutInvisibleTypes tc tys)
                           -- See Note [Invisible arguments and termination]

-- Size of a predicate
--
-- We are considering whether class constraints terminate.
-- Equality constraints and constraints for the implicit
-- parameter class always terminate so it is safe to say "size 0".
-- See Trac #4200.
sizePred :: PredType -> Int
sizePred ty = goClass ty
  where
    goClass p = go (classifyPredType p)

    go (ClassPred cls tys')
      | isTerminatingClass cls = 0
      | otherwise = sizeTypes (filterOutInvisibleTypes (classTyCon cls) tys')
                    -- The filtering looks bogus
                    -- See Note [Invisible arguments and termination]
    go (EqPred {})           = 0
    go (IrredPred ty)        = sizeType ty
    go (ForAllPred _ _ pred) = goClass pred

-- | When this says "True", ignore this class constraint during
-- a termination check
isTerminatingClass :: Class -> Bool
isTerminatingClass cls
  = isIPClass cls    -- Implicit parameter constraints always terminate because
                     -- there are no instances for them --- they are only solved
                     -- by "local instances" in expressions
    || cls `hasKey` typeableClassKey
    || cls `hasKey` coercibleTyConKey
    || cls `hasKey` eqTyConKey
    || cls `hasKey` heqTyConKey

-- | Tidy before printing a type
ppr_tidy :: TidyEnv -> Type -> SDoc
ppr_tidy env ty = pprType (tidyType env ty)

allDistinctTyVars :: TyVarSet -> [KindOrType] -> Bool
-- (allDistinctTyVars tvs tys) returns True if tys are
-- a) all tyvars
-- b) all distinct
-- c) disjoint from tvs
allDistinctTyVars _    [] = True
allDistinctTyVars tkvs (ty : tys)
  = case getTyVar_maybe ty of
      Nothing -> False
      Just tv | tv `elemVarSet` tkvs -> False
              | otherwise -> allDistinctTyVars (tkvs `extendVarSet` tv) tys<|MERGE_RESOLUTION|>--- conflicted
+++ resolved
@@ -2112,39 +2112,6 @@
 fvTypes :: [Type] -> [TyVar]
 fvTypes tys                = concat (map fvType tys)
 
-<<<<<<< HEAD
-fvMCo :: MCoercion -> [TyCoVar]
-fvMCo MRefl    = []
-fvMCo (MCo co) = fvCo co
-
-fvCo :: Coercion -> [TyCoVar]
-fvCo (Refl ty)              = fvType ty
-fvCo (GRefl _ ty mco)       = fvType ty ++ fvMCo mco
-fvCo (TyConAppCo _ _ args)  = concatMap fvCo args
-fvCo (AppCo co arg)         = fvCo co ++ fvCo arg
-fvCo (ForAllCo tv h co)     = filter (/= tv) (fvCo co) ++ fvCo h
-fvCo (FunCo _ co_mult co1 co2) = fvCo co_mult ++ fvCo co1 ++ fvCo co2
-fvCo (CoVarCo v)            = [v]
-fvCo (AxiomInstCo _ _ args) = concatMap fvCo args
-fvCo (UnivCo p _ t1 t2)     = fvProv p ++ fvType t1 ++ fvType t2
-fvCo (SymCo co)             = fvCo co
-fvCo (TransCo co1 co2)      = fvCo co1 ++ fvCo co2
-fvCo (NthCo _ _ co)         = fvCo co
-fvCo (LRCo _ co)            = fvCo co
-fvCo (InstCo co arg)        = fvCo co ++ fvCo arg
-fvCo (KindCo co)            = fvCo co
-fvCo (SubCo co)             = fvCo co
-fvCo (AxiomRuleCo _ cs)     = concatMap fvCo cs
-fvCo (HoleCo h)             = pprPanic "fvCo falls into a hole" (ppr h)
-
-fvProv :: UnivCoProvenance -> [TyCoVar]
-fvProv UnsafeCoerceProv    = []
-fvProv (PhantomProv co)    = fvCo co
-fvProv (ProofIrrelProv co) = fvCo co
-fvProv (PluginProv _)      = []
-
-=======
->>>>>>> 47e54a09
 sizeType :: Type -> Int
 -- Size of a type: the number of variables and constructors
 sizeType ty | Just exp_ty <- tcView ty = sizeType exp_ty
