{-
(c) The University of Glasgow 2006
(c) The GRASP/AQUA Project, Glasgow University, 1992-1998
-}

{-# LANGUAGE CPP, TupleSections, ViewPatterns #-}

module TcValidity (
  Rank, UserTypeCtxt(..), checkValidType, checkValidMonoType,
  ContextKind(..), expectedKindInCtxt,
  checkValidTheta, checkValidFamPats,
  checkValidInstance, validDerivPred,
  checkInstTermination, checkTySynRhs,
  ClsInstInfo, checkValidCoAxiom, checkValidCoAxBranch,
  checkValidTyFamEqn,
  arityErr, badATErr,
  checkValidTelescope, checkZonkValidTelescope, checkValidInferredKinds,
  allDistinctTyVars
  ) where

#include "HsVersions.h"

import GhcPrelude

import Maybes

-- friends:
import TcUnify    ( tcSubType_NC )
import TcSimplify ( simplifyAmbiguityCheck )
import TyCoRep
import TcType hiding ( sizeType, sizeTypes )
import TcMType
import PrelNames
import Type
import Coercion
import Kind
import CoAxiom
import Class
import TyCon

-- others:
import HsSyn            -- HsType
import TcRnMonad        -- TcType, amongst others
import TcEnv       ( tcGetInstEnvs, tcInitTidyEnv, tcInitOpenTidyEnv )
import FunDeps
import InstEnv     ( InstMatch, lookupInstEnv )
import FamInstEnv  ( isDominatedBy, injectiveBranches,
                     InjectivityCheckResult(..) )
import FamInst     ( makeInjectivityErrors )
import Name
import VarEnv
import VarSet
import UniqSet
import Var         ( TyVarBndr(..), mkTyVar )
import ErrUtils
import DynFlags
import Util
import ListSetOps
import SrcLoc
import Outputable
import Module
import Unique      ( mkAlphaTyVarUnique )
import qualified GHC.LanguageExtensions as LangExt

import Control.Monad
import Data.List        ( (\\) )
import qualified Data.List.NonEmpty as NE

{-
************************************************************************
*                                                                      *
          Checking for ambiguity
*                                                                      *
************************************************************************

Note [The ambiguity check for type signatures]
~~~~~~~~~~~~~~~~~~~~~~~~~~~~~~~~~~~~~~~~~~~~~~
checkAmbiguity is a check on *user-supplied type signatures*.  It is
*purely* there to report functions that cannot possibly be called.  So for
example we want to reject:
   f :: C a => Int
The idea is there can be no legal calls to 'f' because every call will
give rise to an ambiguous constraint.  We could soundly omit the
ambiguity check on type signatures entirely, at the expense of
delaying ambiguity errors to call sites.  Indeed, the flag
-XAllowAmbiguousTypes switches off the ambiguity check.

What about things like this:
   class D a b | a -> b where ..
   h :: D Int b => Int
The Int may well fix 'b' at the call site, so that signature should
not be rejected.  Moreover, using *visible* fundeps is too
conservative.  Consider
   class X a b where ...
   class D a b | a -> b where ...
   instance D a b => X [a] b where...
   h :: X a b => a -> a
Here h's type looks ambiguous in 'b', but here's a legal call:
   ...(h [True])...
That gives rise to a (X [Bool] beta) constraint, and using the
instance means we need (D Bool beta) and that fixes 'beta' via D's
fundep!

Behind all these special cases there is a simple guiding principle.
Consider

  f :: <type>
  f = ...blah...

  g :: <type>
  g = f

You would think that the definition of g would surely typecheck!
After all f has exactly the same type, and g=f. But in fact f's type
is instantiated and the instantiated constraints are solved against
the originals, so in the case an ambiguous type it won't work.
Consider our earlier example f :: C a => Int.  Then in g's definition,
we'll instantiate to (C alpha) and try to deduce (C alpha) from (C a),
and fail.

So in fact we use this as our *definition* of ambiguity.  We use a
very similar test for *inferred* types, to ensure that they are
unambiguous. See Note [Impedance matching] in TcBinds.

This test is very conveniently implemented by calling
    tcSubType <type> <type>
This neatly takes account of the functional dependecy stuff above,
and implicit parameter (see Note [Implicit parameters and ambiguity]).
And this is what checkAmbiguity does.

What about this, though?
   g :: C [a] => Int
Is every call to 'g' ambiguous?  After all, we might have
   instance C [a] where ...
at the call site.  So maybe that type is ok!  Indeed even f's
quintessentially ambiguous type might, just possibly be callable:
with -XFlexibleInstances we could have
  instance C a where ...
and now a call could be legal after all!  Well, we'll reject this
unless the instance is available *here*.

Note [When to call checkAmbiguity]
~~~~~~~~~~~~~~~~~~~~~~~~~~~~~~~~~~
We call checkAmbiguity
   (a) on user-specified type signatures
   (b) in checkValidType

Conncerning (b), you might wonder about nested foralls.  What about
    f :: forall b. (forall a. Eq a => b) -> b
The nested forall is ambiguous.  Originally we called checkAmbiguity
in the forall case of check_type, but that had two bad consequences:
  * We got two error messages about (Eq b) in a nested forall like this:
       g :: forall a. Eq a => forall b. Eq b => a -> a
  * If we try to check for ambiguity of a nested forall like
    (forall a. Eq a => b), the implication constraint doesn't bind
    all the skolems, which results in "No skolem info" in error
    messages (see Trac #10432).

To avoid this, we call checkAmbiguity once, at the top, in checkValidType.
(I'm still a bit worried about unbound skolems when the type mentions
in-scope type variables.)

In fact, because of the co/contra-variance implemented in tcSubType,
this *does* catch function f above. too.

Concerning (a) the ambiguity check is only used for *user* types, not
for types coming from inteface files.  The latter can legitimately
have ambiguous types. Example

   class S a where s :: a -> (Int,Int)
   instance S Char where s _ = (1,1)
   f:: S a => [a] -> Int -> (Int,Int)
   f (_::[a]) x = (a*x,b)
        where (a,b) = s (undefined::a)

Here the worker for f gets the type
        fw :: forall a. S a => Int -> (# Int, Int #)


Note [Implicit parameters and ambiguity]
~~~~~~~~~~~~~~~~~~~~~~~~~~~~~~~~~~~~~~~~
Only a *class* predicate can give rise to ambiguity
An *implicit parameter* cannot.  For example:
        foo :: (?x :: [a]) => Int
        foo = length ?x
is fine.  The call site will supply a particular 'x'

Furthermore, the type variables fixed by an implicit parameter
propagate to the others.  E.g.
        foo :: (Show a, ?x::[a]) => Int
        foo = show (?x++?x)
The type of foo looks ambiguous.  But it isn't, because at a call site
we might have
        let ?x = 5::Int in foo
and all is well.  In effect, implicit parameters are, well, parameters,
so we can take their type variables into account as part of the
"tau-tvs" stuff.  This is done in the function 'FunDeps.grow'.
-}

checkAmbiguity :: UserTypeCtxt -> Type -> TcM ()
checkAmbiguity ctxt ty
  | wantAmbiguityCheck ctxt
  = do { traceTc "Ambiguity check for" (ppr ty)
         -- Solve the constraints eagerly because an ambiguous type
         -- can cause a cascade of further errors.  Since the free
         -- tyvars are skolemised, we can safely use tcSimplifyTop
       ; allow_ambiguous <- xoptM LangExt.AllowAmbiguousTypes
       ; (_wrap, wanted) <- addErrCtxt (mk_msg allow_ambiguous) $
                            captureConstraints $
                            tcSubType_NC ctxt ty ty
       ; simplifyAmbiguityCheck ty wanted

       ; traceTc "Done ambiguity check for" (ppr ty) }

  | otherwise
  = return ()
 where
   mk_msg allow_ambiguous
     = vcat [ text "In the ambiguity check for" <+> what
            , ppUnless allow_ambiguous ambig_msg ]
   ambig_msg = text "To defer the ambiguity check to use sites, enable AllowAmbiguousTypes"
   what | Just n <- isSigMaybe ctxt = quotes (ppr n)
        | otherwise                 = pprUserTypeCtxt ctxt

wantAmbiguityCheck :: UserTypeCtxt -> Bool
wantAmbiguityCheck ctxt
  = case ctxt of  -- See Note [When we don't check for ambiguity]
      GhciCtxt     -> False
      TySynCtxt {} -> False
      TypeAppCtxt  -> False
      _            -> True

checkUserTypeError :: Type -> TcM ()
-- Check to see if the type signature mentions "TypeError blah"
-- anywhere in it, and fail if so.
--
-- Very unsatisfactorily (Trac #11144) we need to tidy the type
-- because it may have come from an /inferred/ signature, not a
-- user-supplied one.  This is really only a half-baked fix;
-- the other errors in checkValidType don't do tidying, and so
-- may give bad error messages when given an inferred type.
checkUserTypeError = check
  where
  check ty
    | Just msg     <- userTypeError_maybe ty  = fail_with msg
    | Just (_,ts)  <- splitTyConApp_maybe ty  = mapM_ check ts
    | Just (t1,t2) <- splitAppTy_maybe ty     = check t1 >> check t2
    | Just (_,t1)  <- splitForAllTy_maybe ty  = check t1
    | otherwise                               = return ()

  fail_with msg = do { env0 <- tcInitTidyEnv
                     ; let (env1, tidy_msg) = tidyOpenType env0 msg
                     ; failWithTcM (env1, pprUserTypeErrorTy tidy_msg) }


{- Note [When we don't check for ambiguity]
~~~~~~~~~~~~~~~~~~~~~~~~~~~~~~~~~~~~~~~~~~~
In a few places we do not want to check a user-specified type for ambiguity

* GhciCtxt: Allow ambiguous types in GHCi's :kind command
  E.g.   type family T a :: *  -- T :: forall k. k -> *
  Then :k T should work in GHCi, not complain that
  (T k) is ambiguous!

* TySynCtxt: type T a b = C a b => blah
  It may be that when we /use/ T, we'll give an 'a' or 'b' that somehow
  cure the ambiguity.  So we defer the ambiguity check to the use site.

  There is also an implementation reason (Trac #11608).  In the RHS of
  a type synonym we don't (currently) instantiate 'a' and 'b' with
  TcTyVars before calling checkValidType, so we get asertion failures
  from doing an ambiguity check on a type with TyVars in it.  Fixing this
  would not be hard, but let's wait till there's a reason.

* TypeAppCtxt: visible type application
     f @ty
  No need to check ty for ambiguity


************************************************************************
*                                                                      *
          Checking validity of a user-defined type
*                                                                      *
************************************************************************

When dealing with a user-written type, we first translate it from an HsType
to a Type, performing kind checking, and then check various things that should
be true about it.  We don't want to perform these checks at the same time
as the initial translation because (a) they are unnecessary for interface-file
types and (b) when checking a mutually recursive group of type and class decls,
we can't "look" at the tycons/classes yet.  Also, the checks are rather
diverse, and used to really mess up the other code.

One thing we check for is 'rank'.

        Rank 0:         monotypes (no foralls)
        Rank 1:         foralls at the front only, Rank 0 inside
        Rank 2:         foralls at the front, Rank 1 on left of fn arrow,

        basic ::= tyvar | T basic ... basic

        r2  ::= forall tvs. cxt => r2a
        r2a ::= r1 -> r2a | basic
        r1  ::= forall tvs. cxt => r0
        r0  ::= r0 -> r0 | basic

Another thing is to check that type synonyms are saturated.
This might not necessarily show up in kind checking.
        type A i = i
        data T k = MkT (k Int)
        f :: T A        -- BAD!
-}

checkValidType :: UserTypeCtxt -> Type -> TcM ()
-- Checks that a user-written type is valid for the given context
-- Assumes argument is fully zonked
-- Not used for instance decls; checkValidInstance instead
checkValidType ctxt ty
  = do { traceTc "checkValidType" (ppr ty <+> text "::" <+> ppr (typeKind ty))
       ; rankn_flag  <- xoptM LangExt.RankNTypes
       ; impred_flag <- xoptM LangExt.ImpredicativeTypes
       ; let gen_rank :: Rank -> Rank
             gen_rank r | rankn_flag = ArbitraryRank
                        | otherwise  = r

             rank1 = gen_rank r1
             rank0 = gen_rank r0

             r0 = rankZeroMonoType
             r1 = LimitedRank True r0

             rank
               = case ctxt of
                 DefaultDeclCtxt-> MustBeMonoType
                 ResSigCtxt     -> MustBeMonoType
                 PatSigCtxt     -> rank0
                 RuleSigCtxt _  -> rank1
                 TySynCtxt _    -> rank0

                 ExprSigCtxt    -> rank1
                 TypeAppCtxt | impred_flag -> ArbitraryRank
                             | otherwise   -> tyConArgMonoType
                    -- Normally, ImpredicativeTypes is handled in check_arg_type,
                    -- but visible type applications don't go through there.
                    -- So we do this check here.

                 FunSigCtxt {}  -> rank1
                 InfSigCtxt _   -> ArbitraryRank        -- Inferred type
                 ConArgCtxt _   -> rank1 -- We are given the type of the entire
                                         -- constructor, hence rank 1
                 PatSynCtxt _   -> rank1

                 ForSigCtxt _   -> rank1
                 SpecInstCtxt   -> rank1
                 ThBrackCtxt    -> rank1
                 GhciCtxt       -> ArbitraryRank
                 _              -> panic "checkValidType"
                                          -- Can't happen; not used for *user* sigs

       ; env <- tcInitOpenTidyEnv (tyCoVarsOfTypeList ty)

        -- Check the internal validity of the type itself
       ; check_type env ctxt rank ty

       ; checkUserTypeError ty

       -- Check for ambiguous types.  See Note [When to call checkAmbiguity]
       -- NB: this will happen even for monotypes, but that should be cheap;
       --     and there may be nested foralls for the subtype test to examine
       ; checkAmbiguity ctxt ty

       ; traceTc "checkValidType done" (ppr ty <+> text "::" <+> ppr (typeKind ty)) }

checkValidMonoType :: Type -> TcM ()
-- Assumes argument is fully zonked
checkValidMonoType ty
  = do { env <- tcInitOpenTidyEnv (tyCoVarsOfTypeList ty)
       ; check_type env SigmaCtxt MustBeMonoType ty }

checkTySynRhs :: UserTypeCtxt -> TcType -> TcM ()
checkTySynRhs ctxt ty
  | returnsConstraintKind actual_kind
  = do { ck <- xoptM LangExt.ConstraintKinds
       ; if ck
         then  when (isConstraintKind actual_kind)
                    (do { dflags <- getDynFlags
                        ; check_pred_ty emptyTidyEnv dflags ctxt ty })
         else addErrTcM (constraintSynErr emptyTidyEnv actual_kind) }

  | otherwise
  = return ()
  where
    actual_kind = typeKind ty

-- | The kind expected in a certain context.
data ContextKind = TheKind Kind   -- ^ a specific kind
                 | AnythingKind   -- ^ any kind will do
                 | OpenKind       -- ^ something of the form @TYPE _@

-- Depending on the context, we might accept any kind (for instance, in a TH
-- splice), or only certain kinds (like in type signatures).
expectedKindInCtxt :: UserTypeCtxt -> ContextKind
expectedKindInCtxt (TySynCtxt _)   = AnythingKind
expectedKindInCtxt ThBrackCtxt     = AnythingKind
expectedKindInCtxt GhciCtxt        = AnythingKind
-- The types in a 'default' decl can have varying kinds
-- See Note [Extended defaults]" in TcEnv
expectedKindInCtxt DefaultDeclCtxt = AnythingKind
expectedKindInCtxt TypeAppCtxt     = AnythingKind
expectedKindInCtxt (ForSigCtxt _)  = TheKind liftedTypeKind
expectedKindInCtxt InstDeclCtxt    = TheKind constraintKind
expectedKindInCtxt SpecInstCtxt    = TheKind constraintKind
expectedKindInCtxt _               = OpenKind

{-
Note [Higher rank types]
~~~~~~~~~~~~~~~~~~~~~~~~
Technically
            Int -> forall a. a->a
is still a rank-1 type, but it's not Haskell 98 (Trac #5957).  So the
validity checker allow a forall after an arrow only if we allow it
before -- that is, with Rank2Types or RankNTypes
-}

data Rank = ArbitraryRank         -- Any rank ok

          | LimitedRank   -- Note [Higher rank types]
                 Bool     -- Forall ok at top
                 Rank     -- Use for function arguments

          | MonoType SDoc   -- Monotype, with a suggestion of how it could be a polytype

          | MustBeMonoType  -- Monotype regardless of flags


rankZeroMonoType, tyConArgMonoType, synArgMonoType, constraintMonoType :: Rank
rankZeroMonoType   = MonoType (text "Perhaps you intended to use RankNTypes or Rank2Types")
tyConArgMonoType   = MonoType (text "GHC doesn't yet support impredicative polymorphism")
synArgMonoType     = MonoType (text "Perhaps you intended to use LiberalTypeSynonyms")
constraintMonoType = MonoType (text "A constraint must be a monotype")

funArgResRank :: Rank -> (Rank, Rank)             -- Function argument and result
funArgResRank (LimitedRank _ arg_rank) = (arg_rank, LimitedRank (forAllAllowed arg_rank) arg_rank)
funArgResRank other_rank               = (other_rank, other_rank)

forAllAllowed :: Rank -> Bool
forAllAllowed ArbitraryRank             = True
forAllAllowed (LimitedRank forall_ok _) = forall_ok
forAllAllowed _                         = False

----------------------------------------
check_type :: TidyEnv -> UserTypeCtxt -> Rank -> Type -> TcM ()
-- The args say what the *type context* requires, independent
-- of *flag* settings.  You test the flag settings at usage sites.
--
-- Rank is allowed rank for function args
-- Rank 0 means no for-alls anywhere

check_type env ctxt rank ty
  | not (null tvs && null theta)
  = do  { traceTc "check_type" (ppr ty $$ ppr (forAllAllowed rank))
        ; checkTcM (forAllAllowed rank) (forAllTyErr env rank ty)
                -- Reject e.g. (Maybe (?x::Int => Int)),
                -- with a decent error message

        ; check_valid_theta env' SigmaCtxt theta
                -- Allow     type T = ?x::Int => Int -> Int
                -- but not   type T = ?x::Int

        ; check_type env' ctxt rank tau      -- Allow foralls to right of arrow
        ; checkTcM (not (any (`elemVarSet` tyCoVarsOfType phi_kind) tvs))
                   (forAllEscapeErr env' ty tau_kind)
        }
  where
    (tvs, theta, tau) = tcSplitSigmaTy ty
    tau_kind          = typeKind tau
    (env', _)         = tidyTyCoVarBndrs env tvs

    phi_kind | null theta = tau_kind
             | otherwise  = liftedTypeKind
        -- If there are any constraints, the kind is *. (#11405)

check_type _ _ _ (TyVarTy _) = return ()

check_type env ctxt rank (FunTy _ arg_ty res_ty)
  = do  { check_type env ctxt arg_rank arg_ty
        ; check_type env ctxt res_rank res_ty }
  where
    (arg_rank, res_rank) = funArgResRank rank

check_type env ctxt rank (AppTy ty1 ty2)
  = do  { check_arg_type env ctxt rank ty1
        ; check_arg_type env ctxt rank ty2 }

check_type env ctxt rank ty@(TyConApp tc tys)
  | isTypeSynonymTyCon tc || isTypeFamilyTyCon tc
  = check_syn_tc_app env ctxt rank ty tc tys
  | isUnboxedTupleTyCon tc = check_ubx_tuple  env ctxt      ty    tys
  | otherwise              = mapM_ (check_arg_type env ctxt rank) tys

check_type _ _ _ (LitTy {}) = return ()

check_type env ctxt rank (CastTy ty _) = check_type env ctxt rank ty

check_type _ _ _ ty = pprPanic "check_type" (ppr ty)

----------------------------------------
check_syn_tc_app :: TidyEnv -> UserTypeCtxt -> Rank -> KindOrType
                 -> TyCon -> [KindOrType] -> TcM ()
-- Used for type synonyms and type synonym families,
-- which must be saturated,
-- but not data families, which need not be saturated
check_syn_tc_app env ctxt rank ty tc tys
  | tys `lengthAtLeast` tc_arity   -- Saturated
       -- Check that the synonym has enough args
       -- This applies equally to open and closed synonyms
       -- It's OK to have an *over-applied* type synonym
       --      data Tree a b = ...
       --      type Foo a = Tree [a]
       --      f :: Foo a b -> ...
  = do  { -- See Note [Liberal type synonyms]
        ; liberal <- xoptM LangExt.LiberalTypeSynonyms
        ; if not liberal || isTypeFamilyTyCon tc then
                -- For H98 and synonym families, do check the type args
                mapM_ check_arg tys

          else  -- In the liberal case (only for closed syns), expand then check
          case tcView ty of
             Just ty' -> check_type env ctxt rank ty'
             Nothing  -> pprPanic "check_tau_type" (ppr ty)  }

  | GhciCtxt <- ctxt  -- Accept under-saturated type synonyms in
                      -- GHCi :kind commands; see Trac #7586
  = mapM_ check_arg tys

  | otherwise
  = failWithTc (tyConArityErr tc tys)
  where
    tc_arity  = tyConArity tc
    check_arg | isTypeFamilyTyCon tc = check_arg_type  env ctxt rank
              | otherwise            = check_type      env ctxt synArgMonoType

----------------------------------------
check_ubx_tuple :: TidyEnv -> UserTypeCtxt -> KindOrType
                -> [KindOrType] -> TcM ()
check_ubx_tuple env ctxt ty tys
  = do  { ub_tuples_allowed <- xoptM LangExt.UnboxedTuples
        ; checkTcM ub_tuples_allowed (ubxArgTyErr env ty)

        ; impred <- xoptM LangExt.ImpredicativeTypes
        ; let rank' = if impred then ArbitraryRank else tyConArgMonoType
                -- c.f. check_arg_type
                -- However, args are allowed to be unlifted, or
                -- more unboxed tuples, so can't use check_arg_ty
        ; mapM_ (check_type env ctxt rank') tys }

----------------------------------------
check_arg_type :: TidyEnv -> UserTypeCtxt -> Rank -> KindOrType -> TcM ()
-- The sort of type that can instantiate a type variable,
-- or be the argument of a type constructor.
-- Not an unboxed tuple, but now *can* be a forall (since impredicativity)
-- Other unboxed types are very occasionally allowed as type
-- arguments depending on the kind of the type constructor
--
-- For example, we want to reject things like:
--
--      instance Ord a => Ord (forall s. T s a)
-- and
--      g :: T s (forall b.b)
--
-- NB: unboxed tuples can have polymorphic or unboxed args.
--     This happens in the workers for functions returning
--     product types with polymorphic components.
--     But not in user code.
-- Anyway, they are dealt with by a special case in check_tau_type

check_arg_type _ _ _ (CoercionTy {}) = return ()

check_arg_type env ctxt rank ty
  = do  { impred <- xoptM LangExt.ImpredicativeTypes
        ; let rank' = case rank of          -- Predictive => must be monotype
                        MustBeMonoType     -> MustBeMonoType  -- Monotype, regardless
                        _other | impred    -> ArbitraryRank
                               | otherwise -> tyConArgMonoType
                        -- Make sure that MustBeMonoType is propagated,
                        -- so that we don't suggest -XImpredicativeTypes in
                        --    (Ord (forall a.a)) => a -> a
                        -- and so that if it Must be a monotype, we check that it is!

        ; check_type env ctxt rank' ty }

----------------------------------------
forAllTyErr :: TidyEnv -> Rank -> Type -> (TidyEnv, SDoc)
forAllTyErr env rank ty
   = ( env
     , vcat [ hang herald 2 (ppr_tidy env ty)
            , suggestion ] )
  where
    (tvs, _theta, _tau) = tcSplitSigmaTy ty
    herald | null tvs  = text "Illegal qualified type:"
           | otherwise = text "Illegal polymorphic type:"
    suggestion = case rank of
                   LimitedRank {} -> text "Perhaps you intended to use RankNTypes or Rank2Types"
                   MonoType d     -> d
                   _              -> Outputable.empty -- Polytype is always illegal

forAllEscapeErr :: TidyEnv -> Type -> Kind -> (TidyEnv, SDoc)
forAllEscapeErr env ty tau_kind
  = ( env
    , hang (vcat [ text "Quantified type's kind mentions quantified type variable"
                 , text "(skolem escape)" ])
         2 (vcat [ text "   type:" <+> ppr_tidy env ty
                 , text "of kind:" <+> ppr_tidy env tau_kind ]) )

ubxArgTyErr :: TidyEnv -> Type -> (TidyEnv, SDoc)
ubxArgTyErr env ty = (env, sep [text "Illegal unboxed tuple type as function argument:", ppr_tidy env ty])

{-
Note [Liberal type synonyms]
~~~~~~~~~~~~~~~~~~~~~~~~~~~~
If -XLiberalTypeSynonyms is on, expand closed type synonyms *before*
doing validity checking.  This allows us to instantiate a synonym defn
with a for-all type, or with a partially-applied type synonym.
        e.g.   type T a b = a
               type S m   = m ()
               f :: S (T Int)
Here, T is partially applied, so it's illegal in H98.  But if you
expand S first, then T we get just
               f :: Int
which is fine.

IMPORTANT: suppose T is a type synonym.  Then we must do validity
checking on an appliation (T ty1 ty2)

        *either* before expansion (i.e. check ty1, ty2)
        *or* after expansion (i.e. expand T ty1 ty2, and then check)
        BUT NOT BOTH

If we do both, we get exponential behaviour!!

  data TIACons1 i r c = c i ::: r c
  type TIACons2 t x = TIACons1 t (TIACons1 t x)
  type TIACons3 t x = TIACons2 t (TIACons1 t x)
  type TIACons4 t x = TIACons2 t (TIACons2 t x)
  type TIACons7 t x = TIACons4 t (TIACons3 t x)


************************************************************************
*                                                                      *
\subsection{Checking a theta or source type}
*                                                                      *
************************************************************************

Note [Implicit parameters in instance decls]
~~~~~~~~~~~~~~~~~~~~~~~~~~~~~~~~~~~~~~~~~~~~
Implicit parameters _only_ allowed in type signatures; not in instance
decls, superclasses etc. The reason for not allowing implicit params in
instances is a bit subtle.  If we allowed
  instance (?x::Int, Eq a) => Foo [a] where ...
then when we saw
     (e :: (?x::Int) => t)
it would be unclear how to discharge all the potential uses of the ?x
in e.  For example, a constraint Foo [Int] might come out of e, and
applying the instance decl would show up two uses of ?x.  Trac #8912.
-}

checkValidTheta :: UserTypeCtxt -> ThetaType -> TcM ()
-- Assumes argument is fully zonked
checkValidTheta ctxt theta
  = do { env <- tcInitOpenTidyEnv (tyCoVarsOfTypesList theta)
       ; addErrCtxtM (checkThetaCtxt ctxt theta) $
         check_valid_theta env ctxt theta }

-------------------------
check_valid_theta :: TidyEnv -> UserTypeCtxt -> [PredType] -> TcM ()
check_valid_theta _ _ []
  = return ()
check_valid_theta env ctxt theta
  = do { dflags <- getDynFlags
       ; warnTcM (Reason Opt_WarnDuplicateConstraints)
                 (wopt Opt_WarnDuplicateConstraints dflags && notNull dups)
                 (dupPredWarn env dups)
       ; traceTc "check_valid_theta" (ppr theta)
       ; mapM_ (check_pred_ty env dflags ctxt) theta }
  where
    (_,dups) = removeDups nonDetCmpType theta
    -- It's OK to use nonDetCmpType because dups only appears in the
    -- warning

-------------------------
{- Note [Validity checking for constraints]
~~~~~~~~~~~~~~~~~~~~~~~~~~~~~~~~~~~~~~~~~~~
We look through constraint synonyms so that we can see the underlying
constraint(s).  For example
   type Foo = ?x::Int
   instance Foo => C T
We should reject the instance because it has an implicit parameter in
the context.

But we record, in 'under_syn', whether we have looked under a synonym
to avoid requiring language extensions at the use site.  Main example
(Trac #9838):

   {-# LANGUAGE ConstraintKinds #-}
   module A where
      type EqShow a = (Eq a, Show a)

   module B where
      import A
      foo :: EqShow a => a -> String

We don't want to require ConstraintKinds in module B.
-}

check_pred_ty :: TidyEnv -> DynFlags -> UserTypeCtxt -> PredType -> TcM ()
-- Check the validity of a predicate in a signature
-- See Note [Validity checking for constraints]
check_pred_ty env dflags ctxt pred
  = do { check_type env SigmaCtxt constraintMonoType pred
       ; check_pred_help False env dflags ctxt pred }

check_pred_help :: Bool    -- True <=> under a type synonym
                -> TidyEnv
                -> DynFlags -> UserTypeCtxt
                -> PredType -> TcM ()
check_pred_help under_syn env dflags ctxt pred
  | Just pred' <- tcView pred  -- Switch on under_syn when going under a
                                 -- synonym (Trac #9838, yuk)
  = check_pred_help True env dflags ctxt pred'

  | otherwise  -- A bit like classifyPredType, but not the same
               -- E.g. we treat (~) like (~#); and we look inside tuples
  = case splitTyConApp_maybe pred of
      Just (tc, tys)
        | isTupleTyCon tc
        -> check_tuple_pred under_syn env dflags ctxt pred tys

        | tc `hasKey` heqTyConKey ||
          tc `hasKey` eqTyConKey ||
          tc `hasKey` eqPrimTyConKey
          -- NB: this equality check must come first,
          --  because (~) is a class,too.
        -> check_eq_pred env dflags pred tc tys

        | Just cls <- tyConClass_maybe tc
          -- Includes Coercible
        -> check_class_pred env dflags ctxt pred cls tys

      _ -> check_irred_pred under_syn env dflags ctxt pred

check_eq_pred :: TidyEnv -> DynFlags -> PredType -> TyCon -> [TcType] -> TcM ()
check_eq_pred env dflags pred tc tys
  =         -- Equational constraints are valid in all contexts if type
            -- families are permitted
    do { checkTc (tys `lengthIs` tyConArity tc) (tyConArityErr tc tys)
       ; checkTcM (xopt LangExt.TypeFamilies dflags
                   || xopt LangExt.GADTs dflags)
                  (eqPredTyErr env pred) }

check_tuple_pred :: Bool -> TidyEnv -> DynFlags -> UserTypeCtxt -> PredType -> [PredType] -> TcM ()
check_tuple_pred under_syn env dflags ctxt pred ts
  = do { -- See Note [ConstraintKinds in predicates]
         checkTcM (under_syn || xopt LangExt.ConstraintKinds dflags)
                  (predTupleErr env pred)
       ; mapM_ (check_pred_help under_syn env dflags ctxt) ts }
    -- This case will not normally be executed because without
    -- -XConstraintKinds tuple types are only kind-checked as *

check_irred_pred :: Bool -> TidyEnv -> DynFlags -> UserTypeCtxt -> PredType -> TcM ()
check_irred_pred under_syn env dflags ctxt pred
    -- The predicate looks like (X t1 t2) or (x t1 t2) :: Constraint
    -- where X is a type function
  = do { -- If it looks like (x t1 t2), require ConstraintKinds
         --   see Note [ConstraintKinds in predicates]
         -- But (X t1 t2) is always ok because we just require ConstraintKinds
         -- at the definition site (Trac #9838)
        failIfTcM (not under_syn && not (xopt LangExt.ConstraintKinds dflags)
                                && hasTyVarHead pred)
                  (predIrredErr env pred)

         -- Make sure it is OK to have an irred pred in this context
         -- See Note [Irreducible predicates in superclasses]
       ; failIfTcM (is_superclass ctxt
                    && not (xopt LangExt.UndecidableInstances dflags)
                    && has_tyfun_head pred)
                   (predSuperClassErr env pred) }
  where
    is_superclass ctxt = case ctxt of { ClassSCCtxt _ -> True; _ -> False }
    has_tyfun_head ty
      = case tcSplitTyConApp_maybe ty of
          Just (tc, _) -> isTypeFamilyTyCon tc
          Nothing      -> False

{- Note [ConstraintKinds in predicates]
~~~~~~~~~~~~~~~~~~~~~~~~~~~~~~~~~~~~~~~
Don't check for -XConstraintKinds under a type synonym, because that
was done at the type synonym definition site; see Trac #9838
e.g.   module A where
          type C a = (Eq a, Ix a)   -- Needs -XConstraintKinds
       module B where
          import A
          f :: C a => a -> a        -- Does *not* need -XConstraintKinds

Note [Irreducible predicates in superclasses]
~~~~~~~~~~~~~~~~~~~~~~~~~~~~~~~~~~~~~~~~~~~~~
Allowing type-family calls in class superclasses is somewhat dangerous
because we can write:

 type family Fooish x :: * -> Constraint
 type instance Fooish () = Foo
 class Fooish () a => Foo a where

This will cause the constraint simplifier to loop because every time we canonicalise a
(Foo a) class constraint we add a (Fooish () a) constraint which will be immediately
solved to add+canonicalise another (Foo a) constraint.  -}

-------------------------
check_class_pred :: TidyEnv -> DynFlags -> UserTypeCtxt -> PredType -> Class -> [TcType] -> TcM ()
check_class_pred env dflags ctxt pred cls tys
  | isIPClass cls
  = do { check_arity
       ; checkTcM (okIPCtxt ctxt) (badIPPred env pred) }

  | otherwise
  = do { check_arity
       ; warn_simp <- woptM Opt_WarnSimplifiableClassConstraints
       ; when warn_simp check_simplifiable_class_constraint
       ; checkTcM arg_tys_ok (predTyVarErr env pred) }
  where
    check_arity = checkTc (tys `lengthIs` classArity cls)
                          (tyConArityErr (classTyCon cls) tys)

    -- Check the arguments of a class constraint
    flexible_contexts = xopt LangExt.FlexibleContexts     dflags
    undecidable_ok    = xopt LangExt.UndecidableInstances dflags
    arg_tys_ok = case ctxt of
        SpecInstCtxt -> True    -- {-# SPECIALISE instance Eq (T Int) #-} is fine
        InstDeclCtxt -> checkValidClsArgs (flexible_contexts || undecidable_ok) cls tys
                                -- Further checks on head and theta
                                -- in checkInstTermination
        _            -> checkValidClsArgs flexible_contexts cls tys

    -- See Note [Simplifiable given constraints]
    check_simplifiable_class_constraint
       | xopt LangExt.MonoLocalBinds dflags
       = return ()
       | DataTyCtxt {} <- ctxt   -- Don't do this check for the "stupid theta"
       = return ()               -- of a data type declaration
       | otherwise
       = do { envs <- tcGetInstEnvs
            ; case lookupInstEnv False envs cls tys of
                 ([m], [], _) -> addWarnTc (Reason Opt_WarnSimplifiableClassConstraints)
                                           (simplifiable_constraint_warn m)
                 _ -> return () }

    simplifiable_constraint_warn :: InstMatch -> SDoc
    simplifiable_constraint_warn (match, _)
     = vcat [ hang (text "The constraint" <+> quotes (ppr (tidyType env pred)))
                 2 (text "matches an instance declaration")
            , ppr match
            , hang (text "This makes type inference for inner bindings fragile;")
                 2 (text "either use MonoLocalBinds, or simplify it using the instance") ]

{- Note [Simplifiable given constraints]
~~~~~~~~~~~~~~~~~~~~~~~~~~~~~~~~~~~~~~~~
A type signature like
   f :: Eq [(a,b)] => a -> b
is very fragile, for reasons described at length in TcInteract
Note [Instance and Given overlap].  As that Note discusses, for the
most part the clever stuff in TcInteract means that we don't use a
top-level instance if a local Given might fire, so there is no
fragility. But if we /infer/ the type of a local let-binding, things
can go wrong (Trac #11948 is an example, discussed in the Note).

So this warning is switched on only if we have NoMonoLocalBinds; in
that case the warning discourages users from writing simplifiable
class constraints.

The warning only fires if the constraint in the signature
matches the top-level instances in only one way, and with no
unifiers -- that is, under the same circumstances that
TcInteract.matchInstEnv fires an interaction with the top
level instances.  For example (Trac #13526), consider

  instance {-# OVERLAPPABLE #-} Eq (T a) where ...
  instance                   Eq (T Char) where ..
  f :: Eq (T a) => ...

We don't want to complain about this, even though the context
(Eq (T a)) matches an instance, because the user may be
deliberately deferring the choice so that the Eq (T Char)
has a chance to fire when 'f' is called.  And the fragility
only matters when there's a risk that the instance might
fire instead of the local 'given'; and there is no such
risk in this case.  Just use the same rules as for instance
firing!
-}

-------------------------
okIPCtxt :: UserTypeCtxt -> Bool
  -- See Note [Implicit parameters in instance decls]
okIPCtxt (FunSigCtxt {})        = True
okIPCtxt (InfSigCtxt {})        = True
okIPCtxt ExprSigCtxt            = True
okIPCtxt TypeAppCtxt            = True
okIPCtxt PatSigCtxt             = True
okIPCtxt ResSigCtxt             = True
okIPCtxt GenSigCtxt             = True
okIPCtxt (ConArgCtxt {})        = True
okIPCtxt (ForSigCtxt {})        = True  -- ??
okIPCtxt ThBrackCtxt            = True
okIPCtxt GhciCtxt               = True
okIPCtxt SigmaCtxt              = True
okIPCtxt (DataTyCtxt {})        = True
okIPCtxt (PatSynCtxt {})        = True
okIPCtxt (TySynCtxt {})         = True   -- e.g.   type Blah = ?x::Int
                                         -- Trac #11466

okIPCtxt (ClassSCCtxt {})  = False
okIPCtxt (InstDeclCtxt {}) = False
okIPCtxt (SpecInstCtxt {}) = False
okIPCtxt (RuleSigCtxt {})  = False
okIPCtxt DefaultDeclCtxt   = False

{-
Note [Kind polymorphic type classes]
~~~~~~~~~~~~~~~~~~~~~~~~~~~~~~~~~~~~
MultiParam check:

    class C f where...   -- C :: forall k. k -> Constraint
    instance C Maybe where...

  The dictionary gets type [C * Maybe] even if it's not a MultiParam
  type class.

Flexibility check:

    class C f where...   -- C :: forall k. k -> Constraint
    data D a = D a
    instance C D where

  The dictionary gets type [C * (D *)]. IA0_TODO it should be
  generalized actually.
-}

checkThetaCtxt :: UserTypeCtxt -> ThetaType -> TidyEnv -> TcM (TidyEnv, SDoc)
checkThetaCtxt ctxt theta env
  = return ( env
           , vcat [ text "In the context:" <+> pprTheta (tidyTypes env theta)
                  , text "While checking" <+> pprUserTypeCtxt ctxt ] )

eqPredTyErr, predTupleErr, predIrredErr, predSuperClassErr :: TidyEnv -> PredType -> (TidyEnv, SDoc)
eqPredTyErr  env pred
  = ( env
    , text "Illegal equational constraint" <+> ppr_tidy env pred $$
      parens (text "Use GADTs or TypeFamilies to permit this") )
predTupleErr env pred
  = ( env
    , hang (text "Illegal tuple constraint:" <+> ppr_tidy env pred)
         2 (parens constraintKindsMsg) )
predIrredErr env pred
  = ( env
    , hang (text "Illegal constraint:" <+> ppr_tidy env pred)
         2 (parens constraintKindsMsg) )
predSuperClassErr env pred
  = ( env
    , hang (text "Illegal constraint" <+> quotes (ppr_tidy env pred)
            <+> text "in a superclass context")
         2 (parens undecidableMsg) )

predTyVarErr :: TidyEnv -> PredType -> (TidyEnv, SDoc)
predTyVarErr env pred
  = (env
    , vcat [ hang (text "Non type-variable argument")
                2 (text "in the constraint:" <+> ppr_tidy env pred)
           , parens (text "Use FlexibleContexts to permit this") ])

badIPPred :: TidyEnv -> PredType -> (TidyEnv, SDoc)
badIPPred env pred
  = ( env
    , text "Illegal implicit parameter" <+> quotes (ppr_tidy env pred) )

constraintSynErr :: TidyEnv -> Type -> (TidyEnv, SDoc)
constraintSynErr env kind
  = ( env
    , hang (text "Illegal constraint synonym of kind:" <+> quotes (ppr_tidy env kind))
         2 (parens constraintKindsMsg) )

dupPredWarn :: TidyEnv -> [NE.NonEmpty PredType] -> (TidyEnv, SDoc)
dupPredWarn env dups
  = ( env
    , text "Duplicate constraint" <> plural primaryDups <> text ":"
      <+> pprWithCommas (ppr_tidy env) primaryDups )
  where
    primaryDups = map NE.head dups

tyConArityErr :: TyCon -> [TcType] -> SDoc
-- For type-constructor arity errors, be careful to report
-- the number of /visible/ arguments required and supplied,
-- ignoring the /invisible/ arguments, which the user does not see.
-- (e.g. Trac #10516)
tyConArityErr tc tks
  = arityErr (ppr (tyConFlavour tc)) (tyConName tc)
             tc_type_arity tc_type_args
  where
    vis_tks = filterOutInvisibleTypes tc tks

    -- tc_type_arity = number of *type* args expected
    -- tc_type_args  = number of *type* args encountered
    tc_type_arity = count isVisibleTyConBinder (tyConBinders tc)
    tc_type_args  = length vis_tks

arityErr :: Outputable a => SDoc -> a -> Int -> Int -> SDoc
arityErr what name n m
  = hsep [ text "The" <+> what, quotes (ppr name), text "should have",
           n_arguments <> comma, text "but has been given",
           if m==0 then text "none" else int m]
    where
        n_arguments | n == 0 = text "no arguments"
                    | n == 1 = text "1 argument"
                    | True   = hsep [int n, text "arguments"]

{-
************************************************************************
*                                                                      *
\subsection{Checking for a decent instance head type}
*                                                                      *
************************************************************************

@checkValidInstHead@ checks the type {\em and} its syntactic constraints:
it must normally look like: @instance Foo (Tycon a b c ...) ...@

The exceptions to this syntactic checking: (1)~if the @GlasgowExts@
flag is on, or (2)~the instance is imported (they must have been
compiled elsewhere). In these cases, we let them go through anyway.

We can also have instances for functions: @instance Foo (a -> b) ...@.
-}

checkValidInstHead :: UserTypeCtxt -> Class -> [Type] -> TcM ()
checkValidInstHead ctxt clas cls_args
  = do { dflags <- getDynFlags

       ; mod <- getModule
       ; checkTc (getUnique clas `notElem` abstractClassKeys ||
                  nameModule (getName clas) == mod)
                 (instTypeErr clas cls_args abstract_class_msg)

       ; when (clas `hasKey` hasFieldClassNameKey) $
             checkHasFieldInst clas cls_args

           -- Check language restrictions;
           -- but not for SPECIALISE instance pragmas
       ; let ty_args = filterOutInvisibleTypes (classTyCon clas) cls_args
       ; unless spec_inst_prag $
         do { checkTc (xopt LangExt.TypeSynonymInstances dflags ||
                       all tcInstHeadTyNotSynonym ty_args)
                 (instTypeErr clas cls_args head_type_synonym_msg)
            ; checkTc (xopt LangExt.FlexibleInstances dflags ||
                       all tcInstHeadTyAppAllTyVars ty_args)
                 (instTypeErr clas cls_args head_type_args_tyvars_msg)
            ; checkTc (xopt LangExt.MultiParamTypeClasses dflags ||
                       lengthIs ty_args 1 ||  -- Only count type arguments
                       (xopt LangExt.NullaryTypeClasses dflags &&
                        null ty_args))
                 (instTypeErr clas cls_args head_one_type_msg) }

       ; mapM_ checkValidTypePat ty_args }
  where
    spec_inst_prag = case ctxt of { SpecInstCtxt -> True; _ -> False }

    head_type_synonym_msg = parens (
                text "All instance types must be of the form (T t1 ... tn)" $$
                text "where T is not a synonym." $$
                text "Use TypeSynonymInstances if you want to disable this.")

    head_type_args_tyvars_msg = parens (vcat [
                text "All instance types must be of the form (T a1 ... an)",
                text "where a1 ... an are *distinct type variables*,",
                text "and each type variable appears at most once in the instance head.",
                text "Use FlexibleInstances if you want to disable this."])

    head_one_type_msg = parens (
                text "Only one type can be given in an instance head." $$
                text "Use MultiParamTypeClasses if you want to allow more, or zero.")

    abstract_class_msg =
                text "Manual instances of this class are not permitted."

tcInstHeadTyNotSynonym :: Type -> Bool
-- Used in Haskell-98 mode, for the argument types of an instance head
-- These must not be type synonyms, but everywhere else type synonyms
-- are transparent, so we need a special function here
tcInstHeadTyNotSynonym ty
  = case ty of  -- Do not use splitTyConApp,
                -- because that expands synonyms!
        TyConApp tc _ -> not (isTypeSynonymTyCon tc)
        _ -> True

tcInstHeadTyAppAllTyVars :: Type -> Bool
-- Used in Haskell-98 mode, for the argument types of an instance head
-- These must be a constructor applied to type variable arguments.
-- But we allow kind instantiations.
tcInstHeadTyAppAllTyVars ty
  | Just (tc, tys) <- tcSplitTyConApp_maybe (dropCasts ty)
  = ok (filterOutInvisibleTypes tc tys)  -- avoid kinds

  | otherwise
  = False
  where
        -- Check that all the types are type variables,
        -- and that each is distinct
    ok tys = equalLength tvs tys && hasNoDups tvs
           where
             tvs = mapMaybe tcGetTyVar_maybe tys

dropCasts :: Type -> Type
-- See Note [Casts during validity checking]
-- This function can turn a well-kinded type into an ill-kinded
-- one, so I've kept it local to this module
-- To consider: drop only HoleCo casts
dropCasts (CastTy ty _)     = dropCasts ty
dropCasts (AppTy t1 t2)     = mkAppTy (dropCasts t1) (dropCasts t2)
dropCasts (FunTy w t1 t2)   = mkFunTy w (dropCasts t1) (dropCasts t2)
dropCasts (TyConApp tc tys) = mkTyConApp tc (map dropCasts tys)
dropCasts (ForAllTy b ty)   = ForAllTy (dropCastsB b) (dropCasts ty)
dropCasts ty                = ty  -- LitTy, TyVarTy, CoercionTy

dropCastsB :: TyVarBinder -> TyVarBinder
dropCastsB b = b   -- Don't bother in the kind of a forall

abstractClassKeys :: [Unique]
abstractClassKeys = [ heqTyConKey
                    , eqTyConKey
                    , coercibleTyConKey
                    ] -- See Note [Equality class instances]

instTypeErr :: Class -> [Type] -> SDoc -> SDoc
instTypeErr cls tys msg
  = hang (hang (text "Illegal instance declaration for")
             2 (quotes (pprClassPred cls tys)))
       2 msg

-- | See Note [Validity checking of HasField instances]
checkHasFieldInst :: Class -> [Type] -> TcM ()
checkHasFieldInst cls tys@[_k_ty, x_ty, r_ty, _a_ty] =
  case splitTyConApp_maybe r_ty of
    Nothing -> whoops (text "Record data type must be specified")
    Just (tc, _)
      | isFamilyTyCon tc
                  -> whoops (text "Record data type may not be a data family")
      | otherwise -> case isStrLitTy x_ty of
       Just lbl
         | isJust (lookupTyConFieldLabel lbl tc)
                     -> whoops (ppr tc <+> text "already has a field"
                                       <+> quotes (ppr lbl))
         | otherwise -> return ()
       Nothing
         | null (tyConFieldLabels tc) -> return ()
         | otherwise -> whoops (ppr tc <+> text "has fields")
  where
    whoops = addErrTc . instTypeErr cls tys
checkHasFieldInst _ tys = pprPanic "checkHasFieldInst" (ppr tys)

{- Note [Casts during validity checking]
~~~~~~~~~~~~~~~~~~~~~~~~~~~~~~~~~~~~~~~~
Consider the (bogus)
     instance Eq Char#
We elaborate to  'Eq (Char# |> UnivCo(hole))'  where the hole is an
insoluble equality constraint for * ~ #.  We'll report the insoluble
constraint separately, but we don't want to *also* complain that Eq is
not applied to a type constructor.  So we look gaily look through
CastTys here.

Another example:  Eq (Either a).  Then we actually get a cast in
the middle:
   Eq ((Either |> g) a)


Note [Validity checking of HasField instances]
~~~~~~~~~~~~~~~~~~~~~~~~~~~~~~~~~~~~~~~~~~~~~~
The HasField class has magic constraint solving behaviour (see Note
[HasField instances] in TcInteract).  However, we permit users to
declare their own instances, provided they do not clash with the
built-in behaviour.  In particular, we forbid:

  1. `HasField _ r _` where r is a variable

  2. `HasField _ (T ...) _` if T is a data family
     (because it might have fields introduced later)

  3. `HasField x (T ...) _` where x is a variable,
      if T has any fields at all

  4. `HasField "foo" (T ...) _` if T has a "foo" field

The usual functional dependency checks also apply.


Note [Valid 'deriving' predicate]
~~~~~~~~~~~~~~~~~~~~~~~~~~~~~~~~~
validDerivPred checks for OK 'deriving' context.  See Note [Exotic
derived instance contexts] in TcDeriv.  However the predicate is
here because it uses sizeTypes, fvTypes.

It checks for three things

  * No repeated variables (hasNoDups fvs)

  * No type constructors.  This is done by comparing
        sizeTypes tys == length (fvTypes tys)
    sizeTypes counts variables and constructors; fvTypes returns variables.
    So if they are the same, there must be no constructors.  But there
    might be applications thus (f (g x)).

    Note that tys only includes the visible arguments of the class type
    constructor. Including the non-visible arguments can cause the following,
    perfectly valid instance to be rejected:
       class Category (cat :: k -> k -> *) where ...
       newtype T (c :: * -> * -> *) a b = MkT (c a b)
       instance Category c => Category (T c) where ...
    since the first argument to Category is a non-visible *, which sizeTypes
    would count as a constructor! See Trac #11833.

  * Also check for a bizarre corner case, when the derived instance decl
    would look like
       instance C a b => D (T a) where ...
    Note that 'b' isn't a parameter of T.  This gives rise to all sorts of
    problems; in particular, it's hard to compare solutions for equality
    when finding the fixpoint, and that means the inferContext loop does
    not converge.  See Trac #5287.

Note [Equality class instances]
~~~~~~~~~~~~~~~~~~~~~~~~~~~~~~~
We can't have users writing instances for the equality classes. But we
still need to be able to write instances for them ourselves. So we allow
instances only in the defining module.

-}

validDerivPred :: TyVarSet -> PredType -> Bool
-- See Note [Valid 'deriving' predicate]
validDerivPred tv_set pred
  = case classifyPredType pred of
       ClassPred cls tys -> cls `hasKey` typeableClassKey
                -- Typeable constraints are bigger than they appear due
                -- to kind polymorphism, but that's OK
                       || check_tys cls tys
       EqPred {}       -> False  -- reject equality constraints
       _               -> True   -- Non-class predicates are ok
  where
    check_tys cls tys
              = hasNoDups fvs
                   -- use sizePred to ignore implicit args
                && lengthIs fvs (sizePred pred)
                && all (`elemVarSet` tv_set) fvs
      where tys' = filterOutInvisibleTypes (classTyCon cls) tys
            fvs  = fvTypes tys'

{-
************************************************************************
*                                                                      *
\subsection{Checking instance for termination}
*                                                                      *
************************************************************************
-}

{- Note [Instances and constraint synonyms]
~~~~~~~~~~~~~~~~~~~~~~~~~~~~~~~~~~~~~~~~~~~
Currently, we don't allow instances for constraint synonyms at all.
Consider these (Trac #13267):
  type C1 a = Show (a -> Bool)
  instance C1 Int where    -- I1
    show _ = "ur"

This elicits "show is not a (visible) method of class C1", which isn't
a great message. But it comes from the renamer, so it's hard to improve.

This needs a bit more care:
  type C2 a = (Show a, Show Int)
  instance C2 Int           -- I2

If we use (splitTyConApp_maybe tau) in checkValidInstance to decompose
the instance head, we'll expand the synonym on fly, and it'll look like
  instance (%,%) (Show Int, Show Int)
and we /really/ don't want that.  So we carefully do /not/ expand
synonyms, by matching on TyConApp directly.
-}

checkValidInstance :: UserTypeCtxt -> LHsSigType GhcRn -> Type
                   -> TcM ([TyVar], ThetaType, Class, [Type])
checkValidInstance ctxt hs_type ty
  | not is_tc_app
  = failWithTc (text "Instance head is not headed by a class")

  | isNothing mb_cls
  = failWithTc (vcat [ text "Illegal instance for a" <+> ppr (tyConFlavour tc)
                     , text "A class instance must be for a class" ])

  | not arity_ok
  = failWithTc (text "Arity mis-match in instance head")

  | otherwise
  = do  { setSrcSpan head_loc (checkValidInstHead ctxt clas inst_tys)
        ; traceTc "checkValidInstance {" (ppr ty)
        ; checkValidTheta ctxt theta

        -- The Termination and Coverate Conditions
        -- Check that instance inference will terminate (if we care)
        -- For Haskell 98 this will already have been done by checkValidTheta,
        -- but as we may be using other extensions we need to check.
        --
        -- Note that the Termination Condition is *more conservative* than
        -- the checkAmbiguity test we do on other type signatures
        --   e.g.  Bar a => Bar Int is ambiguous, but it also fails
        --   the termination condition, because 'a' appears more often
        --   in the constraint than in the head
        ; undecidable_ok <- xoptM LangExt.UndecidableInstances
        ; if undecidable_ok
          then checkAmbiguity ctxt ty
          else checkInstTermination inst_tys theta

        ; traceTc "cvi 2" (ppr ty)

        ; case (checkInstCoverage undecidable_ok clas theta inst_tys) of
            IsValid      -> return ()   -- Check succeeded
            NotValid msg -> addErrTc (instTypeErr clas inst_tys msg)

        ; traceTc "End checkValidInstance }" empty

        ; return (tvs, theta, clas, inst_tys) }
  where
    (tvs, theta, tau)    = tcSplitSigmaTy ty
    is_tc_app            = case tau of { TyConApp {} -> True; _ -> False }
    TyConApp tc inst_tys = tau   -- See Note [Instances and constraint synonyms]
    mb_cls               = tyConClass_maybe tc
    Just clas            = mb_cls
    arity_ok             = inst_tys `lengthIs` classArity clas

        -- The location of the "head" of the instance
    head_loc = getLoc (getLHsInstDeclHead hs_type)

{-
Note [Paterson conditions]
~~~~~~~~~~~~~~~~~~~~~~~~~~
Termination test: the so-called "Paterson conditions" (see Section 5 of
"Understanding functional dependencies via Constraint Handling Rules,
JFP Jan 2007).

We check that each assertion in the context satisfies:
 (1) no variable has more occurrences in the assertion than in the head, and
 (2) the assertion has fewer constructors and variables (taken together
     and counting repetitions) than the head.
This is only needed with -fglasgow-exts, as Haskell 98 restrictions
(which have already been checked) guarantee termination.

The underlying idea is that

    for any ground substitution, each assertion in the
    context has fewer type constructors than the head.
-}

checkInstTermination :: [TcType] -> ThetaType -> TcM ()
-- See Note [Paterson conditions]
checkInstTermination tys theta
  = check_preds theta
  where
   head_fvs  = fvTypes tys
   head_size = sizeTypes tys

   check_preds :: [PredType] -> TcM ()
   check_preds preds = mapM_ check preds

   check :: PredType -> TcM ()
   check pred
     = case classifyPredType pred of
         EqPred {}    -> return ()  -- See Trac #4200.
         IrredPred {} -> check2 pred (sizeType pred)
         ClassPred cls tys
           | isTerminatingClass cls
           -> return ()

           | isCTupleClass cls  -- Look inside tuple predicates; Trac #8359
           -> check_preds tys

           | otherwise
           -> check2 pred (sizeTypes $ filterOutInvisibleTypes (classTyCon cls) tys)
                       -- Other ClassPreds

   check2 pred pred_size
     | not (null bad_tvs)     = addErrTc (noMoreMsg bad_tvs what)
     | pred_size >= head_size = addErrTc (smallerMsg what)
     | otherwise              = return ()
     where
        what    = text "constraint" <+> quotes (ppr pred)
        bad_tvs = fvType pred \\ head_fvs

smallerMsg :: SDoc -> SDoc
smallerMsg what
  = vcat [ hang (text "The" <+> what)
              2 (text "is no smaller than the instance head")
         , parens undecidableMsg ]

noMoreMsg :: [TcTyVar] -> SDoc -> SDoc
noMoreMsg tvs what
  = vcat [ hang (text "Variable" <> plural tvs <+> quotes (pprWithCommas ppr tvs)
                <+> occurs <+> text "more often")
              2 (sep [ text "in the" <+> what
                     , text "than in the instance head" ])
         , parens undecidableMsg ]
  where
   occurs = if isSingleton tvs then text "occurs"
                               else text "occur"

undecidableMsg, constraintKindsMsg :: SDoc
undecidableMsg     = text "Use UndecidableInstances to permit this"
constraintKindsMsg = text "Use ConstraintKinds to permit this"

{-
Note [Associated type instances]
~~~~~~~~~~~~~~~~~~~~~~~~~~~~~~~~
We allow this:
  class C a where
    type T x a
  instance C Int where
    type T (S y) Int = y
    type T Z     Int = Char

Note that
  a) The variable 'x' is not bound by the class decl
  b) 'x' is instantiated to a non-type-variable in the instance
  c) There are several type instance decls for T in the instance

All this is fine.  Of course, you can't give any *more* instances
for (T ty Int) elsewhere, because it's an *associated* type.

Note [Checking consistent instantiation]
~~~~~~~~~~~~~~~~~~~~~~~~~~~~~~~~~~~~~~~~
See Trac #11450 for background discussion on this check.

  class C a b where
    type T a x b

With this class decl, if we have an instance decl
  instance C ty1 ty2 where ...
then the type instance must look like
     type T ty1 v ty2 = ...
with exactly 'ty1' for 'a', 'ty2' for 'b', and some type 'v' for 'x'.
For example:

  instance C [p] Int
    type T [p] y Int = (p,y,y)

Note that

* We used to allow completely different bound variables in the
  associated type instance; e.g.
    instance C [p] Int
      type T [q] y Int = ...
  But from GHC 8.2 onwards, we don't.  It's much simpler this way.
  See Trac #11450.

* When the class variable isn't used on the RHS of the type instance,
  it's tempting to allow wildcards, thus
    instance C [p] Int
      type T [_] y Int = (y,y)
  But it's awkward to do the test, and it doesn't work if the
  variable is repeated:
    instance C (p,p) Int
      type T (_,_) y Int = (y,y)
  Even though 'p' is not used on the RHS, we still need to use 'p'
  on the LHS to establish the repeated pattern.  So to keep it simple
  we just require equality.

* For variables in associated type families that are not bound by the class
  itself, we do _not_ check if they are over-specific. In other words,
  it's perfectly acceptable to have an instance like this:

<<<<<<< HEAD
    instance C [p] Int where
      type T [p] (Maybe x) Int = x

  While the first and third arguments to T are required to be exactly [p] and
  Int, respectively, since they are bound by C, the second argument is allowed
  to be more specific than just a type variable. Furthermore, it is permissible
  to define multiple equations for T that differ only in the non-class-bound
  argument:

    instance C [p] Int where
      type T [p] (Maybe x)    Int = x
      type T [p] (Either x y) Int = x -> y

  We once considered requiring that non-class-bound variables in associated
  type family instances be instantiated with distinct type variables. However,
  that requirement proved too restrictive in practice, as there were examples
  of extremely simple associated type family instances that this check would
  reject, and fixing them required tiresome boilerplate in the form of
  auxiliary type families. For instance, you would have to define the above
  example as:

    instance C [p] Int where
      type T [p] x Int = CAux x

    type family CAux x where
      CAux (Maybe x)    = x
      CAux (Either x y) = x -> y

=======
    instance C [p] Int where
      type T [p] (Maybe x) Int = x

  While the first and third arguments to T are required to be exactly [p] and
  Int, respectively, since they are bound by C, the second argument is allowed
  to be more specific than just a type variable. Furthermore, it is permissible
  to define multiple equations for T that differ only in the non-class-bound
  argument:

    instance C [p] Int where
      type T [p] (Maybe x)    Int = x
      type T [p] (Either x y) Int = x -> y

  We once considered requiring that non-class-bound variables in associated
  type family instances be instantiated with distinct type variables. However,
  that requirement proved too restrictive in practice, as there were examples
  of extremely simple associated type family instances that this check would
  reject, and fixing them required tiresome boilerplate in the form of
  auxiliary type families. For instance, you would have to define the above
  example as:

    instance C [p] Int where
      type T [p] x Int = CAux x

    type family CAux x where
      CAux (Maybe x)    = x
      CAux (Either x y) = x -> y

>>>>>>> affdea82
  We decided that this restriction wasn't buying us much, so we opted not
  to pursue that design (see also GHC Trac #13398).

Implementation
  * Form the mini-envt from the class type variables a,b
    to the instance decl types [p],Int:   [a->[p], b->Int]

  * Look at the tyvars a,x,b of the type family constructor T
    (it shares tyvars with the class C)

  * Apply the mini-evnt to them, and check that the result is
    consistent with the instance types [p] y Int. (where y can be any type, as
    it is not scoped over the class type variables.

We make all the instance type variables scope over the
type instances, of course, which picks up non-obvious kinds.  Eg
   class Foo (a :: k) where
      type F a
   instance Foo (b :: k -> k) where
      type F b = Int
Here the instance is kind-indexed and really looks like
      type F (k->k) (b::k->k) = Int
But if the 'b' didn't scope, we would make F's instance too
poly-kinded.
-}

-- | Extra information about the parent instance declaration, needed
-- when type-checking associated types. The 'Class' is the enclosing
-- class, the [TyVar] are the type variable of the instance decl,
-- and and the @VarEnv Type@ maps class variables to their instance
-- types.
type ClsInstInfo = (Class, [TyVar], VarEnv Type)

type AssocInstArgShape = (Maybe Type, Type)
  -- AssocInstArgShape is used only for associated family instances
  --    (mb_exp, actual)
  -- mb_exp = Just ty  => this arg corresponds to a class variable
  --        = Nothing  => it doesn't correspond to a class variable
  -- e.g.  class C b where
  --          type F a b c
  --       instance C [x] where
  --          type F p [x] q
  -- We get [AssocInstArgShape] = [ (Nothing,  p)
  --                              , (Just [x], [x])
  --                              , (Nothing,  q)]

checkConsistentFamInst
               :: Maybe ClsInstInfo
               -> TyCon              -- ^ Family tycon
               -> [Type]             -- ^ Type patterns from instance
               -> SDoc               -- ^ pretty-printed user-written instance head
               -> TcM ()
-- See Note [Checking consistent instantiation]

checkConsistentFamInst Nothing _ _ _ = return ()
checkConsistentFamInst (Just (clas, inst_tvs, mini_env)) fam_tc at_tys pp_hs_pats
  = do { -- Check that the associated type indeed comes from this class
         checkTc (Just clas == tyConAssoc_maybe fam_tc)
                 (badATErr (className clas) (tyConName fam_tc))

       -- Check type args first (more comprehensible)
       ; checkTc (all check_arg type_shapes)   pp_wrong_at_arg

       -- And now kind args
<<<<<<< HEAD
       ; checkTc (all check_arg kind_shapes)
                 (pp_wrong_at_arg $$ ppSuggestExplicitKinds)
=======
       ; checkTcM (all check_arg kind_shapes)
                  (tidy_env2, pp_wrong_at_arg $$ ppSuggestExplicitKinds)
>>>>>>> affdea82

       ; traceTc "cfi" (vcat [ ppr inst_tvs
                             , ppr arg_shapes
                             , ppr mini_env ]) }
  where
    arg_shapes :: [AssocInstArgShape]
    arg_shapes = [ (lookupVarEnv mini_env fam_tc_tv, at_ty)
                 | (fam_tc_tv, at_ty) <- tyConTyVars fam_tc `zip` at_tys ]

    (kind_shapes, type_shapes) = partitionInvisibles fam_tc snd arg_shapes

    check_arg :: AssocInstArgShape -> Bool
    check_arg (Just exp_ty, at_ty) = exp_ty `tcEqType` at_ty
    check_arg (Nothing,     _    ) = True -- Arg position does not correspond
                                          -- to a class variable

    pp_wrong_at_arg
      = vcat [ text "Type indexes must match class instance head"
             , pp_exp_act ]

    pp_exp_act
      = vcat [ text "Expected:" <+> ppr (mkTyConApp fam_tc expected_args)
             , text "  Actual:" <+> pp_hs_pats
             , sdocWithDynFlags $ \dflags ->
               ppWhen (has_poly_args dflags) $
               vcat [ text "where the `<tv>' arguments are type variables,"
                    , text "distinct from each other and from the instance variables" ] ]

    -- We need to tidy, since it's possible that expected_args will contain
    -- inferred kind variables with names identical to those in at_tys. If we
    -- don't, we'll end up with horrible messages like this one (#13972):
    --
    --   Expected: T (a -> Either a b)
    --     Actual: T (a -> Either a b)
    (tidy_env1, _) = tidyOpenTypes emptyTidyEnv at_tys
    (tidy_env2, expected_args)
      = tidyOpenTypes tidy_env1 [ exp_ty `orElse` mk_tv at_ty
                                | (exp_ty, at_ty) <- arg_shapes ]
    mk_tv at_ty   = mkTyVarTy (mkTyVar tv_name (typeKind at_ty))
    tv_name = mkInternalName (mkAlphaTyVarUnique 1) (mkTyVarOcc "<tv>") noSrcSpan

    has_poly_args dflags = any (isNothing . fst) shapes
      where
        shapes | gopt Opt_PrintExplicitKinds dflags = arg_shapes
               | otherwise                          = type_shapes

badATErr :: Name -> Name -> SDoc
badATErr clas op
  = hsep [text "Class", quotes (ppr clas),
          text "does not have an associated type", quotes (ppr op)]


{-
************************************************************************
*                                                                      *
        Checking type instance well-formedness and termination
*                                                                      *
************************************************************************
-}

checkValidCoAxiom :: CoAxiom Branched -> TcM ()
checkValidCoAxiom ax@(CoAxiom { co_ax_tc = fam_tc, co_ax_branches = branches })
  = do { mapM_ (checkValidCoAxBranch Nothing fam_tc) branch_list
       ; foldlM_ check_branch_compat [] branch_list }
  where
    branch_list = fromBranches branches
    injectivity = tyConInjectivityInfo fam_tc

    check_branch_compat :: [CoAxBranch]    -- previous branches in reverse order
                        -> CoAxBranch      -- current branch
                        -> TcM [CoAxBranch]-- current branch : previous branches
    -- Check for
    --   (a) this branch is dominated by previous ones
    --   (b) failure of injectivity
    check_branch_compat prev_branches cur_branch
      | cur_branch `isDominatedBy` prev_branches
      = do { addWarnAt NoReason (coAxBranchSpan cur_branch) $
             inaccessibleCoAxBranch ax cur_branch
           ; return prev_branches }
      | otherwise
      = do { check_injectivity prev_branches cur_branch
           ; return (cur_branch : prev_branches) }

     -- Injectivity check: check whether a new (CoAxBranch) can extend
     -- already checked equations without violating injectivity
     -- annotation supplied by the user.
     -- See Note [Verifying injectivity annotation] in FamInstEnv
    check_injectivity prev_branches cur_branch
      | Injective inj <- injectivity
      = do { let conflicts =
                     fst $ foldl (gather_conflicts inj prev_branches cur_branch)
                                 ([], 0) prev_branches
           ; mapM_ (\(err, span) -> setSrcSpan span $ addErr err)
                   (makeInjectivityErrors ax cur_branch inj conflicts) }
      | otherwise
      = return ()

    gather_conflicts inj prev_branches cur_branch (acc, n) branch
               -- n is 0-based index of branch in prev_branches
      = case injectiveBranches inj cur_branch branch of
          InjectivityUnified ax1 ax2
            | ax1 `isDominatedBy` (replace_br prev_branches n ax2)
                -> (acc, n + 1)
            | otherwise
                -> (branch : acc, n + 1)
          InjectivityAccepted -> (acc, n + 1)

    -- Replace n-th element in the list. Assumes 0-based indexing.
    replace_br :: [CoAxBranch] -> Int -> CoAxBranch -> [CoAxBranch]
    replace_br brs n br = take n brs ++ [br] ++ drop (n+1) brs


-- Check that a "type instance" is well-formed (which includes decidability
-- unless -XUndecidableInstances is given).
--
checkValidCoAxBranch :: Maybe ClsInstInfo
                     -> TyCon -> CoAxBranch -> TcM ()
checkValidCoAxBranch mb_clsinfo fam_tc
                    (CoAxBranch { cab_tvs = tvs, cab_cvs = cvs
                                , cab_lhs = typats
                                , cab_rhs = rhs, cab_loc = loc })
  = checkValidTyFamEqn mb_clsinfo fam_tc tvs cvs typats rhs pp_lhs loc
  where
    pp_lhs = ppr (mkTyConApp fam_tc typats)

-- | Do validity checks on a type family equation, including consistency
-- with any enclosing class instance head, termination, and lack of
-- polytypes.
checkValidTyFamEqn :: Maybe ClsInstInfo
                   -> TyCon   -- ^ of the type family
                   -> [TyVar] -- ^ bound tyvars in the equation
                   -> [CoVar] -- ^ bound covars in the equation
                   -> [Type]  -- ^ type patterns
                   -> Type    -- ^ rhs
                   -> SDoc    -- ^ user-written LHS
                   -> SrcSpan
                   -> TcM ()
checkValidTyFamEqn mb_clsinfo fam_tc tvs cvs typats rhs pp_lhs loc
  = setSrcSpan loc $
    do { checkValidFamPats mb_clsinfo fam_tc tvs cvs typats [] pp_lhs

         -- The argument patterns, and RHS, are all boxed tau types
         -- E.g  Reject type family F (a :: k1) :: k2
         --             type instance F (forall a. a->a) = ...
         --             type instance F Int#             = ...
         --             type instance F Int              = forall a. a->a
         --             type instance F Int              = Int#
         -- See Trac #9357
       ; checkValidMonoType rhs

         -- We have a decidable instance unless otherwise permitted
       ; undecidable_ok <- xoptM LangExt.UndecidableInstances
       ; unless undecidable_ok $
           mapM_ addErrTc (checkFamInstRhs typats (tcTyFamInsts rhs)) }

-- Make sure that each type family application is
--   (1) strictly smaller than the lhs,
--   (2) mentions no type variable more often than the lhs, and
--   (3) does not contain any further type family instances.
--
checkFamInstRhs :: [Type]                  -- lhs
                -> [(TyCon, [Type])]       -- type family instances
                -> [MsgDoc]
checkFamInstRhs lhsTys famInsts
  = mapMaybe check famInsts
  where
   size = sizeTypes lhsTys
   fvs  = fvTypes lhsTys
   check (tc, tys)
      | not (all isTyFamFree tys) = Just (nestedMsg what)
      | not (null bad_tvs)        = Just (noMoreMsg bad_tvs what)
      | size <= sizeTypes tys     = Just (smallerMsg what)
      | otherwise                 = Nothing
      where
        what    = text "type family application" <+> quotes (pprType (TyConApp tc tys))
        bad_tvs = fvTypes tys \\ fvs

checkValidFamPats :: Maybe ClsInstInfo -> TyCon -> [TyVar] -> [CoVar]
                  -> [Type]   -- ^ patterns the user wrote
                  -> [Type]   -- ^ "extra" patterns from a data instance kind sig
                  -> SDoc     -- ^ pretty-printed user-written instance head
                  -> TcM ()
-- Patterns in a 'type instance' or 'data instance' decl should
-- a) contain no type family applications
--    (vanilla synonyms are fine, though)
-- b) properly bind all their free type variables
--    e.g. we disallow (Trac #7536)
--         type T a = Int
--         type instance F (T a) = a
-- c) For associated types, are consistently instantiated
checkValidFamPats mb_clsinfo fam_tc tvs cvs user_ty_pats extra_ty_pats pp_hs_pats
  = do { mapM_ checkValidTypePat user_ty_pats

       ; let unbound_tcvs = filterOut (`elemVarSet` exactTyCoVarsOfTypes user_ty_pats)
                                      (tvs ++ cvs)
       ; checkTc (null unbound_tcvs) (famPatErr fam_tc unbound_tcvs user_ty_pats)

         -- Check that type patterns match the class instance head
       ; checkConsistentFamInst mb_clsinfo fam_tc (user_ty_pats `chkAppend` extra_ty_pats) pp_hs_pats }

checkValidTypePat :: Type -> TcM ()
-- Used for type patterns in class instances,
-- and in type/data family instances
checkValidTypePat pat_ty
  = do { -- Check that pat_ty is a monotype
         checkValidMonoType pat_ty
             -- One could imagine generalising to allow
             --      instance C (forall a. a->a)
             -- but we don't know what all the consequences might be

          -- Ensure that no type family instances occur a type pattern
       ; checkTc (isTyFamFree pat_ty) $
         tyFamInstIllegalErr pat_ty }

-- Error messages

inaccessibleCoAxBranch :: CoAxiom br -> CoAxBranch -> SDoc
inaccessibleCoAxBranch fi_ax cur_branch
  = text "Type family instance equation is overlapped:" $$
    nest 2 (pprCoAxBranch fi_ax cur_branch)

tyFamInstIllegalErr :: Type -> SDoc
tyFamInstIllegalErr ty
  = hang (text "Illegal type synonym family application in instance" <>
         colon) 2 $
      ppr ty

nestedMsg :: SDoc -> SDoc
nestedMsg what
  = sep [ text "Illegal nested" <+> what
        , parens undecidableMsg ]

famPatErr :: TyCon -> [TyVar] -> [Type] -> SDoc
famPatErr fam_tc tvs pats
  = hang (text "Family instance purports to bind type variable" <> plural tvs
          <+> pprQuotedList tvs)
       2 (hang (text "but the real LHS (expanding synonyms) is:")
             2 (pprTypeApp fam_tc (map expandTypeSynonyms pats) <+>
                text "= ..."))

{-
************************************************************************
*                                                                      *
   Telescope checking
*                                                                      *
************************************************************************

Note [Bad telescopes]
~~~~~~~~~~~~~~~~~~~~~
Now that we can mix type and kind variables, there are an awful lot of
ways to shoot yourself in the foot. Here are some.

  data SameKind :: k -> k -> *   -- just to force unification

1.  data T1 a k (b :: k) (x :: SameKind a b)

The problem here is that we discover that a and b should have the same
kind. But this kind mentions k, which is bound *after* a.
(Testcase: dependent/should_fail/BadTelescope)

2.  data T2 a (c :: Proxy b) (d :: Proxy a) (x :: SameKind b d)

Note that b is not bound. Yet its kind mentions a. Because we have
a nice rule that all implicitly bound variables come before others,
this is bogus. (We could probably figure out to put b between a and c.
But I think this is doing users a disservice, in the long run.)
(Testcase: dependent/should_fail/BadTelescope4)

3. t3 :: forall a. (forall k (b :: k). SameKind a b) -> ()

This is a straightforward skolem escape. Note that a and b need to have
the same kind.
(Testcase: polykinds/T11142)

How do we deal with all of this? For TyCons, we have checkValidTyConTyVars.
That function looks to see if any of the tyConTyVars are repeated, but
it's really a telescope check. It works because all tycons are kind-generalized.
If there is a bad telescope, the kind-generalization will end up generalizing
over a variable bound later in the telescope.

For non-tycons, we do scope checking when we bring tyvars into scope,
in tcImplicitTKBndrs and tcExplicitTKBndrs. Note that we also have to
sort implicit binders into a well-scoped order whenever we have implicit
binders to worry about. This is done in quantifyTyVars and in
tcImplicitTKBndrs.
-}

-- | Check a list of binders to see if they make a valid telescope.
-- The key property we're checking for is scoping. For example:
-- > data SameKind :: k -> k -> *
-- > data X a k (b :: k) (c :: SameKind a b)
-- Kind inference says that a's kind should be k. But that's impossible,
-- because k isn't in scope when a is bound. This check has to come before
-- general validity checking, because once we kind-generalise, this sort
-- of problem is harder to spot (as we'll generalise over the unbound
-- k in a's type.) See also Note [Bad telescopes].
checkValidTelescope :: SDoc        -- the original user-written telescope
                    -> [TyVar]     -- explicit vars (not necessarily zonked)
                    -> SDoc        -- note to put at bottom of message
                    -> TcM ()
checkValidTelescope hs_tvs orig_tvs extra
  = discardResult $ checkZonkValidTelescope hs_tvs orig_tvs extra

-- | Like 'checkZonkValidTelescope', but returns the zonked tyvars
checkZonkValidTelescope :: SDoc
                        -> [TyVar]
                        -> SDoc
                        -> TcM [TyVar]
checkZonkValidTelescope hs_tvs orig_tvs extra
  = do { orig_tvs <- mapM zonkTyCoVarKind orig_tvs
       ; let (_, sorted_tidied_tvs) = tidyTyCoVarBndrs emptyTidyEnv $
                                      toposortTyVars orig_tvs
       ; unless (go [] emptyVarSet orig_tvs) $
         addErr $
         vcat [ hang (text "These kind and type variables:" <+> hs_tvs $$
                      text "are out of dependency order. Perhaps try this ordering:")
                   2 (sep (map pprTyVar sorted_tidied_tvs))
              , extra ]
       ; return orig_tvs }

  where
    go :: [TyVar]  -- misplaced variables
       -> TyVarSet -> [TyVar] -> Bool
    go errs in_scope [] = null (filter (`elemVarSet` in_scope) errs)
        -- report an error only when the variable in the kind is brought
        -- into scope later in the telescope. Otherwise, we'll just quantify
        -- over it in kindGeneralize, as we should.

    go errs in_scope  (tv:tvs)
      = let bad_tvs = filterOut (`elemVarSet` in_scope) $
                      tyCoVarsOfTypeList (tyVarKind tv)
        in go (bad_tvs ++ errs) (in_scope `extendVarSet` tv) tvs

-- | After inferring kinds of type variables, check to make sure that the
-- inferred kinds any of the type variables bound in a smaller scope.
-- This is a skolem escape check. See also Note [Bad telescopes].
checkValidInferredKinds :: [TyVar]     -- ^ vars to check (zonked)
                        -> TyVarSet    -- ^ vars out of scope
                        -> SDoc        -- ^ suffix to error message
                        -> TcM ()
checkValidInferredKinds orig_kvs out_of_scope extra
  = do { let bad_pairs = [ (tv, kv)
                         | kv <- orig_kvs
                         , Just tv <- map (lookupVarSet out_of_scope)
                                          (tyCoVarsOfTypeList (tyVarKind kv)) ]
             report (tidyTyVarOcc env -> tv, tidyTyVarOcc env -> kv)
               = addErr $
                 text "The kind of variable" <+>
                 quotes (ppr kv) <> text ", namely" <+>
                 quotes (ppr (tyVarKind kv)) <> comma $$
                 text "depends on variable" <+>
                 quotes (ppr tv) <+> text "from an inner scope" $$
                 text "Perhaps bind" <+> quotes (ppr kv) <+>
                 text "sometime after binding" <+>
                 quotes (ppr tv) $$
                 extra
       ; mapM_ report bad_pairs }

  where
    (env1, _) = tidyTyCoVarBndrs emptyTidyEnv orig_kvs
    (env, _)  = tidyTyCoVarBndrs env1         (nonDetEltsUniqSet out_of_scope)
      -- It's OK to use nonDetEltsUniqSet here because it's only used for
      -- generating the error message

{-
************************************************************************
*                                                                      *
\subsection{Auxiliary functions}
*                                                                      *
************************************************************************
-}

-- Free variables of a type, retaining repetitions, and expanding synonyms
fvType :: Type -> [TyCoVar]
fvType ty | Just exp_ty <- tcView ty = fvType exp_ty
fvType (TyVarTy tv)          = [tv]
fvType (TyConApp _ tys)      = fvTypes tys
fvType (LitTy {})            = []
fvType (AppTy fun arg)       = fvType fun ++ fvType arg
fvType (FunTy _ arg res)     = fvType arg ++ fvType res
fvType (ForAllTy (TvBndr tv _) ty)
  = fvType (tyVarKind tv) ++
    filter (/= tv) (fvType ty)
fvType (CastTy ty co)        = fvType ty ++ fvCo co
fvType (CoercionTy co)       = fvCo co

fvTypes :: [Type] -> [TyVar]
fvTypes tys                = concat (map fvType tys)

fvCo :: Coercion -> [TyCoVar]
fvCo (Refl _ ty)            = fvType ty
fvCo (TyConAppCo _ _ args)  = concatMap fvCo args
fvCo (AppCo co arg)         = fvCo co ++ fvCo arg
fvCo (ForAllCo tv h co)     = filter (/= tv) (fvCo co) ++ fvCo h
fvCo (FunCo _ _ co1 co2)    = fvCo co1 ++ fvCo co2
fvCo (CoVarCo v)            = [v]
fvCo (AxiomInstCo _ _ args) = concatMap fvCo args
fvCo (UnivCo p _ t1 t2)     = fvProv p ++ fvType t1 ++ fvType t2
fvCo (SymCo co)             = fvCo co
fvCo (TransCo co1 co2)      = fvCo co1 ++ fvCo co2
fvCo (NthCo _ co)           = fvCo co
fvCo (LRCo _ co)            = fvCo co
fvCo (InstCo co arg)        = fvCo co ++ fvCo arg
fvCo (CoherenceCo co1 co2)  = fvCo co1 ++ fvCo co2
fvCo (KindCo co)            = fvCo co
fvCo (SubCo co)             = fvCo co
fvCo (AxiomRuleCo _ cs)     = concatMap fvCo cs
fvCo (HoleCo h)             = pprPanic "fvCo falls into a hole" (ppr h)

fvProv :: UnivCoProvenance -> [TyCoVar]
fvProv UnsafeCoerceProv    = []
fvProv (PhantomProv co)    = fvCo co
fvProv (ProofIrrelProv co) = fvCo co
fvProv (PluginProv _)      = []

sizeType :: Type -> Int
-- Size of a type: the number of variables and constructors
sizeType ty | Just exp_ty <- tcView ty = sizeType exp_ty
sizeType (TyVarTy {})      = 1
sizeType (TyConApp _ tys)  = sizeTypes tys + 1
sizeType (LitTy {})        = 1
sizeType (AppTy fun arg)   = sizeType fun + sizeType arg
sizeType (FunTy _ arg res) = sizeType arg + sizeType res + 1
sizeType (ForAllTy _ ty)   = sizeType ty
sizeType (CastTy ty _)     = sizeType ty
sizeType (CoercionTy _)    = 1

sizeTypes :: [Type] -> Int
sizeTypes = sum . map sizeType

-- Size of a predicate
--
-- We are considering whether class constraints terminate.
-- Equality constraints and constraints for the implicit
-- parameter class always terminate so it is safe to say "size 0".
-- (Implicit parameter constraints always terminate because
-- there are no instances for them---they are only solved by
-- "local instances" in expressions).
-- See Trac #4200.
sizePred :: PredType -> Int
sizePred ty = goClass ty
  where
    goClass p = go (classifyPredType p)

    go (ClassPred cls tys')
      | isTerminatingClass cls = 0
      | otherwise = sizeTypes (filterOutInvisibleTypes (classTyCon cls) tys')
    go (EqPred {})        = 0
    go (IrredPred ty)     = sizeType ty

-- | When this says "True", ignore this class constraint during
-- a termination check
isTerminatingClass :: Class -> Bool
isTerminatingClass cls
  = isIPClass cls
    || cls `hasKey` typeableClassKey
    || cls `hasKey` coercibleTyConKey
    || cls `hasKey` eqTyConKey
    || cls `hasKey` heqTyConKey

-- | Tidy before printing a type
ppr_tidy :: TidyEnv -> Type -> SDoc
ppr_tidy env ty = pprType (tidyType env ty)

allDistinctTyVars :: TyVarSet -> [KindOrType] -> Bool
-- (allDistinctTyVars tvs tys) returns True if tys are
-- a) all tyvars
-- b) all distinct
-- c) disjoint from tvs
allDistinctTyVars _    [] = True
allDistinctTyVars tkvs (ty : tys)
  = case getTyVar_maybe ty of
      Nothing -> False
      Just tv | tv `elemVarSet` tkvs -> False
              | otherwise -> allDistinctTyVars (tkvs `extendVarSet` tv) tys<|MERGE_RESOLUTION|>--- conflicted
+++ resolved
@@ -1476,7 +1476,6 @@
   itself, we do _not_ check if they are over-specific. In other words,
   it's perfectly acceptable to have an instance like this:
 
-<<<<<<< HEAD
     instance C [p] Int where
       type T [p] (Maybe x) Int = x
 
@@ -1505,36 +1504,6 @@
       CAux (Maybe x)    = x
       CAux (Either x y) = x -> y
 
-=======
-    instance C [p] Int where
-      type T [p] (Maybe x) Int = x
-
-  While the first and third arguments to T are required to be exactly [p] and
-  Int, respectively, since they are bound by C, the second argument is allowed
-  to be more specific than just a type variable. Furthermore, it is permissible
-  to define multiple equations for T that differ only in the non-class-bound
-  argument:
-
-    instance C [p] Int where
-      type T [p] (Maybe x)    Int = x
-      type T [p] (Either x y) Int = x -> y
-
-  We once considered requiring that non-class-bound variables in associated
-  type family instances be instantiated with distinct type variables. However,
-  that requirement proved too restrictive in practice, as there were examples
-  of extremely simple associated type family instances that this check would
-  reject, and fixing them required tiresome boilerplate in the form of
-  auxiliary type families. For instance, you would have to define the above
-  example as:
-
-    instance C [p] Int where
-      type T [p] x Int = CAux x
-
-    type family CAux x where
-      CAux (Maybe x)    = x
-      CAux (Either x y) = x -> y
-
->>>>>>> affdea82
   We decided that this restriction wasn't buying us much, so we opted not
   to pursue that design (see also GHC Trac #13398).
 
@@ -1599,13 +1568,8 @@
        ; checkTc (all check_arg type_shapes)   pp_wrong_at_arg
 
        -- And now kind args
-<<<<<<< HEAD
-       ; checkTc (all check_arg kind_shapes)
-                 (pp_wrong_at_arg $$ ppSuggestExplicitKinds)
-=======
        ; checkTcM (all check_arg kind_shapes)
                   (tidy_env2, pp_wrong_at_arg $$ ppSuggestExplicitKinds)
->>>>>>> affdea82
 
        ; traceTc "cfi" (vcat [ ppr inst_tvs
                              , ppr arg_shapes
