--- conflicted
+++ resolved
@@ -2117,13 +2117,8 @@
 fvType (TyConApp _ tys)      = fvTypes tys
 fvType (LitTy {})            = []
 fvType (AppTy fun arg)       = fvType fun ++ fvType arg
-<<<<<<< HEAD
 fvType (FunTy _ arg res)     = fvType arg ++ fvType res
-fvType (ForAllTy (TvBndr tv _) ty)
-=======
-fvType (FunTy arg res)       = fvType arg ++ fvType res
 fvType (ForAllTy (Bndr tv _) ty)
->>>>>>> a3bce956
   = fvType (tyVarKind tv) ++
     filter (/= tv) (fvType ty)
 fvType (CastTy ty _)         = fvType ty
