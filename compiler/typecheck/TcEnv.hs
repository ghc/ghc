--- conflicted
+++ resolved
@@ -30,14 +30,11 @@
         tcExtendTyVarEnv, tcExtendTyVarEnv2,
         tcExtendLetEnv, tcExtendSigIds, tcExtendRecIds,
         tcExtendIdEnv, tcExtendIdEnv1, tcExtendIdEnv2,
-<<<<<<< HEAD
         tcExtendIdBndrs, tcExtendLocalTypeEnv,
         isTypeClosedLetBndr, tcEmitBindingUsage,
         tcCollectingUsage, tcScalingUsage,
-=======
         tcExtendBinderStack, tcExtendLocalTypeEnv,
         isTypeClosedLetBndr,
->>>>>>> affdea82
 
         tcLookup, tcLookupLocated, tcLookupLocalIds,
         tcLookupId, tcLookupIdMaybe, tcLookupTyVar,
@@ -389,11 +386,7 @@
 getInLocalScope = do { lcl_env <- getLclTypeEnv
                      ; return (`elemNameEnv` lcl_env) }
 
-<<<<<<< HEAD
 tcExtendKindEnvList :: [(Name, Weighted TcTyThing)] -> TcM r -> TcM r
-=======
-tcExtendKindEnvList :: [(Name, TcTyThing)] -> TcM r -> TcM r
->>>>>>> affdea82
 -- Used only during kind checking, for TcThings that are
 --      ATcTyCon or APromotionErr
 -- No need to update the global tyvars, or tcl_th_bndrs, or tcl_rdr
@@ -403,11 +396,7 @@
   where
     upd_env env = env { tcl_env = extendNameEnvList (tcl_env env) things }
 
-<<<<<<< HEAD
 tcExtendKindEnv :: NameEnv (Weighted TcTyThing) -> TcM r -> TcM r
-=======
-tcExtendKindEnv :: NameEnv TcTyThing -> TcM r -> TcM r
->>>>>>> affdea82
 -- A variant of tcExtendKindEvnList
 tcExtendKindEnv extra_env thing_inside
   = do { traceTc "txExtendKindEnv" (ppr extra_env)
@@ -419,84 +408,24 @@
 -- Scoped type and kind variables
 tcExtendTyVarEnv :: [Weighted TyVar] -> TcM r -> TcM r
 tcExtendTyVarEnv tvs thing_inside
-<<<<<<< HEAD
-  = tcExtendTyVarEnv2 [(tyVarName (weightedThing tv), tv) | tv <- tvs] thing_inside
-=======
   = tcExtendTyVarEnv2 (mkTyVarNamePairs tvs) thing_inside
->>>>>>> affdea82
 
 tcExtendTyVarEnv2 :: [(Name,Weighted TcTyVar)] -> TcM r -> TcM r
 tcExtendTyVarEnv2 binds thing_inside
   -- this should be used only for explicitly mentioned scoped variables.
   -- thus, no coercion variables
   = do { tc_extend_local_env NotTopLevel
-<<<<<<< HEAD
-                    [(name, fmap (ATyVar name) tv) | (name, tv) <- binds] $
-         do { env <- getLclEnv
-            ; let env' = env { tcl_tidy = add_tidy_tvs (tcl_tidy env) }
-            ; setLclEnv env' thing_inside }}
-  where
-    add_tidy_tvs env = foldl add env binds
-
-    -- We initialise the "tidy-env", used for tidying types before printing,
-    -- by building a reverse map from the in-scope type variables to the
-    -- OccName that the programmer originally used for them
-    add :: TidyEnv -> (Name, Weighted TcTyVar) -> TidyEnv
-    add (env,subst) (name, Weighted _ tyvar)
-        = ASSERT( isTyVar tyvar )
-          case tidyOccName env (nameOccName name) of
-            (env', occ') ->  (env', extendVarEnv subst tyvar tyvar')
-                where
-                  tyvar' = setTyVarName tyvar name'
-                  name'  = tidyNameOcc name occ'
-=======
                     [(name, ATyVar name tv) | (name, tv) <- binds] $
          tcExtendBinderStack tv_binds $
          thing_inside }
   where
     tv_binds :: [TcBinder]
     tv_binds = [TcTvBndr name tv | (name,tv) <- binds]
->>>>>>> affdea82
 
 isTypeClosedLetBndr :: Id -> Bool
 -- See Note [Bindings with closed types] in TcRnTypes
 isTypeClosedLetBndr = noFreeVarsOfType . idType
 
-<<<<<<< HEAD
-tcExtendLetEnv :: TopLevelFlag -> IsGroupClosed -> [Weighted TcId] -> TcM a -> TcM a
--- Used for both top-level value bindings and and nested let/where-bindings
--- Adds to the TcIdBinderStack too
-tcExtendLetEnv top_lvl closed_group ids thing_inside
-  = tcExtendIdBndrs [TcIdBndr id top_lvl | Weighted _ id <- ids] $
-    tcExtendLetEnvIds' top_lvl closed_group
-                       [(idName (weightedThing id), id) | id <- ids]
-                       thing_inside
-
-tcExtendLetEnvIds :: TopLevelFlag -> [(Name, Weighted TcId)] -> TcM a -> TcM a
--- Used for both top-level value bindings and and nested let/where-bindings
--- Does not extend the TcIdBinderStack
-tcExtendLetEnvIds top_lvl
-  = tcExtendLetEnvIds' top_lvl ClosedGroup
-
-tcExtendLetEnvIds' :: TopLevelFlag -> IsGroupClosed
-                   -> [(Name,Weighted TcId)] -> TcM a
-                   -> TcM a
--- Used for both top-level value bindings and and nested let/where-bindings
--- Does not extend the TcIdBinderStack
-tcExtendLetEnvIds' top_lvl closed_group pairs thing_inside
-  = tc_extend_local_env top_lvl
-      [ (name, Weighted Omega (ATcId { tct_id = let_id -- TODO: arnaud: eventually let-bindings need to have a weight
-                     , tct_info = case closed_group of
-                         ClosedGroup
-                           | isTypeClosedLetBndr let_id -> ClosedLet
-                           | otherwise -> NonClosedLet emptyNameSet False
-                         NonClosedGroup fvs ->
-                           NonClosedLet
-                             (maybe emptyNameSet id $ lookupNameEnv fvs name)
-                             (isTypeClosedLetBndr let_id)
-                     }))
-      | (name, Weighted Omega let_id) <- pairs ] $
-=======
 tcExtendRecIds :: [(Name, TcId)] -> TcM a -> TcM a
 -- Used for binding the recurive uses of Ids in a binding
 -- both top-level value bindings and and nested let/where-bindings
@@ -532,7 +461,6 @@
           [ (idName id, ATcId { tct_id   = id
                               , tct_info = mk_tct_info id })
           | id <- ids ]
->>>>>>> affdea82
     thing_inside
   where
     mk_tct_info id
@@ -557,8 +485,7 @@
 
 tcExtendIdEnv2 :: [(Name,Weighted TcId)] -> TcM a -> TcM a
 tcExtendIdEnv2 names_w_ids thing_inside
-<<<<<<< HEAD
-  = tcExtendIdBndrs [ TcIdBndr mono_id NotTopLevel
+  = tcExtendBinderStack [ TcIdBndr mono_id NotTopLevel
                     | (_,Weighted _ mono_id) <- names_w_ids ] $
     do  { tc_extend_local_env NotTopLevel
                               [ (name, Weighted w (ATcId { tct_id = id
@@ -568,17 +495,6 @@
 
 tc_extend_local_env :: TopLevelFlag -> [(Name, Weighted TcTyThing)]
                     -> TcM a -> TcM a
-=======
-  = tcExtendBinderStack [ TcIdBndr mono_id NotTopLevel
-                        | (_,mono_id) <- names_w_ids ] $
-    tc_extend_local_env NotTopLevel
-            [ (name, ATcId { tct_id = id
-                           , tct_info    = NotLetBound })
-            | (name,id) <- names_w_ids]
-    thing_inside
-
-tc_extend_local_env :: TopLevelFlag -> [(Name, TcTyThing)] -> TcM a -> TcM a
->>>>>>> affdea82
 tc_extend_local_env top_lvl extra_env thing_inside
 -- Precondition: the argument list extra_env has TcTyThings
 --               that ATcId or ATyVar, but nothing else
@@ -680,37 +596,6 @@
         --
         -- Nor must we generalise g over any kind variables free in r's kind
 
-<<<<<<< HEAD
--- | @tcCollectingUsage thing_inside@ runs @thing_inside@ and returns the usage
--- information which was collected as part of the execution of
--- @thing_inside@. Careful: @tcCollectingUsage thing_inside@ itself does not
--- report any usage information, it's up to the programmer to incorporate the
--- returned usage information into the larger context appropriately.
-tcCollectingUsage :: TcM a -> TcM (UsageEnv,a)
-tcCollectingUsage thing_inside
-  = do { env0 <- getLclEnv
-       ; (local_usage_ref,env1) <- push_fresh_usage env0
-       ; result <- setLclEnv env1 thing_inside
-       ; local_usage <- readTcRef local_usage_ref
-       ; return (local_usage,result) }
-  where
-    push_fresh_usage :: TcLclEnv -> TcM (TcRef UsageEnv,TcLclEnv)
-    push_fresh_usage env
-      = do { usage <- newTcRef zeroUE
-           ; return ( usage , env { tcl_usage = usage } ) }
-
--- | @tcScalingUsage weight thing_inside@ runs @thing_inside@ and scales all the
--- usage information by @weight@.
-tcScalingUsage :: Rig -> TcM a -> TcM a
-tcScalingUsage weight thing_inside
-  = do { (usage, result) <- tcCollectingUsage thing_inside
-       ; tcEmitBindingUsage $ scaleUE weight usage
-       ; return result }
-
--------------------------------------------------------------
--- Extending the TcIdBinderStack, used only for error messages
-=======
->>>>>>> affdea82
 
 {- *********************************************************************
 *                                                                      *
@@ -724,13 +609,6 @@
        ; updLclEnv (\env -> env { tcl_bndrs = bndrs ++ tcl_bndrs env })
                    thing_inside }
 
-<<<<<<< HEAD
-tcEmitBindingUsage :: UsageEnv -> TcM ()
-tcEmitBindingUsage ue
-  = do { lcl_env <- getLclEnv
-       ; let usage = tcl_usage lcl_env
-       ; updTcRef usage (addUE ue) }
-=======
 tcInitTidyEnv :: TcM TidyEnv
 -- We initialise the "tidy-env", used for tidying types before printing,
 -- by building a reverse map from the in-scope type variables to the
@@ -761,7 +639,6 @@
   = do { env1 <- tcInitTidyEnv
        ; let env2 = tidyFreeTyCoVars env1 tvs
        ; return env2 }
->>>>>>> affdea82
 
 
 
@@ -774,11 +651,7 @@
 tcAddDataFamConPlaceholders :: [LInstDecl GhcRn] -> TcM a -> TcM a
 -- See Note [AFamDataCon: not promoting data family constructors]
 tcAddDataFamConPlaceholders inst_decls thing_inside
-<<<<<<< HEAD
   = tcExtendKindEnvList [ (con, Weighted Omega (APromotionErr FamDataConPE)) -- TODO: arnaud: unsure. Probably correct: when type is unclear, assume Omega.
-=======
-  = tcExtendKindEnvList [ (con, APromotionErr FamDataConPE)
->>>>>>> affdea82
                         | lid <- inst_decls, con <- get_cons lid ]
       thing_inside
       -- Note [AFamDataCon: not promoting data family constructors]
@@ -799,11 +672,7 @@
 tcAddPatSynPlaceholders :: [PatSynBind GhcRn GhcRn] -> TcM a -> TcM a
 -- See Note [Don't promote pattern synonyms]
 tcAddPatSynPlaceholders pat_syns thing_inside
-<<<<<<< HEAD
   = tcExtendKindEnvList [ (name, Weighted Omega (APromotionErr PatSynPE)) -- TODO: arnaud: see just above
-=======
-  = tcExtendKindEnvList [ (name, APromotionErr PatSynPE)
->>>>>>> affdea82
                         | PSB{ psb_id = L _ name } <- pat_syns ]
        thing_inside
 
