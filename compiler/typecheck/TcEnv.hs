--- conflicted
+++ resolved
@@ -406,27 +406,19 @@
 
 -----------------------
 -- Scoped type and kind variables
-<<<<<<< HEAD
-tcExtendTyVarEnv :: [Weighted TyVar] -> TcM r -> TcM r
-tcExtendTyVarEnv tvs thing_inside
-  = tcExtendTyVarEnv2 (mkTyVarNamePairs tvs) thing_inside
-
-tcExtendTyVarEnv2 :: [(Name,Weighted TcTyVar)] -> TcM r -> TcM r
-=======
 -- Before using this function, consider using TcHsType.scopeTyVars, which
 -- bumps the TcLevel and thus prevents any of these TyVars from appearing
 -- in kinds of tyvars in an outer scope.
 -- Indeed, you should always use scopeTyVars unless some other code nearby
 -- bumps the TcLevel.
-tcExtendTyVarEnv :: [TyVar] -> TcM r -> TcM r
+tcExtendTyVarEnv :: [Weighted TyVar] -> TcM r -> TcM r
 tcExtendTyVarEnv tvs thing_inside
   = tcExtendTyVarEnv2 (mkTyVarNamePairs tvs) thing_inside
 
 -- Before using this function, consider using TcHsType.scopeTyVars2, which
 -- bumps the TcLevel and thus prevents any of these TyVars from appearing
 -- in kinds of tyvars in an outer scope.
-tcExtendTyVarEnv2 :: [(Name,TcTyVar)] -> TcM r -> TcM r
->>>>>>> fea04def
+tcExtendTyVarEnv2 :: [(Name,Weighted TcTyVar)] -> TcM r -> TcM r
 tcExtendTyVarEnv2 binds thing_inside
   -- this should be used only for explicitly mentioned scoped variables.
   -- thus, no coercion variables
