{-
(c) The University of Glasgow 2006
(c) The GRASP/AQUA Project, Glasgow University, 1992-1998

\section[TcType]{Types used in the typechecker}

This module provides the Type interface for front-end parts of the
compiler.  These parts

        * treat "source types" as opaque:
                newtypes, and predicates are meaningful.
        * look through usage types

The "tc" prefix is for "TypeChecker", because the type checker
is the principal client.
-}

{-# LANGUAGE CPP, ScopedTypeVariables, MultiWayIf, FlexibleContexts #-}

module TcType (
  --------------------------------
  -- Types
  TcType, TcSigmaType, TcRhoType, TcTauType, TcPredType, TcThetaType,
  TcTyVar, TcTyVarSet, TcDTyVarSet, TcTyCoVarSet, TcDTyCoVarSet,
  TcKind, TcCoVar, TcTyCoVar, TcTyVarBinder, TcTyCon,
  KnotTied,

  ExpType(..), InferResult(..), ExpSigmaType, ExpRhoType, mkCheckExpType,

  SyntaxOpType(..), SyntaxOpMultiplicity(..), synKnownType, mkSynFunTys,

  -- TcLevel
  TcLevel(..), topTcLevel, pushTcLevel, isTopTcLevel,
  strictlyDeeperThan, sameDepthAs,
  tcTypeLevel, tcTyVarLevel, maxTcLevel,
  promoteSkolem, promoteSkolemX, promoteSkolemsX,
  --------------------------------
  -- MetaDetails
  UserTypeCtxt(..), pprUserTypeCtxt, isSigMaybe,
  TcTyVarDetails(..), pprTcTyVarDetails, vanillaSkolemTv, superSkolemTv,
  MetaDetails(Flexi, Indirect), MetaInfo(..),
  isImmutableTyVar, isSkolemTyVar, isMetaTyVar,  isMetaTyVarTy, isTyVarTy,
  tcIsTcTyVar, isTyVarTyVar, isOverlappableTyVar,  isTyConableTyVar,
  isFskTyVar, isFmvTyVar, isFlattenTyVar,
  isAmbiguousTyVar, metaTyVarRef, metaTyVarInfo,
  isFlexi, isIndirect, isRuntimeUnkSkol,
  metaTyVarTcLevel, setMetaTyVarTcLevel, metaTyVarTcLevel_maybe,
  isTouchableMetaTyVar,
  isFloatedTouchableMetaTyVar,
  findDupTyVarTvs, mkTyVarNamePairs,

  --------------------------------
  -- Builders
  mkPhiTy, mkInfSigmaTy, mkSpecSigmaTy, mkSigmaTy,
  mkNakedAppTy, mkNakedAppTys, mkNakedCastTy, nakedSubstTy,

  --------------------------------
  -- Splitters
  -- These are important because they do not look through newtypes
  getTyVar,
  tcSplitForAllTy_maybe,
  tcSplitForAllTys, tcSplitPiTys, tcSplitPiTy_maybe, tcSplitForAllVarBndrs,
  tcSplitPhiTy, tcSplitPredFunTy_maybe,
  tcSplitFunTy_maybe, tcSplitFunTys, tcFunArgTy, tcFunResultTy, tcFunResultTyN,
  tcSplitFunTysN,
  tcSplitTyConApp, tcSplitTyConApp_maybe,
  tcRepSplitTyConApp_maybe, tcRepSplitTyConApp_maybe',
  tcTyConAppTyCon, tcTyConAppTyCon_maybe, tcTyConAppArgs,
  tcSplitAppTy_maybe, tcSplitAppTy, tcSplitAppTys, tcRepSplitAppTy_maybe,
  tcRepGetNumAppTys,
  tcGetCastedTyVar_maybe, tcGetTyVar_maybe, tcGetTyVar, nextRole,
  tcSplitSigmaTy, tcSplitNestedSigmaTys, tcDeepSplitSigmaTy_maybe,

  ---------------------------------
  -- Predicates.
  -- Again, newtypes are opaque
  eqType, eqTypes, nonDetCmpType, nonDetCmpTypes, eqTypeX,
  pickyEqType, tcEqType, tcEqKind, tcEqTypeNoKindCheck, tcEqTypeVis,
  isSigmaTy, isRhoTy, isRhoExpTy, isOverloadedTy,
  isFloatingTy, isDoubleTy, isFloatTy, isIntTy, isWordTy, isStringTy,
  isIntegerTy, isBoolTy, isUnitTy, isCharTy, isCallStackTy, isCallStackPred,
  hasIPPred, isTauTy, isTauTyCon, tcIsTyVarTy, tcIsForAllTy,
  isPredTy, isTyVarClassPred, isTyVarHead, isInsolubleOccursCheck,
  checkValidClsArgs, hasTyVarHead,
  isRigidTy,

  ---------------------------------
  -- Misc type manipulators

  deNoteType,
  orphNamesOfType, orphNamesOfCo,
  orphNamesOfTypes, orphNamesOfCoCon,
  getDFunTyKey, evVarPred,

  ---------------------------------
  -- Predicate types
  mkMinimalBySCs, transSuperClasses,
  pickQuantifiablePreds, pickCapturedPreds,
  immSuperClasses, boxEqPred,
  isImprovementPred,

  -- * Finding type instances
  tcTyFamInsts, tcTyFamInstsAndVis, tcTyConAppTyFamInstsAndVis, isTyFamFree,

  -- * Finding "exact" (non-dead) type variables
  exactTyCoVarsOfType, exactTyCoVarsOfTypes,
  anyRewritableTyVar,

  ---------------------------------
  -- Foreign import and export
  isFFIArgumentTy,     -- :: DynFlags -> Safety -> Type -> Bool
  isFFIImportResultTy, -- :: DynFlags -> Type -> Bool
  isFFIExportResultTy, -- :: Type -> Bool
  isFFIExternalTy,     -- :: Type -> Bool
  isFFIDynTy,          -- :: Type -> Type -> Bool
  isFFIPrimArgumentTy, -- :: DynFlags -> Type -> Bool
  isFFIPrimResultTy,   -- :: DynFlags -> Type -> Bool
  isFFILabelTy,        -- :: Type -> Bool
  isFFITy,             -- :: Type -> Bool
  isFunPtrTy,          -- :: Type -> Bool
  tcSplitIOType_maybe, -- :: Type -> Maybe Type

  --------------------------------
  -- Rexported from Kind
  Kind, typeKind,
  liftedTypeKind,
  constraintKind,
  isLiftedTypeKind, isUnliftedTypeKind, classifiesTypeWithValues,

  --------------------------------
  -- Rexported from Type
  Type, PredType, ThetaType, TyCoBinder, ArgFlag(..),

  mkForAllTy, mkForAllTys, mkTyCoInvForAllTys, mkSpecForAllTys, mkTyCoInvForAllTy,
  mkInvForAllTy, mkInvForAllTys,
  mkFunTy, mkFunTyOm, mkFunTys,
  mkTyConApp, mkAppTy, mkAppTys,
  mkTyConTy, mkTyVarTy, mkTyVarTys,
  mkTyCoVarTy, mkTyCoVarTys,

  isClassPred, isEqPred, isNomEqPred, isIPPred,
  mkClassPred,
  isDictLikeTy,
  tcSplitDFunTy, tcSplitDFunHead, tcSplitMethodTy,
  isRuntimeRepVar, isKindLevPoly,
  isVisibleBinder, isInvisibleBinder,

  -- Type substitutions
  TCvSubst(..),         -- Representation visible to a few friends
  TvSubstEnv, emptyTCvSubst, mkEmptyTCvSubst,
  zipTvSubst,
  mkTvSubstPrs, notElemTCvSubst, unionTCvSubst,
  getTvSubstEnv, setTvSubstEnv, getTCvInScope, extendTCvInScope,
  extendTCvInScopeList, extendTCvInScopeSet, extendTvSubstAndInScope,
  Type.lookupTyVar, Type.extendTCvSubst, Type.substTyVarBndr,
  Type.extendTvSubst,
  isInScope, mkTCvSubst, mkTvSubst, zipTyEnv, zipCoEnv,
  Type.substTy, substTys, substTyWith, substTyWithCoVars,
  substTyAddInScope,
  substTyUnchecked, substTysUnchecked, substThetaUnchecked,
  substTyWithUnchecked,
  substCoUnchecked, substCoWithUnchecked,
  substTheta,

  isUnliftedType,       -- Source types are always lifted
  isUnboxedTupleType,   -- Ditto
  isPrimitiveType,

  tcView, coreView,

  tyCoVarsOfType, tyCoVarsOfTypes, closeOverKinds,
  tyCoFVsOfType, tyCoFVsOfTypes,
  tyCoVarsOfTypeDSet, tyCoVarsOfTypesDSet, closeOverKindsDSet,
  tyCoVarsOfTypeList, tyCoVarsOfTypesList,
  noFreeVarsOfType,

  --------------------------------
  pprKind, pprParendKind, pprSigmaType,
  pprType, pprParendType, pprTypeApp, pprTyThingCategory, tyThingCategory,
  pprTheta, pprParendTheta, pprThetaArrowTy, pprClassPred,
  pprTCvBndr, pprTCvBndrs,

  TypeSize, sizeType, sizeTypes, scopedSort,

  ---------------------------------
  -- argument visibility
  tcTyConVisibilities, isNextTyConArgVisible, isNextArgVisible

  ) where

#include "HsVersions.h"

-- friends:
import GhcPrelude

import Kind
import TyCoRep
import Class
import Var
import ForeignCall
import VarSet
import Coercion
import Type
import RepType
import TyCon

-- others:
import DynFlags
import CoreFVs
import Name -- hiding (varName)
            -- We use this to make dictionaries for type literals.
            -- Perhaps there's a better way to do this?
import NameSet
import VarEnv
import PrelNames
import TysWiredIn( coercibleClass, eqClass, heqClass, unitTyCon, unitTyConKey
                 , listTyCon, constraintKind )
import Multiplicity
import BasicTypes
import Util
import Maybes
import ListSetOps ( getNth, findDupsEq )
import Outputable
import FastString
import ErrUtils( Validity(..), MsgDoc, isValid )
import qualified GHC.LanguageExtensions as LangExt

import Data.List  ( mapAccumL )
import Data.Functor.Identity( Identity(..) )
import Data.IORef
import Data.List.NonEmpty( NonEmpty(..) )

{-
************************************************************************
*                                                                      *
              Types
*                                                                      *
************************************************************************

The type checker divides the generic Type world into the
following more structured beasts:

sigma ::= forall tyvars. phi
        -- A sigma type is a qualified type
        --
        -- Note that even if 'tyvars' is empty, theta
        -- may not be: e.g.   (?x::Int) => Int

        -- Note that 'sigma' is in prenex form:
        -- all the foralls are at the front.
        -- A 'phi' type has no foralls to the right of
        -- an arrow

phi :: theta => rho

rho ::= sigma -> rho
     |  tau

-- A 'tau' type has no quantification anywhere
-- Note that the args of a type constructor must be taus
tau ::= tyvar
     |  tycon tau_1 .. tau_n
     |  tau_1 tau_2
     |  tau_1 -> tau_2

-- In all cases, a (saturated) type synonym application is legal,
-- provided it expands to the required form.

Note [TcTyVars and TyVars in the typechecker]
~~~~~~~~~~~~~~~~~~~~~~~~~~~~~~~~~~~~~~~~~~~~~
The typechecker uses a lot of type variables with special properties,
notably being a unification variable with a mutable reference.  These
use the 'TcTyVar' variant of Var.Var.

Note, though, that a /bound/ type variable can (and probably should)
be a TyVar.  E.g
    forall a. a -> a
Here 'a' is really just a deBruijn-number; it certainly does not have
a signficant TcLevel (as every TcTyVar does).  So a forall-bound type
variable should be TyVars; and hence a TyVar can appear free in a TcType.

The type checker and constraint solver can also encounter /free/ type
variables that use the 'TyVar' variant of Var.Var, for a couple of
reasons:

  - When typechecking a class decl, say
       class C (a :: k) where
          foo :: T a -> Int
    We have first kind-check the header; fix k and (a:k) to be
    TyVars, bring 'k' and 'a' into scope, and kind check the
    signature for 'foo'.  In doing so we call solveEqualities to
    solve any kind equalities in foo's signature.  So the solver
    may see free occurrences of 'k'.

    See calls to tcExtendTyVarEnv for other places that ordinary
    TyVars are bought into scope, and hence may show up in the types
    and kinds generated by TcHsType.

  - The pattern-match overlap checker calls the constraint solver,
    long afer TcTyVars have been zonked away

It's convenient to simply treat these TyVars as skolem constants,
which of course they are.  We give them a level number of "outermost",
so they behave as global constants.  Specifically:

* Var.tcTyVarDetails succeeds on a TyVar, returning
  vanillaSkolemTv, as well as on a TcTyVar.

* tcIsTcTyVar returns True for both TyVar and TcTyVar variants
  of Var.Var.  The "tc" prefix means "a type variable that can be
  encountered by the typechecker".

This is a bit of a change from an earlier era when we remoselessly
insisted on real TcTyVars in the type checker.  But that seems
unnecessary (for skolems, TyVars are fine) and it's now very hard
to guarantee, with the advent of kind equalities.

Note [Coercion variables in free variable lists]
~~~~~~~~~~~~~~~~~~~~~~~~~~~~~~~~~~~~~~~~~~~~~~~~
There are several places in the GHC codebase where functions like
tyCoVarsOfType, tyCoVarsOfCt, et al. are used to compute the free type
variables of a type. The "Co" part of these functions' names shouldn't be
dismissed, as it is entirely possible that they will include coercion variables
in addition to type variables! As a result, there are some places in TcType
where we must take care to check that a variable is a _type_ variable (using
isTyVar) before calling tcTyVarDetails--a partial function that is not defined
for coercion variables--on the variable. Failing to do so led to
GHC Trac #12785.
-}

-- See Note [TcTyVars and TyVars in the typechecker]
type TcCoVar = CoVar    -- Used only during type inference
type TcType = Type      -- A TcType can have mutable type variables
type TcTyCoVar = Var    -- Either a TcTyVar or a CoVar
        -- Invariant on ForAllTy in TcTypes:
        --      forall a. T
        -- a cannot occur inside a MutTyVar in T; that is,
        -- T is "flattened" before quantifying over a

type TcTyVarBinder   = TyVarBinder
type TcTyCon         = TyCon   -- these can be the TcTyCon constructor

-- These types do not have boxy type variables in them
type TcPredType     = PredType
type TcThetaType    = ThetaType
type TcSigmaType    = TcType
type TcRhoType      = TcType  -- Note [TcRhoType]
type TcTauType      = TcType
type TcKind         = Kind
type TcTyVarSet     = TyVarSet
type TcTyCoVarSet   = TyCoVarSet
type TcDTyVarSet    = DTyVarSet
type TcDTyCoVarSet  = DTyCoVarSet

{- *********************************************************************
*                                                                      *
          ExpType: an "expected type" in the type checker
*                                                                      *
********************************************************************* -}

-- | An expected type to check against during type-checking.
-- See Note [ExpType] in TcMType, where you'll also find manipulators.
data ExpType = Check TcType
             | Infer !InferResult

data InferResult
  = IR { ir_uniq :: Unique  -- For debugging only
       , ir_lvl  :: TcLevel -- See Note [TcLevel of ExpType] in TcMType
       , ir_inst :: Bool    -- True <=> deeply instantiate before returning
                            --           i.e. return a RhoType
                            -- False <=> do not instantiate before returning
                            --           i.e. return a SigmaType
       , ir_ref  :: IORef (Maybe TcType) }
         -- The type that fills in this hole should be a Type,
         -- that is, its kind should be (TYPE rr) for some rr

type ExpSigmaType = ExpType
type ExpRhoType   = ExpType

instance Outputable ExpType where
  ppr (Check ty) = text "Check" <> braces (ppr ty)
  ppr (Infer ir) = ppr ir

instance Outputable InferResult where
  ppr (IR { ir_uniq = u, ir_lvl = lvl
          , ir_inst = inst })
    = text "Infer" <> braces (ppr u <> comma <> ppr lvl <+> ppr inst)

-- | Make an 'ExpType' suitable for checking.
mkCheckExpType :: TcType -> ExpType
mkCheckExpType = Check


{- *********************************************************************
*                                                                      *
          SyntaxOpType
*                                                                      *
********************************************************************* -}

-- | What to expect for an argument to a rebindable-syntax operator.
-- Quite like 'Type', but allows for holes to be filled in by tcSyntaxOp.
-- The callback called from tcSyntaxOp gets a list of types; the meaning
-- of these types is determined by a left-to-right depth-first traversal
-- of the 'SyntaxOpType' tree. So if you pass in
--
-- > SynAny `SynFun` (SynList `SynFun` SynType Int) `SynFun` SynAny
--
-- you'll get three types back: one for the first 'SynAny', the /element/
-- type of the list, and one for the last 'SynAny'. You don't get anything
-- for the 'SynType', because you've said positively that it should be an
-- Int, and so it shall be. You'll also get three multiplicities back: one
-- for each function arrow.
--
-- This is defined here to avoid defining it in TcExpr.hs-boot.
data SyntaxOpType
  = SynAny     -- ^ Any type
  | SynRho     -- ^ A rho type, deeply skolemised or instantiated as appropriate
  | SynList    -- ^ A list type. You get back the element type of the list
  | SynFun SyntaxOpMultiplicity SyntaxOpType SyntaxOpType
               -- ^ A function.
  | SynType ExpType   -- ^ A known type.

data SyntaxOpMultiplicity
  = SynAnyMult  -- ^ A multiplicity hole
  | SynMult Mult -- ^ A known multiplicity

-- | Shortcut for unrestricted functions
synFun :: SyntaxOpType -> SyntaxOpType -> SyntaxOpType
synFun = SynFun (SynMult Omega)
infixr 0 `synFun`

-- | Like 'SynType' but accepts a regular TcType
synKnownType :: TcType -> SyntaxOpType
synKnownType = SynType . mkCheckExpType

-- | Like 'mkFunTys' but for 'SyntaxOpType'
mkSynFunTys :: [SyntaxOpType] -> ExpType -> SyntaxOpType
mkSynFunTys arg_tys res_ty = foldr synFun (SynType res_ty) arg_tys


{-
Note [TcRhoType]
~~~~~~~~~~~~~~~~
A TcRhoType has no foralls or contexts at the top, or to the right of an arrow
  YES    (forall a. a->a) -> Int
  NO     forall a. a ->  Int
  NO     Eq a => a -> a
  NO     Int -> forall a. a -> Int


************************************************************************
*                                                                      *
        TyVarDetails, MetaDetails, MetaInfo
*                                                                      *
************************************************************************

TyVarDetails gives extra info about type variables, used during type
checking.  It's attached to mutable type variables only.
It's knot-tied back to Var.hs.  There is no reason in principle
why Var.hs shouldn't actually have the definition, but it "belongs" here.

Note [Signature skolems]
~~~~~~~~~~~~~~~~~~~~~~~~
A TyVarTv is a specialised variant of TauTv, with the following invarints:

    * A TyVarTv can be unified only with a TyVar,
      not with any other type

    * Its MetaDetails, if filled in, will always be another TyVarTv
      or a SkolemTv

TyVarTvs are only distinguished to improve error messages.
Consider this

  data T (a:k1) = MkT (S a)
  data S (b:k2) = MkS (T b)

When doing kind inference on {S,T} we don't want *skolems* for k1,k2,
because they end up unifying; we want those TyVarTvs again.


Note [TyVars and TcTyVars during type checking]
~~~~~~~~~~~~~~~~~~~~~~~~~~~~~~~~~~~~~~~~~~~~~~~
The Var type has constructors TyVar and TcTyVar.  They are used
as follows:

* TcTyVar: used /only/ during type checking.  Should never appear
  afterwards.  May contain a mutable field, in the MetaTv case.

* TyVar: is never seen by the constraint solver, except locally
  inside a type like (forall a. [a] ->[a]), where 'a' is a TyVar.
  We instantiate these with TcTyVars before exposing the type
  to the constraint solver.

I have swithered about the latter invariant, excluding TyVars from the
constraint solver.  It's not strictly essential, and indeed
(historically but still there) Var.tcTyVarDetails returns
vanillaSkolemTv for a TyVar.

But ultimately I want to seeparate Type from TcType, and in that case
we would need to enforce the separation.
-}

-- A TyVarDetails is inside a TyVar
-- See Note [TyVars and TcTyVars]
data TcTyVarDetails
  = SkolemTv      -- A skolem
       TcLevel    -- Level of the implication that binds it
                  -- See TcUnify Note [Deeper level on the left] for
                  --     how this level number is used
       Bool       -- True <=> this skolem type variable can be overlapped
                  --          when looking up instances
                  -- See Note [Binding when looking up instances] in InstEnv

  | RuntimeUnk    -- Stands for an as-yet-unknown type in the GHCi
                  -- interactive context

  | MetaTv { mtv_info  :: MetaInfo
           , mtv_ref   :: IORef MetaDetails
           , mtv_tclvl :: TcLevel }  -- See Note [TcLevel and untouchable type variables]

vanillaSkolemTv, superSkolemTv :: TcTyVarDetails
-- See Note [Binding when looking up instances] in InstEnv
vanillaSkolemTv = SkolemTv topTcLevel False  -- Might be instantiated
superSkolemTv   = SkolemTv topTcLevel True   -- Treat this as a completely distinct type
                  -- The choice of level number here is a bit dodgy, but
                  -- topTcLevel works in the places that vanillaSkolemTv is used

-----------------------------
data MetaDetails
  = Flexi  -- Flexi type variables unify to become Indirects
  | Indirect TcType

data MetaInfo
   = TauTv         -- This MetaTv is an ordinary unification variable
                   -- A TauTv is always filled in with a tau-type, which
                   -- never contains any ForAlls.

   | TyVarTv       -- A variant of TauTv, except that it should not be
                   --   unified with a type, only with a type variable
                   -- See Note [Signature skolems]

   | FlatMetaTv    -- A flatten meta-tyvar
                   -- It is a meta-tyvar, but it is always untouchable, with level 0
                   -- See Note [The flattening story] in TcFlatten

   | FlatSkolTv    -- A flatten skolem tyvar
                   -- Just like FlatMetaTv, but is comletely "owned" by
                   --   its Given CFunEqCan.
                   -- It is filled in /only/ by unflattenGivens
                   -- See Note [The flattening story] in TcFlatten

instance Outputable MetaDetails where
  ppr Flexi         = text "Flexi"
  ppr (Indirect ty) = text "Indirect" <+> ppr ty

pprTcTyVarDetails :: TcTyVarDetails -> SDoc
-- For debugging
pprTcTyVarDetails (RuntimeUnk {})      = text "rt"
pprTcTyVarDetails (SkolemTv lvl True)  = text "ssk" <> colon <> ppr lvl
pprTcTyVarDetails (SkolemTv lvl False) = text "sk"  <> colon <> ppr lvl
pprTcTyVarDetails (MetaTv { mtv_info = info, mtv_tclvl = tclvl })
  = pp_info <> colon <> ppr tclvl
  where
    pp_info = case info of
                TauTv      -> text "tau"
                TyVarTv    -> text "tyv"
                FlatMetaTv -> text "fmv"
                FlatSkolTv -> text "fsk"


{- *********************************************************************
*                                                                      *
          UserTypeCtxt
*                                                                      *
********************************************************************* -}

-------------------------------------
-- UserTypeCtxt describes the origin of the polymorphic type
-- in the places where we need an expression to have that type

data UserTypeCtxt
  = FunSigCtxt      -- Function type signature, when checking the type
                    -- Also used for types in SPECIALISE pragmas
       Name              -- Name of the function
       Bool              -- True <=> report redundant constraints
                            -- This is usually True, but False for
                            --   * Record selectors (not important here)
                            --   * Class and instance methods.  Here
                            --     the code may legitimately be more
                            --     polymorphic than the signature
                            --     generated from the class
                            --     declaration

  | InfSigCtxt Name     -- Inferred type for function
  | ExprSigCtxt         -- Expression type signature
  | KindSigCtxt         -- Kind signature
  | TypeAppCtxt         -- Visible type application
  | ConArgCtxt Name     -- Data constructor argument
  | TySynCtxt Name      -- RHS of a type synonym decl
  | PatSynCtxt Name     -- Type sig for a pattern synonym
  | PatSigCtxt          -- Type sig in pattern
                        --   eg  f (x::t) = ...
                        --   or  (x::t, y) = e
  | RuleSigCtxt Name    -- LHS of a RULE forall
                        --    RULE "foo" forall (x :: a -> a). f (Just x) = ...
  | ResSigCtxt          -- Result type sig
                        --      f x :: t = ....
  | ForSigCtxt Name     -- Foreign import or export signature
  | DefaultDeclCtxt     -- Types in a default declaration
  | InstDeclCtxt Bool   -- An instance declaration
                        --    True:  stand-alone deriving
                        --    False: vanilla instance declaration
  | SpecInstCtxt        -- SPECIALISE instance pragma
  | ThBrackCtxt         -- Template Haskell type brackets [t| ... |]
  | GenSigCtxt          -- Higher-rank or impredicative situations
                        -- e.g. (f e) where f has a higher-rank type
                        -- We might want to elaborate this
  | GhciCtxt            -- GHCi command :kind <type>

  | ClassSCCtxt Name    -- Superclasses of a class
  | SigmaCtxt           -- Theta part of a normal for-all type
                        --      f :: <S> => a -> a
  | DataTyCtxt Name     -- The "stupid theta" part of a data decl
                        --      data <S> => T a = MkT a
  | DerivClauseCtxt     -- A 'deriving' clause
  | TyVarBndrKindCtxt Name  -- The kind of a type variable being bound
  | DataKindCtxt Name   -- The kind of a data/newtype (instance)
  | TySynKindCtxt Name  -- The kind of the RHS of a type synonym
  | TyFamResKindCtxt Name   -- The result kind of a type family

{-
-- Notes re TySynCtxt
-- We allow type synonyms that aren't types; e.g.  type List = []
--
-- If the RHS mentions tyvars that aren't in scope, we'll
-- quantify over them:
--      e.g.    type T = a->a
-- will become  type T = forall a. a->a
--
-- With gla-exts that's right, but for H98 we should complain.
-}


pprUserTypeCtxt :: UserTypeCtxt -> SDoc
pprUserTypeCtxt (FunSigCtxt n _)  = text "the type signature for" <+> quotes (ppr n)
pprUserTypeCtxt (InfSigCtxt n)    = text "the inferred type for" <+> quotes (ppr n)
pprUserTypeCtxt (RuleSigCtxt n)   = text "a RULE for" <+> quotes (ppr n)
pprUserTypeCtxt ExprSigCtxt       = text "an expression type signature"
pprUserTypeCtxt KindSigCtxt       = text "a kind signature"
pprUserTypeCtxt TypeAppCtxt       = text "a type argument"
pprUserTypeCtxt (ConArgCtxt c)    = text "the type of the constructor" <+> quotes (ppr c)
pprUserTypeCtxt (TySynCtxt c)     = text "the RHS of the type synonym" <+> quotes (ppr c)
pprUserTypeCtxt ThBrackCtxt       = text "a Template Haskell quotation [t|...|]"
pprUserTypeCtxt PatSigCtxt        = text "a pattern type signature"
pprUserTypeCtxt ResSigCtxt        = text "a result type signature"
pprUserTypeCtxt (ForSigCtxt n)    = text "the foreign declaration for" <+> quotes (ppr n)
pprUserTypeCtxt DefaultDeclCtxt   = text "a type in a `default' declaration"
pprUserTypeCtxt (InstDeclCtxt False) = text "an instance declaration"
pprUserTypeCtxt (InstDeclCtxt True)  = text "a stand-alone deriving instance declaration"
pprUserTypeCtxt SpecInstCtxt      = text "a SPECIALISE instance pragma"
pprUserTypeCtxt GenSigCtxt        = text "a type expected by the context"
pprUserTypeCtxt GhciCtxt          = text "a type in a GHCi command"
pprUserTypeCtxt (ClassSCCtxt c)   = text "the super-classes of class" <+> quotes (ppr c)
pprUserTypeCtxt SigmaCtxt         = text "the context of a polymorphic type"
pprUserTypeCtxt (DataTyCtxt tc)   = text "the context of the data type declaration for" <+> quotes (ppr tc)
pprUserTypeCtxt (PatSynCtxt n)    = text "the signature for pattern synonym" <+> quotes (ppr n)
pprUserTypeCtxt (DerivClauseCtxt) = text "a `deriving' clause"
pprUserTypeCtxt (TyVarBndrKindCtxt n) = text "the kind annotation on the type variable" <+> quotes (ppr n)
pprUserTypeCtxt (DataKindCtxt n)  = text "the kind annotation on the declaration for" <+> quotes (ppr n)
pprUserTypeCtxt (TySynKindCtxt n) = text "the kind annotation on the declaration for" <+> quotes (ppr n)
pprUserTypeCtxt (TyFamResKindCtxt n) = text "the result kind for" <+> quotes (ppr n)

isSigMaybe :: UserTypeCtxt -> Maybe Name
isSigMaybe (FunSigCtxt n _) = Just n
isSigMaybe (ConArgCtxt n)   = Just n
isSigMaybe (ForSigCtxt n)   = Just n
isSigMaybe (PatSynCtxt n)   = Just n
isSigMaybe _                = Nothing


{- *********************************************************************
*                                                                      *
                Untoucable type variables
*                                                                      *
********************************************************************* -}

newtype TcLevel = TcLevel Int deriving( Eq, Ord )
  -- See Note [TcLevel and untouchable type variables] for what this Int is
  -- See also Note [TcLevel assignment]

{-
Note [TcLevel and untouchable type variables]
~~~~~~~~~~~~~~~~~~~~~~~~~~~~~~~~~~~~~~~~~~~~~
* Each unification variable (MetaTv)
  and each Implication
  has a level number (of type TcLevel)

* INVARIANTS.  In a tree of Implications,

    (ImplicInv) The level number (ic_tclvl) of an Implication is
                STRICTLY GREATER THAN that of its parent

    (SkolInv)   The level number of the skolems (ic_skols) of an
                Implication is equal to the level of the implication
                itself (ic_tclvl)

    (GivenInv)  The level number of a unification variable appearing
                in the 'ic_given' of an implication I should be
                STRICTLY LESS THAN the ic_tclvl of I

    (WantedInv) The level number of a unification variable appearing
                in the 'ic_wanted' of an implication I should be
                LESS THAN OR EQUAL TO the ic_tclvl of I
                See Note [WantedInv]

* A unification variable is *touchable* if its level number
  is EQUAL TO that of its immediate parent implication,
  and it is a TauTv or TyVarTv (but /not/ FlatMetaTv or FlatSkolTv)

Note [WantedInv]
~~~~~~~~~~~~~~~~
Why is WantedInv important?  Consider this implication, where
the constraint (C alpha[3]) disobeys WantedInv:

   forall[2] a. blah => (C alpha[3])
                        (forall[3] b. alpha[3] ~ b)

We can unify alpha:=b in the inner implication, because 'alpha' is
touchable; but then 'b' has excaped its scope into the outer implication.

Note [Skolem escape prevention]
~~~~~~~~~~~~~~~~~~~~~~~~~~~~~~~
We only unify touchable unification variables.  Because of
(WantedInv), there can be no occurrences of the variable further out,
so the unification can't cause the skolems to escape. Example:
     data T = forall a. MkT a (a->Int)
     f x (MkT v f) = length [v,x]
We decide (x::alpha), and generate an implication like
      [1]forall a. (a ~ alpha[0])
But we must not unify alpha:=a, because the skolem would escape.

For the cases where we DO want to unify, we rely on floating the
equality.   Example (with same T)
     g x (MkT v f) = x && True
We decide (x::alpha), and generate an implication like
      [1]forall a. (Bool ~ alpha[0])
We do NOT unify directly, bur rather float out (if the constraint
does not mention 'a') to get
      (Bool ~ alpha[0]) /\ [1]forall a.()
and NOW we can unify alpha.

The same idea of only unifying touchables solves another problem.
Suppose we had
   (F Int ~ uf[0])  /\  [1](forall a. C a => F Int ~ beta[1])
In this example, beta is touchable inside the implication. The
first solveSimpleWanteds step leaves 'uf' un-unified. Then we move inside
the implication where a new constraint
       uf  ~  beta
emerges. If we (wrongly) spontaneously solved it to get uf := beta,
the whole implication disappears but when we pop out again we are left with
(F Int ~ uf) which will be unified by our final zonking stage and
uf will get unified *once more* to (F Int).

Note [TcLevel assignment]
~~~~~~~~~~~~~~~~~~~~~~~~~
We arrange the TcLevels like this

   0   Top level
   1   First-level implication constraints
   2   Second-level implication constraints
   ...etc...
-}

maxTcLevel :: TcLevel -> TcLevel -> TcLevel
maxTcLevel (TcLevel a) (TcLevel b) = TcLevel (a `max` b)

topTcLevel :: TcLevel
-- See Note [TcLevel assignment]
topTcLevel = TcLevel 0   -- 0 = outermost level

isTopTcLevel :: TcLevel -> Bool
isTopTcLevel (TcLevel 0) = True
isTopTcLevel _           = False

pushTcLevel :: TcLevel -> TcLevel
-- See Note [TcLevel assignment]
pushTcLevel (TcLevel us) = TcLevel (us + 1)

strictlyDeeperThan :: TcLevel -> TcLevel -> Bool
strictlyDeeperThan (TcLevel tv_tclvl) (TcLevel ctxt_tclvl)
  = tv_tclvl > ctxt_tclvl

sameDepthAs :: TcLevel -> TcLevel -> Bool
sameDepthAs (TcLevel ctxt_tclvl) (TcLevel tv_tclvl)
  = ctxt_tclvl == tv_tclvl   -- NB: invariant ctxt_tclvl >= tv_tclvl
                             --     So <= would be equivalent

checkTcLevelInvariant :: TcLevel -> TcLevel -> Bool
-- Checks (WantedInv) from Note [TcLevel and untouchable type variables]
checkTcLevelInvariant (TcLevel ctxt_tclvl) (TcLevel tv_tclvl)
  = ctxt_tclvl >= tv_tclvl

tcTyVarLevel :: TcTyVar -> TcLevel
tcTyVarLevel tv
  = ASSERT2( tcIsTcTyVar tv, ppr tv )
    case tcTyVarDetails tv of
          MetaTv { mtv_tclvl = tv_lvl } -> tv_lvl
          SkolemTv tv_lvl _             -> tv_lvl
          RuntimeUnk                    -> topTcLevel


tcTypeLevel :: TcType -> TcLevel
-- Max level of any free var of the type
tcTypeLevel ty
  = foldDVarSet add topTcLevel (tyCoVarsOfTypeDSet ty)
  where
    add v lvl
      | isTcTyVar v = lvl `maxTcLevel` tcTyVarLevel v
      | otherwise = lvl

instance Outputable TcLevel where
  ppr (TcLevel us) = ppr us

promoteSkolem :: TcLevel -> TcTyVar -> TcTyVar
promoteSkolem tclvl skol
  | tclvl < tcTyVarLevel skol
  = ASSERT( isTcTyVar skol && isSkolemTyVar skol )
    setTcTyVarDetails skol (SkolemTv tclvl (isOverlappableTyVar skol))

  | otherwise
  = skol

-- | Change the TcLevel in a skolem, extending a substitution
promoteSkolemX :: TcLevel -> TCvSubst -> TcTyVar -> (TCvSubst, TcTyVar)
promoteSkolemX tclvl subst skol
  = ASSERT( isTcTyVar skol && isSkolemTyVar skol )
    (new_subst, new_skol)
  where
    new_skol
      | tclvl < tcTyVarLevel skol
      = setTcTyVarDetails (updateTyVarKind (substTy subst) skol)
                          (SkolemTv tclvl (isOverlappableTyVar skol))
      | otherwise
      = updateTyVarKind (substTy subst) skol
    new_subst = extendTvSubstWithClone subst skol new_skol

promoteSkolemsX :: TcLevel -> TCvSubst -> [TcTyVar] -> (TCvSubst, [TcTyVar])
promoteSkolemsX tclvl = mapAccumL (promoteSkolemX tclvl)

{- *********************************************************************
*                                                                      *
    Finding type family instances
*                                                                      *
************************************************************************
-}

-- | Finds outermost type-family applications occurring in a type,
-- after expanding synonyms.  In the list (F, tys) that is returned
-- we guarantee that tys matches F's arity.  For example, given
--    type family F a :: * -> *    (arity 1)
-- calling tcTyFamInsts on (Maybe (F Int Bool) will return
--     (F, [Int]), not (F, [Int,Bool])
--
-- This is important for its use in deciding termination of type
-- instances (see Trac #11581).  E.g.
--    type instance G [Int] = ...(F Int <big type>)...
-- we don't need to take <big type> into account when asking if
-- the calls on the RHS are smaller than the LHS
tcTyFamInsts :: Type -> [(TyCon, [Type])]
<<<<<<< HEAD
tcTyFamInsts ty
  | Just exp_ty <- tcView ty    = tcTyFamInsts exp_ty
tcTyFamInsts (TyVarTy _)        = []
tcTyFamInsts (TyConApp tc tys)
  | isTypeFamilyTyCon tc        = [(tc, take (tyConArity tc) tys)]
  | otherwise                   = concat (map tcTyFamInsts tys)
tcTyFamInsts (LitTy {})         = []
tcTyFamInsts (ForAllTy bndr ty) = tcTyFamInsts (binderType bndr)
                                  ++ tcTyFamInsts ty
tcTyFamInsts (FunTy _ ty1 ty2)    = tcTyFamInsts ty1 ++ tcTyFamInsts ty2
tcTyFamInsts (AppTy ty1 ty2)    = tcTyFamInsts ty1 ++ tcTyFamInsts ty2
tcTyFamInsts (CastTy ty _)      = tcTyFamInsts ty
tcTyFamInsts (CoercionTy _)     = []  -- don't count tyfams in coercions,
                                      -- as they never get normalized, anyway
=======
tcTyFamInsts = map (\(_,b,c) -> (b,c)) . tcTyFamInstsAndVis

-- | Like 'tcTyFamInsts', except that the output records whether the
-- type family and its arguments occur as an /invisible/ argument in
-- some type application. This information is useful because it helps GHC know
-- when to turn on @-fprint-explicit-kinds@ during error reporting so that
-- users can actually see the type family being mentioned.
--
-- As an example, consider:
--
-- @
-- class C a
-- data T (a :: k)
-- type family F a :: k
-- instance C (T @(F Int) (F Bool))
-- @
--
-- There are two occurrences of the type family `F` in that `C` instance, so
-- @'tcTyFamInstsAndVis' (C (T \@(F Int) (F Bool)))@ will return:
--
-- @
-- [ ('True',  F, [Int])
-- , ('False', F, [Bool]) ]
-- @
--
-- @F Int@ is paired with 'True' since it appears as an /invisible/ argument
-- to @C@, whereas @F Bool@ is paired with 'False' since it appears an a
-- /visible/ argument to @C@.
--
-- See also @Note [Kind arguments in error messages]@ in "TcErrors".
tcTyFamInstsAndVis :: Type -> [(Bool, TyCon, [Type])]
tcTyFamInstsAndVis = tcTyFamInstsAndVisX False

tcTyFamInstsAndVisX
  :: Bool -- ^ Is this an invisible argument to some type application?
  -> Type -> [(Bool, TyCon, [Type])]
tcTyFamInstsAndVisX = go
  where
    go is_invis_arg ty
      | Just exp_ty <- tcView ty       = go is_invis_arg exp_ty
    go _ (TyVarTy _)                   = []
    go is_invis_arg (TyConApp tc tys)
      | isTypeFamilyTyCon tc
      = [(is_invis_arg, tc, take (tyConArity tc) tys)]
      | otherwise
      = tcTyConAppTyFamInstsAndVisX is_invis_arg tc tys
    go _            (LitTy {})         = []
    go is_invis_arg (ForAllTy bndr ty) = go is_invis_arg (binderType bndr)
                                         ++ go is_invis_arg ty
    go is_invis_arg (FunTy ty1 ty2)    = go is_invis_arg ty1
                                         ++ go is_invis_arg ty2
    go is_invis_arg ty@(AppTy _ _)     =
      let (ty_head, ty_args) = splitAppTys ty
          ty_arg_flags       = appTyArgFlags ty_head ty_args
      in go is_invis_arg ty_head
         ++ concat (zipWith (\flag -> go (isInvisibleArgFlag flag))
                            ty_arg_flags ty_args)
    go is_invis_arg (CastTy ty _)      = go is_invis_arg ty
    go _            (CoercionTy _)     = [] -- don't count tyfams in coercions,
                                            -- as they never get normalized,
                                            -- anyway

-- | In an application of a 'TyCon' to some arguments, find the outermost
-- occurrences of type family applications within the arguments. This function
-- will not consider the 'TyCon' itself when checking for type family
-- applications.
--
-- See 'tcTyFamInstsAndVis' for more details on how this works (as this
-- function is called inside of 'tcTyFamInstsAndVis').
tcTyConAppTyFamInstsAndVis :: TyCon -> [Type] -> [(Bool, TyCon, [Type])]
tcTyConAppTyFamInstsAndVis = tcTyConAppTyFamInstsAndVisX False

tcTyConAppTyFamInstsAndVisX
  :: Bool -- ^ Is this an invisible argument to some type application?
  -> TyCon -> [Type] -> [(Bool, TyCon, [Type])]
tcTyConAppTyFamInstsAndVisX is_invis_arg tc tys =
  let (invis_tys, vis_tys) = partitionInvisibleTypes tc tys
  in concat $ map (tcTyFamInstsAndVisX True)         invis_tys
           ++ map (tcTyFamInstsAndVisX is_invis_arg) vis_tys
>>>>>>> df570d92

isTyFamFree :: Type -> Bool
-- ^ Check that a type does not contain any type family applications.
isTyFamFree = null . tcTyFamInsts

{-
************************************************************************
*                                                                      *
          The "exact" free variables of a type
*                                                                      *
************************************************************************

Note [Silly type synonym]
~~~~~~~~~~~~~~~~~~~~~~~~~
Consider
  type T a = Int
What are the free tyvars of (T x)?  Empty, of course!

exactTyCoVarsOfType is used by the type checker to figure out exactly
which type variables are mentioned in a type.  It only matters
occasionally -- see the calls to exactTyCoVarsOfType.

Historical note: years and years ago this function was used during
generalisation -- see Trac #1813.  But that code has long since died.
-}

exactTyCoVarsOfType :: Type -> TyCoVarSet
-- Find the free type variables (of any kind)
-- but *expand* type synonyms.  See Note [Silly type synonym] above.
exactTyCoVarsOfType ty
  = go ty
  where
    go ty | Just ty' <- tcView ty = go ty'  -- This is the key line
    go (TyVarTy tv)         = goVar tv
    go (TyConApp _ tys)     = exactTyCoVarsOfTypes tys
    go (LitTy {})           = emptyVarSet
    go (AppTy fun arg)      = go fun `unionVarSet` go arg
    go (FunTy w arg res)    = go_mult w `unionVarSet` go arg `unionVarSet` go res
    go (ForAllTy bndr ty)   = delBinderVar (go ty) bndr `unionVarSet` go (binderType bndr)
    go (CastTy ty co)       = go ty `unionVarSet` goCo co
    go (CoercionTy co)      = goCo co

    go_mult (MultThing ty)       = go ty
    go_mult (MultAdd m1 m2)   = go_mult m1 `unionVarSet` go_mult m2
    go_mult (MultMul m1 m2)   = go_mult m1 `unionVarSet` go_mult m2
    go_mult _                = emptyVarSet

    goMCo MRefl    = emptyVarSet
    goMCo (MCo co) = goCo co

    goCo (Refl ty)            = go ty
    goCo (GRefl _ ty mco)     = go ty `unionVarSet` goMCo mco
    goCo (TyConAppCo _ _ args)= goCos args
    goCo (AppCo co arg)     = goCo co `unionVarSet` goCo arg
    goCo (ForAllCo tv k_co co)
      = goCo co `delVarSet` tv `unionVarSet` goCo k_co
    goCo (FunCo _ co_mult co1 co2) = goCo co_mult `unionVarSet` goCo co1 `unionVarSet` goCo co2
    goCo (CoVarCo v)         = goVar v
    goCo (HoleCo h)          = goVar (coHoleCoVar h)
    goCo (AxiomInstCo _ _ args) = goCos args
    goCo (UnivCo p _ t1 t2)  = goProv p `unionVarSet` go t1 `unionVarSet` go t2
    goCo (SymCo co)          = goCo co
    goCo (TransCo co1 co2)   = goCo co1 `unionVarSet` goCo co2
    goCo (NthCo _ _ co)      = goCo co
    goCo (LRCo _ co)         = goCo co
    goCo (InstCo co arg)     = goCo co `unionVarSet` goCo arg
    goCo (KindCo co)         = goCo co
    goCo (SubCo co)          = goCo co
    goCo (AxiomRuleCo _ c)   = goCos c

    goCos cos = foldr (unionVarSet . goCo) emptyVarSet cos

    goProv UnsafeCoerceProv     = emptyVarSet
    goProv (PhantomProv kco)    = goCo kco
    goProv (ProofIrrelProv kco) = goCo kco
    goProv (PluginProv _)       = emptyVarSet

    goVar v = unitVarSet v `unionVarSet` go (varType v)

exactTyCoVarsOfTypes :: [Type] -> TyVarSet
exactTyCoVarsOfTypes tys = mapUnionVarSet exactTyCoVarsOfType tys

anyRewritableTyVar :: Bool    -- Ignore casts and coercions
                   -> EqRel   -- Ambient role
                   -> (EqRel -> TcTyVar -> Bool)
                   -> TcType -> Bool
-- (anyRewritableTyVar ignore_cos pred ty) returns True
--    if the 'pred' returns True of any free TyVar in 'ty'
-- Do not look inside casts and coercions if 'ignore_cos' is True
-- See Note [anyRewritableTyVar must be role-aware]
anyRewritableTyVar ignore_cos role pred ty
  = go role emptyVarSet ty
  where
    go_tv rl bvs tv | tv `elemVarSet` bvs = False
                    | otherwise           = pred rl tv

    go rl bvs (TyVarTy tv)      = go_tv rl bvs tv
    go _ _     (LitTy {})       = False
    go rl bvs (TyConApp tc tys) = go_tc rl bvs tc tys
    go rl bvs (AppTy fun arg)   = go rl bvs fun || go NomEq bvs arg
    go rl bvs (FunTy w arg res) = go_mult rl bvs w || go rl bvs arg || go rl bvs res
    go rl bvs (ForAllTy tv ty)  = go rl (bvs `extendVarSet` binderVar tv) ty
    go rl bvs (CastTy ty co)    = go rl bvs ty || go_co rl bvs co
    go rl bvs (CoercionTy co)   = go_co rl bvs co  -- ToDo: check

    go_mult rl bvs (MultThing ty) = go rl bvs ty
    go_mult rl bvs (MultAdd m1 m2) = go_mult rl bvs m1 || go_mult rl bvs m2
    go_mult rl bvs (MultMul m1 m2) = go_mult rl bvs m1 || go_mult rl bvs m2
    go_mult _ _ _ = False

    go_tc NomEq  bvs _  tys = any (go NomEq bvs) tys
    go_tc ReprEq bvs tc tys = any (go_arg bvs)
                              (tyConRolesRepresentational tc `zip` tys)

    go_arg bvs (Nominal,          ty) = go NomEq  bvs ty
    go_arg bvs (Representational, ty) = go ReprEq bvs ty
    go_arg _   (Phantom,          _)  = False  -- We never rewrite with phantoms

    go_co rl bvs co
      | ignore_cos = False
      | otherwise  = anyVarSet (go_tv rl bvs) (tyCoVarsOfCo co)
      -- We don't have an equivalent of anyRewritableTyVar for coercions
      -- (at least not yet) so take the free vars and test them

{- Note [anyRewritableTyVar must be role-aware]
~~~~~~~~~~~~~~~~~~~~~~~~~~~~~~~~~~~~~~~~~~~~~~~
anyRewritableTyVar is used during kick-out from the inert set,
to decide if, given a new equality (a ~ ty), we should kick out
a constraint C.  Rather than gather free variables and see if 'a'
is among them, we instead pass in a predicate; this is just efficiency.

Moreover, consider
  work item:   [G] a ~R f b
  inert item:  [G] b ~R f a
We use anyRewritableTyVar to decide whether to kick out the inert item,
on the grounds that the work item might rewrite it. Well, 'a' is certainly
free in [G] b ~R f a.  But because the role of a type variable ('f' in
this case) is nominal, the work item can't actually rewrite the inert item.
Moreover, if we were to kick out the inert item the exact same situation
would re-occur and we end up with an infinite loop in which each kicks
out the other (Trac #14363).
-}

{-
************************************************************************
*                                                                      *
                Predicates
*                                                                      *
************************************************************************
-}

tcIsTcTyVar :: TcTyVar -> Bool
-- See Note [TcTyVars and TyVars in the typechecker]
tcIsTcTyVar tv = isTyVar tv

isTouchableMetaTyVar :: TcLevel -> TcTyVar -> Bool
isTouchableMetaTyVar ctxt_tclvl tv
  | isTyVar tv -- See Note [Coercion variables in free variable lists]
  , MetaTv { mtv_tclvl = tv_tclvl, mtv_info = info } <- tcTyVarDetails tv
  , not (isFlattenInfo info)
  = ASSERT2( checkTcLevelInvariant ctxt_tclvl tv_tclvl,
             ppr tv $$ ppr tv_tclvl $$ ppr ctxt_tclvl )
    tv_tclvl `sameDepthAs` ctxt_tclvl

  | otherwise = False

isFloatedTouchableMetaTyVar :: TcLevel -> TcTyVar -> Bool
isFloatedTouchableMetaTyVar ctxt_tclvl tv
  | isTyVar tv -- See Note [Coercion variables in free variable lists]
  , MetaTv { mtv_tclvl = tv_tclvl, mtv_info = info } <- tcTyVarDetails tv
  , not (isFlattenInfo info)
  = tv_tclvl `strictlyDeeperThan` ctxt_tclvl

  | otherwise = False

isImmutableTyVar :: TyVar -> Bool
isImmutableTyVar tv = isSkolemTyVar tv

isTyConableTyVar, isSkolemTyVar, isOverlappableTyVar,
  isMetaTyVar, isAmbiguousTyVar,
  isFmvTyVar, isFskTyVar, isFlattenTyVar :: TcTyVar -> Bool

isTyConableTyVar tv
        -- True of a meta-type variable that can be filled in
        -- with a type constructor application; in particular,
        -- not a TyVarTv
  | isTyVar tv -- See Note [Coercion variables in free variable lists]
  = case tcTyVarDetails tv of
        MetaTv { mtv_info = TyVarTv } -> False
        _                             -> True
  | otherwise = True

isFmvTyVar tv
  = ASSERT2( tcIsTcTyVar tv, ppr tv )
    case tcTyVarDetails tv of
        MetaTv { mtv_info = FlatMetaTv } -> True
        _                                -> False

isFskTyVar tv
  = ASSERT2( tcIsTcTyVar tv, ppr tv )
    case tcTyVarDetails tv of
        MetaTv { mtv_info = FlatSkolTv } -> True
        _                                -> False

-- | True of both given and wanted flatten-skolems (fmv and fsk)
isFlattenTyVar tv
  = ASSERT2( tcIsTcTyVar tv, ppr tv )
    case tcTyVarDetails tv of
        MetaTv { mtv_info = info } -> isFlattenInfo info
        _                          -> False

isSkolemTyVar tv
  = ASSERT2( tcIsTcTyVar tv, ppr tv )
    case tcTyVarDetails tv of
        MetaTv {} -> False
        _other    -> True

isOverlappableTyVar tv
  | isTyVar tv -- See Note [Coercion variables in free variable lists]
  = case tcTyVarDetails tv of
        SkolemTv _ overlappable -> overlappable
        _                       -> False
  | otherwise = False

isMetaTyVar tv
  | isTyVar tv -- See Note [Coercion variables in free variable lists]
  = case tcTyVarDetails tv of
        MetaTv {} -> True
        _         -> False
  | otherwise = False

-- isAmbiguousTyVar is used only when reporting type errors
-- It picks out variables that are unbound, namely meta
-- type variables and the RuntimUnk variables created by
-- RtClosureInspect.zonkRTTIType.  These are "ambiguous" in
-- the sense that they stand for an as-yet-unknown type
isAmbiguousTyVar tv
  | isTyVar tv -- See Note [Coercion variables in free variable lists]
  = case tcTyVarDetails tv of
        MetaTv {}     -> True
        RuntimeUnk {} -> True
        _             -> False
  | otherwise = False

isMetaTyVarTy :: TcType -> Bool
isMetaTyVarTy (TyVarTy tv) = isMetaTyVar tv
isMetaTyVarTy _            = False

metaTyVarInfo :: TcTyVar -> MetaInfo
metaTyVarInfo tv
  = case tcTyVarDetails tv of
      MetaTv { mtv_info = info } -> info
      _ -> pprPanic "metaTyVarInfo" (ppr tv)

isFlattenInfo :: MetaInfo -> Bool
isFlattenInfo FlatMetaTv = True
isFlattenInfo FlatSkolTv = True
isFlattenInfo _          = False

metaTyVarTcLevel :: TcTyVar -> TcLevel
metaTyVarTcLevel tv
  = case tcTyVarDetails tv of
      MetaTv { mtv_tclvl = tclvl } -> tclvl
      _ -> pprPanic "metaTyVarTcLevel" (ppr tv)

metaTyVarTcLevel_maybe :: TcTyVar -> Maybe TcLevel
metaTyVarTcLevel_maybe tv
  = case tcTyVarDetails tv of
      MetaTv { mtv_tclvl = tclvl } -> Just tclvl
      _                            -> Nothing

metaTyVarRef :: TyVar -> IORef MetaDetails
metaTyVarRef tv
  = case tcTyVarDetails tv of
        MetaTv { mtv_ref = ref } -> ref
        _ -> pprPanic "metaTyVarRef" (ppr tv)

setMetaTyVarTcLevel :: TcTyVar -> TcLevel -> TcTyVar
setMetaTyVarTcLevel tv tclvl
  = case tcTyVarDetails tv of
      details@(MetaTv {}) -> setTcTyVarDetails tv (details { mtv_tclvl = tclvl })
      _ -> pprPanic "metaTyVarTcLevel" (ppr tv)

isTyVarTyVar :: Var -> Bool
isTyVarTyVar tv
  = case tcTyVarDetails tv of
        MetaTv { mtv_info = TyVarTv } -> True
        _                             -> False

isFlexi, isIndirect :: MetaDetails -> Bool
isFlexi Flexi = True
isFlexi _     = False

isIndirect (Indirect _) = True
isIndirect _            = False

isRuntimeUnkSkol :: TyVar -> Bool
-- Called only in TcErrors; see Note [Runtime skolems] there
isRuntimeUnkSkol x
  | RuntimeUnk <- tcTyVarDetails x = True
  | otherwise                      = False

mkTyVarNamePairs :: [Scaled TyVar] -> [(Name, Scaled TyVar)]
-- Just pair each TyVar with its own name
mkTyVarNamePairs tvs = [(tyVarName (scaledThing tv), tv) | tv <- tvs]


findDupTyVarTvs :: [(Name,TcTyVar)] -> [(Name,Name)]
-- If we have [...(x1,tv)...(x2,tv)...]
-- return (x1,x2) in the result list
findDupTyVarTvs prs
  = concatMap mk_result_prs $
    findDupsEq eq_snd prs
  where
    eq_snd (_,tv1) (_,tv2) = tv1 == tv2
    mk_result_prs ((n1,_) :| xs) = map (\(n2,_) -> (n1,n2)) xs

{-
************************************************************************
*                                                                      *
\subsection{Tau, sigma and rho}
*                                                                      *
************************************************************************
-}

mkSigmaTy :: [TyCoVarBinder] -> [PredType] -> Type -> Type
mkSigmaTy bndrs theta tau = mkForAllTys bndrs (mkPhiTy theta tau)

-- | Make a sigma ty where all type variables are 'Inferred'. That is,
-- they cannot be used with visible type application.
mkInfSigmaTy :: [TyCoVar] -> [PredType] -> Type -> Type
mkInfSigmaTy tyvars theta ty = mkSigmaTy (mkTyCoVarBinders Inferred tyvars) theta ty

-- | Make a sigma ty where all type variables are "specified". That is,
-- they can be used with visible type application
mkSpecSigmaTy :: [TyVar] -> [PredType] -> Type -> Type
mkSpecSigmaTy tyvars preds ty = mkSigmaTy (mkTyCoVarBinders Specified tyvars) preds ty

mkPhiTy :: [PredType] -> Type -> Type
mkPhiTy = mkFunTys . map unrestricted

---------------
getDFunTyKey :: Type -> OccName -- Get some string from a type, to be used to
                                -- construct a dictionary function name
getDFunTyKey ty | Just ty' <- coreView ty = getDFunTyKey ty'
getDFunTyKey (TyVarTy tv)            = getOccName tv
getDFunTyKey (TyConApp tc _)         = getOccName tc
getDFunTyKey (LitTy x)               = getDFunTyLitKey x
getDFunTyKey (AppTy fun _)           = getDFunTyKey fun
getDFunTyKey (FunTy _ _ _)           = getOccName funTyCon
getDFunTyKey (ForAllTy _ t)          = getDFunTyKey t
getDFunTyKey (CastTy ty _)           = getDFunTyKey ty
getDFunTyKey t@(CoercionTy _)        = pprPanic "getDFunTyKey" (ppr t)

getDFunTyLitKey :: TyLit -> OccName
getDFunTyLitKey (NumTyLit n) = mkOccName Name.varName (show n)
getDFunTyLitKey (StrTyLit n) = mkOccName Name.varName (show n)  -- hm

{- *********************************************************************
*                                                                      *
           Maintaining the well-kinded type invariant
*                                                                      *
********************************************************************* -}

{- Note [The well-kinded type invariant]
~~~~~~~~~~~~~~~~~~~~~~~~~~~~~~~~~~~~~~~~
See also Note [The tcType invariant] in TcHsType.

During type inference, we maintain this invariant

   (INV-TK): it is legal to call 'typeKind' on any Type ty,
             /without/ zonking ty

For example, suppose
    kappa is a unification variable
    We have already unified kappa := Type
      yielding    co :: Refl (Type -> Type)
    a :: kappa
then consider the type
    (a Int)
If we call typeKind on that, we'll crash, because the (un-zonked)
kind of 'a' is just kappa, not an arrow kind.  If we zonk first
we'd be fine, but that is too tiresome, so instead we maintain
(INV-TK).  So we do not form (a Int); instead we form
    (a |> co) Int
and typeKind has no problem with that.

Bottom line: we want to keep that 'co' /even though it is Refl/.

Immediate consequence: during type inference we cannot use the "smart
contructors" for types, particularly
   mkAppTy, mkCastTy
because they all eliminate Refl casts.  Solution: during type
inference use the mkNakedX type formers, which do no Refl-elimination.
E.g. mkNakedCastTy uses an actual CastTy, without optimising for
Refl.  (NB: mkNakedCastTy is only called in two places: in tcInferApps
and in checkExpectedResultKind.)

Where does this show up in practice: apparently mainly in
TcHsType.tcInferApps.  Suppose we are kind-checking the type (a Int),
where (a :: kappa).  Then in tcInferApps we'll run out of binders on
a's kind, so we'll call matchExpectedFunKind, and unify
   kappa := kappa1 -> kappa2,  with evidence co :: kappa ~ (kappa1 ~ kappa2)
That evidence is actually Refl, but we must not discard the cast to
form the result type
   ((a::kappa) (Int::*))
because that does not satisfy the invariant, and crashes TypeKind.  This
caused Trac #14174 and #14520.

Notes:

* The Refls will be removed later, when we zonk the type.

* This /also/ applies to substitution.  We must use nakedSubstTy,
  not substTy, because the latter uses smart constructors that do
  Refl-elimination.

-}

---------------
mkNakedAppTys :: Type -> [Type] -> Type
-- See Note [The well-kinded type invariant]
mkNakedAppTys ty1                []   = ty1
mkNakedAppTys (TyConApp tc tys1) tys2 = mkTyConApp tc (tys1 ++ tys2)
mkNakedAppTys ty1                tys2 = foldl' AppTy ty1 tys2

mkNakedAppTy :: Type -> Type -> Type
-- See Note [The well-kinded type invariant]
mkNakedAppTy ty1 ty2 = mkNakedAppTys ty1 [ty2]

mkNakedCastTy :: Type -> Coercion -> Type
-- Do /not/ attempt to get rid of the cast altogether,
-- even if it is Refl: see Note [The well-kinded type invariant]
-- Even doing (t |> co1) |> co2  --->  t |> (co1;co2)
-- does not seem worth the bother
--
-- NB: zonking will get rid of these casts, because it uses mkCastTy
--
-- In fact the calls to mkNakedCastTy ar pretty few and far between.
mkNakedCastTy ty co = CastTy ty co

nakedSubstTy :: HasCallStack => TCvSubst -> TcType  -> TcType
nakedSubstTy subst ty
  | isEmptyTCvSubst subst = ty
  | otherwise             = runIdentity                   $
                            checkValidSubst subst [ty] [] $
                            mapType nakedSubstMapper subst ty
  -- Interesting idea: use StrictIdentity to avoid space leaks

nakedSubstMapper :: TyCoMapper TCvSubst Identity
nakedSubstMapper
  = TyCoMapper { tcm_smart      = False
               , tcm_tyvar      = \subst tv -> return (substTyVar subst tv)
               , tcm_covar      = \subst cv -> return (substCoVar subst cv)
               , tcm_hole       = \_ hole   -> return (HoleCo hole)
               , tcm_tycobinder = \subst tv _ -> return (substVarBndr subst tv)
               , tcm_tycon    = return }

{-
************************************************************************
*                                                                      *
\subsection{Expanding and splitting}
*                                                                      *
************************************************************************

These tcSplit functions are like their non-Tc analogues, but
        *) they do not look through newtypes

However, they are non-monadic and do not follow through mutable type
variables.  It's up to you to make sure this doesn't matter.
-}

-- | Splits a forall type into a list of 'TyBinder's and the inner type.
-- Always succeeds, even if it returns an empty list.
tcSplitPiTys :: Type -> ([TyBinder], Type)
tcSplitPiTys ty = ASSERT( all isTyBinder (fst sty) ) sty
  where sty = splitPiTys ty

-- | Splits a type into a TyBinder and a body, if possible. Panics otherwise
tcSplitPiTy_maybe :: Type -> Maybe (TyBinder, Type)
tcSplitPiTy_maybe ty = ASSERT( isMaybeTyBinder sty ) sty
  where sty = splitPiTy_maybe ty
        isMaybeTyBinder (Just (t,_)) = isTyBinder t
        isMaybeTyBinder _ = True

tcSplitForAllTy_maybe :: Type -> Maybe (TyVarBinder, Type)
tcSplitForAllTy_maybe ty | Just ty' <- tcView ty = tcSplitForAllTy_maybe ty'
tcSplitForAllTy_maybe (ForAllTy tv ty) = ASSERT( isTyVarBinder tv ) Just (tv, ty)
tcSplitForAllTy_maybe _                = Nothing

-- | Like 'tcSplitPiTys', but splits off only named binders, returning
-- just the tycovars.
tcSplitForAllTys :: Type -> ([TyVar], Type)
tcSplitForAllTys ty = ASSERT( all isTyVar (fst sty) ) sty
  where sty = splitForAllTys ty

-- | Like 'tcSplitForAllTys', but splits off only named binders.
tcSplitForAllVarBndrs :: Type -> ([TyVarBinder], Type)
tcSplitForAllVarBndrs ty = ASSERT( all isTyVarBinder (fst sty)) sty
  where sty = splitForAllVarBndrs ty

-- | Is this a ForAllTy with a named binder?
tcIsForAllTy :: Type -> Bool
tcIsForAllTy ty | Just ty' <- tcView ty = tcIsForAllTy ty'
tcIsForAllTy (ForAllTy {}) = True
tcIsForAllTy _             = False

tcSplitPredFunTy_maybe :: Type -> Maybe (PredType, Type)
-- Split off the first predicate argument from a type
tcSplitPredFunTy_maybe ty
  | Just ty' <- tcView ty = tcSplitPredFunTy_maybe ty'
tcSplitPredFunTy_maybe (FunTy _ arg res)
  | isPredTy arg = Just (arg, res)
tcSplitPredFunTy_maybe _
  = Nothing

tcSplitPhiTy :: Type -> (ThetaType, Type)
tcSplitPhiTy ty
  = split ty []
  where
    split ty ts
      = case tcSplitPredFunTy_maybe ty of
          Just (pred, ty) -> split ty (pred:ts)
          Nothing         -> (reverse ts, ty)

-- | Split a sigma type into its parts.
tcSplitSigmaTy :: Type -> ([TyVar], ThetaType, Type)
tcSplitSigmaTy ty = case tcSplitForAllTys ty of
                        (tvs, rho) -> case tcSplitPhiTy rho of
                                        (theta, tau) -> (tvs, theta, tau)

-- | Split a sigma type into its parts, going underneath as many @ForAllTy@s
-- as possible. For example, given this type synonym:
--
-- @
-- type Traversal s t a b = forall f. Applicative f => (a -> f b) -> s -> f t
-- @
--
-- if you called @tcSplitSigmaTy@ on this type:
--
-- @
-- forall s t a b. Each s t a b => Traversal s t a b
-- @
--
-- then it would return @([s,t,a,b], [Each s t a b], Traversal s t a b)@. But
-- if you instead called @tcSplitNestedSigmaTys@ on the type, it would return
-- @([s,t,a,b,f], [Each s t a b, Applicative f], (a -> f b) -> s -> f t)@.
tcSplitNestedSigmaTys :: Type -> ([TyVar], ThetaType, Type)
-- NB: This is basically a pure version of deeplyInstantiate (from Inst) that
-- doesn't compute an HsWrapper.
tcSplitNestedSigmaTys ty
    -- If there's a forall, split it apart and try splitting the rho type
    -- underneath it.
  | Just (arg_tys, tvs1, theta1, rho1) <- tcDeepSplitSigmaTy_maybe ty
  = let (tvs2, theta2, rho2) = tcSplitNestedSigmaTys rho1
    in (tvs1 ++ tvs2, theta1 ++ theta2, mkFunTys arg_tys rho2)
    -- If there's no forall, we're done.
  | otherwise = ([], [], ty)

-----------------------
tcDeepSplitSigmaTy_maybe
  :: TcSigmaType -> Maybe ([Scaled TcType], [TyVar], ThetaType, TcSigmaType)
-- Looks for a *non-trivial* quantified type, under zero or more function arrows
-- By "non-trivial" we mean either tyvars or constraints are non-empty

tcDeepSplitSigmaTy_maybe ty
  | Just (arg_ty, res_ty)           <- tcSplitFunTy_maybe ty
  , Just (arg_tys, tvs, theta, rho) <- tcDeepSplitSigmaTy_maybe res_ty
  = Just (arg_ty:arg_tys, tvs, theta, rho)

  | (tvs, theta, rho) <- tcSplitSigmaTy ty
  , not (null tvs && null theta)
  = Just ([], tvs, theta, rho)

  | otherwise = Nothing

-----------------------
tcTyConAppTyCon :: Type -> TyCon
tcTyConAppTyCon ty
  = case tcTyConAppTyCon_maybe ty of
      Just tc -> tc
      Nothing -> pprPanic "tcTyConAppTyCon" (pprType ty)

-- | Like 'tcRepSplitTyConApp_maybe', but only returns the 'TyCon'.
tcTyConAppTyCon_maybe :: Type -> Maybe TyCon
tcTyConAppTyCon_maybe ty
  | Just ty' <- tcView ty = tcTyConAppTyCon_maybe ty'
tcTyConAppTyCon_maybe (TyConApp tc _)
  = Just tc
tcTyConAppTyCon_maybe (FunTy _ _ _)
  = Just funTyCon
tcTyConAppTyCon_maybe _
  = Nothing

tcTyConAppArgs :: Type -> [Type]
tcTyConAppArgs ty = case tcSplitTyConApp_maybe ty of
                        Just (_, args) -> args
                        Nothing        -> pprPanic "tcTyConAppArgs" (pprType ty)

tcSplitTyConApp :: Type -> (TyCon, [Type])
tcSplitTyConApp ty = case tcSplitTyConApp_maybe ty of
                        Just stuff -> stuff
                        Nothing    -> pprPanic "tcSplitTyConApp" (pprType ty)

-- | Like 'tcRepSplitTyConApp_maybe', but returns 'Nothing' if,
--
-- 1. the type is structurally not a type constructor application, or
--
-- 2. the type is a function type (e.g. application of 'funTyCon'), but we
--    currently don't even enough information to fully determine its RuntimeRep
--    variables. For instance, @FunTy (a :: k) Int@.
--
-- By contrast 'tcRepSplitTyConApp_maybe' panics in the second case.
--
-- The behavior here is needed during canonicalization; see Note [FunTy and
-- decomposing tycon applications] in TcCanonical for details.
tcRepSplitTyConApp_maybe' :: HasCallStack => Type -> Maybe (TyCon, [Type])
tcRepSplitTyConApp_maybe' (TyConApp tc tys)          = Just (tc, tys)
tcRepSplitTyConApp_maybe' (FunTy w arg res)
  | Just arg_rep <- getRuntimeRep_maybe arg
  , Just res_rep <- getRuntimeRep_maybe res
  = Just (funTyCon, [fromMult w, arg_rep, res_rep, arg, res])
tcRepSplitTyConApp_maybe' _                          = Nothing


-----------------------
tcSplitFunTys :: Type -> ([Scaled Type], Type)
tcSplitFunTys ty = case tcSplitFunTy_maybe ty of
                        Nothing        -> ([], ty)
                        Just (arg,res) -> (arg:args, res')
                                       where
                                          (args,res') = tcSplitFunTys res

tcSplitFunTy_maybe :: Type -> Maybe (Scaled Type, Type)
tcSplitFunTy_maybe ty | Just ty' <- tcView ty         = tcSplitFunTy_maybe ty'
tcSplitFunTy_maybe (FunTy w arg res) | not (isPredTy arg) = Just (Scaled w arg, res)
tcSplitFunTy_maybe _                                    = Nothing
        -- Note the typeKind guard
        -- Consider     (?x::Int) => Bool
        -- We don't want to treat this as a function type!
        -- A concrete example is test tc230:
        --      f :: () -> (?p :: ()) => () -> ()
        --
        --      g = f () ()

tcSplitFunTysN :: Arity                      -- n: Number of desired args
               -> TcRhoType
               -> Either Arity               -- Number of missing arrows
                        ([Scaled TcSigmaType],-- Arg types (always N types)
                         TcSigmaType)        -- The rest of the type
-- ^ Split off exactly the specified number argument types
-- Returns
--  (Left m) if there are 'm' missing arrows in the type
--  (Right (tys,res)) if the type looks like t1 -> ... -> tn -> res
tcSplitFunTysN n ty
 | n == 0
 = Right ([], ty)
 | Just (arg,res) <- tcSplitFunTy_maybe ty
 = case tcSplitFunTysN (n-1) res of
     Left m            -> Left m
     Right (args,body) -> Right (arg:args, body)
 | otherwise
 = Left n

tcSplitFunTy :: Type -> (Scaled Type, Type)
tcSplitFunTy  ty = expectJust "tcSplitFunTy" (tcSplitFunTy_maybe ty)

tcFunArgTy :: Type -> Scaled Type
tcFunArgTy    ty = fst (tcSplitFunTy ty)

tcFunResultTy :: Type -> Type
tcFunResultTy ty = snd (tcSplitFunTy ty)

-- | Strips off n *visible* arguments and returns the resulting type
tcFunResultTyN :: HasDebugCallStack => Arity -> Type -> Type
tcFunResultTyN n ty
  | Right (_, res_ty) <- tcSplitFunTysN n ty
  = res_ty
  | otherwise
  = pprPanic "tcFunResultTyN" (ppr n <+> ppr ty)

-----------------------
tcSplitAppTy_maybe :: Type -> Maybe (Type, Type)
tcSplitAppTy_maybe ty | Just ty' <- tcView ty = tcSplitAppTy_maybe ty'
tcSplitAppTy_maybe ty = tcRepSplitAppTy_maybe ty

tcSplitAppTy :: Type -> (Type, Type)
tcSplitAppTy ty = case tcSplitAppTy_maybe ty of
                    Just stuff -> stuff
                    Nothing    -> pprPanic "tcSplitAppTy" (pprType ty)

tcSplitAppTys :: Type -> (Type, [Type])
tcSplitAppTys ty
  = go ty []
  where
    go ty args = case tcSplitAppTy_maybe ty of
                   Just (ty', arg) -> go ty' (arg:args)
                   Nothing         -> (ty,args)

-- | Returns the number of arguments in the given type, without
-- looking through synonyms. This is used only for error reporting.
-- We don't look through synonyms because of #11313.
tcRepGetNumAppTys :: Type -> Arity
tcRepGetNumAppTys = length . snd . repSplitAppTys

-----------------------
-- | If the type is a tyvar, possibly under a cast, returns it, along
-- with the coercion. Thus, the co is :: kind tv ~N kind type
tcGetCastedTyVar_maybe :: Type -> Maybe (TyVar, CoercionN)
tcGetCastedTyVar_maybe ty | Just ty' <- tcView ty = tcGetCastedTyVar_maybe ty'
tcGetCastedTyVar_maybe (CastTy (TyVarTy tv) co) = Just (tv, co)
tcGetCastedTyVar_maybe (TyVarTy tv)             = Just (tv, mkNomReflCo (tyVarKind tv))
tcGetCastedTyVar_maybe _                        = Nothing

tcGetTyVar_maybe :: Type -> Maybe TyVar
tcGetTyVar_maybe ty | Just ty' <- tcView ty = tcGetTyVar_maybe ty'
tcGetTyVar_maybe (TyVarTy tv)   = Just tv
tcGetTyVar_maybe _              = Nothing

tcGetTyVar :: String -> Type -> TyVar
tcGetTyVar msg ty
  = case tcGetTyVar_maybe ty of
     Just tv -> tv
     Nothing -> pprPanic msg (ppr ty)

tcIsTyVarTy :: Type -> Bool
tcIsTyVarTy ty | Just ty' <- tcView ty = tcIsTyVarTy ty'
tcIsTyVarTy (CastTy ty _) = tcIsTyVarTy ty  -- look through casts, as
                                            -- this is only used for
                                            -- e.g., FlexibleContexts
tcIsTyVarTy (TyVarTy _)   = True
tcIsTyVarTy _             = False

-----------------------
tcSplitDFunTy :: Type -> ([TyVar], [Type], Class, [Type])
-- Split the type of a dictionary function
-- We don't use tcSplitSigmaTy,  because a DFun may (with NDP)
-- have non-Pred arguments, such as
--     df :: forall m. (forall b. Eq b => Eq (m b)) -> C m
--
-- Also NB splitFunTys, not tcSplitFunTys;
-- the latter specifically stops at PredTy arguments,
-- and we don't want to do that here
tcSplitDFunTy ty
  = case tcSplitForAllTys ty   of { (tvs, rho)    ->
    case splitFunTys rho       of { (theta, tau)  ->
    case tcSplitDFunHead tau   of { (clas, tys)   ->
    (tvs, map scaledThing theta, clas, tys) }}}

tcSplitDFunHead :: Type -> (Class, [Type])
tcSplitDFunHead = getClassPredTys

tcSplitMethodTy :: Type -> ([TyVar], PredType, Type)
-- A class method (selector) always has a type like
--   forall as. C as => blah
-- So if the class looks like
--   class C a where
--     op :: forall b. (Eq a, Ix b) => a -> b
-- the class method type looks like
--  op :: forall a. C a => forall b. (Eq a, Ix b) => a -> b
--
-- tcSplitMethodTy just peels off the outer forall and
-- that first predicate
tcSplitMethodTy ty
  | (sel_tyvars,sel_rho) <- tcSplitForAllTys ty
  , Just (first_pred, local_meth_ty) <- tcSplitPredFunTy_maybe sel_rho
  = (sel_tyvars, first_pred, local_meth_ty)
  | otherwise
  = pprPanic "tcSplitMethodTy" (ppr ty)


{- *********************************************************************
*                                                                      *
            Type equalities
*                                                                      *
********************************************************************* -}

tcEqKind :: HasDebugCallStack => TcKind -> TcKind -> Bool
tcEqKind = tcEqType

tcEqType :: HasDebugCallStack => TcType -> TcType -> Bool
-- tcEqType is a proper implements the same Note [Non-trivial definitional
-- equality] (in TyCoRep) as `eqType`, but Type.eqType believes (* ==
-- Constraint), and that is NOT what we want in the type checker!
tcEqType ty1 ty2
  = isNothing (tc_eq_type tcView ki1 ki2) &&
    isNothing (tc_eq_type tcView ty1 ty2)
  where
    ki1 = typeKind ty1
    ki2 = typeKind ty2

-- | Just like 'tcEqType', but will return True for types of different kinds
-- as long as their non-coercion structure is identical.
tcEqTypeNoKindCheck :: TcType -> TcType -> Bool
tcEqTypeNoKindCheck ty1 ty2
  = isNothing $ tc_eq_type tcView ty1 ty2

-- | Like 'tcEqType', but returns information about whether the difference
-- is visible in the case of a mismatch.
-- @Nothing@    : the types are equal
-- @Just True@  : the types differ, and the point of difference is visible
-- @Just False@ : the types differ, and the point of difference is invisible
tcEqTypeVis :: TcType -> TcType -> Maybe Bool
tcEqTypeVis ty1 ty2
  = tc_eq_type tcView ty1 ty2 <!> invis (tc_eq_type tcView ki1 ki2)
  where
    ki1 = typeKind ty1
    ki2 = typeKind ty2

      -- convert Just True to Just False
    invis :: Maybe Bool -> Maybe Bool
    invis = fmap (const False)

(<!>) :: Maybe Bool -> Maybe Bool -> Maybe Bool
Nothing        <!> x         = x
Just True      <!> _         = Just True
Just _vis      <!> Just True = Just True
Just vis       <!> _         = Just vis
infixr 3 <!>

-- | Real worker for 'tcEqType'. No kind check!
tc_eq_type :: (TcType -> Maybe TcType)  -- ^ @tcView@, if you want unwrapping
           -> Type -> Type -> Maybe Bool
tc_eq_type view_fun orig_ty1 orig_ty2 = go True orig_env orig_ty1 orig_ty2
  where
    go :: Bool -> RnEnv2 -> Type -> Type -> Maybe Bool
    go vis env t1 t2 | Just t1' <- view_fun t1 = go vis env t1' t2
    go vis env t1 t2 | Just t2' <- view_fun t2 = go vis env t1 t2'

    go vis env (TyVarTy tv1)       (TyVarTy tv2)
      = check vis $ rnOccL env tv1 == rnOccR env tv2

    go vis _   (LitTy lit1)        (LitTy lit2)
      = check vis $ lit1 == lit2

    go vis env (ForAllTy (Bndr tv1 vis1) ty1)
               (ForAllTy (Bndr tv2 vis2) ty2)
      = go (isVisibleArgFlag vis1) env (varType tv1) (varType tv2)
          <!> go vis (rnBndr2 env tv1 tv2) ty1 ty2
          <!> check vis (vis1 == vis2)
    -- Make sure we handle all FunTy cases since falling through to the
    -- AppTy case means that tcRepSplitAppTy_maybe may see an unzonked
    -- kind variable, which causes things to blow up.
    go vis env (FunTy w1 arg1 res1) (FunTy w2 arg2 res2)
      = check vis (w1 `eqMult` w2) <!> go vis env arg1 arg2 <!> go vis env res1 res2
    go vis env ty (FunTy _ arg res)
      = eqFunTy vis env arg res ty
    go vis env (FunTy _ arg res) ty
      = eqFunTy vis env arg res ty

      -- See Note [Equality on AppTys] in Type
    go vis env (AppTy s1 t1)        ty2
      | Just (s2, t2) <- tcRepSplitAppTy_maybe ty2
      = go vis env s1 s2 <!> go vis env t1 t2
    go vis env ty1                  (AppTy s2 t2)
      | Just (s1, t1) <- tcRepSplitAppTy_maybe ty1
      = go vis env s1 s2 <!> go vis env t1 t2
    go vis env (TyConApp tc1 ts1)   (TyConApp tc2 ts2)
      = check vis (tc1 == tc2) <!> gos (tc_vis vis tc1) env ts1 ts2
    go vis env (CastTy t1 _)        t2              = go vis env t1 t2
    go vis env t1                   (CastTy t2 _)   = go vis env t1 t2
    go _   _   (CoercionTy {})      (CoercionTy {}) = Nothing
    go vis _   _                    _               = Just vis

    gos _      _   []       []       = Nothing
    gos (v:vs) env (t1:ts1) (t2:ts2) = go v env t1 t2 <!> gos vs env ts1 ts2
    gos (v:_)  _   _        _        = Just v
    gos _      _   _        _        = panic "tc_eq_type"

    tc_vis :: Bool -> TyCon -> [Bool]
    tc_vis True tc = viss ++ repeat True
       -- the repeat True is necessary because tycons can legitimately
       -- be oversaturated
      where
        bndrs = tyConBinders tc
        viss  = map isVisibleTyConBinder bndrs
    tc_vis False _ = repeat False  -- if we're not in a visible context, our args
                                   -- aren't either

    check :: Bool -> Bool -> Maybe Bool
    check _   True  = Nothing
    check vis False = Just vis

    orig_env = mkRnEnv2 $ mkInScopeSet $ tyCoVarsOfTypes [orig_ty1, orig_ty2]

    -- @eqFunTy arg res ty@ is True when @ty@ equals @FunTy arg res@. This is
    -- sometimes hard to know directly because @ty@ might have some casts
    -- obscuring the FunTy. And 'splitAppTy' is difficult because we can't
    -- always extract a RuntimeRep (see Note [xyz]) if the kind of the arg or
    -- res is unzonked/unflattened. Thus this function, which handles this
    -- corner case.
    eqFunTy :: Bool -> RnEnv2 -> Type -> Type -> Type -> Maybe Bool
    eqFunTy vis env arg res (FunTy _ arg' res')
      = go vis env arg arg' <!> go vis env res res'
    eqFunTy vis env arg res ty@(AppTy{})
      | Just (tc, [_, _, arg', res']) <- get_args ty []
      , tc == funTyCon
      = go vis env arg arg' <!> go vis env res res'
      where
        get_args :: Type -> [Type] -> Maybe (TyCon, [Type])
        get_args (AppTy f x)       args = get_args f (x:args)
        get_args (CastTy t _)      args = get_args t args
        get_args (TyConApp tc tys) args = Just (tc, tys ++ args)
        get_args _                 _    = Nothing
    eqFunTy vis _ _ _ _
      = Just vis

-- | Like 'pickyEqTypeVis', but returns a Bool for convenience
pickyEqType :: TcType -> TcType -> Bool
-- Check when two types _look_ the same, _including_ synonyms.
-- So (pickyEqType String [Char]) returns False
-- This ignores kinds and coercions, because this is used only for printing.
pickyEqType ty1 ty2
  = isNothing $
    tc_eq_type (const Nothing) ty1 ty2

{- *********************************************************************
*                                                                      *
                       Predicate types
*                                                                      *
************************************************************************

Deconstructors and tests on predicate types

Note [Kind polymorphic type classes]
~~~~~~~~~~~~~~~~~~~~~~~~~~~~~~~~~~~~
    class C f where...   -- C :: forall k. k -> Constraint
    g :: forall (f::*). C f => f -> f

Here the (C f) in the signature is really (C * f), and we
don't want to complain that the * isn't a type variable!
-}

isTyVarClassPred :: PredType -> Bool
isTyVarClassPred ty = case getClassPredTys_maybe ty of
    Just (_, tys) -> all isTyVarTy tys
    _             -> False

-------------------------
checkValidClsArgs :: Bool -> Class -> [KindOrType] -> Bool
-- If the Bool is True (flexible contexts), return True (i.e. ok)
-- Otherwise, check that the type (not kind) args are all headed by a tyvar
--   E.g. (Eq a) accepted, (Eq (f a)) accepted, but (Eq Int) rejected
-- This function is here rather than in TcValidity because it is
-- called from TcSimplify, which itself is imported by TcValidity
checkValidClsArgs flexible_contexts cls kts
  | flexible_contexts = True
  | otherwise         = all hasTyVarHead tys
  where
    tys = filterOutInvisibleTypes (classTyCon cls) kts

hasTyVarHead :: Type -> Bool
-- Returns true of (a t1 .. tn), where 'a' is a type variable
hasTyVarHead ty                 -- Haskell 98 allows predicates of form
  | tcIsTyVarTy ty = True       --      C (a ty1 .. tyn)
  | otherwise                   -- where a is a type variable
  = case tcSplitAppTy_maybe ty of
       Just (ty, _) -> hasTyVarHead ty
       Nothing      -> False

evVarPred :: EvVar -> PredType
evVarPred var
  = ASSERT2( isEvVarType var_ty, ppr var <+> dcolon <+> ppr var_ty )
    var_ty
 where
    var_ty = varType var

------------------
-- | When inferring types, should we quantify over a given predicate?
-- Generally true of classes; generally false of equality constraints.
-- Equality constraints that mention quantified type variables and
-- implicit variables complicate the story. See Notes
-- [Inheriting implicit parameters] and [Quantifying over equality constraints]
pickQuantifiablePreds
  :: TyVarSet           -- Quantifying over these
  -> TcThetaType        -- Proposed constraints to quantify
  -> TcThetaType        -- A subset that we can actually quantify
-- This function decides whether a particular constraint should be
-- quantified over, given the type variables that are being quantified
pickQuantifiablePreds qtvs theta
  = let flex_ctxt = True in  -- Quantify over non-tyvar constraints, even without
                             -- -XFlexibleContexts: see Trac #10608, #10351
         -- flex_ctxt <- xoptM Opt_FlexibleContexts
    mapMaybe (pick_me flex_ctxt) theta
  where
    pick_me flex_ctxt pred
      = case classifyPredType pred of

          ClassPred cls tys
            | Just {} <- isCallStackPred cls tys
              -- NEVER infer a CallStack constraint.  Otherwise we let
              -- the constraints bubble up to be solved from the outer
              -- context, or be defaulted when we reach the top-level.
              -- See Note [Overview of implicit CallStacks]
            -> Nothing

            | isIPClass cls
            -> Just pred -- See note [Inheriting implicit parameters]

            | pick_cls_pred flex_ctxt cls tys
            -> Just pred

          EqPred eq_rel ty1 ty2
            | quantify_equality eq_rel ty1 ty2
            , Just (cls, tys) <- boxEqPred eq_rel ty1 ty2
              -- boxEqPred: See Note [Lift equality constaints when quantifying]
            , pick_cls_pred flex_ctxt cls tys
            -> Just (mkClassPred cls tys)

          IrredPred ty
            | tyCoVarsOfType ty `intersectsVarSet` qtvs
            -> Just pred

          _ -> Nothing


    pick_cls_pred flex_ctxt cls tys
      = tyCoVarsOfTypes tys `intersectsVarSet` qtvs
        && (checkValidClsArgs flex_ctxt cls tys)
           -- Only quantify over predicates that checkValidType
           -- will pass!  See Trac #10351.

    -- See Note [Quantifying over equality constraints]
    quantify_equality NomEq  ty1 ty2 = quant_fun ty1 || quant_fun ty2
    quantify_equality ReprEq _   _   = True

    quant_fun ty
      = case tcSplitTyConApp_maybe ty of
          Just (tc, tys) | isTypeFamilyTyCon tc
                         -> tyCoVarsOfTypes tys `intersectsVarSet` qtvs
          _ -> False

boxEqPred :: EqRel -> Type -> Type -> Maybe (Class, [Type])
-- Given (t1 ~# t2) or (t1 ~R# t2) return the boxed version
--       (t1 ~ t2)  or (t1 `Coercible` t2)
boxEqPred eq_rel ty1 ty2
  = case eq_rel of
      NomEq  | homo_kind -> Just (eqClass,        [k1,     ty1, ty2])
             | otherwise -> Just (heqClass,       [k1, k2, ty1, ty2])
      ReprEq | homo_kind -> Just (coercibleClass, [k1,     ty1, ty2])
             | otherwise -> Nothing -- Sigh: we do not have hererogeneous Coercible
                                    --       so we can't abstract over it
                                    -- Nothing fundamental: we could add it
 where
   k1 = typeKind ty1
   k2 = typeKind ty2
   homo_kind = k1 `tcEqType` k2

pickCapturedPreds
  :: TyVarSet           -- Quantifying over these
  -> TcThetaType        -- Proposed constraints to quantify
  -> TcThetaType        -- A subset that we can actually quantify
-- A simpler version of pickQuantifiablePreds, used to winnow down
-- the inferred constraints of a group of bindings, into those for
-- one particular identifier
pickCapturedPreds qtvs theta
  = filter captured theta
  where
    captured pred = isIPPred pred || (tyCoVarsOfType pred `intersectsVarSet` qtvs)


-- Superclasses

type PredWithSCs a = (PredType, [PredType], a)

mkMinimalBySCs :: forall a. (a -> PredType) -> [a] -> [a]
-- Remove predicates that
--
--   - are the same as another predicate
--
--   - can be deduced from another by superclasses,
--
--   - are a reflexive equality (e.g  * ~ *)
--     (see Note [Remove redundant provided dicts] in TcPatSyn)
--
-- The result is a subset of the input.
-- The 'a' is just paired up with the PredType;
--   typically it might be a dictionary Id
mkMinimalBySCs get_pred xs = go preds_with_scs []
 where
   preds_with_scs :: [PredWithSCs a]
   preds_with_scs = [ (pred, pred : transSuperClasses pred, x)
                    | x <- xs
                    , let pred = get_pred x ]

   go :: [PredWithSCs a]   -- Work list
      -> [PredWithSCs a]   -- Accumulating result
      -> [a]
   go [] min_preds
     = reverse (map thdOf3 min_preds)
       -- The 'reverse' isn't strictly necessary, but it
       -- means that the results are returned in the same
       -- order as the input, which is generally saner
   go (work_item@(p,_,_) : work_list) min_preds
     | EqPred _ t1 t2 <- classifyPredType p
     , t1 `tcEqType` t2   -- See TcPatSyn
                          -- Note [Remove redundant provided dicts]
     = go work_list min_preds
     | p `in_cloud` work_list || p `in_cloud` min_preds
     = go work_list min_preds
     | otherwise
     = go work_list (work_item : min_preds)

   in_cloud :: PredType -> [PredWithSCs a] -> Bool
   in_cloud p ps = or [ p `tcEqType` p' | (_, scs, _) <- ps, p' <- scs ]

transSuperClasses :: PredType -> [PredType]
-- (transSuperClasses p) returns (p's superclasses) not including p
-- Stop if you encounter the same class again
-- See Note [Expanding superclasses]
transSuperClasses p
  = go emptyNameSet p
  where
    go :: NameSet -> PredType -> [PredType]
    go rec_clss p
       | ClassPred cls tys <- classifyPredType p
       , let cls_nm = className cls
       , not (cls_nm `elemNameSet` rec_clss)
       , let rec_clss' | isCTupleClass cls = rec_clss
                       | otherwise         = rec_clss `extendNameSet` cls_nm
       = [ p' | sc <- immSuperClasses cls tys
              , p'  <- sc : go rec_clss' sc ]
       | otherwise
       = []

immSuperClasses :: Class -> [Type] -> [PredType]
immSuperClasses cls tys
  = substTheta (zipTvSubst tyvars tys) sc_theta
  where
    (tyvars,sc_theta,_,_) = classBigSig cls

isImprovementPred :: PredType -> Bool
-- Either it's an equality, or has some functional dependency
isImprovementPred ty
  = case classifyPredType ty of
      EqPred NomEq t1 t2 -> not (t1 `tcEqType` t2)
      EqPred ReprEq _ _  -> False
      ClassPred cls _    -> classHasFds cls
      IrredPred {}       -> True -- Might have equalities after reduction?
      ForAllPred {}      -> False

-- | Is the equality
--        a ~r ...a....
-- definitely insoluble or not?
--      a ~r Maybe a      -- Definitely insoluble
--      a ~N ...(F a)...  -- Not definitely insoluble
--                        -- Perhaps (F a) reduces to Int
--      a ~R ...(N a)...  -- Not definitely insoluble
--                        -- Perhaps newtype N a = MkN Int
-- See Note [Occurs check error] in
-- TcCanonical for the motivation for this function.
isInsolubleOccursCheck :: EqRel -> TcTyVar -> TcType -> Bool
isInsolubleOccursCheck eq_rel tv ty
  = go ty
  where
    go ty | Just ty' <- tcView ty = go ty'
    go (TyVarTy tv') = tv == tv' || go (tyVarKind tv')
    go (LitTy {})    = False
    go (AppTy t1 t2) = case eq_rel of  -- See Note [AppTy and ReprEq]
                         NomEq  -> go t1 || go t2
                         ReprEq -> go t1
    go (FunTy _ t1 t2) = go t1 || go t2
    go (ForAllTy (Bndr tv' _) inner_ty)
      | tv' == tv = False
      | otherwise = go (varType tv') || go inner_ty
    go (CastTy ty _)  = go ty   -- ToDo: what about the coercion
    go (CoercionTy _) = False   -- ToDo: what about the coercion
    go (TyConApp tc tys)
      | isGenerativeTyCon tc role = any go tys
      | otherwise                 = any go (drop (tyConArity tc) tys)
         -- (a ~ F b a), where F has arity 1,
         -- has an insoluble occurs check

    role = eqRelRole eq_rel

{- Note [Expanding superclasses]
~~~~~~~~~~~~~~~~~~~~~~~~~~~~~~~~
When we expand superclasses, we use the following algorithm:

expand( so_far, pred ) returns the transitive superclasses of pred,
                               not including pred itself
 1. If pred is not a class constraint, return empty set
       Otherwise pred = C ts
 2. If C is in so_far, return empty set (breaks loops)
 3. Find the immediate superclasses constraints of (C ts)
 4. For each such sc_pred, return (sc_pred : expand( so_far+C, D ss )

Notice that

 * With normal Haskell-98 classes, the loop-detector will never bite,
   so we'll get all the superclasses.

 * Since there is only a finite number of distinct classes, expansion
   must terminate.

 * The loop breaking is a bit conservative. Notably, a tuple class
   could contain many times without threatening termination:
      (Eq a, (Ord a, Ix a))
   And this is try of any class that we can statically guarantee
   as non-recursive (in some sense).  For now, we just make a special
   case for tuples.  Something better would be cool.

See also TcTyDecls.checkClassCycles.

Note [Lift equality constaints when quantifying]
~~~~~~~~~~~~~~~~~~~~~~~~~~~~~~~~~~~~~~~~~~~~~~~~
We can't quantify over a constraint (t1 ~# t2) because that isn't a
predicate type; see Note [Types for coercions, predicates, and evidence]
in Type.hs.

So we have to 'lift' it to (t1 ~ t2).  Similarly (~R#) must be lifted
to Coercible.

This tiresome lifting is the reason that pick_me (in
pickQuantifiablePreds) returns a Maybe rather than a Bool.

Note [Quantifying over equality constraints]
~~~~~~~~~~~~~~~~~~~~~~~~~~~~~~~~~~~~~~~~~~~~
Should we quantify over an equality constraint (s ~ t)?  In general, we don't.
Doing so may simply postpone a type error from the function definition site to
its call site.  (At worst, imagine (Int ~ Bool)).

However, consider this
         forall a. (F [a] ~ Int) => blah
Should we quantify over the (F [a] ~ Int)?  Perhaps yes, because at the call
site we will know 'a', and perhaps we have instance  F [Bool] = Int.
So we *do* quantify over a type-family equality where the arguments mention
the quantified variables.

Note [Inheriting implicit parameters]
~~~~~~~~~~~~~~~~~~~~~~~~~~~~~~~~~~~~~
Consider this:

        f x = (x::Int) + ?y

where f is *not* a top-level binding.
From the RHS of f we'll get the constraint (?y::Int).
There are two types we might infer for f:

        f :: Int -> Int

(so we get ?y from the context of f's definition), or

        f :: (?y::Int) => Int -> Int

At first you might think the first was better, because then
?y behaves like a free variable of the definition, rather than
having to be passed at each call site.  But of course, the WHOLE
IDEA is that ?y should be passed at each call site (that's what
dynamic binding means) so we'd better infer the second.

BOTTOM LINE: when *inferring types* you must quantify over implicit
parameters, *even if* they don't mention the bound type variables.
Reason: because implicit parameters, uniquely, have local instance
declarations. See pickQuantifiablePreds.

Note [Quantifying over equality constraints]
~~~~~~~~~~~~~~~~~~~~~~~~~~~~~~~~~~~~~~~~~~~~
Should we quantify over an equality constraint (s ~ t)?  In general, we don't.
Doing so may simply postpone a type error from the function definition site to
its call site.  (At worst, imagine (Int ~ Bool)).

However, consider this
         forall a. (F [a] ~ Int) => blah
Should we quantify over the (F [a] ~ Int).  Perhaps yes, because at the call
site we will know 'a', and perhaps we have instance  F [Bool] = Int.
So we *do* quantify over a type-family equality where the arguments mention
the quantified variables.

************************************************************************
*                                                                      *
      Classifying types
*                                                                      *
************************************************************************
-}

isSigmaTy :: TcType -> Bool
-- isSigmaTy returns true of any qualified type.  It doesn't
-- *necessarily* have any foralls.  E.g
--        f :: (?x::Int) => Int -> Int
isSigmaTy ty | Just ty' <- tcView ty = isSigmaTy ty'
isSigmaTy (ForAllTy {}) = True
isSigmaTy (FunTy _ a _)   = isPredTy a
isSigmaTy _             = False

isRhoTy :: TcType -> Bool   -- True of TcRhoTypes; see Note [TcRhoType]
isRhoTy ty | Just ty' <- tcView ty = isRhoTy ty'
isRhoTy (ForAllTy {}) = False
isRhoTy (FunTy _ a r)   = not (isPredTy a) && isRhoTy r
isRhoTy _             = True

-- | Like 'isRhoTy', but also says 'True' for 'Infer' types
isRhoExpTy :: ExpType -> Bool
isRhoExpTy (Check ty) = isRhoTy ty
isRhoExpTy (Infer {}) = True

isOverloadedTy :: Type -> Bool
-- Yes for a type of a function that might require evidence-passing
-- Used only by bindLocalMethods
isOverloadedTy ty | Just ty' <- tcView ty = isOverloadedTy ty'
isOverloadedTy (ForAllTy _  ty) = isOverloadedTy ty
isOverloadedTy (FunTy _ a _)      = isPredTy a
isOverloadedTy _                = False

isFloatTy, isDoubleTy, isIntegerTy, isIntTy, isWordTy, isBoolTy,
    isUnitTy, isCharTy, isAnyTy :: Type -> Bool
isFloatTy      = is_tc floatTyConKey
isDoubleTy     = is_tc doubleTyConKey
isIntegerTy    = is_tc integerTyConKey
isIntTy        = is_tc intTyConKey
isWordTy       = is_tc wordTyConKey
isBoolTy       = is_tc boolTyConKey
isUnitTy       = is_tc unitTyConKey
isCharTy       = is_tc charTyConKey
isAnyTy        = is_tc anyTyConKey

-- | Does a type represent a floating-point number?
isFloatingTy :: Type -> Bool
isFloatingTy ty = isFloatTy ty || isDoubleTy ty

-- | Is a type 'String'?
isStringTy :: Type -> Bool
isStringTy ty
  = case tcSplitTyConApp_maybe ty of
      Just (tc, [arg_ty]) -> tc == listTyCon && isCharTy arg_ty
      _                   -> False

-- | Is a type a 'CallStack'?
isCallStackTy :: Type -> Bool
isCallStackTy ty
  | Just tc <- tyConAppTyCon_maybe ty
  = tc `hasKey` callStackTyConKey
  | otherwise
  = False

-- | Is a 'PredType' a 'CallStack' implicit parameter?
--
-- If so, return the name of the parameter.
isCallStackPred :: Class -> [Type] -> Maybe FastString
isCallStackPred cls tys
  | [ty1, ty2] <- tys
  , isIPClass cls
  , isCallStackTy ty2
  = isStrLitTy ty1
  | otherwise
  = Nothing

hasIPPred :: PredType -> Bool
hasIPPred pred
  = case classifyPredType pred of
      ClassPred cls tys
        | isIPClass     cls -> True
        | isCTupleClass cls -> any hasIPPred tys
      _other -> False

is_tc :: Unique -> Type -> Bool
-- Newtypes are opaque to this
is_tc uniq ty = case tcSplitTyConApp_maybe ty of
                        Just (tc, _) -> uniq == getUnique tc
                        Nothing      -> False

-- | Does the given tyvar appear at the head of a chain of applications
--     (a t1 ... tn)
isTyVarHead :: TcTyVar -> TcType -> Bool
isTyVarHead tv (TyVarTy tv')   = tv == tv'
isTyVarHead tv (AppTy fun _)   = isTyVarHead tv fun
isTyVarHead tv (CastTy ty _)   = isTyVarHead tv ty
isTyVarHead _ (TyConApp {})    = False
isTyVarHead _  (LitTy {})      = False
isTyVarHead _  (ForAllTy {})   = False
isTyVarHead _  (FunTy {})      = False
isTyVarHead _  (CoercionTy {}) = False


{- Note [AppTy and ReprEq]
~~~~~~~~~~~~~~~~~~~~~~~~~~
Consider   a ~R# b a
           a ~R# a b

The former is /not/ a definite error; we might instantiate 'b' with Id
   newtype Id a = MkId a
but the latter /is/ a definite error.

On the other hand, with nominal equality, both are definite errors
-}

isRigidTy :: TcType -> Bool
isRigidTy ty
  | Just (tc,_) <- tcSplitTyConApp_maybe ty = isGenerativeTyCon tc Nominal
  | Just {} <- tcSplitAppTy_maybe ty        = True
  | isForAllTy ty                           = True
  | otherwise                               = False


{-
************************************************************************
*                                                                      *
\subsection{Misc}
*                                                                      *
************************************************************************

Note [Visible type application]
~~~~~~~~~~~~~~~~~~~~~~~~~~~~~~~
GHC implements a generalisation of the algorithm described in the
"Visible Type Application" paper (available from
http://www.cis.upenn.edu/~sweirich/publications.html). A key part
of that algorithm is to distinguish user-specified variables from inferred
variables. For example, the following should typecheck:

  f :: forall a b. a -> b -> b
  f = const id

  g = const id

  x = f @Int @Bool 5 False
  y = g 5 @Bool False

The idea is that we wish to allow visible type application when we are
instantiating a specified, fixed variable. In practice, specified, fixed
variables are either written in a type signature (or
annotation), OR are imported from another module. (We could do better here,
for example by doing SCC analysis on parts of a module and considering any
type from outside one's SCC to be fully specified, but this is very confusing to
users. The simple rule above is much more straightforward and predictable.)

So, both of f's quantified variables are specified and may be instantiated.
But g has no type signature, so only id's variable is specified (because id
is imported). We write the type of g as forall {a}. a -> forall b. b -> b.
Note that the a is in braces, meaning it cannot be instantiated with
visible type application.

Tracking specified vs. inferred variables is done conveniently by a field
in TyBinder.

-}

deNoteType :: Type -> Type
-- Remove all *outermost* type synonyms and other notes
deNoteType ty | Just ty' <- coreView ty = deNoteType ty'
deNoteType ty = ty

{-
Find the free tycons and classes of a type.  This is used in the front
end of the compiler.
-}

{-
************************************************************************
*                                                                      *
\subsection[TysWiredIn-ext-type]{External types}
*                                                                      *
************************************************************************

The compiler's foreign function interface supports the passing of a
restricted set of types as arguments and results (the restricting factor
being the )
-}

tcSplitIOType_maybe :: Type -> Maybe (TyCon, Type)
-- (tcSplitIOType_maybe t) returns Just (IO,t',co)
--              if co : t ~ IO t'
--              returns Nothing otherwise
tcSplitIOType_maybe ty
  = case tcSplitTyConApp_maybe ty of
        Just (io_tycon, [io_res_ty])
         | io_tycon `hasKey` ioTyConKey ->
            Just (io_tycon, io_res_ty)
        _ ->
            Nothing

isFFITy :: Type -> Bool
-- True for any TyCon that can possibly be an arg or result of an FFI call
isFFITy ty = isValid (checkRepTyCon legalFFITyCon ty)

isFFIArgumentTy :: DynFlags -> Safety -> Type -> Validity
-- Checks for valid argument type for a 'foreign import'
isFFIArgumentTy dflags safety ty
   = checkRepTyCon (legalOutgoingTyCon dflags safety) ty

isFFIExternalTy :: Type -> Validity
-- Types that are allowed as arguments of a 'foreign export'
isFFIExternalTy ty = checkRepTyCon legalFEArgTyCon ty

isFFIImportResultTy :: DynFlags -> Type -> Validity
isFFIImportResultTy dflags ty
  = checkRepTyCon (legalFIResultTyCon dflags) ty

isFFIExportResultTy :: Type -> Validity
isFFIExportResultTy ty = checkRepTyCon legalFEResultTyCon ty

isFFIDynTy :: Type -> Type -> Validity
-- The type in a foreign import dynamic must be Ptr, FunPtr, or a newtype of
-- either, and the wrapped function type must be equal to the given type.
-- We assume that all types have been run through normaliseFfiType, so we don't
-- need to worry about expanding newtypes here.
isFFIDynTy expected ty
    -- Note [Foreign import dynamic]
    -- In the example below, expected would be 'CInt -> IO ()', while ty would
    -- be 'FunPtr (CDouble -> IO ())'.
    | Just (tc, [ty']) <- splitTyConApp_maybe ty
    , tyConUnique tc `elem` [ptrTyConKey, funPtrTyConKey]
    , eqType ty' expected
    = IsValid
    | otherwise
    = NotValid (vcat [ text "Expected: Ptr/FunPtr" <+> pprParendType expected <> comma
                     , text "  Actual:" <+> ppr ty ])

isFFILabelTy :: Type -> Validity
-- The type of a foreign label must be Ptr, FunPtr, or a newtype of either.
isFFILabelTy ty = checkRepTyCon ok ty
  where
    ok tc | tc `hasKey` funPtrTyConKey || tc `hasKey` ptrTyConKey
          = IsValid
          | otherwise
          = NotValid (text "A foreign-imported address (via &foo) must have type (Ptr a) or (FunPtr a)")

isFFIPrimArgumentTy :: DynFlags -> Type -> Validity
-- Checks for valid argument type for a 'foreign import prim'
-- Currently they must all be simple unlifted types, or the well-known type
-- Any, which can be used to pass the address to a Haskell object on the heap to
-- the foreign function.
isFFIPrimArgumentTy dflags ty
  | isAnyTy ty = IsValid
  | otherwise  = checkRepTyCon (legalFIPrimArgTyCon dflags) ty

isFFIPrimResultTy :: DynFlags -> Type -> Validity
-- Checks for valid result type for a 'foreign import prim' Currently
-- it must be an unlifted type, including unboxed tuples, unboxed
-- sums, or the well-known type Any.
isFFIPrimResultTy dflags ty
  | isAnyTy ty = IsValid
  | otherwise = checkRepTyCon (legalFIPrimResultTyCon dflags) ty

isFunPtrTy :: Type -> Bool
isFunPtrTy ty
  | Just (tc, [_]) <- splitTyConApp_maybe ty
  = tc `hasKey` funPtrTyConKey
  | otherwise
  = False

-- normaliseFfiType gets run before checkRepTyCon, so we don't
-- need to worry about looking through newtypes or type functions
-- here; that's already been taken care of.
checkRepTyCon :: (TyCon -> Validity) -> Type -> Validity
checkRepTyCon check_tc ty
  = case splitTyConApp_maybe ty of
      Just (tc, tys)
        | isNewTyCon tc -> NotValid (hang msg 2 (mk_nt_reason tc tys $$ nt_fix))
        | otherwise     -> case check_tc tc of
                             IsValid        -> IsValid
                             NotValid extra -> NotValid (msg $$ extra)
      Nothing -> NotValid (quotes (ppr ty) <+> text "is not a data type")
  where
    msg = quotes (ppr ty) <+> text "cannot be marshalled in a foreign call"
    mk_nt_reason tc tys
      | null tys  = text "because its data constructor is not in scope"
      | otherwise = text "because the data constructor for"
                    <+> quotes (ppr tc) <+> text "is not in scope"
    nt_fix = text "Possible fix: import the data constructor to bring it into scope"

{-
Note [Foreign import dynamic]
~~~~~~~~~~~~~~~~~~~~~~~~~~~~~
A dynamic stub must be of the form 'FunPtr ft -> ft' where ft is any foreign
type.  Similarly, a wrapper stub must be of the form 'ft -> IO (FunPtr ft)'.

We use isFFIDynTy to check whether a signature is well-formed. For example,
given a (illegal) declaration like:

foreign import ccall "dynamic"
  foo :: FunPtr (CDouble -> IO ()) -> CInt -> IO ()

isFFIDynTy will compare the 'FunPtr' type 'CDouble -> IO ()' with the curried
result type 'CInt -> IO ()', and return False, as they are not equal.


----------------------------------------------
These chaps do the work; they are not exported
----------------------------------------------
-}

legalFEArgTyCon :: TyCon -> Validity
legalFEArgTyCon tc
  -- It's illegal to make foreign exports that take unboxed
  -- arguments.  The RTS API currently can't invoke such things.  --SDM 7/2000
  = boxedMarshalableTyCon tc

legalFIResultTyCon :: DynFlags -> TyCon -> Validity
legalFIResultTyCon dflags tc
  | tc == unitTyCon         = IsValid
  | otherwise               = marshalableTyCon dflags tc

legalFEResultTyCon :: TyCon -> Validity
legalFEResultTyCon tc
  | tc == unitTyCon         = IsValid
  | otherwise               = boxedMarshalableTyCon tc

legalOutgoingTyCon :: DynFlags -> Safety -> TyCon -> Validity
-- Checks validity of types going from Haskell -> external world
legalOutgoingTyCon dflags _ tc
  = marshalableTyCon dflags tc

legalFFITyCon :: TyCon -> Validity
-- True for any TyCon that can possibly be an arg or result of an FFI call
legalFFITyCon tc
  | isUnliftedTyCon tc = IsValid
  | tc == unitTyCon    = IsValid
  | otherwise          = boxedMarshalableTyCon tc

marshalableTyCon :: DynFlags -> TyCon -> Validity
marshalableTyCon dflags tc
  | isUnliftedTyCon tc
  , not (isUnboxedTupleTyCon tc || isUnboxedSumTyCon tc)
  , not (null (tyConPrimRep tc)) -- Note [Marshalling void]
  = validIfUnliftedFFITypes dflags
  | otherwise
  = boxedMarshalableTyCon tc

boxedMarshalableTyCon :: TyCon -> Validity
boxedMarshalableTyCon tc
   | getUnique tc `elem` [ intTyConKey, int8TyConKey, int16TyConKey
                         , int32TyConKey, int64TyConKey
                         , wordTyConKey, word8TyConKey, word16TyConKey
                         , word32TyConKey, word64TyConKey
                         , floatTyConKey, doubleTyConKey
                         , ptrTyConKey, funPtrTyConKey
                         , charTyConKey
                         , stablePtrTyConKey
                         , boolTyConKey
                         ]
  = IsValid

  | otherwise = NotValid empty

legalFIPrimArgTyCon :: DynFlags -> TyCon -> Validity
-- Check args of 'foreign import prim', only allow simple unlifted types.
-- Strictly speaking it is unnecessary to ban unboxed tuples and sums here since
-- currently they're of the wrong kind to use in function args anyway.
legalFIPrimArgTyCon dflags tc
  | isUnliftedTyCon tc
  , not (isUnboxedTupleTyCon tc || isUnboxedSumTyCon tc)
  = validIfUnliftedFFITypes dflags
  | otherwise
  = NotValid unlifted_only

legalFIPrimResultTyCon :: DynFlags -> TyCon -> Validity
-- Check result type of 'foreign import prim'. Allow simple unlifted
-- types and also unboxed tuple and sum result types.
legalFIPrimResultTyCon dflags tc
  | isUnliftedTyCon tc
  , isUnboxedTupleTyCon tc || isUnboxedSumTyCon tc
     || not (null (tyConPrimRep tc))   -- Note [Marshalling void]
  = validIfUnliftedFFITypes dflags

  | otherwise
  = NotValid unlifted_only

unlifted_only :: MsgDoc
unlifted_only = text "foreign import prim only accepts simple unlifted types"

validIfUnliftedFFITypes :: DynFlags -> Validity
validIfUnliftedFFITypes dflags
  | xopt LangExt.UnliftedFFITypes dflags =  IsValid
  | otherwise = NotValid (text "To marshal unlifted types, use UnliftedFFITypes")

{-
Note [Marshalling void]
~~~~~~~~~~~~~~~~~~~~~~~
We don't treat State# (whose PrimRep is VoidRep) as marshalable.
In turn that means you can't write
        foreign import foo :: Int -> State# RealWorld

Reason: the back end falls over with panic "primRepHint:VoidRep";
        and there is no compelling reason to permit it
-}

{-
************************************************************************
*                                                                      *
        The "Paterson size" of a type
*                                                                      *
************************************************************************
-}

{-
Note [Paterson conditions on PredTypes]
~~~~~~~~~~~~~~~~~~~~~~~~~~~~~~~~~~~~~~~
We are considering whether *class* constraints terminate
(see Note [Paterson conditions]). Precisely, the Paterson conditions
would have us check that "the constraint has fewer constructors and variables
(taken together and counting repetitions) than the head.".

However, we can be a bit more refined by looking at which kind of constraint
this actually is. There are two main tricks:

 1. It seems like it should be OK not to count the tuple type constructor
    for a PredType like (Show a, Eq a) :: Constraint, since we don't
    count the "implicit" tuple in the ThetaType itself.

    In fact, the Paterson test just checks *each component* of the top level
    ThetaType against the size bound, one at a time. By analogy, it should be
    OK to return the size of the *largest* tuple component as the size of the
    whole tuple.

 2. Once we get into an implicit parameter or equality we
    can't get back to a class constraint, so it's safe
    to say "size 0".  See Trac #4200.

NB: we don't want to detect PredTypes in sizeType (and then call
sizePred on them), or we might get an infinite loop if that PredType
is irreducible. See Trac #5581.
-}

type TypeSize = IntWithInf

sizeType :: Type -> TypeSize
-- Size of a type: the number of variables and constructors
-- Ignore kinds altogether
sizeType = go
  where
    go ty | Just exp_ty <- tcView ty = go exp_ty
    go (TyVarTy {})              = 1
    go (TyConApp tc tys)
      | isTypeFamilyTyCon tc     = infinity  -- Type-family applications can
                                             -- expand to any arbitrary size
      | otherwise                = sizeTypes (filterOutInvisibleTypes tc tys) + 1
                                   -- Why filter out invisible args?  I suppose any
                                   -- size ordering is sound, but why is this better?
                                   -- I came across this when investigating #14010.
    go (LitTy {})                = 1
    go (FunTy _ arg res)         = go arg + go res + 1
    go (AppTy fun arg)           = go fun + go arg
    go (ForAllTy (Bndr tv vis) ty)
        | isVisibleArgFlag vis   = go (tyVarKind tv) + go ty + 1
        | otherwise              = go ty + 1
    go (CastTy ty _)             = go ty
    go (CoercionTy {})           = 0

sizeTypes :: [Type] -> TypeSize
sizeTypes tys = sum (map sizeType tys)

-----------------------------------------------------------------------------------
-----------------------------------------------------------------------------------
-----------------------
-- | For every arg a tycon can take, the returned list says True if the argument
-- is taken visibly, and False otherwise. Ends with an infinite tail of Trues to
-- allow for oversaturation.
tcTyConVisibilities :: TyCon -> [Bool]
tcTyConVisibilities tc = tc_binder_viss ++ tc_return_kind_viss ++ repeat True
  where
    tc_binder_viss      = map isVisibleTyConBinder (tyConBinders tc)
    tc_return_kind_viss = map isVisibleBinder (fst $ tcSplitPiTys (tyConResKind tc))

-- | If the tycon is applied to the types, is the next argument visible?
isNextTyConArgVisible :: TyCon -> [Type] -> Bool
isNextTyConArgVisible tc tys
  = tcTyConVisibilities tc `getNth` length tys

-- | Should this type be applied to a visible argument?
isNextArgVisible :: TcType -> Bool
isNextArgVisible ty
  | Just (bndr, _) <- tcSplitPiTy_maybe ty = isVisibleBinder bndr
  | otherwise                              = True
    -- this second case might happen if, say, we have an unzonked TauTv.
    -- But TauTvs can't range over types that take invisible arguments<|MERGE_RESOLUTION|>--- conflicted
+++ resolved
@@ -868,22 +868,6 @@
 -- we don't need to take <big type> into account when asking if
 -- the calls on the RHS are smaller than the LHS
 tcTyFamInsts :: Type -> [(TyCon, [Type])]
-<<<<<<< HEAD
-tcTyFamInsts ty
-  | Just exp_ty <- tcView ty    = tcTyFamInsts exp_ty
-tcTyFamInsts (TyVarTy _)        = []
-tcTyFamInsts (TyConApp tc tys)
-  | isTypeFamilyTyCon tc        = [(tc, take (tyConArity tc) tys)]
-  | otherwise                   = concat (map tcTyFamInsts tys)
-tcTyFamInsts (LitTy {})         = []
-tcTyFamInsts (ForAllTy bndr ty) = tcTyFamInsts (binderType bndr)
-                                  ++ tcTyFamInsts ty
-tcTyFamInsts (FunTy _ ty1 ty2)    = tcTyFamInsts ty1 ++ tcTyFamInsts ty2
-tcTyFamInsts (AppTy ty1 ty2)    = tcTyFamInsts ty1 ++ tcTyFamInsts ty2
-tcTyFamInsts (CastTy ty _)      = tcTyFamInsts ty
-tcTyFamInsts (CoercionTy _)     = []  -- don't count tyfams in coercions,
-                                      -- as they never get normalized, anyway
-=======
 tcTyFamInsts = map (\(_,b,c) -> (b,c)) . tcTyFamInstsAndVis
 
 -- | Like 'tcTyFamInsts', except that the output records whether the
@@ -933,8 +917,8 @@
     go _            (LitTy {})         = []
     go is_invis_arg (ForAllTy bndr ty) = go is_invis_arg (binderType bndr)
                                          ++ go is_invis_arg ty
-    go is_invis_arg (FunTy ty1 ty2)    = go is_invis_arg ty1
-                                         ++ go is_invis_arg ty2
+    go is_invis_arg (FunTy _ ty1 ty2)    = go is_invis_arg ty1
+                                           ++ go is_invis_arg ty2
     go is_invis_arg ty@(AppTy _ _)     =
       let (ty_head, ty_args) = splitAppTys ty
           ty_arg_flags       = appTyArgFlags ty_head ty_args
@@ -963,7 +947,6 @@
   let (invis_tys, vis_tys) = partitionInvisibleTypes tc tys
   in concat $ map (tcTyFamInstsAndVisX True)         invis_tys
            ++ map (tcTyFamInstsAndVisX is_invis_arg) vis_tys
->>>>>>> df570d92
 
 isTyFamFree :: Type -> Bool
 -- ^ Check that a type does not contain any type family applications.
