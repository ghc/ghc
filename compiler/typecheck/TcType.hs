--- conflicted
+++ resolved
@@ -1025,158 +1025,6 @@
 out the other (Trac #14363).
 -}
 
-<<<<<<< HEAD
-{- *********************************************************************
-*                                                                      *
-          Type and kind variables in a type
-*                                                                      *
-********************************************************************* -}
-
-data CandidatesQTvs  -- See Note [Dependent type variables]
-                     -- See Note [CandidatesQTvs determinism and order]
-  = DV { dv_kvs :: DTyCoVarSet  -- "kind" variables (dependent)
-       , dv_tvs :: DTyVarSet    -- "type" variables (non-dependent)
-         -- A variable may appear in both sets
-         -- E.g.   T k (x::k)    The first occurrence of k makes it
-         --                      show up in dv_tvs, the second in dv_kvs
-         -- See Note [Dependent type variables]
-    }
-
-instance Semi.Semigroup CandidatesQTvs where
-   (DV { dv_kvs = kv1, dv_tvs = tv1 }) <> (DV { dv_kvs = kv2, dv_tvs = tv2 })
-          = DV { dv_kvs = kv1 `unionDVarSet` kv2
-               , dv_tvs = tv1 `unionDVarSet` tv2}
-
-instance Monoid CandidatesQTvs where
-   mempty = DV { dv_kvs = emptyDVarSet, dv_tvs = emptyDVarSet }
-   mappend = (Semi.<>)
-
-instance Outputable CandidatesQTvs where
-  ppr (DV {dv_kvs = kvs, dv_tvs = tvs })
-    = text "DV" <+> braces (sep [ text "dv_kvs =" <+> ppr kvs
-                                , text "dv_tvs =" <+> ppr tvs ])
-
-{- Note [Dependent type variables]
-~~~~~~~~~~~~~~~~~~~~~~~~~~~~~~~~~~
-In Haskell type inference we quantify over type variables; but we only
-quantify over /kind/ variables when -XPolyKinds is on.  Without -XPolyKinds
-we default the kind variables to *.
-
-So, to support this defaulting, and only for that reason, when
-collecting the free vars of a type, prior to quantifying, we must keep
-the type and kind variables separate.
-
-But what does that mean in a system where kind variables /are/ type
-variables? It's a fairly arbitrary distinction based on how the
-variables appear:
-
-  - "Kind variables" appear in the kind of some other free variable
-     PLUS any free coercion variables
-
-     These are the ones we default to * if -XPolyKinds is off
-
-  - "Type variables" are all free vars that are not kind variables
-
-E.g.  In the type    T k (a::k)
-      'k' is a kind variable, because it occurs in the kind of 'a',
-          even though it also appears at "top level" of the type
-      'a' is a type variable, because it doesn't
-
-We gather these variables using a CandidatesQTvs record:
-  DV { dv_kvs: Variables free in the kind of a free type variable
-               or of a forall-bound type variable
-     , dv_tvs: Variables sytactically free in the type }
-
-So:  dv_kvs            are the kind variables of the type
-     (dv_tvs - dv_kvs) are the type variable of the type
-
-Note that
-
-* A variable can occur in both.
-      T k (x::k)    The first occurrence of k makes it
-                    show up in dv_tvs, the second in dv_kvs
-
-* We include any coercion variables in the "dependent",
-  "kind-variable" set because we never quantify over them.
-
-* Both sets are un-ordered, of course.
-
-* The "kind variables" might depend on each other; e.g
-     (k1 :: k2), (k2 :: *)
-  The "type variables" do not depend on each other; if
-  one did, it'd be classified as a kind variable!
-
-Note [CandidatesQTvs determinism and order]
-~~~~~~~~~~~~~~~~~~~~~~~~~~~~~~~~~~~~~~~~~~~
-* Determinism: when we quantify over type variables we decide the
-  order in which they appear in the final type. Because the order of
-  type variables in the type can end up in the interface file and
-  affects some optimizations like worker-wrapper, we want this order to
-  be deterministic.
-
-  To achieve that we use deterministic sets of variables that can be
-  converted to lists in a deterministic order. For more information
-  about deterministic sets see Note [Deterministic UniqFM] in UniqDFM.
-
-* Order: as well as being deterministic, we use an
-  accumulating-parameter style for candidateQTyVarsOfType so that we
-  add variables one at a time, left to right.  That means we tend to
-  produce the variables in left-to-right order.  This is just to make
-  it bit more predicatable for the programmer.
--}
-
--- | Worker for 'splitDepVarsOfType'. This might output the same var
--- in both sets, if it's used in both a type and a kind.
--- See Note [CandidatesQTvs determinism and order]
--- See Note [Dependent type variables]
-candidateQTyVarsOfType :: Type -> CandidatesQTvs
-candidateQTyVarsOfType = split_dvs emptyVarSet mempty
-
-split_dvs :: VarSet -> CandidatesQTvs -> Type -> CandidatesQTvs
-split_dvs bound dvs ty
-  = go dvs ty
-  where
-    go dv (AppTy t1 t2)    = go (go dv t1) t2
-    go dv (TyConApp _ tys) = foldl' go dv tys
-    go dv (FunTy w arg res)  = go (go (go_rig dv w) arg) res
-    go dv (LitTy {})       = dv
-    go dv (CastTy ty co)   = go dv ty `mappend` go_co co
-    go dv (CoercionTy co)  = dv `mappend` go_co co
-
-    go dv@(DV { dv_kvs = kvs, dv_tvs = tvs }) (TyVarTy tv)
-      | tv `elemVarSet` bound
-      = dv
-      | otherwise
-      = DV { dv_kvs = kvs `unionDVarSet`
-                      kill_bound (tyCoVarsOfTypeDSet (tyVarKind tv))
-           , dv_tvs = tvs `extendDVarSet` tv }
-
-    go dv (ForAllTy (Bndr tv _) ty)
-      = DV { dv_kvs = kvs `unionDVarSet`
-                      kill_bound (tyCoVarsOfTypeDSet (tyVarKind tv))
-           , dv_tvs = tvs }
-      where
-        DV { dv_kvs = kvs, dv_tvs = tvs } = split_dvs (bound `extendVarSet` tv) dv ty
-
-    go_rig dv (RigThing ty) =  go dv ty
-    go_rig dv (RigAdd m1 m2) = go_rig dv m1 `mappend` go_rig dv m2
-    go_rig dv (RigMul m1 m2) = go_rig dv m1 `mappend` go_rig dv m2
-    go_rig dv _              = dv
-
-
-    go_co co = DV { dv_kvs = kill_bound (tyCoVarsOfCoDSet co)
-                  , dv_tvs = emptyDVarSet }
-
-    kill_bound free
-      | isEmptyVarSet bound = free
-      | otherwise           = free `dVarSetMinusVarSet` bound
-
--- | Like 'splitDepVarsOfType', but over a list of types
-candidateQTyVarsOfTypes :: [Type] -> CandidatesQTvs
-candidateQTyVarsOfTypes = foldl' (split_dvs emptyVarSet) mempty
-
-=======
->>>>>>> 09740d50
 {-
 ************************************************************************
 *                                                                      *
