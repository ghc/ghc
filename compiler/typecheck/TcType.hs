{-
(c) The University of Glasgow 2006
(c) The GRASP/AQUA Project, Glasgow University, 1992-1998

\section[TcType]{Types used in the typechecker}

This module provides the Type interface for front-end parts of the
compiler.  These parts

        * treat "source types" as opaque:
                newtypes, and predicates are meaningful.
        * look through usage types

The "tc" prefix is for "TypeChecker", because the type checker
is the principal client.
-}

{-# LANGUAGE CPP, ScopedTypeVariables, MultiWayIf, FlexibleContexts #-}

module TcType (
  --------------------------------
  -- Types
  TcType, TcSigmaType, TcRhoType, TcTauType, TcPredType, TcThetaType,
  TcTyVar, TcTyVarSet, TcDTyVarSet, TcTyCoVarSet, TcDTyCoVarSet,
  TcKind, TcCoVar, TcTyCoVar, TcTyVarBinder, TcTyCon,

  ExpType(..), InferResult(..), ExpSigmaType, ExpRhoType, mkCheckExpType,

  SyntaxOpType(..), SyntaxOpMultiplicity(..), synKnownType, mkSynFunTys,

  -- TcLevel
  TcLevel(..), topTcLevel, pushTcLevel, isTopTcLevel,
  strictlyDeeperThan, sameDepthAs,
  tcTypeLevel, tcTyVarLevel, maxTcLevel,
  promoteSkolem, promoteSkolemX, promoteSkolemsX,
  --------------------------------
  -- MetaDetails
  UserTypeCtxt(..), pprUserTypeCtxt, isSigMaybe,
  TcTyVarDetails(..), pprTcTyVarDetails, vanillaSkolemTv, superSkolemTv,
  MetaDetails(Flexi, Indirect), MetaInfo(..),
  isImmutableTyVar, isSkolemTyVar, isMetaTyVar,  isMetaTyVarTy, isTyVarTy,
  isSigTyVar, isOverlappableTyVar,  isTyConableTyVar,
  isFskTyVar, isFmvTyVar, isFlattenTyVar,
  isAmbiguousTyVar, metaTyVarRef, metaTyVarInfo,
  isFlexi, isIndirect, isRuntimeUnkSkol,
  metaTyVarTcLevel, setMetaTyVarTcLevel, metaTyVarTcLevel_maybe,
  isTouchableMetaTyVar,
  isFloatedTouchableMetaTyVar,
  findDupSigTvs, mkTyVarNamePairs,

  --------------------------------
  -- Builders
  mkPhiTy, mkInfSigmaTy, mkSpecSigmaTy, mkSigmaTy,
  mkNakedTyConApp, mkNakedAppTys, mkNakedAppTy,
  mkNakedCastTy, nakedSubstTy,

  --------------------------------
  -- Splitters
  -- These are important because they do not look through newtypes
  getTyVar,
  tcSplitForAllTy_maybe,
  tcSplitForAllTys, tcSplitPiTys, tcSplitPiTy_maybe, tcSplitForAllTyVarBndrs,
  tcSplitPhiTy, tcSplitPredFunTy_maybe,
  tcSplitFunTy_maybe, tcSplitFunTys, tcFunArgTy, tcFunResultTy, tcFunResultTyN,
  tcSplitFunTysN,
  tcSplitTyConApp, tcSplitTyConApp_maybe,
  tcRepSplitTyConApp_maybe, tcRepSplitTyConApp_maybe',
  tcTyConAppTyCon, tcTyConAppTyCon_maybe, tcTyConAppArgs,
  tcSplitAppTy_maybe, tcSplitAppTy, tcSplitAppTys, tcRepSplitAppTy_maybe,
  tcRepGetNumAppTys,
  tcGetCastedTyVar_maybe, tcGetTyVar_maybe, tcGetTyVar, nextRole,
  tcSplitSigmaTy, tcSplitNestedSigmaTys, tcDeepSplitSigmaTy_maybe,

  ---------------------------------
  -- Predicates.
  -- Again, newtypes are opaque
  eqType, eqTypes, nonDetCmpType, nonDetCmpTypes, eqTypeX,
  pickyEqType, tcEqType, tcEqKind, tcEqTypeNoKindCheck, tcEqTypeVis,
  isSigmaTy, isRhoTy, isRhoExpTy, isOverloadedTy,
  isFloatingTy, isDoubleTy, isFloatTy, isIntTy, isWordTy, isStringTy,
  isIntegerTy, isBoolTy, isUnitTy, isCharTy, isCallStackTy, isCallStackPred,
  hasIPPred, isTauTy, isTauTyCon, tcIsTyVarTy, tcIsForAllTy,
  isPredTy, isTyVarClassPred, isTyVarHead, isInsolubleOccursCheck,
  checkValidClsArgs, hasTyVarHead,
  isRigidTy,

  ---------------------------------
  -- Misc type manipulators

  deNoteType,
  orphNamesOfType, orphNamesOfCo,
  orphNamesOfTypes, orphNamesOfCoCon,
  getDFunTyKey,
  evVarPred_maybe, evVarPred,

  ---------------------------------
  -- Predicate types
  mkMinimalBySCs, transSuperClasses,
  pickQuantifiablePreds, pickCapturedPreds,
  immSuperClasses,
  isImprovementPred,

  -- * Finding type instances
  tcTyFamInsts, isTyFamFree,

  -- * Finding "exact" (non-dead) type variables
  exactTyCoVarsOfType, exactTyCoVarsOfTypes,
  candidateQTyVarsOfType, candidateQTyVarsOfTypes, CandidatesQTvs(..),
  anyRewritableTyVar,

  ---------------------------------
  -- Foreign import and export
  isFFIArgumentTy,     -- :: DynFlags -> Safety -> Type -> Bool
  isFFIImportResultTy, -- :: DynFlags -> Type -> Bool
  isFFIExportResultTy, -- :: Type -> Bool
  isFFIExternalTy,     -- :: Type -> Bool
  isFFIDynTy,          -- :: Type -> Type -> Bool
  isFFIPrimArgumentTy, -- :: DynFlags -> Type -> Bool
  isFFIPrimResultTy,   -- :: DynFlags -> Type -> Bool
  isFFILabelTy,        -- :: Type -> Bool
  isFFITy,             -- :: Type -> Bool
  isFunPtrTy,          -- :: Type -> Bool
  tcSplitIOType_maybe, -- :: Type -> Maybe Type

  --------------------------------
  -- Rexported from Kind
  Kind, typeKind,
  liftedTypeKind,
  constraintKind,
  isLiftedTypeKind, isUnliftedTypeKind, classifiesTypeWithValues,

  --------------------------------
  -- Rexported from Type
  Type, PredType, ThetaType, TyBinder, ArgFlag(..),

  mkForAllTy, mkForAllTys, mkInvForAllTys, mkSpecForAllTys, mkInvForAllTy,
  mkFunTy, mkFunTyOm, mkFunTys,
  mkTyConApp, mkAppTy, mkAppTys,
  mkTyConTy, mkTyVarTy,
  mkTyVarTys,

  isClassPred, isEqPred, isNomEqPred, isIPPred,
  mkClassPred,
  isDictLikeTy,
  tcSplitDFunTy, tcSplitDFunHead, tcSplitMethodTy,
  isRuntimeRepVar, isKindLevPoly,
  isVisibleBinder, isInvisibleBinder,

  -- Type substitutions
  TCvSubst(..),         -- Representation visible to a few friends
  TvSubstEnv, emptyTCvSubst, mkEmptyTCvSubst,
  zipTvSubst,
  mkTvSubstPrs, notElemTCvSubst, unionTCvSubst,
  getTvSubstEnv, setTvSubstEnv, getTCvInScope, extendTCvInScope,
  extendTCvInScopeList, extendTCvInScopeSet, extendTvSubstAndInScope,
  Type.lookupTyVar, Type.extendTCvSubst, Type.substTyVarBndr,
  Type.extendTvSubst,
  isInScope, mkTCvSubst, mkTvSubst, zipTyEnv, zipCoEnv,
  Type.substTy, substTys, substTyWith, substTyWithCoVars,
  substTyAddInScope,
  substTyUnchecked, substTysUnchecked, substThetaUnchecked,
  substTyWithUnchecked,
  substCoUnchecked, substCoWithUnchecked,
  substTheta,

  isUnliftedType,       -- Source types are always lifted
  isUnboxedTupleType,   -- Ditto
  isPrimitiveType,

  tcView, coreView,

  tyCoVarsOfType, tyCoVarsOfTypes, closeOverKinds,
  tyCoFVsOfType, tyCoFVsOfTypes,
  tyCoVarsOfTypeDSet, tyCoVarsOfTypesDSet, closeOverKindsDSet,
  tyCoVarsOfTypeList, tyCoVarsOfTypesList,
  noFreeVarsOfType,

  --------------------------------
  pprKind, pprParendKind, pprSigmaType,
  pprType, pprParendType, pprTypeApp, pprTyThingCategory, tyThingCategory,
  pprTheta, pprParendTheta, pprThetaArrowTy, pprClassPred,
  pprTvBndr, pprTvBndrs,

  TypeSize, sizeType, sizeTypes, toposortTyVars,

  ---------------------------------
  -- argument visibility
  tcTyConVisibilities, isNextTyConArgVisible, isNextArgVisible

  ) where

#include "HsVersions.h"

-- friends:
import GhcPrelude

import Kind
import TyCoRep
import Class
import Var
import ForeignCall
import VarSet
import Coercion
import Type
import RepType
import TyCon

-- others:
import DynFlags
import CoreFVs
import Name -- hiding (varName)
            -- We use this to make dictionaries for type literals.
            -- Perhaps there's a better way to do this?
import NameSet
import VarEnv
import PrelNames
import TysWiredIn( coercibleClass, unitTyCon, unitTyConKey
                 , listTyCon, constraintKind )
import Weight
import BasicTypes
import Util
import Maybes
import ListSetOps ( getNth, findDupsEq )
import Outputable
import FastString
import ErrUtils( Validity(..), MsgDoc, isValid )
import qualified GHC.LanguageExtensions as LangExt

import Data.List  ( mapAccumL )
import Data.Functor.Identity( Identity(..) )
import Data.IORef
import Data.List.NonEmpty( NonEmpty(..) )
import qualified Data.Semigroup as Semi

{-
************************************************************************
*                                                                      *
              Types
*                                                                      *
************************************************************************

The type checker divides the generic Type world into the
following more structured beasts:

sigma ::= forall tyvars. phi
        -- A sigma type is a qualified type
        --
        -- Note that even if 'tyvars' is empty, theta
        -- may not be: e.g.   (?x::Int) => Int

        -- Note that 'sigma' is in prenex form:
        -- all the foralls are at the front.
        -- A 'phi' type has no foralls to the right of
        -- an arrow

phi :: theta => rho

rho ::= sigma -> rho
     |  tau

-- A 'tau' type has no quantification anywhere
-- Note that the args of a type constructor must be taus
tau ::= tyvar
     |  tycon tau_1 .. tau_n
     |  tau_1 tau_2
     |  tau_1 -> tau_2

-- In all cases, a (saturated) type synonym application is legal,
-- provided it expands to the required form.

Note [TcTyVars and TyVars in the typechecker]
~~~~~~~~~~~~~~~~~~~~~~~~~~~~~~~~~~~~~~~~~~~~~
The typechecker uses a lot of type variables with special properties,
notably being a unification variable with a mutable reference.  These
use the 'TcTyVar' variant of Var.Var.

Note, though, that a /bound/ type variable can (and probably should)
be a TyVar.  E.g
    forall a. a -> a
Here 'a' is really just a deBruijn-number; it certainly does not have
a signficant TcLevel (as every TcTyVar does).  So a forall-bound type
variable should be TyVars; and hence a TyVar can appear free in a TcType.

The type checker and constraint solver can also encounter /free/ type
variables that use the 'TyVar' variant of Var.Var, for a couple of
reasons:

  - When typechecking a class decl, say
       class C (a :: k) where
          foo :: T a -> Int
    We have first kind-check the header; fix k and (a:k) to be
    TyVars, bring 'k' and 'a' into scope, and kind check the
    signature for 'foo'.  In doing so we call solveEqualities to
    solve any kind equalities in foo's signature.  So the solver
    may see free occurrences of 'k'.

    See calls to tcExtendTyVarEnv for other places that ordinary
    TyVars are bought into scope, and hence may show up in the types
    and kinds generated by TcHsType.

  - The pattern-match overlap checker calls the constraint solver,
    long afer TcTyVars have been zonked away

It's convenient to simply treat these TyVars as skolem constants,
which of course they are.  We give them a level number of "outermost",
so they behave as global constants.  Specifically:

* Var.tcTyVarDetails succeeds on a TyVar, returning
  vanillaSkolemTv, as well as on a TcTyVar.

* tcIsTcTyVar returns True for both TyVar and TcTyVar variants
  of Var.Var.  The "tc" prefix means "a type variable that can be
  encountered by the typechecker".

This is a bit of a change from an earlier era when we remoselessly
insisted on real TcTyVars in the type checker.  But that seems
unnecessary (for skolems, TyVars are fine) and it's now very hard
to guarantee, with the advent of kind equalities.

Note [Coercion variables in free variable lists]
~~~~~~~~~~~~~~~~~~~~~~~~~~~~~~~~~~~~~~~~~~~~~~~~
There are several places in the GHC codebase where functions like
tyCoVarsOfType, tyCoVarsOfCt, et al. are used to compute the free type
variables of a type. The "Co" part of these functions' names shouldn't be
dismissed, as it is entirely possible that they will include coercion variables
in addition to type variables! As a result, there are some places in TcType
where we must take care to check that a variable is a _type_ variable (using
isTyVar) before calling tcTyVarDetails--a partial function that is not defined
for coercion variables--on the variable. Failing to do so led to
GHC Trac #12785.
-}

-- See Note [TcTyVars and TyVars in the typechecker]
type TcCoVar = CoVar    -- Used only during type inference
type TcType = Type      -- A TcType can have mutable type variables
type TcTyCoVar = Var    -- Either a TcTyVar or a CoVar
        -- Invariant on ForAllTy in TcTypes:
        --      forall a. T
        -- a cannot occur inside a MutTyVar in T; that is,
        -- T is "flattened" before quantifying over a

type TcTyVarBinder = TyVarBinder
type TcTyCon       = TyCon   -- these can be the TcTyCon constructor

-- These types do not have boxy type variables in them
type TcPredType     = PredType
type TcThetaType    = ThetaType
type TcSigmaType    = TcType
type TcRhoType      = TcType  -- Note [TcRhoType]
type TcTauType      = TcType
type TcKind         = Kind
type TcTyVarSet     = TyVarSet
type TcTyCoVarSet   = TyCoVarSet
type TcDTyVarSet    = DTyVarSet
type TcDTyCoVarSet  = DTyCoVarSet


{- *********************************************************************
*                                                                      *
          ExpType: an "expected type" in the type checker
*                                                                      *
********************************************************************* -}

-- | An expected type to check against during type-checking.
-- See Note [ExpType] in TcMType, where you'll also find manipulators.
data ExpType = Check TcType
             | Infer !InferResult

data InferResult
  = IR { ir_uniq :: Unique  -- For debugging only
       , ir_lvl  :: TcLevel -- See Note [TcLevel of ExpType] in TcMType
       , ir_inst :: Bool    -- True <=> deeply instantiate before returning
                            --           i.e. return a RhoType
                            -- False <=> do not instantiate before returning
                            --           i.e. return a SigmaType
       , ir_ref  :: IORef (Maybe TcType) }
         -- The type that fills in this hole should be a Type,
         -- that is, its kind should be (TYPE rr) for some rr

type ExpSigmaType = ExpType
type ExpRhoType   = ExpType

instance Outputable ExpType where
  ppr (Check ty) = text "Check" <> braces (ppr ty)
  ppr (Infer ir) = ppr ir

instance Outputable InferResult where
  ppr (IR { ir_uniq = u, ir_lvl = lvl
          , ir_inst = inst })
    = text "Infer" <> braces (ppr u <> comma <> ppr lvl <+> ppr inst)

-- | Make an 'ExpType' suitable for checking.
mkCheckExpType :: TcType -> ExpType
mkCheckExpType = Check


{- *********************************************************************
*                                                                      *
          SyntaxOpType
*                                                                      *
********************************************************************* -}

-- TODO: arnaud: in the comment below, when the syntax for multiplicities is
-- fixed, arrange for one of the multiplicities to be known for the sake of the
-- example.
-- | What to expect for an argument to a rebindable-syntax operator.
-- Quite like 'Type', but allows for holes to be filled in by tcSyntaxOp.
-- The callback called from tcSyntaxOp gets a list of types; the meaning
-- of these types is determined by a left-to-right depth-first traversal
-- of the 'SyntaxOpType' tree. So if you pass in
--
-- > SynAny `SynFun` (SynList `SynFun` SynType Int) `SynFun` SynAny
--
-- you'll get three types back: one for the first 'SynAny', the /element/
-- type of the list, and one for the last 'SynAny'. You don't get anything
-- for the 'SynType', because you've said positively that it should be an
-- Int, and so it shall be. You'll also get three multiplicities back: one
-- for each function arrow.
--
-- This is defined here to avoid defining it in TcExpr.hs-boot.
data SyntaxOpType
  = SynAny     -- ^ Any type
  | SynRho     -- ^ A rho type, deeply skolemised or instantiated as appropriate
  | SynList    -- ^ A list type. You get back the element type of the list
  | SynFun SyntaxOpMultiplicity SyntaxOpType SyntaxOpType
               -- ^ A function.
  | SynType ExpType   -- ^ A known type.

data SyntaxOpMultiplicity
  = SynAnyMult  -- ^ A multiplicity hole
  | SynMult Rig -- ^ A known multiplicity

-- | Shortcut for unrestricted functions
synFun :: SyntaxOpType -> SyntaxOpType -> SyntaxOpType
synFun = SynFun (SynMult Omega)
infixr 0 `synFun`

-- | Like 'SynType' but accepts a regular TcType
synKnownType :: TcType -> SyntaxOpType
synKnownType = SynType . mkCheckExpType

-- | Like 'mkFunTys' but for 'SyntaxOpType'
mkSynFunTys :: [SyntaxOpType] -> ExpType -> SyntaxOpType
mkSynFunTys arg_tys res_ty = foldr synFun (SynType res_ty) arg_tys


{-
Note [TcRhoType]
~~~~~~~~~~~~~~~~
A TcRhoType has no foralls or contexts at the top, or to the right of an arrow
  YES    (forall a. a->a) -> Int
  NO     forall a. a ->  Int
  NO     Eq a => a -> a
  NO     Int -> forall a. a -> Int


************************************************************************
*                                                                      *
        TyVarDetails, MetaDetails, MetaInfo
*                                                                      *
************************************************************************

TyVarDetails gives extra info about type variables, used during type
checking.  It's attached to mutable type variables only.
It's knot-tied back to Var.hs.  There is no reason in principle
why Var.hs shouldn't actually have the definition, but it "belongs" here.

Note [Signature skolems]
~~~~~~~~~~~~~~~~~~~~~~~~
A SigTv is a specialised variant of TauTv, with the following invarints:

    * A SigTv can be unified only with a TyVar,
      not with any other type

    * Its MetaDetails, if filled in, will always be another SigTv
      or a SkolemTv

SigTvs are only distinguished to improve error messages.
Consider this

  f :: forall a. [a] -> Int
  f (x::b : xs) = 3

Here 'b' is a lexically scoped type variable, but it turns out to be
the same as the skolem 'a'.  So we make them both SigTvs, which can unify
with each other.

Similarly consider
  data T (a:k1) = MkT (S a)
  data S (b:k2) = MkS (T b)
When doing kind inference on {S,T} we don't want *skolems* for k1,k2,
because they end up unifying; we want those SigTvs again.

SigTvs are used *only* for pattern type signatures.

Note [TyVars and TcTyVars during type checking]
~~~~~~~~~~~~~~~~~~~~~~~~~~~~~~~~~~~~~~~~~~~~~~~
The Var type has constructors TyVar and TcTyVar.  They are used
as follows:

* TcTyVar: used /only/ during type checking.  Should never appear
  afterwards.  May contain a mutable field, in the MetaTv case.

* TyVar: is never seen by the constraint solver, except locally
  inside a type like (forall a. [a] ->[a]), where 'a' is a TyVar.
  We instantiate these with TcTyVars before exposing the type
  to the constraint solver.

I have swithered about the latter invariant, excluding TyVars from the
constraint solver.  It's not strictly essential, and indeed
(historically but still there) Var.tcTyVarDetails returns
vanillaSkolemTv for a TyVar.

But ultimately I want to seeparate Type from TcType, and in that case
we would need to enforce the separation.
-}

-- A TyVarDetails is inside a TyVar
-- See Note [TyVars and TcTyVars]
data TcTyVarDetails
  = SkolemTv      -- A skolem
       TcLevel    -- Level of the implication that binds it
                  -- See TcUnify Note [Deeper level on the left] for
                  --     how this level number is used
       Bool       -- True <=> this skolem type variable can be overlapped
                  --          when looking up instances
                  -- See Note [Binding when looking up instances] in InstEnv

  | RuntimeUnk    -- Stands for an as-yet-unknown type in the GHCi
                  -- interactive context

  | MetaTv { mtv_info  :: MetaInfo
           , mtv_ref   :: IORef MetaDetails
           , mtv_tclvl :: TcLevel }  -- See Note [TcLevel and untouchable type variables]

vanillaSkolemTv, superSkolemTv :: TcTyVarDetails
-- See Note [Binding when looking up instances] in InstEnv
vanillaSkolemTv = SkolemTv topTcLevel False  -- Might be instantiated
superSkolemTv   = SkolemTv topTcLevel True   -- Treat this as a completely distinct type
                  -- The choice of level number here is a bit dodgy, but
                  -- topTcLevel works in the places that vanillaSkolemTv is used

-----------------------------
data MetaDetails
  = Flexi  -- Flexi type variables unify to become Indirects
  | Indirect TcType

data MetaInfo
   = TauTv         -- This MetaTv is an ordinary unification variable
                   -- A TauTv is always filled in with a tau-type, which
                   -- never contains any ForAlls.

   | SigTv         -- A variant of TauTv, except that it should not be
                   --   unified with a type, only with a type variable
                   -- See Note [Signature skolems]

   | FlatMetaTv    -- A flatten meta-tyvar
                   -- It is a meta-tyvar, but it is always untouchable, with level 0
                   -- See Note [The flattening story] in TcFlatten

   | FlatSkolTv    -- A flatten skolem tyvar
                   -- Just like FlatMetaTv, but is comletely "owned" by
                   --   its Given CFunEqCan.
                   -- It is filled in /only/ by unflattenGivens
                   -- See Note [The flattening story] in TcFlatten

instance Outputable MetaDetails where
  ppr Flexi         = text "Flexi"
  ppr (Indirect ty) = text "Indirect" <+> ppr ty

pprTcTyVarDetails :: TcTyVarDetails -> SDoc
-- For debugging
pprTcTyVarDetails (RuntimeUnk {})      = text "rt"
pprTcTyVarDetails (SkolemTv lvl True)  = text "ssk" <> colon <> ppr lvl
pprTcTyVarDetails (SkolemTv lvl False) = text "sk"  <> colon <> ppr lvl
pprTcTyVarDetails (MetaTv { mtv_info = info, mtv_tclvl = tclvl })
  = pp_info <> colon <> ppr tclvl
  where
    pp_info = case info of
                TauTv      -> text "tau"
                SigTv      -> text "sig"
                FlatMetaTv -> text "fmv"
                FlatSkolTv -> text "fsk"


{- *********************************************************************
*                                                                      *
          UserTypeCtxt
*                                                                      *
********************************************************************* -}

-------------------------------------
-- UserTypeCtxt describes the origin of the polymorphic type
-- in the places where we need to an expression has that type

data UserTypeCtxt
  = FunSigCtxt      -- Function type signature, when checking the type
                    -- Also used for types in SPECIALISE pragmas
       Name              -- Name of the function
       Bool              -- True <=> report redundant constraints
                            -- This is usually True, but False for
                            --   * Record selectors (not important here)
                            --   * Class and instance methods.  Here
                            --     the code may legitimately be more
                            --     polymorphic than the signature
                            --     generated from the class
                            --     declaration

  | InfSigCtxt Name     -- Inferred type for function
  | ExprSigCtxt         -- Expression type signature
  | KindSigCtxt         -- Kind signature
  | TypeAppCtxt         -- Visible type application
  | ConArgCtxt Name     -- Data constructor argument
  | TySynCtxt Name      -- RHS of a type synonym decl
  | PatSynCtxt Name     -- Type sig for a pattern synonym
  | PatSigCtxt          -- Type sig in pattern
                        --   eg  f (x::t) = ...
                        --   or  (x::t, y) = e
  | RuleSigCtxt Name    -- LHS of a RULE forall
                        --    RULE "foo" forall (x :: a -> a). f (Just x) = ...
  | ResSigCtxt          -- Result type sig
                        --      f x :: t = ....
  | ForSigCtxt Name     -- Foreign import or export signature
  | DefaultDeclCtxt     -- Types in a default declaration
  | InstDeclCtxt Bool   -- An instance declaration
                        --    True:  stand-alone deriving
                        --    False: vanilla instance declaration
  | SpecInstCtxt        -- SPECIALISE instance pragma
  | ThBrackCtxt         -- Template Haskell type brackets [t| ... |]
  | GenSigCtxt          -- Higher-rank or impredicative situations
                        -- e.g. (f e) where f has a higher-rank type
                        -- We might want to elaborate this
  | GhciCtxt            -- GHCi command :kind <type>

  | ClassSCCtxt Name    -- Superclasses of a class
  | SigmaCtxt           -- Theta part of a normal for-all type
                        --      f :: <S> => a -> a
  | DataTyCtxt Name     -- The "stupid theta" part of a data decl
                        --      data <S> => T a = MkT a
  | DerivClauseCtxt     -- A 'deriving' clause
  | TyVarBndrKindCtxt Name  -- The kind of a type variable being bound
  | DataKindCtxt Name   -- The kind of a data/newtype (instance)
  | TySynKindCtxt Name  -- The kind of the RHS of a type synonym
  | TyFamResKindCtxt Name   -- The result kind of a type family

{-
-- Notes re TySynCtxt
-- We allow type synonyms that aren't types; e.g.  type List = []
--
-- If the RHS mentions tyvars that aren't in scope, we'll
-- quantify over them:
--      e.g.    type T = a->a
-- will become  type T = forall a. a->a
--
-- With gla-exts that's right, but for H98 we should complain.
-}


pprUserTypeCtxt :: UserTypeCtxt -> SDoc
pprUserTypeCtxt (FunSigCtxt n _)  = text "the type signature for" <+> quotes (ppr n)
pprUserTypeCtxt (InfSigCtxt n)    = text "the inferred type for" <+> quotes (ppr n)
pprUserTypeCtxt (RuleSigCtxt n)   = text "a RULE for" <+> quotes (ppr n)
pprUserTypeCtxt ExprSigCtxt       = text "an expression type signature"
pprUserTypeCtxt KindSigCtxt       = text "a kind signature"
pprUserTypeCtxt TypeAppCtxt       = text "a type argument"
pprUserTypeCtxt (ConArgCtxt c)    = text "the type of the constructor" <+> quotes (ppr c)
pprUserTypeCtxt (TySynCtxt c)     = text "the RHS of the type synonym" <+> quotes (ppr c)
pprUserTypeCtxt ThBrackCtxt       = text "a Template Haskell quotation [t|...|]"
pprUserTypeCtxt PatSigCtxt        = text "a pattern type signature"
pprUserTypeCtxt ResSigCtxt        = text "a result type signature"
pprUserTypeCtxt (ForSigCtxt n)    = text "the foreign declaration for" <+> quotes (ppr n)
pprUserTypeCtxt DefaultDeclCtxt   = text "a type in a `default' declaration"
pprUserTypeCtxt (InstDeclCtxt False) = text "an instance declaration"
pprUserTypeCtxt (InstDeclCtxt True)  = text "a stand-alone deriving instance declaration"
pprUserTypeCtxt SpecInstCtxt      = text "a SPECIALISE instance pragma"
pprUserTypeCtxt GenSigCtxt        = text "a type expected by the context"
pprUserTypeCtxt GhciCtxt          = text "a type in a GHCi command"
pprUserTypeCtxt (ClassSCCtxt c)   = text "the super-classes of class" <+> quotes (ppr c)
pprUserTypeCtxt SigmaCtxt         = text "the context of a polymorphic type"
pprUserTypeCtxt (DataTyCtxt tc)   = text "the context of the data type declaration for" <+> quotes (ppr tc)
pprUserTypeCtxt (PatSynCtxt n)    = text "the signature for pattern synonym" <+> quotes (ppr n)
pprUserTypeCtxt (DerivClauseCtxt) = text "a `deriving' clause"
pprUserTypeCtxt (TyVarBndrKindCtxt n) = text "the kind annotation on the type variable" <+> quotes (ppr n)
pprUserTypeCtxt (DataKindCtxt n)  = text "the kind annotation on the declaration for" <+> quotes (ppr n)
pprUserTypeCtxt (TySynKindCtxt n) = text "the kind annotation on the declaration for" <+> quotes (ppr n)
pprUserTypeCtxt (TyFamResKindCtxt n) = text "the result kind for" <+> quotes (ppr n)

isSigMaybe :: UserTypeCtxt -> Maybe Name
isSigMaybe (FunSigCtxt n _) = Just n
isSigMaybe (ConArgCtxt n)   = Just n
isSigMaybe (ForSigCtxt n)   = Just n
isSigMaybe (PatSynCtxt n)   = Just n
isSigMaybe _                = Nothing


{- *********************************************************************
*                                                                      *
                Untoucable type variables
*                                                                      *
********************************************************************* -}

newtype TcLevel = TcLevel Int deriving( Eq, Ord )
  -- See Note [TcLevel and untouchable type variables] for what this Int is
  -- See also Note [TcLevel assignment]

{-
Note [TcLevel and untouchable type variables]
~~~~~~~~~~~~~~~~~~~~~~~~~~~~~~~~~~~~~~~~~~~~~
* Each unification variable (MetaTv)
  and each Implication
  has a level number (of type TcLevel)

* INVARIANTS.  In a tree of Implications,

    (ImplicInv) The level number (ic_tclvl) of an Implication is
                STRICTLY GREATER THAN that of its parent

    (SkolInv)   The level number of the skolems (ic_skols) of an
                Implication is equal to the level of the implication
                itself (ic_tclvl)

    (GivenInv)  The level number of a unification variable appearing
                in the 'ic_given' of an implication I should be
                STRICTLY LESS THAN the ic_tclvl of I

    (WantedInv) The level number of a unification variable appearing
                in the 'ic_wanted' of an implication I should be
                LESS THAN OR EQUAL TO the ic_tclvl of I
                See Note [WantedInv]

* A unification variable is *touchable* if its level number
  is EQUAL TO that of its immediate parent implication,
  and it is a TauTv or SigTv (but /not/ FlatMetaTv or FlatSkolTv

Note [WantedInv]
~~~~~~~~~~~~~~~~
Why is WantedInv important?  Consider this implication, where
the constraint (C alpha[3]) disobeys WantedInv:

   forall[2] a. blah => (C alpha[3])
                        (forall[3] b. alpha[3] ~ b)

We can unify alpha:=b in the inner implication, because 'alpha' is
touchable; but then 'b' has excaped its scope into the outer implication.

Note [Skolem escape prevention]
~~~~~~~~~~~~~~~~~~~~~~~~~~~~~~~
We only unify touchable unification variables.  Because of
(WantedInv), there can be no occurrences of the variable further out,
so the unification can't cause the skolems to escape. Example:
     data T = forall a. MkT a (a->Int)
     f x (MkT v f) = length [v,x]
We decide (x::alpha), and generate an implication like
      [1]forall a. (a ~ alpha[0])
But we must not unify alpha:=a, because the skolem would escape.

For the cases where we DO want to unify, we rely on floating the
equality.   Example (with same T)
     g x (MkT v f) = x && True
We decide (x::alpha), and generate an implication like
      [1]forall a. (Bool ~ alpha[0])
We do NOT unify directly, bur rather float out (if the constraint
does not mention 'a') to get
      (Bool ~ alpha[0]) /\ [1]forall a.()
and NOW we can unify alpha.

The same idea of only unifying touchables solves another problem.
Suppose we had
   (F Int ~ uf[0])  /\  [1](forall a. C a => F Int ~ beta[1])
In this example, beta is touchable inside the implication. The
first solveSimpleWanteds step leaves 'uf' un-unified. Then we move inside
the implication where a new constraint
       uf  ~  beta
emerges. If we (wrongly) spontaneously solved it to get uf := beta,
the whole implication disappears but when we pop out again we are left with
(F Int ~ uf) which will be unified by our final zonking stage and
uf will get unified *once more* to (F Int).

Note [TcLevel assignment]
~~~~~~~~~~~~~~~~~~~~~~~~~
We arrange the TcLevels like this

   0   Top level
   1   First-level implication constraints
   2   Second-level implication constraints
   ...etc...
-}

maxTcLevel :: TcLevel -> TcLevel -> TcLevel
maxTcLevel (TcLevel a) (TcLevel b) = TcLevel (a `max` b)

topTcLevel :: TcLevel
-- See Note [TcLevel assignment]
topTcLevel = TcLevel 0   -- 0 = outermost level

isTopTcLevel :: TcLevel -> Bool
isTopTcLevel (TcLevel 0) = True
isTopTcLevel _           = False

pushTcLevel :: TcLevel -> TcLevel
-- See Note [TcLevel assignment]
pushTcLevel (TcLevel us) = TcLevel (us + 1)

strictlyDeeperThan :: TcLevel -> TcLevel -> Bool
strictlyDeeperThan (TcLevel tv_tclvl) (TcLevel ctxt_tclvl)
  = tv_tclvl > ctxt_tclvl

sameDepthAs :: TcLevel -> TcLevel -> Bool
sameDepthAs (TcLevel ctxt_tclvl) (TcLevel tv_tclvl)
  = ctxt_tclvl == tv_tclvl   -- NB: invariant ctxt_tclvl >= tv_tclvl
                             --     So <= would be equivalent

checkTcLevelInvariant :: TcLevel -> TcLevel -> Bool
-- Checks (WantedInv) from Note [TcLevel and untouchable type variables]
checkTcLevelInvariant (TcLevel ctxt_tclvl) (TcLevel tv_tclvl)
  = ctxt_tclvl >= tv_tclvl

tcTyVarLevel :: TcTyVar -> TcLevel
tcTyVarLevel tv
  = ASSERT2( tcIsTcTyVar tv, ppr tv )
    case tcTyVarDetails tv of
          MetaTv { mtv_tclvl = tv_lvl } -> tv_lvl
          SkolemTv tv_lvl _             -> tv_lvl
          RuntimeUnk                    -> topTcLevel


tcTypeLevel :: TcType -> TcLevel
-- Max level of any free var of the type
tcTypeLevel ty
  = foldDVarSet add topTcLevel (tyCoVarsOfTypeDSet ty)
  where
    add v lvl
      | isTcTyVar v = lvl `maxTcLevel` tcTyVarLevel v
      | otherwise = lvl

instance Outputable TcLevel where
  ppr (TcLevel us) = ppr us

promoteSkolem :: TcLevel -> TcTyVar -> TcTyVar
promoteSkolem tclvl skol
  | tclvl < tcTyVarLevel skol
  = ASSERT( isTcTyVar skol && isSkolemTyVar skol )
    setTcTyVarDetails skol (SkolemTv tclvl (isOverlappableTyVar skol))

  | otherwise
  = skol

-- | Change the TcLevel in a skolem, extending a substitution
promoteSkolemX :: TcLevel -> TCvSubst -> TcTyVar -> (TCvSubst, TcTyVar)
promoteSkolemX tclvl subst skol
  = ASSERT( isTcTyVar skol && isSkolemTyVar skol )
    (new_subst, new_skol)
  where
    new_skol
      | tclvl < tcTyVarLevel skol
      = setTcTyVarDetails (updateTyVarKind (substTy subst) skol)
                          (SkolemTv tclvl (isOverlappableTyVar skol))
      | otherwise
      = updateTyVarKind (substTy subst) skol
    new_subst = extendTvSubstWithClone subst skol new_skol

promoteSkolemsX :: TcLevel -> TCvSubst -> [TcTyVar] -> (TCvSubst, [TcTyVar])
promoteSkolemsX tclvl = mapAccumL (promoteSkolemX tclvl)

{- *********************************************************************
*                                                                      *
    Finding type family instances
*                                                                      *
************************************************************************
-}

-- | Finds outermost type-family applications occurring in a type,
-- after expanding synonyms.  In the list (F, tys) that is returned
-- we guarantee that tys matches F's arity.  For example, given
--    type family F a :: * -> *    (arity 1)
-- calling tcTyFamInsts on (Maybe (F Int Bool) will return
--     (F, [Int]), not (F, [Int,Bool])
--
-- This is important for its use in deciding termination of type
-- instances (see Trac #11581).  E.g.
--    type instance G [Int] = ...(F Int <big type>)...
-- we don't need to take <big type> into account when asking if
-- the calls on the RHS are smaller than the LHS
tcTyFamInsts :: Type -> [(TyCon, [Type])]
tcTyFamInsts ty
  | Just exp_ty <- tcView ty    = tcTyFamInsts exp_ty
tcTyFamInsts (TyVarTy _)        = []
tcTyFamInsts (TyConApp tc tys)
  | isTypeFamilyTyCon tc        = [(tc, take (tyConArity tc) tys)]
  | otherwise                   = concat (map tcTyFamInsts tys)
tcTyFamInsts (LitTy {})         = []
tcTyFamInsts (ForAllTy bndr ty) = tcTyFamInsts (binderKind bndr)
                                  ++ tcTyFamInsts ty
tcTyFamInsts (FunTy _ ty1 ty2)    = tcTyFamInsts ty1 ++ tcTyFamInsts ty2
tcTyFamInsts (AppTy ty1 ty2)    = tcTyFamInsts ty1 ++ tcTyFamInsts ty2
tcTyFamInsts (CastTy ty _)      = tcTyFamInsts ty
tcTyFamInsts (CoercionTy _)     = []  -- don't count tyfams in coercions,
                                      -- as they never get normalized, anyway

isTyFamFree :: Type -> Bool
-- ^ Check that a type does not contain any type family applications.
isTyFamFree = null . tcTyFamInsts

{-
************************************************************************
*                                                                      *
          The "exact" free variables of a type
*                                                                      *
************************************************************************

Note [Silly type synonym]
~~~~~~~~~~~~~~~~~~~~~~~~~
Consider
  type T a = Int
What are the free tyvars of (T x)?  Empty, of course!
Here's the example that Ralf Laemmel showed me:
  foo :: (forall a. C u a -> C u a) -> u
  mappend :: Monoid u => u -> u -> u

  bar :: Monoid u => u
  bar = foo (\t -> t `mappend` t)
We have to generalise at the arg to f, and we don't
want to capture the constraint (Monad (C u a)) because
it appears to mention a.  Pretty silly, but it was useful to him.

exactTyCoVarsOfType is used by the type checker to figure out exactly
which type variables are mentioned in a type.  It's also used in the
smart-app checking code --- see TcExpr.tcIdApp

On the other hand, consider a *top-level* definition
  f = (\x -> x) :: T a -> T a
If we don't abstract over 'a' it'll get fixed to GHC.Prim.Any, and then
if we have an application like (f "x") we get a confusing error message
involving Any.  So the conclusion is this: when generalising
  - at top level use tyCoVarsOfType
  - in nested bindings use exactTyCoVarsOfType
See Trac #1813 for example.
-}

exactTyCoVarsOfType :: Type -> TyCoVarSet
-- Find the free type variables (of any kind)
-- but *expand* type synonyms.  See Note [Silly type synonym] above.
exactTyCoVarsOfType ty
  = go ty
  where
    go ty | Just ty' <- tcView ty = go ty'  -- This is the key line
    go (TyVarTy tv)         = goVar tv
    go (TyConApp _ tys)     = exactTyCoVarsOfTypes tys
    go (LitTy {})           = emptyVarSet
    go (AppTy fun arg)      = go fun `unionVarSet` go arg
    go (FunTy w arg res)    = go_rig w `unionVarSet` go arg `unionVarSet` go res
    go (ForAllTy bndr ty)   = delBinderVar (go ty) bndr `unionVarSet` go (binderKind bndr)
    go (CastTy ty co)       = go ty `unionVarSet` goCo co
    go (CoercionTy co)      = goCo co

    go_rig (RigThing ty)       = go ty
    go_rig (RigAdd m1 m2)   = go_rig m1 `unionVarSet` go_rig m2
    go_rig (RigMul m1 m2)   = go_rig m1 `unionVarSet` go_rig m2
    go_rig _                = emptyVarSet

    goMCo MRefl    = emptyVarSet
    goMCo (MCo co) = goCo co

    goCo (Refl ty)            = go ty
    goCo (GRefl _ ty mco)     = go ty `unionVarSet` goMCo mco
    goCo (TyConAppCo _ _ args)= goCos args
    goCo (AppCo co arg)     = goCo co `unionVarSet` goCo arg
    goCo (ForAllCo tv k_co co)
      = goCo co `delVarSet` tv `unionVarSet` goCo k_co
    goCo (FunCo _ co_mult co1 co2) = goCo co_mult `unionVarSet` goCo co1 `unionVarSet` goCo co2
    goCo (CoVarCo v)         = goVar v
    goCo (HoleCo h)          = goVar (coHoleCoVar h)
    goCo (AxiomInstCo _ _ args) = goCos args
    goCo (UnivCo p _ t1 t2)  = goProv p `unionVarSet` go t1 `unionVarSet` go t2
    goCo (SymCo co)          = goCo co
    goCo (TransCo co1 co2)   = goCo co1 `unionVarSet` goCo co2
    goCo (NthCo _ _ co)      = goCo co
    goCo (LRCo _ co)         = goCo co
    goCo (InstCo co arg)     = goCo co `unionVarSet` goCo arg
    goCo (KindCo co)         = goCo co
    goCo (SubCo co)          = goCo co
    goCo (AxiomRuleCo _ c)   = goCos c

    goCos cos = foldr (unionVarSet . goCo) emptyVarSet cos

    goProv UnsafeCoerceProv     = emptyVarSet
    goProv (PhantomProv kco)    = goCo kco
    goProv (ProofIrrelProv kco) = goCo kco
    goProv (PluginProv _)       = emptyVarSet

    goVar v = unitVarSet v `unionVarSet` go (varType v)

exactTyCoVarsOfTypes :: [Type] -> TyVarSet
exactTyCoVarsOfTypes tys = mapUnionVarSet exactTyCoVarsOfType tys

anyRewritableTyVar :: Bool    -- Ignore casts and coercions
                   -> EqRel   -- Ambient role
                   -> (EqRel -> TcTyVar -> Bool)
                   -> TcType -> Bool
-- (anyRewritableTyVar ignore_cos pred ty) returns True
--    if the 'pred' returns True of any free TyVar in 'ty'
-- Do not look inside casts and coercions if 'ignore_cos' is True
-- See Note [anyRewritableTyVar must be role-aware]
anyRewritableTyVar ignore_cos role pred ty
  = go role emptyVarSet ty
  where
    go_tv rl bvs tv | tv `elemVarSet` bvs = False
                    | otherwise           = pred rl tv

    go rl bvs (TyVarTy tv)      = go_tv rl bvs tv
    go _ _     (LitTy {})       = False
    go rl bvs (TyConApp tc tys) = go_tc rl bvs tc tys
    go rl bvs (AppTy fun arg)   = go rl bvs fun || go NomEq bvs arg
    go rl bvs (FunTy w arg res) = go_rig rl bvs w || go rl bvs arg || go rl bvs res
    go rl bvs (ForAllTy tv ty)  = go rl (bvs `extendVarSet` binderVar tv) ty
    go rl bvs (CastTy ty co)    = go rl bvs ty || go_co rl bvs co
    go rl bvs (CoercionTy co)   = go_co rl bvs co  -- ToDo: check

    go_rig rl bvs (RigThing ty) = go rl bvs ty
    go_rig rl bvs (RigAdd m1 m2) = go_rig rl bvs m1 || go_rig rl bvs m2
    go_rig rl bvs (RigMul m1 m2) = go_rig rl bvs m1 || go_rig rl bvs m2
    go_rig _ _ _ = False

    go_tc NomEq  bvs _  tys = any (go NomEq bvs) tys
    go_tc ReprEq bvs tc tys = foldr ((&&) . go_arg bvs) False $
                              (tyConRolesRepresentational tc `zip` tys)

    go_arg bvs (Nominal,          ty) = go NomEq  bvs ty
    go_arg bvs (Representational, ty) = go ReprEq bvs ty
    go_arg _   (Phantom,          _)  = False  -- We never rewrite with phantoms

    go_co rl bvs co
      | ignore_cos = False
      | otherwise  = anyVarSet (go_tv rl bvs) (tyCoVarsOfCo co)
      -- We don't have an equivalent of anyRewritableTyVar for coercions
      -- (at least not yet) so take the free vars and test them

{- Note [anyRewritableTyVar must be role-aware]
~~~~~~~~~~~~~~~~~~~~~~~~~~~~~~~~~~~~~~~~~~~~~~~
anyRewritableTyVar is used during kick-out from the inert set,
to decide if, given a new equality (a ~ ty), we should kick out
a constraint C.  Rather than gather free variables and see if 'a'
is among them, we instead pass in a predicate; this is just efficiency.

Moreover, consider
  work item:   [G] a ~R f b
  inert item:  [G] b ~R f a
We use anyRewritableTyVar to decide whether to kick out the inert item,
on the grounds that the work item might rewrite it. Well, 'a' is certainly
free in [G] b ~R f a.  But because the role of a type variable ('f' in
this case) is nominal, the work item can't actually rewrite the inert item.
Moreover, if we were to kick out the inert item the exact same situation
would re-occur and we end up with an infinite loop in which each kicks
out the other (Trac #14363).
-}

{- *********************************************************************
*                                                                      *
          Type and kind variables in a type
*                                                                      *
********************************************************************* -}

data CandidatesQTvs  -- See Note [Dependent type variables]
                     -- See Note [CandidatesQTvs determinism]
  = DV { dv_kvs :: DTyCoVarSet  -- "kind" variables (dependent)
       , dv_tvs :: DTyVarSet    -- "type" variables (non-dependent)
         -- A variable may appear in both sets
         -- E.g.   T k (x::k)    The first occurrence of k makes it
         --                      show up in dv_tvs, the second in dv_kvs
         -- See Note [Dependent type variables]
    }

instance Semi.Semigroup CandidatesQTvs where
   (DV { dv_kvs = kv1, dv_tvs = tv1 }) <> (DV { dv_kvs = kv2, dv_tvs = tv2 })
          = DV { dv_kvs = kv1 `unionDVarSet` kv2
               , dv_tvs = tv1 `unionDVarSet` tv2}

instance Monoid CandidatesQTvs where
   mempty = DV { dv_kvs = emptyDVarSet, dv_tvs = emptyDVarSet }
   mappend = (Semi.<>)

instance Outputable CandidatesQTvs where
  ppr (DV {dv_kvs = kvs, dv_tvs = tvs })
    = text "DV" <+> braces (sep [ text "dv_kvs =" <+> ppr kvs
                                , text "dv_tvs =" <+> ppr tvs ])

{- Note [Dependent type variables]
~~~~~~~~~~~~~~~~~~~~~~~~~~~~~~~~~~
In Haskell type inference we quantify over type variables; but we only
quantify over /kind/ variables when -XPolyKinds is on.  Without -XPolyKinds
we default the kind variables to *.

So, to support this defaulting, and only for that reason, when
collecting the free vars of a type, prior to quantifying, we must keep
the type and kind variables separate.

But what does that mean in a system where kind variables /are/ type
variables? It's a fairly arbitrary distinction based on how the
variables appear:

  - "Kind variables" appear in the kind of some other free variable
     PLUS any free coercion variables

     These are the ones we default to * if -XPolyKinds is off

  - "Type variables" are all free vars that are not kind variables

E.g.  In the type    T k (a::k)
      'k' is a kind variable, because it occurs in the kind of 'a',
          even though it also appears at "top level" of the type
      'a' is a type variable, because it doesn't

We gather these variables using a CandidatesQTvs record:
  DV { dv_kvs: Variables free in the kind of a free type variable
               or of a forall-bound type variable
     , dv_tvs: Variables sytactically free in the type }

So:  dv_kvs            are the kind variables of the type
     (dv_tvs - dv_kvs) are the type variable of the type

Note that

* A variable can occur in both.
      T k (x::k)    The first occurrence of k makes it
                    show up in dv_tvs, the second in dv_kvs

* We include any coercion variables in the "dependent",
  "kind-variable" set because we never quantify over them.

* Both sets are un-ordered, of course.

* The "kind variables" might depend on each other; e.g
     (k1 :: k2), (k2 :: *)
  The "type variables" do not depend on each other; if
  one did, it'd be classified as a kind variable!

Note [CandidatesQTvs determinism and order]
~~~~~~~~~~~~~~~~~~~~~~~~~~~~~~~~~~~~~~~~~~~
* Determinism: when we quantify over type variables we decide the
  order in which they appear in the final type. Because the order of
  type variables in the type can end up in the interface file and
  affects some optimizations like worker-wrapper, we want this order to
  be deterministic.

  To achieve that we use deterministic sets of variables that can be
  converted to lists in a deterministic order. For more information
  about deterministic sets see Note [Deterministic UniqFM] in UniqDFM.

* Order: as well as being deterministic, we use an
  accumulating-parameter style for candidateQTyVarsOfType so that we
  add variables one at a time, left to right.  That means we tend to
  produce the variables in left-to-right order.  This is just to make
  it bit more predicatable for the programmer.
-}

-- | Worker for 'splitDepVarsOfType'. This might output the same var
-- in both sets, if it's used in both a type and a kind.
-- See Note [CandidatesQTvs determinism and order]
-- See Note [Dependent type variables]
candidateQTyVarsOfType :: Type -> CandidatesQTvs
candidateQTyVarsOfType = split_dvs emptyVarSet mempty

split_dvs :: VarSet -> CandidatesQTvs -> Type -> CandidatesQTvs
split_dvs bound dvs ty
  = go dvs ty
  where
    go dv (AppTy t1 t2)    = go (go dv t1) t2
    go dv (TyConApp _ tys) = foldl go dv tys
    go dv (FunTy w arg res)  = go (go (go_rig dv w) arg) res
    go dv (LitTy {})       = dv
    go dv (CastTy ty co)   = go dv ty `mappend` go_co co
    go dv (CoercionTy co)  = dv `mappend` go_co co

    go dv@(DV { dv_kvs = kvs, dv_tvs = tvs }) (TyVarTy tv)
      | tv `elemVarSet` bound
      = dv
      | otherwise
      = DV { dv_kvs = kvs `unionDVarSet`
                      kill_bound (tyCoVarsOfTypeDSet (tyVarKind tv))
           , dv_tvs = tvs `extendDVarSet` tv }

    go dv (ForAllTy (TvBndr tv _) ty)
      = DV { dv_kvs = kvs `unionDVarSet`
                      kill_bound (tyCoVarsOfTypeDSet (tyVarKind tv))
           , dv_tvs = tvs }
      where
        DV { dv_kvs = kvs, dv_tvs = tvs } = split_dvs (bound `extendVarSet` tv) dv ty

    go_rig dv (RigThing ty) =  go dv ty
    go_rig dv (RigAdd m1 m2) = go_rig dv m1 `mappend` go_rig dv m2
    go_rig dv (RigMul m1 m2) = go_rig dv m1 `mappend` go_rig dv m2
    go_rig dv _              = dv


    go_co co = DV { dv_kvs = kill_bound (tyCoVarsOfCoDSet co)
                  , dv_tvs = emptyDVarSet }

    kill_bound free
      | isEmptyVarSet bound = free
      | otherwise           = free `dVarSetMinusVarSet` bound

-- | Like 'splitDepVarsOfType', but over a list of types
candidateQTyVarsOfTypes :: [Type] -> CandidatesQTvs
candidateQTyVarsOfTypes = foldl (split_dvs emptyVarSet) mempty

{-
************************************************************************
*                                                                      *
                Predicates
*                                                                      *
************************************************************************
-}

tcIsTcTyVar :: TcTyVar -> Bool
-- See Note [TcTyVars and TyVars in the typechecker]
tcIsTcTyVar tv = isTyVar tv

isTouchableMetaTyVar :: TcLevel -> TcTyVar -> Bool
isTouchableMetaTyVar ctxt_tclvl tv
  | isTyVar tv -- See Note [Coercion variables in free variable lists]
  , MetaTv { mtv_tclvl = tv_tclvl, mtv_info = info } <- tcTyVarDetails tv
  , not (isFlattenInfo info)
  = ASSERT2( checkTcLevelInvariant ctxt_tclvl tv_tclvl,
             ppr tv $$ ppr tv_tclvl $$ ppr ctxt_tclvl )
    tv_tclvl `sameDepthAs` ctxt_tclvl

  | otherwise = False

isFloatedTouchableMetaTyVar :: TcLevel -> TcTyVar -> Bool
isFloatedTouchableMetaTyVar ctxt_tclvl tv
  | isTyVar tv -- See Note [Coercion variables in free variable lists]
  , MetaTv { mtv_tclvl = tv_tclvl, mtv_info = info } <- tcTyVarDetails tv
  , not (isFlattenInfo info)
  = ASSERT2( tcIsTcTyVar tv, ppr tv )
    tv_tclvl `strictlyDeeperThan` ctxt_tclvl

  | otherwise = False

isImmutableTyVar :: TyVar -> Bool
isImmutableTyVar tv = isSkolemTyVar tv

isTyConableTyVar, isSkolemTyVar, isOverlappableTyVar,
  isMetaTyVar, isAmbiguousTyVar,
  isFmvTyVar, isFskTyVar, isFlattenTyVar :: TcTyVar -> Bool

isTyConableTyVar tv
        -- True of a meta-type variable that can be filled in
        -- with a type constructor application; in particular,
        -- not a SigTv
  | isTyVar tv -- See Note [Coercion variables in free variable lists]
  = ASSERT2( tcIsTcTyVar tv, ppr tv )
    case tcTyVarDetails tv of
        MetaTv { mtv_info = SigTv } -> False
        _                           -> True
  | otherwise = True

isFmvTyVar tv
  = ASSERT2( tcIsTcTyVar tv, ppr tv )
    case tcTyVarDetails tv of
        MetaTv { mtv_info = FlatMetaTv } -> True
        _                                -> False

isFskTyVar tv
  = ASSERT2( tcIsTcTyVar tv, ppr tv )
    case tcTyVarDetails tv of
        MetaTv { mtv_info = FlatSkolTv } -> True
        _                                -> False

-- | True of both given and wanted flatten-skolems (fak and usk)
isFlattenTyVar tv
  = ASSERT2( tcIsTcTyVar tv, ppr tv )
    case tcTyVarDetails tv of
        MetaTv { mtv_info = info } -> isFlattenInfo info
        _                          -> False

isSkolemTyVar tv
  = ASSERT2( tcIsTcTyVar tv, ppr tv )
    case tcTyVarDetails tv of
        MetaTv {} -> False
        _other    -> True

isOverlappableTyVar tv
  | isTyVar tv -- See Note [Coercion variables in free variable lists]
  = ASSERT2( tcIsTcTyVar tv, ppr tv )
    case tcTyVarDetails tv of
        SkolemTv _ overlappable -> overlappable
        _                       -> False
  | otherwise = False

isMetaTyVar tv
  | isTyVar tv -- See Note [Coercion variables in free variable lists]
  = ASSERT2( tcIsTcTyVar tv, ppr tv )
    case tcTyVarDetails tv of
        MetaTv {} -> True
        _         -> False
  | otherwise = False

-- isAmbiguousTyVar is used only when reporting type errors
-- It picks out variables that are unbound, namely meta
-- type variables and the RuntimUnk variables created by
-- RtClosureInspect.zonkRTTIType.  These are "ambiguous" in
-- the sense that they stand for an as-yet-unknown type
isAmbiguousTyVar tv
  | isTyVar tv -- See Note [Coercion variables in free variable lists]
  = case tcTyVarDetails tv of
        MetaTv {}     -> True
        RuntimeUnk {} -> True
        _             -> False
  | otherwise = False

isMetaTyVarTy :: TcType -> Bool
isMetaTyVarTy (TyVarTy tv) = isMetaTyVar tv
isMetaTyVarTy _            = False

metaTyVarInfo :: TcTyVar -> MetaInfo
metaTyVarInfo tv
  = case tcTyVarDetails tv of
      MetaTv { mtv_info = info } -> info
      _ -> pprPanic "metaTyVarInfo" (ppr tv)

isFlattenInfo :: MetaInfo -> Bool
isFlattenInfo FlatMetaTv = True
isFlattenInfo FlatSkolTv = True
isFlattenInfo _          = False

metaTyVarTcLevel :: TcTyVar -> TcLevel
metaTyVarTcLevel tv
  = case tcTyVarDetails tv of
      MetaTv { mtv_tclvl = tclvl } -> tclvl
      _ -> pprPanic "metaTyVarTcLevel" (ppr tv)

metaTyVarTcLevel_maybe :: TcTyVar -> Maybe TcLevel
metaTyVarTcLevel_maybe tv
  = case tcTyVarDetails tv of
      MetaTv { mtv_tclvl = tclvl } -> Just tclvl
      _                            -> Nothing

metaTyVarRef :: TyVar -> IORef MetaDetails
metaTyVarRef tv
  = case tcTyVarDetails tv of
        MetaTv { mtv_ref = ref } -> ref
        _ -> pprPanic "metaTyVarRef" (ppr tv)

setMetaTyVarTcLevel :: TcTyVar -> TcLevel -> TcTyVar
setMetaTyVarTcLevel tv tclvl
  = case tcTyVarDetails tv of
      details@(MetaTv {}) -> setTcTyVarDetails tv (details { mtv_tclvl = tclvl })
      _ -> pprPanic "metaTyVarTcLevel" (ppr tv)

isSigTyVar :: Var -> Bool
isSigTyVar tv
  = case tcTyVarDetails tv of
        MetaTv { mtv_info = SigTv } -> True
        _                           -> False

isFlexi, isIndirect :: MetaDetails -> Bool
isFlexi Flexi = True
isFlexi _     = False

isIndirect (Indirect _) = True
isIndirect _            = False

isRuntimeUnkSkol :: TyVar -> Bool
-- Called only in TcErrors; see Note [Runtime skolems] there
isRuntimeUnkSkol x
  | RuntimeUnk <- tcTyVarDetails x = True
  | otherwise                      = False

mkTyVarNamePairs :: [Weighted TyVar] -> [(Name, Weighted TyVar)]
-- Just pair each TyVar with its own name
mkTyVarNamePairs tvs = [(tyVarName (weightedThing tv), tv) | tv <- tvs]


findDupSigTvs :: [(Name,TcTyVar)] -> [(Name,Name)]
-- If we have [...(x1,tv)...(x2,tv)...]
-- return (x1,x2) in the result list
findDupSigTvs prs
  = concatMap mk_result_prs $
    findDupsEq eq_snd prs
  where
    eq_snd (_,tv1) (_,tv2) = tv1 == tv2
    mk_result_prs ((n1,_) :| xs) = map (\(n2,_) -> (n1,n2)) xs

{-
************************************************************************
*                                                                      *
\subsection{Tau, sigma and rho}
*                                                                      *
************************************************************************
-}

mkSigmaTy :: [TyVarBinder] -> [PredType] -> Type -> Type
mkSigmaTy bndrs theta tau = mkForAllTys bndrs (mkPhiTy theta tau)

-- | Make a sigma ty where all type variables are 'Inferred'. That is,
-- they cannot be used with visible type application.
mkInfSigmaTy :: [TyVar] -> [PredType] -> Type -> Type
mkInfSigmaTy tyvars theta ty = mkSigmaTy (mkTyVarBinders Inferred tyvars) theta ty

-- | Make a sigma ty where all type variables are "specified". That is,
-- they can be used with visible type application
mkSpecSigmaTy :: [TyVar] -> [PredType] -> Type -> Type
mkSpecSigmaTy tyvars preds ty = mkSigmaTy (mkTyVarBinders Specified tyvars) preds ty

mkPhiTy :: [PredType] -> Type -> Type
mkPhiTy = mkFunTys . map unrestricted

---------------
getDFunTyKey :: Type -> OccName -- Get some string from a type, to be used to
                                -- construct a dictionary function name
getDFunTyKey ty | Just ty' <- coreView ty = getDFunTyKey ty'
getDFunTyKey (TyVarTy tv)            = getOccName tv
getDFunTyKey (TyConApp tc _)         = getOccName tc
getDFunTyKey (LitTy x)               = getDFunTyLitKey x
getDFunTyKey (AppTy fun _)           = getDFunTyKey fun
getDFunTyKey (FunTy w _ _)           = getOccName funTyCon
getDFunTyKey (ForAllTy _ t)          = getDFunTyKey t
getDFunTyKey (CastTy ty _)           = getDFunTyKey ty
getDFunTyKey t@(CoercionTy _)        = pprPanic "getDFunTyKey" (ppr t)

getDFunTyLitKey :: TyLit -> OccName
getDFunTyLitKey (NumTyLit n) = mkOccName Name.varName (show n)
getDFunTyLitKey (StrTyLit n) = mkOccName Name.varName (show n)  -- hm

{- *********************************************************************
*                                                                      *
           Maintaining the well-kinded type invariant
*                                                                      *
********************************************************************* -}

{- Note [The well-kinded type invariant]
~~~~~~~~~~~~~~~~~~~~~~~~~~~~~~~~~~~~~~~~
See also Note [The tcType invariant] in TcHsType.

During type inference, we maintain this invariant

   (INV-TK): it is legal to call 'typeKind' on any Type ty,
             /without/ zonking ty

For example, suppose
    kappa is a unification variable
    We have already unified kappa := Type
      yielding    co :: Refl (Type -> Type)
    a :: kappa
then consider the type
    (a Int)
If we call typeKind on that, we'll crash, because the (un-zonked)
kind of 'a' is just kappa, not an arrow kind.  If we zonk first
we'd be fine, but that is too tiresome, so instead we maintain
(TK-INV).  So we do not form (a Int); instead we form
    (a |> co) Int
and typeKind has no problem with that.

Bottom line: we want to keep that 'co' /even though it is Refl/.

Immediate consequence: during type inference we cannot use the "smart
contructors" for types, particularly
   mkAppTy, mkCastTy
because they all eliminate Refl casts.  Solution: during type
inference use the mkNakedX type formers, which do no Refl-elimination.
E.g. mkNakedCastTy uses an actual CastTy, without optimising for
Refl.  (NB: mkNakedCastTy is only called in two places: in tcInferApps
and in checkExpectedResultKind.)

Where does this show up in practice: apparently mainly in
TcHsType.tcInferApps.  Suppose we are kind-checking the type (a Int),
where (a :: kappa).  Then in tcInferApps we'll run out of binders on
a's kind, so we'll call matchExpectedFunKind, and unify
   kappa := kappa1 -> kappa2,  with evidence co :: kappa ~ (kappa1 ~ kappa2)
That evidence is actually Refl, but we must not discard the cast to
form the result type
   ((a::kappa) (Int::*))
because that does not satisfy the invariant, and crashes TypeKind.  This
caused Trac #14174 and #14520.

Notes:

* The Refls will be removed later, when we zonk the type.

* This /also/ applies to substitution.  We must use nakedSubstTy,
  not substTy, because the latter uses smart constructors that do
  Refl-elimination.

* None of this is to do with knot-tying, which is the (quite distinct)
  motivation for mkNakedTyConApp
-}

---------------
mkNakedTyConApp :: TyCon -> [Type] -> Type
-- Builds a TyConApp
--   * without being strict in TyCon,
--   * without satisfying the invariants of TyConApp
-- A subsequent zonking will establish the invariants
-- See Note [Type-checking inside the knot] in TcHsType
mkNakedTyConApp tc tys = TyConApp tc tys

mkNakedAppTys :: Type -> [Type] -> Type
-- See Note [Type-checking inside the knot] in TcHsType
mkNakedAppTys ty1                []   = ty1
mkNakedAppTys (TyConApp tc tys1) tys2 = mkNakedTyConApp tc (tys1 ++ tys2)
mkNakedAppTys ty1                tys2 = foldl AppTy ty1 tys2

mkNakedAppTy :: Type -> Type -> Type
-- See Note [Type-checking inside the knot] in TcHsType
mkNakedAppTy ty1 ty2 = mkNakedAppTys ty1 [ty2]

mkNakedCastTy :: Type -> Coercion -> Type
-- Do /not/ attempt to get rid of the cast altogether,
-- even if it is Refl: see Note [The well-kinded type invariant]
-- Even doing (t |> co1) |> co2  --->  t |> (co1;co2)
-- does not seem worth the bother
--
-- NB: zonking will get rid of these casts, because it uses mkCastTy
--
-- In fact the calls to mkNakedCastTy ar pretty few and far between.
mkNakedCastTy ty co = CastTy ty co

nakedSubstTy :: HasCallStack => TCvSubst -> TcType  -> TcType
nakedSubstTy subst ty
  | isEmptyTCvSubst subst = ty
  | otherwise             = runIdentity                   $
                            checkValidSubst subst [ty] [] $
                            mapType nakedSubstMapper subst ty
  -- Interesting idea: use StrictIdentity to avoid space leaks

nakedSubstMapper :: TyCoMapper TCvSubst Identity
nakedSubstMapper
  = TyCoMapper { tcm_smart    = False
               , tcm_tyvar    = \subst tv -> return (substTyVar subst tv)
               , tcm_covar    = \subst cv -> return (substCoVar subst cv)
               , tcm_hole     = \_ hole   -> return (HoleCo hole)
               , tcm_tybinder = \subst tv _ -> return (substTyVarBndr subst tv) }

{-
************************************************************************
*                                                                      *
\subsection{Expanding and splitting}
*                                                                      *
************************************************************************

These tcSplit functions are like their non-Tc analogues, but
        *) they do not look through newtypes

However, they are non-monadic and do not follow through mutable type
variables.  It's up to you to make sure this doesn't matter.
-}

-- | Splits a forall type into a list of 'TyBinder's and the inner type.
-- Always succeeds, even if it returns an empty list.
tcSplitPiTys :: Type -> ([TyBinder], Type)
tcSplitPiTys = splitPiTys

-- | Splits a type into a TyBinder and a body, if possible. Panics otherwise
tcSplitPiTy_maybe :: Type -> Maybe (TyBinder, Type)
tcSplitPiTy_maybe = splitPiTy_maybe

tcSplitForAllTy_maybe :: Type -> Maybe (TyVarBinder, Type)
tcSplitForAllTy_maybe ty | Just ty' <- tcView ty = tcSplitForAllTy_maybe ty'
tcSplitForAllTy_maybe (ForAllTy tv ty) = Just (tv, ty)
tcSplitForAllTy_maybe _                = Nothing

-- | Like 'tcSplitPiTys', but splits off only named binders, returning
-- just the tycovars.
tcSplitForAllTys :: Type -> ([TyVar], Type)
tcSplitForAllTys = splitForAllTys

-- | Like 'tcSplitForAllTys', but splits off only named binders.
tcSplitForAllTyVarBndrs :: Type -> ([TyVarBinder], Type)
tcSplitForAllTyVarBndrs = splitForAllTyVarBndrs

-- | Is this a ForAllTy with a named binder?
tcIsForAllTy :: Type -> Bool
tcIsForAllTy ty | Just ty' <- tcView ty = tcIsForAllTy ty'
tcIsForAllTy (ForAllTy {}) = True
tcIsForAllTy _             = False

tcSplitPredFunTy_maybe :: Type -> Maybe (PredType, Type)
-- Split off the first predicate argument from a type
tcSplitPredFunTy_maybe ty
  | Just ty' <- tcView ty = tcSplitPredFunTy_maybe ty'
tcSplitPredFunTy_maybe (FunTy _ arg res)
  | isPredTy arg = Just (arg, res)
tcSplitPredFunTy_maybe _
  = Nothing

tcSplitPhiTy :: Type -> (ThetaType, Type)
tcSplitPhiTy ty
  = split ty []
  where
    split ty ts
      = case tcSplitPredFunTy_maybe ty of
          Just (pred, ty) -> split ty (pred:ts)
          Nothing         -> (reverse ts, ty)

-- | Split a sigma type into its parts.
tcSplitSigmaTy :: Type -> ([TyVar], ThetaType, Type)
tcSplitSigmaTy ty = case tcSplitForAllTys ty of
                        (tvs, rho) -> case tcSplitPhiTy rho of
                                        (theta, tau) -> (tvs, theta, tau)

-- | Split a sigma type into its parts, going underneath as many @ForAllTy@s
-- as possible. For example, given this type synonym:
--
-- @
-- type Traversal s t a b = forall f. Applicative f => (a -> f b) -> s -> f t
-- @
--
-- if you called @tcSplitSigmaTy@ on this type:
--
-- @
-- forall s t a b. Each s t a b => Traversal s t a b
-- @
--
-- then it would return @([s,t,a,b], [Each s t a b], Traversal s t a b)@. But
-- if you instead called @tcSplitNestedSigmaTys@ on the type, it would return
-- @([s,t,a,b,f], [Each s t a b, Applicative f], (a -> f b) -> s -> f t)@.
tcSplitNestedSigmaTys :: Type -> ([TyVar], ThetaType, Type)
-- NB: This is basically a pure version of deeplyInstantiate (from Inst) that
-- doesn't compute an HsWrapper.
tcSplitNestedSigmaTys ty
    -- If there's a forall, split it apart and try splitting the rho type
    -- underneath it.
  | Just (arg_tys, tvs1, theta1, rho1) <- tcDeepSplitSigmaTy_maybe ty
  = let (tvs2, theta2, rho2) = tcSplitNestedSigmaTys rho1
    in (tvs1 ++ tvs2, theta1 ++ theta2, mkFunTys arg_tys rho2)
    -- If there's no forall, we're done.
  | otherwise = ([], [], ty)

-----------------------
tcDeepSplitSigmaTy_maybe
  :: TcSigmaType -> Maybe ([Weighted TcType], [TyVar], ThetaType, TcSigmaType)
-- Looks for a *non-trivial* quantified type, under zero or more function arrows
-- By "non-trivial" we mean either tyvars or constraints are non-empty

tcDeepSplitSigmaTy_maybe ty
  | Just (arg_ty, res_ty)           <- tcSplitFunTy_maybe ty
  , Just (arg_tys, tvs, theta, rho) <- tcDeepSplitSigmaTy_maybe res_ty
  = Just (arg_ty:arg_tys, tvs, theta, rho)

  | (tvs, theta, rho) <- tcSplitSigmaTy ty
  , not (null tvs && null theta)
  = Just ([], tvs, theta, rho)

  | otherwise = Nothing

-----------------------
tcTyConAppTyCon :: Type -> TyCon
tcTyConAppTyCon ty
  = case tcTyConAppTyCon_maybe ty of
      Just tc -> tc
      Nothing -> pprPanic "tcTyConAppTyCon" (pprType ty)

-- | Like 'tcRepSplitTyConApp_maybe', but only returns the 'TyCon'.
tcTyConAppTyCon_maybe :: Type -> Maybe TyCon
tcTyConAppTyCon_maybe ty
  | Just ty' <- tcView ty = tcTyConAppTyCon_maybe ty'
tcTyConAppTyCon_maybe (TyConApp tc _)
  = Just tc
tcTyConAppTyCon_maybe (FunTy w _ _)
  = Just funTyCon
tcTyConAppTyCon_maybe _
  = Nothing

tcTyConAppArgs :: Type -> [Type]
tcTyConAppArgs ty = case tcSplitTyConApp_maybe ty of
                        Just (_, args) -> args
                        Nothing        -> pprPanic "tcTyConAppArgs" (pprType ty)

tcSplitTyConApp :: Type -> (TyCon, [Type])
tcSplitTyConApp ty = case tcSplitTyConApp_maybe ty of
                        Just stuff -> stuff
                        Nothing    -> pprPanic "tcSplitTyConApp" (pprType ty)

-- | Like 'tcRepSplitTyConApp_maybe', but returns 'Nothing' if,
--
-- 1. the type is structurally not a type constructor application, or
--
-- 2. the type is a function type (e.g. application of 'funTyCon'), but we
--    currently don't even enough information to fully determine its RuntimeRep
--    variables. For instance, @FunTy (a :: k) Int@.
--
-- By contrast 'tcRepSplitTyConApp_maybe' panics in the second case.
--
-- The behavior here is needed during canonicalization; see Note [FunTy and
-- decomposing tycon applications] in TcCanonical for details.
tcRepSplitTyConApp_maybe' :: HasCallStack => Type -> Maybe (TyCon, [Type])
tcRepSplitTyConApp_maybe' (TyConApp tc tys)          = Just (tc, tys)
tcRepSplitTyConApp_maybe' (FunTy w arg res)
  | Just arg_rep <- getRuntimeRep_maybe arg
  , Just res_rep <- getRuntimeRep_maybe res
  = Just (funTyCon, [fromMult w, arg_rep, res_rep, arg, res])
tcRepSplitTyConApp_maybe' _                          = Nothing


-----------------------
tcSplitFunTys :: Type -> ([Weighted Type], Type)
tcSplitFunTys ty = case tcSplitFunTy_maybe ty of
                        Nothing        -> ([], ty)
                        Just (arg,res) -> (arg:args, res')
                                       where
                                          (args,res') = tcSplitFunTys res

tcSplitFunTy_maybe :: Type -> Maybe (Weighted Type, Type)
tcSplitFunTy_maybe ty | Just ty' <- tcView ty         = tcSplitFunTy_maybe ty'
tcSplitFunTy_maybe (FunTy w arg res) | not (isPredTy arg) = Just (Weighted w arg, res)
tcSplitFunTy_maybe _                                    = Nothing
        -- Note the typeKind guard
        -- Consider     (?x::Int) => Bool
        -- We don't want to treat this as a function type!
        -- A concrete example is test tc230:
        --      f :: () -> (?p :: ()) => () -> ()
        --
        --      g = f () ()

tcSplitFunTysN :: Arity                      -- N: Number of desired args
               -> TcRhoType
               -> Either Arity               -- Number of missing arrows
                        ([Weighted TcSigmaType],-- Arg types (always N types)
                         TcSigmaType)        -- The rest of the type
-- ^ Split off exactly the specified number argument types
-- Returns
--  (Left m) if there are 'm' missing arrows in the type
--  (Right (tys,res)) if the type looks like t1 -> ... -> tn -> res
tcSplitFunTysN n ty
 | n == 0
 = Right ([], ty)
 | Just (arg,res) <- tcSplitFunTy_maybe ty
 = case tcSplitFunTysN (n-1) res of
     Left m            -> Left m
     Right (args,body) -> Right (arg:args, body)
 | otherwise
 = Left n

tcSplitFunTy :: Type -> (Weighted Type, Type)
tcSplitFunTy  ty = expectJust "tcSplitFunTy" (tcSplitFunTy_maybe ty)

tcFunArgTy :: Type -> Weighted Type
tcFunArgTy    ty = fst (tcSplitFunTy ty)

tcFunResultTy :: Type -> Type
tcFunResultTy ty = snd (tcSplitFunTy ty)

-- | Strips off n *visible* arguments and returns the resulting type
tcFunResultTyN :: HasDebugCallStack => Arity -> Type -> Type
tcFunResultTyN n ty
  | Right (_, res_ty) <- tcSplitFunTysN n ty
  = res_ty
  | otherwise
  = pprPanic "tcFunResultTyN" (ppr n <+> ppr ty)

-----------------------
tcSplitAppTy_maybe :: Type -> Maybe (Type, Type)
tcSplitAppTy_maybe ty | Just ty' <- tcView ty = tcSplitAppTy_maybe ty'
tcSplitAppTy_maybe ty = tcRepSplitAppTy_maybe ty

tcSplitAppTy :: Type -> (Type, Type)
tcSplitAppTy ty = case tcSplitAppTy_maybe ty of
                    Just stuff -> stuff
                    Nothing    -> pprPanic "tcSplitAppTy" (pprType ty)

tcSplitAppTys :: Type -> (Type, [Type])
tcSplitAppTys ty
  = go ty []
  where
    go ty args = case tcSplitAppTy_maybe ty of
                   Just (ty', arg) -> go ty' (arg:args)
                   Nothing         -> (ty,args)

-- | Returns the number of arguments in the given type, without
-- looking through synonyms. This is used only for error reporting.
-- We don't look through synonyms because of #11313.
tcRepGetNumAppTys :: Type -> Arity
tcRepGetNumAppTys = length . snd . repSplitAppTys

-----------------------
-- | If the type is a tyvar, possibly under a cast, returns it, along
-- with the coercion. Thus, the co is :: kind tv ~N kind type
tcGetCastedTyVar_maybe :: Type -> Maybe (TyVar, CoercionN)
tcGetCastedTyVar_maybe ty | Just ty' <- tcView ty = tcGetCastedTyVar_maybe ty'
tcGetCastedTyVar_maybe (CastTy (TyVarTy tv) co) = Just (tv, co)
tcGetCastedTyVar_maybe (TyVarTy tv)             = Just (tv, mkNomReflCo (tyVarKind tv))
tcGetCastedTyVar_maybe _                        = Nothing

tcGetTyVar_maybe :: Type -> Maybe TyVar
tcGetTyVar_maybe ty | Just ty' <- tcView ty = tcGetTyVar_maybe ty'
tcGetTyVar_maybe (TyVarTy tv)   = Just tv
tcGetTyVar_maybe _              = Nothing

tcGetTyVar :: String -> Type -> TyVar
tcGetTyVar msg ty
  = case tcGetTyVar_maybe ty of
     Just tv -> tv
     Nothing -> pprPanic msg (ppr ty)

tcIsTyVarTy :: Type -> Bool
tcIsTyVarTy ty | Just ty' <- tcView ty = tcIsTyVarTy ty'
tcIsTyVarTy (CastTy ty _) = tcIsTyVarTy ty  -- look through casts, as
                                            -- this is only used for
                                            -- e.g., FlexibleContexts
tcIsTyVarTy (TyVarTy _)   = True
tcIsTyVarTy _             = False

-----------------------
tcSplitDFunTy :: Type -> ([TyVar], [Type], Class, [Type])
-- Split the type of a dictionary function
-- We don't use tcSplitSigmaTy,  because a DFun may (with NDP)
-- have non-Pred arguments, such as
--     df :: forall m. (forall b. Eq b => Eq (m b)) -> C m
--
-- Also NB splitFunTys, not tcSplitFunTys;
-- the latter specifically stops at PredTy arguments,
-- and we don't want to do that here
tcSplitDFunTy ty
  = case tcSplitForAllTys ty   of { (tvs, rho)    ->
    case splitFunTys rho       of { (theta, tau)  ->
    case tcSplitDFunHead tau   of { (clas, tys)   ->
    (tvs, map weightedThing theta, clas, tys) }}}

tcSplitDFunHead :: Type -> (Class, [Type])
tcSplitDFunHead = getClassPredTys

tcSplitMethodTy :: Type -> ([TyVar], PredType, Type)
-- A class method (selector) always has a type like
--   forall as. C as => blah
-- So if the class looks like
--   class C a where
--     op :: forall b. (Eq a, Ix b) => a -> b
-- the class method type looks like
--  op :: forall a. C a => forall b. (Eq a, Ix b) => a -> b
--
-- tcSplitMethodTy just peels off the outer forall and
-- that first predicate
tcSplitMethodTy ty
  | (sel_tyvars,sel_rho) <- tcSplitForAllTys ty
  , Just (first_pred, local_meth_ty) <- tcSplitPredFunTy_maybe sel_rho
  = (sel_tyvars, first_pred, local_meth_ty)
  | otherwise
  = pprPanic "tcSplitMethodTy" (ppr ty)


{- *********************************************************************
*                                                                      *
            Type equalities
*                                                                      *
********************************************************************* -}

tcEqKind :: HasDebugCallStack => TcKind -> TcKind -> Bool
tcEqKind = tcEqType

tcEqType :: HasDebugCallStack => TcType -> TcType -> Bool
-- tcEqType is a proper implements the same Note [Non-trivial definitional
-- equality] (in TyCoRep) as `eqType`, but Type.eqType believes (* ==
-- Constraint), and that is NOT what we want in the type checker!
tcEqType ty1 ty2
  = isNothing (tc_eq_type tcView ki1 ki2) &&
    isNothing (tc_eq_type tcView ty1 ty2)
  where
    ki1 = typeKind ty1
    ki2 = typeKind ty2

-- | Just like 'tcEqType', but will return True for types of different kinds
-- as long as their non-coercion structure is identical.
tcEqTypeNoKindCheck :: TcType -> TcType -> Bool
tcEqTypeNoKindCheck ty1 ty2
  = isNothing $ tc_eq_type tcView ty1 ty2

-- | Like 'tcEqType', but returns information about whether the difference
-- is visible in the case of a mismatch.
-- @Nothing@    : the types are equal
-- @Just True@  : the types differ, and the point of difference is visible
-- @Just False@ : the types differ, and the point of difference is invisible
tcEqTypeVis :: TcType -> TcType -> Maybe Bool
tcEqTypeVis ty1 ty2
  = tc_eq_type tcView ty1 ty2 <!> invis (tc_eq_type tcView ki1 ki2)
  where
    ki1 = typeKind ty1
    ki2 = typeKind ty2

      -- convert Just True to Just False
    invis :: Maybe Bool -> Maybe Bool
    invis = fmap (const False)

(<!>) :: Maybe Bool -> Maybe Bool -> Maybe Bool
Nothing        <!> x         = x
Just True      <!> _         = Just True
Just _vis      <!> Just True = Just True
Just vis       <!> _         = Just vis
infixr 3 <!>

-- | Real worker for 'tcEqType'. No kind check!
tc_eq_type :: (TcType -> Maybe TcType)  -- ^ @tcView@, if you want unwrapping
           -> Type -> Type -> Maybe Bool
tc_eq_type view_fun orig_ty1 orig_ty2 = go True orig_env orig_ty1 orig_ty2
  where
    go :: Bool -> RnEnv2 -> Type -> Type -> Maybe Bool
    go vis env t1 t2 | Just t1' <- view_fun t1 = go vis env t1' t2
    go vis env t1 t2 | Just t2' <- view_fun t2 = go vis env t1 t2'

    go vis env (TyVarTy tv1)       (TyVarTy tv2)
      = check vis $ rnOccL env tv1 == rnOccR env tv2

    go vis _   (LitTy lit1)        (LitTy lit2)
      = check vis $ lit1 == lit2

    go vis env (ForAllTy (TvBndr tv1 vis1) ty1)
               (ForAllTy (TvBndr tv2 vis2) ty2)
      = go (isVisibleArgFlag vis1) env (tyVarKind tv1) (tyVarKind tv2)
          <!> go vis (rnBndr2 env tv1 tv2) ty1 ty2
          <!> check vis (vis1 == vis2)
    -- Make sure we handle all FunTy cases since falling through to the
    -- AppTy case means that tcRepSplitAppTy_maybe may see an unzonked
    -- kind variable, which causes things to blow up.
    go vis env (FunTy w1 arg1 res1) (FunTy w2 arg2 res2)
      = check vis (w1 `eqRig` w2) <!> go vis env arg1 arg2 <!> go vis env res1 res2
    go vis env ty (FunTy _ arg res)
      = eqFunTy vis env arg res ty
    go vis env (FunTy _ arg res) ty
      = eqFunTy vis env arg res ty

      -- See Note [Equality on AppTys] in Type
    go vis env (AppTy s1 t1)        ty2
      | Just (s2, t2) <- tcRepSplitAppTy_maybe ty2
      = go vis env s1 s2 <!> go vis env t1 t2
    go vis env ty1                  (AppTy s2 t2)
      | Just (s1, t1) <- tcRepSplitAppTy_maybe ty1
      = go vis env s1 s2 <!> go vis env t1 t2
    go vis env (TyConApp tc1 ts1)   (TyConApp tc2 ts2)
      = check vis (tc1 == tc2) <!> gos (tc_vis vis tc1) env ts1 ts2
    go vis env (CastTy t1 _)        t2              = go vis env t1 t2
    go vis env t1                   (CastTy t2 _)   = go vis env t1 t2
    go _   _   (CoercionTy {})      (CoercionTy {}) = Nothing
    go vis _   _                    _               = Just vis

    gos _      _   []       []       = Nothing
    gos (v:vs) env (t1:ts1) (t2:ts2) = go v env t1 t2 <!> gos vs env ts1 ts2
    gos (v:_)  _   _        _        = Just v
    gos _      _   _        _        = panic "tc_eq_type"

    tc_vis :: Bool -> TyCon -> [Bool]
    tc_vis True tc = viss ++ repeat True
       -- the repeat True is necessary because tycons can legitimately
       -- be oversaturated
      where
        bndrs = tyConBinders tc
        viss  = map isVisibleTyConBinder bndrs
    tc_vis False _ = repeat False  -- if we're not in a visible context, our args
                                   -- aren't either

    check :: Bool -> Bool -> Maybe Bool
    check _   True  = Nothing
    check vis False = Just vis

    orig_env = mkRnEnv2 $ mkInScopeSet $ tyCoVarsOfTypes [orig_ty1, orig_ty2]

    -- @eqFunTy arg res ty@ is True when @ty@ equals @FunTy arg res@. This is
    -- sometimes hard to know directly because @ty@ might have some casts
    -- obscuring the FunTy. And 'splitAppTy' is difficult because we can't
    -- always extract a RuntimeRep (see Note [xyz]) if the kind of the arg or
    -- res is unzonked/unflattened. Thus this function, which handles this
    -- corner case.
    eqFunTy :: Bool -> RnEnv2 -> Type -> Type -> Type -> Maybe Bool
    eqFunTy vis env arg res (FunTy _ arg' res')
      = go vis env arg arg' <!> go vis env res res'
    eqFunTy vis env arg res ty@(AppTy{})
      | Just (tc, [_, _, arg', res']) <- get_args ty []
      , tc == funTyCon
      = go vis env arg arg' <!> go vis env res res'
      where
        get_args :: Type -> [Type] -> Maybe (TyCon, [Type])
        get_args (AppTy f x)       args = get_args f (x:args)
        get_args (CastTy t _)      args = get_args t args
        get_args (TyConApp tc tys) args = Just (tc, tys ++ args)
        get_args _                 _    = Nothing
    eqFunTy vis _ _ _ _
      = Just vis

-- | Like 'pickyEqTypeVis', but returns a Bool for convenience
pickyEqType :: TcType -> TcType -> Bool
-- Check when two types _look_ the same, _including_ synonyms.
-- So (pickyEqType String [Char]) returns False
-- This ignores kinds and coercions, because this is used only for printing.
pickyEqType ty1 ty2
  = isNothing $
    tc_eq_type (const Nothing) ty1 ty2

{- *********************************************************************
*                                                                      *
                       Predicate types
*                                                                      *
************************************************************************

Deconstructors and tests on predicate types

Note [Kind polymorphic type classes]
~~~~~~~~~~~~~~~~~~~~~~~~~~~~~~~~~~~~
    class C f where...   -- C :: forall k. k -> Constraint
    g :: forall (f::*). C f => f -> f

Here the (C f) in the signature is really (C * f), and we
don't want to complain that the * isn't a type variable!
-}

isTyVarClassPred :: PredType -> Bool
isTyVarClassPred ty = case getClassPredTys_maybe ty of
    Just (_, tys) -> all isTyVarTy tys
    _             -> False

-------------------------
checkValidClsArgs :: Bool -> Class -> [KindOrType] -> Bool
-- If the Bool is True (flexible contexts), return True (i.e. ok)
-- Otherwise, check that the type (not kind) args are all headed by a tyvar
--   E.g. (Eq a) accepted, (Eq (f a)) accepted, but (Eq Int) rejected
-- This function is here rather than in TcValidity because it is
-- called from TcSimplify, which itself is imported by TcValidity
checkValidClsArgs flexible_contexts cls kts
  | flexible_contexts = True
  | otherwise         = all hasTyVarHead tys
  where
    tys = filterOutInvisibleTypes (classTyCon cls) kts

hasTyVarHead :: Type -> Bool
-- Returns true of (a t1 .. tn), where 'a' is a type variable
hasTyVarHead ty                 -- Haskell 98 allows predicates of form
  | tcIsTyVarTy ty = True       --      C (a ty1 .. tyn)
  | otherwise                   -- where a is a type variable
  = case tcSplitAppTy_maybe ty of
       Just (ty, _) -> hasTyVarHead ty
       Nothing      -> False

evVarPred_maybe :: EvVar -> Maybe PredType
evVarPred_maybe v = if isPredTy ty then Just ty else Nothing
  where ty = varType v

evVarPred :: EvVar -> PredType
evVarPred var
 | debugIsOn
  = case evVarPred_maybe var of
      Just pred -> pred
      Nothing   -> pprPanic "tcEvVarPred" (ppr var <+> ppr (varType var))
 | otherwise
  = varType var

------------------
-- | When inferring types, should we quantify over a given predicate?
-- Generally true of classes; generally false of equality constraints.
-- Equality constraints that mention quantified type variables and
-- implicit variables complicate the story. See Notes
-- [Inheriting implicit parameters] and [Quantifying over equality constraints]
pickQuantifiablePreds
  :: TyVarSet           -- Quantifying over these
  -> TcThetaType        -- Proposed constraints to quantify
  -> TcThetaType        -- A subset that we can actually quantify
-- This function decides whether a particular constraint should be
-- quantified over, given the type variables that are being quantified
pickQuantifiablePreds qtvs theta
  = let flex_ctxt = True in  -- Quantify over non-tyvar constraints, even without
                             -- -XFlexibleContexts: see Trac #10608, #10351
         -- flex_ctxt <- xoptM Opt_FlexibleContexts
    filter (pick_me flex_ctxt) theta
  where
    pick_me flex_ctxt pred
      = case classifyPredType pred of

          ClassPred cls tys
            | Just {} <- isCallStackPred cls tys
              -- NEVER infer a CallStack constraint
              -- Otherwise, we let the constraints bubble up to be
              -- solved from the outer context, or be defaulted when we
              -- reach the top-level.
              -- see Note [Overview of implicit CallStacks]
              -> False

            | isIPClass cls    -> True -- See note [Inheriting implicit parameters]

            | otherwise
              -> pick_cls_pred flex_ctxt cls tys

          EqPred ReprEq ty1 ty2 -> pick_cls_pred flex_ctxt coercibleClass [ty1, ty2]
            -- representational equality is like a class constraint

          EqPred NomEq ty1 ty2  -> quant_fun ty1 || quant_fun ty2
          IrredPred ty          -> tyCoVarsOfType ty `intersectsVarSet` qtvs
          ForAllPred {}         -> False

    pick_cls_pred flex_ctxt cls tys
      = tyCoVarsOfTypes tys `intersectsVarSet` qtvs
        && (checkValidClsArgs flex_ctxt cls tys)
           -- Only quantify over predicates that checkValidType
           -- will pass!  See Trac #10351.

    -- See Note [Quantifying over equality constraints]
    quant_fun ty
      = case tcSplitTyConApp_maybe ty of
          Just (tc, tys) | isTypeFamilyTyCon tc
                         -> tyCoVarsOfTypes tys `intersectsVarSet` qtvs
          _ -> False

pickCapturedPreds
  :: TyVarSet           -- Quantifying over these
  -> TcThetaType        -- Proposed constraints to quantify
  -> TcThetaType        -- A subset that we can actually quantify
-- A simpler version of pickQuantifiablePreds, used to winnow down
-- the inferred constraints of a group of bindings, into those for
-- one particular identifier
pickCapturedPreds qtvs theta
  = filter captured theta
  where
    captured pred = isIPPred pred || (tyCoVarsOfType pred `intersectsVarSet` qtvs)


-- Superclasses

type PredWithSCs a = (PredType, [PredType], a)

mkMinimalBySCs :: forall a. (a -> PredType) -> [a] -> [a]
-- Remove predicates that
--
--   - are the same as another predicate
--
--   - can be deduced from another by superclasses,
--
--   - are a reflexive equality (e.g  * ~ *)
--     (see Note [Remove redundant provided dicts] in PatSyn)
--
-- The result is a subset of the input.
-- The 'a' is just paired up with the PredType;
--   typically it might be a dictionary Id
mkMinimalBySCs get_pred xs = go preds_with_scs []
 where
   preds_with_scs :: [PredWithSCs a]
   preds_with_scs = [ (pred, pred : transSuperClasses pred, x)
                    | x <- xs
                    , let pred = get_pred x ]

   go :: [PredWithSCs a]   -- Work list
      -> [PredWithSCs a]   -- Accumulating result
      -> [a]
   go [] min_preds
     = reverse (map thdOf3 min_preds)
       -- The 'reverse' isn't strictly necessary, but it
       -- means that the results are returned in the same
       -- order as the input, which is generally saner
   go (work_item@(p,_,_) : work_list) min_preds
     | EqPred _ t1 t2 <- classifyPredType p
     , t1 `tcEqType` t2   -- See Note [Discard reflexive equalities]
     = go work_list min_preds
     | p `in_cloud` work_list || p `in_cloud` min_preds
     = go work_list min_preds
     | otherwise
     = go work_list (work_item : min_preds)

   in_cloud :: PredType -> [PredWithSCs a] -> Bool
   in_cloud p ps = or [ p `tcEqType` p' | (_, scs, _) <- ps, p' <- scs ]

transSuperClasses :: PredType -> [PredType]
-- (transSuperClasses p) returns (p's superclasses) not including p
-- Stop if you encounter the same class again
-- See Note [Expanding superclasses]
transSuperClasses p
  = go emptyNameSet p
  where
    go :: NameSet -> PredType -> [PredType]
    go rec_clss p
       | ClassPred cls tys <- classifyPredType p
       , let cls_nm = className cls
       , not (cls_nm `elemNameSet` rec_clss)
       , let rec_clss' | isCTupleClass cls = rec_clss
                       | otherwise         = rec_clss `extendNameSet` cls_nm
       = [ p' | sc <- immSuperClasses cls tys
              , p'  <- sc : go rec_clss' sc ]
       | otherwise
       = []

immSuperClasses :: Class -> [Type] -> [PredType]
immSuperClasses cls tys
  = substTheta (zipTvSubst tyvars tys) sc_theta
  where
    (tyvars,sc_theta,_,_) = classBigSig cls

isImprovementPred :: PredType -> Bool
-- Either it's an equality, or has some functional dependency
isImprovementPred ty
  = case classifyPredType ty of
      EqPred NomEq t1 t2 -> not (t1 `tcEqType` t2)
      EqPred ReprEq _ _  -> False
      ClassPred cls _    -> classHasFds cls
      IrredPred {}       -> True -- Might have equalities after reduction?
      ForAllPred {}      -> False

-- | Is the equality
--        a ~r ...a....
-- definitely insoluble or not?
--      a ~r Maybe a      -- Definitely insoluble
--      a ~N ...(F a)...  -- Not definitely insoluble
--                        -- Perhaps (F a) reduces to Int
--      a ~R ...(N a)...  -- Not definitely insoluble
--                        -- Perhaps newtype N a = MkN Int
-- See Note [Occurs check error] in
-- TcCanonical for the motivation for this function.
isInsolubleOccursCheck :: EqRel -> TcTyVar -> TcType -> Bool
isInsolubleOccursCheck eq_rel tv ty
  = go ty
  where
    go ty | Just ty' <- tcView ty = go ty'
    go (TyVarTy tv') = tv == tv' || go (tyVarKind tv')
    go (LitTy {})    = False
    go (AppTy t1 t2) = case eq_rel of  -- See Note [AppTy and ReprEq]
                         NomEq  -> go t1 || go t2
                         ReprEq -> go t1
    go (FunTy t1 t2) = go t1 || go t2
    go (ForAllTy (TvBndr tv' _) inner_ty)
      | tv' == tv = False
      | otherwise = go (tyVarKind tv') || go inner_ty
    go (CastTy ty _)  = go ty   -- ToDo: what about the coercion
    go (CoercionTy _) = False   -- ToDo: what about the coercion
    go (TyConApp tc tys)
      | isGenerativeTyCon tc role = any go tys
      | otherwise                 = any go (drop (tyConArity tc) tys)
         -- (a ~ F b a), where F has arity 1,
         -- has an insoluble occurs check

    role = eqRelRole eq_rel

{- Note [Expanding superclasses]
~~~~~~~~~~~~~~~~~~~~~~~~~~~~~~~~
When we expand superclasses, we use the following algorithm:

expand( so_far, pred ) returns the transitive superclasses of pred,
                               not including pred itself
 1. If pred is not a class constraint, return empty set
       Otherwise pred = C ts
 2. If C is in so_far, return empty set (breaks loops)
 3. Find the immediate superclasses constraints of (C ts)
 4. For each such sc_pred, return (sc_pred : expand( so_far+C, D ss )

Notice that

 * With normal Haskell-98 classes, the loop-detector will never bite,
   so we'll get all the superclasses.

 * Since there is only a finite number of distinct classes, expansion
   must terminate.

 * The loop breaking is a bit conservative. Notably, a tuple class
   could contain many times without threatening termination:
      (Eq a, (Ord a, Ix a))
   And this is try of any class that we can statically guarantee
   as non-recursive (in some sense).  For now, we just make a special
   case for tuples.  Something better would be cool.

See also TcTyDecls.checkClassCycles.

Note [Quantifying over equality constraints]
~~~~~~~~~~~~~~~~~~~~~~~~~~~~~~~~~~~~~~~~~~~~
Should we quantify over an equality constraint (s ~ t)?  In general, we don't.
Doing so may simply postpone a type error from the function definition site to
its call site.  (At worst, imagine (Int ~ Bool)).

However, consider this
         forall a. (F [a] ~ Int) => blah
Should we quantify over the (F [a] ~ Int)?  Perhaps yes, because at the call
site we will know 'a', and perhaps we have instance  F [Bool] = Int.
So we *do* quantify over a type-family equality where the arguments mention
the quantified variables.

Note [Inheriting implicit parameters]
~~~~~~~~~~~~~~~~~~~~~~~~~~~~~~~~~~~~~
Consider this:

        f x = (x::Int) + ?y

where f is *not* a top-level binding.
From the RHS of f we'll get the constraint (?y::Int).
There are two types we might infer for f:

        f :: Int -> Int

(so we get ?y from the context of f's definition), or

        f :: (?y::Int) => Int -> Int

At first you might think the first was better, because then
?y behaves like a free variable of the definition, rather than
having to be passed at each call site.  But of course, the WHOLE
IDEA is that ?y should be passed at each call site (that's what
dynamic binding means) so we'd better infer the second.

BOTTOM LINE: when *inferring types* you must quantify over implicit
parameters, *even if* they don't mention the bound type variables.
Reason: because implicit parameters, uniquely, have local instance
declarations. See pickQuantifiablePreds.

Note [Quantifying over equality constraints]
~~~~~~~~~~~~~~~~~~~~~~~~~~~~~~~~~~~~~~~~~~~~
Should we quantify over an equality constraint (s ~ t)?  In general, we don't.
Doing so may simply postpone a type error from the function definition site to
its call site.  (At worst, imagine (Int ~ Bool)).

However, consider this
         forall a. (F [a] ~ Int) => blah
Should we quantify over the (F [a] ~ Int).  Perhaps yes, because at the call
site we will know 'a', and perhaps we have instance  F [Bool] = Int.
So we *do* quantify over a type-family equality where the arguments mention
the quantified variables.

************************************************************************
*                                                                      *
      Classifying types
*                                                                      *
************************************************************************
-}

isSigmaTy :: TcType -> Bool
-- isSigmaTy returns true of any qualified type.  It doesn't
-- *necessarily* have any foralls.  E.g
--        f :: (?x::Int) => Int -> Int
isSigmaTy ty | Just ty' <- tcView ty = isSigmaTy ty'
isSigmaTy (ForAllTy {}) = True
isSigmaTy (FunTy _ a _)   = isPredTy a
isSigmaTy _             = False

isRhoTy :: TcType -> Bool   -- True of TcRhoTypes; see Note [TcRhoType]
isRhoTy ty | Just ty' <- tcView ty = isRhoTy ty'
isRhoTy (ForAllTy {}) = False
isRhoTy (FunTy _ a r)   = not (isPredTy a) && isRhoTy r
isRhoTy _             = True

-- | Like 'isRhoTy', but also says 'True' for 'Infer' types
isRhoExpTy :: ExpType -> Bool
isRhoExpTy (Check ty) = isRhoTy ty
isRhoExpTy (Infer {}) = True

isOverloadedTy :: Type -> Bool
-- Yes for a type of a function that might require evidence-passing
-- Used only by bindLocalMethods
isOverloadedTy ty | Just ty' <- tcView ty = isOverloadedTy ty'
isOverloadedTy (ForAllTy _  ty) = isOverloadedTy ty
isOverloadedTy (FunTy _ a _)      = isPredTy a
isOverloadedTy _                = False

isFloatTy, isDoubleTy, isIntegerTy, isIntTy, isWordTy, isBoolTy,
    isUnitTy, isCharTy, isAnyTy :: Type -> Bool
isFloatTy      = is_tc floatTyConKey
isDoubleTy     = is_tc doubleTyConKey
isIntegerTy    = is_tc integerTyConKey
isIntTy        = is_tc intTyConKey
isWordTy       = is_tc wordTyConKey
isBoolTy       = is_tc boolTyConKey
isUnitTy       = is_tc unitTyConKey
isCharTy       = is_tc charTyConKey
isAnyTy        = is_tc anyTyConKey

-- | Does a type represent a floating-point number?
isFloatingTy :: Type -> Bool
isFloatingTy ty = isFloatTy ty || isDoubleTy ty

-- | Is a type 'String'?
isStringTy :: Type -> Bool
isStringTy ty
  = case tcSplitTyConApp_maybe ty of
      Just (tc, [arg_ty]) -> tc == listTyCon && isCharTy arg_ty
      _                   -> False

-- | Is a type a 'CallStack'?
isCallStackTy :: Type -> Bool
isCallStackTy ty
  | Just tc <- tyConAppTyCon_maybe ty
  = tc `hasKey` callStackTyConKey
  | otherwise
  = False

-- | Is a 'PredType' a 'CallStack' implicit parameter?
--
-- If so, return the name of the parameter.
isCallStackPred :: Class -> [Type] -> Maybe FastString
isCallStackPred cls tys
  | [ty1, ty2] <- tys
  , isIPClass cls
  , isCallStackTy ty2
  = isStrLitTy ty1
  | otherwise
  = Nothing

hasIPPred :: PredType -> Bool
hasIPPred pred
  = case classifyPredType pred of
      ClassPred cls tys
        | isIPClass     cls -> True
        | isCTupleClass cls -> any hasIPPred tys
      _other -> False

is_tc :: Unique -> Type -> Bool
-- Newtypes are opaque to this
is_tc uniq ty = case tcSplitTyConApp_maybe ty of
                        Just (tc, _) -> uniq == getUnique tc
                        Nothing      -> False

-- | Does the given tyvar appear at the head of a chain of applications
--     (a t1 ... tn)
isTyVarHead :: TcTyVar -> TcType -> Bool
isTyVarHead tv (TyVarTy tv')   = tv == tv'
isTyVarHead tv (AppTy fun _)   = isTyVarHead tv fun
isTyVarHead tv (CastTy ty _)   = isTyVarHead tv ty
isTyVarHead _ (TyConApp {})    = False
isTyVarHead _  (LitTy {})      = False
isTyVarHead _  (ForAllTy {})   = False
isTyVarHead _  (FunTy {})      = False
isTyVarHead _  (CoercionTy {}) = False

<<<<<<< HEAD
-- | Is the equality
--        a ~r ...a....
-- definitely insoluble or not?
--      a ~r Maybe a      -- Definitely insoluble
--      a ~N ...(F a)...  -- Not definitely insoluble
--                        -- Perhaps (F a) reduces to Int
--      a ~R ...(N a)...  -- Not definitely insoluble
--                        -- Perhaps newtype N a = MkN Int
-- See Note [Occurs check error] in
-- TcCanonical for the motivation for this function.
isInsolubleOccursCheck :: EqRel -> TcTyVar -> TcType -> Bool
isInsolubleOccursCheck eq_rel tv ty
  = go ty
  where
    go ty | Just ty' <- tcView ty = go ty'
    go (TyVarTy tv') = tv == tv' || go (tyVarKind tv')
    go (LitTy {})    = False
    go (AppTy t1 t2) = case eq_rel of  -- See Note [AppTy and ReprEq]
                         NomEq  -> go t1 || go t2
                         ReprEq -> go t1
    go (FunTy _ t1 t2) = go t1 || go t2
    go (ForAllTy (TvBndr tv' _) inner_ty)
      | tv' == tv = False
      | otherwise = go (tyVarKind tv') || go inner_ty
    go (CastTy ty _)  = go ty   -- ToDo: what about the coercion
    go (CoercionTy _) = False   -- ToDo: what about the coercion
    go (TyConApp tc tys)
      | isGenerativeTyCon tc role = any go tys
      | otherwise                 = any go (drop (tyConArity tc) tys)
         -- (a ~ F b a), where F has arity 1,
         -- has an insoluble occurs check

    role = eqRelRole eq_rel
=======
>>>>>>> 4c571f33

{- Note [AppTy and ReprEq]
~~~~~~~~~~~~~~~~~~~~~~~~~~
Consider   a ~R# b a
           a ~R# a b

The former is /not/ a definite error; we might instantiate 'b' with Id
   newtype Id a = MkId a
but the latter /is/ a definite error.

On the other hand, with nominal equality, both are definite errors
-}

isRigidTy :: TcType -> Bool
isRigidTy ty
  | Just (tc,_) <- tcSplitTyConApp_maybe ty = isGenerativeTyCon tc Nominal
  | Just {} <- tcSplitAppTy_maybe ty        = True
  | isForAllTy ty                           = True
  | otherwise                               = False


{-
************************************************************************
*                                                                      *
\subsection{Misc}
*                                                                      *
************************************************************************

Note [Visible type application]
~~~~~~~~~~~~~~~~~~~~~~~~~~~~~~~
GHC implements a generalisation of the algorithm described in the
"Visible Type Application" paper (available from
http://www.cis.upenn.edu/~sweirich/publications.html). A key part
of that algorithm is to distinguish user-specified variables from inferred
variables. For example, the following should typecheck:

  f :: forall a b. a -> b -> b
  f = const id

  g = const id

  x = f @Int @Bool 5 False
  y = g 5 @Bool False

The idea is that we wish to allow visible type application when we are
instantiating a specified, fixed variable. In practice, specified, fixed
variables are either written in a type signature (or
annotation), OR are imported from another module. (We could do better here,
for example by doing SCC analysis on parts of a module and considering any
type from outside one's SCC to be fully specified, but this is very confusing to
users. The simple rule above is much more straightforward and predictable.)

So, both of f's quantified variables are specified and may be instantiated.
But g has no type signature, so only id's variable is specified (because id
is imported). We write the type of g as forall {a}. a -> forall b. b -> b.
Note that the a is in braces, meaning it cannot be instantiated with
visible type application.

Tracking specified vs. inferred variables is done conveniently by a field
in TyBinder.

-}

deNoteType :: Type -> Type
-- Remove all *outermost* type synonyms and other notes
deNoteType ty | Just ty' <- coreView ty = deNoteType ty'
deNoteType ty = ty

{-
Find the free tycons and classes of a type.  This is used in the front
end of the compiler.
-}

{-
************************************************************************
*                                                                      *
\subsection[TysWiredIn-ext-type]{External types}
*                                                                      *
************************************************************************

The compiler's foreign function interface supports the passing of a
restricted set of types as arguments and results (the restricting factor
being the )
-}

tcSplitIOType_maybe :: Type -> Maybe (TyCon, Type)
-- (tcSplitIOType_maybe t) returns Just (IO,t',co)
--              if co : t ~ IO t'
--              returns Nothing otherwise
tcSplitIOType_maybe ty
  = case tcSplitTyConApp_maybe ty of
        Just (io_tycon, [io_res_ty])
         | io_tycon `hasKey` ioTyConKey ->
            Just (io_tycon, io_res_ty)
        _ ->
            Nothing

isFFITy :: Type -> Bool
-- True for any TyCon that can possibly be an arg or result of an FFI call
isFFITy ty = isValid (checkRepTyCon legalFFITyCon ty)

isFFIArgumentTy :: DynFlags -> Safety -> Type -> Validity
-- Checks for valid argument type for a 'foreign import'
isFFIArgumentTy dflags safety ty
   = checkRepTyCon (legalOutgoingTyCon dflags safety) ty

isFFIExternalTy :: Type -> Validity
-- Types that are allowed as arguments of a 'foreign export'
isFFIExternalTy ty = checkRepTyCon legalFEArgTyCon ty

isFFIImportResultTy :: DynFlags -> Type -> Validity
isFFIImportResultTy dflags ty
  = checkRepTyCon (legalFIResultTyCon dflags) ty

isFFIExportResultTy :: Type -> Validity
isFFIExportResultTy ty = checkRepTyCon legalFEResultTyCon ty

isFFIDynTy :: Type -> Type -> Validity
-- The type in a foreign import dynamic must be Ptr, FunPtr, or a newtype of
-- either, and the wrapped function type must be equal to the given type.
-- We assume that all types have been run through normaliseFfiType, so we don't
-- need to worry about expanding newtypes here.
isFFIDynTy expected ty
    -- Note [Foreign import dynamic]
    -- In the example below, expected would be 'CInt -> IO ()', while ty would
    -- be 'FunPtr (CDouble -> IO ())'.
    | Just (tc, [ty']) <- splitTyConApp_maybe ty
    , tyConUnique tc `elem` [ptrTyConKey, funPtrTyConKey]
    , eqType ty' expected
    = IsValid
    | otherwise
    = NotValid (vcat [ text "Expected: Ptr/FunPtr" <+> pprParendType expected <> comma
                     , text "  Actual:" <+> ppr ty ])

isFFILabelTy :: Type -> Validity
-- The type of a foreign label must be Ptr, FunPtr, or a newtype of either.
isFFILabelTy ty = checkRepTyCon ok ty
  where
    ok tc | tc `hasKey` funPtrTyConKey || tc `hasKey` ptrTyConKey
          = IsValid
          | otherwise
          = NotValid (text "A foreign-imported address (via &foo) must have type (Ptr a) or (FunPtr a)")

isFFIPrimArgumentTy :: DynFlags -> Type -> Validity
-- Checks for valid argument type for a 'foreign import prim'
-- Currently they must all be simple unlifted types, or the well-known type
-- Any, which can be used to pass the address to a Haskell object on the heap to
-- the foreign function.
isFFIPrimArgumentTy dflags ty
  | isAnyTy ty = IsValid
  | otherwise  = checkRepTyCon (legalFIPrimArgTyCon dflags) ty

isFFIPrimResultTy :: DynFlags -> Type -> Validity
-- Checks for valid result type for a 'foreign import prim' Currently
-- it must be an unlifted type, including unboxed tuples, unboxed
-- sums, or the well-known type Any.
isFFIPrimResultTy dflags ty
  | isAnyTy ty = IsValid
  | otherwise = checkRepTyCon (legalFIPrimResultTyCon dflags) ty

isFunPtrTy :: Type -> Bool
isFunPtrTy ty
  | Just (tc, [_]) <- splitTyConApp_maybe ty
  = tc `hasKey` funPtrTyConKey
  | otherwise
  = False

-- normaliseFfiType gets run before checkRepTyCon, so we don't
-- need to worry about looking through newtypes or type functions
-- here; that's already been taken care of.
checkRepTyCon :: (TyCon -> Validity) -> Type -> Validity
checkRepTyCon check_tc ty
  = case splitTyConApp_maybe ty of
      Just (tc, tys)
        | isNewTyCon tc -> NotValid (hang msg 2 (mk_nt_reason tc tys $$ nt_fix))
        | otherwise     -> case check_tc tc of
                             IsValid        -> IsValid
                             NotValid extra -> NotValid (msg $$ extra)
      Nothing -> NotValid (quotes (ppr ty) <+> text "is not a data type")
  where
    msg = quotes (ppr ty) <+> text "cannot be marshalled in a foreign call"
    mk_nt_reason tc tys
      | null tys  = text "because its data constructor is not in scope"
      | otherwise = text "because the data constructor for"
                    <+> quotes (ppr tc) <+> text "is not in scope"
    nt_fix = text "Possible fix: import the data constructor to bring it into scope"

{-
Note [Foreign import dynamic]
~~~~~~~~~~~~~~~~~~~~~~~~~~~~~
A dynamic stub must be of the form 'FunPtr ft -> ft' where ft is any foreign
type.  Similarly, a wrapper stub must be of the form 'ft -> IO (FunPtr ft)'.

We use isFFIDynTy to check whether a signature is well-formed. For example,
given a (illegal) declaration like:

foreign import ccall "dynamic"
  foo :: FunPtr (CDouble -> IO ()) -> CInt -> IO ()

isFFIDynTy will compare the 'FunPtr' type 'CDouble -> IO ()' with the curried
result type 'CInt -> IO ()', and return False, as they are not equal.


----------------------------------------------
These chaps do the work; they are not exported
----------------------------------------------
-}

legalFEArgTyCon :: TyCon -> Validity
legalFEArgTyCon tc
  -- It's illegal to make foreign exports that take unboxed
  -- arguments.  The RTS API currently can't invoke such things.  --SDM 7/2000
  = boxedMarshalableTyCon tc

legalFIResultTyCon :: DynFlags -> TyCon -> Validity
legalFIResultTyCon dflags tc
  | tc == unitTyCon         = IsValid
  | otherwise               = marshalableTyCon dflags tc

legalFEResultTyCon :: TyCon -> Validity
legalFEResultTyCon tc
  | tc == unitTyCon         = IsValid
  | otherwise               = boxedMarshalableTyCon tc

legalOutgoingTyCon :: DynFlags -> Safety -> TyCon -> Validity
-- Checks validity of types going from Haskell -> external world
legalOutgoingTyCon dflags _ tc
  = marshalableTyCon dflags tc

legalFFITyCon :: TyCon -> Validity
-- True for any TyCon that can possibly be an arg or result of an FFI call
legalFFITyCon tc
  | isUnliftedTyCon tc = IsValid
  | tc == unitTyCon    = IsValid
  | otherwise          = boxedMarshalableTyCon tc

marshalableTyCon :: DynFlags -> TyCon -> Validity
marshalableTyCon dflags tc
  | isUnliftedTyCon tc
  , not (isUnboxedTupleTyCon tc || isUnboxedSumTyCon tc)
  , not (null (tyConPrimRep tc)) -- Note [Marshalling void]
  = validIfUnliftedFFITypes dflags
  | otherwise
  = boxedMarshalableTyCon tc

boxedMarshalableTyCon :: TyCon -> Validity
boxedMarshalableTyCon tc
   | getUnique tc `elem` [ intTyConKey, int8TyConKey, int16TyConKey
                         , int32TyConKey, int64TyConKey
                         , wordTyConKey, word8TyConKey, word16TyConKey
                         , word32TyConKey, word64TyConKey
                         , floatTyConKey, doubleTyConKey
                         , ptrTyConKey, funPtrTyConKey
                         , charTyConKey
                         , stablePtrTyConKey
                         , boolTyConKey
                         ]
  = IsValid

  | otherwise = NotValid empty

legalFIPrimArgTyCon :: DynFlags -> TyCon -> Validity
-- Check args of 'foreign import prim', only allow simple unlifted types.
-- Strictly speaking it is unnecessary to ban unboxed tuples and sums here since
-- currently they're of the wrong kind to use in function args anyway.
legalFIPrimArgTyCon dflags tc
  | isUnliftedTyCon tc
  , not (isUnboxedTupleTyCon tc || isUnboxedSumTyCon tc)
  = validIfUnliftedFFITypes dflags
  | otherwise
  = NotValid unlifted_only

legalFIPrimResultTyCon :: DynFlags -> TyCon -> Validity
-- Check result type of 'foreign import prim'. Allow simple unlifted
-- types and also unboxed tuple and sum result types.
legalFIPrimResultTyCon dflags tc
  | isUnliftedTyCon tc
  , isUnboxedTupleTyCon tc || isUnboxedSumTyCon tc
     || not (null (tyConPrimRep tc))   -- Note [Marshalling void]
  = validIfUnliftedFFITypes dflags

  | otherwise
  = NotValid unlifted_only

unlifted_only :: MsgDoc
unlifted_only = text "foreign import prim only accepts simple unlifted types"

validIfUnliftedFFITypes :: DynFlags -> Validity
validIfUnliftedFFITypes dflags
  | xopt LangExt.UnliftedFFITypes dflags =  IsValid
  | otherwise = NotValid (text "To marshal unlifted types, use UnliftedFFITypes")

{-
Note [Marshalling void]
~~~~~~~~~~~~~~~~~~~~~~~
We don't treat State# (whose PrimRep is VoidRep) as marshalable.
In turn that means you can't write
        foreign import foo :: Int -> State# RealWorld

Reason: the back end falls over with panic "primRepHint:VoidRep";
        and there is no compelling reason to permit it
-}

{-
************************************************************************
*                                                                      *
        The "Paterson size" of a type
*                                                                      *
************************************************************************
-}

{-
Note [Paterson conditions on PredTypes]
~~~~~~~~~~~~~~~~~~~~~~~~~~~~~~~~~~~~~~~
We are considering whether *class* constraints terminate
(see Note [Paterson conditions]). Precisely, the Paterson conditions
would have us check that "the constraint has fewer constructors and variables
(taken together and counting repetitions) than the head.".

However, we can be a bit more refined by looking at which kind of constraint
this actually is. There are two main tricks:

 1. It seems like it should be OK not to count the tuple type constructor
    for a PredType like (Show a, Eq a) :: Constraint, since we don't
    count the "implicit" tuple in the ThetaType itself.

    In fact, the Paterson test just checks *each component* of the top level
    ThetaType against the size bound, one at a time. By analogy, it should be
    OK to return the size of the *largest* tuple component as the size of the
    whole tuple.

 2. Once we get into an implicit parameter or equality we
    can't get back to a class constraint, so it's safe
    to say "size 0".  See Trac #4200.

NB: we don't want to detect PredTypes in sizeType (and then call
sizePred on them), or we might get an infinite loop if that PredType
is irreducible. See Trac #5581.
-}

type TypeSize = IntWithInf

sizeType :: Type -> TypeSize
-- Size of a type: the number of variables and constructors
-- Ignore kinds altogether
sizeType = go
  where
    go ty | Just exp_ty <- tcView ty = go exp_ty
    go (TyVarTy {})              = 1
    go (TyConApp tc tys)
      | isTypeFamilyTyCon tc     = infinity  -- Type-family applications can
                                             -- expand to any arbitrary size
      | otherwise                = sizeTypes (filterOutInvisibleTypes tc tys) + 1
                                   -- Why filter out invisible args?  I suppose any
                                   -- size ordering is sound, but why is this better?
                                   -- I came across this when investigating #14010.
    go (LitTy {})                = 1
    go (FunTy _ arg res)         = go arg + go res + 1
    go (AppTy fun arg)           = go fun + go arg
    go (ForAllTy (TvBndr tv vis) ty)
        | isVisibleArgFlag vis   = go (tyVarKind tv) + go ty + 1
        | otherwise              = go ty + 1
    go (CastTy ty _)             = go ty
    go (CoercionTy {})           = 0

sizeTypes :: [Type] -> TypeSize
sizeTypes tys = sum (map sizeType tys)

-----------------------------------------------------------------------------------
-----------------------------------------------------------------------------------
-----------------------
-- | For every arg a tycon can take, the returned list says True if the argument
-- is taken visibly, and False otherwise. Ends with an infinite tail of Trues to
-- allow for oversaturation.
tcTyConVisibilities :: TyCon -> [Bool]
tcTyConVisibilities tc = tc_binder_viss ++ tc_return_kind_viss ++ repeat True
  where
    tc_binder_viss      = map isVisibleTyConBinder (tyConBinders tc)
    tc_return_kind_viss = map isVisibleBinder (fst $ tcSplitPiTys (tyConResKind tc))

-- | If the tycon is applied to the types, is the next argument visible?
isNextTyConArgVisible :: TyCon -> [Type] -> Bool
isNextTyConArgVisible tc tys
  = tcTyConVisibilities tc `getNth` length tys

-- | Should this type be applied to a visible argument?
isNextArgVisible :: TcType -> Bool
isNextArgVisible ty
  | Just (bndr, _) <- tcSplitPiTy_maybe ty = isVisibleBinder bndr
  | otherwise                              = True
    -- this second case might happen if, say, we have an unzonked TauTv.
    -- But TauTvs can't range over types that take invisible arguments<|MERGE_RESOLUTION|>--- conflicted
+++ resolved
@@ -2187,227 +2187,6 @@
       IrredPred {}       -> True -- Might have equalities after reduction?
       ForAllPred {}      -> False
 
--- | Is the equality
---        a ~r ...a....
--- definitely insoluble or not?
---      a ~r Maybe a      -- Definitely insoluble
---      a ~N ...(F a)...  -- Not definitely insoluble
---                        -- Perhaps (F a) reduces to Int
---      a ~R ...(N a)...  -- Not definitely insoluble
---                        -- Perhaps newtype N a = MkN Int
--- See Note [Occurs check error] in
--- TcCanonical for the motivation for this function.
-isInsolubleOccursCheck :: EqRel -> TcTyVar -> TcType -> Bool
-isInsolubleOccursCheck eq_rel tv ty
-  = go ty
-  where
-    go ty | Just ty' <- tcView ty = go ty'
-    go (TyVarTy tv') = tv == tv' || go (tyVarKind tv')
-    go (LitTy {})    = False
-    go (AppTy t1 t2) = case eq_rel of  -- See Note [AppTy and ReprEq]
-                         NomEq  -> go t1 || go t2
-                         ReprEq -> go t1
-    go (FunTy t1 t2) = go t1 || go t2
-    go (ForAllTy (TvBndr tv' _) inner_ty)
-      | tv' == tv = False
-      | otherwise = go (tyVarKind tv') || go inner_ty
-    go (CastTy ty _)  = go ty   -- ToDo: what about the coercion
-    go (CoercionTy _) = False   -- ToDo: what about the coercion
-    go (TyConApp tc tys)
-      | isGenerativeTyCon tc role = any go tys
-      | otherwise                 = any go (drop (tyConArity tc) tys)
-         -- (a ~ F b a), where F has arity 1,
-         -- has an insoluble occurs check
-
-    role = eqRelRole eq_rel
-
-{- Note [Expanding superclasses]
-~~~~~~~~~~~~~~~~~~~~~~~~~~~~~~~~
-When we expand superclasses, we use the following algorithm:
-
-expand( so_far, pred ) returns the transitive superclasses of pred,
-                               not including pred itself
- 1. If pred is not a class constraint, return empty set
-       Otherwise pred = C ts
- 2. If C is in so_far, return empty set (breaks loops)
- 3. Find the immediate superclasses constraints of (C ts)
- 4. For each such sc_pred, return (sc_pred : expand( so_far+C, D ss )
-
-Notice that
-
- * With normal Haskell-98 classes, the loop-detector will never bite,
-   so we'll get all the superclasses.
-
- * Since there is only a finite number of distinct classes, expansion
-   must terminate.
-
- * The loop breaking is a bit conservative. Notably, a tuple class
-   could contain many times without threatening termination:
-      (Eq a, (Ord a, Ix a))
-   And this is try of any class that we can statically guarantee
-   as non-recursive (in some sense).  For now, we just make a special
-   case for tuples.  Something better would be cool.
-
-See also TcTyDecls.checkClassCycles.
-
-Note [Quantifying over equality constraints]
-~~~~~~~~~~~~~~~~~~~~~~~~~~~~~~~~~~~~~~~~~~~~
-Should we quantify over an equality constraint (s ~ t)?  In general, we don't.
-Doing so may simply postpone a type error from the function definition site to
-its call site.  (At worst, imagine (Int ~ Bool)).
-
-However, consider this
-         forall a. (F [a] ~ Int) => blah
-Should we quantify over the (F [a] ~ Int)?  Perhaps yes, because at the call
-site we will know 'a', and perhaps we have instance  F [Bool] = Int.
-So we *do* quantify over a type-family equality where the arguments mention
-the quantified variables.
-
-Note [Inheriting implicit parameters]
-~~~~~~~~~~~~~~~~~~~~~~~~~~~~~~~~~~~~~
-Consider this:
-
-        f x = (x::Int) + ?y
-
-where f is *not* a top-level binding.
-From the RHS of f we'll get the constraint (?y::Int).
-There are two types we might infer for f:
-
-        f :: Int -> Int
-
-(so we get ?y from the context of f's definition), or
-
-        f :: (?y::Int) => Int -> Int
-
-At first you might think the first was better, because then
-?y behaves like a free variable of the definition, rather than
-having to be passed at each call site.  But of course, the WHOLE
-IDEA is that ?y should be passed at each call site (that's what
-dynamic binding means) so we'd better infer the second.
-
-BOTTOM LINE: when *inferring types* you must quantify over implicit
-parameters, *even if* they don't mention the bound type variables.
-Reason: because implicit parameters, uniquely, have local instance
-declarations. See pickQuantifiablePreds.
-
-Note [Quantifying over equality constraints]
-~~~~~~~~~~~~~~~~~~~~~~~~~~~~~~~~~~~~~~~~~~~~
-Should we quantify over an equality constraint (s ~ t)?  In general, we don't.
-Doing so may simply postpone a type error from the function definition site to
-its call site.  (At worst, imagine (Int ~ Bool)).
-
-However, consider this
-         forall a. (F [a] ~ Int) => blah
-Should we quantify over the (F [a] ~ Int).  Perhaps yes, because at the call
-site we will know 'a', and perhaps we have instance  F [Bool] = Int.
-So we *do* quantify over a type-family equality where the arguments mention
-the quantified variables.
-
-************************************************************************
-*                                                                      *
-      Classifying types
-*                                                                      *
-************************************************************************
--}
-
-isSigmaTy :: TcType -> Bool
--- isSigmaTy returns true of any qualified type.  It doesn't
--- *necessarily* have any foralls.  E.g
---        f :: (?x::Int) => Int -> Int
-isSigmaTy ty | Just ty' <- tcView ty = isSigmaTy ty'
-isSigmaTy (ForAllTy {}) = True
-isSigmaTy (FunTy _ a _)   = isPredTy a
-isSigmaTy _             = False
-
-isRhoTy :: TcType -> Bool   -- True of TcRhoTypes; see Note [TcRhoType]
-isRhoTy ty | Just ty' <- tcView ty = isRhoTy ty'
-isRhoTy (ForAllTy {}) = False
-isRhoTy (FunTy _ a r)   = not (isPredTy a) && isRhoTy r
-isRhoTy _             = True
-
--- | Like 'isRhoTy', but also says 'True' for 'Infer' types
-isRhoExpTy :: ExpType -> Bool
-isRhoExpTy (Check ty) = isRhoTy ty
-isRhoExpTy (Infer {}) = True
-
-isOverloadedTy :: Type -> Bool
--- Yes for a type of a function that might require evidence-passing
--- Used only by bindLocalMethods
-isOverloadedTy ty | Just ty' <- tcView ty = isOverloadedTy ty'
-isOverloadedTy (ForAllTy _  ty) = isOverloadedTy ty
-isOverloadedTy (FunTy _ a _)      = isPredTy a
-isOverloadedTy _                = False
-
-isFloatTy, isDoubleTy, isIntegerTy, isIntTy, isWordTy, isBoolTy,
-    isUnitTy, isCharTy, isAnyTy :: Type -> Bool
-isFloatTy      = is_tc floatTyConKey
-isDoubleTy     = is_tc doubleTyConKey
-isIntegerTy    = is_tc integerTyConKey
-isIntTy        = is_tc intTyConKey
-isWordTy       = is_tc wordTyConKey
-isBoolTy       = is_tc boolTyConKey
-isUnitTy       = is_tc unitTyConKey
-isCharTy       = is_tc charTyConKey
-isAnyTy        = is_tc anyTyConKey
-
--- | Does a type represent a floating-point number?
-isFloatingTy :: Type -> Bool
-isFloatingTy ty = isFloatTy ty || isDoubleTy ty
-
--- | Is a type 'String'?
-isStringTy :: Type -> Bool
-isStringTy ty
-  = case tcSplitTyConApp_maybe ty of
-      Just (tc, [arg_ty]) -> tc == listTyCon && isCharTy arg_ty
-      _                   -> False
-
--- | Is a type a 'CallStack'?
-isCallStackTy :: Type -> Bool
-isCallStackTy ty
-  | Just tc <- tyConAppTyCon_maybe ty
-  = tc `hasKey` callStackTyConKey
-  | otherwise
-  = False
-
--- | Is a 'PredType' a 'CallStack' implicit parameter?
---
--- If so, return the name of the parameter.
-isCallStackPred :: Class -> [Type] -> Maybe FastString
-isCallStackPred cls tys
-  | [ty1, ty2] <- tys
-  , isIPClass cls
-  , isCallStackTy ty2
-  = isStrLitTy ty1
-  | otherwise
-  = Nothing
-
-hasIPPred :: PredType -> Bool
-hasIPPred pred
-  = case classifyPredType pred of
-      ClassPred cls tys
-        | isIPClass     cls -> True
-        | isCTupleClass cls -> any hasIPPred tys
-      _other -> False
-
-is_tc :: Unique -> Type -> Bool
--- Newtypes are opaque to this
-is_tc uniq ty = case tcSplitTyConApp_maybe ty of
-                        Just (tc, _) -> uniq == getUnique tc
-                        Nothing      -> False
-
--- | Does the given tyvar appear at the head of a chain of applications
---     (a t1 ... tn)
-isTyVarHead :: TcTyVar -> TcType -> Bool
-isTyVarHead tv (TyVarTy tv')   = tv == tv'
-isTyVarHead tv (AppTy fun _)   = isTyVarHead tv fun
-isTyVarHead tv (CastTy ty _)   = isTyVarHead tv ty
-isTyVarHead _ (TyConApp {})    = False
-isTyVarHead _  (LitTy {})      = False
-isTyVarHead _  (ForAllTy {})   = False
-isTyVarHead _  (FunTy {})      = False
-isTyVarHead _  (CoercionTy {}) = False
-
-<<<<<<< HEAD
 -- | Is the equality
 --        a ~r ...a....
 -- definitely insoluble or not?
@@ -2441,8 +2220,193 @@
          -- has an insoluble occurs check
 
     role = eqRelRole eq_rel
-=======
->>>>>>> 4c571f33
+
+{- Note [Expanding superclasses]
+~~~~~~~~~~~~~~~~~~~~~~~~~~~~~~~~
+When we expand superclasses, we use the following algorithm:
+
+expand( so_far, pred ) returns the transitive superclasses of pred,
+                               not including pred itself
+ 1. If pred is not a class constraint, return empty set
+       Otherwise pred = C ts
+ 2. If C is in so_far, return empty set (breaks loops)
+ 3. Find the immediate superclasses constraints of (C ts)
+ 4. For each such sc_pred, return (sc_pred : expand( so_far+C, D ss )
+
+Notice that
+
+ * With normal Haskell-98 classes, the loop-detector will never bite,
+   so we'll get all the superclasses.
+
+ * Since there is only a finite number of distinct classes, expansion
+   must terminate.
+
+ * The loop breaking is a bit conservative. Notably, a tuple class
+   could contain many times without threatening termination:
+      (Eq a, (Ord a, Ix a))
+   And this is try of any class that we can statically guarantee
+   as non-recursive (in some sense).  For now, we just make a special
+   case for tuples.  Something better would be cool.
+
+See also TcTyDecls.checkClassCycles.
+
+Note [Quantifying over equality constraints]
+~~~~~~~~~~~~~~~~~~~~~~~~~~~~~~~~~~~~~~~~~~~~
+Should we quantify over an equality constraint (s ~ t)?  In general, we don't.
+Doing so may simply postpone a type error from the function definition site to
+its call site.  (At worst, imagine (Int ~ Bool)).
+
+However, consider this
+         forall a. (F [a] ~ Int) => blah
+Should we quantify over the (F [a] ~ Int)?  Perhaps yes, because at the call
+site we will know 'a', and perhaps we have instance  F [Bool] = Int.
+So we *do* quantify over a type-family equality where the arguments mention
+the quantified variables.
+
+Note [Inheriting implicit parameters]
+~~~~~~~~~~~~~~~~~~~~~~~~~~~~~~~~~~~~~
+Consider this:
+
+        f x = (x::Int) + ?y
+
+where f is *not* a top-level binding.
+From the RHS of f we'll get the constraint (?y::Int).
+There are two types we might infer for f:
+
+        f :: Int -> Int
+
+(so we get ?y from the context of f's definition), or
+
+        f :: (?y::Int) => Int -> Int
+
+At first you might think the first was better, because then
+?y behaves like a free variable of the definition, rather than
+having to be passed at each call site.  But of course, the WHOLE
+IDEA is that ?y should be passed at each call site (that's what
+dynamic binding means) so we'd better infer the second.
+
+BOTTOM LINE: when *inferring types* you must quantify over implicit
+parameters, *even if* they don't mention the bound type variables.
+Reason: because implicit parameters, uniquely, have local instance
+declarations. See pickQuantifiablePreds.
+
+Note [Quantifying over equality constraints]
+~~~~~~~~~~~~~~~~~~~~~~~~~~~~~~~~~~~~~~~~~~~~
+Should we quantify over an equality constraint (s ~ t)?  In general, we don't.
+Doing so may simply postpone a type error from the function definition site to
+its call site.  (At worst, imagine (Int ~ Bool)).
+
+However, consider this
+         forall a. (F [a] ~ Int) => blah
+Should we quantify over the (F [a] ~ Int).  Perhaps yes, because at the call
+site we will know 'a', and perhaps we have instance  F [Bool] = Int.
+So we *do* quantify over a type-family equality where the arguments mention
+the quantified variables.
+
+************************************************************************
+*                                                                      *
+      Classifying types
+*                                                                      *
+************************************************************************
+-}
+
+isSigmaTy :: TcType -> Bool
+-- isSigmaTy returns true of any qualified type.  It doesn't
+-- *necessarily* have any foralls.  E.g
+--        f :: (?x::Int) => Int -> Int
+isSigmaTy ty | Just ty' <- tcView ty = isSigmaTy ty'
+isSigmaTy (ForAllTy {}) = True
+isSigmaTy (FunTy _ a _)   = isPredTy a
+isSigmaTy _             = False
+
+isRhoTy :: TcType -> Bool   -- True of TcRhoTypes; see Note [TcRhoType]
+isRhoTy ty | Just ty' <- tcView ty = isRhoTy ty'
+isRhoTy (ForAllTy {}) = False
+isRhoTy (FunTy _ a r)   = not (isPredTy a) && isRhoTy r
+isRhoTy _             = True
+
+-- | Like 'isRhoTy', but also says 'True' for 'Infer' types
+isRhoExpTy :: ExpType -> Bool
+isRhoExpTy (Check ty) = isRhoTy ty
+isRhoExpTy (Infer {}) = True
+
+isOverloadedTy :: Type -> Bool
+-- Yes for a type of a function that might require evidence-passing
+-- Used only by bindLocalMethods
+isOverloadedTy ty | Just ty' <- tcView ty = isOverloadedTy ty'
+isOverloadedTy (ForAllTy _  ty) = isOverloadedTy ty
+isOverloadedTy (FunTy _ a _)      = isPredTy a
+isOverloadedTy _                = False
+
+isFloatTy, isDoubleTy, isIntegerTy, isIntTy, isWordTy, isBoolTy,
+    isUnitTy, isCharTy, isAnyTy :: Type -> Bool
+isFloatTy      = is_tc floatTyConKey
+isDoubleTy     = is_tc doubleTyConKey
+isIntegerTy    = is_tc integerTyConKey
+isIntTy        = is_tc intTyConKey
+isWordTy       = is_tc wordTyConKey
+isBoolTy       = is_tc boolTyConKey
+isUnitTy       = is_tc unitTyConKey
+isCharTy       = is_tc charTyConKey
+isAnyTy        = is_tc anyTyConKey
+
+-- | Does a type represent a floating-point number?
+isFloatingTy :: Type -> Bool
+isFloatingTy ty = isFloatTy ty || isDoubleTy ty
+
+-- | Is a type 'String'?
+isStringTy :: Type -> Bool
+isStringTy ty
+  = case tcSplitTyConApp_maybe ty of
+      Just (tc, [arg_ty]) -> tc == listTyCon && isCharTy arg_ty
+      _                   -> False
+
+-- | Is a type a 'CallStack'?
+isCallStackTy :: Type -> Bool
+isCallStackTy ty
+  | Just tc <- tyConAppTyCon_maybe ty
+  = tc `hasKey` callStackTyConKey
+  | otherwise
+  = False
+
+-- | Is a 'PredType' a 'CallStack' implicit parameter?
+--
+-- If so, return the name of the parameter.
+isCallStackPred :: Class -> [Type] -> Maybe FastString
+isCallStackPred cls tys
+  | [ty1, ty2] <- tys
+  , isIPClass cls
+  , isCallStackTy ty2
+  = isStrLitTy ty1
+  | otherwise
+  = Nothing
+
+hasIPPred :: PredType -> Bool
+hasIPPred pred
+  = case classifyPredType pred of
+      ClassPred cls tys
+        | isIPClass     cls -> True
+        | isCTupleClass cls -> any hasIPPred tys
+      _other -> False
+
+is_tc :: Unique -> Type -> Bool
+-- Newtypes are opaque to this
+is_tc uniq ty = case tcSplitTyConApp_maybe ty of
+                        Just (tc, _) -> uniq == getUnique tc
+                        Nothing      -> False
+
+-- | Does the given tyvar appear at the head of a chain of applications
+--     (a t1 ... tn)
+isTyVarHead :: TcTyVar -> TcType -> Bool
+isTyVarHead tv (TyVarTy tv')   = tv == tv'
+isTyVarHead tv (AppTy fun _)   = isTyVarHead tv fun
+isTyVarHead tv (CastTy ty _)   = isTyVarHead tv ty
+isTyVarHead _ (TyConApp {})    = False
+isTyVarHead _  (LitTy {})      = False
+isTyVarHead _  (ForAllTy {})   = False
+isTyVarHead _  (FunTy {})      = False
+isTyVarHead _  (CoercionTy {}) = False
+
 
 {- Note [AppTy and ReprEq]
 ~~~~~~~~~~~~~~~~~~~~~~~~~~
