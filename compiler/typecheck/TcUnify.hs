--- conflicted
+++ resolved
@@ -2191,124 +2191,6 @@
       | not (ty_fam_ok        || isFamFreeTyCon tc) = True
       | otherwise                                   = False
 
-<<<<<<< HEAD
-occCheckExpand :: TcTyVar -> TcType -> Maybe TcType
--- See Note [Occurs check expansion]
--- We may have needed to do some type synonym unfolding in order to
--- get rid of the variable (or forall), so we also return the unfolded
--- version of the type, which is guaranteed to be syntactically free
--- of the given type variable.  If the type is already syntactically
--- free of the variable, then the same type is returned.
-occCheckExpand tv ty
-  = go emptyVarEnv ty
-  where
-    go :: VarEnv TyVar -> Type -> Maybe Type
-          -- The VarEnv carries mappings necessary
-          -- because of kind expansion
-    go env (TyVarTy tv')
-      | tv == tv'                         = Nothing
-      | Just tv'' <- lookupVarEnv env tv' = return (mkTyVarTy tv'')
-      | otherwise                         = do { tv'' <- go_var env tv'
-                                               ; return (mkTyVarTy tv'') }
-
-    go _   ty@(LitTy {}) = return ty
-    go env (AppTy ty1 ty2) = do { ty1' <- go env ty1
-                                ; ty2' <- go env ty2
-                                ; return (mkAppTy ty1' ty2') }
-    go env (FunTy w ty1 ty2) = do { ty1' <- go env ty1
-                                ; ty2' <- go env ty2
-                                ; return (mkFunTy w ty1' ty2') }
-    go env ty@(ForAllTy (TvBndr tv' vis) body_ty)
-       | tv == tv'         = return ty
-       | otherwise         = do { ki' <- go env (tyVarKind tv')
-                                ; let tv'' = setTyVarKind tv' ki'
-                                      env' = extendVarEnv env tv' tv''
-                                ; body' <- go env' body_ty
-                                ; return (ForAllTy (TvBndr tv'' vis) body') }
-
-    -- For a type constructor application, first try expanding away the
-    -- offending variable from the arguments.  If that doesn't work, next
-    -- see if the type constructor is a type synonym, and if so, expand
-    -- it and try again.
-    go env ty@(TyConApp tc tys)
-      = case mapM (go env) tys of
-          Just tys' -> return (mkTyConApp tc tys')
-          Nothing | Just ty' <- tcView ty -> go env ty'
-                  | otherwise             -> Nothing
-                      -- Failing that, try to expand a synonym
-
-    go env (CastTy ty co) =  do { ty' <- go env ty
-                                ; co' <- go_co env co
-                                ; return (mkCastTy ty' co') }
-    go env (CoercionTy co) = do { co' <- go_co env co
-                                ; return (mkCoercionTy co') }
-
-    ------------------
-    go_var env v = do { k' <- go env (varType v)
-                      ; return (setVarType v k') }
-           -- Works for TyVar and CoVar
-           -- See Note [Occurrence checking: look inside kinds]
-
-    ------------------
-    go_co env (Refl r ty)               = do { ty' <- go env ty
-                                             ; return (mkReflCo r ty') }
-      -- Note: Coercions do not contain type synonyms
-    go_co env (TyConAppCo r tc args)    = do { args' <- mapM (go_co env) args
-                                             ; return (mkTyConAppCo r tc args') }
-    go_co env (AppCo co arg)            = do { co' <- go_co env co
-                                             ; arg' <- go_co env arg
-                                             ; return (mkAppCo co' arg') }
-    go_co env co@(ForAllCo tv' kind_co body_co)
-      | tv == tv'         = return co
-      | otherwise         = do { kind_co' <- go_co env kind_co
-                               ; let tv'' = setTyVarKind tv' $
-                                            pFst (coercionKind kind_co')
-                                     env' = extendVarEnv env tv' tv''
-                               ; body' <- go_co env' body_co
-                               ; return (ForAllCo tv'' kind_co' body') }
-    go_co env (FunCo r w co1 co2)       = do { co1' <- go_co env co1
-                                             ; co2' <- go_co env co2
-                                             ; return (mkFunCo r w co1' co2') }
-    go_co env (CoVarCo c)               = do { c' <- go_var env c
-                                             ; return (mkCoVarCo c') }
-    go_co env (HoleCo h)                = do { c' <- go_var env (ch_co_var h)
-                                             ; return (HoleCo (h { ch_co_var = c' })) }
-    go_co env (AxiomInstCo ax ind args) = do { args' <- mapM (go_co env) args
-                                             ; return (mkAxiomInstCo ax ind args') }
-    go_co env (UnivCo p r ty1 ty2)      = do { p' <- go_prov env p
-                                             ; ty1' <- go env ty1
-                                             ; ty2' <- go env ty2
-                                             ; return (mkUnivCo p' r ty1' ty2') }
-    go_co env (SymCo co)                = do { co' <- go_co env co
-                                             ; return (mkSymCo co') }
-    go_co env (TransCo co1 co2)         = do { co1' <- go_co env co1
-                                             ; co2' <- go_co env co2
-                                             ; return (mkTransCo co1' co2') }
-    go_co env (NthCo r n co)            = do { co' <- go_co env co
-                                             ; return (mkNthCo r n co') }
-    go_co env (LRCo lr co)              = do { co' <- go_co env co
-                                             ; return (mkLRCo lr co') }
-    go_co env (InstCo co arg)           = do { co' <- go_co env co
-                                             ; arg' <- go_co env arg
-                                             ; return (mkInstCo co' arg') }
-    go_co env (CoherenceCo co1 co2)     = do { co1' <- go_co env co1
-                                             ; co2' <- go_co env co2
-                                             ; return (mkCoherenceCo co1' co2') }
-    go_co env (KindCo co)               = do { co' <- go_co env co
-                                             ; return (mkKindCo co') }
-    go_co env (SubCo co)                = do { co' <- go_co env co
-                                             ; return (mkSubCo co') }
-    go_co env (AxiomRuleCo ax cs)       = do { cs' <- mapM (go_co env) cs
-                                             ; return (mkAxiomRuleCo ax cs') }
-
-    ------------------
-    go_prov _   UnsafeCoerceProv    = return UnsafeCoerceProv
-    go_prov env (PhantomProv co)    = PhantomProv <$> go_co env co
-    go_prov env (ProofIrrelProv co) = ProofIrrelProv <$> go_co env co
-    go_prov _   p@(PluginProv _)    = return p
-
-=======
->>>>>>> 83a7b1cf
 canUnifyWithPolyType :: DynFlags -> TcTyVarDetails -> Bool
 canUnifyWithPolyType dflags details
   = case details of
