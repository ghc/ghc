--- conflicted
+++ resolved
@@ -656,11 +656,7 @@
       = bad "has existential type variables in its type"
       | not (null theta) -- 4.
       = bad "has constraints in its type"
-<<<<<<< HEAD
-      | not (permissive || all isTauTy (map weightedThing $ dataConOrigArgTys con))
-=======
-      | not (permissive || all isTauTy (dataConOrigArgTys con)) -- 5.
->>>>>>> affdea82
+      | not (permissive || all isTauTy (map weightedThing $ dataConOrigArgTys con)) -- 5.
       = bad "has a higher-rank type"
       | otherwise
       = IsValid
@@ -691,13 +687,8 @@
       (ty:_) -> NotValid (hang (text "Don't know how to derive" <+> quotes (ppr cls))
                              2 (text "for type" <+> quotes (ppr ty)))
   where
-<<<<<<< HEAD
-    bad_args = [ arg_ty | con <- tyConDataCons tc
+    bad_args = [ arg_ty | con <- tyConDataCons rep_tc
                         , Weighted _ arg_ty <- dataConOrigArgTys con
-=======
-    bad_args = [ arg_ty | con <- tyConDataCons rep_tc
-                        , arg_ty <- dataConOrigArgTys con
->>>>>>> affdea82
                         , isUnliftedType arg_ty
                         , not (ok_ty arg_ty) ]
 
