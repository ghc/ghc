--- conflicted
+++ resolved
@@ -1776,34 +1776,6 @@
       = do { ty' <- zonkTcTypeToType emptyZonkEnv ty
            ; return (Just (GenericDM (loc, ty'))) }
 
-<<<<<<< HEAD
-zonkTvSkolemising :: UnboundTyVarZonker
--- This variant is used for the LHS of rules
--- See Note [Zonking the LHS of a RULE].
-zonkTvSkolemising tv
-  = do { let tv' = mkTyVar (tyVarName tv) (tyVarKind tv)
-                  -- NB: the kind of tv is already zonked
-             ty = mkTyVarTy tv'
-                  -- Make a proper TyVar (remember we
-                  -- are now done with type checking)
-       ; writeMetaTyVar tv ty
-       ; return ty }
-
-zonkTypeZapping :: UnboundTyVarZonker
--- This variant is used for everything except the LHS of rules
--- It zaps unbound type variables to Any, except for
--- 1. RuntimeRep vars which it zonks to LiftedRep
--- 2. Multiplicity vars which it zonks to Omega
--- Works on both types and kinds
-zonkTypeZapping tv
-  = do { let ty | isRuntimeRepVar tv = liftedRepTy
-                | isMultiplicityVar tv = omegaDataConTy
-                | otherwise          = anyTypeOfKind (tyVarKind tv)
-       ; writeMetaTyVar tv ty
-       ; return ty }
-
-=======
->>>>>>> 5e6cf2a9
 ---------------------------------------
 {- Note [Zonking the LHS of a RULE]
 ~~~~~~~~~~~~~~~~~~~~~~~~~~~~~~~~~~~
