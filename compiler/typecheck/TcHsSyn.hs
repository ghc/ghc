--- conflicted
+++ resolved
@@ -562,17 +562,10 @@
                      , mg_res_ty = res_ty', mg_origin = origin }) }
 
 zonkMatch :: ZonkEnv
-<<<<<<< HEAD
           -> (ZonkEnv -> Located (body (GHC GhcTcId)) -> TcM (Located (body (GHC GhcTc))))
           -> LMatch GhcTcId (Located (body (GHC GhcTcId)))
           -> TcM (LMatch GhcTc (Located (body (GHC GhcTc))))
-zonkMatch env zBody (L loc (Match mf pats _ grhss))
-=======
-          -> (ZonkEnv -> Located (body GhcTcId) -> TcM (Located (body GhcTc)))
-          -> LMatch GhcTcId (Located (body GhcTcId))
-          -> TcM (LMatch GhcTc (Located (body GhcTc)))
 zonkMatch env zBody (L loc match@(Match { m_pats = pats, m_grhss = grhss }))
->>>>>>> 0bb1e840
   = do  { (env1, new_pats) <- zonkPats env pats
         ; new_grhss <- zonkGRHSs env1 zBody grhss
         ; return (L loc (match { m_pats = new_pats, m_type = Nothing
