--- conflicted
+++ resolved
@@ -592,28 +592,16 @@
             -> (ZonkEnv -> Located (body GhcTcId) -> TcM (Located (body GhcTc)))
             -> MatchGroup GhcTcId (Located (body GhcTcId))
             -> TcM (MatchGroup GhcTc (Located (body GhcTc)))
-<<<<<<< HEAD
-zonkMatchGroup env zBody (MG { mg_alts = L l ms, mg_arg_tys = arg_tys
-                             , mg_res_ty = res_ty, mg_origin = origin
-                             , mg_weight = w })
-=======
 zonkMatchGroup env zBody (MG { mg_alts = L l ms
-                             , mg_ext = MatchGroupTc arg_tys res_ty
+                             , mg_ext = MatchGroupTc arg_tys res_ty w
                              , mg_origin = origin })
->>>>>>> 79bbb23f
   = do  { ms' <- mapM (zonkMatch env zBody) ms
         ; Compose arg_tys' <- zonkTcTypeToTypes env (Compose arg_tys)
         ; res_ty'  <- zonkTcTypeToType env res_ty
-<<<<<<< HEAD
-        ; return (MG { mg_alts = L l ms', mg_arg_tys = arg_tys'
-                     , mg_res_ty = res_ty', mg_origin = origin
-                     , mg_weight = w }) }
-=======
         ; return (MG { mg_alts = L l ms'
-                     , mg_ext = MatchGroupTc arg_tys' res_ty'
+                     , mg_ext = MatchGroupTc arg_tys' res_ty' w
                      , mg_origin = origin }) }
 zonkMatchGroup _ _ (XMatchGroup {}) = panic "zonkMatchGroup"
->>>>>>> 79bbb23f
 
 zonkMatch :: ZonkEnv
           -> (ZonkEnv -> Located (body GhcTcId) -> TcM (Located (body GhcTc)))
