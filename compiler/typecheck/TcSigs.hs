--- conflicted
+++ resolved
@@ -330,13 +330,7 @@
                                               ex_tvs prov body_ty
 
        -- Kind generalisation
-<<<<<<< HEAD
-       ; kvs <- kindGeneralize $
-                build_patsyn_type [] implicit_tvs univ_tvs (map unrestricted req) -- TODO: arnaud: probably incorrect, to fix when pattern synonyms are done
-                                  ex_tvs (map unrestricted prov) body_ty -- TODO: arnaud: also probably incorrect
-=======
        ; kvs <- kindGeneralize ungen_patsyn_ty
->>>>>>> fea04def
 
        -- These are /signatures/ so we zonk to squeeze out any kind
        -- unification variables.  Do this after kindGeneralize which may
@@ -362,21 +356,12 @@
 
        -- Now do validity checking
        ; checkValidType ctxt $
-<<<<<<< HEAD
-         build_patsyn_type kvs implicit_tvs univ_tvs (map unrestricted req) ex_tvs (map unrestricted prov) body_ty -- TODO: arnaud: both unrestricted probably incorrect
-
-       -- arguments become the types of binders. We thus cannot allow
-       -- levity polymorphism here
-       ; let (arg_tys, _) = tcSplitFunTys body_ty
-       ; mapM_ (checkForLevPoly empty) (Compose arg_tys)
-=======
          build_patsyn_type kvs implicit_tvs' univ_tvs' req' ex_tvs' prov' body_ty'
 
        -- arguments become the types of binders. We thus cannot allow
        -- levity polymorphism here
        ; let (arg_tys, _) = tcSplitFunTys body_ty'
-       ; mapM_ (checkForLevPoly empty) arg_tys
->>>>>>> fea04def
+       ; mapM_ (checkForLevPoly empty) (Compose arg_tys)
 
        ; traceTc "tcTySig }" $
          vcat [ text "implicit_tvs" <+> ppr_tvs implicit_tvs'
@@ -401,9 +386,9 @@
     build_patsyn_type kvs imp univ req ex prov body
       = mkInvForAllTys kvs $
         mkSpecForAllTys (imp ++ univ) $
-        mkFunTys req $
+        mkFunTys (map unrestricted req) $
         mkSpecForAllTys ex $
-        mkFunTys prov $
+        mkFunTys (map unrestricted prov) $
         body
 
 ppr_tvs :: [TyVar] -> SDoc
