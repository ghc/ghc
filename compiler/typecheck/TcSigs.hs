--- conflicted
+++ resolved
@@ -43,13 +43,7 @@
 
 import DynFlags
 import Var      ( TyVar, tyVarKind )
-<<<<<<< HEAD
-import VarSet
-import VarEnv   ( mkInScopeSet )
 import Id       ( Id, VarMult(..), idName, idType, idInlinePragma, setInlinePragma, mkLocalId )
-=======
-import Id       ( Id, idName, idType, idInlinePragma, setInlinePragma, mkLocalId )
->>>>>>> b1af0aed
 import PrelNames( mkUnboundName )
 import BasicTypes
 import Bag( foldrBag )
