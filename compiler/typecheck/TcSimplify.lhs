--- conflicted
+++ resolved
@@ -21,12 +21,8 @@
 import TcInteract
 import Kind     ( isKind, isSubKind, defaultKind_maybe )
 import Inst
-<<<<<<< HEAD
-import Type     ( classifyPredType, PredTree(..), getClassPredTys_maybe )
-=======
 import Type     ( classifyPredType, isIPClass, PredTree(..), getClassPredTys_maybe )
 import TyCon    ( isSynFamilyTyCon )
->>>>>>> 8e66365b
 import Class    ( Class )
 import Id       ( idType )
 import Var
@@ -397,19 +393,6 @@
 %*                                                                      *
 %************************************************************************
 
-<<<<<<< HEAD
-Note [Growing the tau-tvs using constraints]
-~~~~~~~~~~~~~~~~~~~~~~~~~~~~~~~~~~~~~~~~~~~~
-(growThetaTyVars insts tvs) is the result of extending the set
-    of tyvars tvs using all conceivable links from pred
-
-E.g. tvs = {a}, preds = {H [a] b, K (b,Int) c, Eq e}
-Then growThetaTyVars preds tvs = {a,b,c}
-
-Notice that
-   growThetaTyVars is conservative       if v might be fixed by vs
-                                         => v `elem` grow(vs,C)
-=======
 Note [Deciding quantification]
 ~~~~~~~~~~~~~~~~~~~~~~~~~~~~~~
 If the monomorphism restriction does not apply, then we quantify as follows:
@@ -430,7 +413,6 @@
 and the quantified constraints are empty.
 
 
->>>>>>> 8e66365b
 
 \begin{code}
 decideQuantification :: Bool -> [PredType] -> TcTyVarSet
@@ -438,10 +420,7 @@
                             , [TcTyVar]       -- Do quantify over these
                             , [PredType]      -- and these
                             , Bool )          -- Did the MR bite?
-<<<<<<< HEAD
-=======
 -- See Note [Deciding quantification]
->>>>>>> 8e66365b
 decideQuantification apply_mr constraints zonked_tau_tvs
   | apply_mr     -- Apply the Monomorphism restriction
   = do { gbl_tvs <- tcGetGlobalTyVars
@@ -461,31 +440,6 @@
        ; return (mono_tvs, qtvs, theta, False) }
 
 ------------------
-<<<<<<< HEAD
-growThetaTyVars :: ThetaType -> TyVarSet -> TyVarSet
--- See Note [Growing the tau-tvs using constraints]
-growThetaTyVars theta tvs
-  | null theta             = tvs
-  | isEmptyVarSet seed_tvs = tvs
-  | otherwise              = fixVarSet mk_next seed_tvs
-  where
-    seed_tvs = tvs `unionVarSet` tyVarsOfTypes ips
-    (ips, non_ips) = partition isIPPred theta
-                         -- See note [Inheriting implicit parameters]
-    mk_next tvs = foldr grow_one tvs non_ips
-    grow_one pred tvs
-       | pred_tvs `intersectsVarSet` tvs = tvs `unionVarSet` pred_tvs
-       | otherwise                       = tvs
-       where
-         pred_tvs = tyVarsOfType pred
-
-------------------
-quantifyPred :: TyVarSet           -- Quantifying over these
-             -> PredType -> Bool   -- True <=> quantify over this wanted
-quantifyPred qtvs pred
-  | isIPPred pred = True           -- See note [Inheriting implicit parameters]
-  | otherwise     = tyVarsOfType pred `intersectsVarSet` qtvs
-=======
 quantifyPred :: TyVarSet           -- Quantifying over these
              -> PredType -> Bool   -- True <=> quantify over this wanted
 quantifyPred qtvs pred
@@ -523,7 +477,6 @@
        | otherwise                       = tvs
        where
          pred_tvs = tyVarsOfType pred
->>>>>>> 8e66365b
 \end{code}
 
 Note [Growing the tau-tvs using constraints]
@@ -685,11 +638,7 @@
          (resid_wanted, _) <- solveWantedsTcM (lhs_wanted `andWC` rhs_wanted)
                               -- Post: these are zonked and unflattened
 
-<<<<<<< HEAD
-       ; zonked_lhs_flats <- zonkFlats (wc_flat lhs_wanted)
-=======
        ; zonked_lhs_flats <- TcM.zonkFlats (wc_flat lhs_wanted)
->>>>>>> 8e66365b
        ; let (q_cts, non_q_cts) = partitionBag quantify_me zonked_lhs_flats
              quantify_me  -- Note [RULE quantification over equalities]
                | insolubleWC resid_wanted = quantify_insol
@@ -925,11 +874,7 @@
                         -- we want to retain derived equalities so we can float
                         -- them out in floatEqualities
 
-<<<<<<< HEAD
-                  ; no_eqs <- getInertGivens untch skols
-=======
                   ; no_eqs <- getNoGivenEqs untch skols
->>>>>>> 8e66365b
 
                   ; return (no_eqs, residual_wanted) }
 
@@ -1305,27 +1250,16 @@
   where
     skol_set = mkVarSet skols
     (float_eqs, remaining_flats) = partitionBag float_me flats
-<<<<<<< HEAD
-    float_me :: Ct -> Bool
-    float_me ct
-       | EqPred ty1 ty2 <- classifyPredType pred
-=======
 
     float_me :: Ct -> Bool
     float_me ct   -- The constraint is un-flattened and de-cannonicalised
        | let pred = ctPred ct
        , EqPred ty1 ty2 <- classifyPredType pred
->>>>>>> 8e66365b
        , tyVarsOfType pred `disjointVarSet` skol_set
        , useful_to_float ty1 ty2
        = True
        | otherwise
        = False
-<<<<<<< HEAD
-       where
-         pred = ctPred ct
-=======
->>>>>>> 8e66365b
 
       -- Float out alpha ~ ty, or ty ~ alpha
       -- which might be unified outside
@@ -1350,58 +1284,6 @@
 If we float the equality outwards, we'll get *another* Derived
 insoluble equality one level out, so the same error will be reported
 twice.  So we refrain from floating such equalities
-<<<<<<< HEAD
-
-Note [When does an implication have given equalities?]
-~~~~~~~~~~~~~~~~~~~~~~~~~~~~~~~~~~~~~~~~~~~~~~~~~~~~~~
-     NB: This note is mainly referred to from TcSMonad
-         but it relates to floating equalities, so I've
-         left it here
-
-Consider an implication
-   beta => alpha ~ Int
-where beta is a unification variable that has already been unified
-to () in an outer scope.  Then we can float the (alpha ~ Int) out
-just fine. So when deciding whether the givens contain an equality,
-we should canonicalise first, rather than just looking at the original
-givens (Trac #8644).
-
-This is the entire reason for the inert_no_eqs field in InertCans.
-We initialise it to False before processing the Givens of an implication;
-and set it to True when adding an inert equality in addInertCan.
-
-However, when flattening givens, we generate given equalities like
-  <F [a]> : F [a] ~ f,
-with Refl evidence, and we *don't* want those to count as an equality
-in the givens!  After all, the entire flattening business is just an
-internal matter, and the evidence does not mention any of the 'givens'
-of this implication.
-
-So we set the flag to False when adding an equality
-(TcSMonad.addInertCan) whose evidence whose CtOrigin is
-FlatSkolOrigin; see TcSMonad.isFlatSkolEv.  Note that we may transform
-the original flat-skol equality before adding it to the inerts, so
-it's important that the transformation preserves origin (which
-xCtEvidence and rewriteEvidence both do).  Example
-     instance F [a] = Maybe a
-     implication: C (F [a]) => blah
-  We flatten (C (F [a])) to C fsk, with <F [a]> : F [a] ~ fsk
-  Then we reduce the F [a] LHS, giving
-       g22 = ax7 ; <F [a]>
-       g22 : Maybe a ~ fsk
-  And before adding g22 we'll re-orient it to an ordinary tyvar
-  equality.  None of this should count as "adding a given equality".
-  This really happens (Trac #8651).
-
-An alternative we considered was to
-  * Accumulate the new inert equalities (in TcSMonad.addInertCan)
-  * In solveFlatGivens, check whether the evidence for the new
-    equalities mentions any of the ic_givens of this implication.
-This seems like the Right Thing, but it's more code, and more work
-at runtime, so we are using the FlatSkolOrigin idea intead. It's less
-obvious that it works, but I think it does, and it's simple and efficient.
-=======
->>>>>>> 8e66365b
 
 Note [Float equalities from under a skolem binding]
 ~~~~~~~~~~~~~~~~~~~~~~~~~~~~~~~~~~~~~~~~~~~~~~~~~~~
