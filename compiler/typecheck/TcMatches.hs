{-
(c) The University of Glasgow 2006
(c) The GRASP/AQUA Project, Glasgow University, 1992-1998


TcMatches: Typecheck some @Matches@
-}

{-# LANGUAGE CPP #-}
{-# LANGUAGE RankNTypes #-}
{-# LANGUAGE MultiWayIf #-}
{-# LANGUAGE TupleSections #-}
{-# LANGUAGE FlexibleContexts #-}
{-# LANGUAGE TypeFamilies #-}

module TcMatches ( tcMatchesFun, tcGRHS, tcGRHSsPat, tcMatchesCase, tcMatchLambda,
                   TcMatchCtxt(..), TcStmtChecker, TcExprStmtChecker, TcCmdStmtChecker,
                   tcStmts, tcStmtsAndThen, tcDoStmts, tcBody,
                   tcDoStmt, tcGuardStmt
       ) where

import GhcPrelude

import {-# SOURCE #-}   TcExpr( tcSyntaxOp, tcInferSigmaNC, tcInferSigma
                              , tcCheckId, tcMonoExpr, tcMonoExprNC, tcPolyExpr )

import BasicTypes (LexicalFixity(..))
import HsSyn
import TcRnMonad
import TcEnv
import TcPat
import Weight
import TcMType
import TcType
import TcBinds
import TcUnify
import Name
import TysWiredIn
import Id
import TyCon
import TysPrim
import TcEvidence
import Outputable
import Util
import SrcLoc
import DynFlags
import PrelNames (monadFailClassName)
import qualified GHC.LanguageExtensions as LangExt

-- Create chunkified tuple tybes for monad comprehensions
import MkCore

import Control.Monad
import Control.Arrow ( second )

#include "HsVersions.h"

{-
************************************************************************
*                                                                      *
\subsection{tcMatchesFun, tcMatchesCase}
*                                                                      *
************************************************************************

@tcMatchesFun@ typechecks a @[Match]@ list which occurs in a
@FunMonoBind@.  The second argument is the name of the function, which
is used in error messages.  It checks that all the equations have the
same number of arguments before using @tcMatches@ to do the work.

Note [Polymorphic expected type for tcMatchesFun]
~~~~~~~~~~~~~~~~~~~~~~~~~~~~~~~~~~~~~~~~~~~~~~~~~
tcMatchesFun may be given a *sigma* (polymorphic) type
so it must be prepared to use tcSkolemise to skolemise it.
See Note [sig_tau may be polymorphic] in TcPat.
-}

tcMatchesFun :: Located Name
             -> MatchGroup GhcRn (LHsExpr GhcRn)
             -> ExpRhoType     -- Expected type of function
             -> TcM (HsWrapper, MatchGroup GhcTcId (LHsExpr GhcTcId))
                                -- Returns type of body
tcMatchesFun fn@(L _ fun_name) matches exp_ty
  = do  {  -- Check that they all have the same no of arguments
           -- Location is in the monad, set the caller so that
           -- any inter-equation error messages get some vaguely
           -- sensible location.        Note: we have to do this odd
           -- ann-grabbing, because we don't always have annotations in
           -- hand when we call tcMatchesFun...
          traceTc "tcMatchesFun" (ppr fun_name $$ ppr exp_ty)
        ; checkArgs fun_name matches

        ; (wrap_gen, (wrap_fun, group))
            <- tcSkolemiseET (FunSigCtxt fun_name True) exp_ty $ \ exp_rho ->
                  -- Note [Polymorphic expected type for tcMatchesFun]
               do { (matches', wrap_fun)
                       <- matchExpectedFunTys herald arity exp_rho $
                          \ pat_tys rhs_ty ->
                          tcMatches match_ctxt pat_tys rhs_ty matches
                  ; return (wrap_fun, matches') }
        ; return (wrap_gen <.> wrap_fun, group) }
  where
    arity = matchGroupArity matches
    herald = text "The equation(s) for"
             <+> quotes (ppr fun_name) <+> text "have"
    what = FunRhs { mc_fun = fn, mc_fixity = Prefix, mc_strictness = strictness }
    match_ctxt = MC { mc_what = what, mc_body = tcBody }
    strictness
      | [L _ match] <- unLoc $ mg_alts matches
      , FunRhs{ mc_strictness = SrcStrict } <- m_ctxt match
      = SrcStrict
      | otherwise
      = NoSrcStrict

{-
@tcMatchesCase@ doesn't do the argument-count check because the
parser guarantees that each equation has exactly one argument.
-}

<<<<<<< HEAD
tcMatchesCase :: (Outputable (body Name)) =>
                 TcMatchCtxt body                             -- Case context
              -> Weighted TcSigmaType                         -- Type of scrutinee
              -> MatchGroup Name (Located (body Name))        -- The case alternatives
              -> ExpRhoType                                   -- Type of whole case expressions
              -> TcM (MatchGroup TcId (Located (body TcId)))
                 -- Translated alternatives
                 -- wrapper goes from MatchGroup's ty to expected ty
=======
tcMatchesCase :: (Outputable (body GhcRn)) =>
                TcMatchCtxt body                        -- Case context
             -> TcSigmaType                             -- Type of scrutinee
             -> MatchGroup GhcRn (Located (body GhcRn)) -- The case alternatives
             -> ExpRhoType                    -- Type of whole case expressions
             -> TcM (MatchGroup GhcTcId (Located (body GhcTcId)))
                -- Translated alternatives
                -- wrapper goes from MatchGroup's ty to expected ty
>>>>>>> affdea82

tcMatchesCase ctxt scrut_ty matches res_ty
  = tcMatches ctxt [mkCheckExpType <$> scrut_ty] res_ty matches

tcMatchLambda :: SDoc -- see Note [Herald for matchExpectedFunTys] in TcUnify
              -> TcMatchCtxt HsExpr
              -> MatchGroup GhcRn (LHsExpr GhcRn)
              -> ExpRhoType   -- deeply skolemised
              -> TcM (MatchGroup GhcTcId (LHsExpr GhcTcId), HsWrapper)
tcMatchLambda herald match_ctxt match res_ty
  = matchExpectedFunTys herald n_pats res_ty $ \ pat_tys rhs_ty ->
    tcMatches match_ctxt pat_tys rhs_ty match
  where
    n_pats | isEmptyMatchGroup match = 1   -- must be lambda-case
           | otherwise               = matchGroupArity match

-- @tcGRHSsPat@ typechecks @[GRHSs]@ that occur in a @PatMonoBind@.

tcGRHSsPat :: GRHSs GhcRn (LHsExpr GhcRn) -> TcRhoType
           -> TcM (GRHSs GhcTcId (LHsExpr GhcTcId))
-- Used for pattern bindings
tcGRHSsPat grhss res_ty = tcGRHSs match_ctxt grhss (mkCheckExpType res_ty)
  where
    match_ctxt = MC { mc_what = PatBindRhs,
                      mc_body = tcBody }

{-
************************************************************************
*                                                                      *
\subsection{tcMatch}
*                                                                      *
************************************************************************

Note [Case branches must never infer a non-tau type]
~~~~~~~~~~~~~~~~~~~~~~~~~~~~~~~~~~~~~~~~~~~~~~~~~~~~
Consider

  case ... of
    ... -> \(x :: forall a. a -> a) -> x
    ... -> \y -> y

Should that type-check? The problem is that, if we check the second branch
first, then we'll get a type (b -> b) for the branches, which won't unify
with the polytype in the first branch. If we check the first branch first,
then everything is OK. This order-dependency is terrible. So we want only
proper tau-types in branches (unless a sigma-type is pushed down).
This is what expTypeToType ensures: it replaces an Infer with a fresh
tau-type.

An even trickier case looks like

  f x True  = x undefined
  f x False = x ()

Here, we see that the arguments must also be non-Infer. Thus, we must
use expTypeToType on the output of matchExpectedFunTys, not the input.

But we make a special case for a one-branch case. This is so that

  f = \(x :: forall a. a -> a) -> x

still gets assigned a polytype.
-}

-- | When the MatchGroup has multiple RHSs, convert an Infer ExpType in the
-- expected type into TauTvs.
-- See Note [Case branches must never infer a non-tau type]
tauifyMultipleMatches :: [LMatch id body]
                      -> [Weighted ExpType] -> TcM [Weighted ExpType]
tauifyMultipleMatches group exp_tys
  | isSingletonMatchGroup group = return exp_tys
  | otherwise                   = mapM (mapM tauifyExpType) exp_tys
  -- NB: In the empty-match case, this ensures we fill in the ExpType

-- | Type-check a MatchGroup.
<<<<<<< HEAD
tcMatches :: (Outputable (body Name)) => TcMatchCtxt body
          -> [Weighted ExpSigmaType]      -- Expected pattern types
=======
tcMatches :: (Outputable (body GhcRn)) => TcMatchCtxt body
          -> [ExpSigmaType]      -- Expected pattern types
>>>>>>> affdea82
          -> ExpRhoType          -- Expected result-type of the Match.
          -> MatchGroup GhcRn (Located (body GhcRn))
          -> TcM (MatchGroup GhcTcId (Located (body GhcTcId)))

data TcMatchCtxt body   -- c.f. TcStmtCtxt, also in this module
  = MC { mc_what :: HsMatchContext Name,  -- What kind of thing this is
         mc_body :: Located (body GhcRn)         -- Type checker for a body of
                                                -- an alternative
                 -> ExpRhoType
                 -> TcM (Located (body GhcTcId)) }

tcMatches ctxt pat_tys rhs_ty (MG { mg_alts = L l matches
                                  , mg_origin = origin })
  = do { (Weighted _ rhs_ty):pat_tys <- tauifyMultipleMatches matches ((Weighted One rhs_ty):pat_tys) -- return type has implicitly weight 1, it doesn't matter all that much in this case since it isn't used and is eliminated immediately.
            -- See Note [Case branches must never infer a non-tau type]

       ; umatches <- mapM (tcCollectingUsage . tcMatch ctxt pat_tys rhs_ty) matches
       ; let (usages,matches') = unzip umatches
       ; tcEmitBindingUsage $
           case usages of -- Interestingly the empty cases must be
                          -- special-cased: @zeroUE@ is not the identity of
                          -- @supUE@.
             [] -> zeroUE
             _  -> foldr1 supUE usages
       ; pat_tys  <- mapM (mapM readExpType) pat_tys
       ; rhs_ty   <- readExpType rhs_ty
       ; return (MG { mg_alts = L l matches'
                    , mg_arg_tys = pat_tys
                    , mg_res_ty = rhs_ty
                    , mg_origin = origin }) }

-------------
<<<<<<< HEAD
tcMatch :: (Outputable (body Name)) => TcMatchCtxt body
        -> [Weighted ExpSigmaType]        -- Expected pattern types
=======
tcMatch :: (Outputable (body GhcRn)) => TcMatchCtxt body
        -> [ExpSigmaType]        -- Expected pattern types
>>>>>>> affdea82
        -> ExpRhoType            -- Expected result-type of the Match.
        -> LMatch GhcRn (Located (body GhcRn))
        -> TcM (LMatch GhcTcId (Located (body GhcTcId)))

tcMatch ctxt pat_tys rhs_ty match
  = wrapLocM (tc_match ctxt pat_tys rhs_ty) match
  where
    tc_match ctxt pat_tys rhs_ty
             match@(Match { m_pats = pats, m_grhss = grhss })
      = add_match_ctxt match $
        do { (pats', grhss') <- tcPats (mc_what ctxt) pats pat_tys $
                                tcGRHSs ctxt grhss rhs_ty
           ; return (Match { m_ctxt = mc_what ctxt, m_pats = pats'
                           , m_grhss = grhss' }) }

        -- For (\x -> e), tcExpr has already said "In the expression \x->e"
        -- so we don't want to add "In the lambda abstraction \x->e"
    add_match_ctxt match thing_inside
        = case mc_what ctxt of
            LambdaExpr -> thing_inside
            _          -> addErrCtxt (pprMatchInCtxt match) thing_inside

-------------
tcGRHSs :: TcMatchCtxt body -> GRHSs GhcRn (Located (body GhcRn)) -> ExpRhoType
        -> TcM (GRHSs GhcTcId (Located (body GhcTcId)))

-- Notice that we pass in the full res_ty, so that we get
-- good inference from simple things like
--      f = \(x::forall a.a->a) -> <stuff>
-- We used to force it to be a monotype when there was more than one guard
-- but we don't need to do that any more

tcGRHSs ctxt (GRHSs grhss (L l binds)) res_ty
  = do  { (binds', grhss')
            <- tcLocalBinds binds $
               mapM (wrapLocM (tcGRHS ctxt res_ty)) grhss

        ; return (GRHSs grhss' (L l binds')) }

-------------
tcGRHS :: TcMatchCtxt body -> ExpRhoType -> GRHS GhcRn (Located (body GhcRn))
       -> TcM (GRHS GhcTcId (Located (body GhcTcId)))

tcGRHS ctxt res_ty (GRHS guards rhs)
  = do  { (guards', rhs')
            <- tcStmtsAndThen stmt_ctxt tcGuardStmt guards res_ty $
               mc_body ctxt rhs
        ; return (GRHS guards' rhs') }
  where
    stmt_ctxt  = PatGuard (mc_what ctxt)

{-
************************************************************************
*                                                                      *
\subsection{@tcDoStmts@ typechecks a {\em list} of do statements}
*                                                                      *
************************************************************************
-}

tcDoStmts :: HsStmtContext Name
          -> Located [LStmt GhcRn (LHsExpr GhcRn)]
          -> ExpRhoType
          -> TcM (HsExpr GhcTcId)          -- Returns a HsDo
tcDoStmts ListComp (L l stmts) res_ty
  = do  { res_ty <- expTypeToType res_ty
        ; (co, elt_ty) <- matchExpectedListTy res_ty
        ; let list_ty = mkListTy elt_ty
        ; stmts' <- tcStmts ListComp (tcLcStmt listTyCon) stmts
                            (mkCheckExpType elt_ty)
        ; return $ mkHsWrapCo co (HsDo ListComp (L l stmts') list_ty) }

tcDoStmts PArrComp (L l stmts) res_ty
  = do  { res_ty <- expTypeToType res_ty
        ; (co, elt_ty) <- matchExpectedPArrTy res_ty
        ; let parr_ty = mkPArrTy elt_ty
        ; stmts' <- tcStmts PArrComp (tcLcStmt parrTyCon) stmts
                            (mkCheckExpType elt_ty)
        ; return $ mkHsWrapCo co (HsDo PArrComp (L l stmts') parr_ty) }

tcDoStmts DoExpr (L l stmts) res_ty
  = do  { stmts' <- tcStmts DoExpr tcDoStmt stmts res_ty
        ; res_ty <- readExpType res_ty
        ; return (HsDo DoExpr (L l stmts') res_ty) }

tcDoStmts MDoExpr (L l stmts) res_ty
  = do  { stmts' <- tcStmts MDoExpr tcDoStmt stmts res_ty
        ; res_ty <- readExpType res_ty
        ; return (HsDo MDoExpr (L l stmts') res_ty) }

tcDoStmts MonadComp (L l stmts) res_ty
  = do  { stmts' <- tcStmts MonadComp tcMcStmt stmts res_ty
        ; res_ty <- readExpType res_ty
        ; return (HsDo MonadComp (L l stmts') res_ty) }

tcDoStmts ctxt _ _ = pprPanic "tcDoStmts" (pprStmtContext ctxt)

tcBody :: LHsExpr GhcRn -> ExpRhoType -> TcM (LHsExpr GhcTcId)
tcBody body res_ty
  = do  { traceTc "tcBody" (ppr res_ty)
        ; tcMonoExpr body res_ty
        }

{-
************************************************************************
*                                                                      *
\subsection{tcStmts}
*                                                                      *
************************************************************************
-}

type TcExprStmtChecker = TcStmtChecker HsExpr ExpRhoType
type TcCmdStmtChecker  = TcStmtChecker HsCmd  TcRhoType

type TcStmtChecker body rho_type
  =  forall thing. HsStmtContext Name
                -> Stmt GhcRn (Located (body GhcRn))
                -> rho_type                 -- Result type for comprehension
                -> (rho_type -> TcM thing)  -- Checker for what follows the stmt
                -> TcM (Stmt GhcTcId (Located (body GhcTcId)), thing)

tcStmts :: (Outputable (body GhcRn)) => HsStmtContext Name
        -> TcStmtChecker body rho_type   -- NB: higher-rank type
        -> [LStmt GhcRn (Located (body GhcRn))]
        -> rho_type
        -> TcM [LStmt GhcTcId (Located (body GhcTcId))]
tcStmts ctxt stmt_chk stmts res_ty
  = do { (stmts', _) <- tcStmtsAndThen ctxt stmt_chk stmts res_ty $
                        const (return ())
       ; return stmts' }

tcStmtsAndThen :: (Outputable (body GhcRn)) => HsStmtContext Name
               -> TcStmtChecker body rho_type    -- NB: higher-rank type
               -> [LStmt GhcRn (Located (body GhcRn))]
               -> rho_type
               -> (rho_type -> TcM thing)
               -> TcM ([LStmt GhcTcId (Located (body GhcTcId))], thing)

-- Note the higher-rank type.  stmt_chk is applied at different
-- types in the equations for tcStmts

tcStmtsAndThen _ _ [] res_ty thing_inside
  = do  { thing <- thing_inside res_ty
        ; return ([], thing) }

-- LetStmts are handled uniformly, regardless of context
tcStmtsAndThen ctxt stmt_chk (L loc (LetStmt (L l binds)) : stmts)
                                                             res_ty thing_inside
  = do  { (binds', (stmts',thing)) <- tcLocalBinds binds $
              tcStmtsAndThen ctxt stmt_chk stmts res_ty thing_inside
        ; return (L loc (LetStmt (L l binds')) : stmts', thing) }

-- Don't set the error context for an ApplicativeStmt.  It ought to be
-- possible to do this with a popErrCtxt in the tcStmt case for
-- ApplicativeStmt, but it did someting strange and broke a test (ado002).
tcStmtsAndThen ctxt stmt_chk (L loc stmt : stmts) res_ty thing_inside
  | ApplicativeStmt{} <- stmt
  = do  { (stmt', (stmts', thing)) <-
             stmt_chk ctxt stmt res_ty $ \ res_ty' ->
               tcStmtsAndThen ctxt stmt_chk stmts res_ty'  $
                 thing_inside
        ; return (L loc stmt' : stmts', thing) }

  -- For the vanilla case, handle the location-setting part
  | otherwise
  = do  { (stmt', (stmts', thing)) <-
                setSrcSpan loc                              $
                addErrCtxt (pprStmtInCtxt ctxt stmt)        $
                stmt_chk ctxt stmt res_ty                   $ \ res_ty' ->
                popErrCtxt                                  $
                tcStmtsAndThen ctxt stmt_chk stmts res_ty'  $
                thing_inside
        ; return (L loc stmt' : stmts', thing) }

---------------------------------------------------
--              Pattern guards
---------------------------------------------------

tcGuardStmt :: TcExprStmtChecker
tcGuardStmt _ (BodyStmt guard _ _ _) res_ty thing_inside
  = do  { guard' <- tcMonoExpr guard (mkCheckExpType boolTy)
        ; thing  <- thing_inside res_ty
        ; return (BodyStmt guard' noSyntaxExpr noSyntaxExpr boolTy, thing) }

tcGuardStmt ctxt (BindStmt pat rhs _ _ _) res_ty thing_inside
  = do  { (rhs', rhs_ty) <- tcInferSigmaNC rhs
                                   -- Stmt has a context already
        ; (pat', thing)  <- tcPat_O (StmtCtxt ctxt) (lexprCtOrigin rhs)
                                    pat (unrestricted $ mkCheckExpType rhs_ty) $
                            thing_inside res_ty
        ; return (mkTcBindStmt pat' rhs', thing) }

tcGuardStmt _ stmt _ _
  = pprPanic "tcGuardStmt: unexpected Stmt" (ppr stmt)


---------------------------------------------------
--           List comprehensions and PArrays
--               (no rebindable syntax)
---------------------------------------------------

-- Dealt with separately, rather than by tcMcStmt, because
--   a) PArr isn't (yet) an instance of Monad, so the generality seems overkill
--   b) We have special desugaring rules for list comprehensions,
--      which avoid creating intermediate lists.  They in turn
--      assume that the bind/return operations are the regular
--      polymorphic ones, and in particular don't have any
--      coercion matching stuff in them.  It's hard to avoid the
--      potential for non-trivial coercions in tcMcStmt

tcLcStmt :: TyCon       -- The list/Parray type constructor ([] or PArray)
         -> TcExprStmtChecker

tcLcStmt _ _ (LastStmt body noret _) elt_ty thing_inside
  = do { body' <- tcMonoExprNC body elt_ty
       ; thing <- thing_inside (panic "tcLcStmt: thing_inside")
       ; return (LastStmt body' noret noSyntaxExpr, thing) }

-- A generator, pat <- rhs
tcLcStmt m_tc ctxt (BindStmt pat rhs _ _ _) elt_ty thing_inside
 = do   { pat_ty <- newFlexiTyVarTy liftedTypeKind
        ; rhs'   <- tcMonoExpr rhs (mkCheckExpType $ mkTyConApp m_tc [pat_ty])
        ; (pat', thing)  <- tcPat (StmtCtxt ctxt) pat (unrestricted $ mkCheckExpType pat_ty) $
                            thing_inside elt_ty
        ; return (mkTcBindStmt pat' rhs', thing) }

-- A boolean guard
tcLcStmt _ _ (BodyStmt rhs _ _ _) elt_ty thing_inside
  = do  { rhs'  <- tcMonoExpr rhs (mkCheckExpType boolTy)
        ; thing <- thing_inside elt_ty
        ; return (BodyStmt rhs' noSyntaxExpr noSyntaxExpr boolTy, thing) }

-- ParStmt: See notes with tcMcStmt
tcLcStmt m_tc ctxt (ParStmt bndr_stmts_s _ _ _) elt_ty thing_inside
  = do  { (pairs', thing) <- loop bndr_stmts_s
        ; return (ParStmt pairs' noExpr noSyntaxExpr unitTy, thing) }
  where
    -- loop :: [([LStmt GhcRn], [GhcRn])]
    --      -> TcM ([([LStmt GhcTcId], [GhcTcId])], thing)
    loop [] = do { thing <- thing_inside elt_ty
                 ; return ([], thing) }         -- matching in the branches

    loop (ParStmtBlock stmts names _ : pairs)
      = do { (stmts', (ids, pairs', thing))
                <- tcStmtsAndThen ctxt (tcLcStmt m_tc) stmts elt_ty $ \ _elt_ty' ->
                   do { ids <- tcLookupLocalIds names
                      ; (pairs', thing) <- loop pairs
                      ; return (ids, pairs', thing) }
           ; return ( ParStmtBlock stmts' ids noSyntaxExpr : pairs', thing ) }

tcLcStmt m_tc ctxt (TransStmt { trS_form = form, trS_stmts = stmts
                              , trS_bndrs =  bindersMap
                              , trS_by = by, trS_using = using }) elt_ty thing_inside
  = do { let (bndr_names, n_bndr_names) = unzip bindersMap
             unused_ty = pprPanic "tcLcStmt: inner ty" (ppr bindersMap)
             -- The inner 'stmts' lack a LastStmt, so the element type
             --  passed in to tcStmtsAndThen is never looked at
       ; (stmts', (bndr_ids, by'))
            <- tcStmtsAndThen (TransStmtCtxt ctxt) (tcLcStmt m_tc) stmts unused_ty $ \_ -> do
               { by' <- traverse tcInferSigma by
               ; bndr_ids <- tcLookupLocalIds bndr_names
               ; return (bndr_ids, by') }

       ; let m_app ty = mkTyConApp m_tc [ty]

       --------------- Typecheck the 'using' function -------------
       -- using :: ((a,b,c)->t) -> m (a,b,c) -> m (a,b,c)m      (ThenForm)
       --       :: ((a,b,c)->t) -> m (a,b,c) -> m (m (a,b,c)))  (GroupForm)

         -- n_app :: Type -> Type   -- Wraps a 'ty' into '[ty]' for GroupForm
       ; let n_app = case form of
                       ThenForm -> (\ty -> ty)
                       _        -> m_app

             by_arrow :: Type -> Type     -- Wraps 'ty' to '(a->t) -> ty' if the By is present
             by_arrow = case by' of
                          Nothing       -> \ty -> ty
                          Just (_,e_ty) -> \ty -> (alphaTy `mkFunTyOm` e_ty) `mkFunTyOm` ty

             tup_ty        = mkBigCoreVarTupTy bndr_ids
             poly_arg_ty   = m_app alphaTy
             poly_res_ty   = m_app (n_app alphaTy)
             using_poly_ty = mkInvForAllTy alphaTyVar $
                             by_arrow $
                             poly_arg_ty `mkFunTyOm` poly_res_ty

       ; using' <- tcPolyExpr using using_poly_ty
       ; let final_using = fmap (mkHsWrap (WpTyApp tup_ty)) using'

             -- 'stmts' returns a result of type (m1_ty tuple_ty),
             -- typically something like [(Int,Bool,Int)]
             -- We don't know what tuple_ty is yet, so we use a variable
       ; let mk_n_bndr :: Name -> TcId -> TcId
             mk_n_bndr n_bndr_name bndr_id = mkLocalIdOrCoVar n_bndr_name Omega (n_app (idType bndr_id)) -- TODO: arnaud: Omega probably not correct

             -- Ensure that every old binder of type `b` is linked up with its
             -- new binder which should have type `n b`
             -- See Note [GroupStmt binder map] in HsExpr
             n_bndr_ids  = zipWith mk_n_bndr n_bndr_names bndr_ids
             bindersMap' = bndr_ids `zip` n_bndr_ids

       -- Type check the thing in the environment with
       -- these new binders and return the result
       ; thing <- tcExtendIdEnv (map unrestricted n_bndr_ids) (thing_inside elt_ty)

       ; return (TransStmt { trS_stmts = stmts', trS_bndrs = bindersMap'
                           , trS_by = fmap fst by', trS_using = final_using
                           , trS_ret = noSyntaxExpr
                           , trS_bind = noSyntaxExpr
                           , trS_fmap = noExpr
                           , trS_bind_arg_ty = unitTy
                           , trS_form = form }, thing) }

tcLcStmt _ _ stmt _ _
  = pprPanic "tcLcStmt: unexpected Stmt" (ppr stmt)


---------------------------------------------------
--           Monad comprehensions
--        (supports rebindable syntax)
---------------------------------------------------

tcMcStmt :: TcExprStmtChecker

tcMcStmt _ (LastStmt body noret return_op) res_ty thing_inside
  = do  { (body', return_op')
            <- tcSyntaxOp MCompOrigin return_op [SynRho] res_ty $
               \ [a_ty] [weight]->
               tcScalingUsage weight $ tcMonoExprNC body (mkCheckExpType a_ty)
        ; thing      <- thing_inside (panic "tcMcStmt: thing_inside")
        ; return (LastStmt body' noret return_op', thing) }

-- Generators for monad comprehensions ( pat <- rhs )
--
--   [ body | q <- gen ]  ->  gen :: m a
--                            q   ::   a
--

tcMcStmt ctxt (BindStmt pat rhs bind_op fail_op _) res_ty thing_inside
           -- (>>=) :: rhs_ty -> (pat_ty -> new_res_ty) -> res_ty
  = do  { ((rhs', pat', thing, new_res_ty), bind_op')
            <- tcSyntaxOp MCompOrigin bind_op
                          [SynRho, SynFun SynAnyMult SynAny SynRho] res_ty $
               \ [rhs_ty, pat_ty, new_res_ty] [rhs_weight, fun_weight, pat_weight] ->
               do { rhs' <- tcScalingUsage rhs_weight $ tcMonoExprNC rhs (mkCheckExpType rhs_ty)
                  ; (pat', thing) <- tcScalingUsage fun_weight $ tcPat (StmtCtxt ctxt) pat
                                           (Weighted pat_weight $ mkCheckExpType pat_ty) $
                                     thing_inside (mkCheckExpType new_res_ty)
                  ; return (rhs', pat', thing, new_res_ty) }

        -- If (but only if) the pattern can fail, typecheck the 'fail' operator
        ; fail_op' <- tcMonadFailOp (MCompPatOrigin pat) pat' fail_op new_res_ty

        ; return (BindStmt pat' rhs' bind_op' fail_op' new_res_ty, thing) }

-- Boolean expressions.
--
--   [ body | stmts, expr ]  ->  expr :: m Bool
--
tcMcStmt _ (BodyStmt rhs then_op guard_op _) res_ty thing_inside
  = do  { -- Deal with rebindable syntax:
          --    guard_op :: test_ty -> rhs_ty
          --    then_op  :: rhs_ty -> new_res_ty -> res_ty
          -- Where test_ty is, for example, Bool
        ; ((thing, rhs', rhs_ty, guard_op'), then_op')
            <- tcSyntaxOp MCompOrigin then_op [SynRho, SynRho] res_ty $
               \ [rhs_ty, new_res_ty] [rhs_weight, fun_weight] ->
               do { (rhs', guard_op')
                      <- tcScalingUsage rhs_weight $
                         tcSyntaxOp MCompOrigin guard_op [SynAny]
                                    (mkCheckExpType rhs_ty) $
                         \ [test_ty] [test_weight] ->
                         tcScalingUsage test_weight $ tcMonoExpr rhs (mkCheckExpType test_ty)
                  ; thing <- tcScalingUsage fun_weight $ thing_inside (mkCheckExpType new_res_ty)
                  ; return (thing, rhs', rhs_ty, guard_op') }
        ; return (BodyStmt rhs' then_op' guard_op' rhs_ty, thing) }

-- Grouping statements
--
--   [ body | stmts, then group by e using f ]
--     ->  e :: t
--         f :: forall a. (a -> t) -> m a -> m (m a)
--   [ body | stmts, then group using f ]
--     ->  f :: forall a. m a -> m (m a)

-- We type [ body | (stmts, group by e using f), ... ]
--     f <optional by> [ (a,b,c) | stmts ] >>= \(a,b,c) -> ...body....
--
-- We type the functions as follows:
--     f <optional by> :: m1 (a,b,c) -> m2 (a,b,c)              (ThenForm)
--                     :: m1 (a,b,c) -> m2 (n (a,b,c))          (GroupForm)
--     (>>=) :: m2 (a,b,c)     -> ((a,b,c)   -> res) -> res     (ThenForm)
--           :: m2 (n (a,b,c)) -> (n (a,b,c) -> res) -> res     (GroupForm)
--
tcMcStmt ctxt (TransStmt { trS_stmts = stmts, trS_bndrs = bindersMap
                         , trS_by = by, trS_using = using, trS_form = form
                         , trS_ret = return_op, trS_bind = bind_op
                         , trS_fmap = fmap_op }) res_ty thing_inside
  = do { let star_star_kind = liftedTypeKind `mkFunTyOm` liftedTypeKind
       ; m1_ty   <- newFlexiTyVarTy star_star_kind
       ; m2_ty   <- newFlexiTyVarTy star_star_kind
       ; tup_ty  <- newFlexiTyVarTy liftedTypeKind
       ; by_e_ty <- newFlexiTyVarTy liftedTypeKind  -- The type of the 'by' expression (if any)

         -- n_app :: Type -> Type   -- Wraps a 'ty' into '(n ty)' for GroupForm
       ; n_app <- case form of
                    ThenForm -> return (\ty -> ty)
                    _        -> do { n_ty <- newFlexiTyVarTy star_star_kind
                                   ; return (n_ty `mkAppTy`) }
       ; let by_arrow :: Type -> Type
             -- (by_arrow res) produces ((alpha->e_ty) -> res)     ('by' present)
             --                          or res                    ('by' absent)
             by_arrow = case by of
                          Nothing -> \res -> res
                          Just {} -> \res -> (alphaTy `mkFunTyOm` by_e_ty) `mkFunTyOm` res

             poly_arg_ty  = m1_ty `mkAppTy` alphaTy
             using_arg_ty = m1_ty `mkAppTy` tup_ty
             poly_res_ty  = m2_ty `mkAppTy` n_app alphaTy
             using_res_ty = m2_ty `mkAppTy` n_app tup_ty
             using_poly_ty = mkInvForAllTy alphaTyVar $
                             by_arrow $
                             poly_arg_ty `mkFunTyOm` poly_res_ty

             -- 'stmts' returns a result of type (m1_ty tuple_ty),
             -- typically something like [(Int,Bool,Int)]
             -- We don't know what tuple_ty is yet, so we use a variable
       ; let (bndr_names, n_bndr_names) = unzip bindersMap
       ; (stmts', (bndr_ids, by', return_op')) <-
            tcStmtsAndThen (TransStmtCtxt ctxt) tcMcStmt stmts
                           (mkCheckExpType using_arg_ty) $ \res_ty' -> do
                { by' <- case by of
                           Nothing -> return Nothing
                           Just e  -> do { e' <- tcMonoExpr e
                                                   (mkCheckExpType by_e_ty)
                                         ; return (Just e') }

                -- Find the Ids (and hence types) of all old binders
                ; bndr_ids <- tcLookupLocalIds bndr_names

                -- 'return' is only used for the binders, so we know its type.
                --   return :: (a,b,c,..) -> m (a,b,c,..)
                ; (_, return_op') <- tcSyntaxOp MCompOrigin return_op
                                       [synKnownType (mkBigCoreVarTupTy bndr_ids)]
                                       res_ty' $ \ _ _ -> return ()

                ; return (bndr_ids, by', return_op') }

       --------------- Typecheck the 'bind' function -------------
       -- (>>=) :: m2 (n (a,b,c)) -> ( n (a,b,c) -> new_res_ty ) -> res_ty
       ; new_res_ty <- newFlexiTyVarTy liftedTypeKind
       ; (_, bind_op')  <- tcSyntaxOp MCompOrigin bind_op
                             [ synKnownType using_res_ty
                             , synKnownType (n_app tup_ty `mkFunTyOm` new_res_ty) ]
                             res_ty $ \ _ _ -> return ()

       --------------- Typecheck the 'fmap' function -------------
       ; fmap_op' <- case form of
                       ThenForm -> return noExpr
                       _ -> fmap unLoc . tcPolyExpr (noLoc fmap_op) $
                            mkInvForAllTy alphaTyVar $
                            mkInvForAllTy betaTyVar  $
                            (alphaTy `mkFunTyOm` betaTy)
                            `mkFunTyOm` (n_app alphaTy)
                            `mkFunTyOm` (n_app betaTy)

       --------------- Typecheck the 'using' function -------------
       -- using :: ((a,b,c)->t) -> m1 (a,b,c) -> m2 (n (a,b,c))

       ; using' <- tcPolyExpr using using_poly_ty
       ; let final_using = fmap (mkHsWrap (WpTyApp tup_ty)) using'

       --------------- Bulding the bindersMap ----------------
       ; let mk_n_bndr :: Name -> TcId -> TcId
             mk_n_bndr n_bndr_name bndr_id = mkLocalIdOrCoVar n_bndr_name Omega (n_app (idType bndr_id)) -- TODO: arnaud: Omega here, probably not correct

             -- Ensure that every old binder of type `b` is linked up with its
             -- new binder which should have type `n b`
             -- See Note [GroupStmt binder map] in HsExpr
             n_bndr_ids = zipWith mk_n_bndr n_bndr_names bndr_ids
             bindersMap' = bndr_ids `zip` n_bndr_ids

       -- Type check the thing in the environment with
       -- these new binders and return the result
       ; thing <- tcExtendIdEnv (map unrestricted n_bndr_ids) $
                  thing_inside (mkCheckExpType new_res_ty)

       ; return (TransStmt { trS_stmts = stmts', trS_bndrs = bindersMap'
                           , trS_by = by', trS_using = final_using
                           , trS_ret = return_op', trS_bind = bind_op'
                           , trS_bind_arg_ty = n_app tup_ty
                           , trS_fmap = fmap_op', trS_form = form }, thing) }

-- A parallel set of comprehensions
--      [ (g x, h x) | ... ; let g v = ...
--                   | ... ; let h v = ... ]
--
-- It's possible that g,h are overloaded, so we need to feed the LIE from the
-- (g x, h x) up through both lots of bindings (so we get the bindLocalMethods).
-- Similarly if we had an existential pattern match:
--
--      data T = forall a. Show a => C a
--
--      [ (show x, show y) | ... ; C x <- ...
--                         | ... ; C y <- ... ]
--
-- Then we need the LIE from (show x, show y) to be simplified against
-- the bindings for x and y.
--
-- It's difficult to do this in parallel, so we rely on the renamer to
-- ensure that g,h and x,y don't duplicate, and simply grow the environment.
-- So the binders of the first parallel group will be in scope in the second
-- group.  But that's fine; there's no shadowing to worry about.
--
-- Note: The `mzip` function will get typechecked via:
--
--   ParStmt [st1::t1, st2::t2, st3::t3]
--
--   mzip :: m st1
--        -> (m st2 -> m st3 -> m (st2, st3))   -- recursive call
--        -> m (st1, (st2, st3))
--
tcMcStmt ctxt (ParStmt bndr_stmts_s mzip_op bind_op _) res_ty thing_inside
  = do { let star_star_kind = liftedTypeKind `mkFunTyOm` liftedTypeKind
       ; m_ty   <- newFlexiTyVarTy star_star_kind

       ; let mzip_ty  = mkInvForAllTys [alphaTyVar, betaTyVar] $
                        (m_ty `mkAppTy` alphaTy)
                        `mkFunTyOm`
                        (m_ty `mkAppTy` betaTy)
                        `mkFunTyOm`
                        (m_ty `mkAppTy` mkBoxedTupleTy [alphaTy, betaTy])
       ; mzip_op' <- unLoc `fmap` tcPolyExpr (noLoc mzip_op) mzip_ty

        -- type dummies since we don't know all binder types yet
       ; id_tys_s <- (mapM . mapM) (const (newFlexiTyVarTy liftedTypeKind))
                       [ names | ParStmtBlock _ names _ <- bndr_stmts_s ]

       -- Typecheck bind:
       ; let tup_tys  = [ mkBigCoreTupTy id_tys | id_tys <- id_tys_s ]
             tuple_ty = mk_tuple_ty tup_tys

       ; (((blocks', thing), inner_res_ty), bind_op')
           <- tcSyntaxOp MCompOrigin bind_op
                         [ synKnownType (m_ty `mkAppTy` tuple_ty)
                         , SynFun SynAnyMult (synKnownType tuple_ty) SynRho ] res_ty $
              \ [inner_res_ty] _ -> -- TODO: arnaud: we need to do something with the linearity of `(>>=)` in the parallel-comprehension case. I don't understand yet how `(>>=)` is used in this syntax.
              do { stuff <- loop m_ty (mkCheckExpType inner_res_ty)
                                 tup_tys bndr_stmts_s
                 ; return (stuff, inner_res_ty) }

       ; return (ParStmt blocks' mzip_op' bind_op' inner_res_ty, thing) }

  where
    mk_tuple_ty tys = foldr1 (\tn tm -> mkBoxedTupleTy [tn, tm]) tys

       -- loop :: Type                                  -- m_ty
       --      -> ExpRhoType                            -- inner_res_ty
       --      -> [TcType]                              -- tup_tys
       --      -> [ParStmtBlock Name]
       --      -> TcM ([([LStmt GhcTcId], [GhcTcId])], thing)
    loop _ inner_res_ty [] [] = do { thing <- thing_inside inner_res_ty
                                   ; return ([], thing) }
                                   -- matching in the branches

    loop m_ty inner_res_ty (tup_ty_in : tup_tys_in)
                           (ParStmtBlock stmts names return_op : pairs)
      = do { let m_tup_ty = m_ty `mkAppTy` tup_ty_in
           ; (stmts', (ids, return_op', pairs', thing))
                <- tcStmtsAndThen ctxt tcMcStmt stmts (mkCheckExpType m_tup_ty) $
                   \m_tup_ty' ->
                   do { ids <- tcLookupLocalIds names
                      ; let tup_ty = mkBigCoreVarTupTy ids
                      ; (_, return_op') <-
                          tcSyntaxOp MCompOrigin return_op
                                     [synKnownType tup_ty] m_tup_ty' $
                                     \ _ _ -> return ()
                      ; (pairs', thing) <- loop m_ty inner_res_ty tup_tys_in pairs
                      ; return (ids, return_op', pairs', thing) }
           ; return (ParStmtBlock stmts' ids return_op' : pairs', thing) }
    loop _ _ _ _ = panic "tcMcStmt.loop"

tcMcStmt _ stmt _ _
  = pprPanic "tcMcStmt: unexpected Stmt" (ppr stmt)


---------------------------------------------------
--           Do-notation
--        (supports rebindable syntax)
---------------------------------------------------

tcDoStmt :: TcExprStmtChecker

tcDoStmt _ (LastStmt body noret _) res_ty thing_inside
  = do { body' <- tcMonoExprNC body res_ty
       ; thing <- thing_inside (panic "tcDoStmt: thing_inside")
       ; return (LastStmt body' noret noSyntaxExpr, thing) }

tcDoStmt ctxt (BindStmt pat rhs bind_op fail_op _) res_ty thing_inside
  = do  {       -- Deal with rebindable syntax:
                --       (>>=) :: rhs_ty -> (pat_ty -> new_res_ty) -> res_ty
                -- This level of generality is needed for using do-notation
                -- in full generality; see Trac #1537

          ((rhs', pat', new_res_ty, thing), bind_op')
            <- tcSyntaxOp DoOrigin bind_op [SynRho, SynFun SynAnyMult SynAny SynRho] res_ty $
                \ [rhs_ty, pat_ty, new_res_ty] [rhs_weight,fun_weight,pat_weight] ->
                do { rhs' <- tcScalingUsage rhs_weight $ tcMonoExprNC rhs (mkCheckExpType rhs_ty)
                   ; (pat', thing) <- tcScalingUsage fun_weight $ tcPat (StmtCtxt ctxt) pat
                                            (Weighted pat_weight $ mkCheckExpType pat_ty) $
                                      thing_inside (mkCheckExpType new_res_ty)
                   ; return (rhs', pat', new_res_ty, thing) }

        -- If (but only if) the pattern can fail, typecheck the 'fail' operator
        ; fail_op' <- tcMonadFailOp (DoPatOrigin pat) pat' fail_op new_res_ty

        ; return (BindStmt pat' rhs' bind_op' fail_op' new_res_ty, thing) }

tcDoStmt ctxt (ApplicativeStmt pairs mb_join _) res_ty thing_inside
  = do  { let tc_app_stmts ty = tcApplicativeStmts ctxt pairs ty $
                                thing_inside . mkCheckExpType
        ; ((pairs', body_ty, thing), mb_join') <- case mb_join of
            Nothing -> (, Nothing) <$> tc_app_stmts res_ty
            Just join_op ->
              second Just <$>
              (tcSyntaxOp DoOrigin join_op [SynRho] res_ty $
               \ [rhs_ty] [rhs_weight] -> tcScalingUsage rhs_weight $ tc_app_stmts (mkCheckExpType rhs_ty)) -- TODO: arnaud: probably not quite correct, check ApplicativeDo with linearity

        ; return (ApplicativeStmt pairs' mb_join' body_ty, thing) }

tcDoStmt _ (BodyStmt rhs then_op _ _) res_ty thing_inside
  = do  {       -- Deal with rebindable syntax;
                --   (>>) :: rhs_ty -> new_res_ty -> res_ty
        ; ((rhs', rhs_ty, thing), then_op')
            <- tcSyntaxOp DoOrigin then_op [SynRho, SynRho] res_ty $
               \ [rhs_ty, new_res_ty] [rhs_weight,fun_weight] ->
               do { rhs' <- tcScalingUsage rhs_weight $ tcMonoExprNC rhs (mkCheckExpType rhs_ty)
                  ; thing <- tcScalingUsage fun_weight $ thing_inside (mkCheckExpType new_res_ty)
                  ; return (rhs', rhs_ty, thing) }
        ; return (BodyStmt rhs' then_op' noSyntaxExpr rhs_ty, thing) }

tcDoStmt ctxt (RecStmt { recS_stmts = stmts, recS_later_ids = later_names
                       , recS_rec_ids = rec_names, recS_ret_fn = ret_op
                       , recS_mfix_fn = mfix_op, recS_bind_fn = bind_op })
         res_ty thing_inside
  = do  { let tup_names = rec_names ++ filterOut (`elem` rec_names) later_names
        ; tup_elt_tys <- newFlexiTyVarTys (length tup_names) liftedTypeKind
        ; let tup_ids = zipWith (\n t -> mkLocalId n Omega t) tup_names tup_elt_tys -- Omega because it's a recursive definition
              tup_ty  = mkBigCoreTupTy tup_elt_tys

        ; tcExtendIdEnv (map unrestricted tup_ids) $ do
        { ((stmts', (ret_op', tup_rets)), stmts_ty)
                <- tcInferInst $ \ exp_ty ->
                   tcStmtsAndThen ctxt tcDoStmt stmts exp_ty $ \ inner_res_ty ->
                   do { tup_rets <- zipWithM tcCheckId tup_names
                                      (map mkCheckExpType tup_elt_tys)
                             -- Unify the types of the "final" Ids (which may
                             -- be polymorphic) with those of "knot-tied" Ids
                      ; (_, ret_op')
                          <- tcSyntaxOp DoOrigin ret_op [synKnownType tup_ty]
                                        inner_res_ty $ \_ _ -> return ()
                      ; return (ret_op', tup_rets) }

        ; ((_, mfix_op'), mfix_res_ty)
            <- tcInferInst $ \ exp_ty ->
               tcSyntaxOp DoOrigin mfix_op
                          [synKnownType (mkFunTyOm tup_ty stmts_ty)] exp_ty $
               \ _ _ -> return ()

        ; ((thing, new_res_ty), bind_op')
            <- tcSyntaxOp DoOrigin bind_op
                          [ synKnownType mfix_res_ty
                          , SynFun SynAnyMult (synKnownType tup_ty) SynRho ]
                          res_ty $
               \ [new_res_ty] _ -> -- TODO: arnaud: recursive should probably interact with linearity. Have to figure out how.
               do { thing <- thing_inside (mkCheckExpType new_res_ty)
                  ; return (thing, new_res_ty) }

        ; let rec_ids = takeList rec_names tup_ids
        ; later_ids <- tcLookupLocalIds later_names
        ; traceTc "tcdo" $ vcat [ppr rec_ids <+> ppr (map idType rec_ids),
                                 ppr later_ids <+> ppr (map idType later_ids)]
        ; return (RecStmt { recS_stmts = stmts', recS_later_ids = later_ids
                          , recS_rec_ids = rec_ids, recS_ret_fn = ret_op'
                          , recS_mfix_fn = mfix_op', recS_bind_fn = bind_op'
                          , recS_bind_ty = new_res_ty
                          , recS_later_rets = [], recS_rec_rets = tup_rets
                          , recS_ret_ty = stmts_ty }, thing)
        }}

tcDoStmt _ stmt _ _
  = pprPanic "tcDoStmt: unexpected Stmt" (ppr stmt)



---------------------------------------------------
-- MonadFail Proposal warnings
---------------------------------------------------

-- The idea behind issuing MonadFail warnings is that we add them whenever a
-- failable pattern is encountered. However, instead of throwing a type error
-- when the constraint cannot be satisfied, we only issue a warning in
-- TcErrors.hs.

tcMonadFailOp :: CtOrigin
              -> LPat GhcTcId
              -> SyntaxExpr GhcRn    -- The fail op
              -> TcType              -- Type of the whole do-expression
              -> TcRn (SyntaxExpr GhcTcId)  -- Typechecked fail op
-- Get a 'fail' operator expression, to use if the pattern
-- match fails. If the pattern is irrefutatable, just return
-- noSyntaxExpr; it won't be used
tcMonadFailOp orig pat fail_op res_ty
  | isIrrefutableHsPat pat
  = return noSyntaxExpr

  | otherwise
  = do { -- Issue MonadFail warnings
         rebindableSyntax <- xoptM LangExt.RebindableSyntax
       ; desugarFlag      <- xoptM LangExt.MonadFailDesugaring
       ; missingWarning   <- woptM Opt_WarnMissingMonadFailInstances
       ; if | rebindableSyntax && (desugarFlag || missingWarning)
              -> warnRebindableClash pat
            | not desugarFlag && missingWarning
              -> emitMonadFailConstraint pat res_ty
            | otherwise
              -> return ()

        -- Get the fail op itself
        ; snd <$> (tcSyntaxOp orig fail_op [synKnownType stringTy]
                             (mkCheckExpType res_ty) $ \_ _ -> return ()) }

emitMonadFailConstraint :: LPat GhcTcId -> TcType -> TcRn ()
emitMonadFailConstraint pat res_ty
  = do { -- We expect res_ty to be of form (monad_ty arg_ty)
         (_co, (monad_ty, _arg_ty)) <- matchExpectedAppTy res_ty

         -- Emit (MonadFail m), but ignore the evidence; it's
         -- just there to generate a warning
       ; monadFailClass <- tcLookupClass monadFailClassName
       ; _ <- emitWanted (FailablePattern pat)
                         (mkClassPred monadFailClass [monad_ty])
       ; return () }

warnRebindableClash :: LPat GhcTcId -> TcRn ()
warnRebindableClash pattern = addWarnAt
    (Reason Opt_WarnMissingMonadFailInstances)
    (getLoc pattern)
    (text "The failable pattern" <+> quotes (ppr pattern)
     $$
     nest 2 (text "is used together with -XRebindableSyntax."
             <+> text "If this is intentional,"
             $$
             text "compile with -Wno-missing-monadfail-instances."))

{-
Note [Treat rebindable syntax first]
~~~~~~~~~~~~~~~~~~~~~~~~~~~~~~~~~~~~
When typechecking
        do { bar; ... } :: IO ()
we want to typecheck 'bar' in the knowledge that it should be an IO thing,
pushing info from the context into the RHS.  To do this, we check the
rebindable syntax first, and push that information into (tcMonoExprNC rhs).
Otherwise the error shows up when cheking the rebindable syntax, and
the expected/inferred stuff is back to front (see Trac #3613).

Note [typechecking ApplicativeStmt]

join ((\pat1 ... patn -> body) <$> e1 <*> ... <*> en)

fresh type variables:
   pat_ty_1..pat_ty_n
   exp_ty_1..exp_ty_n
   t_1..t_(n-1)

body  :: body_ty
(\pat1 ... patn -> body) :: pat_ty_1 -> ... -> pat_ty_n -> body_ty
pat_i :: pat_ty_i
e_i   :: exp_ty_i
<$>   :: (pat_ty_1 -> ... -> pat_ty_n -> body_ty) -> exp_ty_1 -> t_1
<*>_i :: t_(i-1) -> exp_ty_i -> t_i
join :: tn -> res_ty
-}

tcApplicativeStmts
  :: HsStmtContext Name
  -> [(SyntaxExpr GhcRn, ApplicativeArg GhcRn GhcRn)]
  -> ExpRhoType                         -- rhs_ty
  -> (TcRhoType -> TcM t)               -- thing_inside
  -> TcM ([(SyntaxExpr GhcTcId, ApplicativeArg GhcTcId GhcTcId)], Type, t)

tcApplicativeStmts ctxt pairs rhs_ty thing_inside
 = do { body_ty <- newFlexiTyVarTy liftedTypeKind
      ; let arity = length pairs
      ; ts <- replicateM (arity-1) $ newInferExpTypeInst
      ; exp_tys <- replicateM arity $ newFlexiTyVarTy liftedTypeKind
      ; pat_tys <- replicateM arity $ newFlexiTyVarTy liftedTypeKind
      ; let fun_ty = mkFunTys (map unrestricted pat_tys) body_ty

       -- NB. do the <$>,<*> operators first, we don't want type errors here
       --     i.e. goOps before goArgs
       -- See Note [Treat rebindable syntax first]
      ; let (ops, args) = unzip pairs
      ; ops' <- goOps fun_ty (zip3 ops (ts ++ [rhs_ty]) exp_tys)

      -- Typecheck each ApplicativeArg separately
      -- See Note [ApplicativeDo and constraints]
      ; args' <- mapM goArg (zip3 args pat_tys exp_tys)

      -- Bring into scope all the things bound by the args,
      -- and typecheck the thing_inside
      -- See Note [ApplicativeDo and constraints]
      ; res <- tcExtendIdEnv (map unrestricted $ concatMap get_arg_bndrs args') $
               thing_inside body_ty

      ; return (zip ops' args', body_ty, res) }
  where
    goOps _ [] = return []
    goOps t_left ((op,t_i,exp_ty) : ops)
      = do { (_, op')
               <- tcSyntaxOp DoOrigin op
                             [synKnownType t_left, synKnownType exp_ty] t_i $
                   \ _ _ -> return ()
           ; t_i <- readExpType t_i
           ; ops' <- goOps t_i ops
           ; return (op' : ops') }

    goArg :: (ApplicativeArg GhcRn GhcRn, Type, Type)
          -> TcM (ApplicativeArg GhcTcId GhcTcId)

    goArg (ApplicativeArgOne pat rhs isBody, pat_ty, exp_ty)
      = setSrcSpan (combineSrcSpans (getLoc pat) (getLoc rhs)) $
        addErrCtxt (pprStmtInCtxt ctxt (mkBindStmt pat rhs))   $
        do { rhs' <- tcMonoExprNC rhs (mkCheckExpType exp_ty)
           ; (pat', _) <- tcPat (StmtCtxt ctxt) pat (unrestricted $ mkCheckExpType pat_ty) $
                          return ()
           ; return (ApplicativeArgOne pat' rhs' isBody) }

    goArg (ApplicativeArgMany stmts ret pat, pat_ty, exp_ty)
      = do { (stmts', (ret',pat')) <-
                tcStmtsAndThen ctxt tcDoStmt stmts (mkCheckExpType exp_ty) $
                \res_ty  -> do
                  { L _ ret' <- tcMonoExprNC (noLoc ret) res_ty
                  ; (pat', _) <- tcPat (StmtCtxt ctxt) pat (unrestricted $ mkCheckExpType pat_ty) $
                                 return ()
                  ; return (ret', pat')
                  }
           ; return (ApplicativeArgMany stmts' ret' pat') }

    get_arg_bndrs :: ApplicativeArg GhcTcId GhcTcId -> [Id]
    get_arg_bndrs (ApplicativeArgOne pat _ _)  = collectPatBinders pat
    get_arg_bndrs (ApplicativeArgMany _ _ pat) = collectPatBinders pat


{- Note [ApplicativeDo and constraints]
~~~~~~~~~~~~~~~~~~~~~~~~~~~~~~~~~~~~~~~
An applicative-do is supposed to take place in parallel, so
constraints bound in one arm can't possibly be available in another
(Trac #13242).  Our current rule is this (more details and discussion
on the ticket). Consider

   ...stmts...
   ApplicativeStmts [arg1, arg2, ... argN]
   ...more stmts...

where argi :: ApplicativeArg. Each 'argi' itself contains one or more Stmts.
Now, we say that:

* Constraints required by the argi can be solved from
  constraint bound by ...stmts...

* Constraints and existentials bound by the argi are not available
  to solve constraints required either by argj (where i /= j),
  or by ...more stmts....

* Within the stmts of each 'argi' individually, however, constraints bound
  by earlier stmts can be used to solve later ones.

To achieve this, we just typecheck each 'argi' separately, bring all
the variables they bind into scope, and typecheck the thing_inside.

************************************************************************
*                                                                      *
\subsection{Errors and contexts}
*                                                                      *
************************************************************************

@sameNoOfArgs@ takes a @[RenamedMatch]@ and decides whether the same
number of args are used in each equation.
-}

checkArgs :: Name -> MatchGroup GhcRn body -> TcM ()
checkArgs _ (MG { mg_alts = L _ [] })
    = return ()
checkArgs fun (MG { mg_alts = L _ (match1:matches) })
    | null bad_matches
    = return ()
    | otherwise
    = failWithTc (vcat [ text "Equations for" <+> quotes (ppr fun) <+>
                         text "have different numbers of arguments"
                       , nest 2 (ppr (getLoc match1))
                       , nest 2 (ppr (getLoc (head bad_matches)))])
  where
    n_args1 = args_in_match match1
    bad_matches = [m | m <- matches, args_in_match m /= n_args1]

    args_in_match :: LMatch GhcRn body -> Int
    args_in_match (L _ (Match { m_pats = pats })) = length pats<|MERGE_RESOLUTION|>--- conflicted
+++ resolved
@@ -116,25 +116,14 @@
 parser guarantees that each equation has exactly one argument.
 -}
 
-<<<<<<< HEAD
-tcMatchesCase :: (Outputable (body Name)) =>
+tcMatchesCase :: (Outputable (body GhcRn)) =>
                  TcMatchCtxt body                             -- Case context
               -> Weighted TcSigmaType                         -- Type of scrutinee
-              -> MatchGroup Name (Located (body Name))        -- The case alternatives
+              -> MatchGroup Name (Located (body GhcRn))        -- The case alternatives
               -> ExpRhoType                                   -- Type of whole case expressions
-              -> TcM (MatchGroup TcId (Located (body TcId)))
+              -> TcM (MatchGroup GhcTcId (Located (body GhcTcId)))
                  -- Translated alternatives
                  -- wrapper goes from MatchGroup's ty to expected ty
-=======
-tcMatchesCase :: (Outputable (body GhcRn)) =>
-                TcMatchCtxt body                        -- Case context
-             -> TcSigmaType                             -- Type of scrutinee
-             -> MatchGroup GhcRn (Located (body GhcRn)) -- The case alternatives
-             -> ExpRhoType                    -- Type of whole case expressions
-             -> TcM (MatchGroup GhcTcId (Located (body GhcTcId)))
-                -- Translated alternatives
-                -- wrapper goes from MatchGroup's ty to expected ty
->>>>>>> affdea82
 
 tcMatchesCase ctxt scrut_ty matches res_ty
   = tcMatches ctxt [mkCheckExpType <$> scrut_ty] res_ty matches
@@ -210,13 +199,8 @@
   -- NB: In the empty-match case, this ensures we fill in the ExpType
 
 -- | Type-check a MatchGroup.
-<<<<<<< HEAD
-tcMatches :: (Outputable (body Name)) => TcMatchCtxt body
+tcMatches :: (Outputable (body GhcRn)) => TcMatchCtxt body
           -> [Weighted ExpSigmaType]      -- Expected pattern types
-=======
-tcMatches :: (Outputable (body GhcRn)) => TcMatchCtxt body
-          -> [ExpSigmaType]      -- Expected pattern types
->>>>>>> affdea82
           -> ExpRhoType          -- Expected result-type of the Match.
           -> MatchGroup GhcRn (Located (body GhcRn))
           -> TcM (MatchGroup GhcTcId (Located (body GhcTcId)))
@@ -249,13 +233,8 @@
                     , mg_origin = origin }) }
 
 -------------
-<<<<<<< HEAD
-tcMatch :: (Outputable (body Name)) => TcMatchCtxt body
+tcMatch :: (Outputable (body GhcRn)) => TcMatchCtxt body
         -> [Weighted ExpSigmaType]        -- Expected pattern types
-=======
-tcMatch :: (Outputable (body GhcRn)) => TcMatchCtxt body
-        -> [ExpSigmaType]        -- Expected pattern types
->>>>>>> affdea82
         -> ExpRhoType            -- Expected result-type of the Match.
         -> LMatch GhcRn (Located (body GhcRn))
         -> TcM (LMatch GhcTcId (Located (body GhcTcId)))
