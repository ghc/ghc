{-
(c) The University of Glasgow 2006
(c) The AQUA Project, Glasgow University, 1996-1998


TcTyClsDecls: Typecheck type and class declarations
-}

{-# LANGUAGE CPP, TupleSections, MultiWayIf #-}
{-# LANGUAGE TypeFamilies #-}
{-# LANGUAGE ViewPatterns #-}

module TcTyClsDecls (
        tcTyAndClassDecls,

        -- Functions used by TcInstDcls to check
        -- data/type family instance declarations
        kcConDecl, tcConDecls, dataDeclChecks, checkValidTyCon,
        tcFamTyPats, tcTyFamInstEqn,
        tcAddTyFamInstCtxt, tcMkDataFamInstCtxt, tcAddDataFamInstCtxt,
        unravelFamInstPats,
        wrongKindOfFamily
    ) where

#include "HsVersions.h"

import GhcPrelude

import HsSyn
import HscTypes
import BuildTyCl
import TcRnMonad
import TcEnv
import TcValidity
import TcHsSyn
import TcTyDecls
import TcClassDcl
import {-# SOURCE #-} TcInstDcls( tcInstDecls1 )
import TcDeriv (DerivInfo)
import TcHsType
import ClsInst( AssocInstInfo(..) )
import Inst( tcInstTyBinders )
import TcMType
import TysWiredIn ( unitTy )
import TcType
import Multiplicity
import RnEnv( lookupConstructorFields )
import FamInst
import FamInstEnv
import Coercion
import Type
import TyCoRep   -- for checkValidRoles
import Class
import CoAxiom
import TyCon
import DataCon
import Id
import Var
import VarEnv
import VarSet
import Module
import Name
import NameSet
import NameEnv
import Outputable
import Maybes
import Unify
import Util
import SrcLoc
import ListSetOps
import DynFlags
import Unique
import ConLike( ConLike(..) )
import BasicTypes
import qualified GHC.LanguageExtensions as LangExt

import Control.Monad
import Data.Functor.Compose ( Compose(..) )
import Data.List
import Data.List.NonEmpty ( NonEmpty(..) )
import qualified Data.Set as Set


{-
************************************************************************
*                                                                      *
\subsection{Type checking for type and class declarations}
*                                                                      *
************************************************************************

Note [Grouping of type and class declarations]
~~~~~~~~~~~~~~~~~~~~~~~~~~~~~~~~~~~~~~~~~~~~~~
tcTyAndClassDecls is called on a list of `TyClGroup`s. Each group is a strongly
connected component of mutually dependent types and classes. We kind check and
type check each group separately to enhance kind polymorphism. Take the
following example:

  type Id a = a
  data X = X (Id Int)

If we were to kind check the two declarations together, we would give Id the
kind * -> *, since we apply it to an Int in the definition of X. But we can do
better than that, since Id really is kind polymorphic, and should get kind
forall (k::*). k -> k. Since it does not depend on anything else, it can be
kind-checked by itself, hence getting the most general kind. We then kind check
X, which works fine because we then know the polymorphic kind of Id, and simply
instantiate k to *.

Note [Check role annotations in a second pass]
~~~~~~~~~~~~~~~~~~~~~~~~~~~~~~~~~~~~~~~~~~~~~~
Role inference potentially depends on the types of all of the datacons declared
in a mutually recursive group. The validity of a role annotation, in turn,
depends on the result of role inference. Because the types of datacons might
be ill-formed (see #7175 and Note [Checking GADT return types]) we must check
*all* the tycons in a group for validity before checking *any* of the roles.
Thus, we take two passes over the resulting tycons, first checking for general
validity and then checking for valid role annotations.
-}

tcTyAndClassDecls :: [TyClGroup GhcRn]      -- Mutually-recursive groups in
                                            -- dependency order
                  -> TcM ( TcGblEnv         -- Input env extended by types and
                                            -- classes
                                            -- and their implicit Ids,DataCons
                         , [InstInfo GhcRn] -- Source-code instance decls info
                         , [DerivInfo]      -- data family deriving info
                         )
-- Fails if there are any errors
tcTyAndClassDecls tyclds_s
  -- The code recovers internally, but if anything gave rise to
  -- an error we'd better stop now, to avoid a cascade
  -- Type check each group in dependency order folding the global env
  = checkNoErrs $ fold_env [] [] tyclds_s
  where
    fold_env :: [InstInfo GhcRn]
             -> [DerivInfo]
             -> [TyClGroup GhcRn]
             -> TcM (TcGblEnv, [InstInfo GhcRn], [DerivInfo])
    fold_env inst_info deriv_info []
      = do { gbl_env <- getGblEnv
           ; return (gbl_env, inst_info, deriv_info) }
    fold_env inst_info deriv_info (tyclds:tyclds_s)
      = do { (tcg_env, inst_info', deriv_info') <- tcTyClGroup tyclds
           ; setGblEnv tcg_env $
               -- remaining groups are typechecked in the extended global env.
             fold_env (inst_info' ++ inst_info)
                      (deriv_info' ++ deriv_info)
                      tyclds_s }

tcTyClGroup :: TyClGroup GhcRn
            -> TcM (TcGblEnv, [InstInfo GhcRn], [DerivInfo])
-- Typecheck one strongly-connected component of type, class, and instance decls
-- See Note [TyClGroups and dependency analysis] in HsDecls
tcTyClGroup (TyClGroup { group_tyclds = tyclds
                       , group_roles  = roles
                       , group_instds = instds })
  = do { let role_annots = mkRoleAnnotEnv roles

           -- Step 1: Typecheck the type/class declarations
       ; traceTc "---- tcTyClGroup ---- {" empty
       ; traceTc "Decls for" (ppr (map (tcdName . unLoc) tyclds))
       ; tyclss <- tcTyClDecls tyclds role_annots

           -- Step 1.5: Make sure we don't have any type synonym cycles
       ; traceTc "Starting synonym cycle check" (ppr tyclss)
       ; this_uid <- fmap thisPackage getDynFlags
       ; checkSynCycles this_uid tyclss tyclds
       ; traceTc "Done synonym cycle check" (ppr tyclss)

           -- Step 2: Perform the validity check on those types/classes
           -- We can do this now because we are done with the recursive knot
           -- Do it before Step 3 (adding implicit things) because the latter
           -- expects well-formed TyCons
       ; traceTc "Starting validity check" (ppr tyclss)
       ; tyclss <- concatMapM checkValidTyCl tyclss
       ; traceTc "Done validity check" (ppr tyclss)
       ; mapM_ (recoverM (return ()) . checkValidRoleAnnots role_annots) tyclss
           -- See Note [Check role annotations in a second pass]

       ; traceTc "---- end tcTyClGroup ---- }" empty

           -- Step 3: Add the implicit things;
           -- we want them in the environment because
           -- they may be mentioned in interface files
       ; gbl_env <- addTyConsToGblEnv tyclss

           -- Step 4: check instance declarations
       ; setGblEnv gbl_env $
         tcInstDecls1 instds }

tcTyClGroup (XTyClGroup _) = panic "tcTyClGroup"

tcTyClDecls :: [LTyClDecl GhcRn] -> RoleAnnotEnv -> TcM [TyCon]
tcTyClDecls tyclds role_annots
  = tcExtendKindEnv promotion_err_env $   --- See Note [Type environment evolution]
    do {    -- Step 1: kind-check this group and returns the final
            -- (possibly-polymorphic) kind of each TyCon and Class
            -- See Note [Kind checking for type and class decls]
         tc_tycons <- kcTyClGroup tyclds
       ; traceTc "tcTyAndCl generalized kinds" (vcat (map ppr_tc_tycon tc_tycons))

            -- Step 2: type-check all groups together, returning
            -- the final TyCons and Classes
            --
            -- NB: We have to be careful here to NOT eagerly unfold
            -- type synonyms, as we have not tested for type synonym
            -- loops yet and could fall into a black hole.
       ; fixM $ \ ~rec_tyclss -> do
           { tcg_env <- getGblEnv
           ; let roles = inferRoles (tcg_src tcg_env) role_annots rec_tyclss

                 -- Populate environment with knot-tied ATyCon for TyCons
                 -- NB: if the decls mention any ill-staged data cons
                 -- (see Note [Recursion and promoting data constructors])
                 -- we will have failed already in kcTyClGroup, so no worries here
           ; tcExtendRecEnv (zipRecTyClss tc_tycons rec_tyclss) $

                 -- Also extend the local type envt with bindings giving
                 -- a TcTyCon for each each knot-tied TyCon or Class
                 -- See Note [Type checking recursive type and class declarations]
                 -- and Note [Type environment evolution]
             tcExtendKindEnvWithTyCons tc_tycons $

                 -- Kind and type check declarations for this group
               mapM (tcTyClDecl roles) tyclds
           } }
  where
    promotion_err_env = mkPromotionErrorEnv tyclds
    ppr_tc_tycon tc = parens (sep [ ppr (tyConName tc) <> comma
                                  , ppr (tyConBinders tc) <> comma
                                  , ppr (tyConResKind tc)
                                  , ppr (isTcTyCon tc) ])

zipRecTyClss :: [TcTyCon]
             -> [TyCon]           -- Knot-tied
             -> [(Name,TyThing)]
-- Build a name-TyThing mapping for the TyCons bound by decls
-- being careful not to look at the knot-tied [TyThing]
-- The TyThings in the result list must have a visible ATyCon,
-- because typechecking types (in, say, tcTyClDecl) looks at
-- this outer constructor
zipRecTyClss tc_tycons rec_tycons
  = [ (name, ATyCon (get name)) | tc_tycon <- tc_tycons, let name = getName tc_tycon ]
  where
    rec_tc_env :: NameEnv TyCon
    rec_tc_env = foldr add_tc emptyNameEnv rec_tycons

    add_tc :: TyCon -> NameEnv TyCon -> NameEnv TyCon
    add_tc tc env = foldr add_one_tc env (tc : tyConATs tc)

    add_one_tc :: TyCon -> NameEnv TyCon -> NameEnv TyCon
    add_one_tc tc env = extendNameEnv env (tyConName tc) tc

    get name = case lookupNameEnv rec_tc_env name of
                 Just tc -> tc
                 other   -> pprPanic "zipRecTyClss" (ppr name <+> ppr other)

{-
************************************************************************
*                                                                      *
                Kind checking
*                                                                      *
************************************************************************

Note [Kind checking for type and class decls]
~~~~~~~~~~~~~~~~~~~~~~~~~~~~~~~~~~~~~~~~~~~~~~
Kind checking is done thus:

   1. Make up a kind variable for each parameter of the declarations,
      and extend the kind environment (which is in the TcLclEnv)

   2. Kind check the declarations

We need to kind check all types in the mutually recursive group
before we know the kind of the type variables.  For example:

  class C a where
     op :: D b => a -> b -> b

  class D c where
     bop :: (Monad c) => ...

Here, the kind of the locally-polymorphic type variable "b"
depends on *all the uses of class D*.  For example, the use of
Monad c in bop's type signature means that D must have kind Type->Type.

Note: we don't treat type synonyms specially (we used to, in the past);
in particular, even if we have a type synonym cycle, we still kind check
it normally, and test for cycles later (checkSynCycles).  The reason
we can get away with this is because we have more systematic TYPE r
inference, which means that we can do unification between kinds that
aren't lifted (this historically was not true.)

The downside of not directly reading off the kinds off the RHS of
type synonyms in topological order is that we don't transparently
support making synonyms of types with higher-rank kinds.  But
you can always specify a CUSK directly to make this work out.
See tc269 for an example.

Note [Skip decls with CUSKs in kcLTyClDecl]
~~~~~~~~~~~~~~~~~~~~~~~~~~~~~~~~~~~~~~~~~~~
Consider

    data T (a :: *) = MkT (S a)   -- Has CUSK
    data S a = MkS (T Int) (S a)  -- No CUSK

Via getInitialKinds we get
  T :: * -> *
  S :: kappa -> *

Then we call kcTyClDecl on each decl in the group, to constrain the
kind unification variables.  BUT we /skip/ the RHS of any decl with
a CUSK.  Here we skip the RHS of T, so we eventually get
  S :: forall k. k -> *

This gets us more polymorphism than we would otherwise get, similar
(but implemented strangely differently from) the treatment of type
signatures in value declarations.

Open type families
~~~~~~~~~~~~~~~~~~
This treatment of type synonyms only applies to Haskell 98-style synonyms.
General type functions can be recursive, and hence, appear in `alg_decls'.

The kind of an open type family is solely determinded by its kind signature;
hence, only kind signatures participate in the construction of the initial
kind environment (as constructed by `getInitialKind'). In fact, we ignore
instances of families altogether in the following. However, we need to include
the kinds of *associated* families into the construction of the initial kind
environment. (This is handled by `allDecls').

See also Note [Kind checking recursive type and class declarations]

Note [How TcTyCons work]
~~~~~~~~~~~~~~~~~~~~~~~~
TcTyCons are used for two distinct purposes

1.  When recovering from a type error in a type declaration,
    we want to put the erroneous TyCon in the environment in a
    way that won't lead to more errors.  We use a TcTyCon for this;
    see makeRecoveryTyCon.

2.  When checking a type/class declaration (in module TcTyClsDecls), we come
    upon knowledge of the eventual tycon in bits and pieces.

      S1) First, we use getInitialKinds to look over the user-provided
          kind signature of a tycon (including, for example, the number
          of parameters written to the tycon) to get an initial shape of
          the tycon's kind.  We record that shape in a TcTyCon.

          For CUSK tycons, the TcTyCon has the final, generalised kind.
          For non-CUSK tycons, the TcTyCon has as its tyConBinders only
          the explicit arguments given -- no kind variables, etc.

      S2) Then, using these initial kinds, we kind-check the body of the
          tycon (class methods, data constructors, etc.), filling in the
          metavariables in the tycon's initial kind.

      S3) We then generalize to get the (non-CUSK) tycon's final, fixed
          kind. Finally, once this has happened for all tycons in a
          mutually recursive group, we can desugar the lot.

    For convenience, we store partially-known tycons in TcTyCons, which
    might store meta-variables. These TcTyCons are stored in the local
    environment in TcTyClsDecls, until the real full TyCons can be created
    during desugaring. A desugared program should never have a TcTyCon.

3.  In a TcTyCon, everything is zonked after the kind-checking pass (S2).

4.  tyConScopedTyVars.  A challenging piece in all of this is that we
    end up taking three separate passes over every declaration:
      - one in getInitialKind (this pass look only at the head, not the body)
      - one in kcTyClDecls (to kind-check the body)
      - a final one in tcTyClDecls (to desugar)

    In the latter two passes, we need to connect the user-written type
    variables in an LHsQTyVars with the variables in the tycon's
    inferred kind. Because the tycon might not have a CUSK, this
    matching up is, in general, quite hard to do.  (Look through the
    git history between Dec 2015 and Apr 2016 for
    TcHsType.splitTelescopeTvs!)

    Instead of trying, we just store the list of type variables to
    bring into scope, in the tyConScopedTyVars field of the TcTyCon.
    These tyvars are brought into scope in TcHsType.bindTyClTyVars.

    In a TcTyCon, why is tyConScopedTyVars :: [(Name,TcTyVar)] rather
    than just [TcTyVar]?  Consider these mutually-recursive decls
       data T (a :: k1) b = MkT (S a b)
       data S (c :: k2) d = MkS (T c d)
    We start with k1 bound to kappa1, and k2 to kappa2; so initially
    in the (Name,TcTyVar) pairs the Name is that of the TcTyVar. But
    then kappa1 and kappa2 get unified; so after the zonking in
    'generalise' in 'kcTyClGroup' the Name and TcTyVar may differ.

See also Note [Type checking recursive type and class declarations].

Note [Type environment evolution]
~~~~~~~~~~~~~~~~~~~~~~~~~~~~~~~~~
As we typecheck a group of declarations the type environment evolves.
Consider for example:
  data B (a :: Type) = MkB (Proxy 'MkB)

We do the following steps:

  1. Start of tcTyClDecls: use mkPromotionErrorEnv to initialise the
     type env with promotion errors
            B   :-> TyConPE
            MkB :-> DataConPE

  2. kcTyCLGruup
      - Do getInitialKinds, which will signal a promotion
        error if B is used in any of the kinds needed to initialse
        B's kind (e.g. (a :: Type)) here

      - Extend the type env with these initial kinds (monomorphic for
        decls that lack a CUSK)
            B :-> TcTyCon <initial kind>
        (thereby overriding the B :-> TyConPE binding)
        and do kcLTyClDecl on each decl to get equality constraints on
        all those inital kinds

      - Generalise the inital kind, making a poly-kinded TcTyCon

  3. Back in tcTyDecls, extend the envt with bindings of the poly-kinded
     TcTyCons, again overriding the promotion-error bindings.

     But note that the data constructor promotion errors are still in place
     so that (in our example) a use of MkB will sitll be signalled as
     an error.

  4. Typecheck the decls.

  5. In tcTyClGroup, extend the envt with bindings for TyCon and DataCons


Note [Missed opportunity to retain higher-rank kinds]
~~~~~~~~~~~~~~~~~~~~~~~~~~~~~~~~~~~~~~~~~~~~~~~~~~~~~
In 'kcTyClGroup', there is a missed opportunity to make kind
inference work in a few more cases.  The idea is analogous
to Note [Single function non-recursive binding special-case]:

     * If we have an SCC with a single decl, which is non-recursive,
       instead of creating a unification variable representing the
       kind of the decl and unifying it with the rhs, we can just
       read the type directly of the rhs.

     * Furthermore, we can update our SCC analysis to ignore
       dependencies on declarations which have CUSKs: we don't
       have to kind-check these all at once, since we can use
       the CUSK to initialize the kind environment.

Unfortunately this requires reworking a bit of the code in
'kcLTyClDecl' so I've decided to punt unless someone shouts about it.

Note [Don't process associated types in kcLHsQTyVars]
~~~~~~~~~~~~~~~~~~~~~~~~~~~~~~~~~~~~~~~~~~~~~~~~~~~~~
Previously, we processed associated types in the thing_inside in kcLHsQTyVars,
but this was wrong -- we want to do ATs sepearately.
The consequence for not doing it this way is #15142:

  class ListTuple (tuple :: Type) (as :: [(k, Type)]) where
    type ListToTuple as :: Type

We assign k a kind kappa[1]. When checking the tuple (k, Type), we try to unify
kappa ~ Type, but this gets deferred because we bumped the TcLevel as we bring
`tuple` into scope. Thus, when we check ListToTuple, kappa[1] still hasn't
unified with Type. And then, when we generalize the kind of ListToTuple (which
indeed has a CUSK, according to the rules), we skolemize the free metavariable
kappa. Note that we wouldn't skolemize kappa when generalizing the kind of ListTuple,
because the solveEqualities in kcLHsQTyVars is at TcLevel 1 and so kappa[1]
will unify with Type.

Bottom line: as associated types should have no effect on a CUSK enclosing class,
we move processing them to a separate action, run after the outer kind has
been generalized.

-}

kcTyClGroup :: [LTyClDecl GhcRn] -> TcM [TcTyCon]

-- Kind check this group, kind generalize, and return the resulting local env
-- This binds the TyCons and Classes of the group, but not the DataCons
-- See Note [Kind checking for type and class decls]
-- and Note [Inferring kinds for type declarations]
kcTyClGroup decls
  = do  { mod <- getModule
        ; traceTc "---- kcTyClGroup ---- {"
                  (text "module" <+> ppr mod $$ vcat (map ppr decls))

          -- Kind checking;
          --    1. Bind kind variables for decls
          --    2. Kind-check decls
          --    3. Generalise the inferred kinds
          -- See Note [Kind checking for type and class decls]

        ; let (cusk_decls, no_cusk_decls)
                 = partition (hsDeclHasCusk . unLoc) decls

        ; poly_cusk_tcs <- getInitialKinds True cusk_decls

        ; mono_tcs
            <- tcExtendKindEnvWithTyCons poly_cusk_tcs $
               pushTcLevelM_   $  -- We are going to kind-generalise, so
                                  -- unification variables in here must
                                  -- be one level in
               solveEqualities $
               do {  -- Step 1: Bind kind variables for all decls
                    mono_tcs <- getInitialKinds False no_cusk_decls

                  ; traceTc "kcTyClGroup: initial kinds" $
                    ppr_tc_kinds mono_tcs

                    -- Step 2: Set extended envt, kind-check the decls
                    -- NB: the environment extension overrides the tycon
                    --     promotion-errors bindings
                    --     See Note [Type environment evolution]
                  ; tcExtendKindEnvWithTyCons mono_tcs $
                    mapM_ kcLTyClDecl no_cusk_decls

                  ; return mono_tcs }

        -- Step 3: generalisation
        -- Finally, go through each tycon and give it its final kind,
        -- with all the required, specified, and inferred variables
        -- in order.
        ; poly_no_cusk_tcs <- mapAndReportM generaliseTcTyCon mono_tcs

        ; let poly_tcs = poly_cusk_tcs ++ poly_no_cusk_tcs
        ; traceTc "---- kcTyClGroup end ---- }" (ppr_tc_kinds poly_tcs)
        ; return poly_tcs }

  where
    ppr_tc_kinds tcs = vcat (map pp_tc tcs)
    pp_tc tc = ppr (tyConName tc) <+> dcolon <+> ppr (tyConKind tc)

generaliseTcTyCon :: TcTyCon -> TcM TcTyCon
generaliseTcTyCon tc
  -- See Note [Required, Specified, and Inferred for types]
  = setSrcSpan (getSrcSpan tc) $
    addTyConCtxt tc $
    do { let tc_name     = tyConName tc
             tc_flav     = tyConFlavour tc
             tc_res_kind = tyConResKind tc
             tc_tvs      = tyConTyVars  tc
             user_tyvars = tcTyConUserTyVars tc  -- ToDo: nuke

             (scoped_tv_names, scoped_tvs) = unzip (tcTyConScopedTyVars tc)
             -- NB: scoped_tvs includes both specified and required (tc_tvs)
             -- ToDo: Is this a good idea?

       -- Step 1: find all the variables we want to quantify over,
       --         including Inferred, Specfied, and Required
       ; dvs <- candidateQTyVarsOfKinds $
                (tc_res_kind : map tyVarKind scoped_tvs)
       ; tc_tvs      <- mapM zonkTcTyVarToTyVar tc_tvs
       ; let full_dvs = dvs { dv_tvs = mkDVarSet tc_tvs }

       -- Step 2: quantify, mainly meaning skolemise the free variables
       ; qtkvs <- quantifyTyVars emptyVarSet full_dvs
                  -- Returned 'qtkvs' are scope-sorted and skolemised

       -- Step 3: find the final identity of the Specified and Required tc_tvs
       -- (remember they all started as TyVarTvs).
       -- They have been skolemised by quantifyTyVars.
       ; scoped_tvs  <- mapM zonkTcTyVarToTyVar scoped_tvs
       ; tc_tvs      <- mapM zonkTcTyVarToTyVar tc_tvs
       ; tc_res_kind <- zonkTcType tc_res_kind

       ; traceTc "Generalise kind pre" $
         vcat [ text "tycon =" <+> ppr tc
              , text "tc_tvs =" <+> pprTyVars tc_tvs
              , text "scoped_tvs =" <+> pprTyVars scoped_tvs ]

       -- Step 4: Find the Specified and Inferred variables
       -- First, delete the Required tc_tvs from qtkvs; then
       -- partition by whether they are scoped (if so, Specified)
       ; let qtkv_set      = mkVarSet qtkvs
             tc_tv_set     = mkVarSet tc_tvs
             specified     = scopedSort $
                             [ tv | tv <- scoped_tvs
                                  , not (tv `elemVarSet` tc_tv_set)
                                  , tv `elemVarSet` qtkv_set ]
                             -- NB: maintain the L-R order of scoped_tvs
             spec_req_set  = mkVarSet specified `unionVarSet` tc_tv_set
             inferred      = filterOut (`elemVarSet` spec_req_set) qtkvs

       -- Step 5: Make the TyConBinders.
             dep_fv_set     = candidateKindVars dvs
             inferred_tcbs  = mkNamedTyConBinders Inferred inferred
             specified_tcbs = mkNamedTyConBinders Specified specified
             required_tcbs  = map (mkRequiredTyConBinder dep_fv_set) tc_tvs

       -- Step 6: Assemble the final list.
             final_tcbs = concat [ inferred_tcbs
                                 , specified_tcbs
                                 , required_tcbs ]

             scoped_tv_pairs = scoped_tv_names `zip` scoped_tvs

       -- Step 7: Make the result TcTyCon
             tycon = mkTcTyCon tc_name user_tyvars final_tcbs tc_res_kind
                            scoped_tv_pairs
                            True {- it's generalised now -}
                            (tyConFlavour tc)

       ; traceTc "Generalise kind" $
         vcat [ text "tycon =" <+> ppr tc
              , text "tc_tvs =" <+> pprTyVars tc_tvs
              , text "tc_res_kind =" <+> ppr tc_res_kind
              , text "scoped_tvs =" <+> pprTyVars scoped_tvs
              , text "inferred =" <+> pprTyVars inferred
              , text "specified =" <+> pprTyVars specified
              , text "required_tcbs =" <+> ppr required_tcbs
              , text "final_tcbs =" <+> ppr final_tcbs ]

       -- Step 8: check for floating kind vars
       -- See Note [Free-floating kind vars]
       -- They are easily identified by the fact that they
       -- have not been skolemised by quantifyTyVars
       ; let floating_specified = filter isTyVarTyVar scoped_tvs
       ; reportFloatingKvs tc_name tc_flav
                           scoped_tvs floating_specified

       -- Step 9: Check for duplicates
       -- E.g. data SameKind (a::k) (b::k)
       --      data T (a::k1) (b::k2) = MkT (SameKind a b)
       -- Here k1 and k2 start as TyVarTvs, and get unified with each other
       ; mapM_ report_sig_tv_err (findDupTyVarTvs scoped_tv_pairs)

       -- Step 10: Check for validity.
       -- We do this here because we're about to put the tycon into
       -- the environment, and we don't want anything malformed in the
       -- environment.
       ; checkValidTelescope tycon

       ; return tycon }
  where
    report_sig_tv_err (n1, n2)
      = setSrcSpan (getSrcSpan n2) $
        addErrTc (text "Couldn't match" <+> quotes (ppr n1)
                        <+> text "with" <+> quotes (ppr n2))

{- Note [Required, Specified, and Inferred for types]
~~~~~~~~~~~~~~~~~~~~~~~~~~~~~~~~~~~~~~~~~~~~~~~~~~~~~
Each forall'd type variable in a type or kind is one of

  * Required: an argument must be provided at every call site

  * Specified: the argument can be inferred at call sites, but
    may be instantiated with visible type/kind application

  * Inferred: the must be inferred at call sites; it
    is unavailable for use with visible type/kind application.

Why have Inferred at all? Because we just can't make user-facing
promises about the ordering of some variables. These might swizzle
around even between minor released. By forbidding visible type
application, we ensure users aren't caught unawares.

Go read Note [VarBndrs, TyCoVarBinders, TyConBinders, and visibility] in TyCoRep.

The question for this Note is this:
   given a TyClDecl, how are its quantified type variables classified?
Much of the debate is memorialized in #15743.

Here is our design choice. When inferring the ordering of variables
for a TyCl declaration (that is, for those variables that he user
has not specified the order with an explicit `forall`), we use the
following order:

 1. Inferred variables
 2. Specified variables; in the left-to-right order in which
    the user wrote them, modified by scopedSort (see below)
    to put them in depdendency order.
 3. Required variables before a top-level ::
 4. All variables after a top-level ::

If this ordering does not make a valid telescope, we reject the definition.

Example:
  data SameKind :: k -> k -> *
  data Bad a (c :: Proxy b) (d :: Proxy a) (x :: SameKind b d)

For X:
  - a, c, d, x are Required; they are explicitly listed by the user
    as the positional arguments of Bad
  - b is Specified; it appears explicitly in a kind signature
  - k, the kind of a, is Inferred; it is not mentioned explicitly at all

Putting variables in the order Inferred, Specified, Required
gives us this telescope:
  Inferred:  k
  Specified: b : Proxy a
  Required : (a : k) (c : Proxy b) (d : Proxy a) (x : SameKind b d)

But this order is ill-scoped, because b's kind mentions a, which occurs
after b in the telescope. So we reject Bad.

Associated types
~~~~~~~~~~~~~~~~
For associated types everything above is determined by the
associated-type declaration alone, ignoring the class header.
Here is an example (Trac #15592)
  class C (a :: k) b where
    type F (x :: b a)

In the kind of C, 'k' is Specified.  But what about F?
In the kind of F,

 * Should k be Inferred or Specified?  It's Specified for C,
   but not mentioned in F's declaration.

 * In which order should the Specified variables a and b occur?
   It's clearly 'a' then 'b' in C's declaration, but the L-R ordering
   in F's declaration is 'b' then 'a'.

In both cases we make the choice by looking at F's declaration alone,
so it gets the kind
   F :: forall {k}. forall b a. b a -> Type

How it works
~~~~~~~~~~~~
These design choices are implemented by two completely different code
paths for

  * Declarations with a compulete user-specified kind signature (CUSK)
    Handed by the CUSK case of kcLHsQTyVars.

  * Declarations without a CUSK are handled by kcTyClDecl; see
    Note [Inferring kinds for type declarations].

Note that neither code path worries about point (4) above, as this
is nicely handled by not mangling the res_kind. (Mangling res_kinds is done
*after* all this stuff, in tcDataDefn's call to etaExpandAlgTyCon.)

We can tell Inferred apart from Specified by looking at the scoped
tyvars; Specified are always included there.

Design alternatives
~~~~~~~~~~~~~~~~~~~

* For associated types we considered putting the class variables
  before the local variables, in a nod to the treatment for class
  methods. But it got too compilicated; see Trac #15592, comment:21ff.

* We rigidly require the ordering above, even though we could be much more
  permissive. Relevant musings are at
  https://ghc.haskell.org/trac/ghc/ticket/15743#comment:7
  The bottom line conclusion is that, if the user wants a different ordering,
  then can specify it themselves, and it is better to be predictable and dumb
  than clever and capricious.

  I (Richard) conjecture we could be fully permissive, allowing all classes
  of variables to intermix. We would have to augment ScopedSort to refuse to
  reorder Required variables (or check that it wouldn't have). But this would
  allow more programs. See #15743 for examples. Interestingly, Idris seems
  to allow this intermixing. The intermixing would be fully specified, in that
  we can be sure that inference wouldn't change between versions. However,
  would users be able to predict it? That I cannot answer.

Test cases (and tickets) relevant to these design decisions
~~~~~~~~~~~~~~~~~~~~~~~~~~~~~~~~~~~~~~~~~~~~~~~~~~~~~~~~~~~
  T15591*
  T15592*
  T15743*

Note [Inferring kinds for type declarations]
~~~~~~~~~~~~~~~~~~~~~~~~~~~~~~~~~~~~~~~~~~~~
This note deals with /inference/ for type declarations
that do not have a CUSK.  Consider
  data T (a :: k1) k2 (x :: k2) = MkT (S a k2 x)
  data S (b :: k3) k4 (y :: k4) = MkS (T b k4 y)

We do kind inference as follows:

* Step 1: Assign initial monomorophic kinds to S, T
          S :: kk1 -> * -> kk2 -> *
          T :: kk3 -> * -> kk4 -> *
  Here kk1 etc are TyVarTvs: that is, unification variables that
  are allowed to unify only with other type variables. See
  Note [Signature skolems] in TcType

* Step 2: Extend the environment with a TcTyCon for S and T, with
  these monomophic kinds.  Now kind-check the declarations, and solve
  the resulting equalities.  The goal here is to discover constraints
  on all these unification variables.

  Here we find that kk1 := kk3, and kk2 := kk4.

  This is why we can't use skolems for kk1 etc; they have to
  unify with each other.

* Step 3. Generalise each TyCon in turn (generaliseTcTyCon).
  We find the free variables of the kind, skolemise them,
  sort them out into Inferred/Required/Specified (see the above
  Note [Required, Specified, and Inferred for types]),
  and perform some validity checks.

  This makes the utterly-final TyConBinders for the TyCon

  All this is very similar at the level of terms: see TcBinds
  Note [Quantified variables in partial type signatures]

* Step 4.  Extend the type environment with a TcTyCon for S and T, now
  with their utterly-final polymorphic kinds (needed for recursive
  occurrences of S, T).  Now typecheck the declarations, and build the
  final AlgTyCOn for S and T resp.

The first three steps are in kcTyClGroup;
the fourth is in tcTyClDecls.

There are some wrinkles

* Do not default TyVarTvs.  We always want to kind-generalise over
  TyVarTvs, and /not/ default them to Type. By definition a TyVarTv is
  not allowed to unify with a type; it must stand for a type
  variable. Hence the check in TcSimplify.defaultTyVarTcS, and
  TcMType.defaultTyVar.  Here's another example (Trac #14555):
     data Exp :: [TYPE rep] -> TYPE rep -> Type where
        Lam :: Exp (a:xs) b -> Exp xs (a -> b)
  We want to kind-generalise over the 'rep' variable.
  Trac #14563 is another example.

* Duplicate type variables. Consider Trac #11203
    data SameKind :: k -> k -> *
    data Q (a :: k1) (b :: k2) c = MkQ (SameKind a b)
  Here we will unify k1 with k2, but this time doing so is an error,
  because k1 and k2 are bound in the same declaration.

  We spot this during validity checking (findDupTyVarTvs),
  in generaliseTcTyCon.

* Required arguments.  Even the Required arguments should be made
  into TyVarTvs, not skolems.  Consider
    data T k (a :: k)
  Here, k is a Required, dependent variable. For uniformity, it is helpful
  to have k be a TyVarTv, in parallel with other dependent variables.

* Duplicate skolemisation is expected.  When generalising in Step 3,
  we may find that one of the variables we want to quantify has
  already been skolemised.  For example, suppose we have already
  generalise S. When we come to T we'll find that kk1 (now the same as
  kk3) has already been skolemised.

  That's fine -- but it means that
    a) when collecting quantification candidates, in
       candidateQTyVarsOfKind, we must collect skolems
    b) quantifyTyVars should be a no-op on such a skolem
-}

--------------
tcExtendKindEnvWithTyCons :: [TcTyCon] -> TcM a -> TcM a
tcExtendKindEnvWithTyCons tcs
  = tcExtendKindEnvList [ (tyConName tc, unrestricted (ATcTyCon tc)) | tc <- tcs ]

--------------
mkPromotionErrorEnv :: [LTyClDecl GhcRn] -> TcTypeEnv
-- Maps each tycon/datacon to a suitable promotion error
--    tc :-> APromotionErr TyConPE
--    dc :-> APromotionErr RecDataConPE
--    See Note [ARecDataCon: Recursion and promoting data constructors]

mkPromotionErrorEnv decls
  = foldr (plusNameEnv . mk_prom_err_env . unLoc)
          emptyNameEnv decls

mk_prom_err_env :: TyClDecl GhcRn -> TcTypeEnv
mk_prom_err_env (ClassDecl { tcdLName = L _ nm, tcdATs = ats })
  = unitNameEnv nm (unrestricted $ APromotionErr ClassPE)
    `plusNameEnv`
    mkNameEnv [ (name, unrestricted $ APromotionErr TyConPE)
              | (dL->L _ (FamilyDecl { fdLName = (dL->L _ name) })) <- ats ]

mk_prom_err_env (DataDecl { tcdLName = (dL->L _ name)
                          , tcdDataDefn = HsDataDefn { dd_cons = cons } })
  = unitNameEnv name (unrestricted $ APromotionErr TyConPE)
    `plusNameEnv`
    mkNameEnv [ (con, unrestricted $ APromotionErr RecDataConPE)
              | (dL->L _ con') <- cons
              , (dL->L _ con)  <- getConNames con' ]

mk_prom_err_env decl
  = unitNameEnv (tcdName decl) (unrestricted $ APromotionErr TyConPE)
    -- Works for family declarations too

--------------
getInitialKinds :: Bool -> [LTyClDecl GhcRn] -> TcM [TcTyCon]
-- Returns a TcTyCon for each TyCon bound by the decls,
-- each with its initial kind

getInitialKinds cusk decls
  = do { traceTc "getInitialKinds {" empty
       ; tcs <- concatMapM (addLocM (getInitialKind cusk)) decls
       ; traceTc "getInitialKinds done }" empty
       ; return tcs }

getInitialKind :: Bool -> TyClDecl GhcRn -> TcM [TcTyCon]
-- Allocate a fresh kind variable for each TyCon and Class
-- For each tycon, return a TcTyCon with kind k
-- where k is the kind of tc, derived from the LHS
--         of the definition (and probably including
--         kind unification variables)
--      Example: data T a b = ...
--      return (T, kv1 -> kv2 -> kv3)
--
-- This pass deals with (ie incorporates into the kind it produces)
--   * The kind signatures on type-variable binders
--   * The result kinds signature on a TyClDecl
--
-- No family instances are passed to getInitialKinds

getInitialKind cusk
    (ClassDecl { tcdLName = dL->L _ name
               , tcdTyVars = ktvs
               , tcdATs = ats })
  = do { tycon <- kcLHsQTyVars name ClassFlavour cusk ktvs $
                  return constraintKind
       ; let parent_tv_prs = tcTyConScopedTyVars tycon
            -- See Note [Don't process associated types in kcLHsQTyVars]
       ; inner_tcs <- tcExtendNameTyVarEnv (map (\(x,y) -> (x, unrestricted y)) parent_tv_prs) $
                      getFamDeclInitialKinds (Just tycon) ats
       ; return (tycon : inner_tcs) }

getInitialKind cusk
    (DataDecl { tcdLName = dL->L _ name
              , tcdTyVars = ktvs
              , tcdDataDefn = HsDataDefn { dd_kindSig = m_sig
                                         , dd_ND = new_or_data } })
  = do  { let flav = newOrDataToFlavour new_or_data
        ; tc <- kcLHsQTyVars name flav cusk ktvs $
                case m_sig of
                   Just ksig -> tcLHsKindSig (DataKindCtxt name) ksig
                   Nothing   -> return liftedTypeKind
        ; return [tc] }

getInitialKind _ (FamDecl { tcdFam = decl })
  = do { tc <- getFamDeclInitialKind Nothing decl
       ; return [tc] }

getInitialKind cusk (SynDecl { tcdLName = dL->L _ name
                             , tcdTyVars = ktvs
                             , tcdRhs = rhs })
  = do  { tycon <- kcLHsQTyVars name TypeSynonymFlavour cusk ktvs $
                   case kind_annotation rhs of
                     Just ksig -> tcLHsKindSig (TySynKindCtxt name) ksig
                     Nothing   -> newMetaKindVar
        ; return [tycon] }
  where
    -- Keep this synchronized with 'hsDeclHasCusk'.
    kind_annotation (dL->L _ ty) = case ty of
        HsParTy _ lty     -> kind_annotation lty
        HsKindSig _ _ k   -> Just k
        _                 -> Nothing

getInitialKind _ (DataDecl _ _ _ _ (XHsDataDefn _)) = panic "getInitialKind"
getInitialKind _ (XTyClDecl _) = panic "getInitialKind"

---------------------------------
getFamDeclInitialKinds
  :: Maybe TcTyCon -- ^ Enclosing class TcTyCon, if any
  -> [LFamilyDecl GhcRn]
  -> TcM [TcTyCon]
getFamDeclInitialKinds mb_parent_tycon decls
  = mapM (addLocM (getFamDeclInitialKind mb_parent_tycon)) decls

getFamDeclInitialKind
  :: Maybe TcTyCon -- ^ Enclosing class TcTyCon, if any
  -> FamilyDecl GhcRn
  -> TcM TcTyCon
getFamDeclInitialKind mb_parent_tycon
    decl@(FamilyDecl { fdLName     = (dL->L _ name)
                     , fdTyVars    = ktvs
                     , fdResultSig = (dL->L _ resultSig)
                     , fdInfo      = info })
  = kcLHsQTyVars name flav cusk ktvs $
    case resultSig of
      KindSig _ ki                              -> tcLHsKindSig ctxt ki
      TyVarSig _ (dL->L _ (KindedTyVar _ _ ki)) -> tcLHsKindSig ctxt ki
      _ -- open type families have * return kind by default
        | tcFlavourIsOpen flav              -> return liftedTypeKind
               -- closed type families have their return kind inferred
               -- by default
        | otherwise                         -> newMetaKindVar
  where
    mb_cusk = tcTyConIsPoly <$> mb_parent_tycon
    cusk    = famDeclHasCusk mb_cusk decl
    flav  = case info of
      DataFamily         -> DataFamilyFlavour mb_parent_tycon
      OpenTypeFamily     -> OpenTypeFamilyFlavour mb_parent_tycon
      ClosedTypeFamily _ -> ASSERT( isNothing mb_parent_tycon )
                            ClosedTypeFamilyFlavour
    ctxt  = TyFamResKindCtxt name
getFamDeclInitialKind _ (XFamilyDecl _) = panic "getFamDeclInitialKind"

------------------------------------------------------------------------
kcLTyClDecl :: LTyClDecl GhcRn -> TcM ()
  -- See Note [Kind checking for type and class decls]
kcLTyClDecl (dL->L loc decl)
  = setSrcSpan loc $
    tcAddDeclCtxt decl $
    do { traceTc "kcTyClDecl {" (ppr tc_name)
       ; kcTyClDecl decl
       ; traceTc "kcTyClDecl done }" (ppr tc_name) }
  where
    tc_name = tyClDeclLName decl

kcTyClDecl :: TyClDecl GhcRn -> TcM ()
-- This function is used solely for its side effect on kind variables
-- NB kind signatures on the type variables and
--    result kind signature have already been dealt with
--    by getInitialKind, so we can ignore them here.

kcTyClDecl (DataDecl { tcdLName    = (dL->L _ name)
                     , tcdDataDefn = defn })
  | HsDataDefn { dd_cons = cons@((dL->L _ (ConDeclGADT {})) : _)
               , dd_ctxt = (dL->L _ []) } <- defn
  = mapM_ (wrapLocM_ kcConDecl) cons
    -- hs_tvs and dd_kindSig already dealt with in getInitialKind
    -- This must be a GADT-style decl,
    --        (see invariants of DataDefn declaration)
    -- so (a) we don't need to bring the hs_tvs into scope, because the
    --        ConDecls bind all their own variables
    --    (b) dd_ctxt is not allowed for GADT-style decls, so we can ignore it

  | HsDataDefn { dd_ctxt = ctxt, dd_cons = cons } <- defn
  = bindTyClTyVars name $ \ _ _ ->
    do  { _ <- tcHsContext ctxt
        ; mapM_ (wrapLocM_ kcConDecl) cons }

kcTyClDecl (SynDecl { tcdLName = dL->L _ name, tcdRhs = rhs })
  = bindTyClTyVars name $ \ _ res_kind ->
    discardResult $ tcCheckLHsType rhs res_kind
        -- NB: check against the result kind that we allocated
        -- in getInitialKinds.

kcTyClDecl (ClassDecl { tcdLName = (dL->L _ name)
                      , tcdCtxt = ctxt, tcdSigs = sigs })
  = bindTyClTyVars name $ \ _ _ ->
    do  { _ <- tcHsContext ctxt
        ; mapM_ (wrapLocM_ kc_sig) sigs }
  where
    kc_sig (ClassOpSig _ _ nms op_ty) = kcHsSigType nms op_ty
    kc_sig _                          = return ()

kcTyClDecl (FamDecl _ (FamilyDecl { fdLName  = (dL->L _ fam_tc_name)
                                  , fdInfo   = fd_info }))
-- closed type families look at their equations, but other families don't
-- do anything here
  = case fd_info of
      ClosedTypeFamily (Just eqns) ->
        do { fam_tc <- kcLookupTcTyCon fam_tc_name
           ; mapM_ (kcTyFamInstEqn fam_tc) eqns }
      _ -> return ()
kcTyClDecl (FamDecl _ (XFamilyDecl _))              = panic "kcTyClDecl"
kcTyClDecl (DataDecl _ _ _ _ (XHsDataDefn _)) = panic "kcTyClDecl"
kcTyClDecl (XTyClDecl _)                            = panic "kcTyClDecl"

-------------------
kcConDecl :: ConDecl GhcRn -> TcM ()
kcConDecl (ConDeclH98 { con_name = name, con_ex_tvs = ex_tvs
                      , con_mb_cxt = ex_ctxt, con_args = args })
  = addErrCtxt (dataConCtxtName [name]) $
    discardResult                   $
    bindExplicitTKBndrs_Skol ex_tvs $
    do { _ <- tcHsMbContext ex_ctxt
<<<<<<< HEAD
       ; mapM_ (tcHsOpenType . getBangType) (map hsThing (hsConDeclArgTys args)) }
=======
       ; traceTc "kcConDecl {" (ppr name $$ ppr args)
       ; mapM_ (tcHsOpenType . getBangType) (hsConDeclArgTys args)
       ; traceTc "kcConDecl }" (ppr name)
       }
>>>>>>> b1af0aed
              -- We don't need to check the telescope here, because that's
              -- done in tcConDecl

kcConDecl (ConDeclGADT { con_names = names
                       , con_qvars = qtvs, con_mb_cxt = cxt
                       , con_args = args, con_res_ty = res_ty })
  | HsQTvs { hsq_ext = HsQTvsRn { hsq_implicit = implicit_tkv_nms }
           , hsq_explicit = explicit_tkv_nms } <- qtvs
  = -- Even though the data constructor's type is closed, we
    -- must still kind-check the type, because that may influence
    -- the inferred kind of the /type/ constructor.  Example:
    --    data T f a where
    --      MkT :: f a -> T f a
    -- If we don't look at MkT we won't get the correct kind
    -- for the type constructor T
    addErrCtxt (dataConCtxtName names) $
    discardResult $
    bindImplicitTKBndrs_Tv implicit_tkv_nms $
    bindExplicitTKBndrs_Tv explicit_tkv_nms $
        -- Why "_Tv"?  See Note [Kind-checking for GADTs]
    do { _ <- tcHsMbContext cxt
       ; mapM_ (tcHsOpenType . getBangType . hsThing) (hsConDeclArgTys args)
       ; _ <- tcHsOpenType res_ty
       ; return () }
kcConDecl (XConDecl _) = panic "kcConDecl"
kcConDecl (ConDeclGADT _ _ _ (XLHsQTyVars _) _ _ _ _) = panic "kcConDecl"

{-
Note [Recursion and promoting data constructors]
~~~~~~~~~~~~~~~~~~~~~~~~~~~~~~~~~~~~~~~~~~~~~~~~
We don't want to allow promotion in a strongly connected component
when kind checking.

Consider:
  data T f = K (f (K Any))

When kind checking the `data T' declaration the local env contains the
mappings:
  T -> ATcTyCon <some initial kind>
  K -> APromotionErr

APromotionErr is only used for DataCons, and only used during type checking
in tcTyClGroup.

Note [Kind-checking for GADTs]
~~~~~~~~~~~~~~~~~~~~~~~~~~~~~~
Consider

  data Proxy a where
    MkProxy1 :: forall k (b :: k). Proxy b
    MkProxy2 :: forall j (c :: j). Proxy c

It seems reasonable that this should be accepted. But something very strange
is going on here: when we're kind-checking this declaration, we need to unify
the kind of `a` with k and j -- even though k and j's scopes are local to the type of
MkProxy{1,2}. The best approach we've come up with is to use TyVarTvs during
the kind-checking pass. First off, note that it's OK if the kind-checking pass
is too permissive: we'll snag the problems in the type-checking pass later.
(This extra permissiveness might happen with something like

  data SameKind :: k -> k -> Type
  data Bad a where
    MkBad :: forall k1 k2 (a :: k1) (b :: k2). Bad (SameKind a b)

which would be accepted if k1 and k2 were TyVarTvs. This is correctly rejected
in the second pass, though. Test case: polykinds/TyVarTvKinds3)
Recall that the kind-checking pass exists solely to collect constraints
on the kinds and to power unification.

To achieve the use of TyVarTvs, we must be careful to use specialized functions
that produce TyVarTvs, not ordinary skolems. This is why we need
kcExplicitTKBndrs and kcImplicitTKBndrs in TcHsType, separate from their
tc... variants.

The drawback of this approach is sometimes it will accept a definition that
a (hypothetical) declarative specification would likely reject. As a general
rule, we don't want to allow polymorphic recursion without a CUSK. Indeed,
the whole point of CUSKs is to allow polymorphic recursion. Yet, the TyVarTvs
approach allows a limited form of polymorphic recursion *without* a CUSK.

To wit:
  data T a = forall k (b :: k). MkT (T b) Int
  (test case: dependent/should_compile/T14066a)

Note that this is polymorphically recursive, with the recursive occurrence
of T used at a kind other than a's kind. The approach outlined here accepts
this definition, because this kind is still a kind variable (and so the
TyVarTvs unify). Stepping back, I (Richard) have a hard time envisioning a
way to describe exactly what declarations will be accepted and which will
be rejected (without a CUSK). However, the accepted definitions are indeed
well-kinded and any rejected definitions would be accepted with a CUSK,
and so this wrinkle need not cause anyone to lose sleep.

************************************************************************
*                                                                      *
\subsection{Type checking}
*                                                                      *
************************************************************************

Note [Type checking recursive type and class declarations]
~~~~~~~~~~~~~~~~~~~~~~~~~~~~~~~~~~~~~~~~~~~~~~~~~~~~~~~~~~~
At this point we have completed *kind-checking* of a mutually
recursive group of type/class decls (done in kcTyClGroup). However,
we discarded the kind-checked types (eg RHSs of data type decls);
note that kcTyClDecl returns ().  There are two reasons:

  * It's convenient, because we don't have to rebuild a
    kinded HsDecl (a fairly elaborate type)

  * It's necessary, because after kind-generalisation, the
    TyCons/Classes may now be kind-polymorphic, and hence need
    to be given kind arguments.

Example:
       data T f a = MkT (f a) (T f a)
During kind-checking, we give T the kind T :: k1 -> k2 -> *
and figure out constraints on k1, k2 etc. Then we generalise
to get   T :: forall k. (k->*) -> k -> *
So now the (T f a) in the RHS must be elaborated to (T k f a).

However, during tcTyClDecl of T (above) we will be in a recursive
"knot". So we aren't allowed to look at the TyCon T itself; we are only
allowed to put it (lazily) in the returned structures.  But when
kind-checking the RHS of T's decl, we *do* need to know T's kind (so
that we can correctly elaboarate (T k f a).  How can we get T's kind
without looking at T?  Delicate answer: during tcTyClDecl, we extend

  *Global* env with T -> ATyCon (the (not yet built) final TyCon for T)
  *Local*  env with T -> ATcTyCon (TcTyCon with the polymorphic kind of T)

Then:

  * During TcHsType.tcTyVar we look in the *local* env, to get the
    fully-known, not knot-tied TcTyCon for T.

  * Then, in TcHsSyn.zonkTcTypeToType (and zonkTcTyCon in particular)
    we look in the *global* env to get the TyCon.

This fancy footwork (with two bindings for T) is only necessary for the
TyCons or Classes of this recursive group.  Earlier, finished groups,
live in the global env only.

See also Note [Kind checking recursive type and class declarations]

Note [Kind checking recursive type and class declarations]
~~~~~~~~~~~~~~~~~~~~~~~~~~~~~~~~~~~~~~~~~~~~~~~~~~~~~~~~~~
Before we can type-check the decls, we must kind check them. This
is done by establishing an "initial kind", which is a rather uninformed
guess at a tycon's kind (by counting arguments, mainly) and then
using this initial kind for recursive occurrences.

The initial kind is stored in exactly the same way during
kind-checking as it is during type-checking (Note [Type checking
recursive type and class declarations]): in the *local* environment,
with ATcTyCon. But we still must store *something* in the *global*
environment. Even though we discard the result of kind-checking, we
sometimes need to produce error messages. These error messages will
want to refer to the tycons being checked, except that they don't
exist yet, and it would be Terribly Annoying to get the error messages
to refer back to HsSyn. So we create a TcTyCon and put it in the
global env. This tycon can print out its name and knows its kind, but
any other action taken on it will panic. Note that TcTyCons are *not*
knot-tied, unlike the rather valid but knot-tied ones that occur
during type-checking.

Note [Declarations for wired-in things]
~~~~~~~~~~~~~~~~~~~~~~~~~~~~~~~~~~~~~~~
For wired-in things we simply ignore the declaration
and take the wired-in information.  That avoids complications.
e.g. the need to make the data constructor worker name for
     a constraint tuple match the wired-in one
-}

tcTyClDecl :: RolesInfo -> LTyClDecl GhcRn -> TcM TyCon
tcTyClDecl roles_info (dL->L loc decl)
  | Just thing <- wiredInNameTyThing_maybe (tcdName decl)
  = case thing of -- See Note [Declarations for wired-in things]
      ATyCon tc -> return tc
      _ -> pprPanic "tcTyClDecl" (ppr thing)

  | otherwise
  = setSrcSpan loc $ tcAddDeclCtxt decl $
    do { traceTc "---- tcTyClDecl ---- {" (ppr decl)
       ; tc <- tcTyClDecl1 Nothing roles_info decl
       ; traceTc "---- tcTyClDecl end ---- }" (ppr tc)
       ; return tc }

  -- "type family" declarations
tcTyClDecl1 :: Maybe Class -> RolesInfo -> TyClDecl GhcRn -> TcM TyCon
tcTyClDecl1 parent _roles_info (FamDecl { tcdFam = fd })
  = tcFamDecl1 parent fd

  -- "type" synonym declaration
tcTyClDecl1 _parent roles_info
            (SynDecl { tcdLName = (dL->L _ tc_name)
                     , tcdRhs   = rhs })
  = ASSERT( isNothing _parent )
    bindTyClTyVars tc_name $ \ binders res_kind ->
    tcTySynRhs roles_info tc_name binders res_kind rhs

  -- "data/newtype" declaration
tcTyClDecl1 _parent roles_info
            (DataDecl { tcdLName = (dL->L _ tc_name)
                      , tcdDataDefn = defn })
  = ASSERT( isNothing _parent )
    bindTyClTyVars tc_name $ \ tycon_binders res_kind ->
    tcDataDefn roles_info tc_name tycon_binders res_kind defn

tcTyClDecl1 _parent roles_info
            (ClassDecl { tcdLName = (dL->L _ class_name)
                       , tcdCtxt = hs_ctxt
                       , tcdMeths = meths
                       , tcdFDs = fundeps
                       , tcdSigs = sigs
                       , tcdATs = ats
                       , tcdATDefs = at_defs })
  = ASSERT( isNothing _parent )
    do { clas <- tcClassDecl1 roles_info class_name hs_ctxt
                              meths fundeps sigs ats at_defs
       ; return (classTyCon clas) }

tcTyClDecl1 _ _ (XTyClDecl _) = panic "tcTyClDecl1"


{- *********************************************************************
*                                                                      *
          Class declarations
*                                                                      *
********************************************************************* -}

tcClassDecl1 :: RolesInfo -> Name -> LHsContext GhcRn
             -> LHsBinds GhcRn -> [LHsFunDep GhcRn] -> [LSig GhcRn]
             -> [LFamilyDecl GhcRn] -> [LTyFamDefltEqn GhcRn]
             -> TcM Class
tcClassDecl1 roles_info class_name hs_ctxt meths fundeps sigs ats at_defs
  = fixM $ \ clas ->
    -- We need the knot because 'clas' is passed into tcClassATs
    bindTyClTyVars class_name $ \ binders res_kind ->
    do { MASSERT2( tcIsConstraintKind res_kind
                 , ppr class_name $$ ppr res_kind )
       ; traceTc "tcClassDecl 1" (ppr class_name $$ ppr binders)
       ; let tycon_name = class_name        -- We use the same name
             roles = roles_info tycon_name  -- for TyCon and Class

       ; (ctxt, fds, sig_stuff, at_stuff)
            <- pushTcLevelM_   $
               solveEqualities $
               do { ctxt <- tcHsContext hs_ctxt
                  ; fds  <- mapM (addLocM tc_fundep) fundeps
                  ; sig_stuff <- tcClassSigs class_name sigs meths
                  ; at_stuff  <- tcClassATs class_name clas ats at_defs
                  ; return (ctxt, fds, sig_stuff, at_stuff) }

       -- The solveEqualities will report errors for any
       -- unsolved equalities, so these zonks should not encounter
       -- any unfilled coercion variables unless there is such an error
       -- The zonk also squeeze out the TcTyCons, and converts
       -- Skolems to tyvars.
       ; ze        <- emptyZonkEnv
       ; ctxt      <- zonkTcTypesToTypesX ze ctxt
       ; sig_stuff <- mapM (zonkTcMethInfoToMethInfoX ze) sig_stuff
         -- ToDo: do we need to zonk at_stuff?

       -- TODO: Allow us to distinguish between abstract class,
       -- and concrete class with no methods (maybe by
       -- specifying a trailing where or not

       ; mindef <- tcClassMinimalDef class_name sigs sig_stuff
       ; is_boot <- tcIsHsBootOrSig
       ; let body | is_boot, null ctxt, null at_stuff, null sig_stuff
                  = Nothing
                  | otherwise
                  = Just (ctxt, at_stuff, sig_stuff, mindef)

       ; clas <- buildClass class_name binders roles fds body
       ; traceTc "tcClassDecl" (ppr fundeps $$ ppr binders $$
                                ppr fds)
       ; return clas }
  where
    tc_fundep (tvs1, tvs2) = do { tvs1' <- mapM (tcLookupTyVar . unLoc) tvs1 ;
                                ; tvs2' <- mapM (tcLookupTyVar . unLoc) tvs2 ;
                                ; return (tvs1', tvs2') }


{- Note [Associated type defaults]
~~~~~~~~~~~~~~~~~~~~~~~~~~~~~~~~~~

The following is an example of associated type defaults:
             class C a where
               data D a

               type F a b :: *
               type F a b = [a]        -- Default

Note that we can get default definitions only for type families, not data
families.
-}

tcClassATs :: Name                   -- The class name (not knot-tied)
           -> Class                  -- The class parent of this associated type
           -> [LFamilyDecl GhcRn]    -- Associated types.
           -> [LTyFamDefltEqn GhcRn] -- Associated type defaults.
           -> TcM [ClassATItem]
tcClassATs class_name cls ats at_defs
  = do {  -- Complain about associated type defaults for non associated-types
         sequence_ [ failWithTc (badATErr class_name n)
                   | n <- map at_def_tycon at_defs
                   , not (n `elemNameSet` at_names) ]
       ; mapM tc_at ats }
  where
    at_def_tycon :: LTyFamDefltEqn GhcRn -> Name
    at_def_tycon (dL->L _ eqn) = unLoc (feqn_tycon eqn)

    at_fam_name :: LFamilyDecl GhcRn -> Name
    at_fam_name (dL->L _ decl) = unLoc (fdLName decl)

    at_names = mkNameSet (map at_fam_name ats)

    at_defs_map :: NameEnv [LTyFamDefltEqn GhcRn]
    -- Maps an AT in 'ats' to a list of all its default defs in 'at_defs'
    at_defs_map = foldr (\at_def nenv -> extendNameEnv_C (++) nenv
                                          (at_def_tycon at_def) [at_def])
                        emptyNameEnv at_defs

    tc_at at = do { fam_tc <- addLocM (tcFamDecl1 (Just cls)) at
                  ; let at_defs = lookupNameEnv at_defs_map (at_fam_name at)
                                  `orElse` []
                  ; atd <- tcDefaultAssocDecl fam_tc at_defs
                  ; return (ATI fam_tc atd) }

-------------------------
tcDefaultAssocDecl :: TyCon                    -- ^ Family TyCon (not knot-tied)
                   -> [LTyFamDefltEqn GhcRn]        -- ^ Defaults
                   -> TcM (Maybe (KnotTied Type, SrcSpan))   -- ^ Type checked RHS
tcDefaultAssocDecl _ []
  = return Nothing  -- No default declaration

tcDefaultAssocDecl _ (d1:_:_)
  = failWithTc (text "More than one default declaration for"
                <+> ppr (feqn_tycon (unLoc d1)))

tcDefaultAssocDecl fam_tc [dL->L loc (FamEqn { feqn_tycon = L _ tc_name
                                             , feqn_pats = hs_tvs
                                             , feqn_rhs = hs_rhs_ty })]
  | HsQTvs { hsq_ext = HsQTvsRn { hsq_implicit = imp_vars}
           , hsq_explicit = exp_vars } <- hs_tvs
  = -- See Note [Type-checking default assoc decls]
    setSrcSpan loc $
    tcAddFamInstCtxt (text "default type instance") tc_name $
    do { traceTc "tcDefaultAssocDecl" (ppr tc_name)
       ; let fam_tc_name = tyConName fam_tc
             fam_arity = length (tyConVisibleTyVars fam_tc)

       -- Kind of family check
       ; ASSERT( fam_tc_name == tc_name )
         checkTc (isTypeFamilyTyCon fam_tc) (wrongKindOfFamily fam_tc)

       -- Arity check
       ; checkTc (exp_vars `lengthIs` fam_arity)
                 (wrongNumberOfParmsErr fam_arity)

       -- Typecheck RHS
       ; let hs_pats = map hsLTyVarBndrToType exp_vars

          -- NB: Use tcFamTyPats, not bindTyClTyVars. The latter expects to get
          -- the LHsQTyVars used for declaring a tycon, but the names here
          -- are different.

          -- You might think we should pass in some AssocInstInfo, as we're looking
          -- at an associated type. But this would be wrong, because an associated
          -- type default LHS can mention *different* type variables than the
          -- enclosing class. So it's treated more as a freestanding beast.
       ; (qtvs, pats, rhs_ty) <- tcTyFamInstEqnGuts fam_tc NotAssociated
                                                    imp_vars exp_vars
                                                    hs_pats hs_rhs_ty

         -- See Note [Type-checking default assoc decls]
       ; traceTc "tcDefault" (vcat [ppr (tyConTyVars fam_tc), ppr qtvs, ppr pats])
       ; case tcMatchTys pats (mkTyVarTys (tyConTyVars fam_tc)) of
           Just subst -> return (Just (substTyUnchecked subst rhs_ty, loc) )
           Nothing    -> failWithTc (defaultAssocKindErr fam_tc)
           -- We check for well-formedness and validity later,
           -- in checkValidClass
     }
tcDefaultAssocDecl _ [dL->L _ (XFamEqn _)] = panic "tcDefaultAssocDecl"
tcDefaultAssocDecl _ [dL->L _ (FamEqn _ _ _ (XLHsQTyVars _) _ _)]
  = panic "tcDefaultAssocDecl"
tcDefaultAssocDecl _ [_]
  = panic "tcDefaultAssocDecl: Impossible Match" -- due to #15884


{- Note [Type-checking default assoc decls]
~~~~~~~~~~~~~~~~~~~~~~~~~~~~~~~~~~~~~~~~~~~
Consider this default declaration for an associated type

   class C a where
      type F (a :: k) b :: *
      type F x y = Proxy x -> y

Note that the class variable 'a' doesn't scope over the default assoc
decl (rather oddly I think), and (less oddly) neither does the second
argument 'b' of the associated type 'F', or the kind variable 'k'.
Instead, the default decl is treated more like a top-level type
instance.

However we store the default rhs (Proxy x -> y) in F's TyCon, using
F's own type variables, so we need to convert it to (Proxy a -> b).
We do this by calling tcMatchTys to match them up.  This also ensures
that x's kind matches a's and similarly for y and b.  The error
message isn't great, mind you.  (Trac #11361 was caused by not doing a
proper tcMatchTys here.)

Recall also that the left-hand side of an associated type family
default is always just variables -- no tycons here. Accordingly,
the patterns used in the tcMatchTys won't actually be knot-tied,
even though we're in the knot. This is too delicate for my taste,
but it works.

-}

{- *********************************************************************
*                                                                      *
          Type family declarations
*                                                                      *
********************************************************************* -}

tcFamDecl1 :: Maybe Class -> FamilyDecl GhcRn -> TcM TyCon
tcFamDecl1 parent (FamilyDecl { fdInfo = fam_info
                              , fdLName = tc_lname@(dL->L _ tc_name)
                              , fdResultSig = (dL->L _ sig)
                              , fdTyVars = user_tyvars
                              , fdInjectivityAnn = inj })
  | DataFamily <- fam_info
  = bindTyClTyVars tc_name $ \ binders res_kind -> do
  { traceTc "data family:" (ppr tc_name)
  ; checkFamFlag tc_name

  -- Check that the result kind is OK
  -- We allow things like
  --   data family T (a :: Type) :: forall k. k -> Type
  -- We treat T as having arity 1, but result kind forall k. k -> Type
  -- But we want to check that the result kind finishes in
  --   Type or a kind-variable
  -- For the latter, consider
  --   data family D a :: forall k. Type -> k
  ; let (_, final_res_kind) = splitPiTys res_kind
  ; checkTc (tcIsLiftedTypeKind final_res_kind
             || isJust (tcGetCastedTyVar_maybe final_res_kind))
            (badKindSig False res_kind)

  ; tc_rep_name <- newTyConRepName tc_name
  ; let tycon = mkFamilyTyCon tc_name binders
                              res_kind
                              (resultVariableName sig)
                              (DataFamilyTyCon tc_rep_name)
                              parent NotInjective
  ; return tycon }

  | OpenTypeFamily <- fam_info
  = bindTyClTyVars tc_name $ \ binders res_kind -> do
  { traceTc "open type family:" (ppr tc_name)
  ; checkFamFlag tc_name
  ; inj' <- tcInjectivity binders inj
  ; let tycon = mkFamilyTyCon tc_name binders res_kind
                               (resultVariableName sig) OpenSynFamilyTyCon
                               parent inj'
  ; return tycon }

  | ClosedTypeFamily mb_eqns <- fam_info
  = -- Closed type families are a little tricky, because they contain the definition
    -- of both the type family and the equations for a CoAxiom.
    do { traceTc "Closed type family:" (ppr tc_name)
         -- the variables in the header scope only over the injectivity
         -- declaration but this is not involved here
       ; (inj', binders, res_kind)
            <- bindTyClTyVars tc_name $ \ binders res_kind ->
               do { inj' <- tcInjectivity binders inj
                  ; return (inj', binders, res_kind) }

       ; checkFamFlag tc_name -- make sure we have -XTypeFamilies

         -- If Nothing, this is an abstract family in a hs-boot file;
         -- but eqns might be empty in the Just case as well
       ; case mb_eqns of
           Nothing   ->
               return $ mkFamilyTyCon tc_name binders res_kind
                                      (resultVariableName sig)
                                      AbstractClosedSynFamilyTyCon parent
                                      inj'
           Just eqns -> do {

         -- Process the equations, creating CoAxBranches
       ; let tc_fam_tc = mkTcTyCon tc_name (ppr user_tyvars) binders res_kind
                                   [] False {- this doesn't matter here -}
                                   ClosedTypeFamilyFlavour

       ; branches <- mapAndReportM (tcTyFamInstEqn tc_fam_tc NotAssociated) eqns
         -- Do not attempt to drop equations dominated by earlier
         -- ones here; in the case of mutual recursion with a data
         -- type, we get a knot-tying failure.  Instead we check
         -- for this afterwards, in TcValidity.checkValidCoAxiom
         -- Example: tc265

         -- Create a CoAxiom, with the correct src location.
       ; co_ax_name <- newFamInstAxiomName tc_lname []

       ; let mb_co_ax
              | null eqns = Nothing   -- mkBranchedCoAxiom fails on empty list
              | otherwise = Just (mkBranchedCoAxiom co_ax_name fam_tc branches)

             fam_tc = mkFamilyTyCon tc_name binders res_kind (resultVariableName sig)
                      (ClosedSynFamilyTyCon mb_co_ax) parent inj'

         -- We check for instance validity later, when doing validity
         -- checking for the tycon. Exception: checking equations
         -- overlap done by dropDominatedAxioms
       ; return fam_tc } }

  | otherwise = panic "tcFamInst1"  -- Silence pattern-exhaustiveness checker
tcFamDecl1 _ (XFamilyDecl _) = panic "tcFamDecl1"

-- | Maybe return a list of Bools that say whether a type family was declared
-- injective in the corresponding type arguments. Length of the list is equal to
-- the number of arguments (including implicit kind/coercion arguments).
-- True on position
-- N means that a function is injective in its Nth argument. False means it is
-- not.
tcInjectivity :: [TyConBinder] -> Maybe (LInjectivityAnn GhcRn)
              -> TcM Injectivity
tcInjectivity _ Nothing
  = return NotInjective

  -- User provided an injectivity annotation, so for each tyvar argument we
  -- check whether a type family was declared injective in that argument. We
  -- return a list of Bools, where True means that corresponding type variable
  -- was mentioned in lInjNames (type family is injective in that argument) and
  -- False means that it was not mentioned in lInjNames (type family is not
  -- injective in that type variable). We also extend injectivity information to
  -- kind variables, so if a user declares:
  --
  --   type family F (a :: k1) (b :: k2) = (r :: k3) | r -> a
  --
  -- then we mark both `a` and `k1` as injective.
  -- NB: the return kind is considered to be *input* argument to a type family.
  -- Since injectivity allows to infer input arguments from the result in theory
  -- we should always mark the result kind variable (`k3` in this example) as
  -- injective.  The reason is that result type has always an assigned kind and
  -- therefore we can always infer the result kind if we know the result type.
  -- But this does not seem to be useful in any way so we don't do it.  (Another
  -- reason is that the implementation would not be straightforward.)
tcInjectivity tcbs (Just (dL->L loc (InjectivityAnn _ lInjNames)))
  = setSrcSpan loc $
    do { let tvs = binderVars tcbs
       ; dflags <- getDynFlags
       ; checkTc (xopt LangExt.TypeFamilyDependencies dflags)
                 (text "Illegal injectivity annotation" $$
                  text "Use TypeFamilyDependencies to allow this")
       ; inj_tvs <- mapM (tcLookupTyVar . unLoc) lInjNames
       ; inj_tvs <- mapM zonkTcTyVarToTyVar inj_tvs -- zonk the kinds
       ; let inj_ktvs = filterVarSet isTyVar $  -- no injective coercion vars
                        closeOverKinds (mkVarSet inj_tvs)
       ; let inj_bools = map (`elemVarSet` inj_ktvs) tvs
       ; traceTc "tcInjectivity" (vcat [ ppr tvs, ppr lInjNames, ppr inj_tvs
                                       , ppr inj_ktvs, ppr inj_bools ])
       ; return $ Injective inj_bools }

tcTySynRhs :: RolesInfo
           -> Name
           -> [TyConBinder] -> Kind
           -> LHsType GhcRn -> TcM TyCon
tcTySynRhs roles_info tc_name binders res_kind hs_ty
  = do { env <- getLclEnv
       ; traceTc "tc-syn" (ppr tc_name $$ ppr (tcl_env env))
       ; rhs_ty <- pushTcLevelM_   $
                   solveEqualities $
                   tcCheckLHsType hs_ty res_kind
       ; rhs_ty <- zonkTcTypeToType rhs_ty
       ; let roles = roles_info tc_name
             tycon = buildSynTyCon tc_name binders res_kind roles rhs_ty
       ; return tycon }

tcDataDefn :: RolesInfo -> Name
           -> [TyConBinder] -> Kind
           -> HsDataDefn GhcRn -> TcM TyCon
  -- NB: not used for newtype/data instances (whether associated or not)
tcDataDefn roles_info
           tc_name tycon_binders res_kind
           (HsDataDefn { dd_ND = new_or_data, dd_cType = cType
                       , dd_ctxt = ctxt
                       , dd_kindSig = mb_ksig  -- Already in tc's kind
                                               -- via getInitialKinds
                       , dd_cons = cons })
 =  do { gadt_syntax <- dataDeclChecks tc_name new_or_data ctxt cons

       ; tcg_env <- getGblEnv
       ; (extra_bndrs, final_res_kind) <- etaExpandAlgTyCon tycon_binders res_kind

       ; let hsc_src = tcg_src tcg_env
       ; unless (mk_permissive_kind hsc_src cons) $
         checkTc (tcIsLiftedTypeKind final_res_kind) (badKindSig True res_kind)

       ; stupid_tc_theta <- pushTcLevelM_ $ solveEqualities $ tcHsContext ctxt
       ; stupid_theta    <- zonkTcTypesToTypes stupid_tc_theta
       ; kind_signatures <- xoptM LangExt.KindSignatures

             -- Check that we don't use kind signatures without Glasgow extensions
       ; when (isJust mb_ksig) $
         checkTc (kind_signatures) (badSigTyDecl tc_name)

       ; tycon <- fixM $ \ tycon -> do
             { let final_bndrs = tycon_binders `chkAppend` extra_bndrs
                   res_ty      = mkTyConApp tycon (mkTyVarTys (binderVars final_bndrs))
                   roles       = roles_info tc_name

             ; data_cons <- tcConDecls tycon final_bndrs res_ty cons
             ; tc_rhs    <- mk_tc_rhs hsc_src tycon data_cons
             ; tc_rep_nm <- newTyConRepName tc_name
             ; return (mkAlgTyCon tc_name
                                  final_bndrs
                                  final_res_kind
                                  roles
                                  (fmap unLoc cType)
                                  stupid_theta tc_rhs
                                  (VanillaAlgTyCon tc_rep_nm)
                                  gadt_syntax) }
       ; traceTc "tcDataDefn" (ppr tc_name $$ ppr tycon_binders $$ ppr extra_bndrs)
       ; return tycon }
  where
    -- Abstract data types in hsig files can have arbitrary kinds,
    -- because they may be implemented by type synonyms
    -- (which themselves can have arbitrary kinds, not just *)
    mk_permissive_kind HsigFile [] = True
    mk_permissive_kind _ _ = False

    -- In hs-boot, a 'data' declaration with no constructors
    -- indicates a nominally distinct abstract data type.
    mk_tc_rhs HsBootFile _ []
      = return AbstractTyCon

    mk_tc_rhs HsigFile _ [] -- ditto
      = return AbstractTyCon

    mk_tc_rhs _ tycon data_cons
      = case new_or_data of
          DataType -> return (mkDataTyConRhs data_cons)
          NewType  -> ASSERT( not (null data_cons) )
                      mkNewTyConRhs tc_name tycon (head data_cons)
tcDataDefn _ _ _ _ (XHsDataDefn _) = panic "tcDataDefn"


-------------------------
kcTyFamInstEqn :: TcTyCon -> LTyFamInstEqn GhcRn -> TcM ()
-- Used for the equations of a closed type family only
-- Not used for data/type instances
kcTyFamInstEqn tc_fam_tc
    (dL->L loc (HsIB { hsib_ext = imp_vars
                     , hsib_body = FamEqn { feqn_tycon = dL->L _ eqn_tc_name
                                          , feqn_bndrs = mb_expl_bndrs
                                          , feqn_pats  = hs_pats
                                          , feqn_rhs   = hs_rhs_ty }}))
  = setSrcSpan loc $
    do { traceTc "kcTyFamInstEqn" (vcat
           [ text "tc_name ="    <+> ppr eqn_tc_name
           , text "fam_tc ="     <+> ppr tc_fam_tc <+> dcolon <+> ppr (tyConKind tc_fam_tc)
           , text "hsib_vars ="  <+> ppr imp_vars
           , text "feqn_bndrs =" <+> ppr mb_expl_bndrs
           , text "feqn_pats ="  <+> ppr hs_pats ])
       ; checkTc (fam_name == eqn_tc_name)
                 (wrongTyFamName fam_name eqn_tc_name)
          -- this check reports an arity error instead of a kind error; easier for user
       ; checkTc (hs_pats `lengthIs` vis_arity) $
                  wrongNumberOfParmsErr vis_arity
       ; discardResult $
         bindImplicitTKBndrs_Q_Tv imp_vars $
         bindExplicitTKBndrs_Q_Tv AnyKind (mb_expl_bndrs `orElse` []) $
         do { (_, res_kind) <- tcFamTyPats tc_fam_tc NotAssociated hs_pats
            ; tcCheckLHsType hs_rhs_ty res_kind }
             -- Why "_Tv" here?  Consider (Trac #14066
             --  type family Bar x y where
             --      Bar (x :: a) (y :: b) = Int
             --      Bar (x :: c) (y :: d) = Bool
             -- During kind-checkig, a,b,c,d should be TyVarTvs and unify appropriately
    }
  where
    fam_name  = tyConName tc_fam_tc
    vis_arity = length (tyConVisibleTyVars tc_fam_tc)

kcTyFamInstEqn _ (dL->L _ (XHsImplicitBndrs _)) = panic "kcTyFamInstEqn"
kcTyFamInstEqn _ (dL->L _ (HsIB _ (XFamEqn _))) = panic "kcTyFamInstEqn"
kcTyFamInstEqn _ _ = panic "kcTyFamInstEqn: Impossible Match" -- due to #15884


--------------------------
tcTyFamInstEqn :: TcTyCon -> AssocInstInfo -> LTyFamInstEqn GhcRn
               -> TcM (KnotTied CoAxBranch)
-- Needs to be here, not in TcInstDcls, because closed families
-- (typechecked here) have TyFamInstEqns

tcTyFamInstEqn fam_tc mb_clsinfo
    (dL->L loc (HsIB { hsib_ext = imp_vars
                 , hsib_body = FamEqn { feqn_tycon  = L _ eqn_tc_name
                                      , feqn_bndrs  = mb_expl_bndrs
                                      , feqn_pats   = hs_pats
                                      , feqn_rhs    = hs_rhs_ty }}))
  = ASSERT( getName fam_tc == eqn_tc_name )
    setSrcSpan loc $
    do {
       -- First, check the arity of visible arguments
       -- If we wait until validity checking, we'll get kind errors
       -- below when an arity error will be much easier to understand.
       ; let vis_arity = length (tyConVisibleTyVars fam_tc)
       ; checkTc (hs_pats `lengthIs` vis_arity) $
         wrongNumberOfParmsErr vis_arity

       ; (qtvs, pats, rhs_ty) <- tcTyFamInstEqnGuts fam_tc mb_clsinfo
                                      imp_vars (mb_expl_bndrs `orElse` [])
                                      hs_pats hs_rhs_ty

       ; traceTc "tcTyFamInstEqn" (ppr fam_tc $$ ppr qtvs $$ ppr pats $$ ppr rhs_ty)
       ; return (mkCoAxBranch qtvs [] [] pats rhs_ty
                              (map (const Nominal) qtvs)
                              loc) }

tcTyFamInstEqn _ _ _ = panic "tcTyFamInstEqn"

{-
Kind check type patterns and kind annotate the embedded type variables.
     type instance F [a] = rhs

 * Here we check that a type instance matches its kind signature, but we do
   not check whether there is a pattern for each type index; the latter
   check is only required for type synonym instances.

Note [Instantiating a family tycon]
~~~~~~~~~~~~~~~~~~~~~~~~~~~~~~~~~~~
It's possible that kind-checking the result of a family tycon applied to
its patterns will instantiate the tycon further. For example, we might
have

  type family F :: k where
    F = Int
    F = Maybe

After checking (F :: forall k. k) (with no visible patterns), we still need
to instantiate the k. With data family instances, this problem can be even
more intricate, due to Note [Arity of data families] in FamInstEnv. See
indexed-types/should_compile/T12369 for an example.

So, the kind-checker must return the new skolems and args (that is, Type
or (Type -> Type) for the equations above) and the instantiated kind.

Note [Generalising in tcFamTyPatsAndThen]
~~~~~~~~~~~~~~~~~~~~~~~~~~~~~~~~~~~~~~~~~
Suppose we have something like
  type instance forall (a::k) b. F t1 t2 = rhs

Then  imp_vars = [k], exp_bndrs = [a::k, b]

We want to quantify over
  * k, a, and b  (all user-specified)
  * and any inferred free kind vars from
      - the kinds of k, a, b
      - the types t1, t2

However, unlike a type signature like
  f :: forall (a::k). blah

we do /not/ care about the Inferred/Specified designation
or order for the final quantified tyvars.  Type-family
instances are not invoked directly in Haskell source code,
so visible type application etc plays no role.

So, the simple thing is
   - gather candiates from [k, a, b] and pats
   - quantify over them

Hence the sligtly mysterious call:
    candidateQTyVarsOfTypes (pats ++ mkTyVarTys scoped_tvs)

Simple, neat, but a little non-obvious!
-}

<<<<<<< HEAD
-----------------
kcFamTyPats :: TcTyCon
            -> [Name]
            -> Maybe [LHsTyVarBndr GhcRn]
            -> HsTyPats GhcRn
            -> (TcKind -> TcM ())
            -> TcM ()
kcFamTyPats tc_fam_tc imp_vars mb_expl_bndrs arg_pats kind_checker
  = discardResult $
    kcImplicitTKBndrs imp_vars $
    kcExplicitTKBndrs (fromMaybe [] mb_expl_bndrs) $
    do { let name     = tyConName tc_fam_tc
             loc      = nameSrcSpan name
             lhs_fun  = cL loc (HsTyVar noExt NotPromoted (cL loc name))
                        -- lhs_fun is for error messages only
             no_fun   = pprPanic "kcFamTyPats" (ppr name)
             fun_kind = tyConKind tc_fam_tc

       ; (_, _, res_kind_out) <- tcInferApps typeLevelMode Nothing lhs_fun no_fun
                                             fun_kind arg_pats
       ; traceTc "kcFamTyPats" (vcat [ ppr tc_fam_tc, ppr arg_pats, ppr res_kind_out ])
       ; kind_checker res_kind_out }

tcFamTyPats :: TyCon
            -> Maybe ClsInstInfo
            -> [Name]          -- Implicitly bound kind/type variable names
            -> Maybe [LHsTyVarBndr GhcRn]
            -> HsTyPats GhcRn  -- Type patterns
            -> (TcKind -> TcM ([TcTyVar], [TcType], TcKind))
                -- kind-checker for RHS
                -- See Note [Instantiating a family tycon]
            -> (   [TcTyVar]         -- Kind and type variables
                -> [TcType]          -- Kind and type arguments
                -> TcKind
                -> TcM a)            -- NB: You can use solveEqualities here.
            -> TcM a
-- Check the type patterns of a type or data family instance
--     type instance F <pat1> <pat2> = <type>
-- The 'tyvars' are the free type variables of pats
--
-- NB: The family instance declaration may be an associated one,
-- nested inside an instance decl, thus
--        instance C [a] where
--          type F [a] = ...
-- In that case, the type variable 'a' will *already be in scope*
-- (and, if C is poly-kinded, so will its kind parameter).
tcFamTyPats fam_tc mb_clsinfo
            imp_vars mb_expl_bndrs arg_pats kind_checker thing_inside
  = do { -- First, check the arity.
         -- If we wait until validity checking, we'll get kind
         -- errors below when an arity error will be much easier to
         -- understand.
         let should_check_arity
               | DataFamilyFlavour _ <- flav = False
                  -- why not check data families? See [Arity of data families] in FamInstEnv
               | otherwise                   = True

       ; when should_check_arity $
         checkTc (arg_pats `lengthIs` vis_arity) $
         wrongNumberOfParmsErr vis_arity
                      -- report only explicit arguments

       ; (imp_tvs, (exp_tvs, (typats, (more_tyvars, more_typats, res_kind))))
            <- solveEqualities $  -- See Note [Constraints in patterns]
               tcImplicitQTKBndrs FamInstSkol imp_vars $
               tcExplicitTKBndrs FamInstSkol (fromMaybe [] mb_expl_bndrs) $
               do { let loc = nameSrcSpan fam_name
                        lhs_fun = cL loc (HsTyVar noExt NotPromoted
                                            (cL loc fam_name))
                        fun_ty = mkTyConApp fam_tc []
                        fun_kind = tyConKind fam_tc
                        mb_kind_env = thdOf3 <$> mb_clsinfo

                  ; (_, args, res_kind_out)
                      <- tcInferApps typeLevelMode mb_kind_env
                                     lhs_fun fun_ty fun_kind arg_pats

                  ; traceTc "tcFamTyPats 1" (vcat [ ppr fam_tc
                                                  , ppr arg_pats
                                                  , ppr res_kind_out ])

                  ; stuff <- kind_checker res_kind_out
                  ; return (args, stuff) }

          {- TODO (RAE): This should be cleverer. Consider this:

                 type family F a

                 data G a where
                   MkG :: F a ~ Bool => G a

                 type family Foo (x :: G a) :: F a
                 type instance Foo MkG = False

             This should probably be accepted. Yet the solveEqualities
             will fail, unable to solve (F a ~ Bool)
             We want to quantify over that proof.
             But see Note [Constraints in patterns]
             below, which is missing this piece. -}


            -- Find free variables (after zonking) and turn
            -- them into skolems, so that we don't subsequently
            -- replace a meta kind var with (Any *)
            -- Very like kindGeneralize
       ; let all_pats  = typats `chkAppend` more_typats
             fam_app   = mkTyConApp fam_tc all_pats

             user_tvs  = exp_tvs ++ imp_tvs `chkAppend` more_tyvars

                -- the user_tvs might have quantified kind variables from
                -- an enclosing class/instance; make sure to bring these into scope
             extra_tvs = case mb_clsinfo of
               Nothing -> []
               Just (_, inst_tvs, _) ->
                 filter (`elemVarSet` tyCoVarsOfType (mkSpecForAllTys user_tvs fam_app))
                        inst_tvs

             all_tvs = extra_tvs ++ user_tvs

          -- the user_tvs are already bound in the pats; don't quantify over these again.
       ; vars  <- candidateQTyVarsOfType emptyVarSet $
                  mkSpecForAllTys all_tvs fam_app
       ; qtkvs <- quantifyTyVars emptyVarSet vars
       ; let all_qtkvs = qtkvs ++ all_tvs

       ; when debugIsOn $
         do { all_pats <- mapM zonkTcType all_pats
            ; MASSERT2( isEmptyVarSet $ coVarsOfTypes all_pats, ppr all_pats ) }
           -- This should be the case, because otherwise the solveEqualities
           -- above would fail. TODO (RAE): Update once the solveEqualities
           -- bit is cleverer.

       ; traceTc "tcFamTyPats" (ppr (getName fam_tc)
                                $$ ppr mb_expl_bndrs
                                $$ ppr all_pats $$ ppr qtkvs)

           -- See Note [Free-floating kind vars] in TcHsType
       ; lhs_tvs <- zonkTcTypeAndFV fam_app
       ; let unmentioned_tvs   = filterOut (`elemDVarSet` lhs_tvs) imp_tvs
                                   -- If there are tyvars left over, we can
                                   -- assume they're free-floating, since they
                                   -- aren't bound by a type pattern
                                   -- Recall that user are those lexically
                                   -- used in the equation. As skolems, they
                                   -- don't need zonking.
       ; checkNoErrs $ reportFloatingKvs fam_name flav
                                         (dVarSetElemsWellScoped lhs_tvs) unmentioned_tvs

            -- Error if exp_tvs contains anything that is still unused.
            -- See Note [Unused explicitly bound variables in a family pattern]
       ; let unmentioned_exp_tvs = filterOut (`elemDVarSet` lhs_tvs) exp_tvs
       ; checkNoErrs $ mapM_ (unusedExplicitForAllErr . Var.varName) unmentioned_exp_tvs

       ; scopeTyVars FamInstSkol (map unrestricted all_qtkvs) $
            -- Extend envt with TcTyVars not TyVars, because the
            -- kind checking etc done by thing_inside does not expect
            -- to encounter TyVars; it expects TcTyVars
         thing_inside all_qtkvs all_pats res_kind }
=======
--------------------------
tcTyFamInstEqnGuts :: TyCon -> AssocInstInfo
                   -> [Name] -> [LHsTyVarBndr GhcRn]  -- Implicit and explicicit binder
                   -> HsTyPats GhcRn                  -- Patterns
                   -> LHsType GhcRn                   -- RHS
                   -> TcM ([TyVar], [TcType], TcType)      -- (tyvars, pats, rhs)
-- Used only for type families, not data families
tcTyFamInstEqnGuts fam_tc mb_clsinfo imp_vars exp_bndrs hs_pats hs_rhs_ty
  = do { traceTc "tcTyFamInstEqnGuts {" (vcat [ ppr fam_tc <+> ppr hs_pats ])

       -- By now, for type families (but not data families) we should
       -- have checked that the number of patterns matches tyConArity

       -- This code is closely related to the code
       -- in TcHsType.kcLHsQTyVars_Cusk
       ; (imp_tvs, (exp_tvs, (lhs_ty, rhs_ty)))
               <- pushTcLevelM_                                $
                  solveEqualities                              $
                  bindImplicitTKBndrs_Q_Skol imp_vars          $
                  bindExplicitTKBndrs_Q_Skol AnyKind exp_bndrs $
                  do { (lhs_ty, rhs_kind) <- tc_lhs
                     ; rhs_ty <- tcCheckLHsType hs_rhs_ty rhs_kind
                     ; return (lhs_ty, rhs_ty) }

       -- See Note [Generalising in tcFamTyPatsAndThen]
       ; let scoped_tvs = imp_tvs ++ exp_tvs
       ; dvs  <- candidateQTyVarsOfTypes (lhs_ty : mkTyVarTys scoped_tvs)
       ; qtvs <- quantifyTyVars emptyVarSet dvs

       ; (ze, qtvs) <- zonkTyBndrs qtvs
       ; lhs_ty     <- zonkTcTypeToTypeX ze lhs_ty
       ; rhs_ty     <- zonkTcTypeToTypeX ze rhs_ty

       ; let pats = unravelFamInstPats lhs_ty
       ; traceTc "tcTyFamInstEqnGuts }" (ppr fam_tc <+> pprTyVars qtvs)
       ; return (qtvs, pats, rhs_ty) }
>>>>>>> b1af0aed
  where
    tc_lhs | null hs_pats  -- See Note [Apparently-nullary families]
           = do { (args, rhs_kind) <- tcInstTyBinders $
                                      splitPiTysInvisibleN (tyConArity fam_tc)
                                                           (tyConKind  fam_tc)
                ; return (mkTyConApp fam_tc args, rhs_kind) }
           | otherwise
           = tcFamTyPats fam_tc mb_clsinfo hs_pats

{- Note [Apparently-nullary families]
~~~~~~~~~~~~~~~~~~~~~~~~~~~~~~~~~~~~~
Consider
  type family F :: k -> *

This really means
  type family F @k :: k -> *

That is, the family has arity 1, and can match on the kind. So it's
not really a nullary family.   NB that
  type famly F2 :: forall k. k -> *
is quite different and really does have arity 0.

Returning to F we might have
  type instannce F = Maybe
which instantaite 'k' to '*' and really means
  type instannce F @* = Maybe

Conclusion: in this odd case where there are no LHS patterns, we
should instantiate any invisible foralls in F's kind, to saturate
its arity (but no more).  This is what happens in tc_lhs in
tcTyFamInstEqnGuts.

If there are any visible patterns, then the first will force
instantiation of any Inferred quantifiers for F -- remember,
Inferred quantifiers always come first.
-}


-----------------
tcFamTyPats :: TyCon -> AssocInstInfo
            -> HsTyPats GhcRn                -- Patterns
            -> TcM (TcType, TcKind)          -- (lhs_type, lhs_kind)
-- Used for both type and data families
tcFamTyPats fam_tc mb_clsinfo hs_pats
  = do { traceTc "tcFamTyPats {" $
         vcat [ ppr fam_tc <+> dcolon <+> ppr fam_kind
              , text "arity:" <+> ppr fam_arity
              , text "kind:" <+> ppr fam_kind ]

       ; let fun_ty = mkTyConApp fam_tc []

       ; (fam_app, res_kind) <- tcInferApps typeLevelMode lhs_fun fun_ty
                                            fam_kind hs_pats

       ; traceTc "End tcFamTyPats }" $
         vcat [ ppr fam_tc <+> dcolon <+> ppr fam_kind
              , text "res_kind:" <+> ppr res_kind ]

       -- Ensure that the instance is consistent its parent class
       ; addConsistencyConstraints mb_clsinfo fam_app

       ; return (fam_app, res_kind) }
  where
    fam_name  = tyConName fam_tc
    fam_arity = tyConArity fam_tc
    fam_kind  = tyConKind fam_tc
    lhs_fun   = noLoc (HsTyVar noExt NotPromoted (noLoc fam_name))

unravelFamInstPats :: TcType -> [TcType]
-- Decompose fam_app to get the argument patterns
--
-- We expect fam_app to look like (F t1 .. tn)
-- tcInferApps is capable of returning ((F ty1 |> co) ty2),
-- but that can't happen here because we already checked the
-- arity of F matches the number of pattern
unravelFamInstPats fam_app
  = case splitTyConApp_maybe fam_app of
      Just (_, pats) -> pats
      Nothing        -> WARN( True, bad_lhs fam_app ) []
  where
    bad_lhs fam_app
      = hang (text "Ill-typed LHS of family instance")
           2 (debugPprType fam_app)

addConsistencyConstraints :: AssocInstInfo -> TcType -> TcM ()
-- In the corresponding positions of the class and type-family,
-- ensure the the family argument is the same as the class argument
--   E.g    class C a b c d where
--             F c x y a :: Type
-- Here the first  arg of F should be the same as the third of C
--  and the fourth arg of F should be the same as the first of C
--
-- We emit /Derived/ constraints (a bit like fundeps) to encourage
-- unification to happen, but without actually reporting errors.
-- If, despite the efforts, corresponding positions do not match,
-- checkConsistentFamInst will complain
addConsistencyConstraints mb_clsinfo fam_app
  | InClsInst { ai_inst_env = inst_env } <- mb_clsinfo
  , Just (fam_tc, pats) <- tcSplitTyConApp_maybe fam_app
  = do { let eqs = [ (cls_ty, pat)
                   | (fam_tc_tv, pat) <- tyConTyVars fam_tc `zip` pats
                   , Just cls_ty <- [lookupVarEnv inst_env fam_tc_tv] ]
       ; traceTc "addConsistencyConstraints" (ppr eqs)
       ; emitDerivedEqs AssocFamPatOrigin eqs }
    -- Improve inference
    -- Any mis-match is reports by checkConsistentFamInst
  | otherwise
  = return ()

{- Note [Constraints in patterns]
~~~~~~~~~~~~~~~~~~~~~~~~~~~~~~~~~
NB: This isn't the whole story. See comment in tcFamTyPats.

At first glance, it seems there is a complicated story to tell in tcFamTyPats
around constraint solving. After all, type family patterns can now do
GADT pattern-matching, which is jolly complicated. But, there's a key fact
which makes this all simple: everything is at top level! There cannot
be untouchable type variables. There can't be weird interaction between
case branches. There can't be global skolems.

This means that the semantics of type-level GADT matching is a little
different than term level. If we have

  data G a where
    MkGBool :: G Bool

And then

  type family F (a :: G k) :: k
  type instance F MkGBool = True

we get

  axF : F Bool (MkGBool <Bool>) ~ True

Simple! No casting on the RHS, because we can affect the kind parameter
to F.

If we ever introduce local type families, this all gets a lot more
complicated, and will end up looking awfully like term-level GADT
pattern-matching.


** The new story **

Here is really what we want:

The matcher really can't deal with covars in arbitrary spots in coercions.
But it can deal with covars that are arguments to GADT data constructors.
So we somehow want to allow covars only in precisely those spots, then use
them as givens when checking the RHS. TODO (RAE): Implement plan.


Note [Quantifying over family patterns]
~~~~~~~~~~~~~~~~~~~~~~~~~~~~~~~~~~~~~~~
We need to quantify over two different lots of kind variables:

First, the ones that come from the kinds of the tyvar args of
tcTyVarBndrsKindGen, as usual
  data family Dist a

  -- Proxy :: forall k. k -> *
  data instance Dist (Proxy a) = DP
  -- Generates  data DistProxy = DP
  --            ax8 k (a::k) :: Dist * (Proxy k a) ~ DistProxy k a
  -- The 'k' comes from the tcTyVarBndrsKindGen (a::k)

Second, the ones that come from the kind argument of the type family
which we pick up using the (tyCoVarsOfTypes typats) in the result of
the thing_inside of tcHsTyvarBndrsGen.
  -- Any :: forall k. k
  data instance Dist Any = DA
  -- Generates  data DistAny k = DA
  --            ax7 k :: Dist k (Any k) ~ DistAny k
  -- The 'k' comes from kindGeneralizeKinds (Any k)

Note [Quantified kind variables of a family pattern]
~~~~~~~~~~~~~~~~~~~~~~~~~~~~~~~~~~~~~~~~~~~~~~~~~~~~
Consider   type family KindFam (p :: k1) (q :: k1)
           data T :: Maybe k1 -> k2 -> *
           type instance KindFam (a :: Maybe k) b = T a b -> Int
The HsBSig for the family patterns will be ([k], [a])

Then in the family instance we want to
  * Bring into scope [ "k" -> k:*, "a" -> a:k ]
  * Kind-check the RHS
  * Quantify the type instance over k and k', as well as a,b, thus
       type instance [k, k', a:Maybe k, b:k']
                     KindFam (Maybe k) k' a b = T k k' a b -> Int

Notice that in the third step we quantify over all the visibly-mentioned
type variables (a,b), but also over the implicitly mentioned kind variables
(k, k').  In this case one is bound explicitly but often there will be
none. The role of the kind signature (a :: Maybe k) is to add a constraint
that 'a' must have that kind, and to bring 'k' into scope.



************************************************************************
*                                                                      *
               Data types
*                                                                      *
************************************************************************
-}

dataDeclChecks :: Name -> NewOrData
               -> LHsContext GhcRn -> [LConDecl GhcRn]
               -> TcM Bool
dataDeclChecks tc_name new_or_data (L _ stupid_theta) cons
  = do {   -- Check that we don't use GADT syntax in H98 world
         gadtSyntax_ok <- xoptM LangExt.GADTSyntax
       ; let gadt_syntax = consUseGadtSyntax cons
       ; checkTc (gadtSyntax_ok || not gadt_syntax) (badGadtDecl tc_name)

           -- Check that the stupid theta is empty for a GADT-style declaration
       ; checkTc (null stupid_theta || not gadt_syntax) (badStupidTheta tc_name)

         -- Check that a newtype has exactly one constructor
         -- Do this before checking for empty data decls, so that
         -- we don't suggest -XEmptyDataDecls for newtypes
       ; checkTc (new_or_data == DataType || isSingleton cons)
                (newtypeConError tc_name (length cons))

         -- Check that there's at least one condecl,
         -- or else we're reading an hs-boot file, or -XEmptyDataDecls
       ; empty_data_decls <- xoptM LangExt.EmptyDataDecls
       ; is_boot <- tcIsHsBootOrSig  -- Are we compiling an hs-boot file?
       ; checkTc (not (null cons) || empty_data_decls || is_boot)
                 (emptyConDeclsErr tc_name)
       ; return gadt_syntax }


-----------------------------------
consUseGadtSyntax :: [LConDecl a] -> Bool
consUseGadtSyntax ((dL->L _ (ConDeclGADT {})) : _) = True
consUseGadtSyntax _                                = False
                 -- All constructors have same shape

-----------------------------------
tcConDecls :: KnotTied TyCon -> [KnotTied TyConBinder] -> KnotTied Type
           -> [LConDecl GhcRn] -> TcM [DataCon]
  -- Why both the tycon tyvars and binders? Because the tyvars
  -- have all the names and the binders have the visibilities.
tcConDecls rep_tycon tmpl_bndrs res_tmpl
  = concatMapM $ addLocM $
    tcConDecl rep_tycon (mkTyConTagMap rep_tycon) tmpl_bndrs res_tmpl
    -- It's important that we pay for tag allocation here, once per TyCon,
    -- See Note [Constructor tag allocation], fixes #14657

tcConDecl :: KnotTied TyCon          -- Representation tycon. Knot-tied!
          -> NameEnv ConTag
          -> [KnotTied TyConBinder] -> KnotTied Type
                 -- Return type template (with its template tyvars)
                 --    (tvs, T tys), where T is the family TyCon
          -> ConDecl GhcRn
          -> TcM [DataCon]

tcConDecl rep_tycon tag_map tmpl_bndrs res_tmpl
          (ConDeclH98 { con_name = name
                      , con_ex_tvs = explicit_tkv_nms
                      , con_mb_cxt = hs_ctxt
                      , con_args = hs_args })
  = addErrCtxt (dataConCtxtName [name]) $
    do { -- NB: the tyvars from the declaration header are in scope

         -- Get hold of the existential type variables
         -- e.g. data T a = forall k (b::k) f. MkT a (f b)
         -- Here tmpl_bndrs = {a}
         --      hs_qvars = HsQTvs { hsq_implicit = {k}
         --                        , hsq_explicit = {f,b} }

       ; traceTc "tcConDecl 1" (vcat [ ppr name, ppr explicit_tkv_nms ])

       ; (exp_tvs, (ctxt, arg_tys, field_lbls, stricts))
           <- pushTcLevelM_                             $
              solveEqualities                           $
              bindExplicitTKBndrs_Skol explicit_tkv_nms $
              do { ctxt <- tcHsMbContext hs_ctxt
                 ; btys <- tcConArgs hs_args
                 ; field_lbls <- lookupConstructorFields (unLoc name)
                 ; let (arg_tys, stricts) = unzip btys
                 ; return (ctxt, arg_tys, field_lbls, stricts)
                 }

         -- exp_tvs have explicit, user-written binding sites
         -- the kvs below are those kind variables entirely unmentioned by the user
         --   and discovered only by generalization

<<<<<<< HEAD
       ; kvs <- quantifyConDecl (mkVarSet (binderVars tmpl_bndrs))
                                (mkSpecForAllTys exp_tvs $
                                 mkFunTys (map unrestricted ctxt) $
                                 mkFunTys arg_tys $
                                 unitTy)
=======
       ; kvs <- kindGeneralize (mkSpecForAllTys (binderVars tmpl_bndrs) $
                                mkSpecForAllTys exp_tvs $
                                mkFunTys ctxt $
                                mkFunTys arg_tys $
                                unitTy)
>>>>>>> b1af0aed
                 -- That type is a lie, of course. (It shouldn't end in ()!)
                 -- And we could construct a proper result type from the info
                 -- at hand. But the result would mention only the tmpl_tvs,
                 -- and so it just creates more work to do it right. Really,
                 -- we're only doing this to find the right kind variables to
                 -- quantify over, and this type is fine for that purpose.

             -- Zonk to Types
       ; (ze, qkvs)      <- zonkTyBndrs kvs
       ; (ze, user_qtvs) <- zonkTyBndrsX ze exp_tvs
       ; Compose arg_tys <- zonkTcTypesToTypesX ze (Compose arg_tys)
       ; ctxt            <- zonkTcTypesToTypesX ze ctxt

       ; fam_envs <- tcGetFamInstEnvs

       -- Can't print univ_tvs, arg_tys etc, because we are inside the knot here
       ; traceTc "tcConDecl 2" (ppr name $$ ppr field_lbls)
       ; let
           univ_tvbs = tyConTyVarBinders tmpl_bndrs
           univ_tvs  = binderVars univ_tvbs
           ex_tvbs   = mkTyVarBinders Inferred qkvs ++
                       mkTyVarBinders Specified user_qtvs
           ex_tvs    = qkvs ++ user_qtvs
           -- For H98 datatypes, the user-written tyvar binders are precisely
           -- the universals followed by the existentials.
           -- See Note [DataCon user type variable binders] in DataCon.
           user_tvbs = univ_tvbs ++ ex_tvbs
           buildOneDataCon (dL->L _ name) = do
             { is_infix <- tcConIsInfixH98 name hs_args
             ; rep_nm   <- newTyConRepName name

             ; buildDataCon fam_envs name is_infix rep_nm
                            stricts Nothing field_lbls
                            univ_tvs ex_tvs user_tvbs
                            [{- no eq_preds -}] ctxt arg_tys
                            res_tmpl rep_tycon tag_map
                  -- NB:  we put data_tc, the type constructor gotten from the
                  --      constructor type signature into the data constructor;
                  --      that way checkValidDataCon can complain if it's wrong.
             }
       ; traceTc "tcConDecl 2" (ppr name)
       ; mapM buildOneDataCon [name]
       }

tcConDecl rep_tycon tag_map tmpl_bndrs res_tmpl
          (ConDeclGADT { con_names = names
                       , con_qvars = qtvs
                       , con_mb_cxt = cxt, con_args = hs_args
                       , con_res_ty = hs_res_ty })
  | HsQTvs { hsq_ext = HsQTvsRn { hsq_implicit = implicit_tkv_nms }
           , hsq_explicit = explicit_tkv_nms } <- qtvs
  = addErrCtxt (dataConCtxtName names) $
    do { traceTc "tcConDecl 1 gadt" (ppr names)
       ; let ((dL->L _ name) : _) = names

       ; (imp_tvs, (exp_tvs, (ctxt, arg_tys, res_ty, field_lbls, stricts)))
           <- pushTcLevelM_    $  -- We are going to generalise
              solveEqualities  $  -- We won't get another crack, and we don't
                                  -- want an error cascade
              bindImplicitTKBndrs_Skol implicit_tkv_nms $
              bindExplicitTKBndrs_Skol explicit_tkv_nms $
              do { ctxt <- tcHsMbContext cxt
                 ; btys <- tcConArgs hs_args
                 ; res_ty <- tcHsLiftedType hs_res_ty
                 ; field_lbls <- lookupConstructorFields name
                 ; let (arg_tys, stricts) = unzip btys
                 ; return (ctxt, arg_tys, res_ty, field_lbls, stricts)
                 }
       ; imp_tvs <- zonkAndScopedSort imp_tvs
       ; let user_tvs = imp_tvs ++ exp_tvs

<<<<<<< HEAD
       ; tkvs <- quantifyConDecl emptyVarSet (mkSpecForAllTys user_tvs $
                                              mkFunTys (map unrestricted ctxt) $
                                              mkFunTys arg_tys $
                                              res_ty)
=======
       ; tkvs <- kindGeneralize (mkSpecForAllTys user_tvs $
                                 mkFunTys ctxt $
                                 mkFunTys arg_tys $
                                 res_ty)
>>>>>>> b1af0aed

             -- Zonk to Types
       ; (ze, tkvs)     <- zonkTyBndrs tkvs
       ; (ze, user_tvs) <- zonkTyBndrsX ze user_tvs
       ; Compose arg_tys <- zonkTcTypesToTypesX ze (Compose arg_tys)
       ; ctxt    <- zonkTcTypesToTypesX ze ctxt
       ; res_ty  <- zonkTcTypeToTypeX ze res_ty

       ; let (univ_tvs, ex_tvs, tkvs', user_tvs', eq_preds, arg_subst)
               = rejigConRes tmpl_bndrs res_tmpl tkvs user_tvs res_ty
             -- NB: this is a /lazy/ binding, so we pass six thunks to
             --     buildDataCon without yet forcing the guards in rejigConRes
             -- See Note [Checking GADT return types]

             -- Compute the user-written tyvar binders. These have the same
             -- tyvars as univ_tvs/ex_tvs, but perhaps in a different order.
             -- See Note [DataCon user type variable binders] in DataCon.
             tkv_bndrs      = mkTyVarBinders Inferred  tkvs'
             user_tv_bndrs  = mkTyVarBinders Specified user_tvs'
             all_user_bndrs = tkv_bndrs ++ user_tv_bndrs

             ctxt'      = substTys arg_subst ctxt
             arg_tys'   = getCompose $ substTys arg_subst (Compose arg_tys)
             res_ty'    = substTy  arg_subst res_ty


       ; fam_envs <- tcGetFamInstEnvs

       -- Can't print univ_tvs, arg_tys etc, because we are inside the knot here
       ; traceTc "tcConDecl 2" (ppr names $$ ppr field_lbls)
       ; let
           buildOneDataCon (dL->L _ name) = do
             { is_infix <- tcConIsInfixGADT name hs_args
             ; rep_nm   <- newTyConRepName name

             ; buildDataCon fam_envs name is_infix
                            rep_nm
                            stricts Nothing field_lbls
                            univ_tvs ex_tvs all_user_bndrs eq_preds
                            ctxt' arg_tys' res_ty' rep_tycon tag_map
                  -- NB:  we put data_tc, the type constructor gotten from the
                  --      constructor type signature into the data constructor;
                  --      that way checkValidDataCon can complain if it's wrong.
             }
       ; traceTc "tcConDecl 2" (ppr names)
       ; mapM buildOneDataCon names
       }
tcConDecl _ _ _ _ (ConDeclGADT _ _ _ (XLHsQTyVars _) _ _ _ _)
  = panic "tcConDecl"
tcConDecl _ _ _ _ (XConDecl _) = panic "tcConDecl"

tcConIsInfixH98 :: Name
             -> HsConDetails a b
             -> TcM Bool
tcConIsInfixH98 _   details
  = case details of
           InfixCon {}  -> return True
           _            -> return False

tcConIsInfixGADT :: Name
             -> HsConDetails (HsScaled GhcRn (LHsType GhcRn)) r
             -> TcM Bool
tcConIsInfixGADT con details
  = case details of
           InfixCon {}  -> return True
           RecCon {}    -> return False
           PrefixCon arg_tys           -- See Note [Infix GADT constructors]
               | isSymOcc (getOccName con)
               , [_ty1,_ty2] <- map hsThing arg_tys
                  -> do { fix_env <- getFixityEnv
                        ; return (con `elemNameEnv` fix_env) }
               | otherwise -> return False

tcConArgs :: HsConDeclDetails GhcRn
          -> TcM [(Scaled TcType, HsSrcBang)]
tcConArgs (PrefixCon btys)
  = mapM tcConArg btys
tcConArgs (InfixCon bty1 bty2)
  = do { bty1' <- tcConArg bty1
       ; bty2' <- tcConArg bty2
       ; return [bty1', bty2'] }
tcConArgs (RecCon fields)
  = mapM tcConArg btys
  where
    -- We need a one-to-one mapping from field_names to btys
    combined = map (\(dL->L _ f) -> (cd_fld_names f,hsLinear (cd_fld_type f)))
                   (unLoc fields)
    explode (ns,ty) = zip ns (repeat ty)
    exploded = concatMap explode combined
    (_,btys) = unzip exploded


tcConArg :: HsScaled GhcRn (LHsType GhcRn) -> TcM (Scaled TcType, HsSrcBang)
tcConArg (HsScaled w bty)
  = do  { traceTc "tcConArg 1" (ppr bty)
        ; arg_ty <- tcHsOpenType (getBangType bty)
        ; w' <- tcMult (arrowToMult w)
             -- Newtypes can't have unboxed types, but we check
             -- that in checkValidDataCon; this tcConArg stuff
             -- doesn't happen for GADT-style declarations
        ; traceTc "tcConArg 2" (ppr bty)
        ; return (Scaled w' arg_ty, getBangStrictness bty) }

{-
Note [Infix GADT constructors]
~~~~~~~~~~~~~~~~~~~~~~~~~~~~~~
We do not currently have syntax to declare an infix constructor in GADT syntax,
but it makes a (small) difference to the Show instance.  So as a slightly
ad-hoc solution, we regard a GADT data constructor as infix if
  a) it is an operator symbol
  b) it has two arguments
  c) there is a fixity declaration for it
For example:
   infix 6 (:--:)
   data T a where
     (:--:) :: t1 -> t2 -> T Int


Note [Checking GADT return types]
~~~~~~~~~~~~~~~~~~~~~~~~~~~~~~~~~
There is a delicacy around checking the return types of a datacon. The
central problem is dealing with a declaration like

  data T a where
    MkT :: T a -> Q a

Note that the return type of MkT is totally bogus. When creating the T
tycon, we also need to create the MkT datacon, which must have a "rejigged"
return type. That is, the MkT datacon's type must be transformed to have
a uniform return type with explicit coercions for GADT-like type parameters.
This rejigging is what rejigConRes does. The problem is, though, that checking
that the return type is appropriate is much easier when done over *Type*,
not *HsType*, and doing a call to tcMatchTy will loop because T isn't fully
defined yet.

So, we want to make rejigConRes lazy and then check the validity of
the return type in checkValidDataCon.  To do this we /always/ return a
6-tuple from rejigConRes (so that we can compute the return type from it, which
checkValidDataCon needs), but the first three fields may be bogus if
the return type isn't valid (the last equation for rejigConRes).

This is better than an earlier solution which reduced the number of
errors reported in one pass.  See Trac #7175, and #10836.
-}

-- Example
--   data instance T (b,c) where
--      TI :: forall e. e -> T (e,e)
--
-- The representation tycon looks like this:
--   data :R7T b c where
--      TI :: forall b1 c1. (b1 ~ c1) => b1 -> :R7T b1 c1
-- In this case orig_res_ty = T (e,e)

rejigConRes :: [KnotTied TyConBinder] -> KnotTied Type    -- Template for result type; e.g.
                                  -- data instance T [a] b c ...
                                  --      gives template ([a,b,c], T [a] b c)
                                  -- Type must be of kind *!
            -> [TyVar]            -- The constructor's inferred type variables
            -> [TyVar]            -- The constructor's user-written, specified
                                  -- type variables
            -> KnotTied Type      -- res_ty type must be of kind *
            -> ([TyVar],          -- Universal
                [TyVar],          -- Existential (distinct OccNames from univs)
                [TyVar],          -- The constructor's rejigged, user-written,
                                  -- inferred type variables
                [TyVar],          -- The constructor's rejigged, user-written,
                                  -- specified type variables
                [EqSpec],      -- Equality predicates
                TCvSubst)      -- Substitution to apply to argument types
        -- We don't check that the TyCon given in the ResTy is
        -- the same as the parent tycon, because checkValidDataCon will do it
-- NB: All arguments may potentially be knot-tied
rejigConRes tmpl_bndrs res_tmpl dc_inferred_tvs dc_specified_tvs res_ty
        -- E.g.  data T [a] b c where
        --         MkT :: forall x y z. T [(x,y)] z z
        -- The {a,b,c} are the tmpl_tvs, and the {x,y,z} are the dc_tvs
        --     (NB: unlike the H98 case, the dc_tvs are not all existential)
        -- Then we generate
        --      Univ tyvars     Eq-spec
        --          a              a~(x,y)
        --          b              b~z
        --          z
        -- Existentials are the leftover type vars: [x,y]
        -- The user-written type variables are what is listed in the forall:
        --   [x, y, z] (all specified). We must rejig these as well.
        --   See Note [DataCon user type variable binders] in DataCon.
        -- So we return ( [a,b,z], [x,y]
        --              , [], [x,y,z]
        --              , [a~(x,y),b~z], <arg-subst> )
  | Just subst <- ASSERT( isLiftedTypeKind (typeKind res_ty) )
                  ASSERT( isLiftedTypeKind (typeKind res_tmpl) )
                  tcMatchTy res_tmpl res_ty
  = let (univ_tvs, raw_eqs, kind_subst) = mkGADTVars tmpl_tvs dc_tvs subst
        raw_ex_tvs = dc_tvs `minusList` univ_tvs
        (arg_subst, substed_ex_tvs) = substTyVarBndrs kind_subst raw_ex_tvs

        -- After rejigging the existential tyvars, the resulting substitution
        -- gives us exactly what we need to rejig the user-written tyvars,
        -- since the dcUserTyVarBinders invariant guarantees that the
        -- substitution has *all* the tyvars in its domain.
        -- See Note [DataCon user type variable binders] in DataCon.
        subst_user_tvs = map (getTyVar "rejigConRes" . substTyVar arg_subst)
        substed_inferred_tvs  = subst_user_tvs dc_inferred_tvs
        substed_specified_tvs = subst_user_tvs dc_specified_tvs

        substed_eqs = map (substEqSpec arg_subst) raw_eqs
    in
    (univ_tvs, substed_ex_tvs, substed_inferred_tvs, substed_specified_tvs,
     substed_eqs, arg_subst)

  | otherwise
        -- If the return type of the data constructor doesn't match the parent
        -- type constructor, or the arity is wrong, the tcMatchTy will fail
        --    e.g   data T a b where
        --            T1 :: Maybe a   -- Wrong tycon
        --            T2 :: T [a]     -- Wrong arity
        -- We are detect that later, in checkValidDataCon, but meanwhile
        -- we must do *something*, not just crash.  So we do something simple
        -- albeit bogus, relying on checkValidDataCon to check the
        --  bad-result-type error before seeing that the other fields look odd
        -- See Note [Checking GADT return types]
  = (tmpl_tvs, dc_tvs `minusList` tmpl_tvs, dc_inferred_tvs, dc_specified_tvs,
     [], emptyTCvSubst)
  where
    dc_tvs   = dc_inferred_tvs ++ dc_specified_tvs
    tmpl_tvs = binderVars tmpl_bndrs

{- Note [mkGADTVars]
~~~~~~~~~~~~~~~~~~~~
Running example:

data T (k1 :: *) (k2 :: *) (a :: k2) (b :: k2) where
  MkT :: forall (x1 : *) (y :: x1) (z :: *).
         T x1 * (Proxy (y :: x1), z) z

We need the rejigged type to be

  MkT :: forall (x1 :: *) (k2 :: *) (a :: k2) (b :: k2).
         forall (y :: x1) (z :: *).
         (k2 ~ *, a ~ (Proxy x1 y, z), b ~ z)
      => T x1 k2 a b

You might naively expect that z should become a universal tyvar,
not an existential. (After all, x1 becomes a universal tyvar.)
But z has kind * while b has kind k2, so the return type
   T x1 k2 a z
is ill-kinded.  Another way to say it is this: the universal
tyvars must have exactly the same kinds as the tyConTyVars.

So we need an existential tyvar and a heterogeneous equality
constraint. (The b ~ z is a bit redundant with the k2 ~ * that
comes before in that b ~ z implies k2 ~ *. I'm sure we could do
some analysis that could eliminate k2 ~ *. But we don't do this
yet.)

The data con signature has already been fully kind-checked.
The return type

  T x1 * (Proxy (y :: x1), z) z
becomes
  qtkvs    = [x1 :: *, y :: x1, z :: *]
  res_tmpl = T x1 * (Proxy x1 y, z) z

We start off by matching (T k1 k2 a b) with (T x1 * (Proxy x1 y, z) z). We
know this match will succeed because of the validity check (actually done
later, but laziness saves us -- see Note [Checking GADT return types]).
Thus, we get

  subst := { k1 |-> x1, k2 |-> *, a |-> (Proxy x1 y, z), b |-> z }

Now, we need to figure out what the GADT equalities should be. In this case,
we *don't* want (k1 ~ x1) to be a GADT equality: it should just be a
renaming. The others should be GADT equalities. We also need to make
sure that the universally-quantified variables of the datacon match up
with the tyvars of the tycon, as required for Core context well-formedness.
(This last bit is why we have to rejig at all!)

`choose` walks down the tycon tyvars, figuring out what to do with each one.
It carries two substitutions:
  - t_sub's domain is *template* or *tycon* tyvars, mapping them to variables
    mentioned in the datacon signature.
  - r_sub's domain is *result* tyvars, names written by the programmer in
    the datacon signature. The final rejigged type will use these names, but
    the subst is still needed because sometimes the printed name of these variables
    is different. (See choose_tv_name, below.)

Before explaining the details of `choose`, let's just look at its operation
on our example:

  choose [] [] {} {} [k1, k2, a, b]
  -->          -- first branch of `case` statement
  choose
    univs:    [x1 :: *]
    eq_spec:  []
    t_sub:    {k1 |-> x1}
    r_sub:    {x1 |-> x1}
    t_tvs:    [k2, a, b]
  -->          -- second branch of `case` statement
  choose
    univs:    [k2 :: *, x1 :: *]
    eq_spec:  [k2 ~ *]
    t_sub:    {k1 |-> x1, k2 |-> k2}
    r_sub:    {x1 |-> x1}
    t_tvs:    [a, b]
  -->          -- second branch of `case` statement
  choose
    univs:    [a :: k2, k2 :: *, x1 :: *]
    eq_spec:  [ a ~ (Proxy x1 y, z)
              , k2 ~ * ]
    t_sub:    {k1 |-> x1, k2 |-> k2, a |-> a}
    r_sub:    {x1 |-> x1}
    t_tvs:    [b]
  -->          -- second branch of `case` statement
  choose
    univs:    [b :: k2, a :: k2, k2 :: *, x1 :: *]
    eq_spec:  [ b ~ z
              , a ~ (Proxy x1 y, z)
              , k2 ~ * ]
    t_sub:    {k1 |-> x1, k2 |-> k2, a |-> a, b |-> z}
    r_sub:    {x1 |-> x1}
    t_tvs:    []
  -->          -- end of recursion
  ( [x1 :: *, k2 :: *, a :: k2, b :: k2]
  , [k2 ~ *, a ~ (Proxy x1 y, z), b ~ z]
  , {x1 |-> x1} )

`choose` looks up each tycon tyvar in the matching (it *must* be matched!).

* If it finds a bare result tyvar (the first branch of the `case`
  statement), it checks to make sure that the result tyvar isn't yet
  in the list of univ_tvs.  If it is in that list, then we have a
  repeated variable in the return type, and we in fact need a GADT
  equality.

* It then checks to make sure that the kind of the result tyvar
  matches the kind of the template tyvar. This check is what forces
  `z` to be existential, as it should be, explained above.

* Assuming no repeated variables or kind-changing, we wish to use the
  variable name given in the datacon signature (that is, `x1` not
  `k1`), not the tycon signature (which may have been made up by
  GHC). So, we add a mapping from the tycon tyvar to the result tyvar
  to t_sub.

* If we discover that a mapping in `subst` gives us a non-tyvar (the
  second branch of the `case` statement), then we have a GADT equality
  to create.  We create a fresh equality, but we don't extend any
  substitutions. The template variable substitution is meant for use
  in universal tyvar kinds, and these shouldn't be affected by any
  GADT equalities.

This whole algorithm is quite delicate, indeed. I (Richard E.) see two ways
of simplifying it:

1) The first branch of the `case` statement is really an optimization, used
in order to get fewer GADT equalities. It might be possible to make a GADT
equality for *every* univ. tyvar, even if the equality is trivial, and then
either deal with the bigger type or somehow reduce it later.

2) This algorithm strives to use the names for type variables as specified
by the user in the datacon signature. If we always used the tycon tyvar
names, for example, this would be simplified. This change would almost
certainly degrade error messages a bit, though.
-}

-- ^ From information about a source datacon definition, extract out
-- what the universal variables and the GADT equalities should be.
-- See Note [mkGADTVars].
mkGADTVars :: [TyVar]    -- ^ The tycon vars
           -> [TyVar]    -- ^ The datacon vars
           -> TCvSubst   -- ^ The matching between the template result type
                         -- and the actual result type
           -> ( [TyVar]
              , [EqSpec]
              , TCvSubst ) -- ^ The univ. variables, the GADT equalities,
                           -- and a subst to apply to the GADT equalities
                           -- and existentials.
mkGADTVars tmpl_tvs dc_tvs subst
  = choose [] [] empty_subst empty_subst tmpl_tvs
  where
    in_scope = mkInScopeSet (mkVarSet tmpl_tvs `unionVarSet` mkVarSet dc_tvs)
               `unionInScope` getTCvInScope subst
    empty_subst = mkEmptyTCvSubst in_scope

    choose :: [TyVar]           -- accumulator of univ tvs, reversed
           -> [EqSpec]          -- accumulator of GADT equalities, reversed
           -> TCvSubst          -- template substitution
           -> TCvSubst          -- res. substitution
           -> [TyVar]           -- template tvs (the univ tvs passed in)
           -> ( [TyVar]         -- the univ_tvs
              , [EqSpec]        -- GADT equalities
              , TCvSubst )       -- a substitution to fix kinds in ex_tvs

    choose univs eqs _t_sub r_sub []
      = (reverse univs, reverse eqs, r_sub)
    choose univs eqs t_sub r_sub (t_tv:t_tvs)
      | Just r_ty <- lookupTyVar subst t_tv
      = case getTyVar_maybe r_ty of
          Just r_tv
            |  not (r_tv `elem` univs)
            ,  tyVarKind r_tv `eqType` (substTy t_sub (tyVarKind t_tv))
            -> -- simple, well-kinded variable substitution.
               choose (r_tv:univs) eqs
                      (extendTvSubst t_sub t_tv r_ty')
                      (extendTvSubst r_sub r_tv r_ty')
                      t_tvs
            where
              r_tv1  = setTyVarName r_tv (choose_tv_name r_tv t_tv)
              r_ty'  = mkTyVarTy r_tv1

               -- Not a simple substitution: make an equality predicate
          _ -> choose (t_tv':univs) (mkEqSpec t_tv' r_ty : eqs)
                      (extendTvSubst t_sub t_tv (mkTyVarTy t_tv'))
                         -- We've updated the kind of t_tv,
                         -- so add it to t_sub (Trac #14162)
                      r_sub t_tvs
            where
              t_tv' = updateTyVarKind (substTy t_sub) t_tv

      | otherwise
      = pprPanic "mkGADTVars" (ppr tmpl_tvs $$ ppr subst)

      -- choose an appropriate name for a univ tyvar.
      -- This *must* preserve the Unique of the result tv, so that we
      -- can detect repeated variables. It prefers user-specified names
      -- over system names. A result variable with a system name can
      -- happen with GHC-generated implicit kind variables.
    choose_tv_name :: TyVar -> TyVar -> Name
    choose_tv_name r_tv t_tv
      | isSystemName r_tv_name
      = setNameUnique t_tv_name (getUnique r_tv_name)

      | otherwise
      = r_tv_name

      where
        r_tv_name = getName r_tv
        t_tv_name = getName t_tv

{-
Note [Substitution in template variables kinds]
~~~~~~~~~~~~~~~~~~~~~~~~~~~~~~~~~~~~~~~~~~~~~~~

data G (a :: Maybe k) where
  MkG :: G Nothing

With explicit kind variables

data G k (a :: Maybe k) where
  MkG :: G k1 (Nothing k1)

Note how k1 is distinct from k. So, when we match the template
`G k a` against `G k1 (Nothing k1)`, we get a subst
[ k |-> k1, a |-> Nothing k1 ]. Even though this subst has two
mappings, we surely don't want to add (k, k1) to the list of
GADT equalities -- that would be overly complex and would create
more untouchable variables than we need. So, when figuring out
which tyvars are GADT-like and which aren't (the fundamental
job of `choose`), we want to treat `k` as *not* GADT-like.
Instead, we wish to substitute in `a`'s kind, to get (a :: Maybe k1)
instead of (a :: Maybe k). This is the reason for dealing
with a substitution in here.

However, we do not *always* want to substitute. Consider

data H (a :: k) where
  MkH :: H Int

With explicit kind variables:

data H k (a :: k) where
  MkH :: H * Int

Here, we have a kind-indexed GADT. The subst in question is
[ k |-> *, a |-> Int ]. Now, we *don't* want to substitute in `a`'s
kind, because that would give a constructor with the type

MkH :: forall (k :: *) (a :: *). (k ~ *) -> (a ~ Int) -> H k a

The problem here is that a's kind is wrong -- it needs to be k, not *!
So, if the matching for a variable is anything but another bare variable,
we drop the mapping from the substitution before proceeding. This
was not an issue before kind-indexed GADTs because this case could
never happen.

************************************************************************
*                                                                      *
                Validity checking
*                                                                      *
************************************************************************

Validity checking is done once the mutually-recursive knot has been
tied, so we can look at things freely.
-}

checkValidTyCl :: TyCon -> TcM [TyCon]
-- The returned list is either a singleton (if valid)
-- or a list of "fake tycons" (if not); the fake tycons
-- include any implicits, like promoted data constructors
-- See Note [Recover from validity error]
checkValidTyCl tc
  = setSrcSpan (getSrcSpan tc) $
    addTyConCtxt tc $
    recoverM recovery_code
             (do { traceTc "Starting validity for tycon" (ppr tc)
                 ; checkValidTyCon tc
                 ; traceTc "Done validity for tycon" (ppr tc)
                 ; return [tc] })
  where
    recovery_code -- See Note [Recover from validity error]
      = do { traceTc "Aborted validity for tycon" (ppr tc)
           ; return (concatMap mk_fake_tc $
                     ATyCon tc : implicitTyConThings tc) }

    mk_fake_tc (ATyCon tc)
      | isClassTyCon tc = [tc]   -- Ugh! Note [Recover from validity error]
      | otherwise       = [makeRecoveryTyCon tc]
    mk_fake_tc (AConLike (RealDataCon dc))
                        = [makeRecoveryTyCon (promoteDataCon dc)]
    mk_fake_tc _        = []

{- Note [Recover from validity error]
~~~~~~~~~~~~~~~~~~~~~~~~~~~~~~~~~~~~~
We recover from a validity error in a type or class, which allows us
to report multiple validity errors. In the failure case we return a
TyCon of the right kind, but with no interesting behaviour
(makeRecoveryTyCon). Why?  Suppose we have
   type T a = Fun
where Fun is a type family of arity 1.  The RHS is invalid, but we
want to go on checking validity of subsequent type declarations.
So we replace T with an abstract TyCon which will do no harm.
See indexed-types/should_fail/BadSock and Trac #10896

Some notes:

* We must make fakes for promoted DataCons too. Consider (Trac #15215)
      data T a = MkT ...
      data S a = ...T...MkT....
  If there is an error in the definition of 'T' we add a "fake type
  constructor" to the type environment, so that we can continue to
  typecheck 'S'.  But we /were not/ adding a fake anything for 'MkT'
  and so there was an internal error when we met 'MkT' in the body of
  'S'.

* Painfully, we *don't* want to do this for classes.
  Consider tcfail041:
     class (?x::Int) => C a where ...
     instance C Int
  The class is invalid because of the superclass constraint.  But
  we still want it to look like a /class/, else the instance bleats
  that the instance is mal-formed because it hasn't got a class in
  the head.

  This is really bogus; now we have in scope a Class that is invalid
  in some way, with unknown downstream consequences.  A better
  alterantive might be to make a fake class TyCon.  A job for another day.
-}

-------------------------
-- For data types declared with record syntax, we require
-- that each constructor that has a field 'f'
--      (a) has the same result type
--      (b) has the same type for 'f'
-- module alpha conversion of the quantified type variables
-- of the constructor.
--
-- Note that we allow existentials to match because the
-- fields can never meet. E.g
--      data T where
--        T1 { f1 :: b, f2 :: a, f3 ::Int } :: T
--        T2 { f1 :: c, f2 :: c, f3 ::Int } :: T
-- Here we do not complain about f1,f2 because they are existential

checkValidTyCon :: TyCon -> TcM ()
checkValidTyCon tc
  | isPrimTyCon tc   -- Happens when Haddock'ing GHC.Prim
  = return ()

  | otherwise
  = do { traceTc "checkValidTyCon" (ppr tc $$ ppr (tyConClass_maybe tc))
       ; if | Just cl <- tyConClass_maybe tc
              -> checkValidClass cl

            | Just syn_rhs <- synTyConRhs_maybe tc
              -> do { checkValidType syn_ctxt syn_rhs
                    ; checkTySynRhs syn_ctxt syn_rhs }

            | Just fam_flav <- famTyConFlav_maybe tc
              -> case fam_flav of
               { ClosedSynFamilyTyCon (Just ax)
                   -> tcAddClosedTypeFamilyDeclCtxt tc $
                      checkValidCoAxiom ax
               ; ClosedSynFamilyTyCon Nothing   -> return ()
               ; AbstractClosedSynFamilyTyCon ->
                 do { hsBoot <- tcIsHsBootOrSig
                    ; checkTc hsBoot $
                      text "You may define an abstract closed type family" $$
                      text "only in a .hs-boot file" }
               ; DataFamilyTyCon {}           -> return ()
               ; OpenSynFamilyTyCon           -> return ()
               ; BuiltInSynFamTyCon _         -> return () }

             | otherwise -> do
               { -- Check the context on the data decl
                 traceTc "cvtc1" (ppr tc)
               ; checkValidTheta (DataTyCtxt name) (tyConStupidTheta tc)

               ; traceTc "cvtc2" (ppr tc)

               ; dflags          <- getDynFlags
               ; existential_ok  <- xoptM LangExt.ExistentialQuantification
               ; gadt_ok         <- xoptM LangExt.GADTs
               ; let ex_ok = existential_ok || gadt_ok
                     -- Data cons can have existential context
               ; mapM_ (checkValidDataCon dflags ex_ok tc) data_cons
               ; mapM_ (checkPartialRecordField data_cons) (tyConFieldLabels tc)

                -- Check that fields with the same name share a type
               ; mapM_ check_fields groups }}
  where
    syn_ctxt  = TySynCtxt name
    name      = tyConName tc
    data_cons = tyConDataCons tc

    groups = equivClasses cmp_fld (concatMap get_fields data_cons)
    cmp_fld (f1,_) (f2,_) = flLabel f1 `compare` flLabel f2
    get_fields con = dataConFieldLabels con `zip` repeat con
        -- dataConFieldLabels may return the empty list, which is fine

    -- See Note [GADT record selectors] in TcTyDecls
    -- We must check (a) that the named field has the same
    --                   type in each constructor
    --               (b) that those constructors have the same result type
    --
    -- However, the constructors may have differently named type variable
    -- and (worse) we don't know how the correspond to each other.  E.g.
    --     C1 :: forall a b. { f :: a, g :: b } -> T a b
    --     C2 :: forall d c. { f :: c, g :: c } -> T c d
    --
    -- So what we do is to ust Unify.tcMatchTys to compare the first candidate's
    -- result type against other candidates' types BOTH WAYS ROUND.
    -- If they magically agrees, take the substitution and
    -- apply them to the latter ones, and see if they match perfectly.
    check_fields ((label, con1) :| other_fields)
        -- These fields all have the same name, but are from
        -- different constructors in the data type
        = recoverM (return ()) $ mapM_ checkOne other_fields
                -- Check that all the fields in the group have the same type
                -- NB: this check assumes that all the constructors of a given
                -- data type use the same type variables
        where
        (_, _, _, res1) = dataConSig con1
        fty1 = dataConFieldType con1 lbl
        lbl = flLabel label

        checkOne (_, con2)    -- Do it both ways to ensure they are structurally identical
            = do { checkFieldCompat lbl con1 con2 res1 res2 fty1 fty2
                 ; checkFieldCompat lbl con2 con1 res2 res1 fty2 fty1 }
            where
                (_, _, _, res2) = dataConSig con2
                fty2 = dataConFieldType con2 lbl

checkPartialRecordField :: [DataCon] -> FieldLabel -> TcM ()
-- Checks the partial record field selector, and warns.
-- See Note [Checking partial record field]
checkPartialRecordField all_cons fld
  = setSrcSpan loc $
      warnIfFlag Opt_WarnPartialFields
        (not is_exhaustive && not (startsWithUnderscore occ_name))
        (sep [text "Use of partial record field selector" <> colon,
              nest 2 $ quotes (ppr occ_name)])
  where
    sel_name = flSelector fld
    loc    = getSrcSpan sel_name
    occ_name = getOccName sel_name

    (cons_with_field, cons_without_field) = partition has_field all_cons
    has_field con = fld `elem` (dataConFieldLabels con)
    is_exhaustive = all (dataConCannotMatch inst_tys) cons_without_field

    con1 = ASSERT( not (null cons_with_field) ) head cons_with_field
    (univ_tvs, _, eq_spec, _, _, _) = dataConFullSig con1
    eq_subst = mkTvSubstPrs (map eqSpecPair eq_spec)
    inst_tys = substTyVars eq_subst univ_tvs

checkFieldCompat :: FieldLabelString -> DataCon -> DataCon
                 -> Type -> Type -> Type -> Type -> TcM ()
checkFieldCompat fld con1 con2 res1 res2 fty1 fty2
  = do  { checkTc (isJust mb_subst1) (resultTypeMisMatch fld con1 con2)
        ; checkTc (isJust mb_subst2) (fieldTypeMisMatch fld con1 con2) }
  where
    mb_subst1 = tcMatchTy res1 res2
    mb_subst2 = tcMatchTyX (expectJust "checkFieldCompat" mb_subst1) fty1 fty2

-------------------------------
checkValidDataCon :: DynFlags -> Bool -> TyCon -> DataCon -> TcM ()
checkValidDataCon dflags existential_ok tc con
  = setSrcSpan (getSrcSpan con)  $
    addErrCtxt (dataConCtxt con) $
    do  { -- Check that the return type of the data constructor
          -- matches the type constructor; eg reject this:
          --   data T a where { MkT :: Bogus a }
          -- It's important to do this first:
          --  see Note [Checking GADT return types]
          --  and c.f. Note [Check role annotations in a second pass]
          let tc_tvs      = tyConTyVars tc
              res_ty_tmpl = mkFamilyTyConApp tc (mkTyVarTys tc_tvs)
              orig_res_ty = dataConOrigResTy con
        ; traceTc "checkValidDataCon" (vcat
              [ ppr con, ppr tc, ppr tc_tvs
              , ppr res_ty_tmpl <+> dcolon <+> ppr (typeKind res_ty_tmpl)
              , ppr orig_res_ty <+> dcolon <+> ppr (typeKind orig_res_ty)])


        ; checkTc (isJust (tcMatchTy res_ty_tmpl
                                     orig_res_ty))
                  (badDataConTyCon con res_ty_tmpl orig_res_ty)
            -- Note that checkTc aborts if it finds an error. This is
            -- critical to avoid panicking when we call dataConUserType
            -- on an un-rejiggable datacon!

        ; traceTc "checkValidDataCon 2" (ppr (dataConUserType con))

          -- Check that the result type is a *monotype*
          --  e.g. reject this:   MkT :: T (forall a. a->a)
          -- Reason: it's really the argument of an equality constraint
        ; checkValidMonoType orig_res_ty

          -- Check all argument types for validity
        ; checkValidType ctxt (dataConUserType con)
        ; mapM_ (checkForLevPoly empty)
                (map scaledThing $ dataConOrigArgTys con)

          -- Extra checks for newtype data constructors
        ; when (isNewTyCon tc) (checkNewDataCon con)

          -- Check that existentials are allowed if they are used
        ; checkTc (existential_ok || isVanillaDataCon con)
                  (badExistential con)

          -- Check that UNPACK pragmas and bangs work out
          -- E.g.  reject   data T = MkT {-# UNPACK #-} Int     -- No "!"
          --                data T = MkT {-# UNPACK #-} !a      -- Can't unpack
        ; zipWith3M_ check_bang (dataConSrcBangs con) (dataConImplBangs con) [1..]

          -- Check the dcUserTyVarBinders invariant
          -- See Note [DataCon user type variable binders] in DataCon
          -- checked here because we sometimes build invalid DataCons before
          -- erroring above here
        ; when debugIsOn $
          do { let (univs, exs, eq_spec, _, _, _) = dataConFullSig con
                   user_tvs                       = dataConUserTyVars con
                   user_tvbs_invariant
                     =    Set.fromList (filterEqSpec eq_spec univs ++ exs)
                       == Set.fromList user_tvs
             ; WARN( not user_tvbs_invariant
                       , vcat ([ ppr con
                               , ppr univs
                               , ppr exs
                               , ppr eq_spec
                               , ppr user_tvs ])) return () }

        ; traceTc "Done validity of data con" $
          vcat [ ppr con
               , text "Datacon user type:" <+> ppr (dataConUserType con)
               , text "Datacon rep type:" <+> ppr (dataConRepType con)
               , text "Rep typcon binders:" <+> ppr (tyConBinders (dataConTyCon con))
               , case tyConFamInst_maybe (dataConTyCon con) of
                   Nothing -> text "not family"
                   Just (f, _) -> ppr (tyConBinders f) ]
    }
  where
    ctxt = ConArgCtxt (dataConName con)

    check_bang :: HsSrcBang -> HsImplBang -> Int -> TcM ()
    check_bang (HsSrcBang _ _ SrcLazy) _ n
      | not (xopt LangExt.StrictData dflags)
      = addErrTc
          (bad_bang n (text "Lazy annotation (~) without StrictData"))
    check_bang (HsSrcBang _ want_unpack strict_mark) rep_bang n
      | isSrcUnpacked want_unpack, not is_strict
      = addWarnTc NoReason (bad_bang n (text "UNPACK pragma lacks '!'"))
      | isSrcUnpacked want_unpack
      , case rep_bang of { HsUnpack {} -> False; _ -> True }
      -- If not optimising, we don't unpack (rep_bang is never
      -- HsUnpack), so don't complain!  This happens, e.g., in Haddock.
      -- See dataConSrcToImplBang.
      , not (gopt Opt_OmitInterfacePragmas dflags)
      -- When typechecking an indefinite package in Backpack, we
      -- may attempt to UNPACK an abstract type.  The test here will
      -- conclude that this is unusable, but it might become usable
      -- when we actually fill in the abstract type.  As such, don't
      -- warn in this case (it gives users the wrong idea about whether
      -- or not UNPACK on abstract types is supported; it is!)
      , unitIdIsDefinite (thisPackage dflags)
      = addWarnTc NoReason (bad_bang n (text "Ignoring unusable UNPACK pragma"))
      where
        is_strict = case strict_mark of
                      NoSrcStrict -> xopt LangExt.StrictData dflags
                      bang        -> isSrcStrict bang

    check_bang _ _ _
      = return ()

    bad_bang n herald
      = hang herald 2 (text "on the" <+> speakNth n
                       <+> text "argument of" <+> quotes (ppr con))
-------------------------------
checkNewDataCon :: DataCon -> TcM ()
-- Further checks for the data constructor of a newtype
checkNewDataCon con
  = do  { checkTc (isSingleton arg_tys) (newtypeFieldErr con (length arg_tys))
              -- One argument

        ; checkTc (not (isUnliftedType (scaledThing arg_ty1))) $
          text "A newtype cannot have an unlifted argument type"

        ; checkTc (ok_mult (scaledMult arg_ty1)) $
          text "A newtype constructor must be linear"

        ; check_con (null eq_spec) $
          text "A newtype constructor must have a return type of form T a1 ... an"
                -- Return type is (T a b c)

        ; check_con (null theta) $
          text "A newtype constructor cannot have a context in its type"

        ; check_con (null ex_tvs) $
          text "A newtype constructor cannot have existential type variables"
                -- No existentials

        ; checkTc (all ok_bang (dataConSrcBangs con))
                  (newtypeStrictError con)
                -- No strictness annotations
    }
  where
    (_univ_tvs, ex_tvs, eq_spec, theta, arg_tys, _res_ty)
      = dataConFullSig con
    check_con what msg
       = checkTc what (msg $$ ppr con <+> dcolon <+> ppr (dataConUserType con))

    (arg_ty1 : _) = arg_tys

    ok_bang (HsSrcBang _ _ SrcStrict) = False
    ok_bang (HsSrcBang _ _ SrcLazy)   = False
    ok_bang _                         = True

    ok_mult One = True
    ok_mult _   = False

-------------------------------
checkValidClass :: Class -> TcM ()
checkValidClass cls
  = do  { constrained_class_methods <- xoptM LangExt.ConstrainedClassMethods
        ; multi_param_type_classes  <- xoptM LangExt.MultiParamTypeClasses
        ; nullary_type_classes      <- xoptM LangExt.NullaryTypeClasses
        ; fundep_classes            <- xoptM LangExt.FunctionalDependencies
        ; undecidable_super_classes <- xoptM LangExt.UndecidableSuperClasses

        -- Check that the class is unary, unless multiparameter type classes
        -- are enabled; also recognize deprecated nullary type classes
        -- extension (subsumed by multiparameter type classes, Trac #8993)
        ; checkTc (multi_param_type_classes || cls_arity == 1 ||
                    (nullary_type_classes && cls_arity == 0))
                  (classArityErr cls_arity cls)
        ; checkTc (fundep_classes || null fundeps) (classFunDepsErr cls)

        -- Check the super-classes
        ; checkValidTheta (ClassSCCtxt (className cls)) theta

          -- Now check for cyclic superclasses
          -- If there are superclass cycles, checkClassCycleErrs bails.
        ; unless undecidable_super_classes $
          case checkClassCycles cls of
             Just err -> setSrcSpan (getSrcSpan cls) $
                         addErrTc err
             Nothing  -> return ()

        -- Check the class operations.
        -- But only if there have been no earlier errors
        -- See Note [Abort when superclass cycle is detected]
        ; whenNoErrs $
          mapM_ (check_op constrained_class_methods) op_stuff

        -- Check the associated type defaults are well-formed and instantiated
        ; mapM_ check_at at_stuff  }
  where
    (tyvars, fundeps, theta, _, at_stuff, op_stuff) = classExtraBigSig cls
    cls_arity = length (tyConVisibleTyVars (classTyCon cls))
       -- Ignore invisible variables
    cls_tv_set = mkVarSet tyvars

    check_op constrained_class_methods (sel_id, dm)
      = setSrcSpan (getSrcSpan sel_id) $
        addErrCtxt (classOpCtxt sel_id op_ty) $ do
        { traceTc "class op type" (ppr op_ty)
        ; checkValidType ctxt op_ty
                -- This implements the ambiguity check, among other things
                -- Example: tc223
                --   class Error e => Game b mv e | b -> mv e where
                --      newBoard :: MonadState b m => m ()
                -- Here, MonadState has a fundep m->b, so newBoard is fine

           -- a method cannot be levity polymorphic, as we have to store the
           -- method in a dictionary
           -- example of what this prevents:
           --   class BoundedX (a :: TYPE r) where minBound :: a
           -- See Note [Levity polymorphism checking] in DsMonad
        ; checkForLevPoly empty tau1

        ; unless constrained_class_methods $
          mapM_ check_constraint (tail (cls_pred:op_theta))

        ; check_dm ctxt sel_id cls_pred tau2 dm
        }
        where
          ctxt    = FunSigCtxt op_name True -- Report redundant class constraints
          op_name = idName sel_id
          op_ty   = idType sel_id
          (_,cls_pred,tau1) = tcSplitMethodTy op_ty
          -- See Note [Splitting nested sigma types in class type signatures]
          (_,op_theta,tau2) = tcSplitNestedSigmaTys tau1

          check_constraint :: TcPredType -> TcM ()
          check_constraint pred -- See Note [Class method constraints]
            = when (not (isEmptyVarSet pred_tvs) &&
                    pred_tvs `subVarSet` cls_tv_set)
                   (addErrTc (badMethPred sel_id pred))
            where
              pred_tvs = tyCoVarsOfType pred

    check_at (ATI fam_tc m_dflt_rhs)
      = do { checkTc (cls_arity == 0 || any (`elemVarSet` cls_tv_set) fam_tvs)
                     (noClassTyVarErr cls fam_tc)
                        -- Check that the associated type mentions at least
                        -- one of the class type variables
                        -- The check is disabled for nullary type classes,
                        -- since there is no possible ambiguity (Trac #10020)

             -- Check that any default declarations for associated types are valid
           ; whenIsJust m_dflt_rhs $ \ (rhs, loc) ->
             setSrcSpan loc $
             tcAddFamInstCtxt (text "default type instance") (getName fam_tc) $
             checkValidTyFamEqn fam_tc fam_tvs (mkTyVarTys fam_tvs) rhs }
        where
          fam_tvs = tyConTyVars fam_tc

    check_dm :: UserTypeCtxt -> Id -> PredType -> Type -> DefMethInfo -> TcM ()
    -- Check validity of the /top-level/ generic-default type
    -- E.g for   class C a where
    --             default op :: forall b. (a~b) => blah
    -- we do not want to do an ambiguity check on a type with
    -- a free TyVar 'a' (Trac #11608).  See TcType
    -- Note [TyVars and TcTyVars during type checking] in TcType
    -- Hence the mkDefaultMethodType to close the type.
    check_dm ctxt sel_id vanilla_cls_pred vanilla_tau
             (Just (dm_name, dm_spec@(GenericDM dm_ty)))
      = setSrcSpan (getSrcSpan dm_name) $ do
            -- We have carefully set the SrcSpan on the generic
            -- default-method Name to be that of the generic
            -- default type signature

          -- First, we check that that the method's default type signature
          -- aligns with the non-default type signature.
          -- See Note [Default method type signatures must align]
          let cls_pred = mkClassPred cls $ mkTyVarTys $ classTyVars cls
              -- Note that the second field of this tuple contains the context
              -- of the default type signature, making it apparent that we
              -- ignore method contexts completely when validity-checking
              -- default type signatures. See the end of
              -- Note [Default method type signatures must align]
              -- to learn why this is OK.
              --
              -- See also
              -- Note [Splitting nested sigma types in class type signatures]
              -- for an explanation of why we don't use tcSplitSigmaTy here.
              (_, _, dm_tau) = tcSplitNestedSigmaTys dm_ty

              -- Given this class definition:
              --
              --  class C a b where
              --    op         :: forall p q. (Ord a, D p q)
              --               => a -> b -> p -> (a, b)
              --    default op :: forall r s. E r
              --               => a -> b -> s -> (a, b)
              --
              -- We want to match up two types of the form:
              --
              --   Vanilla type sig: C aa bb => aa -> bb -> p -> (aa, bb)
              --   Default type sig: C a  b  => a  -> b  -> s -> (a,  b)
              --
              -- Notice that the two type signatures can be quantified over
              -- different class type variables! Therefore, it's important that
              -- we include the class predicate parts to match up a with aa and
              -- b with bb.
              vanilla_phi_ty = mkPhiTy [vanilla_cls_pred] vanilla_tau
              dm_phi_ty      = mkPhiTy [cls_pred] dm_tau

          traceTc "check_dm" $ vcat
              [ text "vanilla_phi_ty" <+> ppr vanilla_phi_ty
              , text "dm_phi_ty"      <+> ppr dm_phi_ty ]

          -- Actually checking that the types align is done with a call to
          -- tcMatchTys. We need to get a match in both directions to rule
          -- out degenerate cases like these:
          --
          --  class Foo a where
          --    foo1         :: a -> b
          --    default foo1 :: a -> Int
          --
          --    foo2         :: a -> Int
          --    default foo2 :: a -> b
          unless (isJust $ tcMatchTys [dm_phi_ty, vanilla_phi_ty]
                                      [vanilla_phi_ty, dm_phi_ty]) $ addErrTc $
               hang (text "The default type signature for"
                     <+> ppr sel_id <> colon)
                 2 (ppr dm_ty)
            $$ (text "does not match its corresponding"
                <+> text "non-default type signature")

          -- Now do an ambiguity check on the default type signature.
          checkValidType ctxt (mkDefaultMethodType cls sel_id dm_spec)
    check_dm _ _ _ _ _ = return ()

checkFamFlag :: Name -> TcM ()
-- Check that we don't use families without -XTypeFamilies
-- The parser won't even parse them, but I suppose a GHC API
-- client might have a go!
checkFamFlag tc_name
  = do { idx_tys <- xoptM LangExt.TypeFamilies
       ; checkTc idx_tys err_msg }
  where
    err_msg = hang (text "Illegal family declaration for" <+> quotes (ppr tc_name))
                 2 (text "Enable TypeFamilies to allow indexed type families")

{- Note [Class method constraints]
~~~~~~~~~~~~~~~~~~~~~~~~~~~~~~~~~~
Haskell 2010 is supposed to reject
  class C a where
    op :: Eq a => a -> a
where the method type constrains only the class variable(s).  (The extension
-XConstrainedClassMethods switches off this check.)  But regardless
we should not reject
  class C a where
    op :: (?x::Int) => a -> a
as pointed out in Trac #11793. So the test here rejects the program if
  * -XConstrainedClassMethods is off
  * the tyvars of the constraint are non-empty
  * all the tyvars are class tyvars, none are locally quantified

Note [Abort when superclass cycle is detected]
~~~~~~~~~~~~~~~~~~~~~~~~~~~~~~~~~~~~~~~~~~~~~~
We must avoid doing the ambiguity check for the methods (in
checkValidClass.check_op) when there are already errors accumulated.
This is because one of the errors may be a superclass cycle, and
superclass cycles cause canonicalization to loop. Here is a
representative example:

  class D a => C a where
    meth :: D a => ()
  class C a => D a

This fixes Trac #9415, #9739

Note [Default method type signatures must align]
~~~~~~~~~~~~~~~~~~~~~~~~~~~~~~~~~~~~~~~~~~~~~~~~
GHC enforces the invariant that a class method's default type signature
must "align" with that of the method's non-default type signature, as per
GHC Trac #12918. For instance, if you have:

  class Foo a where
    bar :: forall b. Context => a -> b

Then a default type signature for bar must be alpha equivalent to
(forall b. a -> b). That is, the types must be the same modulo differences in
contexts. So the following would be acceptable default type signatures:

    default bar :: forall b. Context1 => a -> b
    default bar :: forall x. Context2 => a -> x

But the following are NOT acceptable default type signatures:

    default bar :: forall b. b -> a
    default bar :: forall x. x
    default bar :: a -> Int

Note that a is bound by the class declaration for Foo itself, so it is
not allowed to differ in the default type signature.

The default type signature (default bar :: a -> Int) deserves special mention,
since (a -> Int) is a straightforward instantiation of (forall b. a -> b). To
write this, you need to declare the default type signature like so:

    default bar :: forall b. (b ~ Int). a -> b

As noted in #12918, there are several reasons to do this:

1. It would make no sense to have a type that was flat-out incompatible with
   the non-default type signature. For instance, if you had:

     class Foo a where
       bar :: a -> Int
       default bar :: a -> Bool

   Then that would always fail in an instance declaration. So this check
   nips such cases in the bud before they have the chance to produce
   confusing error messages.

2. Internally, GHC uses TypeApplications to instantiate the default method in
   an instance. See Note [Default methods in instances] in TcInstDcls.
   Thus, GHC needs to know exactly what the universally quantified type
   variables are, and when instantiated that way, the default method's type
   must match the expected type.

3. Aesthetically, by only allowing the default type signature to differ in its
   context, we are making it more explicit the ways in which the default type
   signature is less polymorphic than the non-default type signature.

You might be wondering: why are the contexts allowed to be different, but not
the rest of the type signature? That's because default implementations often
rely on assumptions that the more general, non-default type signatures do not.
For instance, in the Enum class declaration:

    class Enum a where
      enum :: [a]
      default enum :: (Generic a, GEnum (Rep a)) => [a]
      enum = map to genum

    class GEnum f where
      genum :: [f a]

The default implementation for enum only works for types that are instances of
Generic, and for which their generic Rep type is an instance of GEnum. But
clearly enum doesn't _have_ to use this implementation, so naturally, the
context for enum is allowed to be different to accomodate this. As a result,
when we validity-check default type signatures, we ignore contexts completely.

Note that when checking whether two type signatures match, we must take care to
split as many foralls as it takes to retrieve the tau types we which to check.
See Note [Splitting nested sigma types in class type signatures].

Note [Splitting nested sigma types in class type signatures]
~~~~~~~~~~~~~~~~~~~~~~~~~~~~~~~~~~~~~~~~~~~~~~~~~~~~~~~~~~~~
Consider this type synonym and class definition:

  type Traversal s t a b = forall f. Applicative f => (a -> f b) -> s -> f t

  class Each s t a b where
    each         ::                                      Traversal s t a b
    default each :: (Traversable g, s ~ g a, t ~ g b) => Traversal s t a b

It might seem obvious that the tau types in both type signatures for `each`
are the same, but actually getting GHC to conclude this is surprisingly tricky.
That is because in general, the form of a class method's non-default type
signature is:

  forall a. C a => forall d. D d => E a b

And the general form of a default type signature is:

  forall f. F f => E a f -- The variable `a` comes from the class

So it you want to get the tau types in each type signature, you might find it
reasonable to call tcSplitSigmaTy twice on the non-default type signature, and
call it once on the default type signature. For most classes and methods, this
will work, but Each is a bit of an exceptional case. The way `each` is written,
it doesn't quantify any additional type variables besides those of the Each
class itself, so the non-default type signature for `each` is actually this:

  forall s t a b. Each s t a b => Traversal s t a b

Notice that there _appears_ to only be one forall. But there's actually another
forall lurking in the Traversal type synonym, so if you call tcSplitSigmaTy
twice, you'll also go under the forall in Traversal! That is, you'll end up
with:

  (a -> f b) -> s -> f t

A problem arises because you only call tcSplitSigmaTy once on the default type
signature for `each`, which gives you

  Traversal s t a b

Or, equivalently:

  forall f. Applicative f => (a -> f b) -> s -> f t

This is _not_ the same thing as (a -> f b) -> s -> f t! So now tcMatchTy will
say that the tau types for `each` are not equal.

A solution to this problem is to use tcSplitNestedSigmaTys instead of
tcSplitSigmaTy. tcSplitNestedSigmaTys will always split any foralls that it
sees until it can't go any further, so if you called it on the default type
signature for `each`, it would return (a -> f b) -> s -> f t like we desired.

Note [Checking partial record field]
~~~~~~~~~~~~~~~~~~~~~~~~~~~~~~~~~~~~
This check checks the partial record field selector, and warns (Trac #7169).

For example:

  data T a = A { m1 :: a, m2 :: a } | B { m1 :: a }

The function 'm2' is partial record field, and will fail when it is applied to
'B'. The warning identifies such partial fields. The check is performed at the
declaration of T, not at the call-sites of m2.

The warning can be suppressed by prefixing the field-name with an underscore.
For example:

  data T a = A { m1 :: a, _m2 :: a } | B { m1 :: a }

************************************************************************
*                                                                      *
                Checking role validity
*                                                                      *
************************************************************************
-}

checkValidRoleAnnots :: RoleAnnotEnv -> TyCon -> TcM ()
checkValidRoleAnnots role_annots tc
  | isTypeSynonymTyCon tc = check_no_roles
  | isFamilyTyCon tc      = check_no_roles
  | isAlgTyCon tc         = check_roles
  | otherwise             = return ()
  where
    -- Role annotations are given only on *explicit* variables,
    -- but a tycon stores roles for all variables.
    -- So, we drop the implicit roles (which are all Nominal, anyway).
    name                   = tyConName tc
    roles                  = tyConRoles tc
    (vis_roles, vis_vars)  = unzip $ mapMaybe pick_vis $
                             zip roles (tyConBinders tc)
    role_annot_decl_maybe  = lookupRoleAnnot role_annots name

    pick_vis :: (Role, TyConBinder) -> Maybe (Role, TyVar)
    pick_vis (role, tvb)
      | isVisibleTyConBinder tvb = Just (role, binderVar tvb)
      | otherwise                = Nothing

    check_roles
      = whenIsJust role_annot_decl_maybe $
          \decl@(dL->L loc (RoleAnnotDecl _ _ the_role_annots)) ->
          addRoleAnnotCtxt name $
          setSrcSpan loc $ do
          { role_annots_ok <- xoptM LangExt.RoleAnnotations
          ; checkTc role_annots_ok $ needXRoleAnnotations tc
          ; checkTc (vis_vars `equalLength` the_role_annots)
                    (wrongNumberOfRoles vis_vars decl)
          ; _ <- zipWith3M checkRoleAnnot vis_vars the_role_annots vis_roles
          -- Representational or phantom roles for class parameters
          -- quickly lead to incoherence. So, we require
          -- IncoherentInstances to have them. See #8773, #14292
          ; incoherent_roles_ok <- xoptM LangExt.IncoherentInstances
          ; checkTc (  incoherent_roles_ok
                    || (not $ isClassTyCon tc)
                    || (all (== Nominal) vis_roles))
                    incoherentRoles

          ; lint <- goptM Opt_DoCoreLinting
          ; when lint $ checkValidRoles tc }

    check_no_roles
      = whenIsJust role_annot_decl_maybe illegalRoleAnnotDecl

checkRoleAnnot :: TyVar -> Located (Maybe Role) -> Role -> TcM ()
checkRoleAnnot _  (dL->L _ Nothing)   _  = return ()
checkRoleAnnot tv (dL->L _ (Just r1)) r2
  = when (r1 /= r2) $
    addErrTc $ badRoleAnnot (tyVarName tv) r1 r2
checkRoleAnnot _ _ _ = panic "checkRoleAnnot: Impossible Match" -- due to #15884

-- This is a double-check on the role inference algorithm. It is only run when
-- -dcore-lint is enabled. See Note [Role inference] in TcTyDecls
checkValidRoles :: TyCon -> TcM ()
-- If you edit this function, you may need to update the GHC formalism
-- See Note [GHC Formalism] in CoreLint
checkValidRoles tc
  | isAlgTyCon tc
    -- tyConDataCons returns an empty list for data families
  = mapM_ check_dc_roles (tyConDataCons tc)
  | Just rhs <- synTyConRhs_maybe tc
  = check_ty_roles (zipVarEnv (tyConTyVars tc) (tyConRoles tc)) Representational rhs
  | otherwise
  = return ()
  where
    check_dc_roles datacon
      = do { traceTc "check_dc_roles" (ppr datacon <+> ppr (tyConRoles tc))
           ; mapM_ (check_ty_roles role_env Representational) $
                    eqSpecPreds eq_spec ++ theta ++ (map scaledThing arg_tys) }
                    -- See Note [Role-checking data constructor arguments] in TcTyDecls
      where
        (univ_tvs, ex_tvs, eq_spec, theta, arg_tys, _res_ty)
          = dataConFullSig datacon
        univ_roles = zipVarEnv univ_tvs (tyConRoles tc)
              -- zipVarEnv uses zipEqual, but we don't want that for ex_tvs
        ex_roles   = mkVarEnv (map (, Nominal) ex_tvs)
        role_env   = univ_roles `plusVarEnv` ex_roles

    check_ty_roles env role ty
      | Just ty' <- coreView ty -- #14101
      = check_ty_roles env role ty'

    check_ty_roles env role (TyVarTy tv)
      = case lookupVarEnv env tv of
          Just role' -> unless (role' `ltRole` role || role' == role) $
                        report_error $ text "type variable" <+> quotes (ppr tv) <+>
                                       text "cannot have role" <+> ppr role <+>
                                       text "because it was assigned role" <+> ppr role'
          Nothing    -> report_error $ text "type variable" <+> quotes (ppr tv) <+>
                                       text "missing in environment"

    check_ty_roles env Representational (TyConApp tc tys)
      = let roles' = tyConRoles tc in
        zipWithM_ (maybe_check_ty_roles env) roles' tys

    check_ty_roles env Nominal (TyConApp _ tys)
      = mapM_ (check_ty_roles env Nominal) tys

    check_ty_roles _   Phantom ty@(TyConApp {})
      = pprPanic "check_ty_roles" (ppr ty)

    check_ty_roles env role (AppTy ty1 ty2)
      =  check_ty_roles env role    ty1
      >> check_ty_roles env Nominal ty2

    check_ty_roles env role (FunTy _ ty1 ty2)
      =  check_ty_roles env role ty1
      >> check_ty_roles env role ty2

    check_ty_roles env role (ForAllTy (Bndr tv _) ty)
      =  check_ty_roles env Nominal (tyVarKind tv)
      >> check_ty_roles (extendVarEnv env tv Nominal) role ty

    check_ty_roles _   _    (LitTy {}) = return ()

    check_ty_roles env role (CastTy t _)
      = check_ty_roles env role t

    check_ty_roles _   role (CoercionTy co)
      = unless (role == Phantom) $
        report_error $ text "coercion" <+> ppr co <+> text "has bad role" <+> ppr role

    maybe_check_ty_roles env role ty
      = when (role == Nominal || role == Representational) $
        check_ty_roles env role ty

    report_error doc
      = addErrTc $ vcat [text "Internal error in role inference:",
                         doc,
                         text "Please report this as a GHC bug: http://www.haskell.org/ghc/reportabug"]

{-
************************************************************************
*                                                                      *
                Error messages
*                                                                      *
************************************************************************
-}

tcAddTyFamInstCtxt :: TyFamInstDecl GhcRn -> TcM a -> TcM a
tcAddTyFamInstCtxt decl
  = tcAddFamInstCtxt (text "type instance") (tyFamInstDeclName decl)

tcMkDataFamInstCtxt :: DataFamInstDecl GhcRn -> SDoc
tcMkDataFamInstCtxt decl@(DataFamInstDecl { dfid_eqn =
                            HsIB { hsib_body = eqn }})
  = tcMkFamInstCtxt (pprDataFamInstFlavour decl <+> text "instance")
                    (unLoc (feqn_tycon eqn))
tcMkDataFamInstCtxt (DataFamInstDecl (XHsImplicitBndrs _))
  = panic "tcMkDataFamInstCtxt"

tcAddDataFamInstCtxt :: DataFamInstDecl GhcRn -> TcM a -> TcM a
tcAddDataFamInstCtxt decl
  = addErrCtxt (tcMkDataFamInstCtxt decl)

tcMkFamInstCtxt :: SDoc -> Name -> SDoc
tcMkFamInstCtxt flavour tycon
  = hsep [ text "In the" <+> flavour <+> text "declaration for"
         , quotes (ppr tycon) ]

tcAddFamInstCtxt :: SDoc -> Name -> TcM a -> TcM a
tcAddFamInstCtxt flavour tycon thing_inside
  = addErrCtxt (tcMkFamInstCtxt flavour tycon) thing_inside

tcAddClosedTypeFamilyDeclCtxt :: TyCon -> TcM a -> TcM a
tcAddClosedTypeFamilyDeclCtxt tc
  = addErrCtxt ctxt
  where
    ctxt = text "In the equations for closed type family" <+>
           quotes (ppr tc)

resultTypeMisMatch :: FieldLabelString -> DataCon -> DataCon -> SDoc
resultTypeMisMatch field_name con1 con2
  = vcat [sep [text "Constructors" <+> ppr con1 <+> text "and" <+> ppr con2,
                text "have a common field" <+> quotes (ppr field_name) <> comma],
          nest 2 $ text "but have different result types"]

fieldTypeMisMatch :: FieldLabelString -> DataCon -> DataCon -> SDoc
fieldTypeMisMatch field_name con1 con2
  = sep [text "Constructors" <+> ppr con1 <+> text "and" <+> ppr con2,
         text "give different types for field", quotes (ppr field_name)]

dataConCtxtName :: [Located Name] -> SDoc
dataConCtxtName [con]
   = text "In the definition of data constructor" <+> quotes (ppr con)
dataConCtxtName con
   = text "In the definition of data constructors" <+> interpp'SP con

dataConCtxt :: Outputable a => a -> SDoc
dataConCtxt con = text "In the definition of data constructor" <+> quotes (ppr con)

classOpCtxt :: Var -> Type -> SDoc
classOpCtxt sel_id tau = sep [text "When checking the class method:",
                              nest 2 (pprPrefixOcc sel_id <+> dcolon <+> ppr tau)]

classArityErr :: Int -> Class -> SDoc
classArityErr n cls
    | n == 0 = mkErr "No" "no-parameter"
    | otherwise = mkErr "Too many" "multi-parameter"
  where
    mkErr howMany allowWhat =
        vcat [text (howMany ++ " parameters for class") <+> quotes (ppr cls),
              parens (text ("Enable MultiParamTypeClasses to allow "
                                    ++ allowWhat ++ " classes"))]

classFunDepsErr :: Class -> SDoc
classFunDepsErr cls
  = vcat [text "Fundeps in class" <+> quotes (ppr cls),
          parens (text "Enable FunctionalDependencies to allow fundeps")]

badMethPred :: Id -> TcPredType -> SDoc
badMethPred sel_id pred
  = vcat [ hang (text "Constraint" <+> quotes (ppr pred)
                 <+> text "in the type of" <+> quotes (ppr sel_id))
              2 (text "constrains only the class type variables")
         , text "Enable ConstrainedClassMethods to allow it" ]

noClassTyVarErr :: Class -> TyCon -> SDoc
noClassTyVarErr clas fam_tc
  = sep [ text "The associated type" <+> quotes (ppr fam_tc)
        , text "mentions none of the type or kind variables of the class" <+>
                quotes (ppr clas <+> hsep (map ppr (classTyVars clas)))]

badDataConTyCon :: DataCon -> Type -> Type -> SDoc
badDataConTyCon data_con res_ty_tmpl actual_res_ty
  | ASSERT( all isTyVar actual_ex_tvs )
    tcIsForAllTy actual_res_ty
  = nested_foralls_contexts_suggestion
  | isJust (tcSplitPredFunTy_maybe actual_res_ty)
  = nested_foralls_contexts_suggestion
  | otherwise
  = hang (text "Data constructor" <+> quotes (ppr data_con) <+>
                text "returns type" <+> quotes (ppr actual_res_ty))
       2 (text "instead of an instance of its parent type" <+> quotes (ppr res_ty_tmpl))
  where
    -- This suggestion is useful for suggesting how to correct code like what
    -- was reported in Trac #12087:
    --
    --   data F a where
    --     MkF :: Ord a => Eq a => a -> F a
    --
    -- Although nested foralls or contexts are allowed in function type
    -- signatures, it is much more difficult to engineer GADT constructor type
    -- signatures to allow something similar, so we error in the latter case.
    -- Nevertheless, we can at least suggest how a user might reshuffle their
    -- exotic GADT constructor type signature so that GHC will accept.
    nested_foralls_contexts_suggestion =
      text "GADT constructor type signature cannot contain nested"
      <+> quotes forAllLit <> text "s or contexts"
      $+$ hang (text "Suggestion: instead use this type signature:")
             2 (ppr (dataConName data_con) <+> dcolon <+> ppr suggested_ty)

    -- To construct a type that GHC would accept (suggested_ty), we:
    --
    -- 1) Find the existentially quantified type variables and the class
    --    predicates from the datacon. (NB: We don't need the universally
    --    quantified type variables, since rejigConRes won't substitute them in
    --    the result type if it fails, as in this scenario.)
    -- 2) Split apart the return type (which is headed by a forall or a
    --    context) using tcSplitNestedSigmaTys, collecting the type variables
    --    and class predicates we find, as well as the rho type lurking
    --    underneath the nested foralls and contexts.
    -- 3) Smash together the type variables and class predicates from 1) and
    --    2), and prepend them to the rho type from 2).
    actual_ex_tvs = dataConExTyCoVars data_con
    actual_theta  = dataConTheta data_con
    (actual_res_tvs, actual_res_theta, actual_res_rho)
      = tcSplitNestedSigmaTys actual_res_ty
    suggested_ty = mkSpecForAllTys (actual_ex_tvs ++ actual_res_tvs) $
                   mkFunTys (map unrestricted (actual_theta ++ actual_res_theta))
                   actual_res_rho

badGadtDecl :: Name -> SDoc
badGadtDecl tc_name
  = vcat [ text "Illegal generalised algebraic data declaration for" <+> quotes (ppr tc_name)
         , nest 2 (parens $ text "Enable the GADTs extension to allow this") ]

badExistential :: DataCon -> SDoc
badExistential con
  = hang (text "Data constructor" <+> quotes (ppr con) <+>
                text "has existential type variables, a context, or a specialised result type")
       2 (vcat [ ppr con <+> dcolon <+> ppr (dataConUserType con)
               , parens $ text "Enable ExistentialQuantification or GADTs to allow this" ])

badStupidTheta :: Name -> SDoc
badStupidTheta tc_name
  = text "A data type declared in GADT style cannot have a context:" <+> quotes (ppr tc_name)

newtypeConError :: Name -> Int -> SDoc
newtypeConError tycon n
  = sep [text "A newtype must have exactly one constructor,",
         nest 2 $ text "but" <+> quotes (ppr tycon) <+> text "has" <+> speakN n ]

newtypeStrictError :: DataCon -> SDoc
newtypeStrictError con
  = sep [text "A newtype constructor cannot have a strictness annotation,",
         nest 2 $ text "but" <+> quotes (ppr con) <+> text "does"]

newtypeFieldErr :: DataCon -> Int -> SDoc
newtypeFieldErr con_name n_flds
  = sep [text "The constructor of a newtype must have exactly one field",
         nest 2 $ text "but" <+> quotes (ppr con_name) <+> text "has" <+> speakN n_flds]

badSigTyDecl :: Name -> SDoc
badSigTyDecl tc_name
  = vcat [ text "Illegal kind signature" <+>
           quotes (ppr tc_name)
         , nest 2 (parens $ text "Use KindSignatures to allow kind signatures") ]

emptyConDeclsErr :: Name -> SDoc
emptyConDeclsErr tycon
  = sep [quotes (ppr tycon) <+> text "has no constructors",
         nest 2 $ text "(EmptyDataDecls permits this)"]

wrongKindOfFamily :: TyCon -> SDoc
wrongKindOfFamily family
  = text "Wrong category of family instance; declaration was for a"
    <+> kindOfFamily
  where
    kindOfFamily | isTypeFamilyTyCon family = text "type family"
                 | isDataFamilyTyCon family = text "data family"
                 | otherwise = pprPanic "wrongKindOfFamily" (ppr family)

wrongNumberOfParmsErr :: Arity -> SDoc
wrongNumberOfParmsErr max_args
  = text "Number of parameters must match family declaration; expected"
    <+> ppr max_args

defaultAssocKindErr :: TyCon -> SDoc
defaultAssocKindErr fam_tc
  = text "Kind mis-match on LHS of default declaration for"
    <+> quotes (ppr fam_tc)

wrongTyFamName :: Name -> Name -> SDoc
wrongTyFamName fam_tc_name eqn_tc_name
  = hang (text "Mismatched type name in type family instance.")
       2 (vcat [ text "Expected:" <+> ppr fam_tc_name
               , text "  Actual:" <+> ppr eqn_tc_name ])

badRoleAnnot :: Name -> Role -> Role -> SDoc
badRoleAnnot var annot inferred
  = hang (text "Role mismatch on variable" <+> ppr var <> colon)
       2 (sep [ text "Annotation says", ppr annot
              , text "but role", ppr inferred
              , text "is required" ])

wrongNumberOfRoles :: [a] -> LRoleAnnotDecl GhcRn -> SDoc
wrongNumberOfRoles tyvars d@(dL->L _ (RoleAnnotDecl _ _ annots))
  = hang (text "Wrong number of roles listed in role annotation;" $$
          text "Expected" <+> (ppr $ length tyvars) <> comma <+>
          text "got" <+> (ppr $ length annots) <> colon)
       2 (ppr d)
wrongNumberOfRoles _ (dL->L _ (XRoleAnnotDecl _)) = panic "wrongNumberOfRoles"
wrongNumberOfRoles _ _ = panic "wrongNumberOfRoles: Impossible Match"
                         -- due to #15884


illegalRoleAnnotDecl :: LRoleAnnotDecl GhcRn -> TcM ()
illegalRoleAnnotDecl (dL->L loc (RoleAnnotDecl _ tycon _))
  = setErrCtxt [] $
    setSrcSpan loc $
    addErrTc (text "Illegal role annotation for" <+> ppr tycon <> char ';' $$
              text "they are allowed only for datatypes and classes.")
illegalRoleAnnotDecl (dL->L _ (XRoleAnnotDecl _)) = panic "illegalRoleAnnotDecl"
illegalRoleAnnotDecl _ = panic "illegalRoleAnnotDecl: Impossible Match"
                         -- due to #15884

needXRoleAnnotations :: TyCon -> SDoc
needXRoleAnnotations tc
  = text "Illegal role annotation for" <+> ppr tc <> char ';' $$
    text "did you intend to use RoleAnnotations?"

incoherentRoles :: SDoc
incoherentRoles = (text "Roles other than" <+> quotes (text "nominal") <+>
                   text "for class parameters can lead to incoherence.") $$
                  (text "Use IncoherentInstances to allow this; bad role found")

addTyConCtxt :: TyCon -> TcM a -> TcM a
addTyConCtxt tc = addTyConFlavCtxt name flav
  where
    name = getName tc
    flav = tyConFlavour tc

addRoleAnnotCtxt :: Name -> TcM a -> TcM a
addRoleAnnotCtxt name
  = addErrCtxt $
    text "while checking a role annotation for" <+> quotes (ppr name)<|MERGE_RESOLUTION|>--- conflicted
+++ resolved
@@ -1064,14 +1064,10 @@
     discardResult                   $
     bindExplicitTKBndrs_Skol ex_tvs $
     do { _ <- tcHsMbContext ex_ctxt
-<<<<<<< HEAD
-       ; mapM_ (tcHsOpenType . getBangType) (map hsThing (hsConDeclArgTys args)) }
-=======
        ; traceTc "kcConDecl {" (ppr name $$ ppr args)
-       ; mapM_ (tcHsOpenType . getBangType) (hsConDeclArgTys args)
+       ; mapM_ (tcHsOpenType . getBangType) (map hsThing (hsConDeclArgTys args))
        ; traceTc "kcConDecl }" (ppr name)
        }
->>>>>>> b1af0aed
               -- We don't need to check the telescope here, because that's
               -- done in tcConDecl
 
@@ -1854,167 +1850,6 @@
 Simple, neat, but a little non-obvious!
 -}
 
-<<<<<<< HEAD
------------------
-kcFamTyPats :: TcTyCon
-            -> [Name]
-            -> Maybe [LHsTyVarBndr GhcRn]
-            -> HsTyPats GhcRn
-            -> (TcKind -> TcM ())
-            -> TcM ()
-kcFamTyPats tc_fam_tc imp_vars mb_expl_bndrs arg_pats kind_checker
-  = discardResult $
-    kcImplicitTKBndrs imp_vars $
-    kcExplicitTKBndrs (fromMaybe [] mb_expl_bndrs) $
-    do { let name     = tyConName tc_fam_tc
-             loc      = nameSrcSpan name
-             lhs_fun  = cL loc (HsTyVar noExt NotPromoted (cL loc name))
-                        -- lhs_fun is for error messages only
-             no_fun   = pprPanic "kcFamTyPats" (ppr name)
-             fun_kind = tyConKind tc_fam_tc
-
-       ; (_, _, res_kind_out) <- tcInferApps typeLevelMode Nothing lhs_fun no_fun
-                                             fun_kind arg_pats
-       ; traceTc "kcFamTyPats" (vcat [ ppr tc_fam_tc, ppr arg_pats, ppr res_kind_out ])
-       ; kind_checker res_kind_out }
-
-tcFamTyPats :: TyCon
-            -> Maybe ClsInstInfo
-            -> [Name]          -- Implicitly bound kind/type variable names
-            -> Maybe [LHsTyVarBndr GhcRn]
-            -> HsTyPats GhcRn  -- Type patterns
-            -> (TcKind -> TcM ([TcTyVar], [TcType], TcKind))
-                -- kind-checker for RHS
-                -- See Note [Instantiating a family tycon]
-            -> (   [TcTyVar]         -- Kind and type variables
-                -> [TcType]          -- Kind and type arguments
-                -> TcKind
-                -> TcM a)            -- NB: You can use solveEqualities here.
-            -> TcM a
--- Check the type patterns of a type or data family instance
---     type instance F <pat1> <pat2> = <type>
--- The 'tyvars' are the free type variables of pats
---
--- NB: The family instance declaration may be an associated one,
--- nested inside an instance decl, thus
---        instance C [a] where
---          type F [a] = ...
--- In that case, the type variable 'a' will *already be in scope*
--- (and, if C is poly-kinded, so will its kind parameter).
-tcFamTyPats fam_tc mb_clsinfo
-            imp_vars mb_expl_bndrs arg_pats kind_checker thing_inside
-  = do { -- First, check the arity.
-         -- If we wait until validity checking, we'll get kind
-         -- errors below when an arity error will be much easier to
-         -- understand.
-         let should_check_arity
-               | DataFamilyFlavour _ <- flav = False
-                  -- why not check data families? See [Arity of data families] in FamInstEnv
-               | otherwise                   = True
-
-       ; when should_check_arity $
-         checkTc (arg_pats `lengthIs` vis_arity) $
-         wrongNumberOfParmsErr vis_arity
-                      -- report only explicit arguments
-
-       ; (imp_tvs, (exp_tvs, (typats, (more_tyvars, more_typats, res_kind))))
-            <- solveEqualities $  -- See Note [Constraints in patterns]
-               tcImplicitQTKBndrs FamInstSkol imp_vars $
-               tcExplicitTKBndrs FamInstSkol (fromMaybe [] mb_expl_bndrs) $
-               do { let loc = nameSrcSpan fam_name
-                        lhs_fun = cL loc (HsTyVar noExt NotPromoted
-                                            (cL loc fam_name))
-                        fun_ty = mkTyConApp fam_tc []
-                        fun_kind = tyConKind fam_tc
-                        mb_kind_env = thdOf3 <$> mb_clsinfo
-
-                  ; (_, args, res_kind_out)
-                      <- tcInferApps typeLevelMode mb_kind_env
-                                     lhs_fun fun_ty fun_kind arg_pats
-
-                  ; traceTc "tcFamTyPats 1" (vcat [ ppr fam_tc
-                                                  , ppr arg_pats
-                                                  , ppr res_kind_out ])
-
-                  ; stuff <- kind_checker res_kind_out
-                  ; return (args, stuff) }
-
-          {- TODO (RAE): This should be cleverer. Consider this:
-
-                 type family F a
-
-                 data G a where
-                   MkG :: F a ~ Bool => G a
-
-                 type family Foo (x :: G a) :: F a
-                 type instance Foo MkG = False
-
-             This should probably be accepted. Yet the solveEqualities
-             will fail, unable to solve (F a ~ Bool)
-             We want to quantify over that proof.
-             But see Note [Constraints in patterns]
-             below, which is missing this piece. -}
-
-
-            -- Find free variables (after zonking) and turn
-            -- them into skolems, so that we don't subsequently
-            -- replace a meta kind var with (Any *)
-            -- Very like kindGeneralize
-       ; let all_pats  = typats `chkAppend` more_typats
-             fam_app   = mkTyConApp fam_tc all_pats
-
-             user_tvs  = exp_tvs ++ imp_tvs `chkAppend` more_tyvars
-
-                -- the user_tvs might have quantified kind variables from
-                -- an enclosing class/instance; make sure to bring these into scope
-             extra_tvs = case mb_clsinfo of
-               Nothing -> []
-               Just (_, inst_tvs, _) ->
-                 filter (`elemVarSet` tyCoVarsOfType (mkSpecForAllTys user_tvs fam_app))
-                        inst_tvs
-
-             all_tvs = extra_tvs ++ user_tvs
-
-          -- the user_tvs are already bound in the pats; don't quantify over these again.
-       ; vars  <- candidateQTyVarsOfType emptyVarSet $
-                  mkSpecForAllTys all_tvs fam_app
-       ; qtkvs <- quantifyTyVars emptyVarSet vars
-       ; let all_qtkvs = qtkvs ++ all_tvs
-
-       ; when debugIsOn $
-         do { all_pats <- mapM zonkTcType all_pats
-            ; MASSERT2( isEmptyVarSet $ coVarsOfTypes all_pats, ppr all_pats ) }
-           -- This should be the case, because otherwise the solveEqualities
-           -- above would fail. TODO (RAE): Update once the solveEqualities
-           -- bit is cleverer.
-
-       ; traceTc "tcFamTyPats" (ppr (getName fam_tc)
-                                $$ ppr mb_expl_bndrs
-                                $$ ppr all_pats $$ ppr qtkvs)
-
-           -- See Note [Free-floating kind vars] in TcHsType
-       ; lhs_tvs <- zonkTcTypeAndFV fam_app
-       ; let unmentioned_tvs   = filterOut (`elemDVarSet` lhs_tvs) imp_tvs
-                                   -- If there are tyvars left over, we can
-                                   -- assume they're free-floating, since they
-                                   -- aren't bound by a type pattern
-                                   -- Recall that user are those lexically
-                                   -- used in the equation. As skolems, they
-                                   -- don't need zonking.
-       ; checkNoErrs $ reportFloatingKvs fam_name flav
-                                         (dVarSetElemsWellScoped lhs_tvs) unmentioned_tvs
-
-            -- Error if exp_tvs contains anything that is still unused.
-            -- See Note [Unused explicitly bound variables in a family pattern]
-       ; let unmentioned_exp_tvs = filterOut (`elemDVarSet` lhs_tvs) exp_tvs
-       ; checkNoErrs $ mapM_ (unusedExplicitForAllErr . Var.varName) unmentioned_exp_tvs
-
-       ; scopeTyVars FamInstSkol (map unrestricted all_qtkvs) $
-            -- Extend envt with TcTyVars not TyVars, because the
-            -- kind checking etc done by thing_inside does not expect
-            -- to encounter TyVars; it expects TcTyVars
-         thing_inside all_qtkvs all_pats res_kind }
-=======
 --------------------------
 tcTyFamInstEqnGuts :: TyCon -> AssocInstInfo
                    -> [Name] -> [LHsTyVarBndr GhcRn]  -- Implicit and explicicit binder
@@ -2051,7 +1886,6 @@
        ; let pats = unravelFamInstPats lhs_ty
        ; traceTc "tcTyFamInstEqnGuts }" (ppr fam_tc <+> pprTyVars qtvs)
        ; return (qtvs, pats, rhs_ty) }
->>>>>>> b1af0aed
   where
     tc_lhs | null hs_pats  -- See Note [Apparently-nullary families]
            = do { (args, rhs_kind) <- tcInstTyBinders $
@@ -2340,19 +2174,11 @@
          -- the kvs below are those kind variables entirely unmentioned by the user
          --   and discovered only by generalization
 
-<<<<<<< HEAD
-       ; kvs <- quantifyConDecl (mkVarSet (binderVars tmpl_bndrs))
-                                (mkSpecForAllTys exp_tvs $
-                                 mkFunTys (map unrestricted ctxt) $
-                                 mkFunTys arg_tys $
-                                 unitTy)
-=======
        ; kvs <- kindGeneralize (mkSpecForAllTys (binderVars tmpl_bndrs) $
                                 mkSpecForAllTys exp_tvs $
-                                mkFunTys ctxt $
+                                mkFunTys (map unrestricted ctxt) $
                                 mkFunTys arg_tys $
                                 unitTy)
->>>>>>> b1af0aed
                  -- That type is a lie, of course. (It shouldn't end in ()!)
                  -- And we could construct a proper result type from the info
                  -- at hand. But the result would mention only the tmpl_tvs,
@@ -2424,17 +2250,10 @@
        ; imp_tvs <- zonkAndScopedSort imp_tvs
        ; let user_tvs = imp_tvs ++ exp_tvs
 
-<<<<<<< HEAD
-       ; tkvs <- quantifyConDecl emptyVarSet (mkSpecForAllTys user_tvs $
-                                              mkFunTys (map unrestricted ctxt) $
-                                              mkFunTys arg_tys $
-                                              res_ty)
-=======
        ; tkvs <- kindGeneralize (mkSpecForAllTys user_tvs $
-                                 mkFunTys ctxt $
+                                 mkFunTys (map unrestricted ctxt) $
                                  mkFunTys arg_tys $
                                  res_ty)
->>>>>>> b1af0aed
 
              -- Zonk to Types
        ; (ze, tkvs)     <- zonkTyBndrs tkvs
