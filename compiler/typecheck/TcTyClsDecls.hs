{-
(c) The University of Glasgow 2006
(c) The AQUA Project, Glasgow University, 1996-1998


TcTyClsDecls: Typecheck type and class declarations
-}

{-# LANGUAGE CPP, TupleSections, MultiWayIf #-}
{-# LANGUAGE TypeFamilies #-}

module TcTyClsDecls (
        tcTyAndClassDecls, tcAddImplicits,

        -- Functions used by TcInstDcls to check
        -- data/type family instance declarations
        kcDataDefn, tcConDecls, dataDeclChecks, checkValidTyCon,
        tcFamTyPats, tcTyFamInstEqn,
        tcAddTyFamInstCtxt, tcMkDataFamInstCtxt, tcAddDataFamInstCtxt,
        wrongKindOfFamily, dataConCtxt
    ) where

#include "HsVersions.h"

import GhcPrelude

import HsSyn
import HscTypes
import BuildTyCl
import TcRnMonad
import TcEnv
import TcValidity
import TcHsSyn
import TcTyDecls
import TcClassDcl
import {-# SOURCE #-} TcInstDcls( tcInstDecls1 )
import TcDeriv (DerivInfo)
import TcEvidence  ( tcCoercionKind, isEmptyTcEvBinds )
import TcUnify     ( checkConstraints )
import TcHsType
import TcMType
import TysWiredIn ( unitTy )
import TcType
import Weight
import RnEnv( lookupConstructorFields )
import FamInst
import FamInstEnv
import Coercion
import Type
import TyCoRep   -- for checkValidRoles
import Kind
import Class
import CoAxiom
import TyCon
import DataCon
import Id
import Var
import VarEnv
import VarSet
import Module
import Name
import NameSet
import NameEnv
import Outputable
import Maybes
import Unify
import Util
import Pair
import SrcLoc
import ListSetOps
import DynFlags
import Unique
import BasicTypes
import qualified GHC.LanguageExtensions as LangExt

import Control.Monad
import Data.Functor.Compose ( Compose(..) )
import Data.List
import Data.List.NonEmpty ( NonEmpty(..) )

{-
************************************************************************
*                                                                      *
\subsection{Type checking for type and class declarations}
*                                                                      *
************************************************************************

Note [Grouping of type and class declarations]
~~~~~~~~~~~~~~~~~~~~~~~~~~~~~~~~~~~~~~~~~~~~~~
tcTyAndClassDecls is called on a list of `TyClGroup`s. Each group is a strongly
connected component of mutually dependent types and classes. We kind check and
type check each group separately to enhance kind polymorphism. Take the
following example:

  type Id a = a
  data X = X (Id Int)

If we were to kind check the two declarations together, we would give Id the
kind * -> *, since we apply it to an Int in the definition of X. But we can do
better than that, since Id really is kind polymorphic, and should get kind
forall (k::*). k -> k. Since it does not depend on anything else, it can be
kind-checked by itself, hence getting the most general kind. We then kind check
X, which works fine because we then know the polymorphic kind of Id, and simply
instantiate k to *.

Note [Check role annotations in a second pass]
~~~~~~~~~~~~~~~~~~~~~~~~~~~~~~~~~~~~~~~~~~~~~~
Role inference potentially depends on the types of all of the datacons declared
in a mutually recursive group. The validity of a role annotation, in turn,
depends on the result of role inference. Because the types of datacons might
be ill-formed (see #7175 and Note [Checking GADT return types]) we must check
*all* the tycons in a group for validity before checking *any* of the roles.
Thus, we take two passes over the resulting tycons, first checking for general
validity and then checking for valid role annotations.
-}

tcTyAndClassDecls :: [TyClGroup GhcRn]      -- Mutually-recursive groups in
                                            -- dependency order
                  -> TcM ( TcGblEnv         -- Input env extended by types and
                                            -- classes
                                            -- and their implicit Ids,DataCons
                         , [InstInfo GhcRn] -- Source-code instance decls info
                         , [DerivInfo]      -- data family deriving info
                         )
-- Fails if there are any errors
tcTyAndClassDecls tyclds_s
  -- The code recovers internally, but if anything gave rise to
  -- an error we'd better stop now, to avoid a cascade
  -- Type check each group in dependency order folding the global env
  = checkNoErrs $ fold_env [] [] tyclds_s
  where
    fold_env :: [InstInfo GhcRn]
             -> [DerivInfo]
             -> [TyClGroup GhcRn]
             -> TcM (TcGblEnv, [InstInfo GhcRn], [DerivInfo])
    fold_env inst_info deriv_info []
      = do { gbl_env <- getGblEnv
           ; return (gbl_env, inst_info, deriv_info) }
    fold_env inst_info deriv_info (tyclds:tyclds_s)
      = do { (tcg_env, inst_info', deriv_info') <- tcTyClGroup tyclds
           ; setGblEnv tcg_env $
               -- remaining groups are typechecked in the extended global env.
             fold_env (inst_info' ++ inst_info)
                      (deriv_info' ++ deriv_info)
                      tyclds_s }

tcTyClGroup :: TyClGroup GhcRn
            -> TcM (TcGblEnv, [InstInfo GhcRn], [DerivInfo])
-- Typecheck one strongly-connected component of type, class, and instance decls
-- See Note [TyClGroups and dependency analysis] in HsDecls
tcTyClGroup (TyClGroup { group_tyclds = tyclds
                       , group_roles  = roles
                       , group_instds = instds })
  = do { let role_annots = mkRoleAnnotEnv roles

           -- Step 1: Typecheck the type/class declarations
       ; traceTc "---- tcTyClGroup ---- {" empty
       ; traceTc "Decls for" (ppr (map (tcdName . unLoc) tyclds))
       ; tyclss <- tcTyClDecls tyclds role_annots

           -- Step 1.5: Make sure we don't have any type synonym cycles
       ; traceTc "Starting synonym cycle check" (ppr tyclss)
       ; this_uid <- fmap thisPackage getDynFlags
       ; checkSynCycles this_uid tyclss tyclds
       ; traceTc "Done synonym cycle check" (ppr tyclss)

           -- Step 2: Perform the validity check on those types/classes
           -- We can do this now because we are done with the recursive knot
           -- Do it before Step 3 (adding implicit things) because the latter
           -- expects well-formed TyCons
       ; traceTc "Starting validity check" (ppr tyclss)
       ; tyclss <- mapM checkValidTyCl tyclss
       ; traceTc "Done validity check" (ppr tyclss)
       ; mapM_ (recoverM (return ()) . checkValidRoleAnnots role_annots) tyclss
           -- See Note [Check role annotations in a second pass]

       ; traceTc "---- end tcTyClGroup ---- }" empty

           -- Step 3: Add the implicit things;
           -- we want them in the environment because
           -- they may be mentioned in interface files
       ; tcExtendTyConEnv tyclss $
    do { gbl_env <- tcAddImplicits tyclss
       ; setGblEnv gbl_env $
    do {
            -- Step 4: check instance declarations
       ; (gbl_env, inst_info, datafam_deriv_info) <- tcInstDecls1 instds

       ; return (gbl_env, inst_info, datafam_deriv_info) } } }
tcTyClGroup (XTyClGroup _) = panic "tcTyClGroup"

tcTyClDecls :: [LTyClDecl GhcRn] -> RoleAnnotEnv -> TcM [TyCon]
tcTyClDecls tyclds role_annots
  = tcExtendKindEnv promotion_err_env $   --- See Note [Type environment evolution]
    do {    -- Step 1: kind-check this group and returns the final
            -- (possibly-polymorphic) kind of each TyCon and Class
            -- See Note [Kind checking for type and class decls]
         tc_tycons <- kcTyClGroup tyclds
       ; traceTc "tcTyAndCl generalized kinds" (vcat (map ppr_tc_tycon tc_tycons))

            -- Step 2: type-check all groups together, returning
            -- the final TyCons and Classes
            --
            -- NB: We have to be careful here to NOT eagerly unfold
            -- type synonyms, as we have not tested for type synonym
            -- loops yet and could fall into a black hole.
       ; fixM $ \ ~rec_tyclss -> do
           { tcg_env <- getGblEnv
           ; let roles = inferRoles (tcg_src tcg_env) role_annots rec_tyclss

                 -- Populate environment with knot-tied ATyCon for TyCons
                 -- NB: if the decls mention any ill-staged data cons
                 -- (see Note [Recursion and promoting data constructors])
                 -- we will have failed already in kcTyClGroup, so no worries here
           ; tcExtendRecEnv (zipRecTyClss tc_tycons rec_tyclss) $

                 -- Also extend the local type envt with bindings giving
                 -- the (polymorphic) kind of each knot-tied TyCon or Class
                 -- See Note [Type checking recursive type and class declarations]
                 -- and Note [Type environment evolution]
             tcExtendKindEnvWithTyCons tc_tycons $

                 -- Kind and type check declarations for this group
               mapM (tcTyClDecl roles) tyclds
           } }
  where
    promotion_err_env = mkPromotionErrorEnv tyclds
    ppr_tc_tycon tc = parens (sep [ ppr (tyConName tc) <> comma
                                  , ppr (tyConBinders tc) <> comma
                                  , ppr (tyConResKind tc) ])

zipRecTyClss :: [TcTyCon]
             -> [TyCon]           -- Knot-tied
             -> [(Name,TyThing)]
-- Build a name-TyThing mapping for the TyCons bound by decls
-- being careful not to look at the knot-tied [TyThing]
-- The TyThings in the result list must have a visible ATyCon,
-- because typechecking types (in, say, tcTyClDecl) looks at
-- this outer constructor
zipRecTyClss tc_tycons rec_tycons
  = [ (name, ATyCon (get name)) | tc_tycon <- tc_tycons, let name = getName tc_tycon ]
  where
    rec_tc_env :: NameEnv TyCon
    rec_tc_env = foldr add_tc emptyNameEnv rec_tycons

    add_tc :: TyCon -> NameEnv TyCon -> NameEnv TyCon
    add_tc tc env = foldr add_one_tc env (tc : tyConATs tc)

    add_one_tc :: TyCon -> NameEnv TyCon -> NameEnv TyCon
    add_one_tc tc env = extendNameEnv env (tyConName tc) tc

    get name = case lookupNameEnv rec_tc_env name of
                 Just tc -> tc
                 other   -> pprPanic "zipRecTyClss" (ppr name <+> ppr other)

{-
************************************************************************
*                                                                      *
                Kind checking
*                                                                      *
************************************************************************

Note [Kind checking for type and class decls]
~~~~~~~~~~~~~~~~~~~~~~~~~~~~~~~~~~~~~~~~~~~~~~
Kind checking is done thus:

   1. Make up a kind variable for each parameter of the declarations,
      and extend the kind environment (which is in the TcLclEnv)

   2. Kind check the declarations

We need to kind check all types in the mutually recursive group
before we know the kind of the type variables.  For example:

  class C a where
     op :: D b => a -> b -> b

  class D c where
     bop :: (Monad c) => ...

Here, the kind of the locally-polymorphic type variable "b"
depends on *all the uses of class D*.  For example, the use of
Monad c in bop's type signature means that D must have kind Type->Type.

Note: we don't treat type synonyms specially (we used to, in the past);
in particular, even if we have a type synonym cycle, we still kind check
it normally, and test for cycles later (checkSynCycles).  The reason
we can get away with this is because we have more systematic TYPE r
inference, which means that we can do unification between kinds that
aren't lifted (this historically was not true.)

The downside of not directly reading off the kinds off the RHS of
type synonyms in topological order is that we don't transparently
support making synonyms of types with higher-rank kinds.  But
you can always specify a CUSK directly to make this work out.
See tc269 for an example.

Note [Skip decls with CUSKs in kcLTyClDecl]
~~~~~~~~~~~~~~~~~~~~~~~~~~~~~~~~~~~~~~~~~~~
Consider

    data T (a :: *) = MkT (S a)   -- Has CUSK
    data S a = MkS (T Int) (S a)  -- No CUSK

Via getInitialKinds we get
  T :: * -> *
  S :: kappa -> *

Then we call kcTyClDecl on each decl in the group, to constrain the
kind unification variables.  BUT we /skip/ the RHS of any decl with
a CUSK.  Here we skip the RHS of T, so we eventually get
  S :: forall k. k -> *

This gets us more polymorphism than we would otherwise get, similar
(but implemented strangely differently from) the treatment of type
signatures in value declarations.

Open type families
~~~~~~~~~~~~~~~~~~
This treatment of type synonyms only applies to Haskell 98-style synonyms.
General type functions can be recursive, and hence, appear in `alg_decls'.

The kind of an open type family is solely determinded by its kind signature;
hence, only kind signatures participate in the construction of the initial
kind environment (as constructed by `getInitialKind'). In fact, we ignore
instances of families altogether in the following. However, we need to include
the kinds of *associated* families into the construction of the initial kind
environment. (This is handled by `allDecls').

See also Note [Kind checking recursive type and class declarations]

Note [How TcTyCons work]
~~~~~~~~~~~~~~~~~~~~~~~~
TcTyCons are used for two distinct purposes

1.  When recovering from a type error in a type declaration,
    we want to put the erroneous TyCon in the environment in a
    way that won't lead to more errors.  We use a TcTyCon for this;
    see makeRecoveryTyCon.

2.  When checking a type/class declaration (in module TcTyClsDecls), we come
    upon knowledge of the eventual tycon in bits and pieces.

      S1) First, we use getInitialKinds to look over the user-provided
          kind signature of a tycon (including, for example, the number
          of parameters written to the tycon) to get an initial shape of
          the tycon's kind.  We record that shape in a TcTyCon.

      S2) Then, using these initial kinds, we kind-check the body of the
          tycon (class methods, data constructors, etc.), filling in the
          metavariables in the tycon's initial kind.

      S3) We then generalize to get the tycon's final, fixed
          kind. Finally, once this has happened for all tycons in a
          mutually recursive group, we can desugar the lot.

    For convenience, we store partially-known tycons in TcTyCons, which
    might store meta-variables. These TcTyCons are stored in the local
    environment in TcTyClsDecls, until the real full TyCons can be created
    during desugaring. A desugared program should never have a TcTyCon.

    A challenging piece in all of this is that we end up taking three separate
    passes over every declaration:
      - one in getInitialKind (this pass look only at the head, not the body)
      - one in kcTyClDecls (to kind-check the body)
      - a final one in tcTyClDecls (to desugar)
    In the latter two passes, we need to connect the user-written type
    variables in an LHsQTyVars with the variables in the tycon's
    inferred kind. Because the tycon might not have a CUSK, this
    matching up is, in general, quite hard to do.  (Look through the
    git history between Dec 2015 and Apr 2016 for
    TcHsType.splitTelescopeTvs!) Instead of trying, we just store the
    list of type variables to bring into scope, in the
    tyConScopedTyVars field of the TcTyCon.  These tyvars are brought
    into scope in kcTyClTyVars and tcTyClTyVars, both in TcHsType.

    In a TcTyCon, everything is zonked after the kind-checking pass (S2).

Note [Check telescope again during generalisation]
~~~~~~~~~~~~~~~~~~~~~~~~~~~~~~~~~~~~~~~~~~~~~~~~~~
The telescope check before kind generalisation is useful to catch something
like this:

  data T a k = MkT (Proxy (a :: k))

Clearly, the k has to come first. Checking for this problem must come before
kind generalisation, as described in Note [Bad telescopes] in
TcValidity.

However, we have to check again *after* kind generalisation, to catch something
like this:

  data SameKind :: k -> k -> Type  -- to force unification
  data S a (b :: a) (d :: SameKind c b)

Note that c has no explicit binding site. As such, it's quantified by kind
generalisation. (Note that kcHsTyVarBndrs does not return such variables
as binders in its returned TcTyCon.) The user-written part of this telescope
is well-ordered; no earlier variables depend on later ones. However, after
kind generalisation, we put c up front, like so:

  data S {c :: a} a (b :: a) (d :: SameKind c b)

We now have a problem. We could detect this problem just by looking at the
free vars of the kinds of the generalised variables (the kvs), but we get
such a nice error message out of checkValidTelescope that it seems like the
right thing to do.

Note [Type environment evolution]
~~~~~~~~~~~~~~~~~~~~~~~~~~~~~~~~~
As we typecheck a group of declarations the type environment evolves.
Consider for example:
  data B (a :: Type) = MkB (Proxy 'MkB)

We do the following steps:

  1. Start of tcTyClDecls: use mkPromotionErrorEnv to initialise the
     type env with promotion errors
            B   :-> TyConPE
            MkB :-> DataConPE

  2. kcTyCLGruup
      - Do getInitialKinds, which will signal a promotion
        error if B is used in any of the kinds needed to initialse
        B's kind (e.g. (a :: Type)) here

      - Extend the type env with these intial kinds (monomorphic for
        decls that lack a CUSK)
            B :-> TcTyCon <initial kind>
        (thereby overriding the B :-> TyConPE binding)
        and do kcLTyClDecl on each decl to get equality constraints on
        all those inital kinds

      - Generalise the inital kind, making a poly-kinded TcTyCon

  3. Back in tcTyDecls, extend the envt with bindings of the poly-kinded
     TcTyCons, again overriding the promotion-error bindings.

     But note that the data constructor promotion errors are still in place
     so that (in our example) a use of MkB will sitll be signalled as
     an error.

  4. Typecheck the decls.

  5. In tcTyClGroup, extend the envt with bindings for TyCon and DataCons


Note [Missed opportunity to retain higher-rank kinds]
~~~~~~~~~~~~~~~~~~~~~~~~~~~~~~~~~~~~~~~~~~~~~~~~~~~~~
In 'kcTyClGroup', there is a missed opportunity to make kind
inference work in a few more cases.  The idea is analogous
to Note [Single function non-recursive binding special-case]:

     * If we have an SCC with a single decl, which is non-recursive,
       instead of creating a unification variable representing the
       kind of the decl and unifying it with the rhs, we can just
       read the type directly of the rhs.

     * Furthermore, we can update our SCC analysis to ignore
       dependencies on declarations which have CUSKs: we don't
       have to kind-check these all at once, since we can use
       the CUSK to initialize the kind environment.

Unfortunately this requires reworking a bit of the code in
'kcLTyClDecl' so I've decided to punt unless someone shouts about it.
-}

kcTyClGroup :: [LTyClDecl GhcRn] -> TcM [TcTyCon]

-- Kind check this group, kind generalize, and return the resulting local env
-- This binds the TyCons and Classes of the group, but not the DataCons
-- See Note [Kind checking for type and class decls]
-- Third return value is Nothing if the tycon be unsaturated; otherwise,
-- the arity
kcTyClGroup decls
  = do  { mod <- getModule
        ; traceTc "---- kcTyClGroup ---- {" (text "module" <+> ppr mod $$ vcat (map ppr decls))

          -- Kind checking;
          --    1. Bind kind variables for decls
          --    2. Kind-check decls
          --    3. Generalise the inferred kinds
          -- See Note [Kind checking for type and class decls]

          -- Step 1: Bind kind variables for all decls
        ; initial_tcs <- getInitialKinds decls
        ; traceTc "kcTyClGroup: initial kinds" $
          ppr_tc_kinds initial_tcs

         -- Step 2: Set extended envt, kind-check the decls
         -- NB: the environment extension overrides the tycon
         --     promotion-errors bindings
         --     See Note [Type environment evolution]

        ; solveEqualities $
          tcExtendKindEnvWithTyCons initial_tcs $
          mapM_ kcLTyClDecl decls

        -- Step 3: generalisation
        -- Kind checking done for this group
        -- Now we have to kind generalize the flexis
        ; poly_tcs <- mapAndReportM generalise initial_tcs

        ; traceTc "---- kcTyClGroup end ---- }" (ppr_tc_kinds poly_tcs)
        ; return poly_tcs }

  where
    ppr_tc_kinds tcs = vcat (map pp_tc tcs)
    pp_tc tc = ppr (tyConName tc) <+> dcolon <+> ppr (tyConKind tc)

    generalise :: TcTyCon -> TcM TcTyCon
    -- For polymorphic things this is a no-op
<<<<<<< HEAD
    generalise kind_env name
      | Just (Weighted _ (ATcTyCon tc)) <- lookupNameEnv kind_env name
=======
    generalise tc
>>>>>>> 79bbb23f
      = setSrcSpan (getSrcSpan tc) $
        addTyConCtxt tc $
        do { let name = tyConName tc
           ; tc_binders  <- mapM zonkTcTyVarBinder (tyConBinders tc)
           ; tc_res_kind <- zonkTcType (tyConResKind tc)
           ; let scoped_tvs  = tcTyConScopedTyVars tc
                 user_tyvars = tcTyConUserTyVars tc

              -- See Note [checkValidDependency]
           ; checkValidDependency tc_binders tc_res_kind

               -- See Note [Bad telescopes] in TcValidity
           ; checkValidTelescope tc_binders user_tyvars empty
           ; kvs <- kindGeneralize (mkTyConKind tc_binders tc_res_kind)

           ; let all_binders = mkNamedTyConBinders Inferred kvs ++ tc_binders

           ; (env, all_binders') <- zonkTyVarBindersX emptyZonkEnv all_binders
           ; tc_res_kind'        <- zonkTcTypeToType env tc_res_kind
           ; scoped_tvs'         <- zonkSigTyVarPairs scoped_tvs

             -- See Note [Check telescope again during generalisation]
           ; let extra = text "NB: Implicitly declared variables come before others."
           ; checkValidTelescope all_binders user_tyvars extra

                      -- Make sure tc_kind' has the final, zonked kind variables
           ; traceTc "Generalise kind" $
             vcat [ ppr name, ppr tc_binders, ppr (mkTyConKind tc_binders tc_res_kind)
                  , ppr kvs, ppr all_binders, ppr tc_res_kind
                  , ppr all_binders', ppr tc_res_kind'
                  , ppr scoped_tvs ]

           ; return (mkTcTyCon name user_tyvars all_binders' tc_res_kind'
                               scoped_tvs'
                               (tyConFlavour tc)) }


--------------
<<<<<<< HEAD
mkTcTyConEnv :: TcTyCon -> TcTypeEnv
mkTcTyConEnv tc = unitNameEnv (getName tc) (unrestricted $ ATcTyCon tc)

extendEnvWithTcTyCon :: TcTypeEnv -> TcTyCon -> TcTypeEnv
-- Makes a binding to put in the local envt, binding
-- a name to a TcTyCon
extendEnvWithTcTyCon env tc
  = extendNameEnv env (getName tc) (unrestricted $ ATcTyCon tc)
=======
tcExtendKindEnvWithTyCons :: [TcTyCon] -> TcM a -> TcM a
tcExtendKindEnvWithTyCons tcs
  = tcExtendKindEnvList [ (tyConName tc, ATcTyCon tc) | tc <- tcs ]
>>>>>>> 79bbb23f

--------------
mkPromotionErrorEnv :: [LTyClDecl GhcRn] -> TcTypeEnv
-- Maps each tycon/datacon to a suitable promotion error
--    tc :-> APromotionErr TyConPE
--    dc :-> APromotionErr RecDataConPE
--    See Note [ARecDataCon: Recursion and promoting data constructors]

mkPromotionErrorEnv decls
  = foldr (plusNameEnv . mk_prom_err_env . unLoc)
          emptyNameEnv decls

mk_prom_err_env :: TyClDecl GhcRn -> TcTypeEnv
mk_prom_err_env (ClassDecl { tcdLName = L _ nm, tcdATs = ats })
  = unitNameEnv nm (unrestricted $ APromotionErr ClassPE)
    `plusNameEnv`
    mkNameEnv [ (name, unrestricted $ APromotionErr TyConPE)
              | L _ (FamilyDecl { fdLName = L _ name }) <- ats ]

mk_prom_err_env (DataDecl { tcdLName = L _ name
                          , tcdDataDefn = HsDataDefn { dd_cons = cons } })
  = unitNameEnv name (unrestricted $ APromotionErr TyConPE)
    `plusNameEnv`
    mkNameEnv [ (con, unrestricted $ APromotionErr RecDataConPE)
              | L _ con' <- cons, L _ con <- getConNames con' ]

mk_prom_err_env decl
  = unitNameEnv (tcdName decl) (unrestricted $ APromotionErr TyConPE)
    -- Works for family declarations too

--------------
<<<<<<< HEAD
getInitialKinds :: [LTyClDecl GhcRn] -> TcM (NameEnv (Weighted TcTyThing))
-- Maps each tycon to its initial kind,
-- and each datacon to a suitable promotion error
--    tc :-> ATcTyCon (tc:initial_kind)
--    dc :-> APromotionErr RecDataConPE
--    See Note [Recursion and promoting data constructors]
=======
getInitialKinds :: [LTyClDecl GhcRn] -> TcM [TcTyCon]
-- Returns a TcTyCon for each TyCon bound by the decls,
-- each with its initial kind
>>>>>>> 79bbb23f

getInitialKinds decls = concatMapM (addLocM getInitialKind) decls

<<<<<<< HEAD
getInitialKind :: TyClDecl GhcRn
               -> TcM (NameEnv (Weighted TcTyThing))
=======
getInitialKind :: TyClDecl GhcRn -> TcM [TcTyCon]
>>>>>>> 79bbb23f
-- Allocate a fresh kind variable for each TyCon and Class
-- For each tycon, return a TcTyCon with kind k
-- where k is the kind of tc, derived from the LHS
--         of the definition (and probably including
--         kind unification variables)
--      Example: data T a b = ...
--      return (T, kv1 -> kv2 -> kv3)
--
-- This pass deals with (ie incorporates into the kind it produces)
--   * The kind signatures on type-variable binders
--   * The result kinds signature on a TyClDecl
--
-- No family instances are passed to getInitialKinds

getInitialKind decl@(ClassDecl { tcdLName = L _ name, tcdTyVars = ktvs, tcdATs = ats })
  = do { let cusk = hsDeclHasCusk decl
       ; (tycon, inner_tcs) <-
           kcLHsQTyVars name ClassFlavour cusk ktvs $
           do { inner_tcs <- getFamDeclInitialKinds (Just cusk) ats
              ; return (constraintKind, inner_tcs) }
       ; return (tycon : inner_tcs) }

getInitialKind decl@(DataDecl { tcdLName = L _ name
                              , tcdTyVars = ktvs
                              , tcdDataDefn = HsDataDefn { dd_kindSig = m_sig
                                                         , dd_ND = new_or_data } })
  = do  { (tycon, _) <-
           kcLHsQTyVars name (newOrDataToFlavour new_or_data) (hsDeclHasCusk decl) ktvs $
           do { res_k <- case m_sig of
                           Just ksig -> tcLHsKindSig (DataKindCtxt name) ksig
                           Nothing   -> return liftedTypeKind
              ; return (res_k, ()) }
        ; return [tycon] }

getInitialKind (FamDecl { tcdFam = decl })
  = do { tc <- getFamDeclInitialKind Nothing decl
       ; return [tc] }

getInitialKind decl@(SynDecl { tcdLName = L _ name
                             , tcdTyVars = ktvs
                             , tcdRhs = rhs })
  = do  { (tycon, _) <- kcLHsQTyVars name TypeSynonymFlavour
                            (hsDeclHasCusk decl) ktvs $
            do  { res_k <- case kind_annotation rhs of
                            Nothing -> newMetaKindVar
                            Just ksig -> tcLHsKindSig (TySynKindCtxt name) ksig
                ; return (res_k, ()) }
        ; return [tycon] }
  where
    -- Keep this synchronized with 'hsDeclHasCusk'.
    kind_annotation (L _ ty) = case ty of
        HsParTy _ lty     -> kind_annotation lty
        HsKindSig _ _ k   -> Just k
        _                 -> Nothing

getInitialKind (DataDecl _ (L _ _) _ _ (XHsDataDefn _)) = panic "getInitialKind"
getInitialKind (XTyClDecl _) = panic "getInitialKind"

---------------------------------
getFamDeclInitialKinds :: Maybe Bool  -- if assoc., CUSKness of assoc. class
                       -> [LFamilyDecl GhcRn]
                       -> TcM [TcTyCon]
getFamDeclInitialKinds mb_cusk decls
  = mapM (addLocM (getFamDeclInitialKind mb_cusk)) decls

getFamDeclInitialKind :: Maybe Bool  -- if assoc., CUSKness of assoc. class
                      -> FamilyDecl GhcRn
                      -> TcM TcTyCon
getFamDeclInitialKind mb_cusk decl@(FamilyDecl { fdLName     = L _ name
                                               , fdTyVars    = ktvs
                                               , fdResultSig = L _ resultSig
                                               , fdInfo      = info })
  = do { (tycon, _) <-
           kcLHsQTyVars name flav cusk ktvs $
           do { res_k <- case resultSig of
                   KindSig _ ki                          -> tcLHsKindSig ctxt ki
                   TyVarSig _ (L _ (KindedTyVar _ _ ki)) -> tcLHsKindSig ctxt ki
                   _ -- open type families have * return kind by default
                      | tcFlavourIsOpen flav     -> return liftedTypeKind
                      -- closed type families have their return kind inferred
                      -- by default
                      | otherwise                -> newMetaKindVar
              ; return (res_k, ()) }
       ; return tycon }
  where
    cusk  = famDeclHasCusk mb_cusk decl
    flav  = case info of
      DataFamily         -> DataFamilyFlavour (isJust mb_cusk)
      OpenTypeFamily     -> OpenTypeFamilyFlavour (isJust mb_cusk)
      ClosedTypeFamily _ -> ClosedTypeFamilyFlavour
    ctxt  = TyFamResKindCtxt name
getFamDeclInitialKind _ (XFamilyDecl _) = panic "getFamDeclInitialKind"

------------------------------------------------------------------------
kcLTyClDecl :: LTyClDecl GhcRn -> TcM ()
  -- See Note [Kind checking for type and class decls]
kcLTyClDecl (L loc decl)
  | hsDeclHasCusk decl  -- See Note [Skip decls with CUSKs in kcLTyClDecl]
  = traceTc "kcTyClDecl skipped due to cusk" (ppr tc_name)

  | otherwise
  = setSrcSpan loc $
    tcAddDeclCtxt decl $
    do { traceTc "kcTyClDecl {" (ppr tc_name)
       ; kcTyClDecl decl
       ; traceTc "kcTyClDecl done }" (ppr tc_name) }
  where
    tc_name = tyClDeclLName decl

kcTyClDecl :: TyClDecl GhcRn -> TcM ()
-- This function is used solely for its side effect on kind variables
-- NB kind signatures on the type variables and
--    result kind signature have already been dealt with
--    by getInitialKind, so we can ignore them here.

kcTyClDecl (DataDecl { tcdLName = L _ name, tcdDataDefn = defn })
  | HsDataDefn { dd_cons = cons@(L _ (ConDeclGADT {}) : _), dd_ctxt = L _ [] } <- defn
  = mapM_ (wrapLocM kcConDecl) cons
    -- hs_tvs and dd_kindSig already dealt with in getInitialKind
    -- This must be a GADT-style decl,
    --        (see invariants of DataDefn declaration)
    -- so (a) we don't need to bring the hs_tvs into scope, because the
    --        ConDecls bind all their own variables
    --    (b) dd_ctxt is not allowed for GADT-style decls, so we can ignore it

  | HsDataDefn { dd_ctxt = ctxt, dd_cons = cons } <- defn
  = kcTyClTyVars name $
    do  { _ <- tcHsContext ctxt
        ; mapM_ (wrapLocM kcConDecl) cons }

kcTyClDecl (SynDecl { tcdLName = L _ name, tcdRhs = lrhs })
  = kcTyClTyVars name $
    do  { syn_tc <- kcLookupTcTyCon name
        -- NB: check against the result kind that we allocated
        -- in getInitialKinds.
        ; discardResult $ tcCheckLHsType lrhs (tyConResKind syn_tc) }

kcTyClDecl (ClassDecl { tcdLName = L _ name
                      , tcdCtxt = ctxt, tcdSigs = sigs })
  = kcTyClTyVars name $
    do  { _ <- tcHsContext ctxt
        ; mapM_ (wrapLocM kc_sig)     sigs }
  where
    kc_sig (ClassOpSig _ _ nms op_ty)
             = kcHsSigType (TyConSkol ClassFlavour name) nms op_ty
    kc_sig _ = return ()

kcTyClDecl (FamDecl _ (FamilyDecl { fdLName  = L _ fam_tc_name
                                  , fdInfo   = fd_info }))
-- closed type families look at their equations, but other families don't
-- do anything here
  = case fd_info of
      ClosedTypeFamily (Just eqns) ->
        do { fam_tc <- kcLookupTcTyCon fam_tc_name
           ; mapM_ (kcTyFamInstEqn fam_tc) eqns }
      _ -> return ()
kcTyClDecl (FamDecl _ (XFamilyDecl _))              = panic "kcTyClDecl"
kcTyClDecl (DataDecl _ (L _ _) _ _ (XHsDataDefn _)) = panic "kcTyClDecl"
kcTyClDecl (XTyClDecl _)                            = panic "kcTyClDecl"

-------------------
kcConDecl :: ConDecl GhcRn -> TcM ()
kcConDecl (ConDeclH98 { con_name = name, con_ex_tvs = ex_tvs
                      , con_mb_cxt = ex_ctxt, con_args = args })
  = addErrCtxt (dataConCtxtName [name]) $
      -- See Note [Use SigTvs in kind-checking pass]
    kcExplicitTKBndrs ex_tvs $
    do { _ <- tcHsMbContext ex_ctxt
       ; mapM_ (tcHsOpenType . getBangType) (map weightedThing (hsConDeclArgTys args)) }
              -- We don't need to check the telescope here, because that's
              -- done in tcConDecl

kcConDecl (ConDeclGADT { con_names = names
                       , con_qvars = qtvs, con_mb_cxt = cxt
                       , con_args = args, con_res_ty = res_ty })
  | HsQTvs { hsq_ext = HsQTvsRn { hsq_implicit = implicit_tkv_nms }
           , hsq_explicit = explicit_tkv_nms } <- qtvs
  = -- Even though the data constructor's type is closed, we
    -- must still kind-check the type, because that may influence
    -- the inferred kind of the /type/ constructor.  Example:
    --    data T f a where
    --      MkT :: f a -> T f a
    -- If we don't look at MkT we won't get the correct kind
    -- for the type constructor T
    addErrCtxt (dataConCtxtName names) $
    discardResult $
    kcImplicitTKBndrs implicit_tkv_nms Nothing $
    kcExplicitTKBndrs explicit_tkv_nms $
    do { _ <- tcHsMbContext cxt
       ; mapM_ (tcHsOpenType . getBangType . irrelevantWeight) (hsConDeclArgTys args)
       ; _ <- tcHsOpenType res_ty
       ; return () }
kcConDecl (XConDecl _) = panic "kcConDecl"
kcConDecl (ConDeclGADT _ _ _ (XLHsQTyVars _) _ _ _ _) = panic "kcConDecl"

{-
Note [Recursion and promoting data constructors]
~~~~~~~~~~~~~~~~~~~~~~~~~~~~~~~~~~~~~~~~~~~~~~~~
We don't want to allow promotion in a strongly connected component
when kind checking.

Consider:
  data T f = K (f (K Any))

When kind checking the `data T' declaration the local env contains the
mappings:
  T -> ATcTyCon <some initial kind>
  K -> APromotionErr

APromotionErr is only used for DataCons, and only used during type checking
in tcTyClGroup.

Note [Use SigTvs in kind-checking pass]
~~~~~~~~~~~~~~~~~~~~~~~~~~~~~~~~~~~~~~~
Consider

  data Proxy a where
    MkProxy1 :: forall k (b :: k). Proxy b
    MkProxy2 :: forall j (c :: j). Proxy c

It seems reasonable that this should be accepted. But something very strange
is going on here: when we're kind-checking this declaration, we need to unify
the kind of `a` with k and j -- even though k and j's scopes are local to the type of
MkProxy{1,2}. The best approach we've come up with is to use SigTvs during
the kind-checking pass. First off, note that it's OK if the kind-checking pass
is too permissive: we'll snag the problems in the type-checking pass later.
(This extra permissiveness might happen with something like

  data SameKind :: k -> k -> Type
  data Bad a where
    MkBad :: forall k1 k2 (a :: k1) (b :: k2). Bad (SameKind a b)

which would be accepted if k1 and k2 were SigTvs. This is correctly rejected
in the second pass, though. Test case: polykinds/SigTvKinds3)
Recall that the kind-checking pass exists solely to collect constraints
on the kinds and to power unification.

To achieve the use of SigTvs, we must be careful to use specialized functions
that produce SigTvs, not ordinary skolems. This is why we need
kcExplicitTKBndrs and kcImplicitTKBndrs in TcHsType, separate from their
tc... variants.

The drawback of this approach is sometimes it will accept a definition that
a (hypothetical) declarative specification would likely reject. As a general
rule, we don't want to allow polymorphic recursion without a CUSK. Indeed,
the whole point of CUSKs is to allow polymorphic recursion. Yet, the SigTvs
approach allows a limited form of polymorphic recursion *without* a CUSK.

To wit:
  data T a = forall k (b :: k). MkT (T b) Int
  (test case: dependent/should_compile/T14066a)

Note that this is polymorphically recursive, with the recursive occurrence
of T used at a kind other than a's kind. The approach outlined here accepts
this definition, because this kind is still a kind variable (and so the
SigTvs unify). Stepping back, I (Richard) have a hard time envisioning a
way to describe exactly what declarations will be accepted and which will
be rejected (without a CUSK). However, the accepted definitions are indeed
well-kinded and any rejected definitions would be accepted with a CUSK,
and so this wrinkle need not cause anyone to lose sleep.

************************************************************************
*                                                                      *
\subsection{Type checking}
*                                                                      *
************************************************************************

Note [Type checking recursive type and class declarations]
~~~~~~~~~~~~~~~~~~~~~~~~~~~~~~~~~~~~~~~~~~~~~~~~~~~~~~~~~~~
At this point we have completed *kind-checking* of a mutually
recursive group of type/class decls (done in kcTyClGroup). However,
we discarded the kind-checked types (eg RHSs of data type decls);
note that kcTyClDecl returns ().  There are two reasons:

  * It's convenient, because we don't have to rebuild a
    kinded HsDecl (a fairly elaborate type)

  * It's necessary, because after kind-generalisation, the
    TyCons/Classes may now be kind-polymorphic, and hence need
    to be given kind arguments.

Example:
       data T f a = MkT (f a) (T f a)
During kind-checking, we give T the kind T :: k1 -> k2 -> *
and figure out constraints on k1, k2 etc. Then we generalise
to get   T :: forall k. (k->*) -> k -> *
So now the (T f a) in the RHS must be elaborated to (T k f a).

However, during tcTyClDecl of T (above) we will be in a recursive
"knot". So we aren't allowed to look at the TyCon T itself; we are only
allowed to put it (lazily) in the returned structures.  But when
kind-checking the RHS of T's decl, we *do* need to know T's kind (so
that we can correctly elaboarate (T k f a).  How can we get T's kind
without looking at T?  Delicate answer: during tcTyClDecl, we extend

  *Global* env with T -> ATyCon (the (not yet built) final TyCon for T)
  *Local*  env with T -> ATcTyCon (TcTyCon with the polymorphic kind of T)

Then:

  * During TcHsType.kcTyVar we look in the *local* env, to get the
    known kind for T.

  * But in TcHsType.ds_type (and ds_var_app in particular) we look in
    the *global* env to get the TyCon. But we must be careful not to
    force the TyCon or we'll get a loop.

This fancy footwork (with two bindings for T) is only necessary for the
TyCons or Classes of this recursive group.  Earlier, finished groups,
live in the global env only.

See also Note [Kind checking recursive type and class declarations]

Note [Kind checking recursive type and class declarations]
~~~~~~~~~~~~~~~~~~~~~~~~~~~~~~~~~~~~~~~~~~~~~~~~~~~~~~~~~~
Before we can type-check the decls, we must kind check them. This
is done by establishing an "initial kind", which is a rather uninformed
guess at a tycon's kind (by counting arguments, mainly) and then
using this initial kind for recursive occurrences.

The initial kind is stored in exactly the same way during kind-checking
as it is during type-checking (Note [Type checking recursive type and class
declarations]): in the *local* environment, with ATcTyCon. But we still
must store *something* in the *global* environment. Even though we
discard the result of kind-checking, we sometimes need to produce error
messages. These error messages will want to refer to the tycons being
checked, except that they don't exist yet, and it would be Terribly
Annoying to get the error messages to refer back to HsSyn. So we
create a TcTyCon and put it in the global env. This tycon can
print out its name and knows its kind,
but any other action taken on it will panic. Note
that TcTyCons are *not* knot-tied, unlike the rather valid but
knot-tied ones that occur during type-checking.

Note [Declarations for wired-in things]
~~~~~~~~~~~~~~~~~~~~~~~~~~~~~~~~~~~~~~~
For wired-in things we simply ignore the declaration
and take the wired-in information.  That avoids complications.
e.g. the need to make the data constructor worker name for
     a constraint tuple match the wired-in one
-}

tcTyClDecl :: RolesInfo -> LTyClDecl GhcRn -> TcM TyCon
tcTyClDecl roles_info (L loc decl)
  | Just thing <- wiredInNameTyThing_maybe (tcdName decl)
  = case thing of -- See Note [Declarations for wired-in things]
      ATyCon tc -> return tc
      _ -> pprPanic "tcTyClDecl" (ppr thing)

  | otherwise
  = setSrcSpan loc $ tcAddDeclCtxt decl $
    do { traceTc "---- tcTyClDecl ---- {" (ppr decl)
       ; tc <- tcTyClDecl1 Nothing roles_info decl
       ; traceTc "---- tcTyClDecl end ---- }" (ppr tc)
       ; return tc }

  -- "type family" declarations
tcTyClDecl1 :: Maybe Class -> RolesInfo -> TyClDecl GhcRn -> TcM TyCon
tcTyClDecl1 parent _roles_info (FamDecl { tcdFam = fd })
  = tcFamDecl1 parent fd

  -- "type" synonym declaration
tcTyClDecl1 _parent roles_info
            (SynDecl { tcdLName = L _ tc_name, tcdRhs = rhs })
  = ASSERT( isNothing _parent )
    tcTyClTyVars tc_name $ \ binders res_kind ->
    tcTySynRhs roles_info tc_name binders res_kind rhs

  -- "data/newtype" declaration
tcTyClDecl1 _parent roles_info
            (DataDecl { tcdLName = L _ tc_name
                      , tcdDataDefn = defn })
  = ASSERT( isNothing _parent )
    tcTyClTyVars tc_name $ \ tycon_binders res_kind ->
    tcDataDefn roles_info tc_name tycon_binders res_kind defn

tcTyClDecl1 _parent roles_info
            (ClassDecl { tcdLName = L _ class_name
            , tcdCtxt = ctxt, tcdMeths = meths
            , tcdFDs = fundeps, tcdSigs = sigs
            , tcdATs = ats, tcdATDefs = at_defs })
  = ASSERT( isNothing _parent )
    do { clas <- fixM $ \ clas ->
            -- We need the knot because 'clas' is passed into tcClassATs
            tcTyClTyVars class_name $ \ binders res_kind ->
            do { MASSERT( isConstraintKind res_kind )
               ; traceTc "tcClassDecl 1" (ppr class_name $$ ppr binders)
               ; let tycon_name = class_name        -- We use the same name
                     roles = roles_info tycon_name  -- for TyCon and Class

               ; ctxt' <- solveEqualities $ tcHsContext ctxt
               ; ctxt' <- zonkTcTypeToTypes emptyZonkEnv ctxt'
                       -- Squeeze out any kind unification variables
               ; fds'  <- mapM (addLocM tc_fundep) fundeps
               ; sig_stuff <- tcClassSigs class_name sigs meths
               ; at_stuff <- tcClassATs class_name clas ats at_defs
               ; mindef <- tcClassMinimalDef class_name sigs sig_stuff
               -- TODO: Allow us to distinguish between abstract class,
               -- and concrete class with no methods (maybe by
               -- specifying a trailing where or not
               ; is_boot <- tcIsHsBootOrSig
               ; let body | is_boot, null ctxt', null at_stuff, null sig_stuff
                          = Nothing
                          | otherwise
                          = Just (ctxt', at_stuff, sig_stuff, mindef)
               ; clas <- buildClass class_name binders roles fds' body
               ; traceTc "tcClassDecl" (ppr fundeps $$ ppr binders $$
                                        ppr fds')
               ; return clas }

         ; return (classTyCon clas) }
  where
    tc_fundep (tvs1, tvs2) = do { tvs1' <- mapM (tcLookupTyVar . unLoc) tvs1 ;
                                ; tvs2' <- mapM (tcLookupTyVar . unLoc) tvs2 ;
                                ; return (tvs1', tvs2') }

tcTyClDecl1 _ _ (XTyClDecl _) = panic "tcTyClDecl1"

tcFamDecl1 :: Maybe Class -> FamilyDecl GhcRn -> TcM TyCon
tcFamDecl1 parent (FamilyDecl { fdInfo = fam_info, fdLName = tc_lname@(L _ tc_name)
                              , fdResultSig = L _ sig, fdTyVars = user_tyvars
                              , fdInjectivityAnn = inj })
  | DataFamily <- fam_info
  = tcTyClTyVars tc_name $ \ binders res_kind -> do
  { traceTc "data family:" (ppr tc_name)
  ; checkFamFlag tc_name

  -- Check the kind signature, if any.
  -- Data families might have a variable return kind.
  -- See See Note [Arity of data families] in FamInstEnv.
  ; (extra_binders, final_res_kind) <- tcDataKindSig binders res_kind
  ; checkTc (tcIsStarKind final_res_kind
             || isJust (tcGetCastedTyVar_maybe final_res_kind))
            (badKindSig False res_kind)

  ; tc_rep_name <- newTyConRepName tc_name
  ; let tycon = mkFamilyTyCon tc_name (binders `chkAppend` extra_binders)
                              final_res_kind
                              (resultVariableName sig)
                              (DataFamilyTyCon tc_rep_name)
                              parent NotInjective
  ; return tycon }

  | OpenTypeFamily <- fam_info
  = tcTyClTyVars tc_name $ \ binders res_kind -> do
  { traceTc "open type family:" (ppr tc_name)
  ; checkFamFlag tc_name
  ; inj' <- tcInjectivity binders inj
  ; let tycon = mkFamilyTyCon tc_name binders res_kind
                               (resultVariableName sig) OpenSynFamilyTyCon
                               parent inj'
  ; return tycon }

  | ClosedTypeFamily mb_eqns <- fam_info
  = -- Closed type families are a little tricky, because they contain the definition
    -- of both the type family and the equations for a CoAxiom.
    do { traceTc "Closed type family:" (ppr tc_name)
         -- the variables in the header scope only over the injectivity
         -- declaration but this is not involved here
       ; (inj', binders, res_kind)
            <- tcTyClTyVars tc_name
               $ \ binders res_kind ->
               do { inj' <- tcInjectivity binders inj
                  ; return (inj', binders, res_kind) }

       ; checkFamFlag tc_name -- make sure we have -XTypeFamilies

         -- If Nothing, this is an abstract family in a hs-boot file;
         -- but eqns might be empty in the Just case as well
       ; case mb_eqns of
           Nothing   ->
               return $ mkFamilyTyCon tc_name binders res_kind
                                      (resultVariableName sig)
                                      AbstractClosedSynFamilyTyCon parent
                                      inj'
           Just eqns -> do {

         -- Process the equations, creating CoAxBranches
       ; let tc_fam_tc = mkTcTyCon tc_name (ppr user_tyvars) binders res_kind
                                   [] ClosedTypeFamilyFlavour

       ; branches <- mapAndReportM (tcTyFamInstEqn tc_fam_tc Nothing) eqns
         -- Do not attempt to drop equations dominated by earlier
         -- ones here; in the case of mutual recursion with a data
         -- type, we get a knot-tying failure.  Instead we check
         -- for this afterwards, in TcValidity.checkValidCoAxiom
         -- Example: tc265

         -- Create a CoAxiom, with the correct src location. It is Vitally
         -- Important that we do not pass the branches into
         -- newFamInstAxiomName. They have types that have been zonked inside
         -- the knot and we will die if we look at them. This is OK here
         -- because there will only be one axiom, so we don't need to
         -- differentiate names.
         -- See [Zonking inside the knot] in TcHsType
       ; co_ax_name <- newFamInstAxiomName tc_lname []

       ; let mb_co_ax
              | null eqns = Nothing   -- mkBranchedCoAxiom fails on empty list
              | otherwise = Just (mkBranchedCoAxiom co_ax_name fam_tc branches)

             fam_tc = mkFamilyTyCon tc_name binders res_kind (resultVariableName sig)
                      (ClosedSynFamilyTyCon mb_co_ax) parent inj'

         -- We check for instance validity later, when doing validity
         -- checking for the tycon. Exception: checking equations
         -- overlap done by dropDominatedAxioms
       ; return fam_tc } }

  | otherwise = panic "tcFamInst1"  -- Silence pattern-exhaustiveness checker
tcFamDecl1 _ (XFamilyDecl _) = panic "tcFamDecl1"

-- | Maybe return a list of Bools that say whether a type family was declared
-- injective in the corresponding type arguments. Length of the list is equal to
-- the number of arguments (including implicit kind/coercion arguments).
-- True on position
-- N means that a function is injective in its Nth argument. False means it is
-- not.
tcInjectivity :: [TyConBinder] -> Maybe (LInjectivityAnn GhcRn)
              -> TcM Injectivity
tcInjectivity _ Nothing
  = return NotInjective

  -- User provided an injectivity annotation, so for each tyvar argument we
  -- check whether a type family was declared injective in that argument. We
  -- return a list of Bools, where True means that corresponding type variable
  -- was mentioned in lInjNames (type family is injective in that argument) and
  -- False means that it was not mentioned in lInjNames (type family is not
  -- injective in that type variable). We also extend injectivity information to
  -- kind variables, so if a user declares:
  --
  --   type family F (a :: k1) (b :: k2) = (r :: k3) | r -> a
  --
  -- then we mark both `a` and `k1` as injective.
  -- NB: the return kind is considered to be *input* argument to a type family.
  -- Since injectivity allows to infer input arguments from the result in theory
  -- we should always mark the result kind variable (`k3` in this example) as
  -- injective.  The reason is that result type has always an assigned kind and
  -- therefore we can always infer the result kind if we know the result type.
  -- But this does not seem to be useful in any way so we don't do it.  (Another
  -- reason is that the implementation would not be straightforward.)
tcInjectivity tcbs (Just (L loc (InjectivityAnn _ lInjNames)))
  = setSrcSpan loc $
    do { let tvs = binderVars tcbs
       ; dflags <- getDynFlags
       ; checkTc (xopt LangExt.TypeFamilyDependencies dflags)
                 (text "Illegal injectivity annotation" $$
                  text "Use TypeFamilyDependencies to allow this")
       ; inj_tvs <- mapM (tcLookupTyVar . unLoc) lInjNames
       ; inj_tvs <- mapM zonkTcTyVarToTyVar inj_tvs -- zonk the kinds
       ; let inj_ktvs = filterVarSet isTyVar $  -- no injective coercion vars
                        closeOverKinds (mkVarSet inj_tvs)
       ; let inj_bools = map (`elemVarSet` inj_ktvs) tvs
       ; traceTc "tcInjectivity" (vcat [ ppr tvs, ppr lInjNames, ppr inj_tvs
                                       , ppr inj_ktvs, ppr inj_bools ])
       ; return $ Injective inj_bools }

tcTySynRhs :: RolesInfo
           -> Name
           -> [TyConBinder] -> Kind
           -> LHsType GhcRn -> TcM TyCon
tcTySynRhs roles_info tc_name binders res_kind hs_ty
  = do { env <- getLclEnv
       ; traceTc "tc-syn" (ppr tc_name $$ ppr (tcl_env env))
       ; rhs_ty <- solveEqualities $ tcCheckLHsType hs_ty res_kind
       ; rhs_ty <- zonkTcTypeToType emptyZonkEnv rhs_ty
       ; let roles = roles_info tc_name
             tycon = buildSynTyCon tc_name binders res_kind roles rhs_ty
       ; return tycon }

tcDataDefn :: RolesInfo -> Name
           -> [TyConBinder] -> Kind
           -> HsDataDefn GhcRn -> TcM TyCon
  -- NB: not used for newtype/data instances (whether associated or not)
tcDataDefn roles_info
           tc_name tycon_binders res_kind
         (HsDataDefn { dd_ND = new_or_data, dd_cType = cType
                     , dd_ctxt = ctxt, dd_kindSig = mb_ksig
                     , dd_cons = cons })
 =  do { tcg_env         <- getGblEnv
       ; let hsc_src = tcg_src tcg_env
       ; (extra_bndrs, final_res_kind) <- tcDataKindSig tycon_binders res_kind
       ; unless (mk_permissive_kind hsc_src cons) $
         checkTc (tcIsStarKind final_res_kind) (badKindSig True res_kind)

       ; let final_bndrs  = tycon_binders `chkAppend` extra_bndrs
             roles        = roles_info tc_name

       ; stupid_tc_theta <- solveEqualities $ tcHsContext ctxt
       ; stupid_theta    <- zonkTcTypeToTypes emptyZonkEnv
                                              stupid_tc_theta
       ; kind_signatures <- xoptM LangExt.KindSignatures

             -- Check that we don't use kind signatures without Glasgow extensions
       ; when (isJust mb_ksig) $
         checkTc (kind_signatures) (badSigTyDecl tc_name)

       ; gadt_syntax <- dataDeclChecks tc_name new_or_data stupid_theta cons

       ; tycon <- fixM $ \ tycon -> do
             { let res_ty = mkTyConApp tycon (mkTyVarTys (binderVars final_bndrs))
             ; data_cons <- tcConDecls tycon (final_bndrs, res_ty) cons
             ; tc_rhs    <- mk_tc_rhs hsc_src tycon data_cons
             ; tc_rep_nm <- newTyConRepName tc_name
             ; return (mkAlgTyCon tc_name
                                  final_bndrs
                                  final_res_kind
                                  roles
                                  (fmap unLoc cType)
                                  stupid_theta tc_rhs
                                  (VanillaAlgTyCon tc_rep_nm)
                                  gadt_syntax) }
       ; traceTc "tcDataDefn" (ppr tc_name $$ ppr tycon_binders $$ ppr extra_bndrs)
       ; return tycon }
  where
    -- Abstract data types in hsig files can have arbitrary kinds,
    -- because they may be implemented by type synonyms
    -- (which themselves can have arbitrary kinds, not just *)
    mk_permissive_kind HsigFile [] = True
    mk_permissive_kind _ _ = False

    -- In hs-boot, a 'data' declaration with no constructors
    -- indicates a nominally distinct abstract data type.
    mk_tc_rhs HsBootFile _ []
      = return AbstractTyCon

    mk_tc_rhs HsigFile _ [] -- ditto
      = return AbstractTyCon

    mk_tc_rhs _ tycon data_cons
      = case new_or_data of
          DataType -> return (mkDataTyConRhs data_cons)
          NewType  -> ASSERT( not (null data_cons) )
                      mkNewTyConRhs tc_name tycon (head data_cons)
tcDataDefn _ _ _ _ (XHsDataDefn _) = panic "tcDataDefn"

{-
************************************************************************
*                                                                      *
               Typechecking associated types (in class decls)
               (including the associated-type defaults)
*                                                                      *
************************************************************************

Note [Associated type defaults]
~~~~~~~~~~~~~~~~~~~~~~~~~~~~~~~

The following is an example of associated type defaults:
             class C a where
               data D a

               type F a b :: *
               type F a b = [a]        -- Default

Note that we can get default definitions only for type families, not data
families.
-}

tcClassATs :: Name                   -- The class name (not knot-tied)
           -> Class                  -- The class parent of this associated type
           -> [LFamilyDecl GhcRn]    -- Associated types.
           -> [LTyFamDefltEqn GhcRn] -- Associated type defaults.
           -> TcM [ClassATItem]
tcClassATs class_name cls ats at_defs
  = do {  -- Complain about associated type defaults for non associated-types
         sequence_ [ failWithTc (badATErr class_name n)
                   | n <- map at_def_tycon at_defs
                   , not (n `elemNameSet` at_names) ]
       ; mapM tc_at ats }
  where
    at_def_tycon :: LTyFamDefltEqn GhcRn -> Name
    at_def_tycon (L _ eqn) = unLoc (feqn_tycon eqn)

    at_fam_name :: LFamilyDecl GhcRn -> Name
    at_fam_name (L _ decl) = unLoc (fdLName decl)

    at_names = mkNameSet (map at_fam_name ats)

    at_defs_map :: NameEnv [LTyFamDefltEqn GhcRn]
    -- Maps an AT in 'ats' to a list of all its default defs in 'at_defs'
    at_defs_map = foldr (\at_def nenv -> extendNameEnv_C (++) nenv
                                          (at_def_tycon at_def) [at_def])
                        emptyNameEnv at_defs

    tc_at at = do { fam_tc <- addLocM (tcFamDecl1 (Just cls)) at
                  ; let at_defs = lookupNameEnv at_defs_map (at_fam_name at)
                                  `orElse` []
                  ; atd <- tcDefaultAssocDecl fam_tc at_defs
                  ; return (ATI fam_tc atd) }

-------------------------
tcDefaultAssocDecl :: TyCon                    -- ^ Family TyCon (not knot-tied)
                   -> [LTyFamDefltEqn GhcRn]        -- ^ Defaults
                   -> TcM (Maybe (Type, SrcSpan))   -- ^ Type checked RHS
tcDefaultAssocDecl _ []
  = return Nothing  -- No default declaration

tcDefaultAssocDecl _ (d1:_:_)
  = failWithTc (text "More than one default declaration for"
                <+> ppr (feqn_tycon (unLoc d1)))

tcDefaultAssocDecl fam_tc [L loc (FamEqn { feqn_tycon = L _ tc_name
                                         , feqn_pats = hs_tvs
                                         , feqn_rhs = rhs })]
  | HsQTvs { hsq_ext = HsQTvsRn { hsq_implicit = imp_vars}
           , hsq_explicit = exp_vars } <- hs_tvs
  = -- See Note [Type-checking default assoc decls]
    setSrcSpan loc $
    tcAddFamInstCtxt (text "default type instance") tc_name $
    do { traceTc "tcDefaultAssocDecl" (ppr tc_name)
       ; let fam_tc_name = tyConName fam_tc
             fam_arity = length (tyConVisibleTyVars fam_tc)

       -- Kind of family check
       ; ASSERT( fam_tc_name == tc_name )
         checkTc (isTypeFamilyTyCon fam_tc) (wrongKindOfFamily fam_tc)

       -- Arity check
       ; checkTc (exp_vars `lengthIs` fam_arity)
                 (wrongNumberOfParmsErr fam_arity)

       -- Typecheck RHS
       ; let all_vars = imp_vars ++ map hsLTyVarName exp_vars
             pats     = map hsLTyVarBndrToType exp_vars

          -- NB: Use tcFamTyPats, not tcTyClTyVars. The latter expects to get
          -- the LHsQTyVars used for declaring a tycon, but the names here
          -- are different.

          -- You might think we should pass in some ClsInstInfo, as we're looking
          -- at an associated type. But this would be wrong, because an associated
          -- type default LHS can mention *different* type variables than the
          -- enclosing class. So it's treated more as a freestanding beast.
       ; (pats', rhs_ty)
           <- tcFamTyPats fam_tc Nothing all_vars pats
              (kcTyFamEqnRhs Nothing rhs) $
              \tvs pats rhs_kind ->
              do { rhs_ty <- solveEqualities $
                             tcCheckLHsType rhs rhs_kind

                     -- Zonk the patterns etc into the Type world
                 ; (ze, _) <- zonkTyBndrsX emptyZonkEnv tvs
                 ; pats'   <- zonkTcTypeToTypes ze pats
                 ; rhs_ty'  <- zonkTcTypeToType ze rhs_ty
                 ; return (pats', rhs_ty') }

         -- See Note [Type-checking default assoc decls]
       ; case tcMatchTys pats' (mkTyVarTys (tyConTyVars fam_tc)) of
           Just subst -> return (Just (substTyUnchecked subst rhs_ty, loc) )
           Nothing    -> failWithTc (defaultAssocKindErr fam_tc)
           -- We check for well-formedness and validity later,
           -- in checkValidClass
     }
tcDefaultAssocDecl _ [L _ (XFamEqn _)] = panic "tcDefaultAssocDecl"
tcDefaultAssocDecl _ [L _ (FamEqn _ (L _ _) (XLHsQTyVars _) _ _)]
  = panic "tcDefaultAssocDecl"

{- Note [Type-checking default assoc decls]
~~~~~~~~~~~~~~~~~~~~~~~~~~~~~~~~~~~~~~~~~~~
Consider this default declaration for an associated type

   class C a where
      type F (a :: k) b :: *
      type F x y = Proxy x -> y

Note that the class variable 'a' doesn't scope over the default assoc
decl (rather oddly I think), and (less oddly) neither does the second
argument 'b' of the associated type 'F', or the kind variable 'k'.
Instead, the default decl is treated more like a top-level type
instance.

However we store the default rhs (Proxy x -> y) in F's TyCon, using
F's own type variables, so we need to convert it to (Proxy a -> b).
We do this by calling tcMatchTys to match them up.  This also ensures
that x's kind matches a's and similarly for y and b.  The error
message isn't great, mind you.  (Trac #11361 was caused by not doing a
proper tcMatchTys here.)  -}

-------------------------
kcTyFamInstEqn :: TcTyCon -> LTyFamInstEqn GhcRn -> TcM ()
kcTyFamInstEqn tc_fam_tc
    (L loc (HsIB { hsib_ext = HsIBRn { hsib_vars = tv_names }
                 , hsib_body = FamEqn { feqn_tycon  = L _ eqn_tc_name
                                      , feqn_pats   = pats
                                      , feqn_rhs    = hs_ty }}))
  = setSrcSpan loc $
    do { traceTc "kcTyFamInstEqn" (vcat
           [ text "tc_name =" <+> ppr eqn_tc_name
           , text "fam_tc =" <+> ppr tc_fam_tc <+> dcolon <+> ppr (tyConKind tc_fam_tc)
           , text "hsib_vars =" <+> ppr tv_names
           , text "feqn_pats =" <+> ppr pats ])
       ; checkTc (fam_name == eqn_tc_name)
                 (wrongTyFamName fam_name eqn_tc_name)
          -- this check reports an arity error instead of a kind error; easier for user
       ; checkTc (pats `lengthIs` vis_arity) $
                  wrongNumberOfParmsErr vis_arity
       ; kcFamTyPats tc_fam_tc tv_names pats $ \ rhs_kind ->
         discardResult $ kcTyFamEqnRhs Nothing hs_ty rhs_kind }
  where
    fam_name = tyConName tc_fam_tc
    vis_arity = length (tyConVisibleTyVars tc_fam_tc)
kcTyFamInstEqn _ (L _ (XHsImplicitBndrs _)) = panic "kcTyFamInstEqn"
kcTyFamInstEqn _ (L _ (HsIB _ (XFamEqn _))) = panic "kcTyFamInstEqn"

-- Infer the kind of the type on the RHS of a type family eqn. Then use
-- this kind to check the kind of the LHS of the equation. This is useful
-- as the callback to tcFamTyPats.
kcTyFamEqnRhs :: Maybe ClsInstInfo
              -> LHsType GhcRn        -- ^ Eqn RHS
              -> TcKind               -- ^ Inferred kind of left-hand side
              -> TcM ([TcType], TcKind)  -- ^ New pats, inst'ed kind of left-hand side
kcTyFamEqnRhs mb_clsinfo rhs_hs_ty lhs_ki
  = do { -- It's still possible the lhs_ki has some foralls. Instantiate these away.
         (new_pats, insted_lhs_ki)
           <- instantiateTyUntilN mb_kind_env 0 lhs_ki

       ; traceTc "kcTyFamEqnRhs" (vcat
           [ text "rhs_hs_ty =" <+> ppr rhs_hs_ty
           , text "lhs_ki =" <+> ppr lhs_ki
           , text "insted_lhs_ki =" <+> ppr insted_lhs_ki
           , text "new_pats =" <+> ppr new_pats
           ])

       ; _ <- tcCheckLHsType rhs_hs_ty insted_lhs_ki

       ; return (new_pats, insted_lhs_ki) }
  where
    mb_kind_env = thdOf3 <$> mb_clsinfo

tcTyFamInstEqn :: TcTyCon -> Maybe ClsInstInfo -> LTyFamInstEqn GhcRn
               -> TcM CoAxBranch
-- Needs to be here, not in TcInstDcls, because closed families
-- (typechecked here) have TyFamInstEqns
tcTyFamInstEqn fam_tc mb_clsinfo
    (L loc (HsIB { hsib_ext = HsIBRn { hsib_vars = tv_names }
                 , hsib_body = FamEqn { feqn_tycon  = L _ eqn_tc_name
                                      , feqn_pats   = pats
                                      , feqn_rhs    = hs_ty }}))
  = ASSERT( getName fam_tc == eqn_tc_name )
    setSrcSpan loc $
    tcFamTyPats fam_tc mb_clsinfo tv_names pats
                (kcTyFamEqnRhs mb_clsinfo hs_ty) $
                    \tvs pats res_kind ->
    do { rhs_ty <- solveEqualities $ tcCheckLHsType hs_ty res_kind

       ; (ze, tvs') <- zonkTyBndrsX emptyZonkEnv tvs
       ; pats'      <- zonkTcTypeToTypes ze pats
       ; rhs_ty'    <- zonkTcTypeToType ze rhs_ty
       ; traceTc "tcTyFamInstEqn" (ppr fam_tc <+> pprTyVars tvs')
          -- don't print out the pats here, as they might be zonked inside the knot
       ; return (mkCoAxBranch tvs' [] pats' rhs_ty'
                              (map (const Nominal) tvs')
                              loc) }
tcTyFamInstEqn _ _ (L _ (XHsImplicitBndrs _)) = panic "tcTyFamInstEqn"
tcTyFamInstEqn _ _ (L _ (HsIB _ (XFamEqn _))) = panic "tcTyFamInstEqn"

kcDataDefn :: Maybe (VarEnv Kind) -- ^ Possibly, instantiations for vars
                                  -- (associated types only)
           -> DataFamInstDecl GhcRn
           -> TcKind              -- ^ the kind of the tycon applied to pats
           -> TcM ([TcType], TcKind)
             -- ^ the kind signature might force instantiation
             -- of the tycon; this returns any extra args and the inst'ed kind
             -- See Note [Instantiating a family tycon]
-- Used for 'data instance' only
-- Ordinary 'data' is handled by kcTyClDec
kcDataDefn mb_kind_env
           (DataFamInstDecl { dfid_eqn = HsIB { hsib_body =
              FamEqn { feqn_tycon  = fam_name
                     , feqn_pats   = pats
                     , feqn_fixity = fixity
                     , feqn_rhs    = HsDataDefn { dd_ctxt = ctxt
                                                , dd_cons = cons
                                                , dd_kindSig = mb_kind } }}})
           res_k
  = do  { _ <- tcHsContext ctxt
        ; checkNoErrs $ mapM_ (wrapLocM kcConDecl) cons
          -- See Note [Failing early in kcDataDefn]
        ; exp_res_kind <- case mb_kind of
            Nothing -> return liftedTypeKind
            Just k  -> tcLHsKindSig (DataKindCtxt (unLoc fam_name)) k

          -- The expected type might have a forall at the type. Normally, we
          -- can't skolemise in kinds because we don't have type-level lambda.
          -- But here, we're at the top-level of an instance declaration, so
          -- we actually have a place to put the regeneralised variables.
          -- Thus: skolemise away. cf. Inst.deeplySkolemise and TcUnify.tcSkolemise
          -- Examples in indexed-types/should_compile/T12369
        ; let (tvs_to_skolemise, inner_res_kind) = tcSplitForAllTys exp_res_kind

        ; (skol_subst, tvs') <- tcInstSkolTyVars tvs_to_skolemise
            -- we don't need to do anything substantive with the tvs' because the
            -- quantifyTyVars in tcFamTyPats will catch them.

        ; let inner_res_kind' = substTyAddInScope skol_subst inner_res_kind
              tv_prs          = zip (map tyVarName tvs_to_skolemise) tvs'
              skol_info       = SigSkol InstDeclCtxt exp_res_kind tv_prs

        ; (ev_binds, (_, new_args, co))
            <- solveEqualities $
               checkConstraints skol_info tvs' [] $
               checkExpectedKindX mb_kind_env pp_fam_app
                                  bogus_ty res_k inner_res_kind'

        ; let Pair lhs_ki rhs_ki = tcCoercionKind co

        ; when debugIsOn $
          do { (_, ev_binds) <- zonkTcEvBinds emptyZonkEnv ev_binds
             ; MASSERT( isEmptyTcEvBinds ev_binds )
             ; lhs_ki <- zonkTcType lhs_ki
             ; rhs_ki <- zonkTcType rhs_ki
             ; MASSERT( lhs_ki `tcEqType` rhs_ki ) }

        ; return (new_args, lhs_ki) }
  where
    bogus_ty   = pprPanic "kcDataDefn" (ppr fam_name <+> ppr pats)
    pp_fam_app = pprFamInstLHS fam_name pats fixity (unLoc ctxt) mb_kind
kcDataDefn _ (DataFamInstDecl (XHsImplicitBndrs _)) _
  = panic "kcDataDefn"
kcDataDefn _ (DataFamInstDecl (HsIB _ (FamEqn _ _ _ _ (XHsDataDefn _)))) _
  = panic "kcDataDefn"
kcDataDefn _ (DataFamInstDecl (HsIB _ (XFamEqn _))) _
  = panic "kcDataDefn"

{-
Kind check type patterns and kind annotate the embedded type variables.
     type instance F [a] = rhs

 * Here we check that a type instance matches its kind signature, but we do
   not check whether there is a pattern for each type index; the latter
   check is only required for type synonym instances.

Note [Instantiating a family tycon]
~~~~~~~~~~~~~~~~~~~~~~~~~~~~~~~~~~~
It's possible that kind-checking the result of a family tycon applied to
its patterns will instantiate the tycon further. For example, we might
have

  type family F :: k where
    F = Int
    F = Maybe

After checking (F :: forall k. k) (with no visible patterns), we still need
to instantiate the k. With data family instances, this problem can be even
more intricate, due to Note [Arity of data families] in FamInstEnv. See
indexed-types/should_compile/T12369 for an example.

So, the kind-checker must return both the new args (that is, Type
(Type -> Type) for the equations above) and the instantiated kind.

Because we don't need this information in the kind-checking phase of
checking closed type families, we don't require these extra pieces of
information in tc_fam_ty_pats.

Note [Failing early in kcDataDefn]
~~~~~~~~~~~~~~~~~~~~~~~~~~~~~~~~~~
We need to use checkNoErrs when calling kcConDecl. This is because kcConDecl
calls tcConDecl, which checks that the return type of a GADT-like constructor
is actually an instance of the type head. Without the checkNoErrs, potentially
two bad things could happen:

 1) Duplicate error messages, because tcConDecl will be called again during
    *type* checking (as opposed to kind checking)
 2) If we just keep blindly forging forward after both kind checking and type
    checking, we can get a panic in rejigConRes. See Trac #8368.
-}

-----------------
kcFamTyPats :: TcTyCon
            -> [Name]
            -> HsTyPats GhcRn
            -> (TcKind -> TcM ())
            -> TcM ()
kcFamTyPats tc_fam_tc tv_names arg_pats kind_checker
  = discardResult $
    kcImplicitTKBndrs tv_names Nothing $
    do { let loc     = nameSrcSpan name
             lhs_fun = L loc (HsTyVar noExt NotPromoted (L loc name))
               -- lhs_fun is for error messages only
             no_fun  = pprPanic "kcFamTyPats" (ppr name)
             fun_kind = tyConKind tc_fam_tc

       ; (_, _, res_kind_out) <- tcInferApps typeLevelMode Nothing lhs_fun no_fun
                                             fun_kind arg_pats
       ; kind_checker res_kind_out }
  where
    name = tyConName tc_fam_tc

tcFamTyPats :: TyCon
            -> Maybe ClsInstInfo
            -> [Name]          -- Implicitly bound kind/type variable names
            -> HsTyPats GhcRn  -- Type patterns
            -> (TcKind -> TcM ([TcType], TcKind))
                -- kind-checker for RHS
                -- See Note [Instantiating a family tycon]
            -> (   [TcTyVar]         -- Kind and type variables
                -> [TcType]          -- Kind and type arguments
                -> TcKind
                -> TcM a)            -- NB: You can use solveEqualities here.
            -> TcM a
-- Check the type patterns of a type or data family instance
--     type instance F <pat1> <pat2> = <type>
-- The 'tyvars' are the free type variables of pats
--
-- NB: The family instance declaration may be an associated one,
-- nested inside an instance decl, thus
--        instance C [a] where
--          type F [a] = ...
-- In that case, the type variable 'a' will *already be in scope*
-- (and, if C is poly-kinded, so will its kind parameter).
tcFamTyPats fam_tc mb_clsinfo
            tv_names arg_pats kind_checker thing_inside
  = do { -- First, check the arity.
         -- If we wait until validity checking, we'll get kind
         -- errors below when an arity error will be much easier to
         -- understand.
         let should_check_arity
               | DataFamilyFlavour _ <- flav = False
                  -- why not check data families? See [Arity of data families] in FamInstEnv
               | otherwise                   = True

       ; when should_check_arity $
         checkTc (arg_pats `lengthIs` vis_arity) $
         wrongNumberOfParmsErr vis_arity
                      -- report only explicit arguments

       ; (fam_used_tvs, (typats, (more_typats, res_kind)))
            <- solveEqualities $  -- See Note [Constraints in patterns]
               tcImplicitTKBndrs FamInstSkol tv_names $
               do { let loc = nameSrcSpan fam_name
                        lhs_fun = L loc (HsTyVar noExt NotPromoted
                                                               (L loc fam_name))
                        fun_ty = mkTyConApp fam_tc []
                        fun_kind = tyConKind fam_tc
                        mb_kind_env = thdOf3 <$> mb_clsinfo

                  ; (_, args, res_kind_out)
                      <- tcInferApps typeLevelMode mb_kind_env
                                     lhs_fun fun_ty fun_kind arg_pats

                  ; stuff <- kind_checker res_kind_out
                  ; return (args, stuff) }

          {- TODO (RAE): This should be cleverer. Consider this:

                 type family F a

                 data G a where
                   MkG :: F a ~ Bool => G a

                 type family Foo (x :: G a) :: F a
                 type instance Foo MkG = False

             This should probably be accepted. Yet the solveEqualities
             will fail, unable to solve (F a ~ Bool)
             We want to quantify over that proof.
             But see Note [Constraints in patterns]
             below, which is missing this piece. -}


            -- Find free variables (after zonking) and turn
            -- them into skolems, so that we don't subsequently
            -- replace a meta kind var with (Any *)
            -- Very like kindGeneralize
       ; let all_pats = typats `chkAppend` more_typats
       ; vars  <- zonkTcTypesAndSplitDepVars all_pats
       ; qtkvs <- quantifyTyVars emptyVarSet vars

       ; when debugIsOn $
         do { all_pats <- mapM zonkTcTypeInKnot all_pats
            ; MASSERT2( isEmptyVarSet $ coVarsOfTypes all_pats, ppr all_pats ) }
           -- This should be the case, because otherwise the solveEqualities
           -- above would fail. TODO (RAE): Update once the solveEqualities
           -- bit is cleverer.

       ; traceTc "tcFamTyPats" (ppr (getName fam_tc)
                                $$ ppr all_pats $$ ppr qtkvs)
           -- Don't print out too much, as we might be in the knot

           -- See Note [Free-floating kind vars] in TcHsType
       ; let all_mentioned_tvs = mkVarSet qtkvs
                                   -- qtkvs has all the tyvars bound by LHS
                                   -- type patterns
             unmentioned_tvs   = filterOut (`elemVarSet` all_mentioned_tvs)
                                           fam_used_tvs
                                   -- If there are tyvars left over, we can
                                   -- assume they're free-floating, since they
                                   -- aren't bound by a type pattern
       ; checkNoErrs $ reportFloatingKvs fam_name flav
                                         qtkvs unmentioned_tvs

       ; scopeTyVars FamInstSkol (map unrestricted qtkvs) $
            -- Extend envt with TcTyVars not TyVars, because the
            -- kind checking etc done by thing_inside does not expect
            -- to encounter TyVars; it expects TcTyVars
         thing_inside qtkvs all_pats res_kind }
  where
    fam_name  = tyConName fam_tc
    flav      = tyConFlavour fam_tc
    vis_arity = length (tyConVisibleTyVars fam_tc)


{-
Note [Constraints in patterns]
~~~~~~~~~~~~~~~~~~~~~~~~~~~~~~
NB: This isn't the whole story. See comment in tcFamTyPats.

At first glance, it seems there is a complicated story to tell in tcFamTyPats
around constraint solving. After all, type family patterns can now do
GADT pattern-matching, which is jolly complicated. But, there's a key fact
which makes this all simple: everything is at top level! There cannot
be untouchable type variables. There can't be weird interaction between
case branches. There can't be global skolems.

This means that the semantics of type-level GADT matching is a little
different than term level. If we have

  data G a where
    MkGBool :: G Bool

And then

  type family F (a :: G k) :: k
  type instance F MkGBool = True

we get

  axF : F Bool (MkGBool <Bool>) ~ True

Simple! No casting on the RHS, because we can affect the kind parameter
to F.

If we ever introduce local type families, this all gets a lot more
complicated, and will end up looking awfully like term-level GADT
pattern-matching.


** The new story **

Here is really what we want:

The matcher really can't deal with covars in arbitrary spots in coercions.
But it can deal with covars that are arguments to GADT data constructors.
So we somehow want to allow covars only in precisely those spots, then use
them as givens when checking the RHS. TODO (RAE): Implement plan.


Note [Quantifying over family patterns]
~~~~~~~~~~~~~~~~~~~~~~~~~~~~~~~~~~~~~~~
We need to quantify over two different lots of kind variables:

First, the ones that come from the kinds of the tyvar args of
tcTyVarBndrsKindGen, as usual
  data family Dist a

  -- Proxy :: forall k. k -> *
  data instance Dist (Proxy a) = DP
  -- Generates  data DistProxy = DP
  --            ax8 k (a::k) :: Dist * (Proxy k a) ~ DistProxy k a
  -- The 'k' comes from the tcTyVarBndrsKindGen (a::k)

Second, the ones that come from the kind argument of the type family
which we pick up using the (tyCoVarsOfTypes typats) in the result of
the thing_inside of tcHsTyvarBndrsGen.
  -- Any :: forall k. k
  data instance Dist Any = DA
  -- Generates  data DistAny k = DA
  --            ax7 k :: Dist k (Any k) ~ DistAny k
  -- The 'k' comes from kindGeneralizeKinds (Any k)

Note [Quantified kind variables of a family pattern]
~~~~~~~~~~~~~~~~~~~~~~~~~~~~~~~~~~~~~~~~~~~~~~~~~~~~
Consider   type family KindFam (p :: k1) (q :: k1)
           data T :: Maybe k1 -> k2 -> *
           type instance KindFam (a :: Maybe k) b = T a b -> Int
The HsBSig for the family patterns will be ([k], [a])

Then in the family instance we want to
  * Bring into scope [ "k" -> k:*, "a" -> a:k ]
  * Kind-check the RHS
  * Quantify the type instance over k and k', as well as a,b, thus
       type instance [k, k', a:Maybe k, b:k']
                     KindFam (Maybe k) k' a b = T k k' a b -> Int

Notice that in the third step we quantify over all the visibly-mentioned
type variables (a,b), but also over the implicitly mentioned kind variables
(k, k').  In this case one is bound explicitly but often there will be
none. The role of the kind signature (a :: Maybe k) is to add a constraint
that 'a' must have that kind, and to bring 'k' into scope.



************************************************************************
*                                                                      *
               Data types
*                                                                      *
************************************************************************
-}

dataDeclChecks :: Name -> NewOrData -> ThetaType -> [LConDecl GhcRn] -> TcM Bool
dataDeclChecks tc_name new_or_data stupid_theta cons
  = do {   -- Check that we don't use GADT syntax in H98 world
         gadtSyntax_ok <- xoptM LangExt.GADTSyntax
       ; let gadt_syntax = consUseGadtSyntax cons
       ; checkTc (gadtSyntax_ok || not gadt_syntax) (badGadtDecl tc_name)

           -- Check that the stupid theta is empty for a GADT-style declaration
       ; checkTc (null stupid_theta || not gadt_syntax) (badStupidTheta tc_name)

         -- Check that a newtype has exactly one constructor
         -- Do this before checking for empty data decls, so that
         -- we don't suggest -XEmptyDataDecls for newtypes
       ; checkTc (new_or_data == DataType || isSingleton cons)
                (newtypeConError tc_name (length cons))

                -- Check that there's at least one condecl,
         -- or else we're reading an hs-boot file, or -XEmptyDataDecls
       ; empty_data_decls <- xoptM LangExt.EmptyDataDecls
       ; is_boot <- tcIsHsBootOrSig  -- Are we compiling an hs-boot file?
       ; checkTc (not (null cons) || empty_data_decls || is_boot)
                 (emptyConDeclsErr tc_name)
       ; return gadt_syntax }


-----------------------------------
consUseGadtSyntax :: [LConDecl a] -> Bool
consUseGadtSyntax (L _ (ConDeclGADT { }) : _) = True
consUseGadtSyntax _                           = False
                 -- All constructors have same shape

-----------------------------------
tcConDecls :: TyCon -> ([TyConBinder], Type)
           -> [LConDecl GhcRn] -> TcM [DataCon]
  -- Why both the tycon tyvars and binders? Because the tyvars
  -- have all the names and the binders have the visibilities.
tcConDecls rep_tycon (tmpl_bndrs, res_tmpl)
  = concatMapM $ addLocM $
    tcConDecl rep_tycon (mkTyConTagMap rep_tycon) tmpl_bndrs res_tmpl
    -- It's important that we pay for tag allocation here, once per TyCon,
    -- See Note [Constructor tag allocation], fixes #14657

tcConDecl :: TyCon             -- Representation tycon. Knot-tied!
          -> NameEnv ConTag
          -> [TyConBinder] -> Type
                 -- Return type template (with its template tyvars)
                 --    (tvs, T tys), where T is the family TyCon
          -> ConDecl GhcRn
          -> TcM [DataCon]

tcConDecl rep_tycon tag_map tmpl_bndrs res_tmpl
          (ConDeclH98 { con_name = name
                      , con_ex_tvs = explicit_tkv_nms
                      , con_mb_cxt = hs_ctxt
                      , con_args = hs_args })
  = addErrCtxt (dataConCtxtName [name]) $
    do { -- Get hold of the existential type variables
         -- e.g. data T a = forall k (b::k) f. MkT a (f b)
         -- Here tmpl_bndrs = {a}
         --      hs_qvars = HsQTvs { hsq_implicit = {k}
         --                        , hsq_explicit = {f,b} }

       ; traceTc "tcConDecl 1" (vcat [ ppr name, ppr explicit_tkv_nms ])

       ; (exp_tvs, (ctxt, arg_tys, field_lbls, stricts))
           <- solveEqualities $
              tcExplicitTKBndrs skol_info explicit_tkv_nms $
              do { ctxt <- tcHsMbContext hs_ctxt
                 ; btys <- tcConArgs hs_args
                 ; field_lbls <- lookupConstructorFields (unLoc name)
                 ; let (arg_tys, stricts) = unzip btys
                 ; return (ctxt, arg_tys, field_lbls, stricts)
                 }

         -- exp_tvs have explicit, user-written binding sites
         -- the kvs below are those kind variables entirely unmentioned by the user
         --   and discovered only by generalization

       ; kvs <- quantifyConDecl (mkVarSet (binderVars tmpl_bndrs))
                                (mkSpecForAllTys exp_tvs $
                                 mkFunTys (map unrestricted ctxt) $
                                 mkFunTys arg_tys $
                                 unitTy)
                 -- That type is a lie, of course. (It shouldn't end in ()!)
                 -- And we could construct a proper result type from the info
                 -- at hand. But the result would mention only the tmpl_tvs,
                 -- and so it just creates more work to do it right. Really,
                 -- we're doing this to get the right behavior around removing
                 -- any vars bound in exp_binders.

             -- Zonk to Types
       ; (ze, qkvs)      <- zonkTyBndrsX emptyZonkEnv kvs
       ; (ze, user_qtvs) <- zonkTyBndrsX ze exp_tvs
       ; Compose arg_tys <- zonkTcTypeToTypes ze (Compose arg_tys)
       ; ctxt            <- zonkTcTypeToTypes ze ctxt

       ; fam_envs <- tcGetFamInstEnvs

       -- Can't print univ_tvs, arg_tys etc, because we are inside the knot here
       ; traceTc "tcConDecl 2" (ppr name $$ ppr field_lbls)
       ; let
           univ_tvbs = tyConTyVarBinders tmpl_bndrs
           univ_tvs  = binderVars univ_tvbs
           ex_tvbs   = mkTyVarBinders Inferred qkvs ++
                       mkTyVarBinders Specified user_qtvs
           ex_tvs    = qkvs ++ user_qtvs
           -- For H98 datatypes, the user-written tyvar binders are precisely
           -- the universals followed by the existentials.
           -- See Note [DataCon user type variable binders] in DataCon.
           user_tvbs = univ_tvbs ++ ex_tvbs
           buildOneDataCon (L _ name) = do
             { is_infix <- tcConIsInfixH98 name hs_args
             ; rep_nm   <- newTyConRepName name

             ; buildDataCon fam_envs name is_infix rep_nm
                            stricts Nothing field_lbls
                            univ_tvs ex_tvs user_tvbs
                            [{- no eq_preds -}] ctxt arg_tys
                            res_tmpl rep_tycon tag_map
                  -- NB:  we put data_tc, the type constructor gotten from the
                  --      constructor type signature into the data constructor;
                  --      that way checkValidDataCon can complain if it's wrong.
             }
       ; traceTc "tcConDecl 2" (ppr name)
       ; mapM buildOneDataCon [name]
       }
  where
    skol_info = SigTypeSkol (ConArgCtxt (unLoc name))

tcConDecl rep_tycon tag_map tmpl_bndrs res_tmpl
          (ConDeclGADT { con_names = names
                       , con_qvars = qtvs
                       , con_mb_cxt = cxt, con_args = hs_args
                       , con_res_ty = res_ty })
  | HsQTvs { hsq_ext = HsQTvsRn { hsq_implicit = implicit_tkv_nms }
           , hsq_explicit = explicit_tkv_nms } <- qtvs
  = addErrCtxt (dataConCtxtName names) $
    do { traceTc "tcConDecl 1" (ppr names)
       ; let (L _ name : _) = names
             skol_info      = DataConSkol name

       ; (imp_tvs, (exp_tvs, (ctxt, arg_tys, res_ty, field_lbls, stricts)))
           <- solveEqualities $
              tcImplicitTKBndrs skol_info implicit_tkv_nms $
              tcExplicitTKBndrs skol_info explicit_tkv_nms $
              do { ctxt <- tcHsMbContext cxt
                 ; btys <- tcConArgs hs_args
                 ; res_ty' <- tcHsLiftedType res_ty
                 ; field_lbls <- lookupConstructorFields name
                 ; let (arg_tys, stricts) = unzip btys
                 ; return (ctxt, arg_tys, res_ty', field_lbls, stricts)
                 }
       ; let user_tvs = imp_tvs ++ exp_tvs

       ; tkvs <- quantifyConDecl emptyVarSet (mkSpecForAllTys user_tvs $
                                              mkFunTys (map unrestricted ctxt) $
                                              mkFunTys arg_tys $
                                              res_ty)

             -- Zonk to Types
       ; (ze, tkvs)     <- zonkTyBndrsX emptyZonkEnv tkvs
       ; (ze, user_tvs) <- zonkTyBndrsX ze user_tvs
       ; Compose arg_tys <- zonkTcTypeToTypes ze (Compose arg_tys)
       ; ctxt    <- zonkTcTypeToTypes ze ctxt
       ; res_ty  <- zonkTcTypeToType ze res_ty

       ; let (univ_tvs, ex_tvs, tkvs', user_tvs', eq_preds, arg_subst)
               = rejigConRes tmpl_bndrs res_tmpl tkvs user_tvs res_ty
             -- NB: this is a /lazy/ binding, so we pass six thunks to
             --     buildDataCon without yet forcing the guards in rejigConRes
             -- See Note [Checking GADT return types]

             -- Compute the user-written tyvar binders. These have the same
             -- tyvars as univ_tvs/ex_tvs, but perhaps in a different order.
             -- See Note [DataCon user type variable binders] in DataCon.
             tkv_bndrs      = mkTyVarBinders Inferred  tkvs'
             user_tv_bndrs  = mkTyVarBinders Specified user_tvs'
             all_user_bndrs = tkv_bndrs ++ user_tv_bndrs

             ctxt'      = substTys arg_subst ctxt
             arg_tys'   = getCompose $ substTys arg_subst (Compose arg_tys)
             res_ty'    = substTy  arg_subst res_ty


       ; fam_envs <- tcGetFamInstEnvs

       -- Can't print univ_tvs, arg_tys etc, because we are inside the knot here
       ; traceTc "tcConDecl 2" (ppr names $$ ppr field_lbls)
       ; let
           buildOneDataCon (L _ name) = do
             { is_infix <- tcConIsInfixGADT name hs_args
             ; rep_nm   <- newTyConRepName name

             ; buildDataCon fam_envs name is_infix
                            rep_nm
                            stricts Nothing field_lbls
                            univ_tvs ex_tvs all_user_bndrs eq_preds
                            ctxt' arg_tys' res_ty' rep_tycon tag_map
                  -- NB:  we put data_tc, the type constructor gotten from the
                  --      constructor type signature into the data constructor;
                  --      that way checkValidDataCon can complain if it's wrong.
             }
       ; traceTc "tcConDecl 2" (ppr names)
       ; mapM buildOneDataCon names
       }
tcConDecl _ _ _ _ (ConDeclGADT _ _ _ (XLHsQTyVars _) _ _ _ _)
  = panic "tcConDecl"
tcConDecl _ _ _ _ (XConDecl _) = panic "tcConDecl"

-- | Produce the telescope of kind variables that this datacon is
-- implicitly quantified over. Incoming type need not be zonked.
quantifyConDecl :: TcTyCoVarSet  -- outer tvs, not to be quantified over; zonked
                -> TcType -> TcM [TcTyVar]
quantifyConDecl gbl_tvs ty
  = do { ty <- zonkTcTypeInKnot ty
       ; let fvs = candidateQTyVarsOfType ty
       ; quantifyTyVars gbl_tvs fvs }

tcConIsInfixH98 :: Name
             -> HsConDetails a b
             -> TcM Bool
tcConIsInfixH98 _   details
  = case details of
           InfixCon {}  -> return True
           _            -> return False

tcConIsInfixGADT :: Name
             -> HsConDetails (Weighted (LHsType GhcRn)) r
             -> TcM Bool
tcConIsInfixGADT con details
  = case details of
           InfixCon {}  -> return True
           RecCon {}    -> return False
           PrefixCon arg_tys           -- See Note [Infix GADT constructors]
               | isSymOcc (getOccName con)
               , [_ty1,_ty2] <- map irrelevantWeight arg_tys
                  -> do { fix_env <- getFixityEnv
                        ; return (con `elemNameEnv` fix_env) }
               | otherwise -> return False

tcConArgs :: HsConDeclDetails GhcRn
          -> TcM [(Weighted TcType, HsSrcBang)]
tcConArgs (PrefixCon btys)
  = mapM tcConArg btys
tcConArgs (InfixCon bty1 bty2)
  = do { bty1' <- tcConArg bty1
       ; bty2' <- tcConArg bty2
       ; return [bty1', bty2'] }
tcConArgs (RecCon fields)
  = mapM tcConArg btys
  where
    -- We need a one-to-one mapping from field_names to btys
    combined = map (\(L _ f) -> (cd_fld_names f,linear (cd_fld_type f))) (unLoc fields) -- TODO: arnaud: the @linear@ here duplicates logic, maybe it's better to make a function such that record field types are returned with their linear multiplicity (grep @linear@ in the code to find the other occurrences of this logic)
    explode (ns,ty) = zip ns (repeat ty)
    exploded = concatMap explode combined
    (_,btys) = unzip exploded


tcConArg :: Weighted (LHsType GhcRn) -> TcM (Weighted TcType, HsSrcBang)
tcConArg (Weighted w bty)
  = do  { traceTc "tcConArg 1" (ppr bty)
        ; arg_ty <- tcHsOpenType (getBangType bty)
             -- Newtypes can't have unboxed types, but we check
             -- that in checkValidDataCon; this tcConArg stuff
             -- doesn't happen for GADT-style declarations
        ; traceTc "tcConArg 2" (ppr bty)
        ; return (Weighted w arg_ty, getBangStrictness bty) }

{-
Note [Infix GADT constructors]
~~~~~~~~~~~~~~~~~~~~~~~~~~~~~~
We do not currently have syntax to declare an infix constructor in GADT syntax,
but it makes a (small) difference to the Show instance.  So as a slightly
ad-hoc solution, we regard a GADT data constructor as infix if
  a) it is an operator symbol
  b) it has two arguments
  c) there is a fixity declaration for it
For example:
   infix 6 (:--:)
   data T a where
     (:--:) :: t1 -> t2 -> T Int


Note [Checking GADT return types]
~~~~~~~~~~~~~~~~~~~~~~~~~~~~~~~~~
There is a delicacy around checking the return types of a datacon. The
central problem is dealing with a declaration like

  data T a where
    MkT :: T a -> Q a

Note that the return type of MkT is totally bogus. When creating the T
tycon, we also need to create the MkT datacon, which must have a "rejigged"
return type. That is, the MkT datacon's type must be transformed to have
a uniform return type with explicit coercions for GADT-like type parameters.
This rejigging is what rejigConRes does. The problem is, though, that checking
that the return type is appropriate is much easier when done over *Type*,
not *HsType*, and doing a call to tcMatchTy will loop because T isn't fully
defined yet.

So, we want to make rejigConRes lazy and then check the validity of
the return type in checkValidDataCon.  To do this we /always/ return a
6-tuple from rejigConRes (so that we can compute the return type from it, which
checkValidDataCon needs), but the first three fields may be bogus if
the return type isn't valid (the last equation for rejigConRes).

This is better than an earlier solution which reduced the number of
errors reported in one pass.  See Trac #7175, and #10836.
-}

-- Example
--   data instance T (b,c) where
--      TI :: forall e. e -> T (e,e)
--
-- The representation tycon looks like this:
--   data :R7T b c where
--      TI :: forall b1 c1. (b1 ~ c1) => b1 -> :R7T b1 c1
-- In this case orig_res_ty = T (e,e)

rejigConRes :: [TyConBinder] -> Type    -- Template for result type; e.g.
                                  -- data instance T [a] b c ...
                                  --      gives template ([a,b,c], T [a] b c)
                                  -- Type must be of kind *!
            -> [TyVar]            -- The constructor's user-written, inferred
                                  -- type variables
            -> [TyVar]            -- The constructor's user-written, specified
                                  -- type variables
            -> Type               -- res_ty type must be of kind *
            -> ([TyVar],          -- Universal
                [TyVar],          -- Existential (distinct OccNames from univs)
                [TyVar],          -- The constructor's rejigged, user-written,
                                  -- inferred type variables
                [TyVar],          -- The constructor's rejigged, user-written,
                                  -- specified type variables
                [EqSpec],      -- Equality predicates
                TCvSubst)      -- Substitution to apply to argument types
        -- We don't check that the TyCon given in the ResTy is
        -- the same as the parent tycon, because checkValidDataCon will do it

rejigConRes tmpl_bndrs res_tmpl dc_inferred_tvs dc_specified_tvs res_ty
        -- E.g.  data T [a] b c where
        --         MkT :: forall x y z. T [(x,y)] z z
        -- The {a,b,c} are the tmpl_tvs, and the {x,y,z} are the dc_tvs
        --     (NB: unlike the H98 case, the dc_tvs are not all existential)
        -- Then we generate
        --      Univ tyvars     Eq-spec
        --          a              a~(x,y)
        --          b              b~z
        --          z
        -- Existentials are the leftover type vars: [x,y]
        -- The user-written type variables are what is listed in the forall:
        --   [x, y, z] (all specified). We must rejig these as well.
        --   See Note [DataCon user type variable binders] in DataCon.
        -- So we return ( [a,b,z], [x,y]
        --              , [], [x,y,z]
        --              , [a~(x,y),b~z], <arg-subst> )
  | Just subst <- ASSERT( isLiftedTypeKind (typeKind res_ty) )
                  ASSERT( isLiftedTypeKind (typeKind res_tmpl) )
                  tcMatchTy res_tmpl res_ty
  = let (univ_tvs, raw_eqs, kind_subst) = mkGADTVars tmpl_tvs dc_tvs subst
        raw_ex_tvs = dc_tvs `minusList` univ_tvs
        (arg_subst, substed_ex_tvs)
          = mapAccumL substTyVarBndr kind_subst raw_ex_tvs

        -- After rejigging the existential tyvars, the resulting substitution
        -- gives us exactly what we need to rejig the user-written tyvars,
        -- since the dcUserTyVarBinders invariant guarantees that the
        -- substitution has *all* the tyvars in its domain.
        -- See Note [DataCon user type variable binders] in DataCon.
        subst_user_tvs = map (getTyVar "rejigConRes" . substTyVar arg_subst)
        substed_inferred_tvs  = subst_user_tvs dc_inferred_tvs
        substed_specified_tvs = subst_user_tvs dc_specified_tvs

        substed_eqs = map (substEqSpec arg_subst) raw_eqs
    in
    (univ_tvs, substed_ex_tvs, substed_inferred_tvs, substed_specified_tvs,
     substed_eqs, arg_subst)

  | otherwise
        -- If the return type of the data constructor doesn't match the parent
        -- type constructor, or the arity is wrong, the tcMatchTy will fail
        --    e.g   data T a b where
        --            T1 :: Maybe a   -- Wrong tycon
        --            T2 :: T [a]     -- Wrong arity
        -- We are detect that later, in checkValidDataCon, but meanwhile
        -- we must do *something*, not just crash.  So we do something simple
        -- albeit bogus, relying on checkValidDataCon to check the
        --  bad-result-type error before seeing that the other fields look odd
        -- See Note [Checking GADT return types]
  = (tmpl_tvs, dc_tvs `minusList` tmpl_tvs, dc_inferred_tvs, dc_specified_tvs,
     [], emptyTCvSubst)
  where
    dc_tvs   = dc_inferred_tvs ++ dc_specified_tvs
    tmpl_tvs = binderVars tmpl_bndrs

{- Note [mkGADTVars]
~~~~~~~~~~~~~~~~~~~~
Running example:

data T (k1 :: *) (k2 :: *) (a :: k2) (b :: k2) where
  MkT :: forall (x1 : *) (y :: x1) (z :: *).
         T x1 * (Proxy (y :: x1), z) z

We need the rejigged type to be

  MkT :: forall (x1 :: *) (k2 :: *) (a :: k2) (b :: k2).
         forall (y :: x1) (z :: *).
         (k2 ~ *, a ~ (Proxy x1 y, z), b ~ z)
      => T x1 k2 a b

You might naively expect that z should become a universal tyvar,
not an existential. (After all, x1 becomes a universal tyvar.)
But z has kind * while b has kind k2, so the return type
   T x1 k2 a z
is ill-kinded.  Another way to say it is this: the universal
tyvars must have exactly the same kinds as the tyConTyVars.

So we need an existential tyvar and a heterogeneous equality
constraint. (The b ~ z is a bit redundant with the k2 ~ * that
comes before in that b ~ z implies k2 ~ *. I'm sure we could do
some analysis that could eliminate k2 ~ *. But we don't do this
yet.)

The data con signature has already been fully kind-checked.
The return type

  T x1 * (Proxy (y :: x1), z) z
becomes
  qtkvs    = [x1 :: *, y :: x1, z :: *]
  res_tmpl = T x1 * (Proxy x1 y, z) z

We start off by matching (T k1 k2 a b) with (T x1 * (Proxy x1 y, z) z). We
know this match will succeed because of the validity check (actually done
later, but laziness saves us -- see Note [Checking GADT return types]).
Thus, we get

  subst := { k1 |-> x1, k2 |-> *, a |-> (Proxy x1 y, z), b |-> z }

Now, we need to figure out what the GADT equalities should be. In this case,
we *don't* want (k1 ~ x1) to be a GADT equality: it should just be a
renaming. The others should be GADT equalities. We also need to make
sure that the universally-quantified variables of the datacon match up
with the tyvars of the tycon, as required for Core context well-formedness.
(This last bit is why we have to rejig at all!)

`choose` walks down the tycon tyvars, figuring out what to do with each one.
It carries two substitutions:
  - t_sub's domain is *template* or *tycon* tyvars, mapping them to variables
    mentioned in the datacon signature.
  - r_sub's domain is *result* tyvars, names written by the programmer in
    the datacon signature. The final rejigged type will use these names, but
    the subst is still needed because sometimes the printed name of these variables
    is different. (See choose_tv_name, below.)

Before explaining the details of `choose`, let's just look at its operation
on our example:

  choose [] [] {} {} [k1, k2, a, b]
  -->          -- first branch of `case` statement
  choose
    univs:    [x1 :: *]
    eq_spec:  []
    t_sub:    {k1 |-> x1}
    r_sub:    {x1 |-> x1}
    t_tvs:    [k2, a, b]
  -->          -- second branch of `case` statement
  choose
    univs:    [k2 :: *, x1 :: *]
    eq_spec:  [k2 ~ *]
    t_sub:    {k1 |-> x1, k2 |-> k2}
    r_sub:    {x1 |-> x1}
    t_tvs:    [a, b]
  -->          -- second branch of `case` statement
  choose
    univs:    [a :: k2, k2 :: *, x1 :: *]
    eq_spec:  [ a ~ (Proxy x1 y, z)
              , k2 ~ * ]
    t_sub:    {k1 |-> x1, k2 |-> k2, a |-> a}
    r_sub:    {x1 |-> x1}
    t_tvs:    [b]
  -->          -- second branch of `case` statement
  choose
    univs:    [b :: k2, a :: k2, k2 :: *, x1 :: *]
    eq_spec:  [ b ~ z
              , a ~ (Proxy x1 y, z)
              , k2 ~ * ]
    t_sub:    {k1 |-> x1, k2 |-> k2, a |-> a, b |-> z}
    r_sub:    {x1 |-> x1}
    t_tvs:    []
  -->          -- end of recursion
  ( [x1 :: *, k2 :: *, a :: k2, b :: k2]
  , [k2 ~ *, a ~ (Proxy x1 y, z), b ~ z]
  , {x1 |-> x1} )

`choose` looks up each tycon tyvar in the matching (it *must* be matched!).

* If it finds a bare result tyvar (the first branch of the `case`
  statement), it checks to make sure that the result tyvar isn't yet
  in the list of univ_tvs.  If it is in that list, then we have a
  repeated variable in the return type, and we in fact need a GADT
  equality.

* It then checks to make sure that the kind of the result tyvar
  matches the kind of the template tyvar. This check is what forces
  `z` to be existential, as it should be, explained above.

* Assuming no repeated variables or kind-changing, we wish to use the
  variable name given in the datacon signature (that is, `x1` not
  `k1`), not the tycon signature (which may have been made up by
  GHC). So, we add a mapping from the tycon tyvar to the result tyvar
  to t_sub.

* If we discover that a mapping in `subst` gives us a non-tyvar (the
  second branch of the `case` statement), then we have a GADT equality
  to create.  We create a fresh equality, but we don't extend any
  substitutions. The template variable substitution is meant for use
  in universal tyvar kinds, and these shouldn't be affected by any
  GADT equalities.

This whole algorithm is quite delicate, indeed. I (Richard E.) see two ways
of simplifying it:

1) The first branch of the `case` statement is really an optimization, used
in order to get fewer GADT equalities. It might be possible to make a GADT
equality for *every* univ. tyvar, even if the equality is trivial, and then
either deal with the bigger type or somehow reduce it later.

2) This algorithm strives to use the names for type variables as specified
by the user in the datacon signature. If we always used the tycon tyvar
names, for example, this would be simplified. This change would almost
certainly degrade error messages a bit, though.
-}

-- ^ From information about a source datacon definition, extract out
-- what the universal variables and the GADT equalities should be.
-- See Note [mkGADTVars].
mkGADTVars :: [TyVar]    -- ^ The tycon vars
           -> [TyVar]    -- ^ The datacon vars
           -> TCvSubst   -- ^ The matching between the template result type
                         -- and the actual result type
           -> ( [TyVar]
              , [EqSpec]
              , TCvSubst ) -- ^ The univ. variables, the GADT equalities,
                           -- and a subst to apply to the GADT equalities
                           -- and existentials.
mkGADTVars tmpl_tvs dc_tvs subst
  = choose [] [] empty_subst empty_subst tmpl_tvs
  where
    in_scope = mkInScopeSet (mkVarSet tmpl_tvs `unionVarSet` mkVarSet dc_tvs)
               `unionInScope` getTCvInScope subst
    empty_subst = mkEmptyTCvSubst in_scope

    choose :: [TyVar]           -- accumulator of univ tvs, reversed
           -> [EqSpec]          -- accumulator of GADT equalities, reversed
           -> TCvSubst          -- template substitution
           -> TCvSubst          -- res. substitution
           -> [TyVar]           -- template tvs (the univ tvs passed in)
           -> ( [TyVar]         -- the univ_tvs
              , [EqSpec]        -- GADT equalities
              , TCvSubst )       -- a substitution to fix kinds in ex_tvs

    choose univs eqs _t_sub r_sub []
      = (reverse univs, reverse eqs, r_sub)
    choose univs eqs t_sub r_sub (t_tv:t_tvs)
      | Just r_ty <- lookupTyVar subst t_tv
      = case getTyVar_maybe r_ty of
          Just r_tv
            |  not (r_tv `elem` univs)
            ,  tyVarKind r_tv `eqType` (substTy t_sub (tyVarKind t_tv))
            -> -- simple, well-kinded variable substitution.
               choose (r_tv:univs) eqs
                      (extendTvSubst t_sub t_tv r_ty')
                      (extendTvSubst r_sub r_tv r_ty')
                      t_tvs
            where
              r_tv1  = setTyVarName r_tv (choose_tv_name r_tv t_tv)
              r_ty'  = mkTyVarTy r_tv1

               -- Not a simple substitution: make an equality predicate
          _ -> choose (t_tv':univs) (mkEqSpec t_tv' r_ty : eqs)
                      (extendTvSubst t_sub t_tv (mkTyVarTy t_tv'))
                         -- We've updated the kind of t_tv,
                         -- so add it to t_sub (Trac #14162)
                      r_sub t_tvs
            where
              t_tv' = updateTyVarKind (substTy t_sub) t_tv

      | otherwise
      = pprPanic "mkGADTVars" (ppr tmpl_tvs $$ ppr subst)

      -- choose an appropriate name for a univ tyvar.
      -- This *must* preserve the Unique of the result tv, so that we
      -- can detect repeated variables. It prefers user-specified names
      -- over system names. A result variable with a system name can
      -- happen with GHC-generated implicit kind variables.
    choose_tv_name :: TyVar -> TyVar -> Name
    choose_tv_name r_tv t_tv
      | isSystemName r_tv_name
      = setNameUnique t_tv_name (getUnique r_tv_name)

      | otherwise
      = r_tv_name

      where
        r_tv_name = getName r_tv
        t_tv_name = getName t_tv

{-
Note [Substitution in template variables kinds]
~~~~~~~~~~~~~~~~~~~~~~~~~~~~~~~~~~~~~~~~~~~~~~~

data G (a :: Maybe k) where
  MkG :: G Nothing

With explicit kind variables

data G k (a :: Maybe k) where
  MkG :: G k1 (Nothing k1)

Note how k1 is distinct from k. So, when we match the template
`G k a` against `G k1 (Nothing k1)`, we get a subst
[ k |-> k1, a |-> Nothing k1 ]. Even though this subst has two
mappings, we surely don't want to add (k, k1) to the list of
GADT equalities -- that would be overly complex and would create
more untouchable variables than we need. So, when figuring out
which tyvars are GADT-like and which aren't (the fundamental
job of `choose`), we want to treat `k` as *not* GADT-like.
Instead, we wish to substitute in `a`'s kind, to get (a :: Maybe k1)
instead of (a :: Maybe k). This is the reason for dealing
with a substitution in here.

However, we do not *always* want to substitute. Consider

data H (a :: k) where
  MkH :: H Int

With explicit kind variables:

data H k (a :: k) where
  MkH :: H * Int

Here, we have a kind-indexed GADT. The subst in question is
[ k |-> *, a |-> Int ]. Now, we *don't* want to substitute in `a`'s
kind, because that would give a constructor with the type

MkH :: forall (k :: *) (a :: *). (k ~ *) -> (a ~ Int) -> H k a

The problem here is that a's kind is wrong -- it needs to be k, not *!
So, if the matching for a variable is anything but another bare variable,
we drop the mapping from the substitution before proceeding. This
was not an issue before kind-indexed GADTs because this case could
never happen.

************************************************************************
*                                                                      *
                Validity checking
*                                                                      *
************************************************************************

Validity checking is done once the mutually-recursive knot has been
tied, so we can look at things freely.
-}

checkValidTyCl :: TyCon -> TcM TyCon
checkValidTyCl tc
  = setSrcSpan (getSrcSpan tc) $
    addTyConCtxt tc $
    recoverM recovery_code
             (do { traceTc "Starting validity for tycon" (ppr tc)
                 ; checkValidTyCon tc
                 ; traceTc "Done validity for tycon" (ppr tc)
                 ; return tc })
  where
    recovery_code -- See Note [Recover from validity error]
      = do { traceTc "Aborted validity for tycon" (ppr tc)
           ; return fake_tc }
    fake_tc | not (isClassTyCon tc)
            = makeRecoveryTyCon tc
            | otherwise
            = tc

{- Note [Recover from validity error]
~~~~~~~~~~~~~~~~~~~~~~~~~~~~~~~~~~~~~
We recover from a validity error in a type or class, which allows us
to report multiple validity errors. In the failure case we return a
TyCon of the right kind, but with no interesting behaviour
(makeRecoveryTyCon). Why?  Suppose we have
   type T a = Fun
where Fun is a type family of arity 1.  The RHS is invalid, but we
want to go on checking validity of subsequent type declarations.
So we replace T with an abstract TyCon which will do no harm.
See indexed-types/should_fail/BadSock and Trac #10896

Painfully, though, we *don't* want to do this for classes.
Consider tcfail041:
   class (?x::Int) => C a where ...
   instance C Int
The class is invalid because of the superclass constraint.  But
we still want it to look like a /class/, else the instance bleats
that the instance is mal-formed because it hasn't got a class in
the head.
-}

-------------------------
-- For data types declared with record syntax, we require
-- that each constructor that has a field 'f'
--      (a) has the same result type
--      (b) has the same type for 'f'
-- module alpha conversion of the quantified type variables
-- of the constructor.
--
-- Note that we allow existentials to match because the
-- fields can never meet. E.g
--      data T where
--        T1 { f1 :: b, f2 :: a, f3 ::Int } :: T
--        T2 { f1 :: c, f2 :: c, f3 ::Int } :: T
-- Here we do not complain about f1,f2 because they are existential

checkValidTyCon :: TyCon -> TcM ()
checkValidTyCon tc
  | isPrimTyCon tc   -- Happens when Haddock'ing GHC.Prim
  = return ()

  | otherwise
  = do { traceTc "checkValidTyCon" (ppr tc $$ ppr (tyConClass_maybe tc))
       ; if | Just cl <- tyConClass_maybe tc
              -> checkValidClass cl

            | Just syn_rhs <- synTyConRhs_maybe tc
              -> do { checkValidType syn_ctxt syn_rhs
                    ; checkTySynRhs syn_ctxt syn_rhs }

            | Just fam_flav <- famTyConFlav_maybe tc
              -> case fam_flav of
               { ClosedSynFamilyTyCon (Just ax)
                   -> tcAddClosedTypeFamilyDeclCtxt tc $
                      checkValidCoAxiom ax
               ; ClosedSynFamilyTyCon Nothing   -> return ()
               ; AbstractClosedSynFamilyTyCon ->
                 do { hsBoot <- tcIsHsBootOrSig
                    ; checkTc hsBoot $
                      text "You may define an abstract closed type family" $$
                      text "only in a .hs-boot file" }
               ; DataFamilyTyCon {}           -> return ()
               ; OpenSynFamilyTyCon           -> return ()
               ; BuiltInSynFamTyCon _         -> return () }

             | otherwise -> do
               { -- Check the context on the data decl
                 traceTc "cvtc1" (ppr tc)
               ; checkValidTheta (DataTyCtxt name) (tyConStupidTheta tc)

               ; traceTc "cvtc2" (ppr tc)

               ; dflags          <- getDynFlags
               ; existential_ok  <- xoptM LangExt.ExistentialQuantification
               ; gadt_ok         <- xoptM LangExt.GADTs
               ; let ex_ok = existential_ok || gadt_ok
                     -- Data cons can have existential context
               ; mapM_ (checkValidDataCon dflags ex_ok tc) data_cons
               ; mapM_ (checkPartialRecordField data_cons) (tyConFieldLabels tc)

                -- Check that fields with the same name share a type
               ; mapM_ check_fields groups }}
  where
    syn_ctxt  = TySynCtxt name
    name      = tyConName tc
    data_cons = tyConDataCons tc

    groups = equivClasses cmp_fld (concatMap get_fields data_cons)
    cmp_fld (f1,_) (f2,_) = flLabel f1 `compare` flLabel f2
    get_fields con = dataConFieldLabels con `zip` repeat con
        -- dataConFieldLabels may return the empty list, which is fine

    -- See Note [GADT record selectors] in TcTyDecls
    -- We must check (a) that the named field has the same
    --                   type in each constructor
    --               (b) that those constructors have the same result type
    --
    -- However, the constructors may have differently named type variable
    -- and (worse) we don't know how the correspond to each other.  E.g.
    --     C1 :: forall a b. { f :: a, g :: b } -> T a b
    --     C2 :: forall d c. { f :: c, g :: c } -> T c d
    --
    -- So what we do is to ust Unify.tcMatchTys to compare the first candidate's
    -- result type against other candidates' types BOTH WAYS ROUND.
    -- If they magically agrees, take the substitution and
    -- apply them to the latter ones, and see if they match perfectly.
    check_fields ((label, con1) :| other_fields)
        -- These fields all have the same name, but are from
        -- different constructors in the data type
        = recoverM (return ()) $ mapM_ checkOne other_fields
                -- Check that all the fields in the group have the same type
                -- NB: this check assumes that all the constructors of a given
                -- data type use the same type variables
        where
        (_, _, _, res1) = dataConSig con1
        fty1 = dataConFieldType con1 lbl
        lbl = flLabel label

        checkOne (_, con2)    -- Do it both ways to ensure they are structurally identical
            = do { checkFieldCompat lbl con1 con2 res1 res2 fty1 fty2
                 ; checkFieldCompat lbl con2 con1 res2 res1 fty2 fty1 }
            where
                (_, _, _, res2) = dataConSig con2
                fty2 = dataConFieldType con2 lbl

checkPartialRecordField :: [DataCon] -> FieldLabel -> TcM ()
-- Checks the partial record field selector, and warns.
-- See Note [Checking partial record field]
checkPartialRecordField all_cons fld
  = setSrcSpan loc $
      warnIfFlag Opt_WarnPartialFields
        (not is_exhaustive && not (startsWithUnderscore occ_name))
        (sep [text "Use of partial record field selector" <> colon,
              nest 2 $ quotes (ppr occ_name)])
  where
    sel_name = flSelector fld
    loc    = getSrcSpan sel_name
    occ_name = getOccName sel_name

    (cons_with_field, cons_without_field) = partition has_field all_cons
    has_field con = fld `elem` (dataConFieldLabels con)
    is_exhaustive = all (dataConCannotMatch inst_tys) cons_without_field

    con1 = ASSERT( not (null cons_with_field) ) head cons_with_field
    (univ_tvs, _, eq_spec, _, _, _) = dataConFullSig con1
    eq_subst = mkTvSubstPrs (map eqSpecPair eq_spec)
    inst_tys = substTyVars eq_subst univ_tvs

checkFieldCompat :: FieldLabelString -> DataCon -> DataCon
                 -> Type -> Type -> Type -> Type -> TcM ()
checkFieldCompat fld con1 con2 res1 res2 fty1 fty2
  = do  { checkTc (isJust mb_subst1) (resultTypeMisMatch fld con1 con2)
        ; checkTc (isJust mb_subst2) (fieldTypeMisMatch fld con1 con2) }
  where
    mb_subst1 = tcMatchTy res1 res2
    mb_subst2 = tcMatchTyX (expectJust "checkFieldCompat" mb_subst1) fty1 fty2

-------------------------------
checkValidDataCon :: DynFlags -> Bool -> TyCon -> DataCon -> TcM ()
checkValidDataCon dflags existential_ok tc con
  = setSrcSpan (getSrcSpan con)  $
    addErrCtxt (dataConCtxt con) $
    do  { -- Check that the return type of the data constructor
          -- matches the type constructor; eg reject this:
          --   data T a where { MkT :: Bogus a }
          -- It's important to do this first:
          --  see Note [Checking GADT return types]
          --  and c.f. Note [Check role annotations in a second pass]
          let tc_tvs      = tyConTyVars tc
              res_ty_tmpl = mkFamilyTyConApp tc (mkTyVarTys tc_tvs)
              orig_res_ty = dataConOrigResTy con
        ; traceTc "checkValidDataCon" (vcat
              [ ppr con, ppr tc, ppr tc_tvs
              , ppr res_ty_tmpl <+> dcolon <+> ppr (typeKind res_ty_tmpl)
              , ppr orig_res_ty <+> dcolon <+> ppr (typeKind orig_res_ty)])


        ; checkTc (isJust (tcMatchTy res_ty_tmpl
                                     orig_res_ty))
                  (badDataConTyCon con res_ty_tmpl orig_res_ty)
            -- Note that checkTc aborts if it finds an error. This is
            -- critical to avoid panicking when we call dataConUserType
            -- on an un-rejiggable datacon!

        ; traceTc "checkValidDataCon 2" (ppr (dataConUserType con))

          -- Check that the result type is a *monotype*
          --  e.g. reject this:   MkT :: T (forall a. a->a)
          -- Reason: it's really the argument of an equality constraint
        ; checkValidMonoType orig_res_ty

          -- Check all argument types for validity
        ; checkValidType ctxt (dataConUserType con)
        ; mapM_ (checkForLevPoly empty)
                (map weightedThing $ dataConOrigArgTys con)

          -- Extra checks for newtype data constructors
        ; when (isNewTyCon tc) (checkNewDataCon con)

          -- Check that existentials are allowed if they are used
        ; checkTc (existential_ok || isVanillaDataCon con)
                  (badExistential con)

        ; typeintype <- xoptM LangExt.TypeInType
        ; let (_, _, eq_specs, _, _, _) = dataConFullSig con
                -- dataConEqSpec retrieves both the real GADT equalities
                -- plus any user-written GADT-like equalities. But we don't
                -- want anything user-written. If we don't exclude user-written
                -- ones, test case polykinds/T13391a fails.

              invisible_gadt_eq_specs = filter is_invisible_eq_spec eq_specs
              univ_tvs = dataConUnivTyVars con
              tc_bndrs = tyConBinders tc

              vis_map :: VarEnv ArgFlag
              vis_map = zipVarEnv univ_tvs (map tyConBinderArgFlag tc_bndrs)

                -- See Note [Wrong visibility for GADTs] for why we have to build the map
                -- above instead of just looking at the datacon tyvar binder
              is_invisible_eq_spec eq_spec
                = isInvisibleArgFlag arg_flag
                where
                  eq_tv    = eqSpecTyVar eq_spec
                  arg_flag = expectJust "checkValidDataCon" $
                             lookupVarEnv vis_map eq_tv

        ; checkTc (typeintype || null invisible_gadt_eq_specs)
                  (badGADT con invisible_gadt_eq_specs)

          -- Check that UNPACK pragmas and bangs work out
          -- E.g.  reject   data T = MkT {-# UNPACK #-} Int     -- No "!"
          --                data T = MkT {-# UNPACK #-} !a      -- Can't unpack
        ; zipWith3M_ check_bang (dataConSrcBangs con) (dataConImplBangs con) [1..]

        ; traceTc "Done validity of data con" $
          vcat [ ppr con
               , text "Datacon user type:" <+> ppr (dataConUserType con)
               , text "Datacon rep type:" <+> ppr (dataConRepType con)
               , text "Rep typcon binders:" <+> ppr (tyConBinders (dataConTyCon con))
               , case tyConFamInst_maybe (dataConTyCon con) of
                   Nothing -> text "not family"
                   Just (f, _) -> ppr (tyConBinders f) ]
    }
  where
    ctxt = ConArgCtxt (dataConName con)

    check_bang :: HsSrcBang -> HsImplBang -> Int -> TcM ()
    check_bang (HsSrcBang _ _ SrcLazy) _ n
      | not (xopt LangExt.StrictData dflags)
      = addErrTc
          (bad_bang n (text "Lazy annotation (~) without StrictData"))
    check_bang (HsSrcBang _ want_unpack strict_mark) rep_bang n
      | isSrcUnpacked want_unpack, not is_strict
      = addWarnTc NoReason (bad_bang n (text "UNPACK pragma lacks '!'"))
      | isSrcUnpacked want_unpack
      , case rep_bang of { HsUnpack {} -> False; _ -> True }
      -- If not optimising, we don't unpack (rep_bang is never
      -- HsUnpack), so don't complain!  This happens, e.g., in Haddock.
      -- See dataConSrcToImplBang.
      , not (gopt Opt_OmitInterfacePragmas dflags)
      -- When typechecking an indefinite package in Backpack, we
      -- may attempt to UNPACK an abstract type.  The test here will
      -- conclude that this is unusable, but it might become usable
      -- when we actually fill in the abstract type.  As such, don't
      -- warn in this case (it gives users the wrong idea about whether
      -- or not UNPACK on abstract types is supported; it is!)
      , unitIdIsDefinite (thisPackage dflags)
      = addWarnTc NoReason (bad_bang n (text "Ignoring unusable UNPACK pragma"))
      where
        is_strict = case strict_mark of
                      NoSrcStrict -> xopt LangExt.StrictData dflags
                      bang        -> isSrcStrict bang

    check_bang _ _ _
      = return ()

    bad_bang n herald
      = hang herald 2 (text "on the" <+> speakNth n
                       <+> text "argument of" <+> quotes (ppr con))
-------------------------------
checkNewDataCon :: DataCon -> TcM ()
-- Further checks for the data constructor of a newtype
checkNewDataCon con
  = do  { checkTc (isSingleton arg_tys) (newtypeFieldErr con (length arg_tys))
              -- One argument

        ; checkTc (not (isUnliftedType (weightedThing arg_ty1))) $
          text "A newtype cannot have an unlifted argument type"

        ; check_con (null eq_spec) $
          text "A newtype constructor must have a return type of form T a1 ... an"
                -- Return type is (T a b c)

        ; check_con (null theta) $
          text "A newtype constructor cannot have a context in its type"

        ; check_con (null ex_tvs) $
          text "A newtype constructor cannot have existential type variables"
                -- No existentials

        ; checkTc (all ok_bang (dataConSrcBangs con))
                  (newtypeStrictError con)
                -- No strictness annotations
    }
  where
    (_univ_tvs, ex_tvs, eq_spec, theta, arg_tys, _res_ty)
      = dataConFullSig con
    check_con what msg
       = checkTc what (msg $$ ppr con <+> dcolon <+> ppr (dataConUserType con))

    (arg_ty1 : _) = arg_tys

    ok_bang (HsSrcBang _ _ SrcStrict) = False
    ok_bang (HsSrcBang _ _ SrcLazy)   = False
    ok_bang _                         = True

-------------------------------
checkValidClass :: Class -> TcM ()
checkValidClass cls
  = do  { constrained_class_methods <- xoptM LangExt.ConstrainedClassMethods
        ; multi_param_type_classes  <- xoptM LangExt.MultiParamTypeClasses
        ; nullary_type_classes      <- xoptM LangExt.NullaryTypeClasses
        ; fundep_classes            <- xoptM LangExt.FunctionalDependencies
        ; undecidable_super_classes <- xoptM LangExt.UndecidableSuperClasses

        -- Check that the class is unary, unless multiparameter type classes
        -- are enabled; also recognize deprecated nullary type classes
        -- extension (subsumed by multiparameter type classes, Trac #8993)
        ; checkTc (multi_param_type_classes || cls_arity == 1 ||
                    (nullary_type_classes && cls_arity == 0))
                  (classArityErr cls_arity cls)
        ; checkTc (fundep_classes || null fundeps) (classFunDepsErr cls)

        -- Check the super-classes
        ; checkValidTheta (ClassSCCtxt (className cls)) theta

          -- Now check for cyclic superclasses
          -- If there are superclass cycles, checkClassCycleErrs bails.
        ; unless undecidable_super_classes $
          case checkClassCycles cls of
             Just err -> setSrcSpan (getSrcSpan cls) $
                         addErrTc err
             Nothing  -> return ()

        -- Check the class operations.
        -- But only if there have been no earlier errors
        -- See Note [Abort when superclass cycle is detected]
        ; whenNoErrs $
          mapM_ (check_op constrained_class_methods) op_stuff

        -- Check the associated type defaults are well-formed and instantiated
        ; mapM_ check_at at_stuff  }
  where
    (tyvars, fundeps, theta, _, at_stuff, op_stuff) = classExtraBigSig cls
    cls_arity = length (tyConVisibleTyVars (classTyCon cls))
       -- Ignore invisible variables
    cls_tv_set = mkVarSet tyvars
    mini_env   = zipVarEnv tyvars (mkTyVarTys tyvars)
    mb_cls     = Just (cls, tyvars, mini_env)

    check_op constrained_class_methods (sel_id, dm)
      = setSrcSpan (getSrcSpan sel_id) $
        addErrCtxt (classOpCtxt sel_id op_ty) $ do
        { traceTc "class op type" (ppr op_ty)
        ; checkValidType ctxt op_ty
                -- This implements the ambiguity check, among other things
                -- Example: tc223
                --   class Error e => Game b mv e | b -> mv e where
                --      newBoard :: MonadState b m => m ()
                -- Here, MonadState has a fundep m->b, so newBoard is fine

           -- a method cannot be levity polymorphic, as we have to store the
           -- method in a dictionary
           -- example of what this prevents:
           --   class BoundedX (a :: TYPE r) where minBound :: a
           -- See Note [Levity polymorphism checking] in DsMonad
        ; checkForLevPoly empty tau1

        ; unless constrained_class_methods $
          mapM_ check_constraint (tail (cls_pred:op_theta))

        ; check_dm ctxt sel_id cls_pred tau2 dm
        }
        where
          ctxt    = FunSigCtxt op_name True -- Report redundant class constraints
          op_name = idName sel_id
          op_ty   = idType sel_id
          (_,cls_pred,tau1) = tcSplitMethodTy op_ty
          -- See Note [Splitting nested sigma types in class type signatures]
          (_,op_theta,tau2) = tcSplitNestedSigmaTys tau1

          check_constraint :: TcPredType -> TcM ()
          check_constraint pred -- See Note [Class method constraints]
            = when (not (isEmptyVarSet pred_tvs) &&
                    pred_tvs `subVarSet` cls_tv_set)
                   (addErrTc (badMethPred sel_id pred))
            where
              pred_tvs = tyCoVarsOfType pred

    check_at (ATI fam_tc m_dflt_rhs)
      = do { checkTc (cls_arity == 0 || any (`elemVarSet` cls_tv_set) fam_tvs)
                     (noClassTyVarErr cls fam_tc)
                        -- Check that the associated type mentions at least
                        -- one of the class type variables
                        -- The check is disabled for nullary type classes,
                        -- since there is no possible ambiguity (Trac #10020)

             -- Check that any default declarations for associated types are valid
           ; whenIsJust m_dflt_rhs $ \ (rhs, loc) ->
             checkValidTyFamEqn mb_cls fam_tc
                                fam_tvs [] (mkTyVarTys fam_tvs) rhs pp_lhs loc }
        where
          fam_tvs = tyConTyVars fam_tc
          pp_lhs  = ppr (mkTyConApp fam_tc (mkTyVarTys fam_tvs))

    check_dm :: UserTypeCtxt -> Id -> PredType -> Type -> DefMethInfo -> TcM ()
    -- Check validity of the /top-level/ generic-default type
    -- E.g for   class C a where
    --             default op :: forall b. (a~b) => blah
    -- we do not want to do an ambiguity check on a type with
    -- a free TyVar 'a' (Trac #11608).  See TcType
    -- Note [TyVars and TcTyVars during type checking] in TcType
    -- Hence the mkDefaultMethodType to close the type.
    check_dm ctxt sel_id vanilla_cls_pred vanilla_tau
             (Just (dm_name, dm_spec@(GenericDM dm_ty)))
      = setSrcSpan (getSrcSpan dm_name) $ do
            -- We have carefully set the SrcSpan on the generic
            -- default-method Name to be that of the generic
            -- default type signature

          -- First, we check that that the method's default type signature
          -- aligns with the non-default type signature.
          -- See Note [Default method type signatures must align]
          let cls_pred = mkClassPred cls $ mkTyVarTys $ classTyVars cls
              -- Note that the second field of this tuple contains the context
              -- of the default type signature, making it apparent that we
              -- ignore method contexts completely when validity-checking
              -- default type signatures. See the end of
              -- Note [Default method type signatures must align]
              -- to learn why this is OK.
              --
              -- See also
              -- Note [Splitting nested sigma types in class type signatures]
              -- for an explanation of why we don't use tcSplitSigmaTy here.
              (_, _, dm_tau) = tcSplitNestedSigmaTys dm_ty

              -- Given this class definition:
              --
              --  class C a b where
              --    op         :: forall p q. (Ord a, D p q)
              --               => a -> b -> p -> (a, b)
              --    default op :: forall r s. E r
              --               => a -> b -> s -> (a, b)
              --
              -- We want to match up two types of the form:
              --
              --   Vanilla type sig: C aa bb => aa -> bb -> p -> (aa, bb)
              --   Default type sig: C a  b  => a  -> b  -> s -> (a,  b)
              --
              -- Notice that the two type signatures can be quantified over
              -- different class type variables! Therefore, it's important that
              -- we include the class predicate parts to match up a with aa and
              -- b with bb.
              vanilla_phi_ty = mkPhiTy [vanilla_cls_pred] vanilla_tau
              dm_phi_ty      = mkPhiTy [cls_pred] dm_tau

          traceTc "check_dm" $ vcat
              [ text "vanilla_phi_ty" <+> ppr vanilla_phi_ty
              , text "dm_phi_ty"      <+> ppr dm_phi_ty ]

          -- Actually checking that the types align is done with a call to
          -- tcMatchTys. We need to get a match in both directions to rule
          -- out degenerate cases like these:
          --
          --  class Foo a where
          --    foo1         :: a -> b
          --    default foo1 :: a -> Int
          --
          --    foo2         :: a -> Int
          --    default foo2 :: a -> b
          unless (isJust $ tcMatchTys [dm_phi_ty, vanilla_phi_ty]
                                      [vanilla_phi_ty, dm_phi_ty]) $ addErrTc $
               hang (text "The default type signature for"
                     <+> ppr sel_id <> colon)
                 2 (ppr dm_ty)
            $$ (text "does not match its corresponding"
                <+> text "non-default type signature")

          -- Now do an ambiguity check on the default type signature.
          checkValidType ctxt (mkDefaultMethodType cls sel_id dm_spec)
    check_dm _ _ _ _ _ = return ()

checkFamFlag :: Name -> TcM ()
-- Check that we don't use families without -XTypeFamilies
-- The parser won't even parse them, but I suppose a GHC API
-- client might have a go!
checkFamFlag tc_name
  = do { idx_tys <- xoptM LangExt.TypeFamilies
       ; checkTc idx_tys err_msg }
  where
    err_msg = hang (text "Illegal family declaration for" <+> quotes (ppr tc_name))
                 2 (text "Enable TypeFamilies to allow indexed type families")

{- Note [Class method constraints]
~~~~~~~~~~~~~~~~~~~~~~~~~~~~~~~~~~
Haskell 2010 is supposed to reject
  class C a where
    op :: Eq a => a -> a
where the method type constrains only the class variable(s).  (The extension
-XConstrainedClassMethods switches off this check.)  But regardless
we should not reject
  class C a where
    op :: (?x::Int) => a -> a
as pointed out in Trac #11793. So the test here rejects the program if
  * -XConstrainedClassMethods is off
  * the tyvars of the constraint are non-empty
  * all the tyvars are class tyvars, none are locally quantified

Note [Abort when superclass cycle is detected]
~~~~~~~~~~~~~~~~~~~~~~~~~~~~~~~~~~~~~~~~~~~~~~
We must avoid doing the ambiguity check for the methods (in
checkValidClass.check_op) when there are already errors accumulated.
This is because one of the errors may be a superclass cycle, and
superclass cycles cause canonicalization to loop. Here is a
representative example:

  class D a => C a where
    meth :: D a => ()
  class C a => D a

This fixes Trac #9415, #9739

Note [Default method type signatures must align]
~~~~~~~~~~~~~~~~~~~~~~~~~~~~~~~~~~~~~~~~~~~~~~~~
GHC enforces the invariant that a class method's default type signature
must "align" with that of the method's non-default type signature, as per
GHC Trac #12918. For instance, if you have:

  class Foo a where
    bar :: forall b. Context => a -> b

Then a default type signature for bar must be alpha equivalent to
(forall b. a -> b). That is, the types must be the same modulo differences in
contexts. So the following would be acceptable default type signatures:

    default bar :: forall b. Context1 => a -> b
    default bar :: forall x. Context2 => a -> x

But the following are NOT acceptable default type signatures:

    default bar :: forall b. b -> a
    default bar :: forall x. x
    default bar :: a -> Int

Note that a is bound by the class declaration for Foo itself, so it is
not allowed to differ in the default type signature.

The default type signature (default bar :: a -> Int) deserves special mention,
since (a -> Int) is a straightforward instantiation of (forall b. a -> b). To
write this, you need to declare the default type signature like so:

    default bar :: forall b. (b ~ Int). a -> b

As noted in #12918, there are several reasons to do this:

1. It would make no sense to have a type that was flat-out incompatible with
   the non-default type signature. For instance, if you had:

     class Foo a where
       bar :: a -> Int
       default bar :: a -> Bool

   Then that would always fail in an instance declaration. So this check
   nips such cases in the bud before they have the chance to produce
   confusing error messages.

2. Internally, GHC uses TypeApplications to instantiate the default method in
   an instance. See Note [Default methods in instances] in TcInstDcls.
   Thus, GHC needs to know exactly what the universally quantified type
   variables are, and when instantiated that way, the default method's type
   must match the expected type.

3. Aesthetically, by only allowing the default type signature to differ in its
   context, we are making it more explicit the ways in which the default type
   signature is less polymorphic than the non-default type signature.

You might be wondering: why are the contexts allowed to be different, but not
the rest of the type signature? That's because default implementations often
rely on assumptions that the more general, non-default type signatures do not.
For instance, in the Enum class declaration:

    class Enum a where
      enum :: [a]
      default enum :: (Generic a, GEnum (Rep a)) => [a]
      enum = map to genum

    class GEnum f where
      genum :: [f a]

The default implementation for enum only works for types that are instances of
Generic, and for which their generic Rep type is an instance of GEnum. But
clearly enum doesn't _have_ to use this implementation, so naturally, the
context for enum is allowed to be different to accomodate this. As a result,
when we validity-check default type signatures, we ignore contexts completely.

Note that when checking whether two type signatures match, we must take care to
split as many foralls as it takes to retrieve the tau types we which to check.
See Note [Splitting nested sigma types in class type signatures].

Note [Splitting nested sigma types in class type signatures]
~~~~~~~~~~~~~~~~~~~~~~~~~~~~~~~~~~~~~~~~~~~~~~~~~~~~~~~~~~~~
Consider this type synonym and class definition:

  type Traversal s t a b = forall f. Applicative f => (a -> f b) -> s -> f t

  class Each s t a b where
    each         ::                                      Traversal s t a b
    default each :: (Traversable g, s ~ g a, t ~ g b) => Traversal s t a b

It might seem obvious that the tau types in both type signatures for `each`
are the same, but actually getting GHC to conclude this is surprisingly tricky.
That is because in general, the form of a class method's non-default type
signature is:

  forall a. C a => forall d. D d => E a b

And the general form of a default type signature is:

  forall f. F f => E a f -- The variable `a` comes from the class

So it you want to get the tau types in each type signature, you might find it
reasonable to call tcSplitSigmaTy twice on the non-default type signature, and
call it once on the default type signature. For most classes and methods, this
will work, but Each is a bit of an exceptional case. The way `each` is written,
it doesn't quantify any additional type variables besides those of the Each
class itself, so the non-default type signature for `each` is actually this:

  forall s t a b. Each s t a b => Traversal s t a b

Notice that there _appears_ to only be one forall. But there's actually another
forall lurking in the Traversal type synonym, so if you call tcSplitSigmaTy
twice, you'll also go under the forall in Traversal! That is, you'll end up
with:

  (a -> f b) -> s -> f t

A problem arises because you only call tcSplitSigmaTy once on the default type
signature for `each`, which gives you

  Traversal s t a b

Or, equivalently:

  forall f. Applicative f => (a -> f b) -> s -> f t

This is _not_ the same thing as (a -> f b) -> s -> f t! So now tcMatchTy will
say that the tau types for `each` are not equal.

A solution to this problem is to use tcSplitNestedSigmaTys instead of
tcSplitSigmaTy. tcSplitNestedSigmaTys will always split any foralls that it
sees until it can't go any further, so if you called it on the default type
signature for `each`, it would return (a -> f b) -> s -> f t like we desired.

Note [Checking partial record field]
~~~~~~~~~~~~~~~~~~~~~~~~~~~~~~~~~~~~
This check checks the partial record field selector, and warns (Trac #7169).

For example:

  data T a = A { m1 :: a, m2 :: a } | B { m1 :: a }

The function 'm2' is partial record field, and will fail when it is applied to
'B'. The warning identifies such partial fields. The check is performed at the
declaration of T, not at the call-sites of m2.

The warning can be suppressed by prefixing the field-name with an underscore.
For example:

  data T a = A { m1 :: a, _m2 :: a } | B { m1 :: a }

Note [checkValidDependency]
~~~~~~~~~~~~~~~~~~~~~~~~~~~
Consider

  data Proxy k (a :: k)
  data Proxy2 k a = P (Proxy k a)

(This is test dependent/should_fail/InferDependency.) While it seems GHC can
figure out the dependency between the arguments to Proxy2, this case errors.
The problem is that when we build the initial kind (getInitialKind) for
a tycon, we need to decide whether an argument is dependent or not. At first,
I thought we could just assume that *all* arguments are dependent, and then
patch it up later. However, this causes problems in error messages (where
tycon's have mysterious kinds "forall (a :: k) -> blah") and in unification
(where we try to unify kappa ~ forall (a :: k) -> blah, failing because the
RHS is not a tau-type). Perhaps a cleverer algorithm could sort this out
(say, by storing the dependency flag in a mutable cell and by avoiding
these fancy kinds in error messages depending on the extension in effect)
but it doesn't seem worth it.

So: we choose the dependency for each argument variable once and for all
in getInitialKind. This means that any dependency must be lexically manifest.

checkValidDependency checks to make sure that no lexically non-dependent
argument actually appears in a kind. Note the example above, where the k
in Proxy2 is a dependent argument, but this fact is not lexically
manifest. checkValidDependency will reject. This function must be called
*before* kind generalization, because kind generalization works with
the result of mkTyConKind, which will think that Proxy2's kind is
Type -> k -> Type, where k is unbound. (It won't use a forall for a
"non-dependent" argument k.)
-}

-- | See Note [checkValidDependency]
checkValidDependency :: [TyConBinder]  -- zonked
                     -> TcKind         -- zonked (result kind)
                     -> TcM ()
checkValidDependency binders res_kind
  = go (tyCoVarsOfType res_kind) (reverse binders)
  where
    go :: TyCoVarSet     -- fvs from scope
       -> [TyConBinder]  -- binders, in reverse order
       -> TcM ()
    go _   []           = return ()  -- all set
    go fvs (tcb : tcbs)
      | not (isNamedTyConBinder tcb) && tcb_var `elemVarSet` fvs
      = do { setSrcSpan (getSrcSpan tcb_var) $
             addErrTc (vcat [ text "Type constructor argument" <+> quotes (ppr tcb_var) <+>
                              text "is used dependently."
                            , text "Any dependent arguments must be obviously so, not inferred"
                            , text "by the type-checker."
                            , hang (text "Inferred argument kinds:")
                                 2 (vcat (map pp_binder binders))
                            , text "Suggestion: use" <+> quotes (ppr tcb_var) <+>
                              text "in a kind to make the dependency clearer." ])
           ; go new_fvs tcbs }

      | otherwise
      = go new_fvs tcbs
      where
        new_fvs = fvs `delVarSet` tcb_var
                      `unionVarSet` tyCoVarsOfType tcb_kind

        tcb_var  = binderVar tcb
        tcb_kind = tyVarKind tcb_var

        pp_binder binder = ppr (binderVar binder) <+> dcolon <+> ppr (binderKind binder)

{-
************************************************************************
*                                                                      *
                Checking role validity
*                                                                      *
************************************************************************
-}

checkValidRoleAnnots :: RoleAnnotEnv -> TyCon -> TcM ()
checkValidRoleAnnots role_annots tc
  | isTypeSynonymTyCon tc = check_no_roles
  | isFamilyTyCon tc      = check_no_roles
  | isAlgTyCon tc         = check_roles
  | otherwise             = return ()
  where
    -- Role annotations are given only on *explicit* variables,
    -- but a tycon stores roles for all variables.
    -- So, we drop the implicit roles (which are all Nominal, anyway).
    name                   = tyConName tc
    tyvars                 = tyConTyVars tc
    roles                  = tyConRoles tc
    (vis_roles, vis_vars)  = unzip $ snd $
                             partitionInvisibles tc (mkTyVarTy . snd) $
                             zip roles tyvars
    role_annot_decl_maybe  = lookupRoleAnnot role_annots name

    check_roles
      = whenIsJust role_annot_decl_maybe $
          \decl@(L loc (RoleAnnotDecl _ _ the_role_annots)) ->
          addRoleAnnotCtxt name $
          setSrcSpan loc $ do
          { role_annots_ok <- xoptM LangExt.RoleAnnotations
          ; checkTc role_annots_ok $ needXRoleAnnotations tc
          ; checkTc (vis_vars `equalLength` the_role_annots)
                    (wrongNumberOfRoles vis_vars decl)
          ; _ <- zipWith3M checkRoleAnnot vis_vars the_role_annots vis_roles
          -- Representational or phantom roles for class parameters
          -- quickly lead to incoherence. So, we require
          -- IncoherentInstances to have them. See #8773, #14292
          ; incoherent_roles_ok <- xoptM LangExt.IncoherentInstances
          ; checkTc (  incoherent_roles_ok
                    || (not $ isClassTyCon tc)
                    || (all (== Nominal) vis_roles))
                    incoherentRoles

          ; lint <- goptM Opt_DoCoreLinting
          ; when lint $ checkValidRoles tc }

    check_no_roles
      = whenIsJust role_annot_decl_maybe illegalRoleAnnotDecl

checkRoleAnnot :: TyVar -> Located (Maybe Role) -> Role -> TcM ()
checkRoleAnnot _  (L _ Nothing)   _  = return ()
checkRoleAnnot tv (L _ (Just r1)) r2
  = when (r1 /= r2) $
    addErrTc $ badRoleAnnot (tyVarName tv) r1 r2

-- This is a double-check on the role inference algorithm. It is only run when
-- -dcore-lint is enabled. See Note [Role inference] in TcTyDecls
checkValidRoles :: TyCon -> TcM ()
-- If you edit this function, you may need to update the GHC formalism
-- See Note [GHC Formalism] in CoreLint
checkValidRoles tc
  | isAlgTyCon tc
    -- tyConDataCons returns an empty list for data families
  = mapM_ check_dc_roles (tyConDataCons tc)
  | Just rhs <- synTyConRhs_maybe tc
  = check_ty_roles (zipVarEnv (tyConTyVars tc) (tyConRoles tc)) Representational rhs
  | otherwise
  = return ()
  where
    check_dc_roles datacon
      = do { traceTc "check_dc_roles" (ppr datacon <+> ppr (tyConRoles tc))
           ; mapM_ (check_ty_roles role_env Representational) $
                    eqSpecPreds eq_spec ++ theta ++ (map weightedThing arg_tys) }
                    -- See Note [Role-checking data constructor arguments] in TcTyDecls
      where
        (univ_tvs, ex_tvs, eq_spec, theta, arg_tys, _res_ty)
          = dataConFullSig datacon
        univ_roles = zipVarEnv univ_tvs (tyConRoles tc)
              -- zipVarEnv uses zipEqual, but we don't want that for ex_tvs
        ex_roles   = mkVarEnv (map (, Nominal) ex_tvs)
        role_env   = univ_roles `plusVarEnv` ex_roles

    check_ty_roles env role ty
      | Just ty' <- coreView ty -- #14101
      = check_ty_roles env role ty'

    check_ty_roles env role (TyVarTy tv)
      = case lookupVarEnv env tv of
          Just role' -> unless (role' `ltRole` role || role' == role) $
                        report_error $ text "type variable" <+> quotes (ppr tv) <+>
                                       text "cannot have role" <+> ppr role <+>
                                       text "because it was assigned role" <+> ppr role'
          Nothing    -> report_error $ text "type variable" <+> quotes (ppr tv) <+>
                                       text "missing in environment"

    check_ty_roles env Representational (TyConApp tc tys)
      = let roles' = tyConRoles tc in
        zipWithM_ (maybe_check_ty_roles env) roles' tys

    check_ty_roles env Nominal (TyConApp _ tys)
      = mapM_ (check_ty_roles env Nominal) tys

    check_ty_roles _   Phantom ty@(TyConApp {})
      = pprPanic "check_ty_roles" (ppr ty)

    check_ty_roles env role (AppTy ty1 ty2)
      =  check_ty_roles env role    ty1
      >> check_ty_roles env Nominal ty2

    check_ty_roles env role (FunTy _ ty1 ty2)
      =  check_ty_roles env role ty1
      >> check_ty_roles env role ty2

    check_ty_roles env role (ForAllTy (TvBndr tv _) ty)
      =  check_ty_roles env Nominal (tyVarKind tv)
      >> check_ty_roles (extendVarEnv env tv Nominal) role ty

    check_ty_roles _   _    (LitTy {}) = return ()

    check_ty_roles env role (CastTy t _)
      = check_ty_roles env role t

    check_ty_roles _   role (CoercionTy co)
      = unless (role == Phantom) $
        report_error $ text "coercion" <+> ppr co <+> text "has bad role" <+> ppr role

    maybe_check_ty_roles env role ty
      = when (role == Nominal || role == Representational) $
        check_ty_roles env role ty

    report_error doc
      = addErrTc $ vcat [text "Internal error in role inference:",
                         doc,
                         text "Please report this as a GHC bug: http://www.haskell.org/ghc/reportabug"]

{-
************************************************************************
*                                                                      *
                Error messages
*                                                                      *
************************************************************************
-}

tcAddTyFamInstCtxt :: TyFamInstDecl GhcRn -> TcM a -> TcM a
tcAddTyFamInstCtxt decl
  = tcAddFamInstCtxt (text "type instance") (tyFamInstDeclName decl)

tcMkDataFamInstCtxt :: DataFamInstDecl GhcRn -> SDoc
tcMkDataFamInstCtxt decl@(DataFamInstDecl { dfid_eqn =
                            HsIB { hsib_body = eqn }})
  = tcMkFamInstCtxt (pprDataFamInstFlavour decl <+> text "instance")
                    (unLoc (feqn_tycon eqn))
tcMkDataFamInstCtxt (DataFamInstDecl (XHsImplicitBndrs _))
  = panic "tcMkDataFamInstCtxt"

tcAddDataFamInstCtxt :: DataFamInstDecl GhcRn -> TcM a -> TcM a
tcAddDataFamInstCtxt decl
  = addErrCtxt (tcMkDataFamInstCtxt decl)

tcMkFamInstCtxt :: SDoc -> Name -> SDoc
tcMkFamInstCtxt flavour tycon
  = hsep [ text "In the" <+> flavour <+> text "declaration for"
         , quotes (ppr tycon) ]

tcAddFamInstCtxt :: SDoc -> Name -> TcM a -> TcM a
tcAddFamInstCtxt flavour tycon thing_inside
  = addErrCtxt (tcMkFamInstCtxt flavour tycon) thing_inside

tcAddClosedTypeFamilyDeclCtxt :: TyCon -> TcM a -> TcM a
tcAddClosedTypeFamilyDeclCtxt tc
  = addErrCtxt ctxt
  where
    ctxt = text "In the equations for closed type family" <+>
           quotes (ppr tc)

resultTypeMisMatch :: FieldLabelString -> DataCon -> DataCon -> SDoc
resultTypeMisMatch field_name con1 con2
  = vcat [sep [text "Constructors" <+> ppr con1 <+> text "and" <+> ppr con2,
                text "have a common field" <+> quotes (ppr field_name) <> comma],
          nest 2 $ text "but have different result types"]

fieldTypeMisMatch :: FieldLabelString -> DataCon -> DataCon -> SDoc
fieldTypeMisMatch field_name con1 con2
  = sep [text "Constructors" <+> ppr con1 <+> text "and" <+> ppr con2,
         text "give different types for field", quotes (ppr field_name)]

dataConCtxtName :: [Located Name] -> SDoc
dataConCtxtName [con]
   = text "In the definition of data constructor" <+> quotes (ppr con)
dataConCtxtName con
   = text "In the definition of data constructors" <+> interpp'SP con

dataConCtxt :: Outputable a => a -> SDoc
dataConCtxt con = text "In the definition of data constructor" <+> quotes (ppr con)

classOpCtxt :: Var -> Type -> SDoc
classOpCtxt sel_id tau = sep [text "When checking the class method:",
                              nest 2 (pprPrefixOcc sel_id <+> dcolon <+> ppr tau)]

classArityErr :: Int -> Class -> SDoc
classArityErr n cls
    | n == 0 = mkErr "No" "no-parameter"
    | otherwise = mkErr "Too many" "multi-parameter"
  where
    mkErr howMany allowWhat =
        vcat [text (howMany ++ " parameters for class") <+> quotes (ppr cls),
              parens (text ("Enable MultiParamTypeClasses to allow "
                                    ++ allowWhat ++ " classes"))]

classFunDepsErr :: Class -> SDoc
classFunDepsErr cls
  = vcat [text "Fundeps in class" <+> quotes (ppr cls),
          parens (text "Enable FunctionalDependencies to allow fundeps")]

badMethPred :: Id -> TcPredType -> SDoc
badMethPred sel_id pred
  = vcat [ hang (text "Constraint" <+> quotes (ppr pred)
                 <+> text "in the type of" <+> quotes (ppr sel_id))
              2 (text "constrains only the class type variables")
         , text "Enable ConstrainedClassMethods to allow it" ]

noClassTyVarErr :: Class -> TyCon -> SDoc
noClassTyVarErr clas fam_tc
  = sep [ text "The associated type" <+> quotes (ppr fam_tc)
        , text "mentions none of the type or kind variables of the class" <+>
                quotes (ppr clas <+> hsep (map ppr (classTyVars clas)))]

badDataConTyCon :: DataCon -> Type -> Type -> SDoc
badDataConTyCon data_con res_ty_tmpl actual_res_ty
  | tcIsForAllTy actual_res_ty
  = nested_foralls_contexts_suggestion
  | isJust (tcSplitPredFunTy_maybe actual_res_ty)
  = nested_foralls_contexts_suggestion
  | otherwise
  = hang (text "Data constructor" <+> quotes (ppr data_con) <+>
                text "returns type" <+> quotes (ppr actual_res_ty))
       2 (text "instead of an instance of its parent type" <+> quotes (ppr res_ty_tmpl))
  where
    -- This suggestion is useful for suggesting how to correct code like what
    -- was reported in Trac #12087:
    --
    --   data F a where
    --     MkF :: Ord a => Eq a => a -> F a
    --
    -- Although nested foralls or contexts are allowed in function type
    -- signatures, it is much more difficult to engineer GADT constructor type
    -- signatures to allow something similar, so we error in the latter case.
    -- Nevertheless, we can at least suggest how a user might reshuffle their
    -- exotic GADT constructor type signature so that GHC will accept.
    nested_foralls_contexts_suggestion =
      text "GADT constructor type signature cannot contain nested"
      <+> quotes forAllLit <> text "s or contexts"
      $+$ hang (text "Suggestion: instead use this type signature:")
             2 (ppr (dataConName data_con) <+> dcolon <+> ppr suggested_ty)

    -- To construct a type that GHC would accept (suggested_ty), we:
    --
    -- 1) Find the existentially quantified type variables and the class
    --    predicates from the datacon. (NB: We don't need the universally
    --    quantified type variables, since rejigConRes won't substitute them in
    --    the result type if it fails, as in this scenario.)
    -- 2) Split apart the return type (which is headed by a forall or a
    --    context) using tcSplitNestedSigmaTys, collecting the type variables
    --    and class predicates we find, as well as the rho type lurking
    --    underneath the nested foralls and contexts.
    -- 3) Smash together the type variables and class predicates from 1) and
    --    2), and prepend them to the rho type from 2).
    actual_ex_tvs = dataConExTyVars data_con
    actual_theta  = dataConTheta data_con
    (actual_res_tvs, actual_res_theta, actual_res_rho)
      = tcSplitNestedSigmaTys actual_res_ty
    suggested_ty = mkSpecForAllTys (actual_ex_tvs ++ actual_res_tvs) $
                   mkFunTys (map unrestricted (actual_theta ++ actual_res_theta))
                   actual_res_rho

badGadtDecl :: Name -> SDoc
badGadtDecl tc_name
  = vcat [ text "Illegal generalised algebraic data declaration for" <+> quotes (ppr tc_name)
         , nest 2 (parens $ text "Enable the GADTs extension to allow this") ]

badExistential :: DataCon -> SDoc
badExistential con
  = hang (text "Data constructor" <+> quotes (ppr con) <+>
                text "has existential type variables, a context, or a specialised result type")
       2 (vcat [ ppr con <+> dcolon <+> ppr (dataConUserType con)
               , parens $ text "Enable ExistentialQuantification or GADTs to allow this" ])

badGADT :: DataCon -> [EqSpec] -> SDoc
badGADT con eq_specs
  = hang (text "Data constructor" <+> quotes (ppr con) <+>
               text "constrains the choice of kind parameter" <> plural eq_specs <> colon)
       2 (vcat (map ppr_eq_spec eq_specs)) $$
    text "Use TypeInType to allow this"
  where
    ppr_eq_spec eq_spec = ppr (eqSpecTyVar eq_spec) <+> char '~' <+> ppr (eqSpecType eq_spec)

badStupidTheta :: Name -> SDoc
badStupidTheta tc_name
  = text "A data type declared in GADT style cannot have a context:" <+> quotes (ppr tc_name)

newtypeConError :: Name -> Int -> SDoc
newtypeConError tycon n
  = sep [text "A newtype must have exactly one constructor,",
         nest 2 $ text "but" <+> quotes (ppr tycon) <+> text "has" <+> speakN n ]

newtypeStrictError :: DataCon -> SDoc
newtypeStrictError con
  = sep [text "A newtype constructor cannot have a strictness annotation,",
         nest 2 $ text "but" <+> quotes (ppr con) <+> text "does"]

newtypeFieldErr :: DataCon -> Int -> SDoc
newtypeFieldErr con_name n_flds
  = sep [text "The constructor of a newtype must have exactly one field",
         nest 2 $ text "but" <+> quotes (ppr con_name) <+> text "has" <+> speakN n_flds]

badSigTyDecl :: Name -> SDoc
badSigTyDecl tc_name
  = vcat [ text "Illegal kind signature" <+>
           quotes (ppr tc_name)
         , nest 2 (parens $ text "Use KindSignatures to allow kind signatures") ]

emptyConDeclsErr :: Name -> SDoc
emptyConDeclsErr tycon
  = sep [quotes (ppr tycon) <+> text "has no constructors",
         nest 2 $ text "(EmptyDataDecls permits this)"]

wrongKindOfFamily :: TyCon -> SDoc
wrongKindOfFamily family
  = text "Wrong category of family instance; declaration was for a"
    <+> kindOfFamily
  where
    kindOfFamily | isTypeFamilyTyCon family = text "type family"
                 | isDataFamilyTyCon family = text "data family"
                 | otherwise = pprPanic "wrongKindOfFamily" (ppr family)

wrongNumberOfParmsErr :: Arity -> SDoc
wrongNumberOfParmsErr max_args
  = text "Number of parameters must match family declaration; expected"
    <+> ppr max_args

defaultAssocKindErr :: TyCon -> SDoc
defaultAssocKindErr fam_tc
  = text "Kind mis-match on LHS of default declaration for"
    <+> quotes (ppr fam_tc)

wrongTyFamName :: Name -> Name -> SDoc
wrongTyFamName fam_tc_name eqn_tc_name
  = hang (text "Mismatched type name in type family instance.")
       2 (vcat [ text "Expected:" <+> ppr fam_tc_name
               , text "  Actual:" <+> ppr eqn_tc_name ])

badRoleAnnot :: Name -> Role -> Role -> SDoc
badRoleAnnot var annot inferred
  = hang (text "Role mismatch on variable" <+> ppr var <> colon)
       2 (sep [ text "Annotation says", ppr annot
              , text "but role", ppr inferred
              , text "is required" ])

wrongNumberOfRoles :: [a] -> LRoleAnnotDecl GhcRn -> SDoc
wrongNumberOfRoles tyvars d@(L _ (RoleAnnotDecl _ _ annots))
  = hang (text "Wrong number of roles listed in role annotation;" $$
          text "Expected" <+> (ppr $ length tyvars) <> comma <+>
          text "got" <+> (ppr $ length annots) <> colon)
       2 (ppr d)
wrongNumberOfRoles _ (L _ (XRoleAnnotDecl _)) = panic "wrongNumberOfRoles"

illegalRoleAnnotDecl :: LRoleAnnotDecl GhcRn -> TcM ()
illegalRoleAnnotDecl (L loc (RoleAnnotDecl _ tycon _))
  = setErrCtxt [] $
    setSrcSpan loc $
    addErrTc (text "Illegal role annotation for" <+> ppr tycon <> char ';' $$
              text "they are allowed only for datatypes and classes.")
illegalRoleAnnotDecl (L _ (XRoleAnnotDecl _)) = panic "illegalRoleAnnotDecl"

needXRoleAnnotations :: TyCon -> SDoc
needXRoleAnnotations tc
  = text "Illegal role annotation for" <+> ppr tc <> char ';' $$
    text "did you intend to use RoleAnnotations?"

incoherentRoles :: SDoc
incoherentRoles = (text "Roles other than" <+> quotes (text "nominal") <+>
                   text "for class parameters can lead to incoherence.") $$
                  (text "Use IncoherentInstances to allow this; bad role found")

addTyConCtxt :: TyCon -> TcM a -> TcM a
addTyConCtxt tc
  = addErrCtxt ctxt
  where
    name = getName tc
    flav = ppr (tyConFlavour tc)
    ctxt = hsep [ text "In the", flav
                , text "declaration for", quotes (ppr name) ]

addRoleAnnotCtxt :: Name -> TcM a -> TcM a
addRoleAnnotCtxt name
  = addErrCtxt $
    text "while checking a role annotation for" <+> quotes (ppr name)<|MERGE_RESOLUTION|>--- conflicted
+++ resolved
@@ -510,12 +510,7 @@
 
     generalise :: TcTyCon -> TcM TcTyCon
     -- For polymorphic things this is a no-op
-<<<<<<< HEAD
-    generalise kind_env name
-      | Just (Weighted _ (ATcTyCon tc)) <- lookupNameEnv kind_env name
-=======
     generalise tc
->>>>>>> 79bbb23f
       = setSrcSpan (getSrcSpan tc) $
         addTyConCtxt tc $
         do { let name = tyConName tc
@@ -554,20 +549,9 @@
 
 
 --------------
-<<<<<<< HEAD
-mkTcTyConEnv :: TcTyCon -> TcTypeEnv
-mkTcTyConEnv tc = unitNameEnv (getName tc) (unrestricted $ ATcTyCon tc)
-
-extendEnvWithTcTyCon :: TcTypeEnv -> TcTyCon -> TcTypeEnv
--- Makes a binding to put in the local envt, binding
--- a name to a TcTyCon
-extendEnvWithTcTyCon env tc
-  = extendNameEnv env (getName tc) (unrestricted $ ATcTyCon tc)
-=======
 tcExtendKindEnvWithTyCons :: [TcTyCon] -> TcM a -> TcM a
 tcExtendKindEnvWithTyCons tcs
-  = tcExtendKindEnvList [ (tyConName tc, ATcTyCon tc) | tc <- tcs ]
->>>>>>> 79bbb23f
+  = tcExtendKindEnvList [ (tyConName tc, unrestricted (ATcTyCon tc)) | tc <- tcs ]
 
 --------------
 mkPromotionErrorEnv :: [LTyClDecl GhcRn] -> TcTypeEnv
@@ -599,27 +583,13 @@
     -- Works for family declarations too
 
 --------------
-<<<<<<< HEAD
-getInitialKinds :: [LTyClDecl GhcRn] -> TcM (NameEnv (Weighted TcTyThing))
--- Maps each tycon to its initial kind,
--- and each datacon to a suitable promotion error
---    tc :-> ATcTyCon (tc:initial_kind)
---    dc :-> APromotionErr RecDataConPE
---    See Note [Recursion and promoting data constructors]
-=======
 getInitialKinds :: [LTyClDecl GhcRn] -> TcM [TcTyCon]
 -- Returns a TcTyCon for each TyCon bound by the decls,
 -- each with its initial kind
->>>>>>> 79bbb23f
 
 getInitialKinds decls = concatMapM (addLocM getInitialKind) decls
 
-<<<<<<< HEAD
-getInitialKind :: TyClDecl GhcRn
-               -> TcM (NameEnv (Weighted TcTyThing))
-=======
 getInitialKind :: TyClDecl GhcRn -> TcM [TcTyCon]
->>>>>>> 79bbb23f
 -- Allocate a fresh kind variable for each TyCon and Class
 -- For each tycon, return a TcTyCon with kind k
 -- where k is the kind of tc, derived from the LHS
