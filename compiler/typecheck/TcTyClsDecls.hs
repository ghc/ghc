--- conflicted
+++ resolved
@@ -765,26 +765,16 @@
 mk_prom_err_env (ClassDecl { tcdLName = L _ nm, tcdATs = ats })
   = unitNameEnv nm (unrestricted $ APromotionErr ClassPE)
     `plusNameEnv`
-<<<<<<< HEAD
     mkNameEnv [ (name, unrestricted $ APromotionErr TyConPE)
-              | L _ (FamilyDecl { fdLName = L _ name }) <- ats ]
-=======
-    mkNameEnv [ (name, APromotionErr TyConPE)
               | (dL->L _ (FamilyDecl { fdLName = (dL->L _ name) })) <- ats ]
->>>>>>> df570d92
 
 mk_prom_err_env (DataDecl { tcdLName = (dL->L _ name)
                           , tcdDataDefn = HsDataDefn { dd_cons = cons } })
   = unitNameEnv name (unrestricted $ APromotionErr TyConPE)
     `plusNameEnv`
-<<<<<<< HEAD
     mkNameEnv [ (con, unrestricted $ APromotionErr RecDataConPE)
-              | L _ con' <- cons, L _ con <- getConNames con' ]
-=======
-    mkNameEnv [ (con, APromotionErr RecDataConPE)
               | (dL->L _ con') <- cons
               , (dL->L _ con)  <- getConNames con' ]
->>>>>>> df570d92
 
 mk_prom_err_env decl
   = unitNameEnv (tcdName decl) (unrestricted $ APromotionErr TyConPE)
@@ -2358,12 +2348,8 @@
   = mapM tcConArg btys
   where
     -- We need a one-to-one mapping from field_names to btys
-<<<<<<< HEAD
-    combined = map (\(L _ f) -> (cd_fld_names f,hsLinear (cd_fld_type f))) (unLoc fields)
-=======
-    combined = map (\(dL->L _ f) -> (cd_fld_names f,cd_fld_type f))
+    combined = map (\(dL->L _ f) -> (cd_fld_names f,hsLinear (cd_fld_type f)))
                    (unLoc fields)
->>>>>>> df570d92
     explode (ns,ty) = zip ns (repeat ty)
     exploded = concatMap explode combined
     (_,btys) = unzip exploded
