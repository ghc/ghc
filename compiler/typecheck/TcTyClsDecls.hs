{-
(c) The University of Glasgow 2006
(c) The AQUA Project, Glasgow University, 1996-1998


TcTyClsDecls: Typecheck type and class declarations
-}

{-# LANGUAGE CPP, TupleSections, MultiWayIf #-}
{-# LANGUAGE TypeFamilies #-}

module TcTyClsDecls (
        tcTyAndClassDecls, tcAddImplicits,

        -- Functions used by TcInstDcls to check
        -- data/type family instance declarations
        kcDataDefn, tcConDecls, dataDeclChecks, checkValidTyCon,
        tcFamTyPats, tcTyFamInstEqn,
        tcAddTyFamInstCtxt, tcMkDataFamInstCtxt, tcAddDataFamInstCtxt,
        wrongKindOfFamily, dataConCtxt
    ) where

#include "HsVersions.h"

import GhcPrelude

import HsSyn
import HscTypes
import BuildTyCl
import TcRnMonad
import TcEnv
import TcValidity
import TcHsSyn
import TcTyDecls
import TcClassDcl
import {-# SOURCE #-} TcInstDcls( tcInstDecls1 )
import TcDeriv (DerivInfo)
import TcEvidence  ( tcCoercionKind, isEmptyTcEvBinds )
import TcUnify     ( checkConstraints )
import TcHsType
import TcMType
import TysWiredIn ( unitTy )
import TcType
<<<<<<< HEAD
import Weight
import RnEnv( RoleAnnotEnv, mkRoleAnnotEnv, lookupRoleAnnot
            , lookupConstructorFields )
=======
import RnEnv( lookupConstructorFields )
>>>>>>> affdea82
import FamInst
import FamInstEnv
import Coercion
import Type
import TyCoRep   -- for checkValidRoles
import Kind
import Class
import CoAxiom
import TyCon
import DataCon
import Id
import Var
import VarEnv
import VarSet
import Module
import Name
import NameSet
import NameEnv
import Outputable
import Maybes
import Unify
import Util
import Pair
import SrcLoc
import ListSetOps
import DynFlags
import Unique
import BasicTypes
import qualified GHC.LanguageExtensions as LangExt

import Control.Monad
import Data.Functor.Compose ( Compose(..) )
import Data.List
import Data.List.NonEmpty ( NonEmpty(..) )

{-
************************************************************************
*                                                                      *
\subsection{Type checking for type and class declarations}
*                                                                      *
************************************************************************

Note [Grouping of type and class declarations]
~~~~~~~~~~~~~~~~~~~~~~~~~~~~~~~~~~~~~~~~~~~~~~
tcTyAndClassDecls is called on a list of `TyClGroup`s. Each group is a strongly
connected component of mutually dependent types and classes. We kind check and
type check each group separately to enhance kind polymorphism. Take the
following example:

  type Id a = a
  data X = X (Id Int)

If we were to kind check the two declarations together, we would give Id the
kind * -> *, since we apply it to an Int in the definition of X. But we can do
better than that, since Id really is kind polymorphic, and should get kind
forall (k::*). k -> k. Since it does not depend on anything else, it can be
kind-checked by itself, hence getting the most general kind. We then kind check
X, which works fine because we then know the polymorphic kind of Id, and simply
instantiate k to *.

Note [Check role annotations in a second pass]
~~~~~~~~~~~~~~~~~~~~~~~~~~~~~~~~~~~~~~~~~~~~~~
Role inference potentially depends on the types of all of the datacons declared
in a mutually recursive group. The validity of a role annotation, in turn,
depends on the result of role inference. Because the types of datacons might
be ill-formed (see #7175 and Note [Checking GADT return types]) we must check
*all* the tycons in a group for validity before checking *any* of the roles.
Thus, we take two passes over the resulting tycons, first checking for general
validity and then checking for valid role annotations.
-}

tcTyAndClassDecls :: [TyClGroup GhcRn]      -- Mutually-recursive groups in
                                            -- dependency order
                  -> TcM ( TcGblEnv         -- Input env extended by types and
                                            -- classes
                                            -- and their implicit Ids,DataCons
                         , [InstInfo GhcRn] -- Source-code instance decls info
                         , [DerivInfo]      -- data family deriving info
                         )
-- Fails if there are any errors
tcTyAndClassDecls tyclds_s
  -- The code recovers internally, but if anything gave rise to
  -- an error we'd better stop now, to avoid a cascade
  -- Type check each group in dependency order folding the global env
  = checkNoErrs $ fold_env [] [] tyclds_s
  where
    fold_env :: [InstInfo GhcRn]
             -> [DerivInfo]
             -> [TyClGroup GhcRn]
             -> TcM (TcGblEnv, [InstInfo GhcRn], [DerivInfo])
    fold_env inst_info deriv_info []
      = do { gbl_env <- getGblEnv
           ; return (gbl_env, inst_info, deriv_info) }
    fold_env inst_info deriv_info (tyclds:tyclds_s)
      = do { (tcg_env, inst_info', deriv_info') <- tcTyClGroup tyclds
           ; setGblEnv tcg_env $
               -- remaining groups are typechecked in the extended global env.
             fold_env (inst_info' ++ inst_info)
                      (deriv_info' ++ deriv_info)
                      tyclds_s }

tcTyClGroup :: TyClGroup GhcRn
            -> TcM (TcGblEnv, [InstInfo GhcRn], [DerivInfo])
-- Typecheck one strongly-connected component of type, class, and instance decls
-- See Note [TyClGroups and dependency analysis] in HsDecls
tcTyClGroup (TyClGroup { group_tyclds = tyclds
                       , group_roles  = roles
                       , group_instds = instds })
  = do { let role_annots = mkRoleAnnotEnv roles

           -- Step 1: Typecheck the type/class declarations
       ; traceTc "---- tcTyClGroup ---- {" empty
       ; traceTc "Decls for" (ppr (map (tcdName . unLoc) tyclds))
       ; tyclss <- tcTyClDecls tyclds role_annots

           -- Step 1.5: Make sure we don't have any type synonym cycles
       ; traceTc "Starting synonym cycle check" (ppr tyclss)
       ; this_uid <- fmap thisPackage getDynFlags
       ; checkSynCycles this_uid tyclss tyclds
       ; traceTc "Done synonym cycle check" (ppr tyclss)

           -- Step 2: Perform the validity check on those types/classes
           -- We can do this now because we are done with the recursive knot
           -- Do it before Step 3 (adding implicit things) because the latter
           -- expects well-formed TyCons
       ; traceTc "Starting validity check" (ppr tyclss)
       ; tyclss <- mapM checkValidTyCl tyclss
       ; traceTc "Done validity check" (ppr tyclss)
       ; mapM_ (recoverM (return ()) . checkValidRoleAnnots role_annots) tyclss
           -- See Note [Check role annotations in a second pass]

       ; traceTc "---- end tcTyClGroup ---- }" empty

           -- Step 3: Add the implicit things;
           -- we want them in the environment because
           -- they may be mentioned in interface files
       ; tcExtendTyConEnv tyclss $
    do { gbl_env <- tcAddImplicits tyclss
       ; setGblEnv gbl_env $
    do {
            -- Step 4: check instance declarations
       ; (gbl_env, inst_info, datafam_deriv_info) <- tcInstDecls1 instds

       ; return (gbl_env, inst_info, datafam_deriv_info) } } }

tcTyClDecls :: [LTyClDecl GhcRn] -> RoleAnnotEnv -> TcM [TyCon]
tcTyClDecls tyclds role_annots
  = do {    -- Step 1: kind-check this group and returns the final
            -- (possibly-polymorphic) kind of each TyCon and Class
            -- See Note [Kind checking for type and class decls]
         tc_tycons <- kcTyClGroup tyclds
       ; traceTc "tcTyAndCl generalized kinds" (vcat (map ppr_tc_tycon tc_tycons))

            -- Step 2: type-check all groups together, returning
            -- the final TyCons and Classes
            --
            -- NB: We have to be careful here to NOT eagerly unfold
            -- type synonyms, as we have not tested for type synonym
            -- loops yet and could fall into a black hole.
       ; fixM $ \ ~rec_tyclss -> do
           { tcg_env <- getGblEnv
           ; let roles = inferRoles (tcg_src tcg_env) role_annots rec_tyclss

                 -- Populate environment with knot-tied ATyCon for TyCons
                 -- NB: if the decls mention any ill-staged data cons
                 -- (see Note [Recursion and promoting data constructors])
                 -- we will have failed already in kcTyClGroup, so no worries here
           ; tcExtendRecEnv (zipRecTyClss tc_tycons rec_tyclss) $

                 -- Also extend the local type envt with bindings giving
                 -- the (polymorphic) kind of each knot-tied TyCon or Class
                 -- See Note [Type checking recursive type and class declarations]
             tcExtendKindEnv (foldl extendEnvWithTcTyCon emptyNameEnv tc_tycons) $

                 -- Kind and type check declarations for this group
               mapM (tcTyClDecl roles) tyclds
           } }
  where
    ppr_tc_tycon tc = parens (sep [ ppr (tyConName tc) <> comma
                                  , ppr (tyConBinders tc) <> comma
                                  , ppr (tyConResKind tc) ])

zipRecTyClss :: [TcTyCon]
             -> [TyCon]           -- Knot-tied
             -> [(Name,TyThing)]
-- Build a name-TyThing mapping for the TyCons bound by decls
-- being careful not to look at the knot-tied [TyThing]
-- The TyThings in the result list must have a visible ATyCon,
-- because typechecking types (in, say, tcTyClDecl) looks at
-- this outer constructor
zipRecTyClss tc_tycons rec_tycons
  = [ (name, ATyCon (get name)) | tc_tycon <- tc_tycons, let name = getName tc_tycon ]
  where
    rec_tc_env :: NameEnv TyCon
    rec_tc_env = foldr add_tc emptyNameEnv rec_tycons

    add_tc :: TyCon -> NameEnv TyCon -> NameEnv TyCon
    add_tc tc env = foldr add_one_tc env (tc : tyConATs tc)

    add_one_tc :: TyCon -> NameEnv TyCon -> NameEnv TyCon
    add_one_tc tc env = extendNameEnv env (tyConName tc) tc

    get name = case lookupNameEnv rec_tc_env name of
                 Just tc -> tc
                 other   -> pprPanic "zipRecTyClss" (ppr name <+> ppr other)

{-
************************************************************************
*                                                                      *
                Kind checking
*                                                                      *
************************************************************************

Note [Kind checking for type and class decls]
~~~~~~~~~~~~~~~~~~~~~~~~~~~~~~~~~~~~~~~~~~~~~~
Kind checking is done thus:

   1. Make up a kind variable for each parameter of the declarations,
      and extend the kind environment (which is in the TcLclEnv)

   2. Kind check the declarations

We need to kind check all types in the mutually recursive group
before we know the kind of the type variables.  For example:

  class C a where
     op :: D b => a -> b -> b

  class D c where
     bop :: (Monad c) => ...

Here, the kind of the locally-polymorphic type variable "b"
depends on *all the uses of class D*.  For example, the use of
Monad c in bop's type signature means that D must have kind Type->Type.

Note: we don't treat type synonyms specially (we used to, in the past);
in particular, even if we have a type synonym cycle, we still kind check
it normally, and test for cycles later (checkSynCycles).  The reason
we can get away with this is because we have more systematic TYPE r
inference, which means that we can do unification between kinds that
aren't lifted (this historically was not true.)

The downside of not directly reading off the kinds off the RHS of
type synonyms in topological order is that we don't transparently
support making synonyms of types with higher-rank kinds.  But
you can always specify a CUSK directly to make this work out.
See tc269 for an example.

Open type families
~~~~~~~~~~~~~~~~~~
This treatment of type synonyms only applies to Haskell 98-style synonyms.
General type functions can be recursive, and hence, appear in `alg_decls'.

The kind of an open type family is solely determinded by its kind signature;
hence, only kind signatures participate in the construction of the initial
kind environment (as constructed by `getInitialKind'). In fact, we ignore
instances of families altogether in the following. However, we need to include
the kinds of *associated* families into the construction of the initial kind
environment. (This is handled by `allDecls').


See also Note [Kind checking recursive type and class declarations]

Note [How TcTyCons work]
o~~~~~~~~~~~~~~~~~~~~~~~~
TcTyCons are used for two distinct purposes

1.  When recovering from a type error in a type declaration,
    we want to put the erroneous TyCon in the environment in a
    way that won't lead to more errors.  We use a TcTyCon for this;
    see makeRecoveryTyCon.

2.  When checking a type/class declaration (in module TcTyClsDecls), we come
    upon knowledge of the eventual tycon in bits and pieces.

      S1) First, we use getInitialKinds to look over the user-provided
          kind signature of a tycon (including, for example, the number
          of parameters written to the tycon) to get an initial shape of
          the tycon's kind.  We record that shape in a TcTyCon.

      S2) Then, using these initial kinds, we kind-check the body of the
          tycon (class methods, data constructors, etc.), filling in the
          metavariables in the tycon's initial kind.

      S3) We then generalize to get the tycon's final, fixed
          kind. Finally, once this has happened for all tycons in a
          mutually recursive group, we can desugar the lot.

    For convenience, we store partially-known tycons in TcTyCons, which
    might store meta-variables. These TcTyCons are stored in the local
    environment in TcTyClsDecls, until the real full TyCons can be created
    during desugaring. A desugared program should never have a TcTyCon.

    A challenging piece in all of this is that we end up taking three separate
    passes over every declaration:
      - one in getInitialKind (this pass look only at the head, not the body)
      - one in kcTyClDecls (to kind-check the body)
      - a final one in tcTyClDecls (to desugar)
    In the latter two passes, we need to connect the user-written type
    variables in an LHsQTyVars with the variables in the tycon's
    inferred kind. Because the tycon might not have a CUSK, this
    matching up is, in general, quite hard to do.  (Look through the
    git history between Dec 2015 and Apr 2016 for
    TcHsType.splitTelescopeTvs!) Instead of trying, we just store the
    list of type variables to bring into scope, in the
    tyConScopedTyVars field of the TcTyCon.  These tyvars are brought
    into scope in kcTyClTyVars and tcTyClTyVars, both in TcHsType.

    In a TcTyCon, everything is zonked after the kind-checking pass (S2).
-}


-- Note [Missed opportunity to retain higher-rank kinds]
-- ~~~~~~~~~~~~~~~~~~~~~~~~~~~~~~~~~~~~~~~~~~~~~~~~~~~~~
-- In 'kcTyClGroup', there is a missed opportunity to make kind
-- inference work in a few more cases.  The idea is analogous
-- to Note [Single function non-recursive binding special-case]:
--
--      * If we have an SCC with a single decl, which is non-recursive,
--        instead of creating a unification variable representing the
--        kind of the decl and unifying it with the rhs, we can just
--        read the type directly of the rhs.
--
--      * Furthermore, we can update our SCC analysis to ignore
--        dependencies on declarations which have CUSKs: we don't
--        have to kind-check these all at once, since we can use
--        the CUSK to initialize the kind environment.
--
-- Unfortunately this requires reworking a bit of the code in
-- 'kcLTyClDecl' so I've decided to punt unless someone shouts about it.
--
kcTyClGroup :: [LTyClDecl GhcRn] -> TcM [TcTyCon]

-- Kind check this group, kind generalize, and return the resulting local env
-- This binds the TyCons and Classes of the group, but not the DataCons
-- See Note [Kind checking for type and class decls]
-- Third return value is Nothing if the tycon be unsaturated; otherwise,
-- the arity
kcTyClGroup decls
  = do  { mod <- getModule
        ; traceTc "---- kcTyClGroup ---- {" (text "module" <+> ppr mod $$ vcat (map ppr decls))

          -- Kind checking;
          --    1. Bind kind variables for decls
          --    2. Kind-check decls
          --    3. Generalise the inferred kinds
          -- See Note [Kind checking for type and class decls]

        ; lcl_env <- solveEqualities $
                     do { -- Step 1: Bind kind variables for all decls
                          initial_kinds <- getInitialKinds decls
                        ; traceTc "kcTyClGroup: initial kinds" $
                          ppr initial_kinds

                        -- Step 2: Set extended envt, kind-check the decls
                        ; tcExtendKindEnv initial_kinds $
                          do { mapM_ kcLTyClDecl decls
                             ; getLclEnv } }

        -- Step 3: generalisation
        -- Kind checking done for this group
        -- Now we have to kind generalize the flexis
        ; res <- concatMapM (generaliseTCD (tcl_env lcl_env)) decls

        ; traceTc "---- kcTyClGroup end ---- }" (vcat (map pp_res res))
        ; return res }

  where
    generalise :: TcTypeEnv -> Name -> TcM TcTyCon
    -- For polymorphic things this is a no-op
    generalise kind_env name
      = do { let tc = case lookupNameEnv kind_env name of
                        Just (Weighted _ (ATcTyCon tc)) -> tc
                        _ -> pprPanic "kcTyClGroup" (ppr name $$ ppr kind_env)
                 tc_binders  = tyConBinders tc
                 tc_res_kind = tyConResKind tc
                 tc_tyvars   = tyConTyVars tc
                 scoped_tvs  = tcTyConScopedTyVars tc

           ; kvs <- kindGeneralize (mkTyConKind tc_binders tc_res_kind)

           ; let all_binders = mkNamedTyConBinders Inferred kvs ++ tc_binders

           ; (env, all_binders') <- zonkTyVarBindersX emptyZonkEnv all_binders
           ; tc_res_kind'        <- zonkTcTypeToType env tc_res_kind
           ; scoped_tvs'         <- zonkSigTyVarPairs scoped_tvs

                      -- Make sure tc_kind' has the final, zonked kind variables
           ; traceTc "Generalise kind" $
             vcat [ ppr name, ppr tc_binders, ppr (mkTyConKind tc_binders tc_res_kind)
                  , ppr kvs, ppr all_binders, ppr tc_res_kind
                  , ppr all_binders', ppr tc_res_kind'
                  , ppr tc_tyvars, ppr (tcTyConScopedTyVars tc)]

           ; return (mkTcTyCon name all_binders' tc_res_kind'
                               scoped_tvs'
                               (tyConFlavour tc)) }

    generaliseTCD :: TcTypeEnv
                  -> LTyClDecl GhcRn -> TcM [TcTyCon]
    generaliseTCD kind_env (L _ decl)
      | ClassDecl { tcdLName = (L _ name), tcdATs = ats } <- decl
      = do { first <- generalise kind_env name
           ; rest <- mapM ((generaliseFamDecl kind_env) . unLoc) ats
           ; return (first : rest) }

      | FamDecl { tcdFam = fam } <- decl
      = do { res <- generaliseFamDecl kind_env fam
           ; return [res] }

      | otherwise
      = do { res <- generalise kind_env (tcdName decl)
           ; return [res] }

    generaliseFamDecl :: TcTypeEnv
                      -> FamilyDecl GhcRn -> TcM TcTyCon
    generaliseFamDecl kind_env (FamilyDecl { fdLName = L _ name })
      = generalise kind_env name

    pp_res tc = ppr (tyConName tc) <+> dcolon <+> ppr (tyConKind tc)

--------------
mkTcTyConEnv :: TcTyCon -> TcTypeEnv
<<<<<<< HEAD
mkTcTyConEnv tc = unitNameEnv (getName tc) (unrestricted $ ATcTyCon tc)
=======
mkTcTyConEnv tc = unitNameEnv (getName tc) (ATcTyCon tc)
>>>>>>> affdea82

extendEnvWithTcTyCon :: TcTypeEnv -> TcTyCon -> TcTypeEnv
-- Makes a binding to put in the local envt, binding
-- a name to a TcTyCon
extendEnvWithTcTyCon env tc
<<<<<<< HEAD
  = extendNameEnv env (getName tc) (unrestricted $ ATcTyCon tc)

--------------
mkPromotionErrorEnv :: [LTyClDecl Name] -> TcTypeEnv
-- Maps each tycon/datacon to a suitable promotion error
--    tc :-> APromotionErr TyConPE
--    dc :-> APromotionErr RecDataConPE
--    See Note [ARecDataCon: Recursion and promoting data constructors]
=======
  = extendNameEnv env (getName tc) (ATcTyCon tc)

--------------
mkPromotionErrorEnv :: [LTyClDecl GhcRn] -> TcTypeEnv
-- Maps each tycon/datacon to a suitable promotion error
--    tc :-> APromotionErr TyConPE
--    dc :-> APromotionErr RecDataConPE
--    See Note [Recursion and promoting data constructors]
>>>>>>> affdea82

mkPromotionErrorEnv decls
  = foldr (plusNameEnv . mk_prom_err_env . unLoc)
          emptyNameEnv decls

<<<<<<< HEAD
mk_prom_err_env :: TyClDecl Name -> TcTypeEnv
mk_prom_err_env (ClassDecl { tcdLName = L _ nm, tcdATs = ats })
  = unitNameEnv nm (unrestricted $ APromotionErr ClassPE)
    `plusNameEnv`
    mkNameEnv [ (name, unrestricted $ APromotionErr TyConPE)
=======
mk_prom_err_env :: TyClDecl GhcRn -> TcTypeEnv
mk_prom_err_env (ClassDecl { tcdLName = L _ nm, tcdATs = ats })
  = unitNameEnv nm (APromotionErr ClassPE)
    `plusNameEnv`
    mkNameEnv [ (name, APromotionErr TyConPE)
>>>>>>> affdea82
              | L _ (FamilyDecl { fdLName = L _ name }) <- ats ]

mk_prom_err_env (DataDecl { tcdLName = L _ name
                          , tcdDataDefn = HsDataDefn { dd_cons = cons } })
<<<<<<< HEAD
  = unitNameEnv name (unrestricted $ APromotionErr TyConPE)
    `plusNameEnv`
    mkNameEnv [ (con, unrestricted $ APromotionErr RecDataConPE)
              | L _ con' <- cons, L _ con <- getConNames con' ]

mk_prom_err_env decl
  = unitNameEnv (tcdName decl) (unrestricted $ APromotionErr TyConPE)
    -- Works for family declarations too

--------------
getInitialKinds :: [LTyClDecl Name] -> TcM (NameEnv (Weighted TcTyThing))
=======
  = unitNameEnv name (APromotionErr TyConPE)
    `plusNameEnv`
    mkNameEnv [ (con, APromotionErr RecDataConPE)
              | L _ con' <- cons, L _ con <- getConNames con' ]

mk_prom_err_env decl
  = unitNameEnv (tcdName decl) (APromotionErr TyConPE)
    -- Works for family declarations too

--------------
getInitialKinds :: [LTyClDecl GhcRn] -> TcM (NameEnv TcTyThing)
>>>>>>> affdea82
-- Maps each tycon to its initial kind,
-- and each datacon to a suitable promotion error
--    tc :-> ATcTyCon (tc:initial_kind)
--    dc :-> APromotionErr RecDataConPE
<<<<<<< HEAD
--    See Note [ARecDataCon: Recursion and promoting data constructors]
=======
--    See Note [Recursion and promoting data constructors]
>>>>>>> affdea82

getInitialKinds decls
  = tcExtendKindEnv promotion_err_env $
    do { tc_kinds <- mapM (addLocM getInitialKind) decls
       ; return (foldl plusNameEnv promotion_err_env tc_kinds) }
  where
    promotion_err_env = mkPromotionErrorEnv decls

<<<<<<< HEAD
getInitialKind :: TyClDecl Name
               -> TcM (NameEnv (Weighted TcTyThing))
=======
getInitialKind :: TyClDecl GhcRn
               -> TcM (NameEnv TcTyThing)
>>>>>>> affdea82
-- Allocate a fresh kind variable for each TyCon and Class
-- For each tycon, return a NameEnv with
--      name :-> ATcTyCon (TcCyCon with kind k))
-- where k is the kind of tc, derived from the LHS
--       of the definition (and probably including
--       kind unification variables)
--      Example: data T a b = ...
--      return (T, kv1 -> kv2 -> kv3)
--
-- This pass deals with (ie incorporates into the kind it produces)
--   * The kind signatures on type-variable binders
--   * The result kinds signature on a TyClDecl
--
-- No family instances are passed to getInitialKinds

getInitialKind decl@(ClassDecl { tcdLName = L _ name, tcdTyVars = ktvs, tcdATs = ats })
  = do { let cusk = hsDeclHasCusk decl
       ; (tycon, inner_prs) <-
<<<<<<< HEAD
           kcHsTyVarBndrs name True cusk False True ktvs $
=======
           kcLHsQTyVars name ClassFlavour cusk True ktvs $
>>>>>>> affdea82
           do { inner_prs <- getFamDeclInitialKinds (Just cusk) ats
              ; return (constraintKind, inner_prs) }
       ; return (extendEnvWithTcTyCon inner_prs tycon) }

getInitialKind decl@(DataDecl { tcdLName = L _ name
                              , tcdTyVars = ktvs
<<<<<<< HEAD
                              , tcdDataDefn = HsDataDefn { dd_kindSig = m_sig } })
=======
                              , tcdDataDefn = HsDataDefn { dd_kindSig = m_sig
                                                         , dd_ND = new_or_data } })
>>>>>>> affdea82
  = do  { (tycon, _) <-
           kcLHsQTyVars name flav (hsDeclHasCusk decl) True ktvs $
           do { res_k <- case m_sig of
                           Just ksig -> tcLHsKindSig ksig
                           Nothing   -> return liftedTypeKind
              ; return (res_k, ()) }
        ; return (mkTcTyConEnv tycon) }
<<<<<<< HEAD
=======
  where
    flav = case new_or_data of
             NewType  -> NewtypeFlavour
             DataType -> DataTypeFlavour
>>>>>>> affdea82

getInitialKind (FamDecl { tcdFam = decl })
  = getFamDeclInitialKind Nothing decl

getInitialKind decl@(SynDecl { tcdLName = L _ name
                             , tcdTyVars = ktvs
                             , tcdRhs = rhs })
  = do  { (tycon, _) <- kcLHsQTyVars name TypeSynonymFlavour
                            (hsDeclHasCusk decl)
                            True ktvs $
            do  { res_k <- case kind_annotation rhs of
                            Nothing -> newMetaKindVar
                            Just ksig -> tcLHsKindSig ksig
                ; return (res_k, ()) }
        ; return (mkTcTyConEnv tycon) }
  where
    -- Keep this synchronized with 'hsDeclHasCusk'.
    kind_annotation (L _ ty) = case ty of
        HsParTy lty     -> kind_annotation lty
        HsKindSig _ k   -> Just k
        _               -> Nothing

---------------------------------
getFamDeclInitialKinds :: Maybe Bool  -- if assoc., CUSKness of assoc. class
<<<<<<< HEAD
                       -> [LFamilyDecl Name]
=======
                       -> [LFamilyDecl GhcRn]
>>>>>>> affdea82
                       -> TcM TcTypeEnv
getFamDeclInitialKinds mb_cusk decls
  = do { tc_kinds <- mapM (addLocM (getFamDeclInitialKind mb_cusk)) decls
       ; return (foldr plusNameEnv emptyNameEnv tc_kinds) }

getFamDeclInitialKind :: Maybe Bool  -- if assoc., CUSKness of assoc. class
<<<<<<< HEAD
                      -> FamilyDecl Name
=======
                      -> FamilyDecl GhcRn
>>>>>>> affdea82
                      -> TcM TcTypeEnv
getFamDeclInitialKind mb_cusk decl@(FamilyDecl { fdLName     = L _ name
                                               , fdTyVars    = ktvs
                                               , fdResultSig = L _ resultSig
                                               , fdInfo      = info })
  = do { (tycon, _) <-
           kcLHsQTyVars name flav cusk True ktvs $
           do { res_k <- case resultSig of
                      KindSig ki                        -> tcLHsKindSig ki
                      TyVarSig (L _ (KindedTyVar _ ki)) -> tcLHsKindSig ki
                      _ -- open type families have * return kind by default
                        | tcFlavourIsOpen flav     -> return liftedTypeKind
                        -- closed type families have their return kind inferred
                        -- by default
                        | otherwise                -> newMetaKindVar
              ; return (res_k, ()) }
       ; return (mkTcTyConEnv tycon) }
  where
    cusk  = famDeclHasCusk mb_cusk decl
    flav  = case info of
      DataFamily         -> DataFamilyFlavour
      OpenTypeFamily     -> OpenTypeFamilyFlavour
      ClosedTypeFamily _ -> ClosedTypeFamilyFlavour

------------------------------------------------------------------------
kcLTyClDecl :: LTyClDecl GhcRn -> TcM ()
  -- See Note [Kind checking for type and class decls]
kcLTyClDecl (L loc decl)
  = setSrcSpan loc $
    tcAddDeclCtxt decl $
    do { traceTc "kcTyClDecl {" (ppr (tyClDeclLName decl))
       ; kcTyClDecl decl
       ; traceTc "kcTyClDecl done }" (ppr (tyClDeclLName decl)) }

kcTyClDecl :: TyClDecl GhcRn -> TcM ()
-- This function is used solely for its side effect on kind variables
-- NB kind signatures on the type variables and
--    result kind signature have already been dealt with
--    by getInitialKind, so we can ignore them here.

kcTyClDecl (DataDecl { tcdLName = L _ name, tcdDataDefn = defn })
  | HsDataDefn { dd_cons = cons, dd_kindSig = Just _ } <- defn
  = mapM_ (wrapLocM kcConDecl) cons
    -- hs_tvs and dd_kindSig already dealt with in getInitialKind
    -- If dd_kindSig is Just, this must be a GADT-style decl,
    --        (see invariants of DataDefn declaration)
    -- so (a) we don't need to bring the hs_tvs into scope, because the
    --        ConDecls bind all their own variables
    --    (b) dd_ctxt is not allowed for GADT-style decls, so we can ignore it

  | HsDataDefn { dd_ctxt = ctxt, dd_cons = cons } <- defn
  = kcTyClTyVars name $
    do  { _ <- tcHsContext ctxt
        ; mapM_ (wrapLocM kcConDecl) cons }

kcTyClDecl (SynDecl { tcdLName = L _ name, tcdRhs = lrhs })
  = kcTyClTyVars name $
    do  { syn_tc <- kcLookupTcTyCon name
        -- NB: check against the result kind that we allocated
        -- in getInitialKinds.
        ; discardResult $ tcCheckLHsType lrhs (tyConResKind syn_tc) }

kcTyClDecl (ClassDecl { tcdLName = L _ name
                      , tcdCtxt = ctxt, tcdSigs = sigs })
  = kcTyClTyVars name $
    do  { _ <- tcHsContext ctxt
        ; mapM_ (wrapLocM kc_sig)     sigs }
  where
    kc_sig (ClassOpSig _ nms op_ty) = kcHsSigType nms op_ty
    kc_sig _                        = return ()

kcTyClDecl (FamDecl (FamilyDecl { fdLName  = L _ fam_tc_name
                                , fdInfo   = fd_info }))
-- closed type families look at their equations, but other families don't
-- do anything here
  = case fd_info of
      ClosedTypeFamily (Just eqns) ->
        do { fam_tc <- kcLookupTcTyCon fam_tc_name
           ; mapM_ (kcTyFamInstEqn fam_tc) eqns }
      _ -> return ()

-------------------
kcConDecl :: ConDecl GhcRn -> TcM ()
kcConDecl (ConDeclH98 { con_name = name, con_ex_tvs = ex_tvs
                      , con_mb_cxt = ex_ctxt, con_args = args })
  = addErrCtxt (dataConCtxtName [name]) $
<<<<<<< HEAD
         -- the 'False' says that the existentials don't have a CUSK, as the
         -- concept doesn't really apply here. We just need to bring the variables
         -- into scope.
    do { _ <- kcHsTyVarBndrs (unLoc name) False False False False
                             ((fromMaybe emptyLHsQTvs ex_tvs)) $
              do { _ <- tcHsContext (fromMaybe (noLoc []) ex_ctxt)
                 ; mapM_ (tcHsOpenType . getBangType) (map weightedThing $ hsConDeclArgTys details)
                 ; return (panic "kcConDecl", ()) }
              -- We don't need to check the telescope here, because that's
              -- done in tcConDecl
=======
    do { _ <- tcExplicitTKBndrs ex_tvs $ \ _ ->
              do { _ <- tcHsMbContext ex_ctxt
                 ; mapM_ (tcHsOpenType . getBangType) (hsConDeclArgTys args)
                 ; return (panic "kcConDecl", emptyVarSet) }
>>>>>>> affdea82
       ; return () }

kcConDecl (ConDeclGADT { con_names = names
                       , con_qvars = qtvs, con_mb_cxt = cxt
                       , con_args = args, con_res_ty = res_ty })
  | HsQTvs { hsq_implicit = implicit_tkv_nms
           , hsq_explicit = explicit_tkv_nms } <- qtvs
  = -- Even though the data constructor's type is closed, we
    -- must still kind-check the type, because that may influence
    -- the inferred kind of the /type/ constructor.  Example:
    --    data T f a where
    --      MkT :: f a -> T f a
    -- If we don't look at MkT we won't get the correct kind
    -- for the type constructor T
    addErrCtxt (dataConCtxtName names) $
    do { _ <- tcImplicitTKBndrs implicit_tkv_nms $
              tcExplicitTKBndrs explicit_tkv_nms $ \ _ ->
              do { _ <- tcHsMbContext cxt
                 ; mapM_ (tcHsOpenType . getBangType) (hsConDeclArgTys args)
                 ; _ <- tcHsOpenType res_ty
                 ; return (panic "kcConDecl", emptyVarSet) }
         ; return () }

{-
Note [Recursion and promoting data constructors]
~~~~~~~~~~~~~~~~~~~~~~~~~~~~~~~~~~~~~~~~~~~~~~~~
We don't want to allow promotion in a strongly connected component
when kind checking.

Consider:
  data T f = K (f (K Any))

When kind checking the `data T' declaration the local env contains the
mappings:
  T -> ATcTyCon <some initial kind>
  K -> APromotionErr

APromotionErr is only used for DataCons, and only used during type checking
in tcTyClGroup.


************************************************************************
*                                                                      *
\subsection{Type checking}
*                                                                      *
************************************************************************

Note [Type checking recursive type and class declarations]
~~~~~~~~~~~~~~~~~~~~~~~~~~~~~~~~~~~~~~~~~~~~~~~~~~~~~~~~~~~
At this point we have completed *kind-checking* of a mutually
recursive group of type/class decls (done in kcTyClGroup). However,
we discarded the kind-checked types (eg RHSs of data type decls);
note that kcTyClDecl returns ().  There are two reasons:

  * It's convenient, because we don't have to rebuild a
    kinded HsDecl (a fairly elaborate type)

  * It's necessary, because after kind-generalisation, the
    TyCons/Classes may now be kind-polymorphic, and hence need
    to be given kind arguments.

Example:
       data T f a = MkT (f a) (T f a)
During kind-checking, we give T the kind T :: k1 -> k2 -> *
and figure out constraints on k1, k2 etc. Then we generalise
to get   T :: forall k. (k->*) -> k -> *
So now the (T f a) in the RHS must be elaborated to (T k f a).

However, during tcTyClDecl of T (above) we will be in a recursive
"knot". So we aren't allowed to look at the TyCon T itself; we are only
allowed to put it (lazily) in the returned structures.  But when
kind-checking the RHS of T's decl, we *do* need to know T's kind (so
that we can correctly elaboarate (T k f a).  How can we get T's kind
without looking at T?  Delicate answer: during tcTyClDecl, we extend

  *Global* env with T -> ATyCon (the (not yet built) final TyCon for T)
  *Local*  env with T -> ATcTyCon (TcTyCon with the polymorphic kind of T)

Then:

  * During TcHsType.kcTyVar we look in the *local* env, to get the
    known kind for T.

  * But in TcHsType.ds_type (and ds_var_app in particular) we look in
    the *global* env to get the TyCon. But we must be careful not to
    force the TyCon or we'll get a loop.

This fancy footwork (with two bindings for T) is only necessary for the
TyCons or Classes of this recursive group.  Earlier, finished groups,
live in the global env only.

See also Note [Kind checking recursive type and class declarations]

Note [Kind checking recursive type and class declarations]
~~~~~~~~~~~~~~~~~~~~~~~~~~~~~~~~~~~~~~~~~~~~~~~~~~~~~~~~~~
Before we can type-check the decls, we must kind check them. This
is done by establishing an "initial kind", which is a rather uninformed
guess at a tycon's kind (by counting arguments, mainly) and then
using this initial kind for recursive occurrences.

The initial kind is stored in exactly the same way during kind-checking
as it is during type-checking (Note [Type checking recursive type and class
declarations]): in the *local* environment, with ATcTyCon. But we still
must store *something* in the *global* environment. Even though we
discard the result of kind-checking, we sometimes need to produce error
messages. These error messages will want to refer to the tycons being
checked, except that they don't exist yet, and it would be Terribly
Annoying to get the error messages to refer back to HsSyn. So we
create a TcTyCon and put it in the global env. This tycon can
print out its name and knows its kind,
but any other action taken on it will panic. Note
that TcTyCons are *not* knot-tied, unlike the rather valid but
knot-tied ones that occur during type-checking.

Note [Declarations for wired-in things]
~~~~~~~~~~~~~~~~~~~~~~~~~~~~~~~~~~~~~~~
For wired-in things we simply ignore the declaration
and take the wired-in information.  That avoids complications.
e.g. the need to make the data constructor worker name for
     a constraint tuple match the wired-in one
-}

tcTyClDecl :: RolesInfo -> LTyClDecl GhcRn -> TcM TyCon
tcTyClDecl roles_info (L loc decl)
  | Just thing <- wiredInNameTyThing_maybe (tcdName decl)
  = case thing of -- See Note [Declarations for wired-in things]
      ATyCon tc -> return tc
      _ -> pprPanic "tcTyClDecl" (ppr thing)

  | otherwise
  = setSrcSpan loc $ tcAddDeclCtxt decl $
    do { traceTc "---- tcTyClDecl ---- {" (ppr decl)
       ; tc <- tcTyClDecl1 Nothing roles_info decl
       ; traceTc "---- tcTyClDecl end ---- }" (ppr tc)
       ; return tc }

  -- "type family" declarations
tcTyClDecl1 :: Maybe Class -> RolesInfo -> TyClDecl GhcRn -> TcM TyCon
tcTyClDecl1 parent _roles_info (FamDecl { tcdFam = fd })
  = tcFamDecl1 parent fd

  -- "type" synonym declaration
tcTyClDecl1 _parent roles_info
            (SynDecl { tcdLName = L _ tc_name, tcdRhs = rhs })
  = ASSERT( isNothing _parent )
    tcTyClTyVars tc_name $ \ binders res_kind ->
    tcTySynRhs roles_info tc_name binders res_kind rhs

  -- "data/newtype" declaration
tcTyClDecl1 _parent roles_info
            (DataDecl { tcdLName = L _ tc_name, tcdDataDefn = defn })
  = ASSERT( isNothing _parent )
    tcTyClTyVars tc_name $ \ tycon_binders res_kind ->
    tcDataDefn roles_info tc_name tycon_binders res_kind defn

tcTyClDecl1 _parent roles_info
            (ClassDecl { tcdLName = L _ class_name
            , tcdCtxt = ctxt, tcdMeths = meths
            , tcdFDs = fundeps, tcdSigs = sigs
            , tcdATs = ats, tcdATDefs = at_defs })
  = ASSERT( isNothing _parent )
    do { clas <- fixM $ \ clas ->
            -- We need the knot because 'clas' is passed into tcClassATs
            tcTyClTyVars class_name $ \ binders res_kind ->
            do { MASSERT( isConstraintKind res_kind )
               ; traceTc "tcClassDecl 1" (ppr class_name $$ ppr binders)
               ; let tycon_name = class_name        -- We use the same name
                     roles = roles_info tycon_name  -- for TyCon and Class

               ; ctxt' <- solveEqualities $ tcHsContext ctxt
               ; ctxt' <- zonkTcTypeToTypes emptyZonkEnv ctxt'
                       -- Squeeze out any kind unification variables
               ; fds'  <- mapM (addLocM tc_fundep) fundeps
               ; sig_stuff <- tcClassSigs class_name sigs meths
               ; at_stuff <- tcClassATs class_name clas ats at_defs
               ; mindef <- tcClassMinimalDef class_name sigs sig_stuff
               -- TODO: Allow us to distinguish between abstract class,
               -- and concrete class with no methods (maybe by
               -- specifying a trailing where or not
               ; is_boot <- tcIsHsBootOrSig
               ; let body | is_boot, null ctxt', null at_stuff, null sig_stuff
                          = Nothing
                          | otherwise
                          = Just (ctxt', at_stuff, sig_stuff, mindef)
               ; clas <- buildClass class_name binders roles fds' body
               ; traceTc "tcClassDecl" (ppr fundeps $$ ppr binders $$
                                        ppr fds')
               ; return clas }

         ; return (classTyCon clas) }
  where
    tc_fundep (tvs1, tvs2) = do { tvs1' <- mapM (tcLookupTyVar . unLoc) tvs1 ;
                                ; tvs2' <- mapM (tcLookupTyVar . unLoc) tvs2 ;
                                ; return (tvs1', tvs2') }

tcFamDecl1 :: Maybe Class -> FamilyDecl GhcRn -> TcM TyCon
tcFamDecl1 parent (FamilyDecl { fdInfo = fam_info, fdLName = tc_lname@(L _ tc_name)
                              , fdResultSig = L _ sig
                              , fdInjectivityAnn = inj })
  | DataFamily <- fam_info
  = tcTyClTyVars tc_name $ \ binders res_kind -> do
  { traceTc "data family:" (ppr tc_name)
  ; checkFamFlag tc_name

  -- Check the kind signature, if any.
  -- Data families might have a variable return kind.
  -- See See Note [Arity of data families] in FamInstEnv.
  ; (extra_binders, final_res_kind) <- tcDataKindSig binders res_kind
  ; checkTc (tcIsStarKind final_res_kind
             || isJust (tcGetCastedTyVar_maybe final_res_kind))
            (badKindSig False res_kind)

  ; tc_rep_name <- newTyConRepName tc_name
  ; let tycon = mkFamilyTyCon tc_name (binders `chkAppend` extra_binders)
                              final_res_kind
                              (resultVariableName sig)
                              (DataFamilyTyCon tc_rep_name)
                              parent NotInjective
  ; return tycon }

  | OpenTypeFamily <- fam_info
  = tcTyClTyVars tc_name $ \ binders res_kind -> do
  { traceTc "open type family:" (ppr tc_name)
  ; checkFamFlag tc_name
  ; inj' <- tcInjectivity binders inj
  ; let tycon = mkFamilyTyCon tc_name binders res_kind
                               (resultVariableName sig) OpenSynFamilyTyCon
                               parent inj'
  ; return tycon }

  | ClosedTypeFamily mb_eqns <- fam_info
  = -- Closed type families are a little tricky, because they contain the definition
    -- of both the type family and the equations for a CoAxiom.
    do { traceTc "Closed type family:" (ppr tc_name)
         -- the variables in the header scope only over the injectivity
         -- declaration but this is not involved here
       ; (inj', binders, res_kind)
            <- tcTyClTyVars tc_name
               $ \ binders res_kind ->
               do { inj' <- tcInjectivity binders inj
                  ; return (inj', binders, res_kind) }

       ; checkFamFlag tc_name -- make sure we have -XTypeFamilies

         -- If Nothing, this is an abstract family in a hs-boot file;
         -- but eqns might be empty in the Just case as well
       ; case mb_eqns of
           Nothing   ->
               return $ mkFamilyTyCon tc_name binders res_kind
                                      (resultVariableName sig)
                                      AbstractClosedSynFamilyTyCon parent
                                      inj'
           Just eqns -> do {

         -- Process the equations, creating CoAxBranches
       ; let tc_fam_tc = mkTcTyCon tc_name binders res_kind
                                   [] ClosedTypeFamilyFlavour

       ; branches <- mapM (tcTyFamInstEqn tc_fam_tc Nothing) eqns
         -- Do not attempt to drop equations dominated by earlier
         -- ones here; in the case of mutual recursion with a data
         -- type, we get a knot-tying failure.  Instead we check
         -- for this afterwards, in TcValidity.checkValidCoAxiom
         -- Example: tc265

         -- Create a CoAxiom, with the correct src location. It is Vitally
         -- Important that we do not pass the branches into
         -- newFamInstAxiomName. They have types that have been zonked inside
         -- the knot and we will die if we look at them. This is OK here
         -- because there will only be one axiom, so we don't need to
         -- differentiate names.
         -- See [Zonking inside the knot] in TcHsType
       ; co_ax_name <- newFamInstAxiomName tc_lname []

       ; let mb_co_ax
              | null eqns = Nothing   -- mkBranchedCoAxiom fails on empty list
              | otherwise = Just (mkBranchedCoAxiom co_ax_name fam_tc branches)

             fam_tc = mkFamilyTyCon tc_name binders res_kind (resultVariableName sig)
                      (ClosedSynFamilyTyCon mb_co_ax) parent inj'

         -- We check for instance validity later, when doing validity
         -- checking for the tycon. Exception: checking equations
         -- overlap done by dropDominatedAxioms
       ; return fam_tc } }

  | otherwise = panic "tcFamInst1"  -- Silence pattern-exhaustiveness checker


-- | Maybe return a list of Bools that say whether a type family was declared
-- injective in the corresponding type arguments. Length of the list is equal to
-- the number of arguments (including implicit kind/coercion arguments).
-- True on position
-- N means that a function is injective in its Nth argument. False means it is
-- not.
tcInjectivity :: [TyConBinder] -> Maybe (LInjectivityAnn GhcRn)
              -> TcM Injectivity
tcInjectivity _ Nothing
  = return NotInjective

  -- User provided an injectivity annotation, so for each tyvar argument we
  -- check whether a type family was declared injective in that argument. We
  -- return a list of Bools, where True means that corresponding type variable
  -- was mentioned in lInjNames (type family is injective in that argument) and
  -- False means that it was not mentioned in lInjNames (type family is not
  -- injective in that type variable). We also extend injectivity information to
  -- kind variables, so if a user declares:
  --
  --   type family F (a :: k1) (b :: k2) = (r :: k3) | r -> a
  --
  -- then we mark both `a` and `k1` as injective.
  -- NB: the return kind is considered to be *input* argument to a type family.
  -- Since injectivity allows to infer input arguments from the result in theory
  -- we should always mark the result kind variable (`k3` in this example) as
  -- injective.  The reason is that result type has always an assigned kind and
  -- therefore we can always infer the result kind if we know the result type.
  -- But this does not seem to be useful in any way so we don't do it.  (Another
  -- reason is that the implementation would not be straightforward.)
tcInjectivity tcbs (Just (L loc (InjectivityAnn _ lInjNames)))
  = setSrcSpan loc $
    do { let tvs = binderVars tcbs
       ; dflags <- getDynFlags
       ; checkTc (xopt LangExt.TypeFamilyDependencies dflags)
                 (text "Illegal injectivity annotation" $$
                  text "Use TypeFamilyDependencies to allow this")
       ; inj_tvs <- mapM (tcLookupTyVar . unLoc) lInjNames
       ; inj_tvs <- mapM zonkTcTyVarToTyVar inj_tvs -- zonk the kinds
       ; let inj_ktvs = filterVarSet isTyVar $  -- no injective coercion vars
                        closeOverKinds (mkVarSet inj_tvs)
       ; let inj_bools = map (`elemVarSet` inj_ktvs) tvs
       ; traceTc "tcInjectivity" (vcat [ ppr tvs, ppr lInjNames, ppr inj_tvs
                                       , ppr inj_ktvs, ppr inj_bools ])
       ; return $ Injective inj_bools }

tcTySynRhs :: RolesInfo
           -> Name
           -> [TyConBinder] -> Kind
           -> LHsType GhcRn -> TcM TyCon
tcTySynRhs roles_info tc_name binders res_kind hs_ty
  = do { env <- getLclEnv
       ; traceTc "tc-syn" (ppr tc_name $$ ppr (tcl_env env))
       ; rhs_ty <- solveEqualities $ tcCheckLHsType hs_ty res_kind
       ; rhs_ty <- zonkTcTypeToType emptyZonkEnv rhs_ty
       ; let roles = roles_info tc_name
             tycon = buildSynTyCon tc_name binders res_kind roles rhs_ty
       ; return tycon }

tcDataDefn :: RolesInfo -> Name
           -> [TyConBinder] -> Kind
           -> HsDataDefn GhcRn -> TcM TyCon
  -- NB: not used for newtype/data instances (whether associated or not)
tcDataDefn roles_info
           tc_name tycon_binders res_kind
         (HsDataDefn { dd_ND = new_or_data, dd_cType = cType
                     , dd_ctxt = ctxt, dd_kindSig = mb_ksig
                     , dd_cons = cons })
 =  do { tcg_env         <- getGblEnv
       ; let hsc_src = tcg_src tcg_env
       ; (extra_bndrs, final_res_kind) <- tcDataKindSig tycon_binders res_kind
       ; unless (mk_permissive_kind hsc_src cons) $
         checkTc (tcIsStarKind final_res_kind) (badKindSig True res_kind)

       ; let final_bndrs  = tycon_binders `chkAppend` extra_bndrs
             roles        = roles_info tc_name

       ; stupid_tc_theta <- solveEqualities $ tcHsContext ctxt
       ; stupid_theta    <- zonkTcTypeToTypes emptyZonkEnv
                                              stupid_tc_theta
       ; kind_signatures <- xoptM LangExt.KindSignatures

             -- Check that we don't use kind signatures without Glasgow extensions
       ; when (isJust mb_ksig) $
         checkTc (kind_signatures) (badSigTyDecl tc_name)

       ; gadt_syntax <- dataDeclChecks tc_name new_or_data stupid_theta cons

       ; tycon <- fixM $ \ tycon -> do
             { let res_ty = mkTyConApp tycon (mkTyVarTys (binderVars final_bndrs))
             ; data_cons <- tcConDecls tycon (final_bndrs, res_ty) cons
             ; tc_rhs    <- mk_tc_rhs hsc_src tycon data_cons
             ; tc_rep_nm <- newTyConRepName tc_name
             ; return (mkAlgTyCon tc_name
                                  final_bndrs
                                  final_res_kind
                                  roles
                                  (fmap unLoc cType)
                                  stupid_theta tc_rhs
                                  (VanillaAlgTyCon tc_rep_nm)
                                  gadt_syntax) }
       ; traceTc "tcDataDefn" (ppr tc_name $$ ppr tycon_binders $$ ppr extra_bndrs)
       ; return tycon }
  where
    -- Abstract data types in hsig files can have arbitrary kinds,
    -- because they may be implemented by type synonyms
    -- (which themselves can have arbitrary kinds, not just *)
    mk_permissive_kind HsigFile [] = True
    mk_permissive_kind _ _ = False

    -- In hs-boot, a 'data' declaration with no constructors
    -- indicates a nominally distinct abstract data type.
    mk_tc_rhs HsBootFile _ []
      = return AbstractTyCon

    mk_tc_rhs HsigFile _ [] -- ditto
      = return AbstractTyCon

    mk_tc_rhs _ tycon data_cons
      = case new_or_data of
          DataType -> return (mkDataTyConRhs data_cons)
          NewType  -> ASSERT( not (null data_cons) )
                      mkNewTyConRhs tc_name tycon (head data_cons)

{-
************************************************************************
*                                                                      *
               Typechecking associated types (in class decls)
               (including the associated-type defaults)
*                                                                      *
************************************************************************

Note [Associated type defaults]
~~~~~~~~~~~~~~~~~~~~~~~~~~~~~~~

The following is an example of associated type defaults:
             class C a where
               data D a

               type F a b :: *
               type F a b = [a]        -- Default

Note that we can get default definitions only for type families, not data
families.
-}

tcClassATs :: Name                   -- The class name (not knot-tied)
           -> Class                  -- The class parent of this associated type
           -> [LFamilyDecl GhcRn]    -- Associated types.
           -> [LTyFamDefltEqn GhcRn] -- Associated type defaults.
           -> TcM [ClassATItem]
tcClassATs class_name cls ats at_defs
  = do {  -- Complain about associated type defaults for non associated-types
         sequence_ [ failWithTc (badATErr class_name n)
                   | n <- map at_def_tycon at_defs
                   , not (n `elemNameSet` at_names) ]
       ; mapM tc_at ats }
  where
    at_def_tycon :: LTyFamDefltEqn GhcRn -> Name
    at_def_tycon (L _ eqn) = unLoc (feqn_tycon eqn)

    at_fam_name :: LFamilyDecl GhcRn -> Name
    at_fam_name (L _ decl) = unLoc (fdLName decl)

    at_names = mkNameSet (map at_fam_name ats)

    at_defs_map :: NameEnv [LTyFamDefltEqn GhcRn]
    -- Maps an AT in 'ats' to a list of all its default defs in 'at_defs'
    at_defs_map = foldr (\at_def nenv -> extendNameEnv_C (++) nenv
                                          (at_def_tycon at_def) [at_def])
                        emptyNameEnv at_defs

    tc_at at = do { fam_tc <- addLocM (tcFamDecl1 (Just cls)) at
                  ; let at_defs = lookupNameEnv at_defs_map (at_fam_name at)
                                  `orElse` []
                  ; atd <- tcDefaultAssocDecl fam_tc at_defs
                  ; return (ATI fam_tc atd) }

-------------------------
tcDefaultAssocDecl :: TyCon                    -- ^ Family TyCon (not knot-tied)
                   -> [LTyFamDefltEqn GhcRn]        -- ^ Defaults
                   -> TcM (Maybe (Type, SrcSpan))   -- ^ Type checked RHS
tcDefaultAssocDecl _ []
  = return Nothing  -- No default declaration

tcDefaultAssocDecl _ (d1:_:_)
  = failWithTc (text "More than one default declaration for"
                <+> ppr (feqn_tycon (unLoc d1)))

tcDefaultAssocDecl fam_tc [L loc (FamEqn { feqn_tycon = L _ tc_name
                                         , feqn_pats = hs_tvs
                                         , feqn_rhs = rhs })]
  | HsQTvs { hsq_implicit = imp_vars, hsq_explicit = exp_vars } <- hs_tvs
  = -- See Note [Type-checking default assoc decls]
    setSrcSpan loc $
    tcAddFamInstCtxt (text "default type instance") tc_name $
    do { traceTc "tcDefaultAssocDecl" (ppr tc_name)
       ; let fam_tc_name = tyConName fam_tc
             fam_arity = length (tyConVisibleTyVars fam_tc)

       -- Kind of family check
       ; ASSERT( fam_tc_name == tc_name )
         checkTc (isTypeFamilyTyCon fam_tc) (wrongKindOfFamily fam_tc)

       -- Arity check
       ; checkTc (exp_vars `lengthIs` fam_arity)
                 (wrongNumberOfParmsErr fam_arity)

       -- Typecheck RHS
<<<<<<< HEAD
       ; let pats = HsIB { hsib_vars = imp_vars ++ map hsLTyVarName exp_vars
                         , hsib_body = map hsLTyVarBndrToType exp_vars
                         , hsib_closed = False } -- this field is ignored, anyway
=======
       ; let all_vars = imp_vars ++ map hsLTyVarName exp_vars
             pats     = map hsLTyVarBndrToType exp_vars

>>>>>>> affdea82
          -- NB: Use tcFamTyPats, not tcTyClTyVars. The latter expects to get
          -- the LHsQTyVars used for declaring a tycon, but the names here
          -- are different.

          -- You might think we should pass in some ClsInstInfo, as we're looking
          -- at an associated type. But this would be wrong, because an associated
          -- type default LHS can mention *different* type variables than the
          -- enclosing class. So it's treated more as a freestanding beast.
       ; (pats', rhs_ty)
           <- tcFamTyPats fam_tc Nothing all_vars pats
              (kcTyFamEqnRhs Nothing rhs) $
              \tvs pats rhs_kind ->
              do { rhs_ty <- solveEqualities $
                             tcCheckLHsType rhs rhs_kind

                     -- Zonk the patterns etc into the Type world
                 ; (ze, _) <- zonkTyBndrsX emptyZonkEnv tvs
                 ; pats'   <- zonkTcTypeToTypes ze pats
                 ; rhs_ty'  <- zonkTcTypeToType ze rhs_ty
                 ; return (pats', rhs_ty') }

         -- See Note [Type-checking default assoc decls]
       ; case tcMatchTys pats' (mkTyVarTys (tyConTyVars fam_tc)) of
           Just subst -> return (Just (substTyUnchecked subst rhs_ty, loc) )
           Nothing    -> failWithTc (defaultAssocKindErr fam_tc)
           -- We check for well-formedness and validity later,
           -- in checkValidClass
     }

{- Note [Type-checking default assoc decls]
~~~~~~~~~~~~~~~~~~~~~~~~~~~~~~~~~~~~~~~~~~~
Consider this default declaration for an associated type

   class C a where
      type F (a :: k) b :: *
      type F x y = Proxy x -> y

Note that the class variable 'a' doesn't scope over the default assoc
decl (rather oddly I think), and (less oddly) neither does the second
argument 'b' of the associated type 'F', or the kind variable 'k'.
Instead, the default decl is treated more like a top-level type
instance.

However we store the default rhs (Proxy x -> y) in F's TyCon, using
F's own type variables, so we need to convert it to (Proxy a -> b).
We do this by calling tcMatchTys to match them up.  This also ensures
that x's kind matches a's and similarly for y and b.  The error
message isn't great, mind you.  (Trac #11361 was caused by not doing a
proper tcMatchTys here.)  -}

-------------------------
kcTyFamInstEqn :: TcTyCon -> LTyFamInstEqn GhcRn -> TcM ()
kcTyFamInstEqn tc_fam_tc
    (L loc (HsIB { hsib_vars = tv_names
                 , hsib_body = FamEqn { feqn_tycon  = L _ eqn_tc_name
                                      , feqn_pats   = pats
                                      , feqn_rhs    = hs_ty }}))
  = setSrcSpan loc $
    do { traceTc "kcTyFamInstEqn" (vcat
           [ text "tc_name =" <+> ppr eqn_tc_name
           , text "fam_tc =" <+> ppr tc_fam_tc <+> dcolon <+> ppr (tyConKind tc_fam_tc)
           , text "hsib_vars =" <+> ppr tv_names
           , text "feqn_pats =" <+> ppr pats ])
       ; checkTc (fam_name == eqn_tc_name)
                 (wrongTyFamName fam_name eqn_tc_name)
       ; discardResult $
         tc_fam_ty_pats tc_fam_tc Nothing -- not an associated type
                        tv_names pats (kcTyFamEqnRhs Nothing hs_ty) }
  where
    fam_name = tyConName tc_fam_tc

-- Infer the kind of the type on the RHS of a type family eqn. Then use
-- this kind to check the kind of the LHS of the equation. This is useful
-- as the callback to tc_fam_ty_pats and the kind-checker to
-- tcFamTyPats.
kcTyFamEqnRhs :: Maybe ClsInstInfo
              -> LHsType GhcRn        -- ^ Eqn RHS
              -> TcKind               -- ^ Inferred kind of left-hand side
              -> TcM ([TcType], TcKind)  -- ^ New pats, inst'ed kind of left-hand side
kcTyFamEqnRhs mb_clsinfo rhs_hs_ty lhs_ki
  = do { -- It's still possible the lhs_ki has some foralls. Instantiate these away.
         (new_pats, insted_lhs_ki)
           <- instantiateTyUntilN mb_kind_env 0 lhs_ki

       ; traceTc "kcTyFamEqnRhs" (vcat
           [ text "rhs_hs_ty =" <+> ppr rhs_hs_ty
           , text "lhs_ki =" <+> ppr lhs_ki
           , text "insted_lhs_ki =" <+> ppr insted_lhs_ki
           , text "new_pats =" <+> ppr new_pats
           ])

       ; _ <- tcCheckLHsType rhs_hs_ty insted_lhs_ki

       ; return (new_pats, insted_lhs_ki) }
  where
    mb_kind_env = thdOf3 <$> mb_clsinfo

tcTyFamInstEqn :: TcTyCon -> Maybe ClsInstInfo -> LTyFamInstEqn GhcRn
               -> TcM CoAxBranch
-- Needs to be here, not in TcInstDcls, because closed families
-- (typechecked here) have TyFamInstEqns
tcTyFamInstEqn fam_tc mb_clsinfo
    (L loc (HsIB { hsib_vars = tv_names
                 , hsib_body = FamEqn { feqn_tycon  = L _ eqn_tc_name
                                      , feqn_pats   = pats
                                      , feqn_rhs    = hs_ty }}))
  = ASSERT( getName fam_tc == eqn_tc_name )
    setSrcSpan loc $
    tcFamTyPats fam_tc mb_clsinfo tv_names pats
                (kcTyFamEqnRhs mb_clsinfo hs_ty) $
                    \tvs pats res_kind ->
    do { rhs_ty <- solveEqualities $ tcCheckLHsType hs_ty res_kind

       ; (ze, tvs') <- zonkTyBndrsX emptyZonkEnv tvs
       ; pats'      <- zonkTcTypeToTypes ze pats
       ; rhs_ty'    <- zonkTcTypeToType ze rhs_ty
       ; traceTc "tcTyFamInstEqn" (ppr fam_tc <+> pprTyVars tvs')
          -- don't print out the pats here, as they might be zonked inside the knot
       ; return (mkCoAxBranch tvs' [] pats' rhs_ty'
                              (map (const Nominal) tvs')
                              loc) }

kcDataDefn :: Maybe (VarEnv Kind) -- ^ Possibly, instantiations for vars
                                  -- (associated types only)
           -> DataFamInstDecl GhcRn
           -> TcKind              -- ^ the kind of the tycon applied to pats
           -> TcM ([TcType], TcKind)
             -- ^ the kind signature might force instantiation
             -- of the tycon; this returns any extra args and the inst'ed kind
             -- See Note [Instantiating a family tycon]
-- Used for 'data instance' only
-- Ordinary 'data' is handled by kcTyClDec
kcDataDefn mb_kind_env
           (DataFamInstDecl { dfid_eqn = HsIB { hsib_body =
              FamEqn { feqn_tycon  = fam_name
                     , feqn_pats   = pats
                     , feqn_fixity = fixity
                     , feqn_rhs    = HsDataDefn { dd_ctxt = ctxt
                                                , dd_cons = cons
                                                , dd_kindSig = mb_kind } }}})
           res_k
  = do  { _ <- tcHsContext ctxt
        ; checkNoErrs $ mapM_ (wrapLocM kcConDecl) cons
          -- See Note [Failing early in kcDataDefn]
        ; exp_res_kind <- case mb_kind of
            Nothing -> return liftedTypeKind
            Just k  -> tcLHsKindSig k

          -- The expected type might have a forall at the type. Normally, we
          -- can't skolemise in kinds because we don't have type-level lambda.
          -- But here, we're at the top-level of an instance declaration, so
          -- we actually have a place to put the regeneralised variables.
          -- Thus: skolemise away. cf. Inst.deeplySkolemise and TcUnify.tcSkolemise
          -- Examples in indexed-types/should_compile/T12369
        ; let (tvs_to_skolemise, inner_res_kind) = tcSplitForAllTys exp_res_kind

        ; (skol_subst, tvs') <- tcInstSkolTyVars tvs_to_skolemise
            -- we don't need to do anything substantive with the tvs' because the
            -- quantifyTyVars in tcFamTyPats will catch them.

        ; let inner_res_kind' = substTyAddInScope skol_subst inner_res_kind
              tv_prs          = zip (map tyVarName tvs_to_skolemise) tvs'
              skol_info       = SigSkol InstDeclCtxt exp_res_kind tv_prs

        ; (ev_binds, (_, new_args, co))
            <- solveEqualities $
               checkConstraints skol_info tvs' [] $
               checkExpectedKindX mb_kind_env pp_fam_app
                                  bogus_ty res_k inner_res_kind'

        ; let Pair lhs_ki rhs_ki = tcCoercionKind co

        ; when debugIsOn $
          do { (_, ev_binds) <- zonkTcEvBinds emptyZonkEnv ev_binds
             ; MASSERT( isEmptyTcEvBinds ev_binds )
             ; lhs_ki <- zonkTcType lhs_ki
             ; rhs_ki <- zonkTcType rhs_ki
             ; MASSERT( lhs_ki `tcEqType` rhs_ki ) }

        ; return (new_args, lhs_ki) }
  where
    bogus_ty   = pprPanic "kcDataDefn" (ppr fam_name <+> ppr pats)
    pp_fam_app = pprFamInstLHS fam_name pats fixity (unLoc ctxt) mb_kind

{-
Kind check type patterns and kind annotate the embedded type variables.
     type instance F [a] = rhs

 * Here we check that a type instance matches its kind signature, but we do
   not check whether there is a pattern for each type index; the latter
   check is only required for type synonym instances.

Note [tc_fam_ty_pats vs tcFamTyPats]
~~~~~~~~~~~~~~~~~~~~~~~~~~~~~~~~~~~~
tc_fam_ty_pats does the type checking of the patterns, but it doesn't
zonk or generate any desugaring. It is used when kind-checking closed
type families.

tcFamTyPats type checks the patterns, zonks, and then calls thing_inside
to generate a desugaring. It is used during type-checking (not kind-checking).

Note [Type-checking type patterns]
~~~~~~~~~~~~~~~~~~~~~~~~~~~~~~~~~~
When typechecking the patterns of a family instance declaration, we can't
rely on using the family TyCon itself, because this is sometimes called
from within a type-checking knot. (Specifically for closed type families.)
The TcTyCon gives just enough information to do the job.

See also Note [tc_fam_ty_pats vs tcFamTyPats]

Note [Instantiating a family tycon]
~~~~~~~~~~~~~~~~~~~~~~~~~~~~~~~~~~~
It's possible that kind-checking the result of a family tycon applied to
its patterns will instantiate the tycon further. For example, we might
have

  type family F :: k where
    F = Int
    F = Maybe

After checking (F :: forall k. k) (with no visible patterns), we still need
to instantiate the k. With data family instances, this problem can be even
more intricate, due to Note [Arity of data families] in FamInstEnv. See
indexed-types/should_compile/T12369 for an example.

So, the kind-checker must return both the new args (that is, Type
(Type -> Type) for the equations above) and the instantiated kind.

Because we don't need this information in the kind-checking phase of
checking closed type families, we don't require these extra pieces of
information in tc_fam_ty_pats. See also Note [tc_fam_ty_pats vs tcFamTyPats].

Note [Failing early in kcDataDefn]
~~~~~~~~~~~~~~~~~~~~~~~~~~~~~~~~~~
We need to use checkNoErrs when calling kcConDecl. This is because kcConDecl
calls tcConDecl, which checks that the return type of a GADT-like constructor
is actually an instance of the type head. Without the checkNoErrs, potentially
two bad things could happen:

 1) Duplicate error messages, because tcConDecl will be called again during
    *type* checking (as opposed to kind checking)
 2) If we just keep blindly forging forward after both kind checking and type
    checking, we can get a panic in rejigConRes. See Trac #8368.
-}

-----------------
tc_fam_ty_pats :: TcTyCon    -- The family TcTyCon
                             -- See Note [Type-checking type patterns]
               -> Maybe ClsInstInfo
               -> [Name]              -- Bound kind/type variable names
               -> HsTyPats GhcRn      -- Type patterns
               -> (TcKind -> TcM r)   -- Kind checker for RHS
               -> TcM ( [TcTyVar]     -- Returns the type-checked patterns,
                      , [TcType]      -- the type variables that scope over
                      , r )           -- them, and the thing inside
-- Check the type patterns of a type or data family instance
--     type instance F <pat1> <pat2> = <type>
-- The 'tyvars' are the free type variables of pats
--
-- NB: The family instance declaration may be an associated one,
-- nested inside an instance decl, thus
--        instance C [a] where
--          type F [a] = ...
-- In that case, the type variable 'a' will *already be in scope*
-- (and, if C is poly-kinded, so will its kind parameter).

tc_fam_ty_pats tc_fam_tc mb_clsinfo tv_names arg_pats
               kind_checker
  = do { -- First, check the arity.
         -- If we wait until validity checking, we'll get kind
         -- errors below when an arity error will be much easier to
         -- understand.
         let should_check_arity
               | DataFamilyFlavour <- flav = False
                  -- why not check data families? See [Arity of data families] in FamInstEnv
               | otherwise                 = True

       ; when should_check_arity $
         checkTc (arg_pats `lengthIs` vis_arity) $
         wrongNumberOfParmsErr vis_arity
                      -- report only explicit arguments

         -- Kind-check and quantify
         -- See Note [Quantifying over family patterns]
       ; (arg_tvs, (args, stuff)) <- tcImplicitTKBndrs tv_names $
         do { let loc          = nameSrcSpan name
                  lhs_fun      = L loc (HsTyVar NotPromoted (L loc name))
                  fun_ty       = mkTyConApp tc_fam_tc []
                  fun_kind     = tyConKind tc_fam_tc
                  mb_kind_env  = thdOf3 <$> mb_clsinfo

            ; (_, args, res_kind_out)
                <- tcInferApps typeLevelMode mb_kind_env
                               lhs_fun fun_ty fun_kind arg_pats

            ; stuff <- kind_checker res_kind_out

            ; return ((args, stuff), emptyVarSet) }

       ; return (arg_tvs, args, stuff) }
  where
    name      = tyConName tc_fam_tc
    vis_arity = length (tyConVisibleTyVars tc_fam_tc)
    flav      = tyConFlavour tc_fam_tc

-- See Note [tc_fam_ty_pats vs tcFamTyPats]
tcFamTyPats :: TcTyCon
            -> Maybe ClsInstInfo
            -> [Name]          -- Implicitly bound kind/type variable names
            -> HsTyPats GhcRn  -- Type patterns
            -> (TcKind -> TcM ([TcType], TcKind))
                -- kind-checker for RHS
                -- See Note [Instantiating a family tycon]
            -> (   [TcTyVar]         -- Kind and type variables
                -> [TcType]          -- Kind and type arguments
                -> TcKind
                -> TcM a)            -- NB: You can use solveEqualities here.
            -> TcM a
tcFamTyPats tc_fam_tc mb_clsinfo
            tv_names arg_pats kind_checker thing_inside
  = do { (fam_used_tvs, typats, (more_typats, res_kind))
            <- solveEqualities $  -- See Note [Constraints in patterns]
               tc_fam_ty_pats tc_fam_tc mb_clsinfo
                              tv_names arg_pats kind_checker

          {- TODO (RAE): This should be cleverer. Consider this:

                 type family F a

                 data G a where
                   MkG :: F a ~ Bool => G a

                 type family Foo (x :: G a) :: F a
                 type instance Foo MkG = False

             This should probably be accepted. Yet the solveEqualities
             will fail, unable to solve (F a ~ Bool)
             We want to quantify over that proof.
             But see Note [Constraints in patterns]
             below, which is missing this piece. -}


            -- Find free variables (after zonking) and turn
            -- them into skolems, so that we don't subsequently
            -- replace a meta kind var with (Any *)
            -- Very like kindGeneralize
       ; let all_pats = typats `chkAppend` more_typats
       ; vars  <- zonkTcTypesAndSplitDepVars all_pats
       ; qtkvs <- quantifyTyVars emptyVarSet vars

       ; MASSERT( isEmptyVarSet $ coVarsOfTypes typats )
           -- This should be the case, because otherwise the solveEqualities
           -- above would fail. TODO (RAE): Update once the solveEqualities
           -- bit is cleverer.

       ; traceTc "tcFamTyPats" (ppr (getName tc_fam_tc)
                                $$ ppr all_pats $$ ppr qtkvs)
           -- Don't print out too much, as we might be in the knot

           -- See Note [Free-floating kind vars] in TcHsType
       ; let tc_flav = tyConFlavour tc_fam_tc
             all_mentioned_tvs = mkVarSet qtkvs
                                   -- qtkvs has all the tyvars bound by LHS
                                   -- type patterns
             unmentioned_tvs   = filterOut (`elemVarSet` all_mentioned_tvs)
                                           fam_used_tvs
                                   -- If there are tyvars left over, we can
                                   -- assume they're free-floating, since they
                                   -- aren't bound by a type pattern
       ; checkNoErrs $ reportFloatingKvs (getName tc_fam_tc) tc_flav
                                         qtkvs unmentioned_tvs

       ; tcExtendTyVarEnv (map unrestricted qtkvs) $
            -- Extend envt with TcTyVars not TyVars, because the
            -- kind checking etc done by thing_inside does not expect
            -- to encounter TyVars; it expects TcTyVars
         thing_inside qtkvs all_pats res_kind }

{-
Note [Constraints in patterns]
~~~~~~~~~~~~~~~~~~~~~~~~~~~~~~
NB: This isn't the whole story. See comment in tcFamTyPats.

At first glance, it seems there is a complicated story to tell in tcFamTyPats
around constraint solving. After all, type family patterns can now do
GADT pattern-matching, which is jolly complicated. But, there's a key fact
which makes this all simple: everything is at top level! There cannot
be untouchable type variables. There can't be weird interaction between
case branches. There can't be global skolems.

This means that the semantics of type-level GADT matching is a little
different than term level. If we have

  data G a where
    MkGBool :: G Bool

And then

  type family F (a :: G k) :: k
  type instance F MkGBool = True

we get

  axF : F Bool (MkGBool <Bool>) ~ True

Simple! No casting on the RHS, because we can affect the kind parameter
to F.

If we ever introduce local type families, this all gets a lot more
complicated, and will end up looking awfully like term-level GADT
pattern-matching.


** The new story **

Here is really what we want:

The matcher really can't deal with covars in arbitrary spots in coercions.
But it can deal with covars that are arguments to GADT data constructors.
So we somehow want to allow covars only in precisely those spots, then use
them as givens when checking the RHS. TODO (RAE): Implement plan.


Note [Quantifying over family patterns]
~~~~~~~~~~~~~~~~~~~~~~~~~~~~~~~~~~~~~~~
We need to quantify over two different lots of kind variables:

First, the ones that come from the kinds of the tyvar args of
tcTyVarBndrsKindGen, as usual
  data family Dist a

  -- Proxy :: forall k. k -> *
  data instance Dist (Proxy a) = DP
  -- Generates  data DistProxy = DP
  --            ax8 k (a::k) :: Dist * (Proxy k a) ~ DistProxy k a
  -- The 'k' comes from the tcTyVarBndrsKindGen (a::k)

Second, the ones that come from the kind argument of the type family
which we pick up using the (tyCoVarsOfTypes typats) in the result of
the thing_inside of tcHsTyvarBndrsGen.
  -- Any :: forall k. k
  data instance Dist Any = DA
  -- Generates  data DistAny k = DA
  --            ax7 k :: Dist k (Any k) ~ DistAny k
  -- The 'k' comes from kindGeneralizeKinds (Any k)

Note [Quantified kind variables of a family pattern]
~~~~~~~~~~~~~~~~~~~~~~~~~~~~~~~~~~~~~~~~~~~~~~~~~~~~
Consider   type family KindFam (p :: k1) (q :: k1)
           data T :: Maybe k1 -> k2 -> *
           type instance KindFam (a :: Maybe k) b = T a b -> Int
The HsBSig for the family patterns will be ([k], [a])

Then in the family instance we want to
  * Bring into scope [ "k" -> k:*, "a" -> a:k ]
  * Kind-check the RHS
  * Quantify the type instance over k and k', as well as a,b, thus
       type instance [k, k', a:Maybe k, b:k']
                     KindFam (Maybe k) k' a b = T k k' a b -> Int

Notice that in the third step we quantify over all the visibly-mentioned
type variables (a,b), but also over the implicitly mentioned kind variables
(k, k').  In this case one is bound explicitly but often there will be
none. The role of the kind signature (a :: Maybe k) is to add a constraint
that 'a' must have that kind, and to bring 'k' into scope.



************************************************************************
*                                                                      *
               Data types
*                                                                      *
************************************************************************
-}

dataDeclChecks :: Name -> NewOrData -> ThetaType -> [LConDecl GhcRn] -> TcM Bool
dataDeclChecks tc_name new_or_data stupid_theta cons
  = do {   -- Check that we don't use GADT syntax in H98 world
         gadtSyntax_ok <- xoptM LangExt.GADTSyntax
       ; let gadt_syntax = consUseGadtSyntax cons
       ; checkTc (gadtSyntax_ok || not gadt_syntax) (badGadtDecl tc_name)

           -- Check that the stupid theta is empty for a GADT-style declaration
       ; checkTc (null stupid_theta || not gadt_syntax) (badStupidTheta tc_name)

         -- Check that a newtype has exactly one constructor
         -- Do this before checking for empty data decls, so that
         -- we don't suggest -XEmptyDataDecls for newtypes
       ; checkTc (new_or_data == DataType || isSingleton cons)
                (newtypeConError tc_name (length cons))

                -- Check that there's at least one condecl,
         -- or else we're reading an hs-boot file, or -XEmptyDataDecls
       ; empty_data_decls <- xoptM LangExt.EmptyDataDecls
       ; is_boot <- tcIsHsBootOrSig  -- Are we compiling an hs-boot file?
       ; checkTc (not (null cons) || empty_data_decls || is_boot)
                 (emptyConDeclsErr tc_name)
       ; return gadt_syntax }


-----------------------------------
consUseGadtSyntax :: [LConDecl a] -> Bool
consUseGadtSyntax (L _ (ConDeclGADT { }) : _) = True
consUseGadtSyntax _                           = False
                 -- All constructors have same shape

-----------------------------------
tcConDecls :: TyCon -> ([TyConBinder], Type)
           -> [LConDecl GhcRn] -> TcM [DataCon]
  -- Why both the tycon tyvars and binders? Because the tyvars
  -- have all the names and the binders have the visibilities.
tcConDecls rep_tycon (tmpl_bndrs, res_tmpl)
  = concatMapM $ addLocM $
    tcConDecl rep_tycon (mkTyConTagMap rep_tycon) tmpl_bndrs res_tmpl
    -- It's important that we pay for tag allocation here, once per TyCon,
    -- See Note [Constructor tag allocation], fixes #14657

tcConDecl :: TyCon             -- Representation tycon. Knot-tied!
          -> NameEnv ConTag
          -> [TyConBinder] -> Type
                 -- Return type template (with its template tyvars)
                 --    (tvs, T tys), where T is the family TyCon
          -> ConDecl GhcRn
          -> TcM [DataCon]

tcConDecl rep_tycon tag_map tmpl_bndrs res_tmpl
          (ConDeclH98 { con_name = name
                      , con_ex_tvs = explicit_tkv_nms
                      , con_mb_cxt = hs_ctxt
                      , con_args = hs_args })
  = addErrCtxt (dataConCtxtName [name]) $
    do { -- Get hold of the existential type variables
         -- e.g. data T a = forall (b::k) f. MkT a (f b)
         -- Here tmpl_bndrs = {a}
         --      hs_qvars = HsQTvs { hsq_implicit = {k}
         --                        , hsq_explicit = {f,b} }

       ; traceTc "tcConDecl 1" (vcat [ ppr name, ppr explicit_tkv_nms ])

       ; ((exp_tvs, ctxt, arg_tys, field_lbls, stricts), _bound_vars)
           <- solveEqualities $
              tcExplicitTKBndrs explicit_tkv_nms $ \ exp_tvs ->
              do { ctxt <- tcHsMbContext hs_ctxt
                 ; btys <- tcConArgs hs_args
                 ; field_lbls <- lookupConstructorFields (unLoc name)
                 ; let (arg_tys, stricts) = unzip btys
<<<<<<< HEAD
                       bound_vars  = allBoundVariabless ctxt `unionVarSet`
                                     allBoundVariabless (map weightedThing arg_tys)
=======
                       bound_vars  = emptyVarSet  -- Not used
>>>>>>> affdea82
                 ; return ((exp_tvs, ctxt, arg_tys, field_lbls, stricts), bound_vars)
                 }

         -- exp_tvs have explicit, user-written binding sites
         -- the kvs below are those kind variables entirely unmentioned by the user
         --   and discovered only by generalization

             -- Kind generalisation
<<<<<<< HEAD
       ; let all_user_tvs = imp_tvs ++ exp_tvs
       ; vars <- zonkTcTypeAndSplitDepVars (mkSpecForAllTys all_user_tvs $
                                            mkFunTys (map unrestricted ctxt) $
=======
       ; vars <- zonkTcTypeAndSplitDepVars (mkSpecForAllTys exp_tvs $
                                            mkFunTys ctxt $
>>>>>>> affdea82
                                            mkFunTys arg_tys $
                                            unitTy)
                 -- That type is a lie, of course. (It shouldn't end in ()!)
                 -- And we could construct a proper result type from the info
                 -- at hand. But the result would mention only the tmpl_tvs,
                 -- and so it just creates more work to do it right. Really,
                 -- we're doing this to get the right behavior around removing
                 -- any vars bound in exp_binders.

       ; kvs <- quantifyTyVars (mkVarSet (binderVars tmpl_bndrs)) vars

             -- Zonk to Types
       ; (ze, qkvs)      <- zonkTyBndrsX emptyZonkEnv kvs
<<<<<<< HEAD
       ; (ze, user_qtvs) <- zonkTyBndrsX ze all_user_tvs
       ; Compose arg_tys <- zonkTcTypeToTypes ze (Compose arg_tys)
=======
       ; (ze, user_qtvs) <- zonkTyBndrsX ze exp_tvs
       ; arg_tys         <- zonkTcTypeToTypes ze arg_tys
>>>>>>> affdea82
       ; ctxt            <- zonkTcTypeToTypes ze ctxt

       ; fam_envs <- tcGetFamInstEnvs

       -- Can't print univ_tvs, arg_tys etc, because we are inside the knot here
       ; traceTc "tcConDecl 2" (ppr name $$ ppr field_lbls)
       ; let
           univ_tvbs = tyConTyVarBinders tmpl_bndrs
           univ_tvs  = binderVars univ_tvbs
           ex_tvbs   = mkTyVarBinders Inferred qkvs ++
                       mkTyVarBinders Specified user_qtvs
           ex_tvs    = qkvs ++ user_qtvs
           -- For H98 datatypes, the user-written tyvar binders are precisely
           -- the universals followed by the existentials.
           -- See Note [DataCon user type variable binders] in DataCon.
           user_tvbs = univ_tvbs ++ ex_tvbs
           buildOneDataCon (L _ name) = do
             { is_infix <- tcConIsInfixH98 name hs_args
             ; rep_nm   <- newTyConRepName name

             ; buildDataCon fam_envs name is_infix rep_nm
                            stricts Nothing field_lbls
                            univ_tvs ex_tvs user_tvbs
                            [{- no eq_preds -}] ctxt arg_tys
                            res_tmpl rep_tycon tag_map
                  -- NB:  we put data_tc, the type constructor gotten from the
                  --      constructor type signature into the data constructor;
                  --      that way checkValidDataCon can complain if it's wrong.
             }
       ; traceTc "tcConDecl 2" (ppr name)
       ; mapM buildOneDataCon [name]
       }

tcConDecl rep_tycon tag_map tmpl_bndrs res_tmpl
          (ConDeclGADT { con_names = names
                       , con_qvars = qtvs
                       , con_mb_cxt = cxt, con_args = hs_args
                       , con_res_ty = res_ty })
  | HsQTvs { hsq_implicit = implicit_tkv_nms
           , hsq_explicit = explicit_tkv_nms } <- qtvs
  = addErrCtxt (dataConCtxtName names) $
    do { traceTc "tcConDecl 1" (ppr names)
       ; let (L _ name : _) = names

       ; (imp_tvs, (exp_tvs, ctxt, arg_tys, res_ty, field_lbls, stricts))
           <- solveEqualities $
              tcImplicitTKBndrs implicit_tkv_nms $
              tcExplicitTKBndrs explicit_tkv_nms $ \ exp_tvs ->
              do { ctxt <- tcHsMbContext cxt
                 ; btys <- tcConArgs hs_args
                 ; res_ty' <- tcHsLiftedType res_ty
                 ; field_lbls <- lookupConstructorFields name
                 ; let (arg_tys, stricts) = unzip btys
                       bound_vars = allBoundVariabless ctxt `unionVarSet`
                                    allBoundVariabless arg_tys

                 ; return ((exp_tvs, ctxt, arg_tys, res_ty', field_lbls, stricts), bound_vars)
                 }
       ; let user_tvs = imp_tvs ++ exp_tvs

       ; vars <- zonkTcTypeAndSplitDepVars (mkSpecForAllTys user_tvs $
                                            mkFunTys (map unrestricted ctxt) $
                                            mkFunTys arg_tys $
                                            res_ty)
       ; tkvs <- quantifyTyVars emptyVarSet vars

             -- Zonk to Types
<<<<<<< HEAD
       ; (ze, qtkvs) <- zonkTyBndrsX emptyZonkEnv (tkvs ++ user_tvs)
       ; Compose arg_tys <- zonkTcTypeToTypes ze (Compose arg_tys)
=======
       ; (ze, tkvs)     <- zonkTyBndrsX emptyZonkEnv tkvs
       ; (ze, user_tvs) <- zonkTyBndrsX ze user_tvs
       ; arg_tys <- zonkTcTypeToTypes ze arg_tys
>>>>>>> affdea82
       ; ctxt    <- zonkTcTypeToTypes ze ctxt
       ; res_ty  <- zonkTcTypeToType ze res_ty

       ; let (univ_tvs, ex_tvs, tkvs', user_tvs', eq_preds, arg_subst)
               = rejigConRes tmpl_bndrs res_tmpl tkvs user_tvs res_ty
             -- NB: this is a /lazy/ binding, so we pass six thunks to
             --     buildDataCon without yet forcing the guards in rejigConRes
             -- See Note [Checking GADT return types]

             -- Compute the user-written tyvar binders. These have the same
             -- tyvars as univ_tvs/ex_tvs, but perhaps in a different order.
             -- See Note [DataCon user type variable binders] in DataCon.
             tkv_bndrs      = mkTyVarBinders Inferred  tkvs'
             user_tv_bndrs  = mkTyVarBinders Specified user_tvs'
             all_user_bndrs = tkv_bndrs ++ user_tv_bndrs

             ctxt'      = substTys arg_subst ctxt
             arg_tys'   = substTys arg_subst arg_tys
             res_ty'    = substTy  arg_subst res_ty


       ; fam_envs <- tcGetFamInstEnvs

       -- Can't print univ_tvs, arg_tys etc, because we are inside the knot here
       ; traceTc "tcConDecl 2" (ppr names $$ ppr field_lbls)
       ; let
           buildOneDataCon (L _ name) = do
             { is_infix <- tcConIsInfixGADT name hs_args
             ; rep_nm   <- newTyConRepName name

             ; buildDataCon fam_envs name is_infix
                            rep_nm
                            stricts Nothing field_lbls
<<<<<<< HEAD
                            univ_bndrs ex_bndrs eq_preds
                            (substTys arg_subst ctxt)
                            (getCompose $ substTys arg_subst (Compose arg_tys))
                            (substTy  arg_subst res_ty')
                            rep_tycon
=======
                            univ_tvs ex_tvs all_user_bndrs eq_preds
                            ctxt' arg_tys' res_ty' rep_tycon tag_map
>>>>>>> affdea82
                  -- NB:  we put data_tc, the type constructor gotten from the
                  --      constructor type signature into the data constructor;
                  --      that way checkValidDataCon can complain if it's wrong.
             }
       ; traceTc "tcConDecl 2" (ppr names)
       ; mapM buildOneDataCon names
       }

<<<<<<< HEAD

tcGadtSigType :: SDoc -> Name -> LHsSigType Name
              -> TcM ( [TcTyVar], [PredType],[HsSrcBang], [FieldLabel], [Weighted Type], Type
                     , HsConDetails (Weighted (LHsType Name))
                                    (Located [LConDeclField Name]) )
tcGadtSigType doc name ty@(HsIB { hsib_vars = vars })
  = do { let (hs_details', res_ty', cxt, gtvs) = gadtDeclDetails ty
       ; (hs_details, res_ty) <- updateGadtResult failWithTc doc hs_details' res_ty'
       ; (imp_tvs, (exp_tvs, ctxt, arg_tys, res_ty, field_lbls, stricts))
           <- solveEqualities $
              tcImplicitTKBndrs vars $
              tcExplicitTKBndrs gtvs $ \ exp_tvs ->
              do { ctxt <- tcHsContext cxt
                 ; btys <- tcConArgs hs_details
                 ; ty' <- tcHsLiftedType res_ty
                 ; field_lbls <- lookupConstructorFields name
                 ; let (arg_tys, stricts) = unzip btys
                       bound_vars = allBoundVariabless ctxt `unionVarSet`
                                    allBoundVariabless (map weightedThing arg_tys)

                 ; return ((exp_tvs, ctxt, arg_tys, ty', field_lbls, stricts), bound_vars)
                 }
       ; return (imp_tvs ++ exp_tvs, ctxt, stricts, field_lbls, arg_tys, res_ty, hs_details)
       }

tcConIsInfixH98 :: Name
             -> HsConDetails arg rec
=======
tcConIsInfixH98 :: Name
             -> HsConDetails (LHsType GhcRn) (Located [LConDeclField GhcRn])
>>>>>>> affdea82
             -> TcM Bool
tcConIsInfixH98 _   details
  = case details of
           InfixCon {}  -> return True
           _            -> return False

tcConIsInfixGADT :: Name
<<<<<<< HEAD
             -> HsConDetails arg rec
=======
             -> HsConDetails (LHsType GhcRn) (Located [LConDeclField GhcRn])
>>>>>>> affdea82
             -> TcM Bool
tcConIsInfixGADT con details
  = case details of
           InfixCon {}  -> return True
           RecCon {}    -> return False
           PrefixCon arg_tys           -- See Note [Infix GADT constructors]
               | isSymOcc (getOccName con)
               , [_ty1,_ty2] <- arg_tys
                  -> do { fix_env <- getFixityEnv
                        ; return (con `elemNameEnv` fix_env) }
               | otherwise -> return False

<<<<<<< HEAD
tcConArgs :: HsConDeclDetails Name
          -> TcM [(Weighted TcType, HsSrcBang)]
=======
tcConArgs :: HsConDeclDetails GhcRn
          -> TcM [(TcType, HsSrcBang)]
>>>>>>> affdea82
tcConArgs (PrefixCon btys)
  = mapM tcConArg btys
tcConArgs (InfixCon bty1 bty2)
  = do { bty1' <- tcConArg bty1
       ; bty2' <- tcConArg bty2
       ; return [bty1', bty2'] }
tcConArgs (RecCon fields)
  = mapM tcConArg btys
  where
    -- We need a one-to-one mapping from field_names to btys
    combined = map (\(L _ f) -> (cd_fld_names f,linear (cd_fld_type f))) (unLoc fields) -- TODO: arnaud: the @linear@ here duplicates logic, maybe it's better to make a function such that record field types are returned with their linear multiplicity (grep @linear@ in the code to find the other occurrences of this logic)
    explode (ns,ty) = zip ns (repeat ty)
    exploded = concatMap explode combined
    (_,btys) = unzip exploded


<<<<<<< HEAD
tcConArg :: Weighted (LHsType Name) -> TcM (Weighted TcType, HsSrcBang)
tcConArg (Weighted w bty)
=======
tcConArg :: LHsType GhcRn -> TcM (TcType, HsSrcBang)
tcConArg bty
>>>>>>> affdea82
  = do  { traceTc "tcConArg 1" (ppr bty)
        ; arg_ty <- tcHsOpenType (getBangType bty)
             -- Newtypes can't have unboxed types, but we check
             -- that in checkValidDataCon; this tcConArg stuff
             -- doesn't happen for GADT-style declarations
        ; traceTc "tcConArg 2" (ppr bty)
        ; return (Weighted w arg_ty, getBangStrictness bty) }

{-
Note [Infix GADT constructors]
~~~~~~~~~~~~~~~~~~~~~~~~~~~~~~
We do not currently have syntax to declare an infix constructor in GADT syntax,
but it makes a (small) difference to the Show instance.  So as a slightly
ad-hoc solution, we regard a GADT data constructor as infix if
  a) it is an operator symbol
  b) it has two arguments
  c) there is a fixity declaration for it
For example:
   infix 6 (:--:)
   data T a where
     (:--:) :: t1 -> t2 -> T Int


Note [Checking GADT return types]
~~~~~~~~~~~~~~~~~~~~~~~~~~~~~~~~~
There is a delicacy around checking the return types of a datacon. The
central problem is dealing with a declaration like

  data T a where
    MkT :: T a -> Q a

Note that the return type of MkT is totally bogus. When creating the T
tycon, we also need to create the MkT datacon, which must have a "rejigged"
return type. That is, the MkT datacon's type must be transformed to have
a uniform return type with explicit coercions for GADT-like type parameters.
This rejigging is what rejigConRes does. The problem is, though, that checking
that the return type is appropriate is much easier when done over *Type*,
not *HsType*, and doing a call to tcMatchTy will loop because T isn't fully
defined yet.

So, we want to make rejigConRes lazy and then check the validity of
the return type in checkValidDataCon.  To do this we /always/ return a
6-tuple from rejigConRes (so that we can compute the return type from it, which
checkValidDataCon needs), but the first three fields may be bogus if
the return type isn't valid (the last equation for rejigConRes).

This is better than an earlier solution which reduced the number of
errors reported in one pass.  See Trac #7175, and #10836.
-}

-- Example
--   data instance T (b,c) where
--      TI :: forall e. e -> T (e,e)
--
-- The representation tycon looks like this:
--   data :R7T b c where
--      TI :: forall b1 c1. (b1 ~ c1) => b1 -> :R7T b1 c1
-- In this case orig_res_ty = T (e,e)

rejigConRes :: [TyConBinder] -> Type    -- Template for result type; e.g.
                                  -- data instance T [a] b c ...
                                  --      gives template ([a,b,c], T [a] b c)
                                  -- Type must be of kind *!
            -> [TyVar]            -- The constructor's user-written, inferred
                                  -- type variables
            -> [TyVar]            -- The constructor's user-written, specified
                                  -- type variables
            -> Type               -- res_ty type must be of kind *
            -> ([TyVar],          -- Universal
                [TyVar],          -- Existential (distinct OccNames from univs)
                [TyVar],          -- The constructor's rejigged, user-written,
                                  -- inferred type variables
                [TyVar],          -- The constructor's rejigged, user-written,
                                  -- specified type variables
                [EqSpec],      -- Equality predicates
                TCvSubst)      -- Substitution to apply to argument types
        -- We don't check that the TyCon given in the ResTy is
        -- the same as the parent tycon, because checkValidDataCon will do it

rejigConRes tmpl_bndrs res_tmpl dc_inferred_tvs dc_specified_tvs res_ty
        -- E.g.  data T [a] b c where
        --         MkT :: forall x y z. T [(x,y)] z z
        -- The {a,b,c} are the tmpl_tvs, and the {x,y,z} are the dc_tvs
        --     (NB: unlike the H98 case, the dc_tvs are not all existential)
        -- Then we generate
        --      Univ tyvars     Eq-spec
        --          a              a~(x,y)
        --          b              b~z
        --          z
        -- Existentials are the leftover type vars: [x,y]
        -- The user-written type variables are what is listed in the forall:
        --   [x, y, z] (all specified). We must rejig these as well.
        --   See Note [DataCon user type variable binders] in DataCon.
        -- So we return ( [a,b,z], [x,y]
        --              , [], [x,y,z]
        --              , [a~(x,y),b~z], <arg-subst> )
  | Just subst <- ASSERT( isLiftedTypeKind (typeKind res_ty) )
                  ASSERT( isLiftedTypeKind (typeKind res_tmpl) )
                  tcMatchTy res_tmpl res_ty
  = let (univ_tvs, raw_eqs, kind_subst) = mkGADTVars tmpl_tvs dc_tvs subst
        raw_ex_tvs = dc_tvs `minusList` univ_tvs
        (arg_subst, substed_ex_tvs)
          = mapAccumL substTyVarBndr kind_subst raw_ex_tvs

        -- After rejigging the existential tyvars, the resulting substitution
        -- gives us exactly what we need to rejig the user-written tyvars,
        -- since the dcUserTyVarBinders invariant guarantees that the
        -- substitution has *all* the tyvars in its domain.
        -- See Note [DataCon user type variable binders] in DataCon.
        subst_user_tvs = map (getTyVar "rejigConRes" . substTyVar arg_subst)
        substed_inferred_tvs  = subst_user_tvs dc_inferred_tvs
        substed_specified_tvs = subst_user_tvs dc_specified_tvs

        substed_eqs = map (substEqSpec arg_subst) raw_eqs
    in
    (univ_tvs, substed_ex_tvs, substed_inferred_tvs, substed_specified_tvs,
     substed_eqs, arg_subst)

  | otherwise
        -- If the return type of the data constructor doesn't match the parent
        -- type constructor, or the arity is wrong, the tcMatchTy will fail
        --    e.g   data T a b where
        --            T1 :: Maybe a   -- Wrong tycon
        --            T2 :: T [a]     -- Wrong arity
        -- We are detect that later, in checkValidDataCon, but meanwhile
        -- we must do *something*, not just crash.  So we do something simple
        -- albeit bogus, relying on checkValidDataCon to check the
        --  bad-result-type error before seeing that the other fields look odd
        -- See Note [Checking GADT return types]
  = (tmpl_tvs, dc_tvs `minusList` tmpl_tvs, dc_inferred_tvs, dc_specified_tvs,
     [], emptyTCvSubst)
  where
    dc_tvs   = dc_inferred_tvs ++ dc_specified_tvs
    tmpl_tvs = binderVars tmpl_bndrs

{- Note [mkGADTVars]
~~~~~~~~~~~~~~~~~~~~
Running example:

data T (k1 :: *) (k2 :: *) (a :: k2) (b :: k2) where
  MkT :: forall (x1 : *) (y :: x1) (z :: *).
         T x1 * (Proxy (y :: x1), z) z

We need the rejigged type to be

  MkT :: forall (x1 :: *) (k2 :: *) (a :: k2) (b :: k2).
         forall (y :: x1) (z :: *).
         (k2 ~ *, a ~ (Proxy x1 y, z), b ~ z)
      => T x1 k2 a b

You might naively expect that z should become a universal tyvar,
not an existential. (After all, x1 becomes a universal tyvar.)
But z has kind * while b has kind k2, so the return type
   T x1 k2 a z
is ill-kinded.  Another way to say it is this: the universal
tyvars must have exactly the same kinds as the tyConTyVars.

So we need an existential tyvar and a heterogeneous equality
constraint. (The b ~ z is a bit redundant with the k2 ~ * that
comes before in that b ~ z implies k2 ~ *. I'm sure we could do
some analysis that could eliminate k2 ~ *. But we don't do this
yet.)

The data con signature has already been fully kind-checked.
The return type

  T x1 * (Proxy (y :: x1), z) z
becomes
  qtkvs    = [x1 :: *, y :: x1, z :: *]
  res_tmpl = T x1 * (Proxy x1 y, z) z

We start off by matching (T k1 k2 a b) with (T x1 * (Proxy x1 y, z) z). We
know this match will succeed because of the validity check (actually done
later, but laziness saves us -- see Note [Checking GADT return types]).
Thus, we get

  subst := { k1 |-> x1, k2 |-> *, a |-> (Proxy x1 y, z), b |-> z }

Now, we need to figure out what the GADT equalities should be. In this case,
we *don't* want (k1 ~ x1) to be a GADT equality: it should just be a
renaming. The others should be GADT equalities. We also need to make
sure that the universally-quantified variables of the datacon match up
with the tyvars of the tycon, as required for Core context well-formedness.
(This last bit is why we have to rejig at all!)

`choose` walks down the tycon tyvars, figuring out what to do with each one.
It carries two substitutions:
  - t_sub's domain is *template* or *tycon* tyvars, mapping them to variables
    mentioned in the datacon signature.
  - r_sub's domain is *result* tyvars, names written by the programmer in
    the datacon signature. The final rejigged type will use these names, but
    the subst is still needed because sometimes the printed name of these variables
    is different. (See choose_tv_name, below.)

Before explaining the details of `choose`, let's just look at its operation
on our example:

  choose [] [] {} {} [k1, k2, a, b]
  -->          -- first branch of `case` statement
  choose
    univs:    [x1 :: *]
    eq_spec:  []
    t_sub:    {k1 |-> x1}
    r_sub:    {x1 |-> x1}
    t_tvs:    [k2, a, b]
  -->          -- second branch of `case` statement
  choose
    univs:    [k2 :: *, x1 :: *]
    eq_spec:  [k2 ~ *]
    t_sub:    {k1 |-> x1, k2 |-> k2}
    r_sub:    {x1 |-> x1}
    t_tvs:    [a, b]
  -->          -- second branch of `case` statement
  choose
    univs:    [a :: k2, k2 :: *, x1 :: *]
    eq_spec:  [ a ~ (Proxy x1 y, z)
              , k2 ~ * ]
    t_sub:    {k1 |-> x1, k2 |-> k2, a |-> a}
    r_sub:    {x1 |-> x1}
    t_tvs:    [b]
  -->          -- second branch of `case` statement
  choose
    univs:    [b :: k2, a :: k2, k2 :: *, x1 :: *]
    eq_spec:  [ b ~ z
              , a ~ (Proxy x1 y, z)
              , k2 ~ * ]
    t_sub:    {k1 |-> x1, k2 |-> k2, a |-> a, b |-> z}
    r_sub:    {x1 |-> x1}
    t_tvs:    []
  -->          -- end of recursion
  ( [x1 :: *, k2 :: *, a :: k2, b :: k2]
  , [k2 ~ *, a ~ (Proxy x1 y, z), b ~ z]
  , {x1 |-> x1} )

`choose` looks up each tycon tyvar in the matching (it *must* be matched!).

* If it finds a bare result tyvar (the first branch of the `case`
  statement), it checks to make sure that the result tyvar isn't yet
  in the list of univ_tvs.  If it is in that list, then we have a
  repeated variable in the return type, and we in fact need a GADT
  equality.

* It then checks to make sure that the kind of the result tyvar
  matches the kind of the template tyvar. This check is what forces
  `z` to be existential, as it should be, explained above.

* Assuming no repeated variables or kind-changing, we wish to use the
  variable name given in the datacon signature (that is, `x1` not
  `k1`), not the tycon signature (which may have been made up by
  GHC). So, we add a mapping from the tycon tyvar to the result tyvar
  to t_sub.

* If we discover that a mapping in `subst` gives us a non-tyvar (the
  second branch of the `case` statement), then we have a GADT equality
  to create.  We create a fresh equality, but we don't extend any
  substitutions. The template variable substitution is meant for use
  in universal tyvar kinds, and these shouldn't be affected by any
  GADT equalities.

This whole algorithm is quite delicate, indeed. I (Richard E.) see two ways
of simplifying it:

1) The first branch of the `case` statement is really an optimization, used
in order to get fewer GADT equalities. It might be possible to make a GADT
equality for *every* univ. tyvar, even if the equality is trivial, and then
either deal with the bigger type or somehow reduce it later.

2) This algorithm strives to use the names for type variables as specified
by the user in the datacon signature. If we always used the tycon tyvar
names, for example, this would be simplified. This change would almost
certainly degrade error messages a bit, though.
-}

-- ^ From information about a source datacon definition, extract out
-- what the universal variables and the GADT equalities should be.
-- See Note [mkGADTVars].
mkGADTVars :: [TyVar]    -- ^ The tycon vars
           -> [TyVar]    -- ^ The datacon vars
           -> TCvSubst   -- ^ The matching between the template result type
                         -- and the actual result type
           -> ( [TyVar]
              , [EqSpec]
              , TCvSubst ) -- ^ The univ. variables, the GADT equalities,
                           -- and a subst to apply to the GADT equalities
                           -- and existentials.
mkGADTVars tmpl_tvs dc_tvs subst
  = choose [] [] empty_subst empty_subst tmpl_tvs
  where
    in_scope = mkInScopeSet (mkVarSet tmpl_tvs `unionVarSet` mkVarSet dc_tvs)
               `unionInScope` getTCvInScope subst
    empty_subst = mkEmptyTCvSubst in_scope

    choose :: [TyVar]           -- accumulator of univ tvs, reversed
           -> [EqSpec]          -- accumulator of GADT equalities, reversed
           -> TCvSubst          -- template substitution
           -> TCvSubst          -- res. substitution
           -> [TyVar]           -- template tvs (the univ tvs passed in)
           -> ( [TyVar]         -- the univ_tvs
              , [EqSpec]        -- GADT equalities
              , TCvSubst )       -- a substitution to fix kinds in ex_tvs

    choose univs eqs _t_sub r_sub []
      = (reverse univs, reverse eqs, r_sub)
    choose univs eqs t_sub r_sub (t_tv:t_tvs)
      | Just r_ty <- lookupTyVar subst t_tv
      = case getTyVar_maybe r_ty of
          Just r_tv
            |  not (r_tv `elem` univs)
            ,  tyVarKind r_tv `eqType` (substTy t_sub (tyVarKind t_tv))
            -> -- simple, well-kinded variable substitution.
               choose (r_tv:univs) eqs
                      (extendTvSubst t_sub t_tv r_ty')
                      (extendTvSubst r_sub r_tv r_ty')
                      t_tvs
            where
              r_tv1  = setTyVarName r_tv (choose_tv_name r_tv t_tv)
              r_ty'  = mkTyVarTy r_tv1

               -- Not a simple substitution: make an equality predicate
          _ -> choose (t_tv':univs) (mkEqSpec t_tv' r_ty : eqs)
                      (extendTvSubst t_sub t_tv (mkTyVarTy t_tv'))
                         -- We've updated the kind of t_tv,
                         -- so add it to t_sub (Trac #14162)
                      r_sub t_tvs
            where
              t_tv' = updateTyVarKind (substTy t_sub) t_tv

      | otherwise
      = pprPanic "mkGADTVars" (ppr tmpl_tvs $$ ppr subst)

      -- choose an appropriate name for a univ tyvar.
      -- This *must* preserve the Unique of the result tv, so that we
      -- can detect repeated variables. It prefers user-specified names
      -- over system names. A result variable with a system name can
      -- happen with GHC-generated implicit kind variables.
    choose_tv_name :: TyVar -> TyVar -> Name
    choose_tv_name r_tv t_tv
      | isSystemName r_tv_name
      = setNameUnique t_tv_name (getUnique r_tv_name)

      | otherwise
      = r_tv_name

      where
        r_tv_name = getName r_tv
        t_tv_name = getName t_tv

{-
Note [Substitution in template variables kinds]
~~~~~~~~~~~~~~~~~~~~~~~~~~~~~~~~~~~~~~~~~~~~~~~

data G (a :: Maybe k) where
  MkG :: G Nothing

With explicit kind variables

data G k (a :: Maybe k) where
  MkG :: G k1 (Nothing k1)

Note how k1 is distinct from k. So, when we match the template
`G k a` against `G k1 (Nothing k1)`, we get a subst
[ k |-> k1, a |-> Nothing k1 ]. Even though this subst has two
mappings, we surely don't want to add (k, k1) to the list of
GADT equalities -- that would be overly complex and would create
more untouchable variables than we need. So, when figuring out
which tyvars are GADT-like and which aren't (the fundamental
job of `choose`), we want to treat `k` as *not* GADT-like.
Instead, we wish to substitute in `a`'s kind, to get (a :: Maybe k1)
instead of (a :: Maybe k). This is the reason for dealing
with a substitution in here.

However, we do not *always* want to substitute. Consider

data H (a :: k) where
  MkH :: H Int

With explicit kind variables:

data H k (a :: k) where
  MkH :: H * Int

Here, we have a kind-indexed GADT. The subst in question is
[ k |-> *, a |-> Int ]. Now, we *don't* want to substitute in `a`'s
kind, because that would give a constructor with the type

MkH :: forall (k :: *) (a :: *). (k ~ *) -> (a ~ Int) -> H k a

The problem here is that a's kind is wrong -- it needs to be k, not *!
So, if the matching for a variable is anything but another bare variable,
we drop the mapping from the substitution before proceeding. This
was not an issue before kind-indexed GADTs because this case could
never happen.

************************************************************************
*                                                                      *
                Validity checking
*                                                                      *
************************************************************************

Validity checking is done once the mutually-recursive knot has been
tied, so we can look at things freely.
-}

checkValidTyCl :: TyCon -> TcM TyCon
checkValidTyCl tc
  = setSrcSpan (getSrcSpan tc) $
    addTyConCtxt tc $
    recoverM recovery_code
             (do { traceTc "Starting validity for tycon" (ppr tc)
                 ; checkValidTyCon tc
                 ; traceTc "Done validity for tycon" (ppr tc)
                 ; return tc })
  where
    recovery_code -- See Note [Recover from validity error]
      = do { traceTc "Aborted validity for tycon" (ppr tc)
           ; return fake_tc }
    fake_tc | isFamilyTyCon tc || isTypeSynonymTyCon tc
            = makeRecoveryTyCon tc
            | otherwise
            = tc

{- Note [Recover from validity error]
~~~~~~~~~~~~~~~~~~~~~~~~~~~~~~~~~~~~~
We recover from a validity error in a type or class, which allows us
to report multiple validity errors. In the failure case we return a
TyCon of the right kind, but with no interesting behaviour
(makeRecoveryTyCon). Why?  Suppose we have
   type T a = Fun
where Fun is a type family of arity 1.  The RHS is invalid, but we
want to go on checking validity of subsequent type declarations.
So we replace T with an abstract TyCon which will do no harm.
See indexed-types/should_fail/BadSock and Trac #10896

Painfully, though, we *don't* want to do this for classes.
Consider tcfail041:
   class (?x::Int) => C a where ...
   instance C Int
The class is invalid because of the superclass constraint.  But
we still want it to look like a /class/, else the instance bleats
that the instance is mal-formed because it hasn't got a class in
the head.
-}

-------------------------
-- For data types declared with record syntax, we require
-- that each constructor that has a field 'f'
--      (a) has the same result type
--      (b) has the same type for 'f'
-- module alpha conversion of the quantified type variables
-- of the constructor.
--
-- Note that we allow existentials to match because the
-- fields can never meet. E.g
--      data T where
--        T1 { f1 :: b, f2 :: a, f3 ::Int } :: T
--        T2 { f1 :: c, f2 :: c, f3 ::Int } :: T
-- Here we do not complain about f1,f2 because they are existential

checkValidTyCon :: TyCon -> TcM ()
checkValidTyCon tc
  | isPrimTyCon tc   -- Happens when Haddock'ing GHC.Prim
  = return ()

  | otherwise
  = do { traceTc "checkValidTyCon" (ppr tc $$ ppr (tyConClass_maybe tc))
       ; checkValidTyConTyVars tc
       ; if | Just cl <- tyConClass_maybe tc
              -> checkValidClass cl

            | Just syn_rhs <- synTyConRhs_maybe tc
              -> do { checkValidType syn_ctxt syn_rhs
                    ; checkTySynRhs syn_ctxt syn_rhs }

            | Just fam_flav <- famTyConFlav_maybe tc
              -> case fam_flav of
               { ClosedSynFamilyTyCon (Just ax)
                   -> tcAddClosedTypeFamilyDeclCtxt tc $
                      checkValidCoAxiom ax
               ; ClosedSynFamilyTyCon Nothing   -> return ()
               ; AbstractClosedSynFamilyTyCon ->
                 do { hsBoot <- tcIsHsBootOrSig
                    ; checkTc hsBoot $
                      text "You may define an abstract closed type family" $$
                      text "only in a .hs-boot file" }
               ; DataFamilyTyCon {}           -> return ()
               ; OpenSynFamilyTyCon           -> return ()
               ; BuiltInSynFamTyCon _         -> return () }

             | otherwise -> do
               { -- Check the context on the data decl
                 traceTc "cvtc1" (ppr tc)
               ; checkValidTheta (DataTyCtxt name) (tyConStupidTheta tc)

               ; traceTc "cvtc2" (ppr tc)

               ; dflags          <- getDynFlags
               ; existential_ok  <- xoptM LangExt.ExistentialQuantification
               ; gadt_ok         <- xoptM LangExt.GADTs
               ; let ex_ok = existential_ok || gadt_ok
                     -- Data cons can have existential context
               ; mapM_ (checkValidDataCon dflags ex_ok tc) data_cons
               ; mapM_ (checkPartialRecordField data_cons) (tyConFieldLabels tc)

                -- Check that fields with the same name share a type
               ; mapM_ check_fields groups }}
  where
    syn_ctxt  = TySynCtxt name
    name      = tyConName tc
    data_cons = tyConDataCons tc

    groups = equivClasses cmp_fld (concatMap get_fields data_cons)
    cmp_fld (f1,_) (f2,_) = flLabel f1 `compare` flLabel f2
    get_fields con = dataConFieldLabels con `zip` repeat con
        -- dataConFieldLabels may return the empty list, which is fine

    -- See Note [GADT record selectors] in TcTyDecls
    -- We must check (a) that the named field has the same
    --                   type in each constructor
    --               (b) that those constructors have the same result type
    --
    -- However, the constructors may have differently named type variable
    -- and (worse) we don't know how the correspond to each other.  E.g.
    --     C1 :: forall a b. { f :: a, g :: b } -> T a b
    --     C2 :: forall d c. { f :: c, g :: c } -> T c d
    --
    -- So what we do is to ust Unify.tcMatchTys to compare the first candidate's
    -- result type against other candidates' types BOTH WAYS ROUND.
    -- If they magically agrees, take the substitution and
    -- apply them to the latter ones, and see if they match perfectly.
    check_fields ((label, con1) :| other_fields)
        -- These fields all have the same name, but are from
        -- different constructors in the data type
        = recoverM (return ()) $ mapM_ checkOne other_fields
                -- Check that all the fields in the group have the same type
                -- NB: this check assumes that all the constructors of a given
                -- data type use the same type variables
        where
        (_, _, _, res1) = dataConSig con1
        fty1 = dataConFieldType con1 lbl
        lbl = flLabel label

        checkOne (_, con2)    -- Do it both ways to ensure they are structurally identical
            = do { checkFieldCompat lbl con1 con2 res1 res2 fty1 fty2
                 ; checkFieldCompat lbl con2 con1 res2 res1 fty2 fty1 }
            where
                (_, _, _, res2) = dataConSig con2
                fty2 = dataConFieldType con2 lbl

checkPartialRecordField :: [DataCon] -> FieldLabel -> TcM ()
-- Checks the partial record field selector, and warns.
-- See Note [Checking partial record field]
checkPartialRecordField all_cons fld
  = setSrcSpan loc $
      warnIfFlag Opt_WarnPartialFields
        (not is_exhaustive && not (startsWithUnderscore occ_name))
        (sep [text "Use of partial record field selector" <> colon,
              nest 2 $ quotes (ppr occ_name)])
  where
    sel_name = flSelector fld
    loc    = getSrcSpan sel_name
    occ_name = getOccName sel_name

    (cons_with_field, cons_without_field) = partition has_field all_cons
    has_field con = fld `elem` (dataConFieldLabels con)
    is_exhaustive = all (dataConCannotMatch inst_tys) cons_without_field

    con1 = ASSERT( not (null cons_with_field) ) head cons_with_field
    (univ_tvs, _, eq_spec, _, _, _) = dataConFullSig con1
    eq_subst = mkTvSubstPrs (map eqSpecPair eq_spec)
    inst_tys = substTyVars eq_subst univ_tvs

checkFieldCompat :: FieldLabelString -> DataCon -> DataCon
                 -> Type -> Type -> Type -> Type -> TcM ()
checkFieldCompat fld con1 con2 res1 res2 fty1 fty2
  = do  { checkTc (isJust mb_subst1) (resultTypeMisMatch fld con1 con2)
        ; checkTc (isJust mb_subst2) (fieldTypeMisMatch fld con1 con2) }
  where
    mb_subst1 = tcMatchTy res1 res2
    mb_subst2 = tcMatchTyX (expectJust "checkFieldCompat" mb_subst1) fty1 fty2

-------------------------------
-- | Check for ill-scoped telescopes in a tycon.
-- For example:
--
-- > data SameKind :: k -> k -> *   -- this is OK
-- > data Bad a (c :: Proxy b) (d :: Proxy a) (x :: SameKind b d)
--
-- The problem is that @b@ should be bound (implicitly) at the beginning,
-- but its kind mentions @a@, which is not yet in scope. Kind generalization
-- makes a mess of this, and ends up including @a@ twice in the final
-- tyvars. So this function checks for duplicates and, if there are any,
-- produces the appropriate error message.
checkValidTyConTyVars :: TyCon -> TcM ()
checkValidTyConTyVars tc
  = do { -- strip off the duplicates and look for ill-scoped things
         -- but keep the *last* occurrence of each variable, as it's
         -- most likely the one the user wrote
         let stripped_tvs | duplicate_vars
                          = reverse $ nub $ reverse tvs
                          | otherwise
                          = tvs
             vis_tvs      = tyConVisibleTyVars tc
             extra | not (vis_tvs `equalLength` stripped_tvs)
                   = text "NB: Implicitly declared kind variables are put first."
                   | otherwise
                   = empty
       ; traceTc "checkValidTyConTyVars" (ppr tc <+> ppr tvs)
       ; checkValidTelescope (pprTyVars vis_tvs) stripped_tvs extra
         `and_if_that_doesn't_error`
           -- This triggers on test case dependent/should_fail/InferDependency
           -- It reports errors around Note [Dependent LHsQTyVars] in TcHsType
         when duplicate_vars (
          addErr (vcat [ text "Invalid declaration for" <+>
                         quotes (ppr tc) <> semi <+> text "you must explicitly"
                       , text "declare which variables are dependent on which others."
                       , hang (text "Inferred variable kinds:")
                         2 (vcat (map pp_tv stripped_tvs)) ])) }
  where
    tvs = tyConTyVars tc
    duplicate_vars = tvs `lengthExceeds` sizeVarSet (mkVarSet tvs)

    pp_tv tv = ppr tv <+> dcolon <+> ppr (tyVarKind tv)

     -- only run try_second if the first reports no errors
    and_if_that_doesn't_error :: TcM () -> TcM () -> TcM ()
    try_first `and_if_that_doesn't_error` try_second
      = recoverM (return ()) $
        do { checkNoErrs try_first
           ; try_second }

-------------------------------
checkValidDataCon :: DynFlags -> Bool -> TyCon -> DataCon -> TcM ()
checkValidDataCon dflags existential_ok tc con
  = setSrcSpan (getSrcSpan con)  $
    addErrCtxt (dataConCtxt con) $
    do  { -- Check that the return type of the data constructor
          -- matches the type constructor; eg reject this:
          --   data T a where { MkT :: Bogus a }
          -- It's important to do this first:
          --  see Note [Checking GADT return types]
          --  and c.f. Note [Check role annotations in a second pass]
          let tc_tvs      = tyConTyVars tc
              res_ty_tmpl = mkFamilyTyConApp tc (mkTyVarTys tc_tvs)
              orig_res_ty = dataConOrigResTy con
        ; traceTc "checkValidDataCon" (vcat
              [ ppr con, ppr tc, ppr tc_tvs
              , ppr res_ty_tmpl <+> dcolon <+> ppr (typeKind res_ty_tmpl)
              , ppr orig_res_ty <+> dcolon <+> ppr (typeKind orig_res_ty)])


        ; checkTc (isJust (tcMatchTy res_ty_tmpl
                                     orig_res_ty))
                  (badDataConTyCon con res_ty_tmpl orig_res_ty)
            -- Note that checkTc aborts if it finds an error. This is
            -- critical to avoid panicking when we call dataConUserType
            -- on an un-rejiggable datacon!

        ; traceTc "checkValidDataCon 2" (ppr (dataConUserType con))

          -- Check that the result type is a *monotype*
          --  e.g. reject this:   MkT :: T (forall a. a->a)
          -- Reason: it's really the argument of an equality constraint
        ; checkValidMonoType orig_res_ty

          -- Check all argument types for validity
        ; checkValidType ctxt (dataConUserType con)
        ; mapM_ (checkForLevPoly empty)
                (map weightedThing $ dataConOrigArgTys con)

          -- Extra checks for newtype data constructors
        ; when (isNewTyCon tc) (checkNewDataCon con)

          -- Check that existentials are allowed if they are used
        ; checkTc (existential_ok || isVanillaDataCon con)
                  (badExistential con)

        ; typeintype <- xoptM LangExt.TypeInType
        ; let (_, _, eq_specs, _, _, _) = dataConFullSig con
                -- dataConEqSpec retrieves both the real GADT equalities
                -- plus any user-written GADT-like equalities. But we don't
                -- want anything user-written. If we don't exclude user-written
                -- ones, test case polykinds/T13391a fails.

              invisible_gadt_eq_specs = filter is_invisible_eq_spec eq_specs
              univ_tvs = dataConUnivTyVars con
              tc_bndrs = tyConBinders tc

              vis_map :: VarEnv ArgFlag
              vis_map = zipVarEnv univ_tvs (map tyConBinderArgFlag tc_bndrs)

                -- See Note [Wrong visibility for GADTs] for why we have to build the map
                -- above instead of just looking at the datacon tyvar binder
              is_invisible_eq_spec eq_spec
                = isInvisibleArgFlag arg_flag
                where
                  eq_tv    = eqSpecTyVar eq_spec
                  arg_flag = expectJust "checkValidDataCon" $
                             lookupVarEnv vis_map eq_tv

        ; checkTc (typeintype || null invisible_gadt_eq_specs)
                  (badGADT con invisible_gadt_eq_specs)

          -- Check that UNPACK pragmas and bangs work out
          -- E.g.  reject   data T = MkT {-# UNPACK #-} Int     -- No "!"
          --                data T = MkT {-# UNPACK #-} !a      -- Can't unpack
        ; zipWith3M_ check_bang (dataConSrcBangs con) (dataConImplBangs con) [1..]

        ; traceTc "Done validity of data con" $
          vcat [ ppr con
               , text "Datacon user type:" <+> ppr (dataConUserType con)
               , text "Datacon rep type:" <+> ppr (dataConRepType con)
               , text "Rep typcon binders:" <+> ppr (tyConBinders (dataConTyCon con))
               , case tyConFamInst_maybe (dataConTyCon con) of
                   Nothing -> text "not family"
                   Just (f, _) -> ppr (tyConBinders f) ]
    }
  where
    ctxt = ConArgCtxt (dataConName con)

    check_bang :: HsSrcBang -> HsImplBang -> Int -> TcM ()
    check_bang (HsSrcBang _ _ SrcLazy) _ n
      | not (xopt LangExt.StrictData dflags)
      = addErrTc
          (bad_bang n (text "Lazy annotation (~) without StrictData"))
    check_bang (HsSrcBang _ want_unpack strict_mark) rep_bang n
      | isSrcUnpacked want_unpack, not is_strict
      = addWarnTc NoReason (bad_bang n (text "UNPACK pragma lacks '!'"))
      | isSrcUnpacked want_unpack
      , case rep_bang of { HsUnpack {} -> False; _ -> True }
      -- If not optimising, we don't unpack (rep_bang is never
      -- HsUnpack), so don't complain!  This happens, e.g., in Haddock.
      -- See dataConSrcToImplBang.
      , not (gopt Opt_OmitInterfacePragmas dflags)
      -- When typechecking an indefinite package in Backpack, we
      -- may attempt to UNPACK an abstract type.  The test here will
      -- conclude that this is unusable, but it might become usable
      -- when we actually fill in the abstract type.  As such, don't
      -- warn in this case (it gives users the wrong idea about whether
      -- or not UNPACK on abstract types is supported; it is!)
      , unitIdIsDefinite (thisPackage dflags)
      = addWarnTc NoReason (bad_bang n (text "Ignoring unusable UNPACK pragma"))
      where
        is_strict = case strict_mark of
                      NoSrcStrict -> xopt LangExt.StrictData dflags
                      bang        -> isSrcStrict bang

    check_bang _ _ _
      = return ()

    bad_bang n herald
      = hang herald 2 (text "on the" <+> speakNth n
                       <+> text "argument of" <+> quotes (ppr con))
-------------------------------
checkNewDataCon :: DataCon -> TcM ()
-- Further checks for the data constructor of a newtype
checkNewDataCon con
  = do  { checkTc (isSingleton arg_tys) (newtypeFieldErr con (length arg_tys))
              -- One argument

        ; checkTc (not (isUnliftedType (weightedThing arg_ty1))) $
          text "A newtype cannot have an unlifted argument type"

        ; check_con (null eq_spec) $
          text "A newtype constructor must have a return type of form T a1 ... an"
                -- Return type is (T a b c)

        ; check_con (null theta) $
          text "A newtype constructor cannot have a context in its type"

        ; check_con (null ex_tvs) $
          text "A newtype constructor cannot have existential type variables"
                -- No existentials

        ; checkTc (all ok_bang (dataConSrcBangs con))
                  (newtypeStrictError con)
                -- No strictness annotations
    }
  where
    (_univ_tvs, ex_tvs, eq_spec, theta, arg_tys, _res_ty)
      = dataConFullSig con
    check_con what msg
       = checkTc what (msg $$ ppr con <+> dcolon <+> ppr (dataConUserType con))

    (arg_ty1 : _) = arg_tys

    ok_bang (HsSrcBang _ _ SrcStrict) = False
    ok_bang (HsSrcBang _ _ SrcLazy)   = False
    ok_bang _                         = True

-------------------------------
checkValidClass :: Class -> TcM ()
checkValidClass cls
  = do  { constrained_class_methods <- xoptM LangExt.ConstrainedClassMethods
        ; multi_param_type_classes  <- xoptM LangExt.MultiParamTypeClasses
        ; nullary_type_classes      <- xoptM LangExt.NullaryTypeClasses
        ; fundep_classes            <- xoptM LangExt.FunctionalDependencies
        ; undecidable_super_classes <- xoptM LangExt.UndecidableSuperClasses

        -- Check that the class is unary, unless multiparameter type classes
        -- are enabled; also recognize deprecated nullary type classes
        -- extension (subsumed by multiparameter type classes, Trac #8993)
        ; checkTc (multi_param_type_classes || cls_arity == 1 ||
                    (nullary_type_classes && cls_arity == 0))
                  (classArityErr cls_arity cls)
        ; checkTc (fundep_classes || null fundeps) (classFunDepsErr cls)

        -- Check the super-classes
        ; checkValidTheta (ClassSCCtxt (className cls)) theta

          -- Now check for cyclic superclasses
          -- If there are superclass cycles, checkClassCycleErrs bails.
        ; unless undecidable_super_classes $
          case checkClassCycles cls of
             Just err -> setSrcSpan (getSrcSpan cls) $
                         addErrTc err
             Nothing  -> return ()

        -- Check the class operations.
        -- But only if there have been no earlier errors
        -- See Note [Abort when superclass cycle is detected]
        ; whenNoErrs $
          mapM_ (check_op constrained_class_methods) op_stuff

        -- Check the associated type defaults are well-formed and instantiated
        ; mapM_ check_at at_stuff  }
  where
    (tyvars, fundeps, theta, _, at_stuff, op_stuff) = classExtraBigSig cls
    cls_arity = length (tyConVisibleTyVars (classTyCon cls))
       -- Ignore invisible variables
    cls_tv_set = mkVarSet tyvars
    mini_env   = zipVarEnv tyvars (mkTyVarTys tyvars)
    mb_cls     = Just (cls, tyvars, mini_env)

    check_op constrained_class_methods (sel_id, dm)
      = setSrcSpan (getSrcSpan sel_id) $
        addErrCtxt (classOpCtxt sel_id op_ty) $ do
        { traceTc "class op type" (ppr op_ty)
        ; checkValidType ctxt op_ty
                -- This implements the ambiguity check, among other things
                -- Example: tc223
                --   class Error e => Game b mv e | b -> mv e where
                --      newBoard :: MonadState b m => m ()
                -- Here, MonadState has a fundep m->b, so newBoard is fine

           -- a method cannot be levity polymorphic, as we have to store the
           -- method in a dictionary
           -- example of what this prevents:
           --   class BoundedX (a :: TYPE r) where minBound :: a
           -- See Note [Levity polymorphism checking] in DsMonad
        ; checkForLevPoly empty tau1

        ; unless constrained_class_methods $
          mapM_ check_constraint (tail (cls_pred:op_theta))

        ; check_dm ctxt sel_id cls_pred tau2 dm
        }
        where
          ctxt    = FunSigCtxt op_name True -- Report redundant class constraints
          op_name = idName sel_id
          op_ty   = idType sel_id
          (_,cls_pred,tau1) = tcSplitMethodTy op_ty
          -- See Note [Splitting nested sigma types in class type signatures]
          (_,op_theta,tau2) = tcSplitNestedSigmaTys tau1

          check_constraint :: TcPredType -> TcM ()
          check_constraint pred -- See Note [Class method constraints]
            = when (not (isEmptyVarSet pred_tvs) &&
                    pred_tvs `subVarSet` cls_tv_set)
                   (addErrTc (badMethPred sel_id pred))
            where
              pred_tvs = tyCoVarsOfType pred

    check_at (ATI fam_tc m_dflt_rhs)
      = do { checkTc (cls_arity == 0 || any (`elemVarSet` cls_tv_set) fam_tvs)
                     (noClassTyVarErr cls fam_tc)
                        -- Check that the associated type mentions at least
                        -- one of the class type variables
                        -- The check is disabled for nullary type classes,
                        -- since there is no possible ambiguity (Trac #10020)

             -- Check that any default declarations for associated types are valid
           ; whenIsJust m_dflt_rhs $ \ (rhs, loc) ->
             checkValidTyFamEqn mb_cls fam_tc
                                fam_tvs [] (mkTyVarTys fam_tvs) rhs pp_lhs loc }
        where
          fam_tvs = tyConTyVars fam_tc
          pp_lhs  = ppr (mkTyConApp fam_tc (mkTyVarTys fam_tvs))

    check_dm :: UserTypeCtxt -> Id -> PredType -> Type -> DefMethInfo -> TcM ()
    -- Check validity of the /top-level/ generic-default type
    -- E.g for   class C a where
    --             default op :: forall b. (a~b) => blah
    -- we do not want to do an ambiguity check on a type with
    -- a free TyVar 'a' (Trac #11608).  See TcType
    -- Note [TyVars and TcTyVars during type checking] in TcType
    -- Hence the mkDefaultMethodType to close the type.
    check_dm ctxt sel_id vanilla_cls_pred vanilla_tau
             (Just (dm_name, dm_spec@(GenericDM dm_ty)))
      = setSrcSpan (getSrcSpan dm_name) $ do
            -- We have carefully set the SrcSpan on the generic
            -- default-method Name to be that of the generic
            -- default type signature

          -- First, we check that that the method's default type signature
          -- aligns with the non-default type signature.
          -- See Note [Default method type signatures must align]
          let cls_pred = mkClassPred cls $ mkTyVarTys $ classTyVars cls
              -- Note that the second field of this tuple contains the context
              -- of the default type signature, making it apparent that we
              -- ignore method contexts completely when validity-checking
              -- default type signatures. See the end of
              -- Note [Default method type signatures must align]
              -- to learn why this is OK.
              --
              -- See also
              -- Note [Splitting nested sigma types in class type signatures]
              -- for an explanation of why we don't use tcSplitSigmaTy here.
              (_, _, dm_tau) = tcSplitNestedSigmaTys dm_ty

              -- Given this class definition:
              --
              --  class C a b where
              --    op         :: forall p q. (Ord a, D p q)
              --               => a -> b -> p -> (a, b)
              --    default op :: forall r s. E r
              --               => a -> b -> s -> (a, b)
              --
              -- We want to match up two types of the form:
              --
              --   Vanilla type sig: C aa bb => aa -> bb -> p -> (aa, bb)
              --   Default type sig: C a  b  => a  -> b  -> s -> (a,  b)
              --
              -- Notice that the two type signatures can be quantified over
              -- different class type variables! Therefore, it's important that
              -- we include the class predicate parts to match up a with aa and
              -- b with bb.
              vanilla_phi_ty = mkPhiTy [vanilla_cls_pred] vanilla_tau
              dm_phi_ty      = mkPhiTy [cls_pred] dm_tau

          traceTc "check_dm" $ vcat
              [ text "vanilla_phi_ty" <+> ppr vanilla_phi_ty
              , text "dm_phi_ty"      <+> ppr dm_phi_ty ]

          -- Actually checking that the types align is done with a call to
          -- tcMatchTys. We need to get a match in both directions to rule
          -- out degenerate cases like these:
          --
          --  class Foo a where
          --    foo1         :: a -> b
          --    default foo1 :: a -> Int
          --
          --    foo2         :: a -> Int
          --    default foo2 :: a -> b
          unless (isJust $ tcMatchTys [dm_phi_ty, vanilla_phi_ty]
                                      [vanilla_phi_ty, dm_phi_ty]) $ addErrTc $
               hang (text "The default type signature for"
                     <+> ppr sel_id <> colon)
                 2 (ppr dm_ty)
            $$ (text "does not match its corresponding"
                <+> text "non-default type signature")

          -- Now do an ambiguity check on the default type signature.
          checkValidType ctxt (mkDefaultMethodType cls sel_id dm_spec)
    check_dm _ _ _ _ _ = return ()

checkFamFlag :: Name -> TcM ()
-- Check that we don't use families without -XTypeFamilies
-- The parser won't even parse them, but I suppose a GHC API
-- client might have a go!
checkFamFlag tc_name
  = do { idx_tys <- xoptM LangExt.TypeFamilies
       ; checkTc idx_tys err_msg }
  where
    err_msg = hang (text "Illegal family declaration for" <+> quotes (ppr tc_name))
                 2 (text "Enable TypeFamilies to allow indexed type families")

{- Note [Class method constraints]
~~~~~~~~~~~~~~~~~~~~~~~~~~~~~~~~~~
Haskell 2010 is supposed to reject
  class C a where
    op :: Eq a => a -> a
where the method type constrains only the class variable(s).  (The extension
-XConstrainedClassMethods switches off this check.)  But regardless
we should not reject
  class C a where
    op :: (?x::Int) => a -> a
as pointed out in Trac #11793. So the test here rejects the program if
  * -XConstrainedClassMethods is off
  * the tyvars of the constraint are non-empty
  * all the tyvars are class tyvars, none are locally quantified

Note [Abort when superclass cycle is detected]
~~~~~~~~~~~~~~~~~~~~~~~~~~~~~~~~~~~~~~~~~~~~~~
We must avoid doing the ambiguity check for the methods (in
checkValidClass.check_op) when there are already errors accumulated.
This is because one of the errors may be a superclass cycle, and
superclass cycles cause canonicalization to loop. Here is a
representative example:

  class D a => C a where
    meth :: D a => ()
  class C a => D a

This fixes Trac #9415, #9739

Note [Default method type signatures must align]
~~~~~~~~~~~~~~~~~~~~~~~~~~~~~~~~~~~~~~~~~~~~~~~~
GHC enforces the invariant that a class method's default type signature
must "align" with that of the method's non-default type signature, as per
GHC Trac #12918. For instance, if you have:

  class Foo a where
    bar :: forall b. Context => a -> b

Then a default type signature for bar must be alpha equivalent to
(forall b. a -> b). That is, the types must be the same modulo differences in
contexts. So the following would be acceptable default type signatures:

    default bar :: forall b. Context1 => a -> b
    default bar :: forall x. Context2 => a -> x

But the following are NOT acceptable default type signatures:

    default bar :: forall b. b -> a
    default bar :: forall x. x
    default bar :: a -> Int

Note that a is bound by the class declaration for Foo itself, so it is
not allowed to differ in the default type signature.

The default type signature (default bar :: a -> Int) deserves special mention,
since (a -> Int) is a straightforward instantiation of (forall b. a -> b). To
write this, you need to declare the default type signature like so:

    default bar :: forall b. (b ~ Int). a -> b

As noted in #12918, there are several reasons to do this:

1. It would make no sense to have a type that was flat-out incompatible with
   the non-default type signature. For instance, if you had:

     class Foo a where
       bar :: a -> Int
       default bar :: a -> Bool

   Then that would always fail in an instance declaration. So this check
   nips such cases in the bud before they have the chance to produce
   confusing error messages.

2. Internally, GHC uses TypeApplications to instantiate the default method in
   an instance. See Note [Default methods in instances] in TcInstDcls.
   Thus, GHC needs to know exactly what the universally quantified type
   variables are, and when instantiated that way, the default method's type
   must match the expected type.

3. Aesthetically, by only allowing the default type signature to differ in its
   context, we are making it more explicit the ways in which the default type
   signature is less polymorphic than the non-default type signature.

You might be wondering: why are the contexts allowed to be different, but not
the rest of the type signature? That's because default implementations often
rely on assumptions that the more general, non-default type signatures do not.
For instance, in the Enum class declaration:

    class Enum a where
      enum :: [a]
      default enum :: (Generic a, GEnum (Rep a)) => [a]
      enum = map to genum

    class GEnum f where
      genum :: [f a]

The default implementation for enum only works for types that are instances of
Generic, and for which their generic Rep type is an instance of GEnum. But
clearly enum doesn't _have_ to use this implementation, so naturally, the
context for enum is allowed to be different to accomodate this. As a result,
when we validity-check default type signatures, we ignore contexts completely.

Note that when checking whether two type signatures match, we must take care to
split as many foralls as it takes to retrieve the tau types we which to check.
See Note [Splitting nested sigma types in class type signatures].

Note [Splitting nested sigma types in class type signatures]
~~~~~~~~~~~~~~~~~~~~~~~~~~~~~~~~~~~~~~~~~~~~~~~~~~~~~~~~~~~~
Consider this type synonym and class definition:

  type Traversal s t a b = forall f. Applicative f => (a -> f b) -> s -> f t

  class Each s t a b where
    each         ::                                      Traversal s t a b
    default each :: (Traversable g, s ~ g a, t ~ g b) => Traversal s t a b

It might seem obvious that the tau types in both type signatures for `each`
are the same, but actually getting GHC to conclude this is surprisingly tricky.
That is because in general, the form of a class method's non-default type
signature is:

  forall a. C a => forall d. D d => E a b

And the general form of a default type signature is:

  forall f. F f => E a f -- The variable `a` comes from the class

So it you want to get the tau types in each type signature, you might find it
reasonable to call tcSplitSigmaTy twice on the non-default type signature, and
call it once on the default type signature. For most classes and methods, this
will work, but Each is a bit of an exceptional case. The way `each` is written,
it doesn't quantify any additional type variables besides those of the Each
class itself, so the non-default type signature for `each` is actually this:

  forall s t a b. Each s t a b => Traversal s t a b

Notice that there _appears_ to only be one forall. But there's actually another
forall lurking in the Traversal type synonym, so if you call tcSplitSigmaTy
twice, you'll also go under the forall in Traversal! That is, you'll end up
with:

  (a -> f b) -> s -> f t

A problem arises because you only call tcSplitSigmaTy once on the default type
signature for `each`, which gives you

  Traversal s t a b

Or, equivalently:

  forall f. Applicative f => (a -> f b) -> s -> f t

This is _not_ the same thing as (a -> f b) -> s -> f t! So now tcMatchTy will
say that the tau types for `each` are not equal.

A solution to this problem is to use tcSplitNestedSigmaTys instead of
tcSplitSigmaTy. tcSplitNestedSigmaTys will always split any foralls that it
sees until it can't go any further, so if you called it on the default type
signature for `each`, it would return (a -> f b) -> s -> f t like we desired.

Note [Checking partial record field]
~~~~~~~~~~~~~~~~~~~~~~~~~~~~~~~~~~~~
This check checks the partial record field selector, and warns (Trac #7169).

For example:

  data T a = A { m1 :: a, m2 :: a } | B { m1 :: a }

The function 'm2' is partial record field, and will fail when it is applied to
'B'. The warning identifies such partial fields. The check is performed at the
declaration of T, not at the call-sites of m2.

The warning can be suppressed by prefixing the field-name with an underscore.
For example:

  data T a = A { m1 :: a, _m2 :: a } | B { m1 :: a }


************************************************************************
*                                                                      *
                Checking role validity
*                                                                      *
************************************************************************
-}

checkValidRoleAnnots :: RoleAnnotEnv -> TyCon -> TcM ()
checkValidRoleAnnots role_annots tc
  | isTypeSynonymTyCon tc = check_no_roles
  | isFamilyTyCon tc      = check_no_roles
  | isAlgTyCon tc         = check_roles
  | otherwise             = return ()
  where
    -- Role annotations are given only on *explicit* variables,
    -- but a tycon stores roles for all variables.
    -- So, we drop the implicit roles (which are all Nominal, anyway).
    name                   = tyConName tc
    tyvars                 = tyConTyVars tc
    roles                  = tyConRoles tc
    (vis_roles, vis_vars)  = unzip $ snd $
                             partitionInvisibles tc (mkTyVarTy . snd) $
                             zip roles tyvars
    role_annot_decl_maybe  = lookupRoleAnnot role_annots name

    check_roles
      = whenIsJust role_annot_decl_maybe $
          \decl@(L loc (RoleAnnotDecl _ the_role_annots)) ->
          addRoleAnnotCtxt name $
          setSrcSpan loc $ do
          { role_annots_ok <- xoptM LangExt.RoleAnnotations
          ; checkTc role_annots_ok $ needXRoleAnnotations tc
          ; checkTc (vis_vars `equalLength` the_role_annots)
                    (wrongNumberOfRoles vis_vars decl)
          ; _ <- zipWith3M checkRoleAnnot vis_vars the_role_annots vis_roles
          -- Representational or phantom roles for class parameters
          -- quickly lead to incoherence. So, we require
          -- IncoherentInstances to have them. See #8773, #14292
          ; incoherent_roles_ok <- xoptM LangExt.IncoherentInstances
          ; checkTc (  incoherent_roles_ok
                    || (not $ isClassTyCon tc)
                    || (all (== Nominal) vis_roles))
                    incoherentRoles

          ; lint <- goptM Opt_DoCoreLinting
          ; when lint $ checkValidRoles tc }

    check_no_roles
      = whenIsJust role_annot_decl_maybe illegalRoleAnnotDecl

checkRoleAnnot :: TyVar -> Located (Maybe Role) -> Role -> TcM ()
checkRoleAnnot _  (L _ Nothing)   _  = return ()
checkRoleAnnot tv (L _ (Just r1)) r2
  = when (r1 /= r2) $
    addErrTc $ badRoleAnnot (tyVarName tv) r1 r2

-- This is a double-check on the role inference algorithm. It is only run when
-- -dcore-lint is enabled. See Note [Role inference] in TcTyDecls
checkValidRoles :: TyCon -> TcM ()
-- If you edit this function, you may need to update the GHC formalism
-- See Note [GHC Formalism] in CoreLint
checkValidRoles tc
  | isAlgTyCon tc
    -- tyConDataCons returns an empty list for data families
  = mapM_ check_dc_roles (tyConDataCons tc)
  | Just rhs <- synTyConRhs_maybe tc
  = check_ty_roles (zipVarEnv (tyConTyVars tc) (tyConRoles tc)) Representational rhs
  | otherwise
  = return ()
  where
    check_dc_roles datacon
      = do { traceTc "check_dc_roles" (ppr datacon <+> ppr (tyConRoles tc))
           ; mapM_ (check_ty_roles role_env Representational) $
                    eqSpecPreds eq_spec ++ theta ++ (map weightedThing arg_tys) }
                    -- See Note [Role-checking data constructor arguments] in TcTyDecls
      where
        (univ_tvs, ex_tvs, eq_spec, theta, arg_tys, _res_ty)
          = dataConFullSig datacon
        univ_roles = zipVarEnv univ_tvs (tyConRoles tc)
              -- zipVarEnv uses zipEqual, but we don't want that for ex_tvs
        ex_roles   = mkVarEnv (map (, Nominal) ex_tvs)
        role_env   = univ_roles `plusVarEnv` ex_roles

    check_ty_roles env role ty
      | Just ty' <- coreView ty -- #14101
      = check_ty_roles env role ty'

    check_ty_roles env role (TyVarTy tv)
      = case lookupVarEnv env tv of
          Just role' -> unless (role' `ltRole` role || role' == role) $
                        report_error $ text "type variable" <+> quotes (ppr tv) <+>
                                       text "cannot have role" <+> ppr role <+>
                                       text "because it was assigned role" <+> ppr role'
          Nothing    -> report_error $ text "type variable" <+> quotes (ppr tv) <+>
                                       text "missing in environment"

    check_ty_roles env Representational (TyConApp tc tys)
      = let roles' = tyConRoles tc in
        zipWithM_ (maybe_check_ty_roles env) roles' tys

    check_ty_roles env Nominal (TyConApp _ tys)
      = mapM_ (check_ty_roles env Nominal) tys

    check_ty_roles _   Phantom ty@(TyConApp {})
      = pprPanic "check_ty_roles" (ppr ty)

    check_ty_roles env role (AppTy ty1 ty2)
      =  check_ty_roles env role    ty1
      >> check_ty_roles env Nominal ty2

    check_ty_roles env role (FunTy _ ty1 ty2)
      =  check_ty_roles env role ty1
      >> check_ty_roles env role ty2

    check_ty_roles env role (ForAllTy (TvBndr tv _) ty)
      =  check_ty_roles env Nominal (tyVarKind tv)
      >> check_ty_roles (extendVarEnv env tv Nominal) role ty

    check_ty_roles _   _    (LitTy {}) = return ()

    check_ty_roles env role (CastTy t _)
      = check_ty_roles env role t

    check_ty_roles _   role (CoercionTy co)
      = unless (role == Phantom) $
        report_error $ text "coercion" <+> ppr co <+> text "has bad role" <+> ppr role

    maybe_check_ty_roles env role ty
      = when (role == Nominal || role == Representational) $
        check_ty_roles env role ty

    report_error doc
      = addErrTc $ vcat [text "Internal error in role inference:",
                         doc,
                         text "Please report this as a GHC bug: http://www.haskell.org/ghc/reportabug"]

{-
************************************************************************
*                                                                      *
                Error messages
*                                                                      *
************************************************************************
-}

tcAddTyFamInstCtxt :: TyFamInstDecl GhcRn -> TcM a -> TcM a
tcAddTyFamInstCtxt decl
  = tcAddFamInstCtxt (text "type instance") (tyFamInstDeclName decl)

tcMkDataFamInstCtxt :: DataFamInstDecl GhcRn -> SDoc
tcMkDataFamInstCtxt decl@(DataFamInstDecl { dfid_eqn =
                            HsIB { hsib_body = eqn }})
  = tcMkFamInstCtxt (pprDataFamInstFlavour decl <+> text "instance")
                    (unLoc (feqn_tycon eqn))

tcAddDataFamInstCtxt :: DataFamInstDecl GhcRn -> TcM a -> TcM a
tcAddDataFamInstCtxt decl
  = addErrCtxt (tcMkDataFamInstCtxt decl)

tcMkFamInstCtxt :: SDoc -> Name -> SDoc
tcMkFamInstCtxt flavour tycon
  = hsep [ text "In the" <+> flavour <+> text "declaration for"
         , quotes (ppr tycon) ]

tcAddFamInstCtxt :: SDoc -> Name -> TcM a -> TcM a
tcAddFamInstCtxt flavour tycon thing_inside
  = addErrCtxt (tcMkFamInstCtxt flavour tycon) thing_inside

tcAddClosedTypeFamilyDeclCtxt :: TyCon -> TcM a -> TcM a
tcAddClosedTypeFamilyDeclCtxt tc
  = addErrCtxt ctxt
  where
    ctxt = text "In the equations for closed type family" <+>
           quotes (ppr tc)

resultTypeMisMatch :: FieldLabelString -> DataCon -> DataCon -> SDoc
resultTypeMisMatch field_name con1 con2
  = vcat [sep [text "Constructors" <+> ppr con1 <+> text "and" <+> ppr con2,
                text "have a common field" <+> quotes (ppr field_name) <> comma],
          nest 2 $ text "but have different result types"]

fieldTypeMisMatch :: FieldLabelString -> DataCon -> DataCon -> SDoc
fieldTypeMisMatch field_name con1 con2
  = sep [text "Constructors" <+> ppr con1 <+> text "and" <+> ppr con2,
         text "give different types for field", quotes (ppr field_name)]

dataConCtxtName :: [Located Name] -> SDoc
dataConCtxtName [con]
   = text "In the definition of data constructor" <+> quotes (ppr con)
dataConCtxtName con
   = text "In the definition of data constructors" <+> interpp'SP con

dataConCtxt :: Outputable a => a -> SDoc
dataConCtxt con = text "In the definition of data constructor" <+> quotes (ppr con)

classOpCtxt :: Var -> Type -> SDoc
classOpCtxt sel_id tau = sep [text "When checking the class method:",
                              nest 2 (pprPrefixOcc sel_id <+> dcolon <+> ppr tau)]

classArityErr :: Int -> Class -> SDoc
classArityErr n cls
    | n == 0 = mkErr "No" "no-parameter"
    | otherwise = mkErr "Too many" "multi-parameter"
  where
    mkErr howMany allowWhat =
        vcat [text (howMany ++ " parameters for class") <+> quotes (ppr cls),
              parens (text ("Enable MultiParamTypeClasses to allow "
                                    ++ allowWhat ++ " classes"))]

classFunDepsErr :: Class -> SDoc
classFunDepsErr cls
  = vcat [text "Fundeps in class" <+> quotes (ppr cls),
          parens (text "Enable FunctionalDependencies to allow fundeps")]

badMethPred :: Id -> TcPredType -> SDoc
badMethPred sel_id pred
  = vcat [ hang (text "Constraint" <+> quotes (ppr pred)
                 <+> text "in the type of" <+> quotes (ppr sel_id))
              2 (text "constrains only the class type variables")
         , text "Enable ConstrainedClassMethods to allow it" ]

noClassTyVarErr :: Class -> TyCon -> SDoc
noClassTyVarErr clas fam_tc
  = sep [ text "The associated type" <+> quotes (ppr fam_tc)
        , text "mentions none of the type or kind variables of the class" <+>
                quotes (ppr clas <+> hsep (map ppr (classTyVars clas)))]

badDataConTyCon :: DataCon -> Type -> Type -> SDoc
badDataConTyCon data_con res_ty_tmpl actual_res_ty
  | tcIsForAllTy actual_res_ty
  = nested_foralls_contexts_suggestion
  | isJust (tcSplitPredFunTy_maybe actual_res_ty)
  = nested_foralls_contexts_suggestion
  | otherwise
  = hang (text "Data constructor" <+> quotes (ppr data_con) <+>
                text "returns type" <+> quotes (ppr actual_res_ty))
       2 (text "instead of an instance of its parent type" <+> quotes (ppr res_ty_tmpl))
  where
    -- This suggestion is useful for suggesting how to correct code like what
    -- was reported in Trac #12087:
    --
    --   data F a where
    --     MkF :: Ord a => Eq a => a -> F a
    --
    -- Although nested foralls or contexts are allowed in function type
    -- signatures, it is much more difficult to engineer GADT constructor type
    -- signatures to allow something similar, so we error in the latter case.
    -- Nevertheless, we can at least suggest how a user might reshuffle their
    -- exotic GADT constructor type signature so that GHC will accept.
    nested_foralls_contexts_suggestion =
      text "GADT constructor type signature cannot contain nested"
      <+> quotes forAllLit <> text "s or contexts"
      $+$ hang (text "Suggestion: instead use this type signature:")
             2 (ppr (dataConName data_con) <+> dcolon <+> ppr suggested_ty)

    -- To construct a type that GHC would accept (suggested_ty), we:
    --
    -- 1) Find the existentially quantified type variables and the class
    --    predicates from the datacon. (NB: We don't need the universally
    --    quantified type variables, since rejigConRes won't substitute them in
    --    the result type if it fails, as in this scenario.)
    -- 2) Split apart the return type (which is headed by a forall or a
    --    context) using tcSplitNestedSigmaTys, collecting the type variables
    --    and class predicates we find, as well as the rho type lurking
    --    underneath the nested foralls and contexts.
    -- 3) Smash together the type variables and class predicates from 1) and
    --    2), and prepend them to the rho type from 2).
    actual_ex_tvs = dataConExTyVars data_con
    actual_theta  = dataConTheta data_con
    (actual_res_tvs, actual_res_theta, actual_res_rho)
      = tcSplitNestedSigmaTys actual_res_ty
    suggested_ty = mkSpecForAllTys (actual_ex_tvs ++ actual_res_tvs) $
                   mkFunTys (actual_theta ++ actual_res_theta)
                   actual_res_rho

badGadtDecl :: Name -> SDoc
badGadtDecl tc_name
  = vcat [ text "Illegal generalised algebraic data declaration for" <+> quotes (ppr tc_name)
         , nest 2 (parens $ text "Enable the GADTs extension to allow this") ]

badExistential :: DataCon -> SDoc
badExistential con
  = hang (text "Data constructor" <+> quotes (ppr con) <+>
                text "has existential type variables, a context, or a specialised result type")
       2 (vcat [ ppr con <+> dcolon <+> ppr (dataConUserType con)
               , parens $ text "Enable ExistentialQuantification or GADTs to allow this" ])

badGADT :: DataCon -> [EqSpec] -> SDoc
badGADT con eq_specs
  = hang (text "Data constructor" <+> quotes (ppr con) <+>
               text "constrains the choice of kind parameter" <> plural eq_specs <> colon)
       2 (vcat (map ppr_eq_spec eq_specs)) $$
    text "Use TypeInType to allow this"
  where
    ppr_eq_spec eq_spec = ppr (eqSpecTyVar eq_spec) <+> char '~' <+> ppr (eqSpecType eq_spec)

badStupidTheta :: Name -> SDoc
badStupidTheta tc_name
  = text "A data type declared in GADT style cannot have a context:" <+> quotes (ppr tc_name)

newtypeConError :: Name -> Int -> SDoc
newtypeConError tycon n
  = sep [text "A newtype must have exactly one constructor,",
         nest 2 $ text "but" <+> quotes (ppr tycon) <+> text "has" <+> speakN n ]

newtypeStrictError :: DataCon -> SDoc
newtypeStrictError con
  = sep [text "A newtype constructor cannot have a strictness annotation,",
         nest 2 $ text "but" <+> quotes (ppr con) <+> text "does"]

newtypeFieldErr :: DataCon -> Int -> SDoc
newtypeFieldErr con_name n_flds
  = sep [text "The constructor of a newtype must have exactly one field",
         nest 2 $ text "but" <+> quotes (ppr con_name) <+> text "has" <+> speakN n_flds]

badSigTyDecl :: Name -> SDoc
badSigTyDecl tc_name
  = vcat [ text "Illegal kind signature" <+>
           quotes (ppr tc_name)
         , nest 2 (parens $ text "Use KindSignatures to allow kind signatures") ]

emptyConDeclsErr :: Name -> SDoc
emptyConDeclsErr tycon
  = sep [quotes (ppr tycon) <+> text "has no constructors",
         nest 2 $ text "(EmptyDataDecls permits this)"]

wrongKindOfFamily :: TyCon -> SDoc
wrongKindOfFamily family
  = text "Wrong category of family instance; declaration was for a"
    <+> kindOfFamily
  where
    kindOfFamily | isTypeFamilyTyCon family = text "type family"
                 | isDataFamilyTyCon family = text "data family"
                 | otherwise = pprPanic "wrongKindOfFamily" (ppr family)

wrongNumberOfParmsErr :: Arity -> SDoc
wrongNumberOfParmsErr max_args
  = text "Number of parameters must match family declaration; expected"
    <+> ppr max_args

defaultAssocKindErr :: TyCon -> SDoc
defaultAssocKindErr fam_tc
  = text "Kind mis-match on LHS of default declaration for"
    <+> quotes (ppr fam_tc)

wrongTyFamName :: Name -> Name -> SDoc
wrongTyFamName fam_tc_name eqn_tc_name
  = hang (text "Mismatched type name in type family instance.")
       2 (vcat [ text "Expected:" <+> ppr fam_tc_name
               , text "  Actual:" <+> ppr eqn_tc_name ])

badRoleAnnot :: Name -> Role -> Role -> SDoc
badRoleAnnot var annot inferred
  = hang (text "Role mismatch on variable" <+> ppr var <> colon)
       2 (sep [ text "Annotation says", ppr annot
              , text "but role", ppr inferred
              , text "is required" ])

wrongNumberOfRoles :: [a] -> LRoleAnnotDecl GhcRn -> SDoc
wrongNumberOfRoles tyvars d@(L _ (RoleAnnotDecl _ annots))
  = hang (text "Wrong number of roles listed in role annotation;" $$
          text "Expected" <+> (ppr $ length tyvars) <> comma <+>
          text "got" <+> (ppr $ length annots) <> colon)
       2 (ppr d)

illegalRoleAnnotDecl :: LRoleAnnotDecl GhcRn -> TcM ()
illegalRoleAnnotDecl (L loc (RoleAnnotDecl tycon _))
  = setErrCtxt [] $
    setSrcSpan loc $
    addErrTc (text "Illegal role annotation for" <+> ppr tycon <> char ';' $$
              text "they are allowed only for datatypes and classes.")

needXRoleAnnotations :: TyCon -> SDoc
needXRoleAnnotations tc
  = text "Illegal role annotation for" <+> ppr tc <> char ';' $$
    text "did you intend to use RoleAnnotations?"

incoherentRoles :: SDoc
incoherentRoles = (text "Roles other than" <+> quotes (text "nominal") <+>
                   text "for class parameters can lead to incoherence.") $$
                  (text "Use IncoherentInstances to allow this; bad role found")

addTyConCtxt :: TyCon -> TcM a -> TcM a
addTyConCtxt tc
  = addErrCtxt ctxt
  where
    name = getName tc
    flav = ppr (tyConFlavour tc)
    ctxt = hsep [ text "In the", flav
                , text "declaration for", quotes (ppr name) ]

addRoleAnnotCtxt :: Name -> TcM a -> TcM a
addRoleAnnotCtxt name
  = addErrCtxt $
    text "while checking a role annotation for" <+> quotes (ppr name)<|MERGE_RESOLUTION|>--- conflicted
+++ resolved
@@ -41,13 +41,8 @@
 import TcMType
 import TysWiredIn ( unitTy )
 import TcType
-<<<<<<< HEAD
 import Weight
-import RnEnv( RoleAnnotEnv, mkRoleAnnotEnv, lookupRoleAnnot
-            , lookupConstructorFields )
-=======
 import RnEnv( lookupConstructorFields )
->>>>>>> affdea82
 import FamInst
 import FamInstEnv
 import Coercion
@@ -471,58 +466,34 @@
 
 --------------
 mkTcTyConEnv :: TcTyCon -> TcTypeEnv
-<<<<<<< HEAD
 mkTcTyConEnv tc = unitNameEnv (getName tc) (unrestricted $ ATcTyCon tc)
-=======
-mkTcTyConEnv tc = unitNameEnv (getName tc) (ATcTyCon tc)
->>>>>>> affdea82
 
 extendEnvWithTcTyCon :: TcTypeEnv -> TcTyCon -> TcTypeEnv
 -- Makes a binding to put in the local envt, binding
 -- a name to a TcTyCon
 extendEnvWithTcTyCon env tc
-<<<<<<< HEAD
   = extendNameEnv env (getName tc) (unrestricted $ ATcTyCon tc)
-
---------------
-mkPromotionErrorEnv :: [LTyClDecl Name] -> TcTypeEnv
--- Maps each tycon/datacon to a suitable promotion error
---    tc :-> APromotionErr TyConPE
---    dc :-> APromotionErr RecDataConPE
---    See Note [ARecDataCon: Recursion and promoting data constructors]
-=======
-  = extendNameEnv env (getName tc) (ATcTyCon tc)
 
 --------------
 mkPromotionErrorEnv :: [LTyClDecl GhcRn] -> TcTypeEnv
 -- Maps each tycon/datacon to a suitable promotion error
 --    tc :-> APromotionErr TyConPE
 --    dc :-> APromotionErr RecDataConPE
---    See Note [Recursion and promoting data constructors]
->>>>>>> affdea82
+--    See Note [ARecDataCon: Recursion and promoting data constructors]
 
 mkPromotionErrorEnv decls
   = foldr (plusNameEnv . mk_prom_err_env . unLoc)
           emptyNameEnv decls
 
-<<<<<<< HEAD
-mk_prom_err_env :: TyClDecl Name -> TcTypeEnv
+mk_prom_err_env :: TyClDecl GhcRn -> TcTypeEnv
 mk_prom_err_env (ClassDecl { tcdLName = L _ nm, tcdATs = ats })
   = unitNameEnv nm (unrestricted $ APromotionErr ClassPE)
     `plusNameEnv`
     mkNameEnv [ (name, unrestricted $ APromotionErr TyConPE)
-=======
-mk_prom_err_env :: TyClDecl GhcRn -> TcTypeEnv
-mk_prom_err_env (ClassDecl { tcdLName = L _ nm, tcdATs = ats })
-  = unitNameEnv nm (APromotionErr ClassPE)
-    `plusNameEnv`
-    mkNameEnv [ (name, APromotionErr TyConPE)
->>>>>>> affdea82
               | L _ (FamilyDecl { fdLName = L _ name }) <- ats ]
 
 mk_prom_err_env (DataDecl { tcdLName = L _ name
                           , tcdDataDefn = HsDataDefn { dd_cons = cons } })
-<<<<<<< HEAD
   = unitNameEnv name (unrestricted $ APromotionErr TyConPE)
     `plusNameEnv`
     mkNameEnv [ (con, unrestricted $ APromotionErr RecDataConPE)
@@ -533,29 +504,12 @@
     -- Works for family declarations too
 
 --------------
-getInitialKinds :: [LTyClDecl Name] -> TcM (NameEnv (Weighted TcTyThing))
-=======
-  = unitNameEnv name (APromotionErr TyConPE)
-    `plusNameEnv`
-    mkNameEnv [ (con, APromotionErr RecDataConPE)
-              | L _ con' <- cons, L _ con <- getConNames con' ]
-
-mk_prom_err_env decl
-  = unitNameEnv (tcdName decl) (APromotionErr TyConPE)
-    -- Works for family declarations too
-
---------------
-getInitialKinds :: [LTyClDecl GhcRn] -> TcM (NameEnv TcTyThing)
->>>>>>> affdea82
+getInitialKinds :: [LTyClDecl GhcRn] -> TcM (NameEnv (Weighted TcTyThing))
 -- Maps each tycon to its initial kind,
 -- and each datacon to a suitable promotion error
 --    tc :-> ATcTyCon (tc:initial_kind)
 --    dc :-> APromotionErr RecDataConPE
-<<<<<<< HEAD
---    See Note [ARecDataCon: Recursion and promoting data constructors]
-=======
 --    See Note [Recursion and promoting data constructors]
->>>>>>> affdea82
 
 getInitialKinds decls
   = tcExtendKindEnv promotion_err_env $
@@ -564,13 +518,8 @@
   where
     promotion_err_env = mkPromotionErrorEnv decls
 
-<<<<<<< HEAD
-getInitialKind :: TyClDecl Name
+getInitialKind :: TyClDecl GhcRn
                -> TcM (NameEnv (Weighted TcTyThing))
-=======
-getInitialKind :: TyClDecl GhcRn
-               -> TcM (NameEnv TcTyThing)
->>>>>>> affdea82
 -- Allocate a fresh kind variable for each TyCon and Class
 -- For each tycon, return a NameEnv with
 --      name :-> ATcTyCon (TcCyCon with kind k))
@@ -589,23 +538,15 @@
 getInitialKind decl@(ClassDecl { tcdLName = L _ name, tcdTyVars = ktvs, tcdATs = ats })
   = do { let cusk = hsDeclHasCusk decl
        ; (tycon, inner_prs) <-
-<<<<<<< HEAD
-           kcHsTyVarBndrs name True cusk False True ktvs $
-=======
            kcLHsQTyVars name ClassFlavour cusk True ktvs $
->>>>>>> affdea82
            do { inner_prs <- getFamDeclInitialKinds (Just cusk) ats
               ; return (constraintKind, inner_prs) }
        ; return (extendEnvWithTcTyCon inner_prs tycon) }
 
 getInitialKind decl@(DataDecl { tcdLName = L _ name
                               , tcdTyVars = ktvs
-<<<<<<< HEAD
-                              , tcdDataDefn = HsDataDefn { dd_kindSig = m_sig } })
-=======
                               , tcdDataDefn = HsDataDefn { dd_kindSig = m_sig
                                                          , dd_ND = new_or_data } })
->>>>>>> affdea82
   = do  { (tycon, _) <-
            kcLHsQTyVars name flav (hsDeclHasCusk decl) True ktvs $
            do { res_k <- case m_sig of
@@ -613,13 +554,10 @@
                            Nothing   -> return liftedTypeKind
               ; return (res_k, ()) }
         ; return (mkTcTyConEnv tycon) }
-<<<<<<< HEAD
-=======
   where
     flav = case new_or_data of
              NewType  -> NewtypeFlavour
              DataType -> DataTypeFlavour
->>>>>>> affdea82
 
 getInitialKind (FamDecl { tcdFam = decl })
   = getFamDeclInitialKind Nothing decl
@@ -644,22 +582,14 @@
 
 ---------------------------------
 getFamDeclInitialKinds :: Maybe Bool  -- if assoc., CUSKness of assoc. class
-<<<<<<< HEAD
-                       -> [LFamilyDecl Name]
-=======
                        -> [LFamilyDecl GhcRn]
->>>>>>> affdea82
                        -> TcM TcTypeEnv
 getFamDeclInitialKinds mb_cusk decls
   = do { tc_kinds <- mapM (addLocM (getFamDeclInitialKind mb_cusk)) decls
        ; return (foldr plusNameEnv emptyNameEnv tc_kinds) }
 
 getFamDeclInitialKind :: Maybe Bool  -- if assoc., CUSKness of assoc. class
-<<<<<<< HEAD
-                      -> FamilyDecl Name
-=======
                       -> FamilyDecl GhcRn
->>>>>>> affdea82
                       -> TcM TcTypeEnv
 getFamDeclInitialKind mb_cusk decl@(FamilyDecl { fdLName     = L _ name
                                                , fdTyVars    = ktvs
@@ -746,23 +676,10 @@
 kcConDecl (ConDeclH98 { con_name = name, con_ex_tvs = ex_tvs
                       , con_mb_cxt = ex_ctxt, con_args = args })
   = addErrCtxt (dataConCtxtName [name]) $
-<<<<<<< HEAD
-         -- the 'False' says that the existentials don't have a CUSK, as the
-         -- concept doesn't really apply here. We just need to bring the variables
-         -- into scope.
-    do { _ <- kcHsTyVarBndrs (unLoc name) False False False False
-                             ((fromMaybe emptyLHsQTvs ex_tvs)) $
-              do { _ <- tcHsContext (fromMaybe (noLoc []) ex_ctxt)
-                 ; mapM_ (tcHsOpenType . getBangType) (map weightedThing $ hsConDeclArgTys details)
-                 ; return (panic "kcConDecl", ()) }
-              -- We don't need to check the telescope here, because that's
-              -- done in tcConDecl
-=======
     do { _ <- tcExplicitTKBndrs ex_tvs $ \ _ ->
               do { _ <- tcHsMbContext ex_ctxt
-                 ; mapM_ (tcHsOpenType . getBangType) (hsConDeclArgTys args)
+                 ; mapM_ (tcHsOpenType . getBangType) (map weightedThing $ hsConDeclArgTys args)
                  ; return (panic "kcConDecl", emptyVarSet) }
->>>>>>> affdea82
        ; return () }
 
 kcConDecl (ConDeclGADT { con_names = names
@@ -1260,15 +1177,9 @@
                  (wrongNumberOfParmsErr fam_arity)
 
        -- Typecheck RHS
-<<<<<<< HEAD
-       ; let pats = HsIB { hsib_vars = imp_vars ++ map hsLTyVarName exp_vars
-                         , hsib_body = map hsLTyVarBndrToType exp_vars
-                         , hsib_closed = False } -- this field is ignored, anyway
-=======
        ; let all_vars = imp_vars ++ map hsLTyVarName exp_vars
              pats     = map hsLTyVarBndrToType exp_vars
 
->>>>>>> affdea82
           -- NB: Use tcFamTyPats, not tcTyClTyVars. The latter expects to get
           -- the LHsQTyVars used for declaring a tycon, but the names here
           -- are different.
@@ -1815,12 +1726,7 @@
                  ; btys <- tcConArgs hs_args
                  ; field_lbls <- lookupConstructorFields (unLoc name)
                  ; let (arg_tys, stricts) = unzip btys
-<<<<<<< HEAD
-                       bound_vars  = allBoundVariabless ctxt `unionVarSet`
-                                     allBoundVariabless (map weightedThing arg_tys)
-=======
                        bound_vars  = emptyVarSet  -- Not used
->>>>>>> affdea82
                  ; return ((exp_tvs, ctxt, arg_tys, field_lbls, stricts), bound_vars)
                  }
 
@@ -1829,14 +1735,8 @@
          --   and discovered only by generalization
 
              -- Kind generalisation
-<<<<<<< HEAD
-       ; let all_user_tvs = imp_tvs ++ exp_tvs
-       ; vars <- zonkTcTypeAndSplitDepVars (mkSpecForAllTys all_user_tvs $
+       ; vars <- zonkTcTypeAndSplitDepVars (mkSpecForAllTys exp_tvs $
                                             mkFunTys (map unrestricted ctxt) $
-=======
-       ; vars <- zonkTcTypeAndSplitDepVars (mkSpecForAllTys exp_tvs $
-                                            mkFunTys ctxt $
->>>>>>> affdea82
                                             mkFunTys arg_tys $
                                             unitTy)
                  -- That type is a lie, of course. (It shouldn't end in ()!)
@@ -1850,13 +1750,8 @@
 
              -- Zonk to Types
        ; (ze, qkvs)      <- zonkTyBndrsX emptyZonkEnv kvs
-<<<<<<< HEAD
-       ; (ze, user_qtvs) <- zonkTyBndrsX ze all_user_tvs
+       ; (ze, user_qtvs) <- zonkTyBndrsX ze exp_tvs
        ; Compose arg_tys <- zonkTcTypeToTypes ze (Compose arg_tys)
-=======
-       ; (ze, user_qtvs) <- zonkTyBndrsX ze exp_tvs
-       ; arg_tys         <- zonkTcTypeToTypes ze arg_tys
->>>>>>> affdea82
        ; ctxt            <- zonkTcTypeToTypes ze ctxt
 
        ; fam_envs <- tcGetFamInstEnvs
@@ -1924,14 +1819,9 @@
        ; tkvs <- quantifyTyVars emptyVarSet vars
 
              -- Zonk to Types
-<<<<<<< HEAD
-       ; (ze, qtkvs) <- zonkTyBndrsX emptyZonkEnv (tkvs ++ user_tvs)
-       ; Compose arg_tys <- zonkTcTypeToTypes ze (Compose arg_tys)
-=======
        ; (ze, tkvs)     <- zonkTyBndrsX emptyZonkEnv tkvs
        ; (ze, user_tvs) <- zonkTyBndrsX ze user_tvs
-       ; arg_tys <- zonkTcTypeToTypes ze arg_tys
->>>>>>> affdea82
+       ; Compose arg_tys <- zonkTcTypeToTypes ze (Compose arg_tys)
        ; ctxt    <- zonkTcTypeToTypes ze ctxt
        ; res_ty  <- zonkTcTypeToType ze res_ty
 
@@ -1949,7 +1839,7 @@
              all_user_bndrs = tkv_bndrs ++ user_tv_bndrs
 
              ctxt'      = substTys arg_subst ctxt
-             arg_tys'   = substTys arg_subst arg_tys
+             arg_tys'   = getCompose $ substTys arg_subst (Compose arg_tys)
              res_ty'    = substTy  arg_subst res_ty
 
 
@@ -1965,16 +1855,8 @@
              ; buildDataCon fam_envs name is_infix
                             rep_nm
                             stricts Nothing field_lbls
-<<<<<<< HEAD
-                            univ_bndrs ex_bndrs eq_preds
-                            (substTys arg_subst ctxt)
-                            (getCompose $ substTys arg_subst (Compose arg_tys))
-                            (substTy  arg_subst res_ty')
-                            rep_tycon
-=======
                             univ_tvs ex_tvs all_user_bndrs eq_preds
                             ctxt' arg_tys' res_ty' rep_tycon tag_map
->>>>>>> affdea82
                   -- NB:  we put data_tc, the type constructor gotten from the
                   --      constructor type signature into the data constructor;
                   --      that way checkValidDataCon can complain if it's wrong.
@@ -1983,38 +1865,8 @@
        ; mapM buildOneDataCon names
        }
 
-<<<<<<< HEAD
-
-tcGadtSigType :: SDoc -> Name -> LHsSigType Name
-              -> TcM ( [TcTyVar], [PredType],[HsSrcBang], [FieldLabel], [Weighted Type], Type
-                     , HsConDetails (Weighted (LHsType Name))
-                                    (Located [LConDeclField Name]) )
-tcGadtSigType doc name ty@(HsIB { hsib_vars = vars })
-  = do { let (hs_details', res_ty', cxt, gtvs) = gadtDeclDetails ty
-       ; (hs_details, res_ty) <- updateGadtResult failWithTc doc hs_details' res_ty'
-       ; (imp_tvs, (exp_tvs, ctxt, arg_tys, res_ty, field_lbls, stricts))
-           <- solveEqualities $
-              tcImplicitTKBndrs vars $
-              tcExplicitTKBndrs gtvs $ \ exp_tvs ->
-              do { ctxt <- tcHsContext cxt
-                 ; btys <- tcConArgs hs_details
-                 ; ty' <- tcHsLiftedType res_ty
-                 ; field_lbls <- lookupConstructorFields name
-                 ; let (arg_tys, stricts) = unzip btys
-                       bound_vars = allBoundVariabless ctxt `unionVarSet`
-                                    allBoundVariabless (map weightedThing arg_tys)
-
-                 ; return ((exp_tvs, ctxt, arg_tys, ty', field_lbls, stricts), bound_vars)
-                 }
-       ; return (imp_tvs ++ exp_tvs, ctxt, stricts, field_lbls, arg_tys, res_ty, hs_details)
-       }
-
-tcConIsInfixH98 :: Name
-             -> HsConDetails arg rec
-=======
 tcConIsInfixH98 :: Name
              -> HsConDetails (LHsType GhcRn) (Located [LConDeclField GhcRn])
->>>>>>> affdea82
              -> TcM Bool
 tcConIsInfixH98 _   details
   = case details of
@@ -2022,11 +1874,7 @@
            _            -> return False
 
 tcConIsInfixGADT :: Name
-<<<<<<< HEAD
-             -> HsConDetails arg rec
-=======
              -> HsConDetails (LHsType GhcRn) (Located [LConDeclField GhcRn])
->>>>>>> affdea82
              -> TcM Bool
 tcConIsInfixGADT con details
   = case details of
@@ -2039,13 +1887,8 @@
                         ; return (con `elemNameEnv` fix_env) }
                | otherwise -> return False
 
-<<<<<<< HEAD
-tcConArgs :: HsConDeclDetails Name
+tcConArgs :: HsConDeclDetails GhcRn
           -> TcM [(Weighted TcType, HsSrcBang)]
-=======
-tcConArgs :: HsConDeclDetails GhcRn
-          -> TcM [(TcType, HsSrcBang)]
->>>>>>> affdea82
 tcConArgs (PrefixCon btys)
   = mapM tcConArg btys
 tcConArgs (InfixCon bty1 bty2)
@@ -2062,13 +1905,8 @@
     (_,btys) = unzip exploded
 
 
-<<<<<<< HEAD
-tcConArg :: Weighted (LHsType Name) -> TcM (Weighted TcType, HsSrcBang)
+tcConArg :: Weighted (LHsType GhcRn) -> TcM (Weighted TcType, HsSrcBang)
 tcConArg (Weighted w bty)
-=======
-tcConArg :: LHsType GhcRn -> TcM (TcType, HsSrcBang)
-tcConArg bty
->>>>>>> affdea82
   = do  { traceTc "tcConArg 1" (ppr bty)
         ; arg_ty <- tcHsOpenType (getBangType bty)
              -- Newtypes can't have unboxed types, but we check
