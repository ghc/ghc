--- conflicted
+++ resolved
@@ -488,17 +488,8 @@
         ; traceTc "tcLocalInstDecl 1" (ppr dfun_ty $$ ppr (invisibleTyBndrCount dfun_ty) $$ ppr skol_tvs $$ ppr visible_skol_tvs)
 
         -- Next, process any associated types.
-<<<<<<< HEAD
-        ; traceTc "tcLocalInstDecl" (ppr poly_ty)
-        ; tyfam_insts0  <- scopeTyVars InstSkol (map unrestricted tyvars) $
-                           mapAndRecoverM (tcTyFamInstDecl mb_info) ats
-        ; datafam_stuff <- scopeTyVars InstSkol (map unrestricted tyvars) $
-                           mapAndRecoverM (tcDataFamInstDecl mb_info) adts
-        ; let (datafam_insts, m_deriv_infos) = unzip datafam_stuff
-              deriv_infos                    = catMaybes m_deriv_infos
-=======
         ; (datafam_stuff, tyfam_insts)
-             <- tcExtendNameTyVarEnv tv_skol_prs $
+             <- tcExtendNameTyVarEnv [(n, unrestricted t) | (n, t) <- tv_skol_prs] $
                 do  { let mini_env   = mkVarEnv (classTyVars clas `zip` substTys subst inst_tys)
                           mini_subst = mkTvSubst (mkInScopeSet (mkVarSet skol_tvs)) mini_env
                           mb_info    = InClsInst { ai_class = clas
@@ -513,7 +504,6 @@
                                         (classATItems clas)
 
                     ; return (df_stuff, tf_insts1 ++ concat tf_insts2) }
->>>>>>> b1af0aed
 
 
         -- Finally, construct the Core representation of the instance.
@@ -713,7 +703,7 @@
               , text "eta_tcbs" <+> ppr eta_tcbs ]
 
        ; (rep_tc, axiom) <- fixM $ \ ~(rec_rep_tc, _) ->
-           do { data_cons <- tcExtendTyVarEnv qtvs $
+           do { data_cons <- tcExtendTyVarEnv (map unrestricted qtvs) $
                              -- For H98 decls, the tyvars scope
                              -- over the data constructors
                              tcConDecls rec_rep_tc ty_binders orig_res_ty hs_cons
@@ -1464,13 +1454,7 @@
                                 , ib_pragmas    = sigs
                                 , ib_extensions = exts
                                 , ib_derived    = is_derived })
-<<<<<<< HEAD
-      -- tcExtendTyVarEnv (not scopeTyVars) is OK because the TcLevel is pushed
-      -- in checkInstConstraints
   = tcExtendNameTyVarEnv (lexical_tvs `zip` (map unrestricted tyvars)) $
-=======
-  = tcExtendNameTyVarEnv (lexical_tvs `zip` tyvars) $
->>>>>>> b1af0aed
        -- The lexical_tvs scope over the 'where' part
     do { traceTc "tcInstMeth" (ppr sigs $$ ppr binds)
        ; checkMinimalDefinition
