--- conflicted
+++ resolved
@@ -428,17 +428,9 @@
               -> RnM (Either (LIEWrappedName Name) (Located FieldLabel))
         doOne n = do
 
-<<<<<<< HEAD
-          let bareName = unLoc n
-              lkup v = lookupExportChild parent (setRdrNameSpace bareName v)
-
-          name <-  tryChildLookupResult $ map lkup $
-                    (choosePossibleNamespaces (rdrNameSpace bareName))
-=======
           let bareName = (ieWrappedName . unLoc) n
               lkup v = lookupSubBndrOcc_helper False True
                         spec_parent (setRdrNameSpace bareName v)
->>>>>>> affdea82
 
           name <-  combineChildLookupResult $ map lkup $
                    choosePossibleNamespaces (rdrNameSpace bareName)
@@ -455,162 +447,9 @@
                                ; let l = getLoc n
                                ; return (Left (L l (IEName (L l ub))))}
             FoundFL fls -> return $ Right (L (getLoc n) fls)
-<<<<<<< HEAD
-            FoundName name -> return $ Left (L (getLoc n) name)
-            NameErr err_msg -> reportError err_msg >> failM
-
-tryChildLookupResult :: [RnM ChildLookupResult] -> RnM ChildLookupResult
-tryChildLookupResult [x] = x
-tryChildLookupResult (x:xs) = do
-  res <- x
-  case res of
-    FoundFL {} -> return res
-    FoundName {} -> return res
-    NameErr {}   -> return res
-    _ -> tryChildLookupResult xs
-tryChildLookupResult _ = panic "tryChildLookupResult:empty list"
-
-
-
--- | Also captures the current context
-mkNameErr :: SDoc -> TcM ChildLookupResult
-mkNameErr errMsg = do
-  tcinit <- tcInitTidyEnv
-  NameErr <$> mkErrTcM (tcinit, errMsg)
-
-
--- | Used in export lists to lookup the children.
-lookupExportChild :: Name -> RdrName -> RnM ChildLookupResult
-lookupExportChild parent rdr_name
-  | isUnboundName parent
-    -- Avoid an error cascade
-  = return (FoundName (mkUnboundNameRdr rdr_name))
-
-  | otherwise = do
-  gre_env <- getGlobalRdrEnv
-
-  let original_gres = lookupGlobalRdrEnv gre_env (rdrNameOcc rdr_name)
-  -- Disambiguate the lookup based on the parent information.
-  -- The remaining GREs are things that we *could* export here, note that
-  -- this includes things which have `NoParent`. Those are sorted in
-  -- `checkPatSynParent`.
-  traceRn "lookupExportChild original_gres:" (ppr original_gres)
-  case picked_gres original_gres of
-    NoOccurrence ->
-      noMatchingParentErr original_gres
-    UniqueOccurrence g ->
-      checkPatSynParent parent (gre_name g)
-    DisambiguatedOccurrence g ->
-      checkFld g
-    AmbiguousOccurrence gres ->
-      mkNameClashErr gres
-    where
-        -- Convert into FieldLabel if necessary
-        checkFld :: GlobalRdrElt -> RnM ChildLookupResult
-        checkFld g@GRE{gre_name, gre_par} = do
-          addUsedGRE True g
-          return $ case gre_par of
-            FldParent _ mfs ->  do
-              FoundFL  (fldParentToFieldLabel gre_name mfs)
-            _ -> FoundName gre_name
-
-        fldParentToFieldLabel :: Name -> Maybe FastString -> FieldLabel
-        fldParentToFieldLabel name mfs =
-          case mfs of
-            Nothing ->
-              let fs = occNameFS (nameOccName name)
-              in FieldLabel fs False name
-            Just fs -> FieldLabel fs True name
-
-        -- Called when we fine no matching GREs after disambiguation but
-        -- there are three situations where this happens.
-        -- 1. There were none to begin with.
-        -- 2. None of the matching ones were the parent but
-        --  a. They were from an overloaded record field so we can report
-        --     a better error
-        --  b. The original lookup was actually ambiguous.
-        --     For example, the case where overloading is off and two
-        --     record fields are in scope from different record
-        --     constructors, neither of which is the parent.
-        noMatchingParentErr :: [GlobalRdrElt] -> RnM ChildLookupResult
-        noMatchingParentErr original_gres = do
-          overload_ok <- xoptM LangExt.DuplicateRecordFields
-          case original_gres of
-            [] ->  return NameNotFound
-            [g] -> mkDcErrMsg parent (gre_name g) [p | Just p <- [getParent g]]
-            gss@(g:_:_) ->
-              if all isRecFldGRE gss && overload_ok
-                then mkNameErr (dcErrMsg parent "record selector"
-                                  (expectJust "noMatchingParentErr" (greLabel g))
-                                  [ppr p | x <- gss, Just p <- [getParent x]])
-                else mkNameClashErr gss
-
-        mkNameClashErr :: [GlobalRdrElt] -> RnM ChildLookupResult
-        mkNameClashErr gres = do
-          addNameClashErrRn rdr_name gres
-          return (FoundName (gre_name (head gres)))
-
-        getParent :: GlobalRdrElt -> Maybe Name
-        getParent (GRE { gre_par = p } ) =
-          case p of
-            ParentIs cur_parent -> Just cur_parent
-            FldParent { par_is = cur_parent } -> Just cur_parent
-            NoParent -> Nothing
-
-        picked_gres :: [GlobalRdrElt] -> DisambigInfo
-        picked_gres gres
-          | isUnqual rdr_name = mconcat (map right_parent gres)
-          | otherwise         = mconcat (map right_parent (pickGREs rdr_name gres))
-
-
-        right_parent :: GlobalRdrElt -> DisambigInfo
-        right_parent p
-          | Just cur_parent <- getParent p
-            = if parent == cur_parent
-                then DisambiguatedOccurrence p
-                else NoOccurrence
-          | otherwise
-            = UniqueOccurrence p
-
--- This domain specific datatype is used to record why we decided it was
--- possible that a GRE could be exported with a parent.
-data DisambigInfo
-       = NoOccurrence
-          -- The GRE could never be exported. It has the wrong parent.
-       | UniqueOccurrence GlobalRdrElt
-          -- The GRE has no parent. It could be a pattern synonym.
-       | DisambiguatedOccurrence GlobalRdrElt
-          -- The parent of the GRE is the correct parent
-       | AmbiguousOccurrence [GlobalRdrElt]
-          -- For example, two normal identifiers with the same name are in
-          -- scope. They will both be resolved to "UniqueOccurrence" and the
-          -- monoid will combine them to this failing case.
-
-instance Monoid DisambigInfo where
-  mempty = NoOccurrence
-  -- This is the key line: We prefer disambiguated occurrences to other
-  -- names. Notice that two disambiguated occurences are not ambiguous as
-  -- there is an internal invariant that a list of `DisambigInfo` arises
-  -- from a list of GREs which all have the same OccName. Thus, if we ever
-  -- have two DisambiguatedOccurences then they must have arisen from the
-  -- same GRE and hence it's safe to discard one.
-  _ `mappend` DisambiguatedOccurrence g' = DisambiguatedOccurrence g'
-  DisambiguatedOccurrence g' `mappend` _ = DisambiguatedOccurrence g'
-
-
-  NoOccurrence `mappend` m = m
-  m `mappend` NoOccurrence = m
-  UniqueOccurrence g `mappend` UniqueOccurrence g' = AmbiguousOccurrence [g, g']
-  UniqueOccurrence g `mappend` AmbiguousOccurrence gs = AmbiguousOccurrence (g:gs)
-  AmbiguousOccurrence gs `mappend` UniqueOccurrence g' = AmbiguousOccurrence (g':gs)
-  AmbiguousOccurrence gs `mappend` AmbiguousOccurrence gs' = AmbiguousOccurrence (gs ++ gs')
-
-
-=======
             FoundName par name -> do { checkPatSynParent spec_parent par name
                                      ; return $ Left (replaceLWrappedName n name) }
             IncorrectParent p g td gs -> failWithDcErr p g td gs
->>>>>>> affdea82
 
 
 -- Note: [Typing Pattern Synonym Exports]
