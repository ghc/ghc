{-
(c) The University of Glasgow 2006
(c) The GRASP/AQUA Project, Glasgow University, 1992-1998

\section[TcMonoType]{Typechecking user-specified @MonoTypes@}
-}

{-# LANGUAGE CPP, TupleSections, MultiWayIf, RankNTypes #-}

module TcHsType (
        -- Type signatures
        kcHsSigType, tcClassSigType,
        tcHsSigType, tcHsSigWcType,
        tcHsPartialSigType,
        funsSigCtxt, addSigCtxt, pprSigCtxt,

        tcHsClsInstType,
        tcHsDeriv,
        tcHsTypeApp,
        UserTypeCtxt(..),
        tcImplicitTKBndrs, tcImplicitTKBndrsX,
        tcExplicitTKBndrs,
        kcExplicitTKBndrs, kcImplicitTKBndrs,

                -- Type checking type and class decls
        kcLookupTcTyCon, kcTyClTyVars, tcTyClTyVars,
        tcDataKindSig,

          -- tyvars
        scopeTyVars, scopeTyVars2,

        -- Kind-checking types
        -- No kind generalisation, no checkValidType
        kcLHsQTyVars, kcLHsTyVarBndrs,
        tcWildCardBinders,
        tcHsLiftedType,   tcHsOpenType,
        tcHsLiftedTypeNC, tcHsOpenTypeNC,
        tcLHsType, tcLHsTypeUnsaturated, tcCheckLHsType,
        tcHsMbContext, tcHsContext, tcLHsPredType, tcInferApps,
        solveEqualities, -- useful re-export

        typeLevelMode, kindLevelMode,

        kindGeneralize, checkExpectedKindX, instantiateTyUntilN,
        reportFloatingKvs,

        -- Sort-checking kinds
        tcLHsKindSig, badKindSig,

        -- Zonking and promoting
        zonkPromoteType,

        -- Pattern type signatures
        tcHsPatSigType, tcPatSig, funAppCtxt,
        -- Weight
        tcWeight
   ) where

#include "HsVersions.h"

import GhcPrelude

import HsSyn
import TcRnMonad
import TcEvidence
import TcEnv
import TcMType
import TcValidity
import TcUnify
import TcIface
import TcSimplify
import TcType
import TcHsSyn( zonkSigType )
import Weight
import Inst   ( tcInstBinders, tcInstBinder )
import TyCoRep( TyBinder(..), Type(TyVarTy) )  -- Used in tcDataKindSig
import Type
import Coercion
import Kind
import RdrName( lookupLocalRdrOcc )
import Var
import VarSet
import TyCon
import ConLike
import DataCon
import Class
import Name
import NameEnv
import NameSet
import VarEnv
import TysWiredIn
import BasicTypes
import SrcLoc
import Constants ( mAX_CTUPLE_SIZE )
import ErrUtils( MsgDoc )
import Unique
import Util
import UniqSupply
import Outputable
import FastString
import PrelNames hiding ( wildCardName )
import qualified GHC.LanguageExtensions as LangExt

import Maybes
import Data.List ( partition, mapAccumR )
import Control.Monad

{-
        ----------------------------
                General notes
        ----------------------------

Unlike with expressions, type-checking types both does some checking and
desugars at the same time. This is necessary because we often want to perform
equality checks on the types right away, and it would be incredibly painful
to do this on un-desugared types. Luckily, desugared types are close enough
to HsTypes to make the error messages sane.

During type-checking, we perform as little validity checking as possible.
This is because some type-checking is done in a mutually-recursive knot, and
if we look too closely at the tycons, we'll loop. This is why we always must
use mkNakedTyConApp and mkNakedAppTys, etc., which never look at a tycon.
The mkNamed... functions don't uphold Type invariants, but zonkTcTypeToType
will repair this for us. Note that zonkTcType *is* safe within a knot, and
can be done repeatedly with no ill effect: it just squeezes out metavariables.

Generally, after type-checking, you will want to do validity checking, say
with TcValidity.checkValidType.

Validity checking
~~~~~~~~~~~~~~~~~
Some of the validity check could in principle be done by the kind checker,
but not all:

- During desugaring, we normalise by expanding type synonyms.  Only
  after this step can we check things like type-synonym saturation
  e.g.  type T k = k Int
        type S a = a
  Then (T S) is ok, because T is saturated; (T S) expands to (S Int);
  and then S is saturated.  This is a GHC extension.

- Similarly, also a GHC extension, we look through synonyms before complaining
  about the form of a class or instance declaration

- Ambiguity checks involve functional dependencies, and it's easier to wait
  until knots have been resolved before poking into them

Also, in a mutually recursive group of types, we can't look at the TyCon until we've
finished building the loop.  So to keep things simple, we postpone most validity
checking until step (3).

Knot tying
~~~~~~~~~~
During step (1) we might fault in a TyCon defined in another module, and it might
(via a loop) refer back to a TyCon defined in this module. So when we tie a big
knot around type declarations with ARecThing, so that the fault-in code can get
the TyCon being defined.

%************************************************************************
%*                                                                      *
              Check types AND do validity checking
*                                                                      *
************************************************************************
-}

funsSigCtxt :: [Located Name] -> UserTypeCtxt
-- Returns FunSigCtxt, with no redundant-context-reporting,
-- form a list of located names
funsSigCtxt (L _ name1 : _) = FunSigCtxt name1 False
funsSigCtxt []              = panic "funSigCtxt"

addSigCtxt :: UserTypeCtxt -> LHsType GhcRn -> TcM a -> TcM a
addSigCtxt ctxt hs_ty thing_inside
  = setSrcSpan (getLoc hs_ty) $
    addErrCtxt (pprSigCtxt ctxt hs_ty) $
    thing_inside

pprSigCtxt :: UserTypeCtxt -> LHsType GhcRn -> SDoc
-- (pprSigCtxt ctxt <extra> <type>)
-- prints    In the type signature for 'f':
--              f :: <type>
-- The <extra> is either empty or "the ambiguity check for"
pprSigCtxt ctxt hs_ty
  | Just n <- isSigMaybe ctxt
  = hang (text "In the type signature:")
       2 (pprPrefixOcc n <+> dcolon <+> ppr hs_ty)

  | otherwise
  = hang (text "In" <+> pprUserTypeCtxt ctxt <> colon)
       2 (ppr hs_ty)

tcHsSigWcType :: UserTypeCtxt -> LHsSigWcType GhcRn -> TcM Type
-- This one is used when we have a LHsSigWcType, but in
-- a place where wildards aren't allowed. The renamer has
-- already checked this, so we can simply ignore it.
tcHsSigWcType ctxt sig_ty = tcHsSigType ctxt (dropWildCards sig_ty)

kcHsSigType :: SkolemInfo -> [Located Name] -> LHsSigType GhcRn -> TcM ()
kcHsSigType skol_info names (HsIB { hsib_body = hs_ty
                                  , hsib_ext = HsIBRn { hsib_vars = sig_vars }})
  = addSigCtxt (funsSigCtxt names) hs_ty $
    discardResult $
    tcImplicitTKBndrs skol_info sig_vars $
    tc_lhs_type typeLevelMode hs_ty liftedTypeKind
kcHsSigType  _ _ (XHsImplicitBndrs _) = panic "kcHsSigType"

tcClassSigType :: SkolemInfo -> [Located Name] -> LHsSigType GhcRn -> TcM Type
-- Does not do validity checking; this must be done outside
-- the recursive class declaration "knot"
tcClassSigType skol_info names sig_ty
  = addSigCtxt (funsSigCtxt names) (hsSigType sig_ty) $
    tc_hs_sig_type_and_gen skol_info sig_ty liftedTypeKind

tcHsSigType :: UserTypeCtxt -> LHsSigType GhcRn -> TcM Type
-- Does validity checking
-- See Note [Recipe for checking a signature]
tcHsSigType ctxt sig_ty
  = addSigCtxt ctxt (hsSigType sig_ty) $
    do { traceTc "tcHsSigType {" (ppr sig_ty)
       ; kind <- case expectedKindInCtxt ctxt of
                    AnythingKind -> newMetaKindVar
                    TheKind k    -> return k
                    OpenKind     -> newOpenTypeKind
              -- The kind is checked by checkValidType, and isn't necessarily
              -- of kind * in a Template Haskell quote eg [t| Maybe |]

          -- Generalise here: see Note [Kind generalisation]
       ; do_kind_gen <- decideKindGeneralisationPlan sig_ty
       ; ty <- if do_kind_gen
               then tc_hs_sig_type_and_gen skol_info sig_ty kind
               else tc_hs_sig_type         skol_info sig_ty kind

       ; checkValidType ctxt ty
       ; traceTc "end tcHsSigType }" (ppr ty)
       ; return ty }
  where
    skol_info = SigTypeSkol ctxt

tc_hs_sig_type_and_gen :: SkolemInfo -> LHsSigType GhcRn -> Kind -> TcM Type
-- Kind-checks/desugars an 'LHsSigType',
--   solve equalities,
--   and then kind-generalizes.
-- This will never emit constraints, as it uses solveEqualities interally.
-- No validity checking, but it does zonk en route to generalization
tc_hs_sig_type_and_gen skol_info (HsIB { hsib_ext
                                              = HsIBRn { hsib_vars = sig_vars }
                                       , hsib_body = hs_ty }) kind
  = do { (tkvs, ty) <- solveEqualities $
                       tcImplicitTKBndrs skol_info sig_vars $
                       tc_lhs_type typeLevelMode hs_ty kind
         -- NB the call to solveEqualities, which unifies all those
         --    kind variables floating about, immediately prior to
         --    kind generalisation

         -- We use the "InKnot" zonker, because this is called
         -- on class method sigs in the knot
       ; ty1 <- zonkPromoteTypeInKnot $ mkSpecForAllTys tkvs ty
       ; kvs <- kindGeneralize ty1
       ; zonkSigType (mkInvForAllTys kvs ty1) }

tc_hs_sig_type_and_gen _ (XHsImplicitBndrs _) _ = panic "tc_hs_sig_type_and_gen"

tc_hs_sig_type :: SkolemInfo -> LHsSigType GhcRn -> Kind -> TcM Type
-- Kind-check/desugar a 'LHsSigType', but does not solve
-- the equalities that arise from doing so; instead it may
-- emit kind-equality constraints into the monad
-- Zonking, but no validity checking
tc_hs_sig_type skol_info (HsIB { hsib_ext = HsIBRn { hsib_vars = sig_vars }
                               , hsib_body = hs_ty }) kind
  = do { (tkvs, ty) <- tcImplicitTKBndrs skol_info sig_vars $
                       tc_lhs_type typeLevelMode hs_ty kind

          -- need to promote any remaining metavariables; test case:
          -- dependent/should_fail/T14066e.
       ; zonkPromoteType (mkSpecForAllTys tkvs ty) }

tc_hs_sig_type _ (XHsImplicitBndrs _) _ = panic "tc_hs_sig_type"

-----------------
tcHsDeriv :: LHsSigType GhcRn -> TcM ([TyVar], Class, [Type], [Kind])
-- Like tcHsSigType, but for the ...deriving( C t1 ty2 ) clause
-- Returns the C, [ty1, ty2, and the kinds of C's remaining arguments
-- E.g.    class C (a::*) (b::k->k)
--         data T a b = ... deriving( C Int )
--    returns ([k], C, [k, Int], [k->k])
tcHsDeriv hs_ty
  = do { cls_kind <- newMetaKindVar
                    -- always safe to kind-generalize, because there
                    -- can be no covars in an outer scope
       ; ty <- checkNoErrs $
                 -- avoid redundant error report with "illegal deriving", below
               tc_hs_sig_type_and_gen (SigTypeSkol DerivClauseCtxt) hs_ty cls_kind
       ; cls_kind <- zonkTcType cls_kind
       ; let (tvs, pred) = splitForAllTys ty
       ; let (args, _) = splitFunTys cls_kind
       ; case getClassPredTys_maybe pred of
           Just (cls, tys) -> return (tvs, cls, tys, map weightedThing args)
           Nothing -> failWithTc (text "Illegal deriving item" <+> quotes (ppr hs_ty)) }

tcHsClsInstType :: UserTypeCtxt    -- InstDeclCtxt or SpecInstCtxt
                -> LHsSigType GhcRn
                -> TcM ([TyVar], ThetaType, Class, [Type])
-- Like tcHsSigType, but for a class instance declaration
tcHsClsInstType user_ctxt hs_inst_ty
  = setSrcSpan (getLoc (hsSigType hs_inst_ty)) $
    do { inst_ty <- tc_hs_sig_type_and_gen (SigTypeSkol user_ctxt) hs_inst_ty constraintKind
       ; checkValidInstance user_ctxt hs_inst_ty inst_ty }

----------------------------------------------
-- | Type-check a visible type application
tcHsTypeApp :: LHsWcType GhcRn -> Kind -> TcM Type
-- See Note [Recipe for checking a signature] in TcHsType
tcHsTypeApp wc_ty kind
  | HsWC { hswc_ext = sig_wcs, hswc_body = hs_ty } <- wc_ty
  = do { ty <- tcWildCardBindersX newWildTyVar Nothing sig_wcs $ \ _ ->
               tcCheckLHsType hs_ty kind
       ; ty <- zonkPromoteType ty
       ; checkValidType TypeAppCtxt ty
       ; return ty }
        -- NB: we don't call emitWildcardHoleConstraints here, because
        -- we want any holes in visible type applications to be used
        -- without fuss. No errors, warnings, extensions, etc.
tcHsTypeApp (XHsWildCardBndrs _) _ = panic "tcHsTypeApp"

{-
************************************************************************
*                                                                      *
            The main kind checker: no validity checks here
*                                                                      *
************************************************************************

        First a couple of simple wrappers for kcHsType
-}

---------------------------
tcHsOpenType, tcHsLiftedType,
  tcHsOpenTypeNC, tcHsLiftedTypeNC :: LHsType GhcRn -> TcM TcType
-- Used for type signatures
-- Do not do validity checking
tcHsOpenType ty   = addTypeCtxt ty $ tcHsOpenTypeNC ty
tcHsLiftedType ty = addTypeCtxt ty $ tcHsLiftedTypeNC ty

tcHsOpenTypeNC   ty = do { ek <- newOpenTypeKind
                         ; tc_lhs_type typeLevelMode ty ek }
tcHsLiftedTypeNC ty = tc_lhs_type typeLevelMode ty liftedTypeKind

-- Like tcHsType, but takes an expected kind
tcCheckLHsType :: LHsType GhcRn -> Kind -> TcM TcType
tcCheckLHsType hs_ty exp_kind
  = addTypeCtxt hs_ty $
    tc_lhs_type typeLevelMode hs_ty exp_kind

tcLHsType :: LHsType GhcRn -> TcM (TcType, TcKind)
-- Called from outside: set the context
tcLHsType ty = addTypeCtxt ty (tc_infer_lhs_type typeLevelMode ty)

-- Like tcLHsType, but use it in a context where type synonyms and type families
-- do not need to be saturated, like in a GHCi :kind call
tcLHsTypeUnsaturated :: LHsType GhcRn -> TcM (TcType, TcKind)
tcLHsTypeUnsaturated ty = addTypeCtxt ty (tc_infer_lhs_type mode ty)
  where
    mode = allowUnsaturated typeLevelMode

tcWeight :: HsRig GhcRn -> TcM Rig
tcWeight hc = tc_weight typeLevelMode hc

---------------------------
-- | Should we generalise the kind of this type signature?
-- We *should* generalise if the type is closed
-- or if NoMonoLocalBinds is set. Otherwise, nope.
-- See Note [Kind generalisation plan]
decideKindGeneralisationPlan :: LHsSigType GhcRn -> TcM Bool
decideKindGeneralisationPlan sig_ty@(HsIB { hsib_ext
                                            = HsIBRn { hsib_closed = closed } })
  = do { mono_locals <- xoptM LangExt.MonoLocalBinds
       ; let should_gen = not mono_locals || closed
       ; traceTc "decideKindGeneralisationPlan"
           (ppr sig_ty $$ text "should gen?" <+> ppr should_gen)
       ; return should_gen }
decideKindGeneralisationPlan(XHsImplicitBndrs _)
  = panic "decideKindGeneralisationPlan"

{- Note [Kind generalisation plan]
~~~~~~~~~~~~~~~~~~~~~~~~~~~~~~~~~~
When should we do kind-generalisation for user-written type signature?
Answer: we use the same rule as for value bindings:

 * We always kind-generalise if the type signature is closed
 * Additionally, we attempt to generalise if we have NoMonoLocalBinds

Trac #13337 shows the problem if we kind-generalise an open type (i.e.
one that mentions in-scope type variable
  foo :: forall k (a :: k) proxy. (Typeable k, Typeable a)
      => proxy a -> String
  foo _ = case eqT :: Maybe (k :~: Type) of
            Nothing   -> ...
            Just Refl -> case eqT :: Maybe (a :~: Int) of ...

In the expression type sig on the last line, we have (a :: k)
but (Int :: Type).  Since (:~:) is kind-homogeneous, this requires
k ~ *, which is true in the Refl branch of the outer case.

That equality will be solved if we allow it to float out to the
implication constraint for the Refl match, but not not if we aggressively
attempt to solve all equalities the moment they occur; that is, when
checking (Maybe (a :~: Int)).   (NB: solveEqualities fails unless it
solves all the kind equalities, which is the right thing at top level.)

So here the right thing is simply not to do kind generalisation!

************************************************************************
*                                                                      *
      Type-checking modes
*                                                                      *
************************************************************************

The kind-checker is parameterised by a TcTyMode, which contains some
information about where we're checking a type.

The renamer issues errors about what it can. All errors issued here must
concern things that the renamer can't handle.

-}

-- | Info about the context in which we're checking a type. Currently,
-- differentiates only between types and kinds, but this will likely
-- grow, at least to include the distinction between patterns and
-- not-patterns.
data TcTyMode
  = TcTyMode { mode_level :: TypeOrKind
             , mode_unsat :: Bool        -- True <=> allow unsaturated type families
             }
 -- The mode_unsat field is solely so that type families/synonyms can be unsaturated
 -- in GHCi :kind calls

typeLevelMode :: TcTyMode
typeLevelMode = TcTyMode { mode_level = TypeLevel, mode_unsat = False }

kindLevelMode :: TcTyMode
kindLevelMode = TcTyMode { mode_level = KindLevel, mode_unsat = False }

allowUnsaturated :: TcTyMode -> TcTyMode
allowUnsaturated mode = mode { mode_unsat = True }

-- switch to kind level
kindLevel :: TcTyMode -> TcTyMode
kindLevel mode = mode { mode_level = KindLevel }

instance Outputable TcTyMode where
  ppr = ppr . mode_level

{-
Note [Bidirectional type checking]
~~~~~~~~~~~~~~~~~~~~~~~~~~~~~~~~~~
In expressions, whenever we see a polymorphic identifier, say `id`, we are
free to instantiate it with metavariables, knowing that we can always
re-generalize with type-lambdas when necessary. For example:

  rank2 :: (forall a. a -> a) -> ()
  x = rank2 id

When checking the body of `x`, we can instantiate `id` with a metavariable.
Then, when we're checking the application of `rank2`, we notice that we really
need a polymorphic `id`, and then re-generalize over the unconstrained
metavariable.

In types, however, we're not so lucky, because *we cannot re-generalize*!
There is no lambda. So, we must be careful only to instantiate at the last
possible moment, when we're sure we're never going to want the lost polymorphism
again. This is done in calls to tcInstBinders.

To implement this behavior, we use bidirectional type checking, where we
explicitly think about whether we know the kind of the type we're checking
or not. Note that there is a difference between not knowing a kind and
knowing a metavariable kind: the metavariables are TauTvs, and cannot become
forall-quantified kinds. Previously (before dependent types), there were
no higher-rank kinds, and so we could instantiate early and be sure that
no types would have polymorphic kinds, and so we could always assume that
the kind of a type was a fresh metavariable. Not so anymore, thus the
need for two algorithms.

For HsType forms that can never be kind-polymorphic, we implement only the
"down" direction, where we safely assume a metavariable kind. For HsType forms
that *can* be kind-polymorphic, we implement just the "up" (functions with
"infer" in their name) version, as we gain nothing by also implementing the
"down" version.

Note [Future-proofing the type checker]
~~~~~~~~~~~~~~~~~~~~~~~~~~~~~~~~~~~~~~~
As discussed in Note [Bidirectional type checking], each HsType form is
handled in *either* tc_infer_hs_type *or* tc_hs_type. These functions
are mutually recursive, so that either one can work for any type former.
But, we want to make sure that our pattern-matches are complete. So,
we have a bunch of repetitive code just so that we get warnings if we're
missing any patterns.

Note [The tcType invariant]
~~~~~~~~~~~~~~~~~~~~~~~~~~~
If    tc_ty = tc_hs_type hs_ty exp_kind
then
      typeKind tc_ty = exp_kind
without any zonking needed.  The reason for this is that in
tcInferApps we see (F ty), and we kind-check 'ty' with an
expected-kind coming from F.  Then, to make the resulting application
well kinded --- see Note [Ensure well-kinded types] in TcType --- we
need the kind-checked 'ty' to have exactly the kind that F expects,
with no funny zonking nonsense in between.

The tcType invariant also applies to checkExpectedKind: if
    (tc_ty, _, _) = checkExpectedKind ty act_ki exp_ki
then
    typeKind tc_ty = exp_ki
-}

------------------------------------------
-- | Check and desugar a type, returning the core type and its
-- possibly-polymorphic kind. Much like 'tcInferRho' at the expression
-- level.
tc_infer_lhs_type :: TcTyMode -> LHsType GhcRn -> TcM (TcType, TcKind)
tc_infer_lhs_type mode (L span ty)
  = setSrcSpan span $
    do { (ty', kind) <- tc_infer_hs_type mode ty
       ; return (ty', kind) }

-- | Infer the kind of a type and desugar. This is the "up" type-checker,
-- as described in Note [Bidirectional type checking]
tc_infer_hs_type :: TcTyMode -> HsType GhcRn -> TcM (TcType, TcKind)
tc_infer_hs_type mode (HsParTy _ t)          = tc_infer_lhs_type mode t
tc_infer_hs_type mode (HsTyVar _ _ (L _ tv)) = tcTyVar mode tv

tc_infer_hs_type mode (HsAppTy _ ty1 ty2)
  = do { let (hs_fun_ty, hs_arg_tys) = splitHsAppTys ty1 [ty2]
       ; (fun_ty, fun_kind) <- tc_infer_lhs_type mode hs_fun_ty
         -- A worry: what if fun_kind needs zoonking?
         -- We used to zonk it here, but that got fun_ty and fun_kind
         -- out of sync (see the precondition to tcTyApps), which caused
         -- Trac #14873.  So I'm now zonking in tcTyVar, and not here.
         -- Is that enough?  Seems so, but I can't see how to be certain.
       ; tcTyApps mode hs_fun_ty fun_ty fun_kind hs_arg_tys }

tc_infer_hs_type mode (HsOpTy _ lhs lhs_op@(L _ hs_op) rhs)
  | not (hs_op `hasKey` funTyConKey)
  = do { (op, op_kind) <- tcTyVar mode hs_op
         -- See "A worry" in the HsApp case
       ; tcTyApps mode (noLoc $ HsTyVar noExt NotPromoted lhs_op) op op_kind
                       [lhs, rhs] }

tc_infer_hs_type mode (HsKindSig _ ty sig)
  = do { sig' <- tc_lhs_kind (kindLevel mode) sig
       ; traceTc "tc_infer_hs_type:sig" (ppr ty $$ ppr sig')
       ; ty' <- tc_lhs_type mode ty sig'
       ; return (ty', sig') }

-- HsSpliced is an annotation produced by 'RnSplice.rnSpliceType' to communicate
-- the splice location to the typechecker. Here we skip over it in order to have
-- the same kind inferred for a given expression whether it was produced from
-- splices or not.
--
-- See Note [Delaying modFinalizers in untyped splices].
tc_infer_hs_type mode (HsSpliceTy _ (HsSpliced _ _ (HsSplicedTy ty)))
  = tc_infer_hs_type mode ty

tc_infer_hs_type mode (HsDocTy _ ty _) = tc_infer_lhs_type mode ty
tc_infer_hs_type _    (XHsType (NHsCoreTy ty))  = return (ty, typeKind ty)
tc_infer_hs_type mode other_ty
  = do { kv <- newMetaKindVar
       ; ty' <- tc_hs_type mode other_ty kv
       ; return (ty', kv) }

------------------------------------------
tc_lhs_type :: TcTyMode -> LHsType GhcRn -> TcKind -> TcM TcType
tc_lhs_type mode (L span ty) exp_kind
  = setSrcSpan span $
    tc_hs_type mode ty exp_kind

------------------------------------------
tc_fun_type :: TcTyMode -> HsRig GhcRn -> LHsType GhcRn -> LHsType GhcRn -> TcKind -> TcM TcType
tc_fun_type mode weight ty1 ty2 exp_kind = case mode_level mode of
  TypeLevel ->
    do { arg_k <- newOpenTypeKind
       ; res_k <- newOpenTypeKind
       ; ty1' <- tc_lhs_type mode ty1 arg_k
       ; ty2' <- tc_lhs_type mode ty2 res_k
       ; weight' <- tc_weight mode weight
       ; checkExpectedKind (HsFunTy noExt ty1 weight ty2) (mkFunTy weight' ty1' ty2') liftedTypeKind exp_kind }
  KindLevel ->  -- no representation polymorphism in kinds. yet.
    do { ty1' <- tc_lhs_type mode ty1 liftedTypeKind
       ; ty2' <- tc_lhs_type mode ty2 liftedTypeKind
       ; weight' <- tc_weight mode weight
       ; checkExpectedKind (HsFunTy noExt ty1 weight ty2) (mkFunTy weight' ty1' ty2') liftedTypeKind exp_kind }

tc_weight :: TcTyMode -> HsRig GhcRn -> TcM Rig
tc_weight mode r = case r of
                         HsZero -> return Zero
                         HsOne  -> return One
                         HsOmega -> return Omega
                         HsRigTy ty -> do
                          ty' <- tc_lhs_type mode ty multiplicityTy
                          case ty' of
                            t | isOneMultiplicity t -> return One
                            t | isOmegaMultiplicity t -> return Omega
                            t -> return $ RigThing t
                         _ -> panic "tc_weight: polymorphism"


------------------------------------------
tc_hs_type :: TcTyMode -> HsType GhcRn -> TcKind -> TcM TcType
-- See Note [The tcType invariant]
-- See Note [Bidirectional type checking]

tc_hs_type mode (HsParTy _ ty)   exp_kind = tc_lhs_type mode ty exp_kind
tc_hs_type mode (HsDocTy _ ty _) exp_kind = tc_lhs_type mode ty exp_kind
tc_hs_type _ ty@(HsBangTy _ bang _) _
    -- While top-level bangs at this point are eliminated (eg !(Maybe Int)),
    -- other kinds of bangs are not (eg ((!Maybe) Int)). These kinds of
    -- bangs are invalid, so fail. (#7210, #14761)
    = do { let bangError err = failWith $
                 text "Unexpected" <+> text err <+> text "annotation:" <+> ppr ty $$
                 text err <+> text "annotation cannot appear nested inside a type"
         ; case bang of
             HsSrcBang _ SrcUnpack _           -> bangError "UNPACK"
             HsSrcBang _ SrcNoUnpack _         -> bangError "NOUNPACK"
             HsSrcBang _ NoSrcUnpack SrcLazy   -> bangError "laziness"
             HsSrcBang _ _ _                   -> bangError "strictness" }
tc_hs_type _ ty@(HsRecTy {})      _
      -- Record types (which only show up temporarily in constructor
      -- signatures) should have been removed by now
    = failWithTc (text "Record syntax is illegal here:" <+> ppr ty)

-- HsSpliced is an annotation produced by 'RnSplice.rnSpliceType'.
-- Here we get rid of it and add the finalizers to the global environment
-- while capturing the local environment.
--
-- See Note [Delaying modFinalizers in untyped splices].
tc_hs_type mode (HsSpliceTy _ (HsSpliced _ mod_finalizers (HsSplicedTy ty)))
           exp_kind
  = do addModFinalizersWithLclEnv mod_finalizers
       tc_hs_type mode ty exp_kind

-- This should never happen; type splices are expanded by the renamer
tc_hs_type _ ty@(HsSpliceTy {}) _exp_kind
  = failWithTc (text "Unexpected type splice:" <+> ppr ty)

---------- Functions and applications
tc_hs_type mode ty@(HsFunTy _ ty1 weight ty2) exp_kind
  | mode_level mode == KindLevel && not (isHsOmega weight)
    = failWithTc (text "Linear arrows disallowed in kinds:" <+> ppr ty)
  | otherwise
    = tc_fun_type mode weight ty1 ty2 exp_kind

tc_hs_type mode (HsOpTy _ ty1 (L _ op) ty2) exp_kind
  | op `hasKey` funTyConKey
  = tc_fun_type mode HsOmega ty1 ty2 exp_kind -- TODO: arnaud: propagage weight of the type of operators somehow

--------- Foralls
tc_hs_type mode forall@(HsForAllTy { hst_bndrs = hs_tvs, hst_body = ty }) exp_kind
  = do { (tvs', ty') <- tcExplicitTKBndrs (ForAllSkol (ppr forall)) hs_tvs $
                        tc_lhs_type mode ty exp_kind
    -- Do not kind-generalise here!  See Note [Kind generalisation]
    -- Why exp_kind?  See Note [Body kind of HsForAllTy]
       ; let bndrs      = mkTyVarBinders Specified tvs'
       ; return (mkForAllTys bndrs ty') }

tc_hs_type mode (HsQualTy { hst_ctxt = ctxt, hst_body = ty }) exp_kind
  | null (unLoc ctxt)
  = tc_lhs_type mode ty exp_kind

  | otherwise
  = do { ctxt' <- tc_hs_context mode ctxt

         -- See Note [Body kind of a HsQualTy]
       ; ty' <- if isConstraintKind exp_kind
                then tc_lhs_type mode ty constraintKind
                else do { ek <- newOpenTypeKind
                                -- The body kind (result of the function)
                                -- can be * or #, hence newOpenTypeKind
                        ; ty' <- tc_lhs_type mode ty ek
                        ; checkExpectedKind (unLoc ty) ty' liftedTypeKind exp_kind }

       ; return (mkPhiTy ctxt' ty') }

--------- Lists, arrays, and tuples
tc_hs_type mode rn_ty@(HsListTy _ elt_ty) exp_kind
  = do { tau_ty <- tc_lhs_type mode elt_ty liftedTypeKind
       ; checkWiredInTyCon listTyCon
       ; checkExpectedKind rn_ty (mkListTy tau_ty) liftedTypeKind exp_kind }

-- See Note [Distinguishing tuple kinds] in HsTypes
-- See Note [Inferring tuple kinds]
tc_hs_type mode rn_ty@(HsTupleTy _ HsBoxedOrConstraintTuple hs_tys) exp_kind
     -- (NB: not zonking before looking at exp_k, to avoid left-right bias)
  | Just tup_sort <- tupKindSort_maybe exp_kind
  = traceTc "tc_hs_type tuple" (ppr hs_tys) >>
    tc_tuple rn_ty mode tup_sort hs_tys exp_kind
  | otherwise
  = do { traceTc "tc_hs_type tuple 2" (ppr hs_tys)
       ; (tys, kinds) <- mapAndUnzipM (tc_infer_lhs_type mode) hs_tys
       ; kinds <- mapM zonkTcType kinds
           -- Infer each arg type separately, because errors can be
           -- confusing if we give them a shared kind.  Eg Trac #7410
           -- (Either Int, Int), we do not want to get an error saying
           -- "the second argument of a tuple should have kind *->*"

       ; let (arg_kind, tup_sort)
               = case [ (k,s) | k <- kinds
                              , Just s <- [tupKindSort_maybe k] ] of
                    ((k,s) : _) -> (k,s)
                    [] -> (liftedTypeKind, BoxedTuple)
         -- In the [] case, it's not clear what the kind is, so guess *

       ; tys' <- sequence [ setSrcSpan loc $
                            checkExpectedKind hs_ty ty kind arg_kind
                          | ((L loc hs_ty),ty,kind) <- zip3 hs_tys tys kinds ]

       ; finish_tuple rn_ty tup_sort tys' (map (const arg_kind) tys') exp_kind }


tc_hs_type mode rn_ty@(HsTupleTy _ hs_tup_sort tys) exp_kind
  = tc_tuple rn_ty mode tup_sort tys exp_kind
  where
    tup_sort = case hs_tup_sort of  -- Fourth case dealt with above
                  HsUnboxedTuple    -> UnboxedTuple
                  HsBoxedTuple      -> BoxedTuple
                  HsConstraintTuple -> ConstraintTuple
                  _                 -> panic "tc_hs_type HsTupleTy"

tc_hs_type mode rn_ty@(HsSumTy _ hs_tys) exp_kind
  = do { let arity = length hs_tys
       ; arg_kinds <- mapM (\_ -> newOpenTypeKind) hs_tys
       ; tau_tys   <- zipWithM (tc_lhs_type mode) hs_tys arg_kinds
       ; let arg_reps = map getRuntimeRepFromKind arg_kinds
             arg_tys  = arg_reps ++ tau_tys
       ; checkExpectedKind rn_ty
                           (mkTyConApp (sumTyCon arity) arg_tys)
                           (unboxedSumKind arg_reps)
                           exp_kind
       }

--------- Promoted lists and tuples
tc_hs_type mode rn_ty@(HsExplicitListTy _ _ tys) exp_kind
  = do { tks <- mapM (tc_infer_lhs_type mode) tys
       ; (taus', kind) <- unifyKinds tys tks
       ; let ty = (foldr (mk_cons kind) (mk_nil kind) taus')
       ; checkExpectedKind rn_ty ty (mkListTy kind) exp_kind }
  where
    mk_cons k a b = mkTyConApp (promoteDataCon consDataCon) [k, a, b]
    mk_nil  k     = mkTyConApp (promoteDataCon nilDataCon) [k]

tc_hs_type mode rn_ty@(HsExplicitTupleTy _ tys) exp_kind
  -- using newMetaKindVar means that we force instantiations of any polykinded
  -- types. At first, I just used tc_infer_lhs_type, but that led to #11255.
  = do { ks   <- replicateM arity newMetaKindVar
       ; taus <- zipWithM (tc_lhs_type mode) tys ks
       ; let kind_con   = tupleTyCon           Boxed arity
             ty_con     = promotedTupleDataCon Boxed arity
             tup_k      = mkTyConApp kind_con ks
       ; checkExpectedKind rn_ty (mkTyConApp ty_con (ks ++ taus)) tup_k exp_kind }
  where
    arity = length tys

--------- Constraint types
tc_hs_type mode rn_ty@(HsIParamTy _ (L _ n) ty) exp_kind
  = do { MASSERT( isTypeLevel (mode_level mode) )
       ; ty' <- tc_lhs_type mode ty liftedTypeKind
       ; let n' = mkStrLitTy $ hsIPNameFS n
       ; ipClass <- tcLookupClass ipClassName
       ; checkExpectedKind rn_ty (mkClassPred ipClass [n',ty'])
           constraintKind exp_kind }

tc_hs_type mode rn_ty@(HsEqTy _ ty1 ty2) exp_kind
  = do { (ty1', kind1) <- tc_infer_lhs_type mode ty1
       ; (ty2', kind2) <- tc_infer_lhs_type mode ty2
       ; ty2'' <- checkExpectedKind (unLoc ty2) ty2' kind2 kind1
       ; eq_tc <- tcLookupTyCon eqTyConName
       ; let ty' = mkNakedTyConApp eq_tc [kind1, ty1', ty2'']
       ; checkExpectedKind rn_ty ty' constraintKind exp_kind }

--------- Literals
tc_hs_type _ rn_ty@(HsTyLit _ (HsNumTy _ n)) exp_kind
  = do { checkWiredInTyCon typeNatKindCon
       ; checkExpectedKind rn_ty (mkNumLitTy n) typeNatKind exp_kind }

tc_hs_type _ rn_ty@(HsTyLit _ (HsStrTy _ s)) exp_kind
  = do { checkWiredInTyCon typeSymbolKindCon
       ; checkExpectedKind rn_ty (mkStrLitTy s) typeSymbolKind exp_kind }

--------- Potentially kind-polymorphic types: call the "up" checker
-- See Note [Future-proofing the type checker]
tc_hs_type mode ty@(HsTyVar {})   ek = tc_infer_hs_type_ek mode ty ek
tc_hs_type mode ty@(HsAppTy {})   ek = tc_infer_hs_type_ek mode ty ek
tc_hs_type mode ty@(HsOpTy {})    ek = tc_infer_hs_type_ek mode ty ek
tc_hs_type mode ty@(HsKindSig {}) ek = tc_infer_hs_type_ek mode ty ek
tc_hs_type mode ty@(XHsType (NHsCoreTy{})) ek = tc_infer_hs_type_ek mode ty ek

tc_hs_type _ (HsWildCardTy wc) exp_kind
  = do { wc_ty <- tcWildCardOcc wc exp_kind
       ; return (mkNakedCastTy wc_ty (mkTcNomReflCo exp_kind))
         -- Take care here! Even though the coercion is Refl,
         -- we still need it to establish Note [The tcType invariant]
       }

-- disposed of by renamer
tc_hs_type _ ty@(HsAppsTy {}) _
  = pprPanic "tc_hs_tyep HsAppsTy" (ppr ty)

tcWildCardOcc :: HsWildCardInfo -> Kind -> TcM TcType
tcWildCardOcc wc_info exp_kind
  = do { wc_tv <- tcLookupTyVar (wildCardName wc_info)
          -- The wildcard's kind should be an un-filled-in meta tyvar
       ; checkExpectedKind (HsWildCardTy wc_info) (mkTyVarTy wc_tv)
                           (tyVarKind wc_tv) exp_kind }

---------------------------
-- | Call 'tc_infer_hs_type' and check its result against an expected kind.
tc_infer_hs_type_ek :: TcTyMode -> HsType GhcRn -> TcKind -> TcM TcType
tc_infer_hs_type_ek mode hs_ty ek
  = do { (ty, k) <- tc_infer_hs_type mode hs_ty
       ; checkExpectedKind hs_ty ty k ek }

---------------------------
tupKindSort_maybe :: TcKind -> Maybe TupleSort
tupKindSort_maybe k
  | Just (k', _) <- splitCastTy_maybe k = tupKindSort_maybe k'
  | Just k'      <- tcView k            = tupKindSort_maybe k'
  | isConstraintKind k = Just ConstraintTuple
  | isLiftedTypeKind k = Just BoxedTuple
  | otherwise          = Nothing

tc_tuple :: HsType GhcRn -> TcTyMode -> TupleSort -> [LHsType GhcRn] -> TcKind -> TcM TcType
tc_tuple rn_ty mode tup_sort tys exp_kind
  = do { arg_kinds <- case tup_sort of
           BoxedTuple      -> return (nOfThem arity liftedTypeKind)
           UnboxedTuple    -> mapM (\_ -> newOpenTypeKind) tys
           ConstraintTuple -> return (nOfThem arity constraintKind)
       ; tau_tys <- zipWithM (tc_lhs_type mode) tys arg_kinds
       ; finish_tuple rn_ty tup_sort tau_tys arg_kinds exp_kind }
  where
    arity   = length tys

finish_tuple :: HsType GhcRn
             -> TupleSort
             -> [TcType]    -- ^ argument types
             -> [TcKind]    -- ^ of these kinds
             -> TcKind      -- ^ expected kind of the whole tuple
             -> TcM TcType
finish_tuple rn_ty tup_sort tau_tys tau_kinds exp_kind
  = do { traceTc "finish_tuple" (ppr res_kind $$ ppr tau_kinds $$ ppr exp_kind)
       ; let arg_tys  = case tup_sort of
                   -- See also Note [Unboxed tuple RuntimeRep vars] in TyCon
                 UnboxedTuple    -> tau_reps ++ tau_tys
                 BoxedTuple      -> tau_tys
                 ConstraintTuple -> tau_tys
       ; tycon <- case tup_sort of
           ConstraintTuple
             | arity > mAX_CTUPLE_SIZE
                         -> failWith (bigConstraintTuple arity)
             | otherwise -> tcLookupTyCon (cTupleTyConName arity)
           BoxedTuple    -> do { let tc = tupleTyCon Boxed arity
                               ; checkWiredInTyCon tc
                               ; return tc }
           UnboxedTuple  -> return (tupleTyCon Unboxed arity)
       ; checkExpectedKind rn_ty (mkTyConApp tycon arg_tys) res_kind exp_kind }
  where
    arity = length tau_tys
    tau_reps = map getRuntimeRepFromKind tau_kinds
    res_kind = case tup_sort of
                 UnboxedTuple    -> unboxedTupleKind tau_reps
                 BoxedTuple      -> liftedTypeKind
                 ConstraintTuple -> constraintKind

bigConstraintTuple :: Arity -> MsgDoc
bigConstraintTuple arity
  = hang (text "Constraint tuple arity too large:" <+> int arity
          <+> parens (text "max arity =" <+> int mAX_CTUPLE_SIZE))
       2 (text "Instead, use a nested tuple")

---------------------------
-- | Apply a type of a given kind to a list of arguments. This instantiates
-- invisible parameters as necessary. Always consumes all the arguments,
-- using matchExpectedFunKind as necessary.
-- This takes an optional @VarEnv Kind@ which maps kind variables to kinds.
-- These kinds should be used to instantiate invisible kind variables;
-- they come from an enclosing class for an associated type/data family.
tcInferApps :: TcTyMode
            -> Maybe (VarEnv Kind)  -- ^ Possibly, kind info (see above)
            -> LHsType GhcRn        -- ^ Function (for printing only)
            -> TcType               -- ^ Function (could be knot-tied)
            -> TcKind               -- ^ Function kind (zonked)
            -> [LHsType GhcRn]      -- ^ Args
            -> TcM (TcType, [TcType], TcKind) -- ^ (f args, args, result kind)
-- Precondition: typeKind fun_ty = fun_ki
--    Reason: we will return a type application like (fun_ty arg1 ... argn),
--            and that type must be well-kinded
--            See Note [The tcType invariant]
tcInferApps mode mb_kind_info orig_hs_ty fun_ty fun_ki orig_hs_args
  = do { traceTc "tcInferApps {" (ppr orig_hs_ty $$ ppr orig_hs_args $$ ppr fun_ki)
       ; stuff <- go 1 [] empty_subst fun_ty orig_ki_binders orig_inner_ki orig_hs_args
       ; traceTc "tcInferApps }" empty
       ; return stuff }
  where
    empty_subst                      = mkEmptyTCvSubst $ mkInScopeSet $
                                       tyCoVarsOfType fun_ki
    (orig_ki_binders, orig_inner_ki) = tcSplitPiTys fun_ki

    go :: Int             -- the # of the next argument
       -> [TcType]        -- already type-checked args, in reverse order
       -> TCvSubst        -- instantiating substitution
       -> TcType          -- function applied to some args, could be knot-tied
       -> [TyBinder]      -- binders in function kind (both vis. and invis.)
       -> TcKind          -- function kind body (not a Pi-type)
       -> [LHsType GhcRn] -- un-type-checked args
       -> TcM (TcType, [TcType], TcKind)  -- same as overall return type

      -- no user-written args left. We're done!
    go _ acc_args subst fun ki_binders inner_ki []
      = return (fun, reverse acc_args, substTy subst $ mkPiTys ki_binders inner_ki)

      -- The function's kind has a binder. Is it visible or invisible?
    go n acc_args subst fun (ki_binder:ki_binders) inner_ki
       all_args@(arg:args)
      | isInvisibleBinder ki_binder
        -- It's invisible. Instantiate.
      = do { traceTc "tcInferApps (invis)" (ppr ki_binder $$ ppr subst)
           ; (subst', arg') <- tcInstBinder mb_kind_info subst ki_binder
           ; go n (arg' : acc_args) subst' (mkNakedAppTy fun arg')
                ki_binders inner_ki all_args }

      | otherwise
        -- It's visible. Check the next user-written argument
      = do { traceTc "tcInferApps (vis)" (vcat [ ppr ki_binder, ppr arg
                                               , ppr (tyBinderType ki_binder)
                                               , ppr subst ])
           ; arg' <- addErrCtxt (funAppCtxt orig_hs_ty arg n) $
                     tc_lhs_type mode arg (substTy subst $ tyBinderType ki_binder)
           ; let subst' = extendTvSubstBinderAndInScope subst ki_binder arg'
           ; go (n+1) (arg' : acc_args) subst'
                (mkNakedAppTy fun arg')
                ki_binders inner_ki args }

       -- We've run out of known binders in the functions's kind.
    go n acc_args subst fun [] inner_ki all_args
      | not (null new_ki_binders)
         -- But, after substituting, we have more binders.
      = go n acc_args zapped_subst fun new_ki_binders new_inner_ki all_args

      | otherwise
         -- Even after substituting, still no binders. Use matchExpectedFunKind
      = do { traceTc "tcInferApps (no binder)" (ppr new_inner_ki $$ ppr zapped_subst)
           ; (co, arg_k, res_k) <- matchExpectedFunKind hs_ty substed_inner_ki
           ; let new_in_scope = tyCoVarsOfTypes [arg_k, res_k]
                 subst'       = zapped_subst `extendTCvInScopeSet` new_in_scope
           ; go n acc_args subst'
                (fun `mkNakedCastTy` co)
                [mkAnonBinder (unrestricted arg_k)] -- TODO:arnaud: Check this but it seems to be for kinds
                res_k all_args }
      where
        substed_inner_ki               = substTy subst inner_ki
        (new_ki_binders, new_inner_ki) = tcSplitPiTys substed_inner_ki
        zapped_subst                   = zapTCvSubst subst
        hs_ty = mkHsAppTys orig_hs_ty (take (n-1) orig_hs_args)


-- | Applies a type to a list of arguments.
-- Always consumes all the arguments, using 'matchExpectedFunKind' as
-- necessary. If you wish to apply a type to a list of HsTypes, this is
-- your function.
-- Used for type-checking types only.
tcTyApps :: TcTyMode
         -> LHsType GhcRn        -- ^ Function (for printing only)
         -> TcType               -- ^ Function (could be knot-tied)
         -> TcKind               -- ^ Function kind (zonked)
         -> [LHsType GhcRn]      -- ^ Args
         -> TcM (TcType, TcKind) -- ^ (f args, result kind)
-- Precondition: see precondition for tcInferApps
tcTyApps mode orig_hs_ty fun_ty fun_ki args
  = do { (ty', _args, ki') <- tcInferApps mode Nothing orig_hs_ty fun_ty fun_ki args
       ; return (ty', ki') }

--------------------------
-- Like checkExpectedKindX, but returns only the final type; convenient wrapper
-- Obeys Note [The tcType invariant]
checkExpectedKind :: HsType GhcRn   -- type we're checking (for printing)
                  -> TcType         -- type we're checking (might be knot-tied)
                  -> TcKind         -- the known kind of that type
                  -> TcKind         -- the expected kind
                  -> TcM TcType
checkExpectedKind hs_ty ty act exp
  = fstOf3 <$> checkExpectedKindX Nothing (ppr hs_ty) ty act exp

checkExpectedKindX :: Maybe (VarEnv Kind)  -- Possibly, instantiations for kind vars
                   -> SDoc                 -- HsType whose kind we're checking
                   -> TcType               -- the type whose kind we're checking
                   -> TcKind               -- the known kind of that type, k
                   -> TcKind               -- the expected kind, exp_kind
                   -> TcM (TcType, [TcType], TcCoercionN)
    -- (the new args, the coercion)
-- Instantiate a kind (if necessary) and then call unifyType
--      (checkExpectedKind ty act_kind exp_kind)
-- checks that the actual kind act_kind is compatible
--      with the expected kind exp_kind
checkExpectedKindX mb_kind_env pp_hs_ty ty act_kind exp_kind
 = do { -- We need to make sure that both kinds have the same number of implicit
        -- foralls out front. If the actual kind has more, instantiate accordingly.
        -- Otherwise, just pass the type & kind through: the errors are caught
        -- in unifyType.
        let (exp_bndrs, _) = splitPiTysInvisible exp_kind
            n_exp          = length exp_bndrs
      ; (new_args, act_kind') <- instantiateTyUntilN mb_kind_env n_exp act_kind

      ; let origin = TypeEqOrigin { uo_actual   = act_kind'
                                  , uo_expected = exp_kind
                                  , uo_thing    = Just pp_hs_ty
                                  , uo_visible  = True } -- the hs_ty is visible
            ty' = mkNakedAppTys ty new_args

      ; traceTc "checkExpectedKind" $
        vcat [ pp_hs_ty
             , text "act_kind:" <+> ppr act_kind
             , text "act_kind':" <+> ppr act_kind'
             , text "exp_kind:" <+> ppr exp_kind ]

      ; if act_kind' `tcEqType` exp_kind
        then return (ty', new_args, mkTcNomReflCo exp_kind)  -- This is very common
        else do { co_k <- uType KindLevel origin act_kind' exp_kind
                ; traceTc "checkExpectedKind" (vcat [ ppr act_kind
                                                    , ppr exp_kind
                                                    , ppr co_k ])
                ; let result_ty = ty' `mkNakedCastTy` co_k
                      -- See Note [The tcType invariant]
                ; return (result_ty, new_args, co_k) } }

-- | Instantiate @n@ invisible arguments to a type. If @n <= 0@, no instantiation
-- occurs. If @n@ is too big, then all available invisible arguments are instantiated.
-- (In other words, this function is very forgiving about bad values of @n@.)
instantiateTyN :: Maybe (VarEnv Kind)              -- ^ Predetermined instantiations
                                                   -- (for assoc. type patterns)
               -> Int                              -- ^ @n@
               -> [TyBinder] -> TcKind             -- ^ its kind
               -> TcM ([TcType], TcKind)   -- ^ The inst'ed type, new args, kind
instantiateTyN mb_kind_env n bndrs inner_ki
  | n <= 0
  = return ([], ki)

  | otherwise
  = do { (subst, inst_args) <- tcInstBinders empty_subst mb_kind_env inst_bndrs
       ; let rebuilt_ki = mkPiTys leftover_bndrs inner_ki
             ki'        = substTy subst rebuilt_ki
       ; traceTc "instantiateTyN" (vcat [ ppr ki
                                        , ppr n
                                        , ppr subst
                                        , ppr rebuilt_ki
                                        , ppr ki' ])
       ; return (inst_args, ki') }
  where
     -- NB: splitAt is forgiving with invalid numbers
     (inst_bndrs, leftover_bndrs) = splitAt n bndrs
     ki          = mkPiTys bndrs inner_ki
     empty_subst = mkEmptyTCvSubst (mkInScopeSet (tyCoVarsOfType ki))

-- | Instantiate a type to have at most @n@ invisible arguments.
instantiateTyUntilN :: Maybe (VarEnv Kind)   -- ^ Possibly, instantiations for vars
                    -> Int         -- ^ @n@
                    -> TcKind      -- ^ its kind
                    -> TcM ([TcType], TcKind)   -- ^ The new args, final kind
instantiateTyUntilN mb_kind_env n ki
  = let (bndrs, inner_ki) = splitPiTysInvisible ki
        num_to_inst       = length bndrs - n
    in
    instantiateTyN mb_kind_env num_to_inst bndrs inner_ki

---------------------------
tcHsMbContext :: Maybe (LHsContext GhcRn) -> TcM [PredType]
tcHsMbContext Nothing    = return []
tcHsMbContext (Just cxt) = tcHsContext cxt

tcHsContext :: LHsContext GhcRn -> TcM [PredType]
tcHsContext = tc_hs_context typeLevelMode

tcLHsPredType :: LHsType GhcRn -> TcM PredType
tcLHsPredType = tc_lhs_pred typeLevelMode

tc_hs_context :: TcTyMode -> LHsContext GhcRn -> TcM [PredType]
tc_hs_context mode ctxt = mapM (tc_lhs_pred mode) (unLoc ctxt)

tc_lhs_pred :: TcTyMode -> LHsType GhcRn -> TcM PredType
tc_lhs_pred mode pred = tc_lhs_type mode pred constraintKind

---------------------------
tcTyVar :: TcTyMode -> Name -> TcM (TcType, TcKind)
-- See Note [Type checking recursive type and class declarations]
-- in TcTyClsDecls
tcTyVar mode name         -- Could be a tyvar, a tycon, or a datacon
  = do { traceTc "lk1" (ppr name)
       ; thing <- tcLookup name
       ; case thing of
           ATyVar _ tv -> -- Important: zonk before returning
                          -- We may have the application ((a::kappa) b)
                          -- where kappa is already unified to (k1 -> k2)
                          -- Then we want to see that arrow.  Best done
                          -- here because we are also maintaining
                          -- Note [The tcType invariant], so we don't just
                          -- want to zonk the kind, leaving the TyVar
                          -- un-zonked  (Trac #114873)
                          do { ty <- zonkTcTyVar tv
                             ; return (ty, typeKind ty) }

           ATcTyCon tc_tc -> do { -- See Note [GADT kind self-reference]
                                  unless
                                    (isTypeLevel (mode_level mode))
                                    (promotionErr name TyConPE)
                                ; check_tc tc_tc
                                ; tc <- get_loopy_tc name tc_tc
                                ; handle_tyfams tc tc_tc }
                             -- mkNakedTyConApp: see Note [Type-checking inside the knot]
                 -- NB: we really should check if we're at the kind level
                 -- and if the tycon is promotable if -XNoTypeInType is set.
                 -- But this is a terribly large amount of work! Not worth it.

           AGlobal (ATyCon tc)
             -> do { check_tc tc
                   ; handle_tyfams tc tc }

           AGlobal (AConLike (RealDataCon dc))
             -> do { data_kinds <- xoptM LangExt.DataKinds
                   ; unless (data_kinds || specialPromotedDc dc) $
                       promotionErr name NoDataKindsDC
                   ; type_in_type <- xoptM LangExt.TypeInType
                   ; unless ( type_in_type ||
                              ( isTypeLevel (mode_level mode) &&
                                isLegacyPromotableDataCon dc ) ||
                              ( isKindLevel (mode_level mode) &&
                                specialPromotedDc dc ) ) $
                       promotionErr name NoTypeInTypeDC
                   ; let tc = promoteDataCon dc
                   ; return (mkNakedTyConApp tc [], tyConKind tc) }

           APromotionErr err -> promotionErr name err

           _  -> wrongThingErr "type" thing name }
  where
    check_tc :: TyCon -> TcM ()
    check_tc tc = do { type_in_type <- xoptM LangExt.TypeInType
                     ; data_kinds   <- xoptM LangExt.DataKinds
                     ; unless (isTypeLevel (mode_level mode) ||
                               data_kinds ||
                               isKindTyCon tc) $
                       promotionErr name NoDataKindsTC
                     ; unless (isTypeLevel (mode_level mode) ||
                               type_in_type ||
                               isLegacyPromotableTyCon tc) $
                       promotionErr name NoTypeInTypeTC }

    -- if we are type-checking a type family tycon, we must instantiate
    -- any invisible arguments right away. Otherwise, we get #11246
    handle_tyfams :: TyCon     -- the tycon to instantiate (might be loopy)
                  -> TcTyCon   -- a non-loopy version of the tycon
                  -> TcM (TcType, TcKind)
    handle_tyfams tc tc_tc
      | mightBeUnsaturatedTyCon tc_tc || mode_unsat mode
                                         -- This is where mode_unsat is used
      = do { traceTc "tcTyVar2a" (ppr tc_tc $$ ppr tc_kind)
           ; return (mkNakedTyConApp tc [], tc_kind) }

      | otherwise
      = do { (tc_args, kind) <- instantiateTyN Nothing (length (tyConBinders tc_tc))
                                               tc_kind_bndrs tc_inner_ki
           ; let tc_ty = mkNakedTyConApp tc tc_args
           -- tc and tc_ty must not be traced here, because that would
           -- force the evaluation of a potentially knot-tied variable (tc),
           -- and the typechecker would hang, as per #11708
           ; traceTc "tcTyVar2b" (vcat [ ppr tc_tc <+> dcolon <+> ppr tc_kind
                                       , ppr kind ])
           ; return (tc_ty, kind) }
      where
        tc_kind                      = tyConKind tc_tc
        (tc_kind_bndrs, tc_inner_ki) = splitPiTysInvisible tc_kind

    get_loopy_tc :: Name -> TyCon -> TcM TyCon
    -- Return the knot-tied global TyCon if there is one
    -- Otherwise the local TcTyCon; we must be doing kind checking
    -- but we still want to return a TyCon of some sort to use in
    -- error messages
    get_loopy_tc name tc_tc
      = do { env <- getGblEnv
           ; case lookupNameEnv (tcg_type_env env) name of
                Just (ATyCon tc) -> return tc
                _                -> do { traceTc "lk1 (loopy)" (ppr name)
                                       ; return tc_tc } }

{-
Note [Type-checking inside the knot]
~~~~~~~~~~~~~~~~~~~~~~~~~~~~~~
Suppose we are checking the argument types of a data constructor.  We
must zonk the types before making the DataCon, because once built we
can't change it.  So we must traverse the type.

BUT the parent TyCon is knot-tied, so we can't look at it yet.

So we must be careful not to use "smart constructors" for types that
look at the TyCon or Class involved.

  * Hence the use of mkNakedXXX functions. These do *not* enforce
    the invariants (for example that we use (FunTy s t) rather
    than (TyConApp (->) [s,t])).

  * The zonking functions establish invariants (even zonkTcType, a change from
    previous behaviour). So we must never inspect the result of a
    zonk that might mention a knot-tied TyCon. This is generally OK
    because we zonk *kinds* while kind-checking types. And the TyCons
    in kinds shouldn't be knot-tied, because they come from a previous
    mutually recursive group.

  * TcHsSyn.zonkTcTypeToType also can safely check/establish
    invariants.

This is horribly delicate.  I hate it.  A good example of how
delicate it is can be seen in Trac #7903.

Note [GADT kind self-reference]
~~~~~~~~~~~~~~~~~~~~~~~~~~~~~~~

A promoted type cannot be used in the body of that type's declaration.
Trac #11554 shows this example, which made GHC loop:

  import Data.Kind
  data P (x :: k) = Q
  data A :: Type where
    B :: forall (a :: A). P a -> A

In order to check the constructor B, we need to have the promoted type A, but in
order to get that promoted type, B must first be checked. To prevent looping, a
TyConPE promotion error is given when tcTyVar checks an ATcTyCon in kind mode.
Any ATcTyCon is a TyCon being defined in the current recursive group (see data
type decl for TcTyThing), and all such TyCons are illegal in kinds.

Trac #11962 proposes checking the head of a data declaration separately from
its constructors. This would allow the example above to pass.

Note [Body kind of a HsForAllTy]
~~~~~~~~~~~~~~~~~~~~~~~~~~~~~~~~
The body of a forall is usually a type, but in principle
there's no reason to prohibit *unlifted* types.
In fact, GHC can itself construct a function with an
unboxed tuple inside a for-all (via CPR analysis; see
typecheck/should_compile/tc170).

Moreover in instance heads we get forall-types with
kind Constraint.

It's tempting to check that the body kind is either * or #. But this is
wrong. For example:

  class C a b
  newtype N = Mk Foo deriving (C a)

We're doing newtype-deriving for C. But notice how `a` isn't in scope in
the predicate `C a`. So we quantify, yielding `forall a. C a` even though
`C a` has kind `* -> Constraint`. The `forall a. C a` is a bit cheeky, but
convenient. Bottom line: don't check for * or # here.

Note [Body kind of a HsQualTy]
~~~~~~~~~~~~~~~~~~~~~~~~~~~~~~
If ctxt is non-empty, the HsQualTy really is a /function/, so the
kind of the result really is '*', and in that case the kind of the
body-type can be lifted or unlifted.

However, consider
    instance Eq a => Eq [a] where ...
or
    f :: (Eq a => Eq [a]) => blah
Here both body-kind of the HsQualTy is Constraint rather than *.
Rather crudely we tell the difference by looking at exp_kind. It's
very convenient to typecheck instance types like any other HsSigType.

Admittedly the '(Eq a => Eq [a]) => blah' case is erroneous, but it's
better to reject in checkValidType.  If we say that the body kind
should be '*' we risk getting TWO error messages, one saying that Eq
[a] doens't have kind '*', and one saying that we need a Constraint to
the left of the outer (=>).

How do we figure out the right body kind?  Well, it's a bit of a
kludge: I just look at the expected kind.  If it's Constraint, we
must be in this instance situation context. It's a kludge because it
wouldn't work if any unification was involved to compute that result
kind -- but it isn't.  (The true way might be to use the 'mode'
parameter, but that seemed like a sledgehammer to crack a nut.)

Note [Inferring tuple kinds]
~~~~~~~~~~~~~~~~~~~~~~~~~~~~
Give a tuple type (a,b,c), which the parser labels as HsBoxedOrConstraintTuple,
we try to figure out whether it's a tuple of kind * or Constraint.
  Step 1: look at the expected kind
  Step 2: infer argument kinds

If after Step 2 it's not clear from the arguments that it's
Constraint, then it must be *.  Once having decided that we re-check
the Check the arguments again to give good error messages
in eg. `(Maybe, Maybe)`

Note that we will still fail to infer the correct kind in this case:

  type T a = ((a,a), D a)
  type family D :: Constraint -> Constraint

While kind checking T, we do not yet know the kind of D, so we will default the
kind of T to * -> *. It works if we annotate `a` with kind `Constraint`.

Note [Desugaring types]
~~~~~~~~~~~~~~~~~~~~~~~
The type desugarer is phase 2 of dealing with HsTypes.  Specifically:

  * It transforms from HsType to Type

  * It zonks any kinds.  The returned type should have no mutable kind
    or type variables (hence returning Type not TcType):
      - any unconstrained kind variables are defaulted to (Any *) just
        as in TcHsSyn.
      - there are no mutable type variables because we are
        kind-checking a type
    Reason: the returned type may be put in a TyCon or DataCon where
    it will never subsequently be zonked.

You might worry about nested scopes:
        ..a:kappa in scope..
            let f :: forall b. T '[a,b] -> Int
In this case, f's type could have a mutable kind variable kappa in it;
and we might then default it to (Any *) when dealing with f's type
signature.  But we don't expect this to happen because we can't get a
lexically scoped type variable with a mutable kind variable in it.  A
delicate point, this.  If it becomes an issue we might need to
distinguish top-level from nested uses.

Moreover
  * it cannot fail,
  * it does no unifications
  * it does no validity checking, except for structural matters, such as
        (a) spurious ! annotations.
        (b) a class used as a type

Note [Kind of a type splice]
~~~~~~~~~~~~~~~~~~~~~~~~~~~~
Consider these terms, each with TH type splice inside:
     [| e1 :: Maybe $(..blah..) |]
     [| e2 :: $(..blah..) |]
When kind-checking the type signature, we'll kind-check the splice
$(..blah..); we want to give it a kind that can fit in any context,
as if $(..blah..) :: forall k. k.

In the e1 example, the context of the splice fixes kappa to *.  But
in the e2 example, we'll desugar the type, zonking the kind unification
variables as we go.  When we encounter the unconstrained kappa, we
want to default it to '*', not to (Any *).


Help functions for type applications
~~~~~~~~~~~~~~~~~~~~~~~~~~~~~~~~~~~~
-}

addTypeCtxt :: LHsType GhcRn -> TcM a -> TcM a
        -- Wrap a context around only if we want to show that contexts.
        -- Omit invisible ones and ones user's won't grok
addTypeCtxt (L _ ty) thing
  = addErrCtxt doc thing
  where
    doc = text "In the type" <+> quotes (ppr ty)

{-
************************************************************************
*                                                                      *
                Type-variable binders
%*                                                                      *
%************************************************************************

Note [Dependent LHsQTyVars]
~~~~~~~~~~~~~~~~~~~~~~~~~~~
We track (in the renamer) which explicitly bound variables in a
LHsQTyVars are manifestly dependent; only precisely these variables
may be used within the LHsQTyVars. We must do this so that kcLHsQTyVars
can produce the right TyConBinders, and tell Anon vs. Required.

Example   data T k1 (a:k1) (b:k2) c
               = MkT (Proxy a) (Proxy b) (Proxy c)

Here
  (a:k1),(b:k2),(c:k3)
       are Anon     (explicitly specified as a binder, not used
                     in the kind of any other binder
  k1   is Required  (explicitly specifed as a binder, but used
                     in the kind of another binder i.e. dependently)
  k2   is Specified (not explicitly bound, but used in the kind
                     of another binder)
  k3   in Inferred  (not lexically in scope at all, but inferred
                     by kind inference)
and
  T :: forall {k3} k1. forall k3 -> k1 -> k2 -> k3 -> *

See Note [TyVarBndrs, TyVarBinders, TyConBinders, and visibility]
in TyCoRep.

kcLHsQTyVars uses the hsq_dependent field to decide whether
k1, a, b, c should be Required or Anon.

Earlier, thought it would work simply to do a free-variable check
during kcLHsQTyVars, but this is bogus, because there may be
unsolved equalities about. And we don't want to eagerly solve the
equalities, because we may get further information after
kcLHsQTyVars is called.  (Recall that kcLHsQTyVars is called
only from getInitialKind.)
This is what implements the rule that all variables intended to be
dependent must be manifestly so.

Sidenote: It's quite possible that later, we'll consider (t -> s)
as a degenerate case of some (pi (x :: t) -> s) and then this will
all get more permissive.

Note [Kind generalisation and SigTvs]
~~~~~~~~~~~~~~~~~~~~~~~~~~~~~~~~~~~~~
Consider
  data T (a :: k1) x = MkT (S a ())
  data S (b :: k2) y = MkS (T b ())

While we are doing kind inference for the mutually-recursive S,T,
we will end up unifying k1 and k2 together. So they can't be skolems.
We therefore make them SigTvs, which can unify with type variables,
but not with general types.  All this is very similar at the level
of terms: see Note [Quantified variables in partial type signatures]
in TcBinds.

There are some wrinkles

* We always want to kind-generalise over SigTvs, and /not/ default
  them to Type.  Another way to say this is: a SigTV should /never/
  stand for a type, even via defaulting. Hence the check in
  TcSimplify.defaultTyVarTcS, and TcMType.defaultTyVar.  Here's
  another example (Trac #14555):
     data Exp :: [TYPE rep] -> TYPE rep -> Type where
        Lam :: Exp (a:xs) b -> Exp xs (a -> b)
  We want to kind-generalise over the 'rep' variable.
  Trac #14563 is another example.

* Consider Trac #11203
    data SameKind :: k -> k -> *
    data Q (a :: k1) (b :: k2) c = MkQ (SameKind a b)
  Here we will unify k1 with k2, but this time doing so is an error,
  because k1 and k2 are bound in the same delcaration.

  We sort this out using findDupSigTvs, in TcTyClTyVars; very much
  as we do with partial type signatures in mk_psig_qtvs in
  TcBinds.chooseInferredQuantifiers

Note [Keeping scoped variables in order: Explicit]
~~~~~~~~~~~~~~~~~~~~~~~~~~~~~~~~~~~~~~~~~~~~~~~~~~
When the user writes `forall a b c. blah`, we bring a, b, and c into
scope and then check blah. In the process of checking blah, we might
learn the kinds of a, b, and c, and these kinds might indicate that
b depends on c, and thus that we should reject the user-written type.

One approach to doing this would be to bring each of a, b, and c into
scope, one at a time, creating an implication constraint and
bumping the TcLevel for each one. This would work, because the kind
of, say, b would be untouchable when c is in scope (and the constraint
couldn't float out because c blocks it). However, it leads to terrible
error messages, complaining about skolem escape. While it is indeed
a problem of skolem escape, we can do better.

Instead, our approach is to bring the block of variables into scope
all at once, creating one implication constraint for the lot. The
user-written variables are skolems in the implication constraint. In
TcSimplify.setImplicationStatus, we check to make sure that the ordering
is correct, choosing ImplicationStatus IC_BadTelescope if they aren't.
Then, in TcErrors, we report if there is a bad telescope. This way,
we can report a suggested ordering to the user if there is a problem.

Note [Keeping scoped variables in order: Implicit]
~~~~~~~~~~~~~~~~~~~~~~~~~~~~~~~~~~~~~~~~~~~~~~~~~~
When the user implicitly quantifies over variables (say, in a type
signature), we need to come up with some ordering on these variables.
This is done by bumping the TcLevel, bringing the tyvars into scope,
and then type-checking the thing_inside. The constraints are all
wrapped in an implication, which is then solved. Finally, we can
zonk all the binders and then order them with toposortTyVars.

It's critical to solve before zonking and ordering in order to uncover
any unifications. You might worry that this eager solving could cause
trouble elsewhere. I don't think it will. Because it will solve only
in an increased TcLevel, it can't unify anything that was mentioned
elsewhere. Additionally, we require that the order of implicitly
quantified variables is manifest by the scope of these variables, so
we're not going to learn more information later that will help order
these variables.

Note [Recipe for checking a signature]
~~~~~~~~~~~~~~~~~~~~~~~~~~~~~~~~~~~~~~
Checking a user-written signature requires several steps:

 1. Generate constraints.
 2. Solve constraints.
 3. Zonk and promote tyvars.
 4. (Optional) Kind-generalize.
 5. Check validity.

There may be some surprises in here:

Step 2 is necessary for two reasons: most signatures also bring
implicitly quantified variables into scope, and solving is necessary
to get these in the right order (see Note [Keeping scoped variables in
order: Implicit]). Additionally, solving is necessary in order to
kind-generalize correctly.

Step 3 requires *promoting* type variables. If there are any foralls
in a type, the TcLevel will be bumped within the forall. This might
lead to the generation of matavars with a high level. If we don't promote,
we violate MetaTvInv of Note [TcLevel and untouchable type variables]
in TcType.

-}

tcWildCardBinders :: SkolemInfo
                  -> [Name]
                  -> ([(Name, TcTyVar)] -> TcM a)
                  -> TcM a
tcWildCardBinders info = tcWildCardBindersX new_tv (Just info)
  where
    new_tv name = do { kind <- newMetaKindVar
                     ; newSkolemTyVar name kind }

tcWildCardBindersX :: (Name -> TcM TcTyVar)
                   -> Maybe SkolemInfo -- Just <=> we're bringing fresh vars
                                       -- into scope; use scopeTyVars
                   -> [Name]
                   -> ([(Name, TcTyVar)] -> TcM a)
                   -> TcM a
tcWildCardBindersX new_wc maybe_skol_info wc_names thing_inside
  = do { wcs <- mapM new_wc wc_names
       ; let wc_prs = wc_names `zip` wcs
       ; let wc_prs_env = wc_names `zip` (unrestricted <$> wcs)
       ; scope_tvs wc_prs_env $
         thing_inside wc_prs }
  where
    scope_tvs
      | Just info <- maybe_skol_info = scopeTyVars2 info
      | otherwise                    = tcExtendNameTyVarEnv

-- | Kind-check a 'LHsQTyVars'. If the decl under consideration has a complete,
-- user-supplied kind signature (CUSK), generalise the result.
-- Used in 'getInitialKind' (for tycon kinds and other kinds)
-- and in kind-checking (but not for tycon kinds, which are checked with
-- tcTyClDecls). See also Note [Complete user-supplied kind signatures] in
-- HsDecls.
--
-- This function does not do telescope checking.
kcLHsQTyVars :: Name              -- ^ of the thing being checked
             -> TyConFlavour      -- ^ What sort of 'TyCon' is being checked
             -> Bool              -- ^ True <=> the decl being checked has a CUSK
             -> LHsQTyVars GhcRn
             -> TcM (Kind, r)     -- ^ The result kind, possibly with other info
             -> TcM (TcTyCon, r)  -- ^ A suitably-kinded TcTyCon
kcLHsQTyVars name flav cusk
  user_tyvars@(HsQTvs { hsq_ext = HsQTvsRn { hsq_implicit = kv_ns
                                           , hsq_dependent = dep_names }
                      , hsq_explicit = hs_tvs }) thing_inside
  | cusk
  = do { typeintype <- xoptM LangExt.TypeInType
       ; let m_kind
               | typeintype = Nothing
               | otherwise  = Just liftedTypeKind
                 -- without -XTypeInType, default all kind variables to have kind *

       ; (scoped_kvs, (tc_tvs, (res_kind, stuff)))
           <- solveEqualities $
              tcImplicitTKBndrsX newSkolemTyVar m_kind skol_info kv_ns $
              kcLHsTyVarBndrs cusk open_fam skol_info hs_tvs thing_inside

           -- Now, because we're in a CUSK, quantify over the mentioned
           -- kind vars, in dependency order.
       ; tc_tvs  <- mapM zonkTcTyVarToTyVar tc_tvs
       ; res_kind <- zonkTcType res_kind
       ; let tc_binders = zipWith mk_tc_binder hs_tvs tc_tvs
             qkvs = tyCoVarsOfTypeWellScoped (mkTyConKind tc_binders res_kind)
                   -- the visibility of tvs doesn't matter here; we just
                   -- want the free variables not to include the tvs

          -- If there are any meta-tvs left, the user has
          -- lied about having a CUSK. Error.
       ; let (meta_tvs, good_tvs) = partition isMetaTyVar qkvs
          -- skip this check for associated types. Why?
          -- Any variables mentioned in the definition will get defaulted,
          -- except those that appear in the class head. Defaulted vars do
          -- not concern us here (they are fully determined). Variables from
          -- the class head will be fully determined whenever the class has
          -- a CUSK, and an associated family has a CUSK only when the enclosing
          -- class has one. So skipping is safe. But why is it necessary?
          -- It's possible that a class variable has too low a TcLevel to have
          -- fully settled down by this point, and so this check will get
          -- a false positive.
       ; when (not_associated && not (null meta_tvs)) $
         report_non_cusk_tvs (qkvs ++ tc_tvs) res_kind

          -- If any of the scoped_kvs aren't actually mentioned in a binder's
          -- kind (or the return kind), then we're in the CUSK case from
          -- Note [Free-floating kind vars]
       ; let all_tc_tvs        = good_tvs ++ tc_tvs
             all_mentioned_tvs = mapUnionVarSet (tyCoVarsOfType . tyVarKind)
                                                all_tc_tvs
                                 `unionVarSet` tyCoVarsOfType res_kind
             unmentioned_kvs   = filterOut (`elemVarSet` all_mentioned_tvs)
                                           scoped_kvs
       ; reportFloatingKvs name flav all_tc_tvs unmentioned_kvs

       ; let final_binders = map (mkNamedTyConBinder Specified) good_tvs
                            ++ tc_binders
             tycon = mkTcTyCon name (ppr user_tyvars) final_binders res_kind
                                [(tyVarName var, var) | var <- (scoped_kvs ++ tc_tvs)]
                               flav
                           -- the tvs contain the binders already
                           -- in scope from an enclosing class, but
                           -- re-adding tvs to the env't doesn't cause
                           -- harm

       ; traceTc "kcLHsQTyVars: cusk" $
         vcat [ ppr name, ppr kv_ns, ppr hs_tvs, ppr dep_names
              , ppr tc_tvs, ppr (mkTyConKind final_binders res_kind)
              , ppr qkvs, ppr meta_tvs, ppr good_tvs, ppr final_binders ]

       ; return (tycon, stuff) }

  | otherwise
  = do { typeintype <- xoptM LangExt.TypeInType

             -- if -XNoTypeInType and we know all the implicits are kind vars,
             -- just give the kind *. This prevents test
             -- dependent/should_fail/KindLevelsB from compiling, as it should
       ; let default_kind
               | typeintype = Nothing
               | otherwise  = Just liftedTypeKind
           -- Why newSigTyVar?  See Note [Kind generalisation and sigTvs]
       ; (scoped_kvs, (tc_tvs, (res_kind, stuff)))
           <- kcImplicitTKBndrs kv_ns default_kind $
              kcLHsTyVarBndrs cusk open_fam skol_info hs_tvs thing_inside

       ; let   -- NB: Don't add scoped_kvs to tyConTyVars, because they
               -- must remain lined up with the binders
             tc_binders = zipWith mk_tc_binder hs_tvs tc_tvs
             tycon = mkTcTyCon name (ppr user_tyvars) tc_binders res_kind
                               ([(tyVarName var, var) | var <- (scoped_kvs ++ tc_tvs)])
                               flav

       ; traceTc "kcLHsQTyVars: not-cusk" $
         vcat [ ppr name, ppr kv_ns, ppr hs_tvs, ppr dep_names
              , ppr tc_tvs, ppr (mkTyConKind tc_binders res_kind) ]
       ; return (tycon, stuff) }
  where
    open_fam = tcFlavourIsOpen flav
    not_associated = case flav of
      DataFamilyFlavour assoc     -> not assoc
      OpenTypeFamilyFlavour assoc -> not assoc
      _                           -> True

    skol_info = TyConSkol flav name

    mk_tc_binder :: LHsTyVarBndr GhcRn -> TyVar -> TyConBinder
    -- See Note [Dependent LHsQTyVars]
    mk_tc_binder hs_tv tv
       | hsLTyVarName hs_tv `elemNameSet` dep_names
       = mkNamedTyConBinder Required tv
       | otherwise
       = mkAnonTyConBinder tv

    report_non_cusk_tvs all_tvs res_kind
      = do { all_tvs <- mapM zonkTyCoVarKind all_tvs
           ; let (_, tidy_tvs)         = tidyOpenTyCoVars emptyTidyEnv all_tvs
                 (meta_tvs, other_tvs) = partition isMetaTyVar tidy_tvs

           ; addErr $
             vcat [ text "You have written a *complete user-suppled kind signature*,"
                  , hang (text "but the following variable" <> plural meta_tvs <+>
                          isOrAre meta_tvs <+> text "undetermined:")
                       2 (vcat (map pp_tv meta_tvs))
                  , text "Perhaps add a kind signature."
                  , ppUnless (null other_tvs) $
                    hang (text "Inferred kinds of user-written variables:")
                       2 (vcat (map pp_tv other_tvs))
                    -- It's possible that the result kind contains
                    -- underdetermined, forall-bound variables which weren't
                    -- reported earier (see #13777).
                  , hang (text "Inferred result kind:")
                       2 (ppr res_kind) ] }
      where
        pp_tv tv = ppr tv <+> dcolon <+> ppr (tyVarKind tv)
kcLHsQTyVars _ _ _ (XLHsQTyVars _) _ = panic "kcLHsQTyVars"

kcLHsTyVarBndrs :: Bool   -- True <=> bump the TcLevel when bringing vars into scope
                -> Bool   -- True <=> Default un-annotated tyvar
                          --          binders to kind *
                -> SkolemInfo
                -> [LHsTyVarBndr GhcRn]
                -> TcM r
                -> TcM ([TyVar], r)
-- There may be dependency between the explicit "ty" vars.
-- So, we have to handle them one at a time.
kcLHsTyVarBndrs _ _ _ [] thing
  = do { stuff <- thing; return ([], stuff) }

kcLHsTyVarBndrs cusk open_fam skol_info (L _ hs_tv : hs_tvs) thing
  = do { tv_pair@(tv, _) <- kc_hs_tv hs_tv
               -- NB: Bring all tvs into scope, even non-dependent ones,
               -- as they're needed in type synonyms, data constructors, etc.

       ; (tvs, stuff) <- bind_unless_scoped tv_pair $
                         kcLHsTyVarBndrs cusk open_fam skol_info hs_tvs $
                         thing

       ; return ( tv : tvs, stuff ) }
  where
    -- | Bind the tyvar in the env't unless the bool is True
    bind_unless_scoped :: (TcTyVar, Bool) -> TcM a -> TcM a
    bind_unless_scoped (_, True)   thing_inside = thing_inside
    bind_unless_scoped (tv, False) thing_inside
      | cusk      = scopeTyVars skol_info [unrestricted tv] thing_inside
      | otherwise = tcExtendTyVarEnv      [unrestricted tv] thing_inside
         -- These variables haven't settled down yet, so we don't want to bump
         -- the TcLevel. If we do, then we'll have metavars of too high a level
         -- floating about. Changing this causes many, many failures in the
         -- `dependent` testsuite directory.

    kc_hs_tv :: HsTyVarBndr GhcRn -> TcM (TcTyVar, Bool)
    kc_hs_tv (UserTyVar _ lname@(L _ name))
      = do { tv_pair@(tv, in_scope) <- tcHsTyVarName newSkolemTyVar Nothing name

             -- Open type/data families default their variables to kind *.
             -- But don't default in-scope class tyvars, of course
           ; when (open_fam && not in_scope) $
             discardResult $ unifyKind (Just (HsTyVar noExt NotPromoted lname))
                                       liftedTypeKind (tyVarKind tv)

           ; return tv_pair }

    kc_hs_tv (KindedTyVar _ (L _ name) lhs_kind)
      = do { kind <- tcLHsKindSig (TyVarBndrKindCtxt name) lhs_kind
           ; tcHsTyVarName newSkolemTyVar (Just kind) name }

    kc_hs_tv (XTyVarBndr{}) = panic "kc_hs_tv"

tcImplicitTKBndrs :: SkolemInfo
                  -> [Name]
                  -> TcM a
                  -> TcM ([TcTyVar], a)
tcImplicitTKBndrs = tcImplicitTKBndrsX newSkolemTyVar Nothing

-- | Like 'tcImplicitTKBndrs', but uses 'newSigTyVar' to create tyvars
tcImplicitTKBndrsSig :: SkolemInfo
                     -> [Name]
                     -> TcM a
                     -> TcM ([TcTyVar], a)
tcImplicitTKBndrsSig = tcImplicitTKBndrsX newSigTyVar Nothing

tcImplicitTKBndrsX :: (Name -> Kind -> TcM TcTyVar) -- new_tv function
                   -> Maybe Kind           -- Just k <=> assign all names this kind
                   -> SkolemInfo
                   -> [Name]
                   -> TcM a
                   -> TcM ([TcTyVar], a)   -- these tyvars are dependency-ordered
-- * Guarantees to call solveLocalEqualities to unify
--   all constraints from thing_inside.
--
-- * Returned TcTyVars have the supplied HsTyVarBndrs,
--   but may be in different order to the original [Name]
--   (because of sorting to respect dependency)
--
-- * Returned TcTyVars have zonked kinds
--   See Note [Keeping scoped variables in order: Implicit]
tcImplicitTKBndrsX new_tv m_kind skol_info tv_names thing_inside
  | null tv_names -- Short cut for the common case where there
                  -- are no implicit type variables to bind
  = do { result <- solveLocalEqualities thing_inside
       ; return ([], result) }

  | otherwise
  = do { (skol_tvs, result)
           <- solveLocalEqualities $
              checkTvConstraints skol_info Nothing $
              do { tv_pairs <- mapM (tcHsTyVarName new_tv m_kind) tv_names
                 ; let must_scope_tvs = [ unrestricted tv | (tv, False) <- tv_pairs ]
                 ; result <- tcExtendTyVarEnv must_scope_tvs $
                             thing_inside
                 ; return (map fst tv_pairs, result) }


       ; skol_tvs <- mapM zonkTcTyCoVarBndr skol_tvs
          -- use zonkTcTyCoVarBndr because a skol_tv might be a SigTv

       ; let final_tvs = toposortTyVars skol_tvs
       ; traceTc "tcImplicitTKBndrs" (ppr tv_names $$ ppr final_tvs)
       ; return (final_tvs, result) }

-- | Bring implicitly quantified type/kind variables into scope during
-- kind checking. Uses SigTvs, as per Note [Use SigTvs in kind-checking pass]
-- in TcTyClsDecls.
kcImplicitTKBndrs :: [Name]     -- of the vars
                  -> Maybe Kind -- Just k <=> use k as the kind for all vars
                                -- Nothing <=> use a meta-tyvar
                  -> TcM a
                  -> TcM ([TcTyVar], a)  -- returns the tyvars created
                                         -- these are *not* dependency ordered
kcImplicitTKBndrs var_ns m_kind thing_inside
  = do { tkvs_pairs <- mapM (tcHsTyVarName newSigTyVar m_kind) var_ns
       ; let must_scope_tkvs = [ unrestricted tkv | (tkv, False) <- tkvs_pairs ]
       ; result <- tcExtendTyVarEnv must_scope_tkvs $
                   thing_inside
       ; return (map fst tkvs_pairs, result) }

tcExplicitTKBndrs :: SkolemInfo
                  -> [LHsTyVarBndr GhcRn]
                  -> TcM a
                  -> TcM ([TcTyVar], a)
-- See also Note [Associated type tyvar names] in Class
tcExplicitTKBndrs skol_info hs_tvs thing_inside
-- This function brings into scope a telescope of binders as written by
-- the user. At first blush, it would then seem that we should bring
-- them into scope one at a time, bumping the TcLevel each time.
-- (Recall that we bump the level to prevent skolem escape from happening.)
-- However, this leads to terrible error messages, because we end up
-- failing to unify with some `k0`. Better would be to allow type inference
-- to work, potentially creating a skolem-escape problem, and then to
-- notice that the telescope is out of order. That's what we do here,
-- following the logic of tcImplicitTKBndrsX.
-- See also Note [Keeping scoped variables in order: Explicit]
--
-- No cloning: returned TyVars have the same Name as the incoming LHsTyVarBndrs
  | null hs_tvs  -- Short cut that avoids creating an implication
                 -- constraint in the common case where none is needed
  = do { result <- thing_inside
       ; return ([], result) }

  | otherwise
  = do { (skol_tvs, result) <- checkTvConstraints skol_info (Just doc) $
                               bind_tvbs hs_tvs

       ; traceTc "tcExplicitTKBndrs" $
           vcat [ text "Hs vars:" <+> ppr hs_tvs
                , text "tvs:" <+> pprTyVars skol_tvs ]
       ; return (skol_tvs, result) }

  where
    bind_tvbs [] = do { result <- thing_inside
                      ; return ([], result) }
    bind_tvbs (L _ tvb : tvbs)
      = do { (tv, in_scope) <- tcHsTyVarBndr newSkolemTyVar tvb
           ; (if in_scope then id else tcExtendTyVarEnv [unrestricted tv]) $
           do { (tvs, result) <- bind_tvbs tvbs
              ; return (tv : tvs, result) }}

    doc = sep (map ppr hs_tvs)

-- | Used during the "kind-checking" pass in TcTyClsDecls only.
-- See Note [Use SigTvs in kind-checking pass] in TcTyClsDecls
kcExplicitTKBndrs :: [LHsTyVarBndr GhcRn]
                  -> TcM a
                  -> TcM a
kcExplicitTKBndrs [] thing_inside = thing_inside
kcExplicitTKBndrs (L _ hs_tv : hs_tvs) thing_inside
  = do { (tv, _) <- tcHsTyVarBndr newSigTyVar hs_tv
       ; tcExtendTyVarEnv [unrestricted tv] $
         kcExplicitTKBndrs hs_tvs thing_inside }

tcHsTyVarBndr :: (Name -> Kind -> TcM TyVar)
              -> HsTyVarBndr GhcRn -> TcM (TcTyVar, Bool)
-- Return a TcTyVar, built using the provided function
-- Typically the Kind inside the HsTyVarBndr will be a tyvar
-- with a mutable kind in it.
--
-- These variables might be in scope already (with associated types, for example).
-- This function then checks that the kind annotation (if any) matches the
-- kind of the in-scope type variable.
--
-- Returned TcTyVar has the same name; no cloning
--
-- See also Note [Associated type tyvar names] in Class
--
-- Returns True iff the tyvar was already in scope
tcHsTyVarBndr new_tv (UserTyVar _ (L _ tv_nm))
  = tcHsTyVarName new_tv Nothing tv_nm
tcHsTyVarBndr new_tv (KindedTyVar _ (L _ tv_nm) lhs_kind)
  = do { kind <- tcLHsKindSig (TyVarBndrKindCtxt tv_nm) lhs_kind
       ; tcHsTyVarName new_tv (Just kind) tv_nm }
tcHsTyVarBndr _ (XTyVarBndr _) = panic "tcHsTyVarBndr"

newWildTyVar :: Name -> TcM TcTyVar
-- ^ New unification variable for a wildcard
newWildTyVar _name
  = do { kind <- newMetaKindVar
       ; uniq <- newUnique
       ; details <- newMetaDetails TauTv
       ; let name = mkSysTvName uniq (fsLit "w")
             tyvar = (mkTcTyVar name kind details)
       ; traceTc "newWildTyVar" (ppr tyvar)
       ; return tyvar }

-- | Produce a tyvar of the given name (with the kind provided, or
-- otherwise a meta-var kind). If
-- the name is already in scope, return the scoped variable, checking
-- to make sure the known kind matches any kind provided. The
-- second return value says whether the variable is in scope (True)
-- or not (False). (Use this for associated types, for example.)
tcHsTyVarName :: (Name -> Kind -> TcM TcTyVar) -- new_tv function
              -> Maybe Kind  -- Just k <=> use k as the variable's kind
                             -- Nothing <=> use a meta-tyvar
              -> Name -> TcM (TcTyVar, Bool)
tcHsTyVarName new_tv m_kind name
  = do { mb_tv <- tcLookupLcl_maybe name
       ; case mb_tv of
           Just (ATyVar _ tv)
             -> do { whenIsJust m_kind $ \ kind ->
                     discardResult $
                     unifyKind (Just (HsTyVar noExt NotPromoted (noLoc name)))
                       kind (tyVarKind tv)
                   ; return (tv, True) }
           _ -> do { kind <- case m_kind of
                               Just kind -> return kind
                               Nothing   -> newMetaKindVar
                   ; tv <- new_tv name kind
                   ; return (tv, False) }}

--------------------------
-- Bringing tyvars into scope
--------------------------

-- | Bring tyvars into scope, wrapping the thing_inside in an implication
-- constraint. The implication constraint is necessary to provide SkolemInfo
-- for the tyvars and to ensure that no unification variables made outside
-- the scope of these tyvars (i.e. lower TcLevel) unify with the locally-scoped
-- tyvars (i.e. higher TcLevel).
--
-- INVARIANT: The thing_inside must check only types, never terms.
--
-- Use this (not tcExtendTyVarEnv) wherever you expect a Λ or ∀ in Core.
-- Use tcExtendTyVarEnv otherwise.
scopeTyVars :: SkolemInfo -> [Weighted TcTyVar] -> TcM a -> TcM a
scopeTyVars skol_info tvs = scopeTyVars2 skol_info
                              [(tyVarName (weightedThing tv), tv) | tv <- tvs]

-- | Like 'scopeTyVars', but allows you to specify different scoped names
-- than the Names stored within the tyvars.
scopeTyVars2 :: SkolemInfo -> [(Name, Weighted TcTyVar)] -> TcM a -> TcM a
scopeTyVars2 skol_info prs thing_inside
  = fmap snd $ -- discard the TcEvBinds, which will always be empty
<<<<<<< HEAD
    checkConstraints skol_info (map (weightedThing . snd) prs) [{- no EvVars -}] $
    tcExtendTyVarEnv2 prs $
=======
    checkConstraints skol_info (map snd prs) [{- no EvVars -}] $
    tcExtendNameTyVarEnv prs $
>>>>>>> 9b7eec86
    thing_inside

------------------
kindGeneralize :: TcType -> TcM [KindVar]
-- Quantify the free kind variables of a kind or type
-- In the latter case the type is closed, so it has no free
-- type variables.  So in both cases, all the free vars are kind vars
-- Input must be zonked.
-- NB: You must call solveEqualities or solveLocalEqualities before
-- kind generalization
kindGeneralize kind_or_type
  = do { let kvs = tyCoVarsOfTypeDSet kind_or_type
             dvs = DV { dv_kvs = kvs, dv_tvs = emptyDVarSet }
       ; gbl_tvs <- tcGetGlobalTyCoVars -- Already zonked
       ; quantifyTyVars gbl_tvs dvs }

{-
Note [Kind generalisation]
~~~~~~~~~~~~~~~~~~~~~~~~~~
We do kind generalisation only at the outer level of a type signature.
For example, consider
  T :: forall k. k -> *
  f :: (forall a. T a -> Int) -> Int
When kind-checking f's type signature we generalise the kind at
the outermost level, thus:
  f1 :: forall k. (forall (a:k). T k a -> Int) -> Int  -- YES!
and *not* at the inner forall:
  f2 :: (forall k. forall (a:k). T k a -> Int) -> Int  -- NO!
Reason: same as for HM inference on value level declarations,
we want to infer the most general type.  The f2 type signature
would be *less applicable* than f1, because it requires a more
polymorphic argument.

NB: There are no explicit kind variables written in f's signature.
When there are, the renamer adds these kind variables to the list of
variables bound by the forall, so you can indeed have a type that's
higher-rank in its kind. But only by explicit request.

Note [Kinds of quantified type variables]
~~~~~~~~~~~~~~~~~~~~~~~~~~~~~~~~~~~~~~~~~
tcTyVarBndrsGen quantifies over a specified list of type variables,
*and* over the kind variables mentioned in the kinds of those tyvars.

Note that we must zonk those kinds (obviously) but less obviously, we
must return type variables whose kinds are zonked too. Example
    (a :: k7)  where  k7 := k9 -> k9
We must return
    [k9, a:k9->k9]
and NOT
    [k9, a:k7]
Reason: we're going to turn this into a for-all type,
   forall k9. forall (a:k7). blah
which the type checker will then instantiate, and instantiate does not
look through unification variables!

Hence using zonked_kinds when forming tvs'.

Note [Free-floating kind vars]
~~~~~~~~~~~~~~~~~~~~~~~~~~~~~~
Consider

  data T = MkT (forall (a :: k). Proxy a)
  -- from test ghci/scripts/T7873

This is not an existential datatype, but a higher-rank one (the forall
to the right of MkT). Also consider

  data S a = MkS (Proxy (a :: k))

According to the rules around implicitly-bound kind variables, in both
cases those k's scope over the whole declaration. The renamer grabs
it and adds it to the hsq_implicits field of the HsQTyVars of the
tycon. So it must be in scope during type-checking, but we want to
reject T while accepting S.

Why reject T? Because the kind variable isn't fixed by anything. For
a variable like k to be implicit, it needs to be mentioned in the kind
of a tycon tyvar. But it isn't.

Why accept S? Because kind inference tells us that a has kind k, so it's
all OK.

Our approach depends on whether or not the datatype has a CUSK.

Non-CUSK: In the first pass (kcTyClTyVars) we just bring
k into scope. In the second pass (tcTyClTyVars),
we check to make sure that k has been unified with some other variable
(or generalized over, making k into a skolem). If it hasn't been, then
it must be a free-floating kind var. Error.

CUSK: When we determine the tycon's final, never-to-be-changed kind
in kcLHsQTyVars, we check to make sure all implicitly-bound kind
vars are indeed mentioned in a kind somewhere. If not, error.

We also perform free-floating kind var analysis for type family instances
(see #13985). Here is an interesting example:

    type family   T :: k
    type instance T = (Nothing :: Maybe a)

Upon a cursory glance, it may appear that the kind variable `a` is
free-floating above, since there are no (visible) LHS patterns in `T`. However,
there is an *invisible* pattern due to the return kind, so inside of GHC, the
instance looks closer to this:

    type family T @k :: k
    type instance T @(Maybe a) = (Nothing :: Maybe a)

Here, we can see that `a` really is bound by a LHS type pattern, so `a` is in
fact not free-floating. Contrast that with this example:

    type instance T = Proxy (Nothing :: Maybe a)

This would looks like this inside of GHC:

    type instance T @(*) = Proxy (Nothing :: Maybe a)

So this time, `a` is neither bound by a visible nor invisible type pattern on
the LHS, so it would be reported as free-floating.

Finally, here's one more brain-teaser (from #9574). In the example below:

    class Funct f where
      type Codomain f :: *
    instance Funct ('KProxy :: KProxy o) where
      type Codomain 'KProxy = NatTr (Proxy :: o -> *)

As it turns out, `o` is not free-floating in this example. That is because `o`
bound by the kind signature of the LHS type pattern 'KProxy. To make this more
obvious, one can also write the instance like so:

    instance Funct ('KProxy :: KProxy o) where
      type Codomain ('KProxy :: KProxy o) = NatTr (Proxy :: o -> *)

-}

--------------------
-- getInitialKind has made a suitably-shaped kind for the type or class
-- Look it up in the local environment. This is used only for tycons
-- that we're currently type-checking, so we're sure to find a TcTyCon.
kcLookupTcTyCon :: Name -> TcM TcTyCon
kcLookupTcTyCon nm
  = do { tc_ty_thing <- tcLookup nm
       ; return $ case tc_ty_thing of
           ATcTyCon tc -> tc
           _           -> pprPanic "kcLookupTcTyCon" (ppr tc_ty_thing) }

-----------------------
-- | Bring tycon tyvars into scope. This is used during the "kind-checking"
-- pass in TcTyClsDecls. (Never in getInitialKind, never in the
-- "type-checking"/desugaring pass.)
-- Never emits constraints, though the thing_inside might.
kcTyClTyVars :: Name -> TcM a -> TcM a
kcTyClTyVars tycon_name thing_inside
  -- See Note [Use SigTvs in kind-checking pass] in TcTyClsDecls
  = do { tycon <- kcLookupTcTyCon tycon_name
<<<<<<< HEAD
       ; tcExtendTyVarEnv2 (fmap unrestricted <$> tcTyConScopedTyVars tycon) $ thing_inside }
=======
       ; tcExtendNameTyVarEnv (tcTyConScopedTyVars tycon) $ thing_inside }
>>>>>>> 9b7eec86

tcTyClTyVars :: Name
             -> ([TyConBinder] -> Kind -> TcM a) -> TcM a
-- ^ Used for the type variables of a type or class decl
-- on the second full pass (type-checking/desugaring) in TcTyClDecls.
-- This is *not* used in the initial-kind run, nor in the "kind-checking" pass.
-- Accordingly, everything passed to the continuation is fully zonked.
--
-- (tcTyClTyVars T [a,b] thing_inside)
--   where T : forall k1 k2 (a:k1 -> *) (b:k1). k2 -> *
--   calls thing_inside with arguments
--      [k1,k2,a,b] [k1:*, k2:*, Anon (k1 -> *), Anon k1] (k2 -> *)
--   having also extended the type environment with bindings
--   for k1,k2,a,b
--
-- Never emits constraints.
--
-- The LHsTyVarBndrs is always user-written, and the full, generalised
-- kind of the tycon is available in the local env.
tcTyClTyVars tycon_name thing_inside
  = do { tycon <- kcLookupTcTyCon tycon_name

       -- Do checks on scoped tyvars
       -- See Note [Free-floating kind vars]
       ; let flav = tyConFlavour tycon
             scoped_prs = tcTyConScopedTyVars tycon
             scoped_tvs = map snd scoped_prs
             still_sig_tvs = filter isSigTyVar scoped_tvs

       ; mapM_ report_sig_tv_err (findDupSigTvs scoped_prs)

       ; checkNoErrs $ reportFloatingKvs tycon_name flav
                                         scoped_tvs still_sig_tvs

       ; let res_kind   = tyConResKind tycon
             binders    = correct_binders (tyConBinders tycon) res_kind
       ; traceTc "tcTyClTyVars" (ppr tycon_name <+> ppr binders)
       ; scopeTyVars2 (TyConSkol flav tycon_name) (fmap unrestricted <$> scoped_prs) $
         thing_inside binders res_kind }
  where
    report_sig_tv_err (n1, n2)
      = setSrcSpan (getSrcSpan n2) $
        addErrTc (text "Couldn't match" <+> quotes (ppr n1)
                        <+> text "with" <+> quotes (ppr n2))

    -- Given some TyConBinders and a TyCon's result kind, make sure that the
    -- correct any wrong Named/Anon choices. For example, consider
    --   type Syn k = forall (a :: k). Proxy a
    -- At first, it looks like k should be named -- after all, it appears on the RHS.
    -- However, the correct kind for Syn is (* -> *).
    -- (Why? Because k is the kind of a type, so k's kind is *. And the RHS also has
    -- kind *.) See also #13963.
    correct_binders :: [TyConBinder] -> Kind -> [TyConBinder]
    correct_binders binders kind
      = binders'
      where
        (_, binders') = mapAccumR go (tyCoVarsOfType kind) binders

        go :: TyCoVarSet -> TyConBinder -> (TyCoVarSet, TyConBinder)
        go fvs binder
          | isNamedTyConBinder binder
          , not (tv `elemVarSet` fvs)
          = (new_fvs, mkAnonTyConBinder tv)

          | not (isNamedTyConBinder binder)
          , tv `elemVarSet` fvs
          = (new_fvs, mkNamedTyConBinder Required tv)
             -- always Required, because it was anonymous (i.e. visible) previously

          | otherwise
          = (new_fvs, binder)

          where
            tv      = binderVar binder
            new_fvs = fvs `delVarSet` tv `unionVarSet` tyCoVarsOfType (tyVarKind tv)

-----------------------------------
tcDataKindSig :: [TyConBinder]
              -> Kind
              -> TcM ([TyConBinder], Kind)
-- GADT decls can have a (perhaps partial) kind signature
--      e.g.  data T a :: * -> * -> * where ...
-- This function makes up suitable (kinded) TyConBinders for the
-- argument kinds.  E.g. in this case it might return
--   ([b::*, c::*], *)
-- Never emits constraints.
-- It's a little trickier than you might think: see
-- Note [TyConBinders for the result kind signature of a data type]
tcDataKindSig tc_bndrs kind
  = do  { loc     <- getSrcSpanM
        ; uniqs   <- newUniqueSupply
        ; rdr_env <- getLocalRdrEnv
        ; let new_occs = [ occ
                         | str <- allNameStrings
                         , let occ = mkOccName tvName str
                         , isNothing (lookupLocalRdrOcc rdr_env occ)
                         -- Note [Avoid name clashes for associated data types]
                         , not (occ `elem` lhs_occs) ]
              new_uniqs = uniqsFromSupply uniqs
              subst = mkEmptyTCvSubst (mkInScopeSet (mkVarSet lhs_tvs))
        ; return (go loc new_occs new_uniqs subst [] kind) }
  where
    lhs_tvs  = map binderVar tc_bndrs
    lhs_occs = map getOccName lhs_tvs

    go loc occs uniqs subst acc kind
      = case splitPiTy_maybe kind of
          Nothing -> (reverse acc, substTy subst kind)

          Just (Anon arg, kind')
            -> go loc occs' uniqs' subst' (tcb : acc) kind'
            where
              arg'   = substTy subst (weightedThing arg)
              tv     = mkTyVar (mkInternalName uniq occ loc) arg'
              subst' = extendTCvInScope subst tv
              tcb    = TvBndr tv AnonTCB
              (uniq:uniqs') = uniqs
              (occ:occs')   = occs

          Just (Named (TvBndr tv vis), kind')
            -> go loc occs uniqs subst' (tcb : acc) kind'
            where
              (subst', tv') = substTyVarBndr subst tv
              tcb = TvBndr tv' (NamedTCB vis)

badKindSig :: Bool -> Kind -> SDoc
badKindSig check_for_type kind
 = hang (sep [ text "Kind signature on data type declaration has non-*"
             , (if check_for_type then empty else text "and non-variable") <+>
               text "return kind" ])
        2 (ppr kind)

{- Note [TyConBinders for the result kind signature of a data type]
~~~~~~~~~~~~~~~~~~~~~~~~~~~~~~~~~~~~~~~~~~~~~~~~~~~~~~~~~~~~~~~~~~~
Given
  data T (a::*) :: * -> forall k. k -> *
we want to generate the extra TyConBinders for T, so we finally get
  (a::*) (b::*) (k::*) (c::k)
The function tcDataKindSig generates these extra TyConBinders from
the result kind signature.

We need to take care to give the TyConBinders
  (a) OccNames that are fresh (because the TyConBinders of a TyCon
      must have distinct OccNames

  (b) Uniques that are fresh (obviously)

For (a) we need to avoid clashes with the tyvars declared by
the user before the "::"; in the above example that is 'a'.
And also see Note [Avoid name clashes for associated data types].

For (b) suppose we have
   data T :: forall k. k -> forall k. k -> *
where the two k's are identical even up to their uniques.  Surprisingly,
this can happen: see Trac #14515.

It's reasonably easy to solve all this; just run down the list with a
substitution; hence the recursive 'go' function.  But it has to be
done.

Note [Avoid name clashes for associated data types]
~~~~~~~~~~~~~~~~~~~~~~~~~~~~~~~~~~~~~~~~~~~~~~~~~~~
Consider    class C a b where
               data D b :: * -> *
When typechecking the decl for D, we'll invent an extra type variable
for D, to fill out its kind.  Ideally we don't want this type variable
to be 'a', because when pretty printing we'll get
            class C a b where
               data D b a0
(NB: the tidying happens in the conversion to IfaceSyn, which happens
as part of pretty-printing a TyThing.)

That's why we look in the LocalRdrEnv to see what's in scope. This is
important only to get nice-looking output when doing ":info C" in GHCi.
It isn't essential for correctness.


************************************************************************
*                                                                      *
             Partial signatures
*                                                                      *
************************************************************************

-}

tcHsPartialSigType
  :: UserTypeCtxt
  -> LHsSigWcType GhcRn       -- The type signature
  -> TcM ( [(Name, TcTyVar)]  -- Wildcards
         , Maybe TcType       -- Extra-constraints wildcard
         , [Name]             -- Original tyvar names, in correspondence with ...
         , [TcTyVar]          -- ... Implicitly and explicitly bound type variables
         , TcThetaType        -- Theta part
         , TcType )           -- Tau part
-- See Note [Recipe for checking a signature]
tcHsPartialSigType ctxt sig_ty
  | HsWC { hswc_ext  = sig_wcs,         hswc_body = ib_ty } <- sig_ty
  , HsIB { hsib_ext = HsIBRn { hsib_vars = implicit_hs_tvs }
         , hsib_body = hs_ty } <- ib_ty
  , (explicit_hs_tvs, L _ hs_ctxt, hs_tau) <- splitLHsSigmaTy hs_ty
  = addSigCtxt ctxt hs_ty $
    do { (implicit_tvs, (explicit_tvs, (wcs, wcx, theta, tau)))
            <- tcWildCardBindersX newWildTyVar Nothing sig_wcs $ \ wcs ->
               tcImplicitTKBndrsSig skol_info implicit_hs_tvs      $
               tcExplicitTKBndrs    skol_info explicit_hs_tvs      $
               do {   -- Instantiate the type-class context; but if there
                      -- is an extra-constraints wildcard, just discard it here
                    (theta, wcx) <- tcPartialContext hs_ctxt

                  ; tau <- tcHsOpenType hs_tau

                  ; return (wcs, wcx, theta, tau) }

         -- We must return these separately, because all the zonking below
         -- might change the name of a SigTv. This, in turn, causes trouble
         -- in partial type signatures that bind scoped type variables, as
         -- we bring the wrong name into scope in the function body.
         -- Test case: partial-sigs/should_compile/LocalDefinitionBug
       ; let tv_names = map tyVarName (implicit_tvs ++ explicit_tvs)

       -- Spit out the wildcards (including the extra-constraints one)
       -- as "hole" constraints, so that they'll be reported if necessary
       -- See Note [Extra-constraint holes in partial type signatures]
       ; emitWildCardHoleConstraints wcs

         -- The SigTvs created above will sometimes have too high a TcLevel
         -- (note that they are generated *after* bumping the level in
         -- the tc{Im,Ex}plicitTKBndrsSig functions. Bumping the level
         -- is still important here, because the kinds of these variables
         -- do indeed need to have the higher level, so they can unify
         -- with other local type variables. But, now that we've type-checked
         -- everything (and solved equalities in the tcImplicit call)
         -- we need to promote the SigTvs so we don't violate the TcLevel
         -- invariant
       ; all_tvs <- mapM zonkPromoteTyCoVarBndr (implicit_tvs ++ explicit_tvs)
            -- zonkPromoteTyCoVarBndr deals well with SigTvs

       ; theta   <- mapM zonkPromoteType theta
       ; tau     <- zonkPromoteType tau

       ; checkValidType ctxt (mkSpecForAllTys all_tvs $ mkPhiTy theta tau)

       ; traceTc "tcHsPartialSigType" (ppr all_tvs)
       ; return (wcs, wcx, tv_names, all_tvs, theta, tau) }
  where
    skol_info   = SigTypeSkol ctxt
tcHsPartialSigType _ (HsWC _ (XHsImplicitBndrs _)) = panic "tcHsPartialSigType"
tcHsPartialSigType _ (XHsWildCardBndrs _) = panic "tcHsPartialSigType"

tcPartialContext :: HsContext GhcRn -> TcM (TcThetaType, Maybe TcType)
tcPartialContext hs_theta
  | Just (hs_theta1, hs_ctxt_last) <- snocView hs_theta
  , L _ (HsWildCardTy wc) <- ignoreParens hs_ctxt_last
  = do { wc_tv_ty <- tcWildCardOcc wc constraintKind
       ; theta <- mapM tcLHsPredType hs_theta1
       ; return (theta, Just wc_tv_ty) }
  | otherwise
  = do { theta <- mapM tcLHsPredType hs_theta
       ; return (theta, Nothing) }

{- Note [Extra-constraint holes in partial type signatures]
~~~~~~~~~~~~~~~~~~~~~~~~~~~~~~~~~~~~~~~~~~~~~~~~~~~~~~~~~~~
Consider
  f :: (_) => a -> a
  f x = ...

* The renamer makes a wildcard name for the "_", and puts it in
  the hswc_wcs field.

* Then, in tcHsPartialSigType, we make a new hole TcTyVar, in
  tcWildCardBindersX.

* TcBinds.chooseInferredQuantifiers fills in that hole TcTyVar
  with the inferred constraints, e.g. (Eq a, Show a)

* TcErrors.mkHoleError finally reports the error.

An annoying difficulty happens if there are more than 62 inferred
constraints. Then we need to fill in the TcTyVar with (say) a 70-tuple.
Where do we find the TyCon?  For good reasons we only have constraint
tuples up to 62 (see Note [How tuples work] in TysWiredIn).  So how
can we make a 70-tuple?  This was the root cause of Trac #14217.

It's incredibly tiresome, because we only need this type to fill
in the hole, to communicate to the error reporting machinery.  Nothing
more.  So I use a HACK:

* I make an /ordinary/ tuple of the constraints, in
  TcBinds.chooseInferredQuantifiers. This is ill-kinded because
  ordinary tuples can't contain constraints, but it works fine. And for
  ordinary tuples we don't have the same limit as for constraint
  tuples (which need selectors and an assocated class).

* Because it is ill-kinded, it trips an assert in writeMetaTyVar,
  so now I disable the assertion if we are writing a type of
  kind Constraint.  (That seldom/never normally happens so we aren't
  losing much.)

Result works fine, but it may eventually bite us.


************************************************************************
*                                                                      *
      Pattern signatures (i.e signatures that occur in patterns)
*                                                                      *
********************************************************************* -}

tcHsPatSigType :: UserTypeCtxt
               -> LHsSigWcType GhcRn          -- The type signature
               -> TcM ( [(Name, TcTyVar)]     -- Wildcards
                      , [(Name, TcTyVar)]     -- The new bit of type environment, binding
                                              -- the scoped type variables
                      , TcType)       -- The type
-- Used for type-checking type signatures in
-- (a) patterns           e.g  f (x::Int) = e
-- (b) RULE forall bndrs  e.g. forall (x::Int). f x = x
--
-- This may emit constraints
-- See Note [Recipe for checking a signature]
tcHsPatSigType ctxt sig_ty
  | HsWC { hswc_ext = sig_wcs,   hswc_body = ib_ty } <- sig_ty
  , HsIB { hsib_ext = HsIBRn { hsib_vars = sig_vars}
         , hsib_body = hs_ty } <- ib_ty
  = addSigCtxt ctxt hs_ty $
    do { sig_tkvs <- mapM new_implicit_tv sig_vars
       ; (wcs, sig_ty)
            <- tcWildCardBindersX newWildTyVar    Nothing sig_wcs  $ \ wcs ->
               tcExtendTyVarEnv (map unrestricted sig_tkvs)                           $
               do { sig_ty <- tcHsOpenType hs_ty
                  ; return (wcs, sig_ty) }

        ; emitWildCardHoleConstraints wcs

          -- sig_ty might have tyvars that are at a higher TcLevel (if hs_ty
          -- contains a forall). Promote these.
        ; sig_ty <- zonkPromoteType sig_ty
        ; checkValidType ctxt sig_ty

        ; tv_pairs <- mapM mk_tv_pair sig_tkvs

        ; traceTc "tcHsPatSigType" (ppr sig_vars)
        ; return (wcs, tv_pairs, sig_ty) }
  where
    new_implicit_tv name = do { kind <- newMetaKindVar
                              ; new_tv name kind }

    new_tv = case ctxt of
               RuleSigCtxt {} -> newSkolemTyVar
               _              -> newSigTyVar
      -- See Note [Pattern signature binders]
      -- See Note [Unifying SigTvs]

    mk_tv_pair tv = do { tv' <- zonkTcTyVarToTyVar tv
                       ; return (tyVarName tv, tv') }
         -- The Name is one of sig_vars, the lexically scoped name
         -- But if it's a SigTyVar, it might have been unified
         -- with an existing in-scope skolem, so we must zonk
         -- here.  See Note [Pattern signature binders]
tcHsPatSigType _ (HsWC _ (XHsImplicitBndrs _)) = panic "tcHsPatSigType"
tcHsPatSigType _ (XHsWildCardBndrs _) = panic "tcHsPatSigType"

tcPatSig :: Bool                    -- True <=> pattern binding
         -> LHsSigWcType GhcRn
         -> Weighted ExpSigmaType
         -> TcM (TcType,            -- The type to use for "inside" the signature
                 [(Name, Weighted TcTyVar)],-- The new bit of type environment, binding
                                    -- the scoped type variables
                 [(Name, Weighted TcTyVar)],  -- The wildcards
                 HsWrapper)         -- Coercion due to unification with actual ty
                                    -- Of shape:  res_ty ~ sig_ty
tcPatSig in_pat_bind sig res_ty
 = do  { (sig_wcs0, sig_tvs, sig_ty) <- tcHsPatSigType PatSigCtxt sig
        -- sig_tvs are the type variables free in 'sig',
        -- and not already in scope. These are the ones
        -- that should be brought into scope

        ; let sig_wcs = map (\(x,y)-> (x,weightedSet res_ty y)) sig_wcs0 -- TODO: arnaud: distributes the weight of the type to the component. Correct for now as the weight of the component is always 1, but should actually be a multiplication, using the join of (multiplicative, writer) monadic structure of Weighted. -- The previous comment may not be accurate as we are seemingly typechecking types. I seem to have assumed we were checking patterns.
        ; let sig_tvs_weighted = map (\(x, y) -> (x, weightedSet res_ty y)) sig_tvs -- TODO: arnaud: see previous
        ; if null sig_tvs then do {
                -- Just do the subsumption check and return
                  wrap <- addErrCtxtM (mk_msg sig_ty) $
                          tcSubTypeET PatSigOrigin PatSigCtxt (weightedThing res_ty) sig_ty
                ; return (sig_ty, [], sig_wcs, wrap)
        } else do
                -- Type signature binds at least one scoped type variable

                -- A pattern binding cannot bind scoped type variables
                -- It is more convenient to make the test here
                -- than in the renamer
        { when in_pat_bind (addErr (patBindSigErr sig_tvs))

                -- Check that all newly-in-scope tyvars are in fact
                -- constrained by the pattern.  This catches tiresome
                -- cases like
                --      type T a = Int
                --      f :: Int -> Int
                --      f (x :: T a) = ...
                -- Here 'a' doesn't get a binding.  Sigh
        ; let bad_tvs = [ tv | (_,tv) <- sig_tvs
                             , not (tv `elemVarSet` exactTyCoVarsOfType sig_ty) ]
        ; checkTc (null bad_tvs) (badPatSigTvs sig_ty bad_tvs)

        -- Now do a subsumption check of the pattern signature against res_ty
        ; wrap <- addErrCtxtM (mk_msg sig_ty) $
                  tcSubTypeET PatSigOrigin PatSigCtxt (weightedThing res_ty) sig_ty

        -- Phew!
        ; return (sig_ty, sig_tvs_weighted, sig_wcs, wrap)
        } }
  where
    mk_msg sig_ty tidy_env
       = do { (tidy_env, sig_ty) <- zonkTidyTcType tidy_env sig_ty
            ; res_ty <- readExpType (weightedThing res_ty)   -- should be filled in by now
            ; (tidy_env, res_ty) <- zonkTidyTcType tidy_env res_ty
            ; let msg = vcat [ hang (text "When checking that the pattern signature:")
                                  4 (ppr sig_ty)
                             , nest 2 (hang (text "fits the type of its context:")
                                          2 (ppr res_ty)) ]
            ; return (tidy_env, msg) }

patBindSigErr :: [(Name,TcTyVar)] -> SDoc
patBindSigErr sig_tvs
  = hang (text "You cannot bind scoped type variable" <> plural sig_tvs
          <+> pprQuotedList (map fst sig_tvs))
       2 (text "in a pattern binding signature")

{- Note [Pattern signature binders]
~~~~~~~~~~~~~~~~~~~~~~~~~~~~~~~~~~~
Consider
   data T = forall a. T a (a->Int)
   f (T x (f :: b->Int)) = blah

Here
 * The pattern (T p1 p2) creates a *skolem* type variable 'a_sk',
   It must be a skolem so that that it retains its identity, and
   TcErrors.getSkolemInfo can thereby find the binding site for the skolem.

 * The type signature pattern (f :: b->Int) makes a fresh meta-tyvar b_sig
   (a SigTv), and binds "b" :-> b_sig in the envt

 * Then unification makes b_sig := a_sk
   That's why we must make b_sig a MetaTv (albeit a SigTv),
   not a SkolemTv, so that it can unify to a_sk.

 * Finally, in 'blah' we must have the envt "b" :-> a_sk.  The pair
   ("b" :-> a_sk) is returned by tcHsPatSigType, constructed by
   mk_tv_pair in that function.

Another example (Trac #13881):
   fl :: forall (l :: [a]). Sing l -> Sing l
   fl (SNil :: Sing (l :: [y])) = SNil
When we reach the pattern signature, 'l' is in scope from the
outer 'forall':
   "a" :-> a_sk :: *
   "l" :-> l_sk :: [a_sk]
We make up a fresh meta-SigTv, y_sig, for 'y', and kind-check
the pattern signature
   Sing (l :: [y])
That unifies y_sig := a_sk.  We return from tcHsPatSigType with
the pair ("y" :-> a_sk).

For RULE binders, though, things are a bit different (yuk).
  RULE "foo" forall (x::a) (y::[a]).  f x y = ...
Here this really is the binding site of the type variable so we'd like
to use a skolem, so that we get a complaint if we unify two of them
together.

Note [Unifying SigTvs]
~~~~~~~~~~~~~~~~~~~~~~
ALAS we have no decent way of avoiding two SigTvs getting unified.
Consider
  f (x::(a,b)) (y::c)) = [fst x, y]
Here we'd really like to complain that 'a' and 'c' are unified. But
for the reasons above we can't make a,b,c into skolems, so they
are just SigTvs that can unify.  And indeed, this would be ok,
  f x (y::c) = case x of
                 (x1 :: a1, True) -> [x,y]
                 (x1 :: a2, False) -> [x,y,y]
Here the type of x's first component is called 'a1' in one branch and
'a2' in the other.  We could try insisting on the same OccName, but
they definitely won't have the sane lexical Name.

I think we could solve this by recording in a SigTv a list of all the
in-scope variables that it should not unify with, but it's fiddly.


************************************************************************
*                                                                      *
        Checking kinds
*                                                                      *
************************************************************************

-}

unifyKinds :: [LHsType GhcRn] -> [(TcType, TcKind)] -> TcM ([TcType], TcKind)
unifyKinds rn_tys act_kinds
  = do { kind <- newMetaKindVar
       ; let check rn_ty (ty, act_kind) = checkExpectedKind (unLoc rn_ty) ty act_kind kind
       ; tys' <- zipWithM check rn_tys act_kinds
       ; return (tys', kind) }

{-
************************************************************************
*                                                                      *
    Promotion
*                                                                      *
************************************************************************
-}

-- | Whenever a type is about to be added to the environment, it's necessary
-- to make sure that any free meta-tyvars in the type are promoted to the
-- current TcLevel. (They might be at a higher level due to the level-bumping
-- in tcExplicitTKBndrs, for example.) This function both zonks *and*
-- promotes.
zonkPromoteType :: TcType -> TcM TcType
zonkPromoteType = mapType zonkPromoteMapper ()

-- cf. TcMType.zonkTcTypeMapper
zonkPromoteMapper :: TyCoMapper () TcM
zonkPromoteMapper = TyCoMapper { tcm_smart    = True
                               , tcm_tyvar    = const zonkPromoteTcTyVar
                               , tcm_covar    = const covar
                               , tcm_hole     = const hole
                               , tcm_tybinder = const tybinder }
  where
    covar cv
      = mkCoVarCo <$> zonkPromoteTyCoVarKind cv

    hole :: CoercionHole -> TcM Coercion
    hole h
      = do { contents <- unpackCoercionHole_maybe h
           ; case contents of
               Just co -> do { co <- zonkPromoteCoercion co
                             ; checkCoercionHole cv co }
               Nothing -> do { cv' <- zonkPromoteTyCoVarKind cv
                             ; return $ mkHoleCo (setCoHoleCoVar h cv') } }
      where
        cv = coHoleCoVar h

    tybinder :: TyVar -> ArgFlag -> TcM ((), TyVar)
    tybinder tv _flag = ((), ) <$> zonkPromoteTyCoVarKind tv

zonkPromoteTcTyVar :: TyCoVar -> TcM TcType
zonkPromoteTcTyVar tv
  | isMetaTyVar tv
  = do { let ref = metaTyVarRef tv
       ; contents <- readTcRef ref
       ; case contents of
           Flexi -> do { promoted <- promoteTyVar tv
                       ; if promoted
                         then zonkPromoteTcTyVar tv   -- read it again
                         else mkTyVarTy <$> zonkPromoteTyCoVarKind tv }
           Indirect ty -> zonkPromoteType ty }

  | isTcTyVar tv && isSkolemTyVar tv  -- NB: isSkolemTyVar says "True" to pure TyVars
  = do { tc_lvl <- getTcLevel
       ; mkTyVarTy <$> zonkPromoteTyCoVarKind (promoteSkolem tc_lvl tv) }

  | otherwise
  = mkTyVarTy <$> zonkPromoteTyCoVarKind tv

zonkPromoteTyCoVarKind :: TyCoVar -> TcM TyCoVar
zonkPromoteTyCoVarKind = updateTyVarKindM zonkPromoteType

zonkPromoteTyCoVarBndr :: TyCoVar -> TcM TyCoVar
zonkPromoteTyCoVarBndr tv
  | isSigTyVar tv
  = tcGetTyVar "zonkPromoteTyCoVarBndr SigTv" <$> zonkPromoteTcTyVar tv

  | isTcTyVar tv && isSkolemTyVar tv
  = do { tc_lvl <- getTcLevel
       ; zonkPromoteTyCoVarKind (promoteSkolem tc_lvl tv) }

  | otherwise
  = zonkPromoteTyCoVarKind tv

zonkPromoteCoercion :: Coercion -> TcM Coercion
zonkPromoteCoercion = mapCoercion zonkPromoteMapper ()

zonkPromoteTypeInKnot :: TcType -> TcM TcType
zonkPromoteTypeInKnot = mapType (zonkPromoteMapper { tcm_smart = False }) ()
  -- NB: Just changing smart to False will still use the smart zonker (not suitable
  -- for in-the-knot) for kinds. But that's OK, because kinds aren't knot-tied.

{-
************************************************************************
*                                                                      *
        Sort checking kinds
*                                                                      *
************************************************************************

tcLHsKindSig converts a user-written kind to an internal, sort-checked kind.
It does sort checking and desugaring at the same time, in one single pass.
-}

tcLHsKindSig :: UserTypeCtxt -> LHsKind GhcRn -> TcM Kind
tcLHsKindSig ctxt hs_kind
-- See  Note [Recipe for checking a signature] in TcHsType
  = do { kind <- solveLocalEqualities $
                 tc_lhs_kind kindLevelMode hs_kind
       ; kind <- zonkPromoteType kind
         -- This zonk is very important in the case of higher rank kinds
         -- E.g. Trac #13879    f :: forall (p :: forall z (y::z). <blah>).
         --                          <more blah>
         --      When instantiating p's kind at occurrences of p in <more blah>
         --      it's crucial that the kind we instantiate is fully zonked,
         --      else we may fail to substitute properly

       ; checkValidType ctxt kind
       ; return kind }

tc_lhs_kind :: TcTyMode -> LHsKind GhcRn -> TcM Kind
tc_lhs_kind mode k
  = addErrCtxt (text "In the kind" <+> quotes (ppr k)) $
    tc_lhs_type (kindLevel mode) k liftedTypeKind

promotionErr :: Name -> PromotionErr -> TcM a
promotionErr name err
  = failWithTc (hang (pprPECategory err <+> quotes (ppr name) <+> text "cannot be used here")
                   2 (parens reason))
  where
    reason = case err of
               FamDataConPE   -> text "it comes from a data family instance"
               NoDataKindsTC  -> text "perhaps you intended to use DataKinds"
               NoDataKindsDC  -> text "perhaps you intended to use DataKinds"
               NoTypeInTypeTC -> text "perhaps you intended to use TypeInType"
               NoTypeInTypeDC -> text "perhaps you intended to use TypeInType"
               PatSynPE       -> text "pattern synonyms cannot be promoted"
               PatSynExPE     -> sep [ text "the existential variables of a pattern synonym"
                                     , text "signature do not scope over the pattern" ]
               _ -> text "it is defined and used in the same recursive group"

{-
************************************************************************
*                                                                      *
                Scoped type variables
*                                                                      *
************************************************************************
-}

badPatSigTvs :: TcType -> [TyVar] -> SDoc
badPatSigTvs sig_ty bad_tvs
  = vcat [ fsep [text "The type variable" <> plural bad_tvs,
                 quotes (pprWithCommas ppr bad_tvs),
                 text "should be bound by the pattern signature" <+> quotes (ppr sig_ty),
                 text "but are actually discarded by a type synonym" ]
         , text "To fix this, expand the type synonym"
         , text "[Note: I hope to lift this restriction in due course]" ]

{-
************************************************************************
*                                                                      *
          Error messages and such
*                                                                      *
************************************************************************
-}

-- | Make an appropriate message for an error in a function argument.
-- Used for both expressions and types.
funAppCtxt :: (Outputable fun, Outputable arg) => fun -> arg -> Int -> SDoc
funAppCtxt fun arg arg_no
  = hang (hsep [ text "In the", speakNth arg_no, ptext (sLit "argument of"),
                    quotes (ppr fun) <> text ", namely"])
       2 (quotes (ppr arg))

-- See Note [Free-floating kind vars]
reportFloatingKvs :: Name         -- of the tycon
                  -> TyConFlavour -- What sort of TyCon it is
                  -> [TcTyVar]    -- all tyvars, not necessarily zonked
                  -> [TcTyVar]    -- floating tyvars
                  -> TcM ()
reportFloatingKvs tycon_name flav all_tvs bad_tvs
  = unless (null bad_tvs) $  -- don't bother zonking if there's no error
    do { all_tvs <- mapM zonkTcTyVarToTyVar all_tvs
       ; bad_tvs <- mapM zonkTcTyVarToTyVar bad_tvs
       ; let (tidy_env, tidy_all_tvs) = tidyOpenTyCoVars emptyTidyEnv all_tvs
             tidy_bad_tvs             = map (tidyTyVarOcc tidy_env) bad_tvs
       ; typeintype <- xoptM LangExt.TypeInType
       ; mapM_ (report typeintype tidy_all_tvs) tidy_bad_tvs }
  where
    report typeintype tidy_all_tvs tidy_bad_tv
      = addErr $
        vcat [ text "Kind variable" <+> quotes (ppr tidy_bad_tv) <+>
               text "is implicitly bound in" <+> ppr flav
             , quotes (ppr tycon_name) <> comma <+>
               text "but does not appear as the kind of any"
             , text "of its type variables. Perhaps you meant"
             , text "to bind it" <+> ppWhen (not typeintype)
                                            (text "(with TypeInType)") <+>
                                 text "explicitly somewhere?"
             , ppWhen (not (null tidy_all_tvs)) $
                 hang (text "Type variables with inferred kinds:")
                 2 (ppr_tv_bndrs tidy_all_tvs) ]

    ppr_tv_bndrs tvs = sep (map pp_tv tvs)
    pp_tv tv         = parens (ppr tv <+> dcolon <+> ppr (tyVarKind tv))<|MERGE_RESOLUTION|>--- conflicted
+++ resolved
@@ -1944,13 +1944,8 @@
 scopeTyVars2 :: SkolemInfo -> [(Name, Weighted TcTyVar)] -> TcM a -> TcM a
 scopeTyVars2 skol_info prs thing_inside
   = fmap snd $ -- discard the TcEvBinds, which will always be empty
-<<<<<<< HEAD
     checkConstraints skol_info (map (weightedThing . snd) prs) [{- no EvVars -}] $
-    tcExtendTyVarEnv2 prs $
-=======
-    checkConstraints skol_info (map snd prs) [{- no EvVars -}] $
     tcExtendNameTyVarEnv prs $
->>>>>>> 9b7eec86
     thing_inside
 
 ------------------
@@ -2107,11 +2102,7 @@
 kcTyClTyVars tycon_name thing_inside
   -- See Note [Use SigTvs in kind-checking pass] in TcTyClsDecls
   = do { tycon <- kcLookupTcTyCon tycon_name
-<<<<<<< HEAD
-       ; tcExtendTyVarEnv2 (fmap unrestricted <$> tcTyConScopedTyVars tycon) $ thing_inside }
-=======
-       ; tcExtendNameTyVarEnv (tcTyConScopedTyVars tycon) $ thing_inside }
->>>>>>> 9b7eec86
+       ; tcExtendNameTyVarEnv (fmap unrestricted <$> tcTyConScopedTyVars tycon) $ thing_inside }
 
 tcTyClTyVars :: Name
              -> ([TyConBinder] -> Kind -> TcM a) -> TcM a
