--- conflicted
+++ resolved
@@ -76,11 +76,7 @@
 import TcType
 import Weight
 import Inst   ( tcInstTyBinders, tcInstTyBinder )
-<<<<<<< HEAD
-import TyCoRep( TyBinder(..), Type )  -- Used in tcDataKindSig
-=======
-import TyCoRep( TyCoBinder(..), TyBinder )  -- Used in tcDataKindSig
->>>>>>> a3bce956
+import TyCoRep( TyCoBinder(..), TyBinder, Type )  -- Used in tcDataKindSig
 import Type
 import Coercion
 import RdrName( lookupLocalRdrOcc )
