--- conflicted
+++ resolved
@@ -392,57 +392,10 @@
   where
     mode = allowUnsaturated typeLevelMode
 
-<<<<<<< HEAD
 tcWeight :: HsRig GhcRn -> TcM Rig
 tcWeight hc = tc_weight typeLevelMode hc
 
----------------------------
--- | Should we generalise the kind of this type signature?
--- We *should* generalise if the type is closed
--- or if NoMonoLocalBinds is set. Otherwise, nope.
--- See Note [Kind generalisation plan]
-decideKindGeneralisationPlan :: LHsSigType GhcRn -> TcM Bool
-decideKindGeneralisationPlan sig_ty@(HsIB { hsib_ext
-                                            = HsIBRn { hsib_closed = closed } })
-  = do { mono_locals <- xoptM LangExt.MonoLocalBinds
-       ; let should_gen = not mono_locals || closed
-       ; traceTc "decideKindGeneralisationPlan"
-           (ppr sig_ty $$ text "should gen?" <+> ppr should_gen)
-       ; return should_gen }
-decideKindGeneralisationPlan(XHsImplicitBndrs _)
-  = panic "decideKindGeneralisationPlan"
-
-{- Note [Kind generalisation plan]
-~~~~~~~~~~~~~~~~~~~~~~~~~~~~~~~~~~
-When should we do kind-generalisation for user-written type signature?
-Answer: we use the same rule as for value bindings:
-
- * We always kind-generalise if the type signature is closed
- * Additionally, we attempt to generalise if we have NoMonoLocalBinds
-
-Trac #13337 shows the problem if we kind-generalise an open type (i.e.
-one that mentions in-scope type variable
-  foo :: forall k (a :: k) proxy. (Typeable k, Typeable a)
-      => proxy a -> String
-  foo _ = case eqT :: Maybe (k :~: Type) of
-            Nothing   -> ...
-            Just Refl -> case eqT :: Maybe (a :~: Int) of ...
-
-In the expression type sig on the last line, we have (a :: k)
-but (Int :: Type).  Since (:~:) is kind-homogeneous, this requires
-k ~ *, which is true in the Refl branch of the outer case.
-
-That equality will be solved if we allow it to float out to the
-implication constraint for the Refl match, but not not if we aggressively
-attempt to solve all equalities the moment they occur; that is, when
-checking (Maybe (a :~: Int)).   (NB: solveEqualities fails unless it
-solves all the kind equalities, which is the right thing at top level.)
-
-So here the right thing is simply not to do kind generalisation!
-
-=======
 {-
->>>>>>> 47e54a09
 ************************************************************************
 *                                                                      *
       Type-checking modes
