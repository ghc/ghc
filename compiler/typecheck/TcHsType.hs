--- conflicted
+++ resolved
@@ -1799,15 +1799,9 @@
 -- * Returned TcTyVars have the supplied HsTyVarBndrs,
 --   but may be in different order to the original [Name]
 --   (because of sorting to respect dependency)
-<<<<<<< HEAD
--- Returned TcTyVars have zonked kinds
-
--- See Note [Keeping scoped variables in order: Implicit]
-=======
 --
 -- * Returned TcTyVars have zonked kinds
 --   See Note [Keeping scoped variables in order: Implicit]
->>>>>>> 49a832dd
 tcImplicitTKBndrsX new_tv m_kind skol_info tv_names thing_inside
   | null tv_names -- Short cut for the common case where there
                   -- are no implicit type variables to bind
@@ -1817,22 +1811,12 @@
   | otherwise
   = do { (skol_tvs, result)
            <- solveLocalEqualities $
-<<<<<<< HEAD
-              do { (inner_tclvl, wanted, (skol_tvs, result))
-                     <- pushLevelAndCaptureConstraints $
-                     do { tv_pairs <- mapM (tcHsTyVarName new_tv m_kind) tv_names
-                        ; let must_scope_tvs = [ unrestricted tv | (tv, False) <- tv_pairs ]
-                        ; result <- tcExtendTyVarEnv must_scope_tvs $
-                                    thing_inside
-                        ; return (map fst tv_pairs, result) }
-=======
               checkTvConstraints skol_info Nothing $
               do { tv_pairs <- mapM (tcHsTyVarName new_tv m_kind) tv_names
-                 ; let must_scope_tvs = [ tv | (tv, False) <- tv_pairs ]
+                 ; let must_scope_tvs = [ unrestricted tv | (tv, False) <- tv_pairs ]
                  ; result <- tcExtendTyVarEnv must_scope_tvs $
                              thing_inside
                  ; return (map fst tv_pairs, result) }
->>>>>>> 49a832dd
 
 
        ; skol_tvs <- mapM zonkTcTyCoVarBndr skol_tvs
@@ -1894,13 +1878,8 @@
     bind_tvbs [] = do { result <- thing_inside
                       ; return ([], result) }
     bind_tvbs (L _ tvb : tvbs)
-<<<<<<< HEAD
-      = do { (tv, in_scope) <- tcHsTyVarBndr new_tv tvb
+      = do { (tv, in_scope) <- tcHsTyVarBndr newSkolemTyVar tvb
            ; (if in_scope then id else tcExtendTyVarEnv [unrestricted tv]) $
-=======
-      = do { (tv, in_scope) <- tcHsTyVarBndr newSkolemTyVar tvb
-           ; (if in_scope then id else tcExtendTyVarEnv [tv]) $
->>>>>>> 49a832dd
            do { (tvs, result) <- bind_tvbs tvbs
               ; return (tv : tvs, result) }}
 
