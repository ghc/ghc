{-
(c) The University of Glasgow 2006
(c) The GRASP/AQUA Project, Glasgow University, 1992-1998

\section[TcMonoType]{Typechecking user-specified @MonoTypes@}
-}

{-# LANGUAGE CPP, TupleSections, MultiWayIf, RankNTypes #-}
{-# LANGUAGE ScopedTypeVariables #-}

module TcHsType (
        -- Type signatures
        kcHsSigType, tcClassSigType,
        tcHsSigType, tcHsSigWcType,
        tcHsPartialSigType,
        funsSigCtxt, addSigCtxt, pprSigCtxt,

        tcHsClsInstType,
        tcHsDeriv, tcDerivStrategy,
        tcHsTypeApp,
        UserTypeCtxt(..),
        tcImplicitTKBndrs, tcImplicitTKBndrsX,
        tcExplicitTKBndrs,
        kcExplicitTKBndrs, kcImplicitTKBndrs,

                -- Type checking type and class decls
        kcLookupTcTyCon, kcTyClTyVars, tcTyClTyVars,
        tcDataKindSig,

          -- tyvars
        scopeTyVars, scopeTyVars2,

        -- Kind-checking types
        -- No kind generalisation, no checkValidType
        kcLHsQTyVars, kcLHsTyVarBndrs,
        tcWildCardBinders,
        tcHsLiftedType,   tcHsOpenType,
        tcHsLiftedTypeNC, tcHsOpenTypeNC,
        tcLHsType, tcLHsTypeUnsaturated, tcCheckLHsType,
        tcHsMbContext, tcHsContext, tcLHsPredType, tcInferApps,
        solveEqualities, -- useful re-export

        typeLevelMode, kindLevelMode,

        kindGeneralize, checkExpectedKindX, instantiateTyUntilN,
        reportFloatingKvs,

        -- Sort-checking kinds
        tcLHsKindSig, badKindSig,

        -- Zonking and promoting
        zonkPromoteType,

        -- Pattern type signatures
        tcHsPatSigType, tcPatSig, funAppCtxt,
        -- Weight
        tcWeight
   ) where

#include "HsVersions.h"

import GhcPrelude

import HsSyn
import TcRnMonad
import TcEvidence
import TcEnv
import TcMType
import TcValidity
import TcUnify
import TcIface
import TcSimplify
import TcType
import TcHsSyn( zonkSigType )
import Weight
import Inst   ( tcInstBinders, tcInstBinder )
import TyCoRep( TyBinder(..), Type(TyVarTy) )  -- Used in tcDataKindSig
import Type
import Coercion
import Kind
import RdrName( lookupLocalRdrOcc )
import Var
import VarSet
import TyCon
import ConLike
import DataCon
import Class
import Name
import NameEnv
import NameSet
import VarEnv
import TysWiredIn
import BasicTypes
import SrcLoc
import Constants ( mAX_CTUPLE_SIZE )
import ErrUtils( MsgDoc )
import Unique
import Util
import UniqSupply
import Outputable
import FastString
import PrelNames hiding ( wildCardName )
import qualified GHC.LanguageExtensions as LangExt

import Maybes
import Data.List ( partition, mapAccumR )
import Control.Monad

{-
        ----------------------------
                General notes
        ----------------------------

Unlike with expressions, type-checking types both does some checking and
desugars at the same time. This is necessary because we often want to perform
equality checks on the types right away, and it would be incredibly painful
to do this on un-desugared types. Luckily, desugared types are close enough
to HsTypes to make the error messages sane.

During type-checking, we perform as little validity checking as possible.
This is because some type-checking is done in a mutually-recursive knot, and
if we look too closely at the tycons, we'll loop. This is why we always must
use mkNakedTyConApp and mkNakedAppTys, etc., which never look at a tycon.
The mkNamed... functions don't uphold Type invariants, but zonkTcTypeToType
will repair this for us. Note that zonkTcType *is* safe within a knot, and
can be done repeatedly with no ill effect: it just squeezes out metavariables.

Generally, after type-checking, you will want to do validity checking, say
with TcValidity.checkValidType.

Validity checking
~~~~~~~~~~~~~~~~~
Some of the validity check could in principle be done by the kind checker,
but not all:

- During desugaring, we normalise by expanding type synonyms.  Only
  after this step can we check things like type-synonym saturation
  e.g.  type T k = k Int
        type S a = a
  Then (T S) is ok, because T is saturated; (T S) expands to (S Int);
  and then S is saturated.  This is a GHC extension.

- Similarly, also a GHC extension, we look through synonyms before complaining
  about the form of a class or instance declaration

- Ambiguity checks involve functional dependencies, and it's easier to wait
  until knots have been resolved before poking into them

Also, in a mutually recursive group of types, we can't look at the TyCon until we've
finished building the loop.  So to keep things simple, we postpone most validity
checking until step (3).

Knot tying
~~~~~~~~~~
During step (1) we might fault in a TyCon defined in another module, and it might
(via a loop) refer back to a TyCon defined in this module. So when we tie a big
knot around type declarations with ARecThing, so that the fault-in code can get
the TyCon being defined.

%************************************************************************
%*                                                                      *
              Check types AND do validity checking
*                                                                      *
************************************************************************
-}

funsSigCtxt :: [Located Name] -> UserTypeCtxt
-- Returns FunSigCtxt, with no redundant-context-reporting,
-- form a list of located names
funsSigCtxt (L _ name1 : _) = FunSigCtxt name1 False
funsSigCtxt []              = panic "funSigCtxt"

addSigCtxt :: UserTypeCtxt -> LHsType GhcRn -> TcM a -> TcM a
addSigCtxt ctxt hs_ty thing_inside
  = setSrcSpan (getLoc hs_ty) $
    addErrCtxt (pprSigCtxt ctxt hs_ty) $
    thing_inside

pprSigCtxt :: UserTypeCtxt -> LHsType GhcRn -> SDoc
-- (pprSigCtxt ctxt <extra> <type>)
-- prints    In the type signature for 'f':
--              f :: <type>
-- The <extra> is either empty or "the ambiguity check for"
pprSigCtxt ctxt hs_ty
  | Just n <- isSigMaybe ctxt
  = hang (text "In the type signature:")
       2 (pprPrefixOcc n <+> dcolon <+> ppr hs_ty)

  | otherwise
  = hang (text "In" <+> pprUserTypeCtxt ctxt <> colon)
       2 (ppr hs_ty)

tcHsSigWcType :: UserTypeCtxt -> LHsSigWcType GhcRn -> TcM Type
-- This one is used when we have a LHsSigWcType, but in
-- a place where wildards aren't allowed. The renamer has
-- already checked this, so we can simply ignore it.
tcHsSigWcType ctxt sig_ty = tcHsSigType ctxt (dropWildCards sig_ty)

kcHsSigType :: SkolemInfo -> [Located Name] -> LHsSigType GhcRn -> TcM ()
kcHsSigType skol_info names (HsIB { hsib_body = hs_ty
                                  , hsib_ext = HsIBRn { hsib_vars = sig_vars }})
  = addSigCtxt (funsSigCtxt names) hs_ty $
    discardResult $
    tcImplicitTKBndrs skol_info sig_vars $
    tc_lhs_type typeLevelMode hs_ty liftedTypeKind
kcHsSigType  _ _ (XHsImplicitBndrs _) = panic "kcHsSigType"

tcClassSigType :: SkolemInfo -> [Located Name] -> LHsSigType GhcRn -> TcM Type
-- Does not do validity checking; this must be done outside
-- the recursive class declaration "knot"
tcClassSigType skol_info names sig_ty
  = addSigCtxt (funsSigCtxt names) (hsSigType sig_ty) $
    tc_hs_sig_type_and_gen skol_info sig_ty liftedTypeKind

tcHsSigType :: UserTypeCtxt -> LHsSigType GhcRn -> TcM Type
-- Does validity checking
-- See Note [Recipe for checking a signature]
tcHsSigType ctxt sig_ty
  = addSigCtxt ctxt (hsSigType sig_ty) $
    do { traceTc "tcHsSigType {" (ppr sig_ty)
       ; kind <- case expectedKindInCtxt ctxt of
                    AnythingKind -> newMetaKindVar
                    TheKind k    -> return k
                    OpenKind     -> newOpenTypeKind
              -- The kind is checked by checkValidType, and isn't necessarily
              -- of kind * in a Template Haskell quote eg [t| Maybe |]

          -- Generalise here: see Note [Kind generalisation]
       ; do_kind_gen <- decideKindGeneralisationPlan sig_ty
       ; ty <- if do_kind_gen
               then tc_hs_sig_type_and_gen skol_info sig_ty kind
               else tc_hs_sig_type         skol_info sig_ty kind

       ; checkValidType ctxt ty
       ; traceTc "end tcHsSigType }" (ppr ty)
       ; return ty }
  where
    skol_info = SigTypeSkol ctxt

tc_hs_sig_type_and_gen :: SkolemInfo -> LHsSigType GhcRn -> Kind -> TcM Type
-- Kind-checks/desugars an 'LHsSigType',
--   solve equalities,
--   and then kind-generalizes.
-- This will never emit constraints, as it uses solveEqualities interally.
-- No validity checking, but it does zonk en route to generalization
tc_hs_sig_type_and_gen skol_info (HsIB { hsib_ext
                                              = HsIBRn { hsib_vars = sig_vars }
                                       , hsib_body = hs_ty }) kind
  = do { (tkvs, ty) <- solveEqualities $
                       tcImplicitTKBndrs skol_info sig_vars $
                       tc_lhs_type typeLevelMode hs_ty kind
         -- NB the call to solveEqualities, which unifies all those
         --    kind variables floating about, immediately prior to
         --    kind generalisation

         -- We use the "InKnot" zonker, because this is called
         -- on class method sigs in the knot
       ; ty1 <- zonkPromoteTypeInKnot $ mkSpecForAllTys tkvs ty
       ; kvs <- kindGeneralize ty1
       ; zonkSigType (mkInvForAllTys kvs ty1) }

tc_hs_sig_type_and_gen _ (XHsImplicitBndrs _) _ = panic "tc_hs_sig_type_and_gen"

tc_hs_sig_type :: SkolemInfo -> LHsSigType GhcRn -> Kind -> TcM Type
-- Kind-check/desugar a 'LHsSigType', but does not solve
-- the equalities that arise from doing so; instead it may
-- emit kind-equality constraints into the monad
-- Zonking, but no validity checking
tc_hs_sig_type skol_info (HsIB { hsib_ext = HsIBRn { hsib_vars = sig_vars }
                               , hsib_body = hs_ty }) kind
  = do { (tkvs, ty) <- tcImplicitTKBndrs skol_info sig_vars $
                       tc_lhs_type typeLevelMode hs_ty kind

          -- need to promote any remaining metavariables; test case:
          -- dependent/should_fail/T14066e.
       ; zonkPromoteType (mkSpecForAllTys tkvs ty) }

tc_hs_sig_type _ (XHsImplicitBndrs _) _ = panic "tc_hs_sig_type"

-----------------
tcHsDeriv :: LHsSigType GhcRn -> TcM ([TyVar], (Class, [Type], [Kind]))
-- Like tcHsSigType, but for the ...deriving( C t1 ty2 ) clause
-- Returns the C, [ty1, ty2, and the kinds of C's remaining arguments
-- E.g.    class C (a::*) (b::k->k)
--         data T a b = ... deriving( C Int )
--    returns ([k], C, [k, Int], [k->k])
tcHsDeriv hs_ty
  = do { cls_kind <- newMetaKindVar
                    -- always safe to kind-generalize, because there
                    -- can be no covars in an outer scope
       ; ty <- checkNoErrs $
                 -- avoid redundant error report with "illegal deriving", below
               tc_hs_sig_type_and_gen (SigTypeSkol DerivClauseCtxt) hs_ty cls_kind
       ; cls_kind <- zonkTcType cls_kind
       ; let (tvs, pred) = splitForAllTys ty
       ; let (args, _) = splitFunTys cls_kind
       ; case getClassPredTys_maybe pred of
<<<<<<< HEAD
           Just (cls, tys) -> return (tvs, cls, tys, map weightedThing args)
=======
           Just (cls, tys) -> return (tvs, (cls, tys, args))
>>>>>>> c16382d5
           Nothing -> failWithTc (text "Illegal deriving item" <+> quotes (ppr hs_ty)) }

-- | Typecheck something within the context of a deriving strategy.
-- This is of particular importance when the deriving strategy is @via@.
-- For instance:
--
-- @
-- deriving via (S a) instance C (T a)
-- @
--
-- We need to typecheck @S a@, and moreover, we need to extend the tyvar
-- environment with @a@ before typechecking @C (T a)@, since @S a@ quantified
-- the type variable @a@.
tcDerivStrategy
  :: forall a.
     UserTypeCtxt
  -> Maybe (DerivStrategy GhcRn) -- ^ The deriving strategy
  -> TcM ([TyVar], a) -- ^ The thing to typecheck within the context of the
                      -- deriving strategy, which might quantify some type
                      -- variables of its own.
  -> TcM (Maybe (DerivStrategy GhcTc), [TyVar], a)
     -- ^ The typechecked deriving strategy, all quantified tyvars, and
     -- the payload of the typechecked thing.
tcDerivStrategy user_ctxt mds thing_inside
  = case mds of
      Nothing -> boring_case Nothing
      Just ds -> do (ds', tvs, thing) <- tc_deriv_strategy ds
                    pure (Just ds', tvs, thing)
  where
    tc_deriv_strategy :: DerivStrategy GhcRn
                      -> TcM (DerivStrategy GhcTc, [TyVar], a)
    tc_deriv_strategy StockStrategy    = boring_case StockStrategy
    tc_deriv_strategy AnyclassStrategy = boring_case AnyclassStrategy
    tc_deriv_strategy NewtypeStrategy  = boring_case NewtypeStrategy
    tc_deriv_strategy (ViaStrategy ty) = do
      cls_kind <- newMetaKindVar
      ty' <- checkNoErrs $
             tc_hs_sig_type_and_gen (SigTypeSkol user_ctxt) ty cls_kind
      let (via_tvs, via_pred) = splitForAllTys ty'
      tcExtendTyVarEnv via_tvs $ do
        (thing_tvs, thing) <- thing_inside
        pure (ViaStrategy via_pred, via_tvs ++ thing_tvs, thing)

    boring_case :: mds -> TcM (mds, [TyVar], a)
    boring_case mds = do
      (thing_tvs, thing) <- thing_inside
      pure (mds, thing_tvs, thing)

tcHsClsInstType :: UserTypeCtxt    -- InstDeclCtxt or SpecInstCtxt
                -> LHsSigType GhcRn
                -> TcM ([TyVar], ThetaType, Class, [Type])
-- Like tcHsSigType, but for a class instance declaration
tcHsClsInstType user_ctxt hs_inst_ty
  = setSrcSpan (getLoc (hsSigType hs_inst_ty)) $
    do { inst_ty <- tc_hs_sig_type_and_gen (SigTypeSkol user_ctxt) hs_inst_ty constraintKind
       ; checkValidInstance user_ctxt hs_inst_ty inst_ty }

----------------------------------------------
-- | Type-check a visible type application
tcHsTypeApp :: LHsWcType GhcRn -> Kind -> TcM Type
-- See Note [Recipe for checking a signature] in TcHsType
tcHsTypeApp wc_ty kind
  | HsWC { hswc_ext = sig_wcs, hswc_body = hs_ty } <- wc_ty
  = do { ty <- tcWildCardBindersX newWildTyVar Nothing sig_wcs $ \ _ ->
               tcCheckLHsType hs_ty kind
       ; ty <- zonkPromoteType ty
       ; checkValidType TypeAppCtxt ty
       ; return ty }
        -- NB: we don't call emitWildcardHoleConstraints here, because
        -- we want any holes in visible type applications to be used
        -- without fuss. No errors, warnings, extensions, etc.
tcHsTypeApp (XHsWildCardBndrs _) _ = panic "tcHsTypeApp"

{-
************************************************************************
*                                                                      *
            The main kind checker: no validity checks here
*                                                                      *
************************************************************************

        First a couple of simple wrappers for kcHsType
-}

---------------------------
tcHsOpenType, tcHsLiftedType,
  tcHsOpenTypeNC, tcHsLiftedTypeNC :: LHsType GhcRn -> TcM TcType
-- Used for type signatures
-- Do not do validity checking
tcHsOpenType ty   = addTypeCtxt ty $ tcHsOpenTypeNC ty
tcHsLiftedType ty = addTypeCtxt ty $ tcHsLiftedTypeNC ty

tcHsOpenTypeNC   ty = do { ek <- newOpenTypeKind
                         ; tc_lhs_type typeLevelMode ty ek }
tcHsLiftedTypeNC ty = tc_lhs_type typeLevelMode ty liftedTypeKind

-- Like tcHsType, but takes an expected kind
tcCheckLHsType :: LHsType GhcRn -> Kind -> TcM TcType
tcCheckLHsType hs_ty exp_kind
  = addTypeCtxt hs_ty $
    tc_lhs_type typeLevelMode hs_ty exp_kind

tcLHsType :: LHsType GhcRn -> TcM (TcType, TcKind)
-- Called from outside: set the context
tcLHsType ty = addTypeCtxt ty (tc_infer_lhs_type typeLevelMode ty)

-- Like tcLHsType, but use it in a context where type synonyms and type families
-- do not need to be saturated, like in a GHCi :kind call
tcLHsTypeUnsaturated :: LHsType GhcRn -> TcM (TcType, TcKind)
tcLHsTypeUnsaturated ty = addTypeCtxt ty (tc_infer_lhs_type mode ty)
  where
    mode = allowUnsaturated typeLevelMode

tcWeight :: HsRig GhcRn -> TcM Rig
tcWeight hc = tc_weight typeLevelMode hc

---------------------------
-- | Should we generalise the kind of this type signature?
-- We *should* generalise if the type is closed
-- or if NoMonoLocalBinds is set. Otherwise, nope.
-- See Note [Kind generalisation plan]
decideKindGeneralisationPlan :: LHsSigType GhcRn -> TcM Bool
decideKindGeneralisationPlan sig_ty@(HsIB { hsib_ext
                                            = HsIBRn { hsib_closed = closed } })
  = do { mono_locals <- xoptM LangExt.MonoLocalBinds
       ; let should_gen = not mono_locals || closed
       ; traceTc "decideKindGeneralisationPlan"
           (ppr sig_ty $$ text "should gen?" <+> ppr should_gen)
       ; return should_gen }
decideKindGeneralisationPlan(XHsImplicitBndrs _)
  = panic "decideKindGeneralisationPlan"

{- Note [Kind generalisation plan]
~~~~~~~~~~~~~~~~~~~~~~~~~~~~~~~~~~
When should we do kind-generalisation for user-written type signature?
Answer: we use the same rule as for value bindings:

 * We always kind-generalise if the type signature is closed
 * Additionally, we attempt to generalise if we have NoMonoLocalBinds

Trac #13337 shows the problem if we kind-generalise an open type (i.e.
one that mentions in-scope type variable
  foo :: forall k (a :: k) proxy. (Typeable k, Typeable a)
      => proxy a -> String
  foo _ = case eqT :: Maybe (k :~: Type) of
            Nothing   -> ...
            Just Refl -> case eqT :: Maybe (a :~: Int) of ...

In the expression type sig on the last line, we have (a :: k)
but (Int :: Type).  Since (:~:) is kind-homogeneous, this requires
k ~ *, which is true in the Refl branch of the outer case.

That equality will be solved if we allow it to float out to the
implication constraint for the Refl match, but not not if we aggressively
attempt to solve all equalities the moment they occur; that is, when
checking (Maybe (a :~: Int)).   (NB: solveEqualities fails unless it
solves all the kind equalities, which is the right thing at top level.)

So here the right thing is simply not to do kind generalisation!

************************************************************************
*                                                                      *
      Type-checking modes
*                                                                      *
************************************************************************

The kind-checker is parameterised by a TcTyMode, which contains some
information about where we're checking a type.

The renamer issues errors about what it can. All errors issued here must
concern things that the renamer can't handle.

-}

-- | Info about the context in which we're checking a type. Currently,
-- differentiates only between types and kinds, but this will likely
-- grow, at least to include the distinction between patterns and
-- not-patterns.
data TcTyMode
  = TcTyMode { mode_level :: TypeOrKind
             , mode_unsat :: Bool        -- True <=> allow unsaturated type families
             }
 -- The mode_unsat field is solely so that type families/synonyms can be unsaturated
 -- in GHCi :kind calls

typeLevelMode :: TcTyMode
typeLevelMode = TcTyMode { mode_level = TypeLevel, mode_unsat = False }

kindLevelMode :: TcTyMode
kindLevelMode = TcTyMode { mode_level = KindLevel, mode_unsat = False }

allowUnsaturated :: TcTyMode -> TcTyMode
allowUnsaturated mode = mode { mode_unsat = True }

-- switch to kind level
kindLevel :: TcTyMode -> TcTyMode
kindLevel mode = mode { mode_level = KindLevel }

instance Outputable TcTyMode where
  ppr = ppr . mode_level

{-
Note [Bidirectional type checking]
~~~~~~~~~~~~~~~~~~~~~~~~~~~~~~~~~~
In expressions, whenever we see a polymorphic identifier, say `id`, we are
free to instantiate it with metavariables, knowing that we can always
re-generalize with type-lambdas when necessary. For example:

  rank2 :: (forall a. a -> a) -> ()
  x = rank2 id

When checking the body of `x`, we can instantiate `id` with a metavariable.
Then, when we're checking the application of `rank2`, we notice that we really
need a polymorphic `id`, and then re-generalize over the unconstrained
metavariable.

In types, however, we're not so lucky, because *we cannot re-generalize*!
There is no lambda. So, we must be careful only to instantiate at the last
possible moment, when we're sure we're never going to want the lost polymorphism
again. This is done in calls to tcInstBinders.

To implement this behavior, we use bidirectional type checking, where we
explicitly think about whether we know the kind of the type we're checking
or not. Note that there is a difference between not knowing a kind and
knowing a metavariable kind: the metavariables are TauTvs, and cannot become
forall-quantified kinds. Previously (before dependent types), there were
no higher-rank kinds, and so we could instantiate early and be sure that
no types would have polymorphic kinds, and so we could always assume that
the kind of a type was a fresh metavariable. Not so anymore, thus the
need for two algorithms.

For HsType forms that can never be kind-polymorphic, we implement only the
"down" direction, where we safely assume a metavariable kind. For HsType forms
that *can* be kind-polymorphic, we implement just the "up" (functions with
"infer" in their name) version, as we gain nothing by also implementing the
"down" version.

Note [Future-proofing the type checker]
~~~~~~~~~~~~~~~~~~~~~~~~~~~~~~~~~~~~~~~
As discussed in Note [Bidirectional type checking], each HsType form is
handled in *either* tc_infer_hs_type *or* tc_hs_type. These functions
are mutually recursive, so that either one can work for any type former.
But, we want to make sure that our pattern-matches are complete. So,
we have a bunch of repetitive code just so that we get warnings if we're
missing any patterns.

Note [The tcType invariant]
~~~~~~~~~~~~~~~~~~~~~~~~~~~
If    tc_ty = tc_hs_type hs_ty exp_kind
then
      typeKind tc_ty = exp_kind
without any zonking needed.  The reason for this is that in
tcInferApps we see (F ty), and we kind-check 'ty' with an
expected-kind coming from F.  Then, to make the resulting application
well kinded --- see Note [Ensure well-kinded types] in TcType --- we
need the kind-checked 'ty' to have exactly the kind that F expects,
with no funny zonking nonsense in between.

The tcType invariant also applies to checkExpectedKind: if
    (tc_ty, _, _) = checkExpectedKind ty act_ki exp_ki
then
    typeKind tc_ty = exp_ki
-}

------------------------------------------
-- | Check and desugar a type, returning the core type and its
-- possibly-polymorphic kind. Much like 'tcInferRho' at the expression
-- level.
tc_infer_lhs_type :: TcTyMode -> LHsType GhcRn -> TcM (TcType, TcKind)
tc_infer_lhs_type mode (L span ty)
  = setSrcSpan span $
    do { (ty', kind) <- tc_infer_hs_type mode ty
       ; return (ty', kind) }

-- | Infer the kind of a type and desugar. This is the "up" type-checker,
-- as described in Note [Bidirectional type checking]
tc_infer_hs_type :: TcTyMode -> HsType GhcRn -> TcM (TcType, TcKind)
tc_infer_hs_type mode (HsParTy _ t)          = tc_infer_lhs_type mode t
tc_infer_hs_type mode (HsTyVar _ _ (L _ tv)) = tcTyVar mode tv

tc_infer_hs_type mode (HsAppTy _ ty1 ty2)
  = do { let (hs_fun_ty, hs_arg_tys) = splitHsAppTys ty1 [ty2]
       ; (fun_ty, fun_kind) <- tc_infer_lhs_type mode hs_fun_ty
         -- A worry: what if fun_kind needs zoonking?
         -- We used to zonk it here, but that got fun_ty and fun_kind
         -- out of sync (see the precondition to tcTyApps), which caused
         -- Trac #14873.  So I'm now zonking in tcTyVar, and not here.
         -- Is that enough?  Seems so, but I can't see how to be certain.
       ; tcTyApps mode hs_fun_ty fun_ty fun_kind hs_arg_tys }

tc_infer_hs_type mode (HsOpTy _ lhs lhs_op@(L _ hs_op) rhs)
  | not (hs_op `hasKey` funTyConKey)
  = do { (op, op_kind) <- tcTyVar mode hs_op
         -- See "A worry" in the HsApp case
       ; tcTyApps mode (noLoc $ HsTyVar noExt NotPromoted lhs_op) op op_kind
                       [lhs, rhs] }

tc_infer_hs_type mode (HsKindSig _ ty sig)
  = do { sig' <- tc_lhs_kind (kindLevel mode) sig
       ; traceTc "tc_infer_hs_type:sig" (ppr ty $$ ppr sig')
       ; ty' <- tc_lhs_type mode ty sig'
       ; return (ty', sig') }

-- HsSpliced is an annotation produced by 'RnSplice.rnSpliceType' to communicate
-- the splice location to the typechecker. Here we skip over it in order to have
-- the same kind inferred for a given expression whether it was produced from
-- splices or not.
--
-- See Note [Delaying modFinalizers in untyped splices].
tc_infer_hs_type mode (HsSpliceTy _ (HsSpliced _ _ (HsSplicedTy ty)))
  = tc_infer_hs_type mode ty

tc_infer_hs_type mode (HsDocTy _ ty _) = tc_infer_lhs_type mode ty
tc_infer_hs_type _    (XHsType (NHsCoreTy ty))  = return (ty, typeKind ty)
tc_infer_hs_type mode other_ty
  = do { kv <- newMetaKindVar
       ; ty' <- tc_hs_type mode other_ty kv
       ; return (ty', kv) }

------------------------------------------
tc_lhs_type :: TcTyMode -> LHsType GhcRn -> TcKind -> TcM TcType
tc_lhs_type mode (L span ty) exp_kind
  = setSrcSpan span $
    tc_hs_type mode ty exp_kind

------------------------------------------
tc_fun_type :: TcTyMode -> HsRig GhcRn -> LHsType GhcRn -> LHsType GhcRn -> TcKind -> TcM TcType
tc_fun_type mode weight ty1 ty2 exp_kind = case mode_level mode of
  TypeLevel ->
    do { arg_k <- newOpenTypeKind
       ; res_k <- newOpenTypeKind
       ; ty1' <- tc_lhs_type mode ty1 arg_k
       ; ty2' <- tc_lhs_type mode ty2 res_k
       ; weight' <- tc_weight mode weight
       ; checkExpectedKind (HsFunTy noExt ty1 weight ty2) (mkFunTy weight' ty1' ty2') liftedTypeKind exp_kind }
  KindLevel ->  -- no representation polymorphism in kinds. yet.
    do { ty1' <- tc_lhs_type mode ty1 liftedTypeKind
       ; ty2' <- tc_lhs_type mode ty2 liftedTypeKind
       ; weight' <- tc_weight mode weight
       ; checkExpectedKind (HsFunTy noExt ty1 weight ty2) (mkFunTy weight' ty1' ty2') liftedTypeKind exp_kind }

tc_weight :: TcTyMode -> HsRig GhcRn -> TcM Rig
tc_weight mode r = case r of
                         HsZero -> return Zero
                         HsOne  -> return One
                         HsOmega -> return Omega
                         HsRigTy ty -> do
                          ty' <- tc_lhs_type mode ty multiplicityTy
                          case ty' of
                            t | isOneMultiplicity t -> return One
                            t | isOmegaMultiplicity t -> return Omega
                            t -> return $ RigThing t
                         _ -> panic "tc_weight: polymorphism"


------------------------------------------
tc_hs_type :: TcTyMode -> HsType GhcRn -> TcKind -> TcM TcType
-- See Note [The tcType invariant]
-- See Note [Bidirectional type checking]

tc_hs_type mode (HsParTy _ ty)   exp_kind = tc_lhs_type mode ty exp_kind
tc_hs_type mode (HsDocTy _ ty _) exp_kind = tc_lhs_type mode ty exp_kind
tc_hs_type _ ty@(HsBangTy _ bang _) _
    -- While top-level bangs at this point are eliminated (eg !(Maybe Int)),
    -- other kinds of bangs are not (eg ((!Maybe) Int)). These kinds of
    -- bangs are invalid, so fail. (#7210, #14761)
    = do { let bangError err = failWith $
                 text "Unexpected" <+> text err <+> text "annotation:" <+> ppr ty $$
                 text err <+> text "annotation cannot appear nested inside a type"
         ; case bang of
             HsSrcBang _ SrcUnpack _           -> bangError "UNPACK"
             HsSrcBang _ SrcNoUnpack _         -> bangError "NOUNPACK"
             HsSrcBang _ NoSrcUnpack SrcLazy   -> bangError "laziness"
             HsSrcBang _ _ _                   -> bangError "strictness" }
tc_hs_type _ ty@(HsRecTy {})      _
      -- Record types (which only show up temporarily in constructor
      -- signatures) should have been removed by now
    = failWithTc (text "Record syntax is illegal here:" <+> ppr ty)

-- HsSpliced is an annotation produced by 'RnSplice.rnSpliceType'.
-- Here we get rid of it and add the finalizers to the global environment
-- while capturing the local environment.
--
-- See Note [Delaying modFinalizers in untyped splices].
tc_hs_type mode (HsSpliceTy _ (HsSpliced _ mod_finalizers (HsSplicedTy ty)))
           exp_kind
  = do addModFinalizersWithLclEnv mod_finalizers
       tc_hs_type mode ty exp_kind

-- This should never happen; type splices are expanded by the renamer
tc_hs_type _ ty@(HsSpliceTy {}) _exp_kind
  = failWithTc (text "Unexpected type splice:" <+> ppr ty)

---------- Functions and applications
tc_hs_type mode ty@(HsFunTy _ ty1 weight ty2) exp_kind
  | mode_level mode == KindLevel && not (isHsOmega weight)
    = failWithTc (text "Linear arrows disallowed in kinds:" <+> ppr ty)
  | otherwise
    = tc_fun_type mode weight ty1 ty2 exp_kind

tc_hs_type mode (HsOpTy _ ty1 (L _ op) ty2) exp_kind
  | op `hasKey` funTyConKey
  = tc_fun_type mode HsOmega ty1 ty2 exp_kind -- TODO: arnaud: propagage weight of the type of operators somehow

--------- Foralls
tc_hs_type mode forall@(HsForAllTy { hst_bndrs = hs_tvs, hst_body = ty }) exp_kind
  = do { (tvs', ty') <- tcExplicitTKBndrs (ForAllSkol (ppr forall)) hs_tvs $
                        tc_lhs_type mode ty exp_kind
    -- Do not kind-generalise here!  See Note [Kind generalisation]
    -- Why exp_kind?  See Note [Body kind of HsForAllTy]
       ; let bndrs      = mkTyVarBinders Specified tvs'
       ; return (mkForAllTys bndrs ty') }

tc_hs_type mode (HsQualTy { hst_ctxt = ctxt, hst_body = ty }) exp_kind
  | null (unLoc ctxt)
  = tc_lhs_type mode ty exp_kind

  | otherwise
  = do { ctxt' <- tc_hs_context mode ctxt

         -- See Note [Body kind of a HsQualTy]
       ; ty' <- if isConstraintKind exp_kind
                then tc_lhs_type mode ty constraintKind
                else do { ek <- newOpenTypeKind
                                -- The body kind (result of the function)
                                -- can be * or #, hence newOpenTypeKind
                        ; ty' <- tc_lhs_type mode ty ek
                        ; checkExpectedKind (unLoc ty) ty' liftedTypeKind exp_kind }

       ; return (mkPhiTy ctxt' ty') }

--------- Lists, arrays, and tuples
tc_hs_type mode rn_ty@(HsListTy _ elt_ty) exp_kind
  = do { tau_ty <- tc_lhs_type mode elt_ty liftedTypeKind
       ; checkWiredInTyCon listTyCon
       ; checkExpectedKind rn_ty (mkListTy tau_ty) liftedTypeKind exp_kind }

-- See Note [Distinguishing tuple kinds] in HsTypes
-- See Note [Inferring tuple kinds]
tc_hs_type mode rn_ty@(HsTupleTy _ HsBoxedOrConstraintTuple hs_tys) exp_kind
     -- (NB: not zonking before looking at exp_k, to avoid left-right bias)
  | Just tup_sort <- tupKindSort_maybe exp_kind
  = traceTc "tc_hs_type tuple" (ppr hs_tys) >>
    tc_tuple rn_ty mode tup_sort hs_tys exp_kind
  | otherwise
  = do { traceTc "tc_hs_type tuple 2" (ppr hs_tys)
       ; (tys, kinds) <- mapAndUnzipM (tc_infer_lhs_type mode) hs_tys
       ; kinds <- mapM zonkTcType kinds
           -- Infer each arg type separately, because errors can be
           -- confusing if we give them a shared kind.  Eg Trac #7410
           -- (Either Int, Int), we do not want to get an error saying
           -- "the second argument of a tuple should have kind *->*"

       ; let (arg_kind, tup_sort)
               = case [ (k,s) | k <- kinds
                              , Just s <- [tupKindSort_maybe k] ] of
                    ((k,s) : _) -> (k,s)
                    [] -> (liftedTypeKind, BoxedTuple)
         -- In the [] case, it's not clear what the kind is, so guess *

       ; tys' <- sequence [ setSrcSpan loc $
                            checkExpectedKind hs_ty ty kind arg_kind
                          | ((L loc hs_ty),ty,kind) <- zip3 hs_tys tys kinds ]

       ; finish_tuple rn_ty tup_sort tys' (map (const arg_kind) tys') exp_kind }


tc_hs_type mode rn_ty@(HsTupleTy _ hs_tup_sort tys) exp_kind
  = tc_tuple rn_ty mode tup_sort tys exp_kind
  where
    tup_sort = case hs_tup_sort of  -- Fourth case dealt with above
                  HsUnboxedTuple    -> UnboxedTuple
                  HsBoxedTuple      -> BoxedTuple
                  HsConstraintTuple -> ConstraintTuple
                  _                 -> panic "tc_hs_type HsTupleTy"

tc_hs_type mode rn_ty@(HsSumTy _ hs_tys) exp_kind
  = do { let arity = length hs_tys
       ; arg_kinds <- mapM (\_ -> newOpenTypeKind) hs_tys
       ; tau_tys   <- zipWithM (tc_lhs_type mode) hs_tys arg_kinds
       ; let arg_reps = map getRuntimeRepFromKind arg_kinds
             arg_tys  = arg_reps ++ tau_tys
       ; checkExpectedKind rn_ty
                           (mkTyConApp (sumTyCon arity) arg_tys)
                           (unboxedSumKind arg_reps)
                           exp_kind
       }

--------- Promoted lists and tuples
tc_hs_type mode rn_ty@(HsExplicitListTy _ _ tys) exp_kind
  = do { tks <- mapM (tc_infer_lhs_type mode) tys
       ; (taus', kind) <- unifyKinds tys tks
       ; let ty = (foldr (mk_cons kind) (mk_nil kind) taus')
       ; checkExpectedKind rn_ty ty (mkListTy kind) exp_kind }
  where
    mk_cons k a b = mkTyConApp (promoteDataCon consDataCon) [k, a, b]
    mk_nil  k     = mkTyConApp (promoteDataCon nilDataCon) [k]

tc_hs_type mode rn_ty@(HsExplicitTupleTy _ tys) exp_kind
  -- using newMetaKindVar means that we force instantiations of any polykinded
  -- types. At first, I just used tc_infer_lhs_type, but that led to #11255.
  = do { ks   <- replicateM arity newMetaKindVar
       ; taus <- zipWithM (tc_lhs_type mode) tys ks
       ; let kind_con   = tupleTyCon           Boxed arity
             ty_con     = promotedTupleDataCon Boxed arity
             tup_k      = mkTyConApp kind_con ks
       ; checkExpectedKind rn_ty (mkTyConApp ty_con (ks ++ taus)) tup_k exp_kind }
  where
    arity = length tys

--------- Constraint types
tc_hs_type mode rn_ty@(HsIParamTy _ (L _ n) ty) exp_kind
  = do { MASSERT( isTypeLevel (mode_level mode) )
       ; ty' <- tc_lhs_type mode ty liftedTypeKind
       ; let n' = mkStrLitTy $ hsIPNameFS n
       ; ipClass <- tcLookupClass ipClassName
       ; checkExpectedKind rn_ty (mkClassPred ipClass [n',ty'])
           constraintKind exp_kind }

tc_hs_type mode rn_ty@(HsEqTy _ ty1 ty2) exp_kind
  = do { (ty1', kind1) <- tc_infer_lhs_type mode ty1
       ; (ty2', kind2) <- tc_infer_lhs_type mode ty2
       ; ty2'' <- checkExpectedKind (unLoc ty2) ty2' kind2 kind1
       ; eq_tc <- tcLookupTyCon eqTyConName
       ; let ty' = mkNakedTyConApp eq_tc [kind1, ty1', ty2'']
       ; checkExpectedKind rn_ty ty' constraintKind exp_kind }

--------- Literals
tc_hs_type _ rn_ty@(HsTyLit _ (HsNumTy _ n)) exp_kind
  = do { checkWiredInTyCon typeNatKindCon
       ; checkExpectedKind rn_ty (mkNumLitTy n) typeNatKind exp_kind }

tc_hs_type _ rn_ty@(HsTyLit _ (HsStrTy _ s)) exp_kind
  = do { checkWiredInTyCon typeSymbolKindCon
       ; checkExpectedKind rn_ty (mkStrLitTy s) typeSymbolKind exp_kind }

--------- Potentially kind-polymorphic types: call the "up" checker
-- See Note [Future-proofing the type checker]
tc_hs_type mode ty@(HsTyVar {})   ek = tc_infer_hs_type_ek mode ty ek
tc_hs_type mode ty@(HsAppTy {})   ek = tc_infer_hs_type_ek mode ty ek
tc_hs_type mode ty@(HsOpTy {})    ek = tc_infer_hs_type_ek mode ty ek
tc_hs_type mode ty@(HsKindSig {}) ek = tc_infer_hs_type_ek mode ty ek
tc_hs_type mode ty@(XHsType (NHsCoreTy{})) ek = tc_infer_hs_type_ek mode ty ek

tc_hs_type _ (HsWildCardTy wc) exp_kind
  = do { wc_ty <- tcWildCardOcc wc exp_kind
       ; return (mkNakedCastTy wc_ty (mkTcNomReflCo exp_kind))
         -- Take care here! Even though the coercion is Refl,
         -- we still need it to establish Note [The tcType invariant]
       }

-- disposed of by renamer
tc_hs_type _ ty@(HsAppsTy {}) _
  = pprPanic "tc_hs_tyep HsAppsTy" (ppr ty)

tcWildCardOcc :: HsWildCardInfo -> Kind -> TcM TcType
tcWildCardOcc wc_info exp_kind
  = do { wc_tv <- tcLookupTyVar (wildCardName wc_info)
          -- The wildcard's kind should be an un-filled-in meta tyvar
       ; checkExpectedKind (HsWildCardTy wc_info) (mkTyVarTy wc_tv)
                           (tyVarKind wc_tv) exp_kind }

---------------------------
-- | Call 'tc_infer_hs_type' and check its result against an expected kind.
tc_infer_hs_type_ek :: TcTyMode -> HsType GhcRn -> TcKind -> TcM TcType
tc_infer_hs_type_ek mode hs_ty ek
  = do { (ty, k) <- tc_infer_hs_type mode hs_ty
       ; checkExpectedKind hs_ty ty k ek }

---------------------------
tupKindSort_maybe :: TcKind -> Maybe TupleSort
tupKindSort_maybe k
  | Just (k', _) <- splitCastTy_maybe k = tupKindSort_maybe k'
  | Just k'      <- tcView k            = tupKindSort_maybe k'
  | isConstraintKind k = Just ConstraintTuple
  | isLiftedTypeKind k = Just BoxedTuple
  | otherwise          = Nothing

tc_tuple :: HsType GhcRn -> TcTyMode -> TupleSort -> [LHsType GhcRn] -> TcKind -> TcM TcType
tc_tuple rn_ty mode tup_sort tys exp_kind
  = do { arg_kinds <- case tup_sort of
           BoxedTuple      -> return (nOfThem arity liftedTypeKind)
           UnboxedTuple    -> mapM (\_ -> newOpenTypeKind) tys
           ConstraintTuple -> return (nOfThem arity constraintKind)
       ; tau_tys <- zipWithM (tc_lhs_type mode) tys arg_kinds
       ; finish_tuple rn_ty tup_sort tau_tys arg_kinds exp_kind }
  where
    arity   = length tys

finish_tuple :: HsType GhcRn
             -> TupleSort
             -> [TcType]    -- ^ argument types
             -> [TcKind]    -- ^ of these kinds
             -> TcKind      -- ^ expected kind of the whole tuple
             -> TcM TcType
finish_tuple rn_ty tup_sort tau_tys tau_kinds exp_kind
  = do { traceTc "finish_tuple" (ppr res_kind $$ ppr tau_kinds $$ ppr exp_kind)
       ; let arg_tys  = case tup_sort of
                   -- See also Note [Unboxed tuple RuntimeRep vars] in TyCon
                 UnboxedTuple    -> tau_reps ++ tau_tys
                 BoxedTuple      -> tau_tys
                 ConstraintTuple -> tau_tys
       ; tycon <- case tup_sort of
           ConstraintTuple
             | arity > mAX_CTUPLE_SIZE
                         -> failWith (bigConstraintTuple arity)
             | otherwise -> tcLookupTyCon (cTupleTyConName arity)
           BoxedTuple    -> do { let tc = tupleTyCon Boxed arity
                               ; checkWiredInTyCon tc
                               ; return tc }
           UnboxedTuple  -> return (tupleTyCon Unboxed arity)
       ; checkExpectedKind rn_ty (mkTyConApp tycon arg_tys) res_kind exp_kind }
  where
    arity = length tau_tys
    tau_reps = map getRuntimeRepFromKind tau_kinds
    res_kind = case tup_sort of
                 UnboxedTuple    -> unboxedTupleKind tau_reps
                 BoxedTuple      -> liftedTypeKind
                 ConstraintTuple -> constraintKind

bigConstraintTuple :: Arity -> MsgDoc
bigConstraintTuple arity
  = hang (text "Constraint tuple arity too large:" <+> int arity
          <+> parens (text "max arity =" <+> int mAX_CTUPLE_SIZE))
       2 (text "Instead, use a nested tuple")

---------------------------
-- | Apply a type of a given kind to a list of arguments. This instantiates
-- invisible parameters as necessary. Always consumes all the arguments,
-- using matchExpectedFunKind as necessary.
-- This takes an optional @VarEnv Kind@ which maps kind variables to kinds.
-- These kinds should be used to instantiate invisible kind variables;
-- they come from an enclosing class for an associated type/data family.
tcInferApps :: TcTyMode
            -> Maybe (VarEnv Kind)  -- ^ Possibly, kind info (see above)
            -> LHsType GhcRn        -- ^ Function (for printing only)
            -> TcType               -- ^ Function (could be knot-tied)
            -> TcKind               -- ^ Function kind (zonked)
            -> [LHsType GhcRn]      -- ^ Args
            -> TcM (TcType, [TcType], TcKind) -- ^ (f args, args, result kind)
-- Precondition: typeKind fun_ty = fun_ki
--    Reason: we will return a type application like (fun_ty arg1 ... argn),
--            and that type must be well-kinded
--            See Note [The tcType invariant]
tcInferApps mode mb_kind_info orig_hs_ty fun_ty fun_ki orig_hs_args
  = do { traceTc "tcInferApps {" (ppr orig_hs_ty $$ ppr orig_hs_args $$ ppr fun_ki)
       ; stuff <- go 1 [] empty_subst fun_ty orig_ki_binders orig_inner_ki orig_hs_args
       ; traceTc "tcInferApps }" empty
       ; return stuff }
  where
    empty_subst                      = mkEmptyTCvSubst $ mkInScopeSet $
                                       tyCoVarsOfType fun_ki
    (orig_ki_binders, orig_inner_ki) = tcSplitPiTys fun_ki

    go :: Int             -- the # of the next argument
       -> [TcType]        -- already type-checked args, in reverse order
       -> TCvSubst        -- instantiating substitution
       -> TcType          -- function applied to some args, could be knot-tied
       -> [TyBinder]      -- binders in function kind (both vis. and invis.)
       -> TcKind          -- function kind body (not a Pi-type)
       -> [LHsType GhcRn] -- un-type-checked args
       -> TcM (TcType, [TcType], TcKind)  -- same as overall return type

      -- no user-written args left. We're done!
    go _ acc_args subst fun ki_binders inner_ki []
      = return (fun, reverse acc_args, substTy subst $ mkPiTys ki_binders inner_ki)

      -- The function's kind has a binder. Is it visible or invisible?
    go n acc_args subst fun (ki_binder:ki_binders) inner_ki
       all_args@(arg:args)
      | isInvisibleBinder ki_binder
        -- It's invisible. Instantiate.
      = do { traceTc "tcInferApps (invis)" (ppr ki_binder $$ ppr subst)
           ; (subst', arg') <- tcInstBinder mb_kind_info subst ki_binder
           ; go n (arg' : acc_args) subst' (mkNakedAppTy fun arg')
                ki_binders inner_ki all_args }

      | otherwise
        -- It's visible. Check the next user-written argument
      = do { traceTc "tcInferApps (vis)" (vcat [ ppr ki_binder, ppr arg
                                               , ppr (tyBinderType ki_binder)
                                               , ppr subst ])
           ; arg' <- addErrCtxt (funAppCtxt orig_hs_ty arg n) $
                     tc_lhs_type mode arg (substTy subst $ tyBinderType ki_binder)
           ; let subst' = extendTvSubstBinderAndInScope subst ki_binder arg'
           ; go (n+1) (arg' : acc_args) subst'
                (mkNakedAppTy fun arg')
                ki_binders inner_ki args }

       -- We've run out of known binders in the functions's kind.
    go n acc_args subst fun [] inner_ki all_args
      | not (null new_ki_binders)
         -- But, after substituting, we have more binders.
      = go n acc_args zapped_subst fun new_ki_binders new_inner_ki all_args

      | otherwise
         -- Even after substituting, still no binders. Use matchExpectedFunKind
      = do { traceTc "tcInferApps (no binder)" (ppr new_inner_ki $$ ppr zapped_subst)
           ; (co, arg_k, res_k) <- matchExpectedFunKind hs_ty substed_inner_ki
           ; let new_in_scope = tyCoVarsOfTypes [arg_k, res_k]
                 subst'       = zapped_subst `extendTCvInScopeSet` new_in_scope
           ; go n acc_args subst'
                (fun `mkNakedCastTy` co)
                [mkAnonBinder (unrestricted arg_k)] -- TODO:arnaud: Check this but it seems to be for kinds
                res_k all_args }
      where
        substed_inner_ki               = substTy subst inner_ki
        (new_ki_binders, new_inner_ki) = tcSplitPiTys substed_inner_ki
        zapped_subst                   = zapTCvSubst subst
        hs_ty = mkHsAppTys orig_hs_ty (take (n-1) orig_hs_args)


-- | Applies a type to a list of arguments.
-- Always consumes all the arguments, using 'matchExpectedFunKind' as
-- necessary. If you wish to apply a type to a list of HsTypes, this is
-- your function.
-- Used for type-checking types only.
tcTyApps :: TcTyMode
         -> LHsType GhcRn        -- ^ Function (for printing only)
         -> TcType               -- ^ Function (could be knot-tied)
         -> TcKind               -- ^ Function kind (zonked)
         -> [LHsType GhcRn]      -- ^ Args
         -> TcM (TcType, TcKind) -- ^ (f args, result kind)
-- Precondition: see precondition for tcInferApps
tcTyApps mode orig_hs_ty fun_ty fun_ki args
  = do { (ty', _args, ki') <- tcInferApps mode Nothing orig_hs_ty fun_ty fun_ki args
       ; return (ty', ki') }

--------------------------
-- Like checkExpectedKindX, but returns only the final type; convenient wrapper
-- Obeys Note [The tcType invariant]
checkExpectedKind :: HsType GhcRn   -- type we're checking (for printing)
                  -> TcType         -- type we're checking (might be knot-tied)
                  -> TcKind         -- the known kind of that type
                  -> TcKind         -- the expected kind
                  -> TcM TcType
checkExpectedKind hs_ty ty act exp
  = fstOf3 <$> checkExpectedKindX Nothing (ppr hs_ty) ty act exp

checkExpectedKindX :: Maybe (VarEnv Kind)  -- Possibly, instantiations for kind vars
                   -> SDoc                 -- HsType whose kind we're checking
                   -> TcType               -- the type whose kind we're checking
                   -> TcKind               -- the known kind of that type, k
                   -> TcKind               -- the expected kind, exp_kind
                   -> TcM (TcType, [TcType], TcCoercionN)
    -- (the new args, the coercion)
-- Instantiate a kind (if necessary) and then call unifyType
--      (checkExpectedKind ty act_kind exp_kind)
-- checks that the actual kind act_kind is compatible
--      with the expected kind exp_kind
checkExpectedKindX mb_kind_env pp_hs_ty ty act_kind exp_kind
 = do { -- We need to make sure that both kinds have the same number of implicit
        -- foralls out front. If the actual kind has more, instantiate accordingly.
        -- Otherwise, just pass the type & kind through: the errors are caught
        -- in unifyType.
        let (exp_bndrs, _) = splitPiTysInvisible exp_kind
            n_exp          = length exp_bndrs
      ; (new_args, act_kind') <- instantiateTyUntilN mb_kind_env n_exp act_kind

      ; let origin = TypeEqOrigin { uo_actual   = act_kind'
                                  , uo_expected = exp_kind
                                  , uo_thing    = Just pp_hs_ty
                                  , uo_visible  = True } -- the hs_ty is visible
            ty' = mkNakedAppTys ty new_args

      ; traceTc "checkExpectedKind" $
        vcat [ pp_hs_ty
             , text "act_kind:" <+> ppr act_kind
             , text "act_kind':" <+> ppr act_kind'
             , text "exp_kind:" <+> ppr exp_kind ]

      ; if act_kind' `tcEqType` exp_kind
        then return (ty', new_args, mkTcNomReflCo exp_kind)  -- This is very common
        else do { co_k <- uType KindLevel origin act_kind' exp_kind
                ; traceTc "checkExpectedKind" (vcat [ ppr act_kind
                                                    , ppr exp_kind
                                                    , ppr co_k ])
                ; let result_ty = ty' `mkNakedCastTy` co_k
                      -- See Note [The tcType invariant]
                ; return (result_ty, new_args, co_k) } }

-- | Instantiate @n@ invisible arguments to a type. If @n <= 0@, no instantiation
-- occurs. If @n@ is too big, then all available invisible arguments are instantiated.
-- (In other words, this function is very forgiving about bad values of @n@.)
instantiateTyN :: Maybe (VarEnv Kind)              -- ^ Predetermined instantiations
                                                   -- (for assoc. type patterns)
               -> Int                              -- ^ @n@
               -> [TyBinder] -> TcKind             -- ^ its kind
               -> TcM ([TcType], TcKind)   -- ^ The inst'ed type, new args, kind
instantiateTyN mb_kind_env n bndrs inner_ki
  | n <= 0
  = return ([], ki)

  | otherwise
  = do { (subst, inst_args) <- tcInstBinders empty_subst mb_kind_env inst_bndrs
       ; let rebuilt_ki = mkPiTys leftover_bndrs inner_ki
             ki'        = substTy subst rebuilt_ki
       ; traceTc "instantiateTyN" (vcat [ ppr ki
                                        , ppr n
                                        , ppr subst
                                        , ppr rebuilt_ki
                                        , ppr ki' ])
       ; return (inst_args, ki') }
  where
     -- NB: splitAt is forgiving with invalid numbers
     (inst_bndrs, leftover_bndrs) = splitAt n bndrs
     ki          = mkPiTys bndrs inner_ki
     empty_subst = mkEmptyTCvSubst (mkInScopeSet (tyCoVarsOfType ki))

-- | Instantiate a type to have at most @n@ invisible arguments.
instantiateTyUntilN :: Maybe (VarEnv Kind)   -- ^ Possibly, instantiations for vars
                    -> Int         -- ^ @n@
                    -> TcKind      -- ^ its kind
                    -> TcM ([TcType], TcKind)   -- ^ The new args, final kind
instantiateTyUntilN mb_kind_env n ki
  = let (bndrs, inner_ki) = splitPiTysInvisible ki
        num_to_inst       = length bndrs - n
    in
    instantiateTyN mb_kind_env num_to_inst bndrs inner_ki

---------------------------
tcHsMbContext :: Maybe (LHsContext GhcRn) -> TcM [PredType]
tcHsMbContext Nothing    = return []
tcHsMbContext (Just cxt) = tcHsContext cxt

tcHsContext :: LHsContext GhcRn -> TcM [PredType]
tcHsContext = tc_hs_context typeLevelMode

tcLHsPredType :: LHsType GhcRn -> TcM PredType
tcLHsPredType = tc_lhs_pred typeLevelMode

tc_hs_context :: TcTyMode -> LHsContext GhcRn -> TcM [PredType]
tc_hs_context mode ctxt = mapM (tc_lhs_pred mode) (unLoc ctxt)

tc_lhs_pred :: TcTyMode -> LHsType GhcRn -> TcM PredType
tc_lhs_pred mode pred = tc_lhs_type mode pred constraintKind

---------------------------
tcTyVar :: TcTyMode -> Name -> TcM (TcType, TcKind)
-- See Note [Type checking recursive type and class declarations]
-- in TcTyClsDecls
tcTyVar mode name         -- Could be a tyvar, a tycon, or a datacon
  = do { traceTc "lk1" (ppr name)
       ; thing <- tcLookup name
       ; case thing of
           ATyVar _ tv -> -- Important: zonk before returning
                          -- We may have the application ((a::kappa) b)
                          -- where kappa is already unified to (k1 -> k2)
                          -- Then we want to see that arrow.  Best done
                          -- here because we are also maintaining
                          -- Note [The tcType invariant], so we don't just
                          -- want to zonk the kind, leaving the TyVar
                          -- un-zonked  (Trac #114873)
                          do { ty <- zonkTcTyVar tv
                             ; return (ty, typeKind ty) }

           ATcTyCon tc_tc -> do { -- See Note [GADT kind self-reference]
                                  unless
                                    (isTypeLevel (mode_level mode))
                                    (promotionErr name TyConPE)
                                ; check_tc tc_tc
                                ; tc <- get_loopy_tc name tc_tc
                                ; handle_tyfams tc tc_tc }
                             -- mkNakedTyConApp: see Note [Type-checking inside the knot]
                 -- NB: we really should check if we're at the kind level
                 -- and if the tycon is promotable if -XNoTypeInType is set.
                 -- But this is a terribly large amount of work! Not worth it.

           AGlobal (ATyCon tc)
             -> do { check_tc tc
                   ; handle_tyfams tc tc }

           AGlobal (AConLike (RealDataCon dc))
             -> do { data_kinds <- xoptM LangExt.DataKinds
                   ; unless (data_kinds || specialPromotedDc dc) $
                       promotionErr name NoDataKindsDC
                   ; type_in_type <- xoptM LangExt.TypeInType
                   ; unless ( type_in_type ||
                              ( isTypeLevel (mode_level mode) &&
                                isLegacyPromotableDataCon dc ) ||
                              ( isKindLevel (mode_level mode) &&
                                specialPromotedDc dc ) ) $
                       promotionErr name NoTypeInTypeDC
                   ; let tc = promoteDataCon dc
                   ; return (mkNakedTyConApp tc [], tyConKind tc) }

           APromotionErr err -> promotionErr name err

           _  -> wrongThingErr "type" thing name }
  where
    check_tc :: TyCon -> TcM ()
    check_tc tc = do { type_in_type <- xoptM LangExt.TypeInType
                     ; data_kinds   <- xoptM LangExt.DataKinds
                     ; unless (isTypeLevel (mode_level mode) ||
                               data_kinds ||
                               isKindTyCon tc) $
                       promotionErr name NoDataKindsTC
                     ; unless (isTypeLevel (mode_level mode) ||
                               type_in_type ||
                               isLegacyPromotableTyCon tc) $
                       promotionErr name NoTypeInTypeTC }

    -- if we are type-checking a type family tycon, we must instantiate
    -- any invisible arguments right away. Otherwise, we get #11246
    handle_tyfams :: TyCon     -- the tycon to instantiate (might be loopy)
                  -> TcTyCon   -- a non-loopy version of the tycon
                  -> TcM (TcType, TcKind)
    handle_tyfams tc tc_tc
      | mightBeUnsaturatedTyCon tc_tc || mode_unsat mode
                                         -- This is where mode_unsat is used
      = do { traceTc "tcTyVar2a" (ppr tc_tc $$ ppr tc_kind)
           ; return (mkNakedTyConApp tc [], tc_kind) }

      | otherwise
      = do { (tc_args, kind) <- instantiateTyN Nothing (length (tyConBinders tc_tc))
                                               tc_kind_bndrs tc_inner_ki
           ; let tc_ty = mkNakedTyConApp tc tc_args
           -- tc and tc_ty must not be traced here, because that would
           -- force the evaluation of a potentially knot-tied variable (tc),
           -- and the typechecker would hang, as per #11708
           ; traceTc "tcTyVar2b" (vcat [ ppr tc_tc <+> dcolon <+> ppr tc_kind
                                       , ppr kind ])
           ; return (tc_ty, kind) }
      where
        tc_kind                      = tyConKind tc_tc
        (tc_kind_bndrs, tc_inner_ki) = splitPiTysInvisible tc_kind

    get_loopy_tc :: Name -> TyCon -> TcM TyCon
    -- Return the knot-tied global TyCon if there is one
    -- Otherwise the local TcTyCon; we must be doing kind checking
    -- but we still want to return a TyCon of some sort to use in
    -- error messages
    get_loopy_tc name tc_tc
      = do { env <- getGblEnv
           ; case lookupNameEnv (tcg_type_env env) name of
                Just (ATyCon tc) -> return tc
                _                -> do { traceTc "lk1 (loopy)" (ppr name)
                                       ; return tc_tc } }

{-
Note [Type-checking inside the knot]
~~~~~~~~~~~~~~~~~~~~~~~~~~~~~~
Suppose we are checking the argument types of a data constructor.  We
must zonk the types before making the DataCon, because once built we
can't change it.  So we must traverse the type.

BUT the parent TyCon is knot-tied, so we can't look at it yet.

So we must be careful not to use "smart constructors" for types that
look at the TyCon or Class involved.

  * Hence the use of mkNakedXXX functions. These do *not* enforce
    the invariants (for example that we use (FunTy s t) rather
    than (TyConApp (->) [s,t])).

  * The zonking functions establish invariants (even zonkTcType, a change from
    previous behaviour). So we must never inspect the result of a
    zonk that might mention a knot-tied TyCon. This is generally OK
    because we zonk *kinds* while kind-checking types. And the TyCons
    in kinds shouldn't be knot-tied, because they come from a previous
    mutually recursive group.

  * TcHsSyn.zonkTcTypeToType also can safely check/establish
    invariants.

This is horribly delicate.  I hate it.  A good example of how
delicate it is can be seen in Trac #7903.

Note [GADT kind self-reference]
~~~~~~~~~~~~~~~~~~~~~~~~~~~~~~~

A promoted type cannot be used in the body of that type's declaration.
Trac #11554 shows this example, which made GHC loop:

  import Data.Kind
  data P (x :: k) = Q
  data A :: Type where
    B :: forall (a :: A). P a -> A

In order to check the constructor B, we need to have the promoted type A, but in
order to get that promoted type, B must first be checked. To prevent looping, a
TyConPE promotion error is given when tcTyVar checks an ATcTyCon in kind mode.
Any ATcTyCon is a TyCon being defined in the current recursive group (see data
type decl for TcTyThing), and all such TyCons are illegal in kinds.

Trac #11962 proposes checking the head of a data declaration separately from
its constructors. This would allow the example above to pass.

Note [Body kind of a HsForAllTy]
~~~~~~~~~~~~~~~~~~~~~~~~~~~~~~~~
The body of a forall is usually a type, but in principle
there's no reason to prohibit *unlifted* types.
In fact, GHC can itself construct a function with an
unboxed tuple inside a for-all (via CPR analysis; see
typecheck/should_compile/tc170).

Moreover in instance heads we get forall-types with
kind Constraint.

It's tempting to check that the body kind is either * or #. But this is
wrong. For example:

  class C a b
  newtype N = Mk Foo deriving (C a)

We're doing newtype-deriving for C. But notice how `a` isn't in scope in
the predicate `C a`. So we quantify, yielding `forall a. C a` even though
`C a` has kind `* -> Constraint`. The `forall a. C a` is a bit cheeky, but
convenient. Bottom line: don't check for * or # here.

Note [Body kind of a HsQualTy]
~~~~~~~~~~~~~~~~~~~~~~~~~~~~~~
If ctxt is non-empty, the HsQualTy really is a /function/, so the
kind of the result really is '*', and in that case the kind of the
body-type can be lifted or unlifted.

However, consider
    instance Eq a => Eq [a] where ...
or
    f :: (Eq a => Eq [a]) => blah
Here both body-kind of the HsQualTy is Constraint rather than *.
Rather crudely we tell the difference by looking at exp_kind. It's
very convenient to typecheck instance types like any other HsSigType.

Admittedly the '(Eq a => Eq [a]) => blah' case is erroneous, but it's
better to reject in checkValidType.  If we say that the body kind
should be '*' we risk getting TWO error messages, one saying that Eq
[a] doens't have kind '*', and one saying that we need a Constraint to
the left of the outer (=>).

How do we figure out the right body kind?  Well, it's a bit of a
kludge: I just look at the expected kind.  If it's Constraint, we
must be in this instance situation context. It's a kludge because it
wouldn't work if any unification was involved to compute that result
kind -- but it isn't.  (The true way might be to use the 'mode'
parameter, but that seemed like a sledgehammer to crack a nut.)

Note [Inferring tuple kinds]
~~~~~~~~~~~~~~~~~~~~~~~~~~~~
Give a tuple type (a,b,c), which the parser labels as HsBoxedOrConstraintTuple,
we try to figure out whether it's a tuple of kind * or Constraint.
  Step 1: look at the expected kind
  Step 2: infer argument kinds

If after Step 2 it's not clear from the arguments that it's
Constraint, then it must be *.  Once having decided that we re-check
the Check the arguments again to give good error messages
in eg. `(Maybe, Maybe)`

Note that we will still fail to infer the correct kind in this case:

  type T a = ((a,a), D a)
  type family D :: Constraint -> Constraint

While kind checking T, we do not yet know the kind of D, so we will default the
kind of T to * -> *. It works if we annotate `a` with kind `Constraint`.

Note [Desugaring types]
~~~~~~~~~~~~~~~~~~~~~~~
The type desugarer is phase 2 of dealing with HsTypes.  Specifically:

  * It transforms from HsType to Type

  * It zonks any kinds.  The returned type should have no mutable kind
    or type variables (hence returning Type not TcType):
      - any unconstrained kind variables are defaulted to (Any *) just
        as in TcHsSyn.
      - there are no mutable type variables because we are
        kind-checking a type
    Reason: the returned type may be put in a TyCon or DataCon where
    it will never subsequently be zonked.

You might worry about nested scopes:
        ..a:kappa in scope..
            let f :: forall b. T '[a,b] -> Int
In this case, f's type could have a mutable kind variable kappa in it;
and we might then default it to (Any *) when dealing with f's type
signature.  But we don't expect this to happen because we can't get a
lexically scoped type variable with a mutable kind variable in it.  A
delicate point, this.  If it becomes an issue we might need to
distinguish top-level from nested uses.

Moreover
  * it cannot fail,
  * it does no unifications
  * it does no validity checking, except for structural matters, such as
        (a) spurious ! annotations.
        (b) a class used as a type

Note [Kind of a type splice]
~~~~~~~~~~~~~~~~~~~~~~~~~~~~
Consider these terms, each with TH type splice inside:
     [| e1 :: Maybe $(..blah..) |]
     [| e2 :: $(..blah..) |]
When kind-checking the type signature, we'll kind-check the splice
$(..blah..); we want to give it a kind that can fit in any context,
as if $(..blah..) :: forall k. k.

In the e1 example, the context of the splice fixes kappa to *.  But
in the e2 example, we'll desugar the type, zonking the kind unification
variables as we go.  When we encounter the unconstrained kappa, we
want to default it to '*', not to (Any *).


Help functions for type applications
~~~~~~~~~~~~~~~~~~~~~~~~~~~~~~~~~~~~
-}

addTypeCtxt :: LHsType GhcRn -> TcM a -> TcM a
        -- Wrap a context around only if we want to show that contexts.
        -- Omit invisible ones and ones user's won't grok
addTypeCtxt (L _ ty) thing
  = addErrCtxt doc thing
  where
    doc = text "In the type" <+> quotes (ppr ty)

{-
************************************************************************
*                                                                      *
                Type-variable binders
%*                                                                      *
%************************************************************************

Note [Dependent LHsQTyVars]
~~~~~~~~~~~~~~~~~~~~~~~~~~~
We track (in the renamer) which explicitly bound variables in a
LHsQTyVars are manifestly dependent; only precisely these variables
may be used within the LHsQTyVars. We must do this so that kcLHsQTyVars
can produce the right TyConBinders, and tell Anon vs. Required.

Example   data T k1 (a:k1) (b:k2) c
               = MkT (Proxy a) (Proxy b) (Proxy c)

Here
  (a:k1),(b:k2),(c:k3)
       are Anon     (explicitly specified as a binder, not used
                     in the kind of any other binder
  k1   is Required  (explicitly specifed as a binder, but used
                     in the kind of another binder i.e. dependently)
  k2   is Specified (not explicitly bound, but used in the kind
                     of another binder)
  k3   in Inferred  (not lexically in scope at all, but inferred
                     by kind inference)
and
  T :: forall {k3} k1. forall k3 -> k1 -> k2 -> k3 -> *

See Note [TyVarBndrs, TyVarBinders, TyConBinders, and visibility]
in TyCoRep.

kcLHsQTyVars uses the hsq_dependent field to decide whether
k1, a, b, c should be Required or Anon.

Earlier, thought it would work simply to do a free-variable check
during kcLHsQTyVars, but this is bogus, because there may be
unsolved equalities about. And we don't want to eagerly solve the
equalities, because we may get further information after
kcLHsQTyVars is called.  (Recall that kcLHsQTyVars is called
only from getInitialKind.)
This is what implements the rule that all variables intended to be
dependent must be manifestly so.

Sidenote: It's quite possible that later, we'll consider (t -> s)
as a degenerate case of some (pi (x :: t) -> s) and then this will
all get more permissive.

Note [Kind generalisation and SigTvs]
~~~~~~~~~~~~~~~~~~~~~~~~~~~~~~~~~~~~~
Consider
  data T (a :: k1) x = MkT (S a ())
  data S (b :: k2) y = MkS (T b ())

While we are doing kind inference for the mutually-recursive S,T,
we will end up unifying k1 and k2 together. So they can't be skolems.
We therefore make them SigTvs, which can unify with type variables,
but not with general types.  All this is very similar at the level
of terms: see Note [Quantified variables in partial type signatures]
in TcBinds.

There are some wrinkles

* We always want to kind-generalise over SigTvs, and /not/ default
  them to Type.  Another way to say this is: a SigTV should /never/
  stand for a type, even via defaulting. Hence the check in
  TcSimplify.defaultTyVarTcS, and TcMType.defaultTyVar.  Here's
  another example (Trac #14555):
     data Exp :: [TYPE rep] -> TYPE rep -> Type where
        Lam :: Exp (a:xs) b -> Exp xs (a -> b)
  We want to kind-generalise over the 'rep' variable.
  Trac #14563 is another example.

* Consider Trac #11203
    data SameKind :: k -> k -> *
    data Q (a :: k1) (b :: k2) c = MkQ (SameKind a b)
  Here we will unify k1 with k2, but this time doing so is an error,
  because k1 and k2 are bound in the same delcaration.

  We sort this out using findDupSigTvs, in TcTyClTyVars; very much
  as we do with partial type signatures in mk_psig_qtvs in
  TcBinds.chooseInferredQuantifiers

Note [Keeping scoped variables in order: Explicit]
~~~~~~~~~~~~~~~~~~~~~~~~~~~~~~~~~~~~~~~~~~~~~~~~~~
When the user writes `forall a b c. blah`, we bring a, b, and c into
scope and then check blah. In the process of checking blah, we might
learn the kinds of a, b, and c, and these kinds might indicate that
b depends on c, and thus that we should reject the user-written type.

One approach to doing this would be to bring each of a, b, and c into
scope, one at a time, creating an implication constraint and
bumping the TcLevel for each one. This would work, because the kind
of, say, b would be untouchable when c is in scope (and the constraint
couldn't float out because c blocks it). However, it leads to terrible
error messages, complaining about skolem escape. While it is indeed
a problem of skolem escape, we can do better.

Instead, our approach is to bring the block of variables into scope
all at once, creating one implication constraint for the lot. The
user-written variables are skolems in the implication constraint. In
TcSimplify.setImplicationStatus, we check to make sure that the ordering
is correct, choosing ImplicationStatus IC_BadTelescope if they aren't.
Then, in TcErrors, we report if there is a bad telescope. This way,
we can report a suggested ordering to the user if there is a problem.

Note [Keeping scoped variables in order: Implicit]
~~~~~~~~~~~~~~~~~~~~~~~~~~~~~~~~~~~~~~~~~~~~~~~~~~
When the user implicitly quantifies over variables (say, in a type
signature), we need to come up with some ordering on these variables.
This is done by bumping the TcLevel, bringing the tyvars into scope,
and then type-checking the thing_inside. The constraints are all
wrapped in an implication, which is then solved. Finally, we can
zonk all the binders and then order them with toposortTyVars.

It's critical to solve before zonking and ordering in order to uncover
any unifications. You might worry that this eager solving could cause
trouble elsewhere. I don't think it will. Because it will solve only
in an increased TcLevel, it can't unify anything that was mentioned
elsewhere. Additionally, we require that the order of implicitly
quantified variables is manifest by the scope of these variables, so
we're not going to learn more information later that will help order
these variables.

Note [Recipe for checking a signature]
~~~~~~~~~~~~~~~~~~~~~~~~~~~~~~~~~~~~~~
Checking a user-written signature requires several steps:

 1. Generate constraints.
 2. Solve constraints.
 3. Zonk and promote tyvars.
 4. (Optional) Kind-generalize.
 5. Check validity.

There may be some surprises in here:

Step 2 is necessary for two reasons: most signatures also bring
implicitly quantified variables into scope, and solving is necessary
to get these in the right order (see Note [Keeping scoped variables in
order: Implicit]). Additionally, solving is necessary in order to
kind-generalize correctly.

Step 3 requires *promoting* type variables. If there are any foralls
in a type, the TcLevel will be bumped within the forall. This might
lead to the generation of matavars with a high level. If we don't promote,
we violate MetaTvInv of Note [TcLevel and untouchable type variables]
in TcType.

-}

tcWildCardBinders :: SkolemInfo
                  -> [Name]
                  -> ([(Name, TcTyVar)] -> TcM a)
                  -> TcM a
tcWildCardBinders info = tcWildCardBindersX new_tv (Just info)
  where
    new_tv name = do { kind <- newMetaKindVar
                     ; newSkolemTyVar name kind }

tcWildCardBindersX :: (Name -> TcM TcTyVar)
                   -> Maybe SkolemInfo -- Just <=> we're bringing fresh vars
                                       -- into scope; use scopeTyVars
                   -> [Name]
                   -> ([(Name, TcTyVar)] -> TcM a)
                   -> TcM a
tcWildCardBindersX new_wc maybe_skol_info wc_names thing_inside
  = do { wcs <- mapM new_wc wc_names
       ; let wc_prs = wc_names `zip` wcs
       ; let wc_prs_env = wc_names `zip` (unrestricted <$> wcs)
       ; scope_tvs wc_prs_env $
         thing_inside wc_prs }
  where
    scope_tvs
      | Just info <- maybe_skol_info = scopeTyVars2 info
      | otherwise                    = tcExtendNameTyVarEnv

-- | Kind-check a 'LHsQTyVars'. If the decl under consideration has a complete,
-- user-supplied kind signature (CUSK), generalise the result.
-- Used in 'getInitialKind' (for tycon kinds and other kinds)
-- and in kind-checking (but not for tycon kinds, which are checked with
-- tcTyClDecls). See also Note [Complete user-supplied kind signatures] in
-- HsDecls.
--
-- This function does not do telescope checking.
kcLHsQTyVars :: Name              -- ^ of the thing being checked
             -> TyConFlavour      -- ^ What sort of 'TyCon' is being checked
             -> Bool              -- ^ True <=> the decl being checked has a CUSK
             -> LHsQTyVars GhcRn
             -> TcM (Kind, r)     -- ^ The result kind, possibly with other info
             -> TcM (TcTyCon, r)  -- ^ A suitably-kinded TcTyCon
kcLHsQTyVars name flav cusk
  user_tyvars@(HsQTvs { hsq_ext = HsQTvsRn { hsq_implicit = kv_ns
                                           , hsq_dependent = dep_names }
                      , hsq_explicit = hs_tvs }) thing_inside
  | cusk
  = do { typeintype <- xoptM LangExt.TypeInType
       ; let m_kind
               | typeintype = Nothing
               | otherwise  = Just liftedTypeKind
                 -- without -XTypeInType, default all kind variables to have kind *

       ; (scoped_kvs, (tc_tvs, (res_kind, stuff)))
           <- solveEqualities $
              tcImplicitTKBndrsX newSkolemTyVar m_kind skol_info kv_ns $
              kcLHsTyVarBndrs cusk open_fam skol_info hs_tvs thing_inside

           -- Now, because we're in a CUSK, quantify over the mentioned
           -- kind vars, in dependency order.
       ; tc_tvs  <- mapM zonkTcTyVarToTyVar tc_tvs
       ; res_kind <- zonkTcType res_kind
       ; let tc_binders = zipWith mk_tc_binder hs_tvs tc_tvs
             qkvs = tyCoVarsOfTypeWellScoped (mkTyConKind tc_binders res_kind)
                   -- the visibility of tvs doesn't matter here; we just
                   -- want the free variables not to include the tvs

          -- If there are any meta-tvs left, the user has
          -- lied about having a CUSK. Error.
       ; let (meta_tvs, good_tvs) = partition isMetaTyVar qkvs
          -- skip this check for associated types. Why?
          -- Any variables mentioned in the definition will get defaulted,
          -- except those that appear in the class head. Defaulted vars do
          -- not concern us here (they are fully determined). Variables from
          -- the class head will be fully determined whenever the class has
          -- a CUSK, and an associated family has a CUSK only when the enclosing
          -- class has one. So skipping is safe. But why is it necessary?
          -- It's possible that a class variable has too low a TcLevel to have
          -- fully settled down by this point, and so this check will get
          -- a false positive.
       ; when (not_associated && not (null meta_tvs)) $
         report_non_cusk_tvs (qkvs ++ tc_tvs) res_kind

          -- If any of the scoped_kvs aren't actually mentioned in a binder's
          -- kind (or the return kind), then we're in the CUSK case from
          -- Note [Free-floating kind vars]
       ; let all_tc_tvs        = good_tvs ++ tc_tvs
             all_mentioned_tvs = mapUnionVarSet (tyCoVarsOfType . tyVarKind)
                                                all_tc_tvs
                                 `unionVarSet` tyCoVarsOfType res_kind
             unmentioned_kvs   = filterOut (`elemVarSet` all_mentioned_tvs)
                                           scoped_kvs
       ; reportFloatingKvs name flav all_tc_tvs unmentioned_kvs

       ; let final_binders = map (mkNamedTyConBinder Specified) good_tvs
                            ++ tc_binders
             tycon = mkTcTyCon name (ppr user_tyvars) final_binders res_kind
                                [(tyVarName var, var) | var <- (scoped_kvs ++ tc_tvs)]
                               flav
                           -- the tvs contain the binders already
                           -- in scope from an enclosing class, but
                           -- re-adding tvs to the env't doesn't cause
                           -- harm

       ; traceTc "kcLHsQTyVars: cusk" $
         vcat [ ppr name, ppr kv_ns, ppr hs_tvs, ppr dep_names
              , ppr tc_tvs, ppr (mkTyConKind final_binders res_kind)
              , ppr qkvs, ppr meta_tvs, ppr good_tvs, ppr final_binders ]

       ; return (tycon, stuff) }

  | otherwise
  = do { typeintype <- xoptM LangExt.TypeInType

             -- if -XNoTypeInType and we know all the implicits are kind vars,
             -- just give the kind *. This prevents test
             -- dependent/should_fail/KindLevelsB from compiling, as it should
       ; let default_kind
               | typeintype = Nothing
               | otherwise  = Just liftedTypeKind
           -- Why newSigTyVar?  See Note [Kind generalisation and sigTvs]
       ; (scoped_kvs, (tc_tvs, (res_kind, stuff)))
           <- kcImplicitTKBndrs kv_ns default_kind $
              kcLHsTyVarBndrs cusk open_fam skol_info hs_tvs thing_inside

       ; let   -- NB: Don't add scoped_kvs to tyConTyVars, because they
               -- must remain lined up with the binders
             tc_binders = zipWith mk_tc_binder hs_tvs tc_tvs
             tycon = mkTcTyCon name (ppr user_tyvars) tc_binders res_kind
                               ([(tyVarName var, var) | var <- (scoped_kvs ++ tc_tvs)])
                               flav

       ; traceTc "kcLHsQTyVars: not-cusk" $
         vcat [ ppr name, ppr kv_ns, ppr hs_tvs, ppr dep_names
              , ppr tc_tvs, ppr (mkTyConKind tc_binders res_kind) ]
       ; return (tycon, stuff) }
  where
    open_fam = tcFlavourIsOpen flav
    not_associated = case flav of
      DataFamilyFlavour assoc     -> not assoc
      OpenTypeFamilyFlavour assoc -> not assoc
      _                           -> True

    skol_info = TyConSkol flav name

    mk_tc_binder :: LHsTyVarBndr GhcRn -> TyVar -> TyConBinder
    -- See Note [Dependent LHsQTyVars]
    mk_tc_binder hs_tv tv
       | hsLTyVarName hs_tv `elemNameSet` dep_names
       = mkNamedTyConBinder Required tv
       | otherwise
       = mkAnonTyConBinder tv

    report_non_cusk_tvs all_tvs res_kind
      = do { all_tvs <- mapM zonkTyCoVarKind all_tvs
           ; let (_, tidy_tvs)         = tidyOpenTyCoVars emptyTidyEnv all_tvs
                 (meta_tvs, other_tvs) = partition isMetaTyVar tidy_tvs

           ; addErr $
             vcat [ text "You have written a *complete user-suppled kind signature*,"
                  , hang (text "but the following variable" <> plural meta_tvs <+>
                          isOrAre meta_tvs <+> text "undetermined:")
                       2 (vcat (map pp_tv meta_tvs))
                  , text "Perhaps add a kind signature."
                  , ppUnless (null other_tvs) $
                    hang (text "Inferred kinds of user-written variables:")
                       2 (vcat (map pp_tv other_tvs))
                    -- It's possible that the result kind contains
                    -- underdetermined, forall-bound variables which weren't
                    -- reported earier (see #13777).
                  , hang (text "Inferred result kind:")
                       2 (ppr res_kind) ] }
      where
        pp_tv tv = ppr tv <+> dcolon <+> ppr (tyVarKind tv)
kcLHsQTyVars _ _ _ (XLHsQTyVars _) _ = panic "kcLHsQTyVars"

kcLHsTyVarBndrs :: Bool   -- True <=> bump the TcLevel when bringing vars into scope
                -> Bool   -- True <=> Default un-annotated tyvar
                          --          binders to kind *
                -> SkolemInfo
                -> [LHsTyVarBndr GhcRn]
                -> TcM r
                -> TcM ([TyVar], r)
-- There may be dependency between the explicit "ty" vars.
-- So, we have to handle them one at a time.
kcLHsTyVarBndrs _ _ _ [] thing
  = do { stuff <- thing; return ([], stuff) }

kcLHsTyVarBndrs cusk open_fam skol_info (L _ hs_tv : hs_tvs) thing
  = do { tv_pair@(tv, _) <- kc_hs_tv hs_tv
               -- NB: Bring all tvs into scope, even non-dependent ones,
               -- as they're needed in type synonyms, data constructors, etc.

       ; (tvs, stuff) <- bind_unless_scoped tv_pair $
                         kcLHsTyVarBndrs cusk open_fam skol_info hs_tvs $
                         thing

       ; return ( tv : tvs, stuff ) }
  where
    -- | Bind the tyvar in the env't unless the bool is True
    bind_unless_scoped :: (TcTyVar, Bool) -> TcM a -> TcM a
    bind_unless_scoped (_, True)   thing_inside = thing_inside
    bind_unless_scoped (tv, False) thing_inside
      | cusk      = scopeTyVars skol_info [unrestricted tv] thing_inside
      | otherwise = tcExtendTyVarEnv      [unrestricted tv] thing_inside
         -- These variables haven't settled down yet, so we don't want to bump
         -- the TcLevel. If we do, then we'll have metavars of too high a level
         -- floating about. Changing this causes many, many failures in the
         -- `dependent` testsuite directory.

    kc_hs_tv :: HsTyVarBndr GhcRn -> TcM (TcTyVar, Bool)
    kc_hs_tv (UserTyVar _ lname@(L _ name))
      = do { tv_pair@(tv, in_scope) <- tcHsTyVarName newSkolemTyVar Nothing name

             -- Open type/data families default their variables to kind *.
             -- But don't default in-scope class tyvars, of course
           ; when (open_fam && not in_scope) $
             discardResult $ unifyKind (Just (HsTyVar noExt NotPromoted lname))
                                       liftedTypeKind (tyVarKind tv)

           ; return tv_pair }

    kc_hs_tv (KindedTyVar _ (L _ name) lhs_kind)
      = do { kind <- tcLHsKindSig (TyVarBndrKindCtxt name) lhs_kind
           ; tcHsTyVarName newSkolemTyVar (Just kind) name }

    kc_hs_tv (XTyVarBndr{}) = panic "kc_hs_tv"

tcImplicitTKBndrs :: SkolemInfo
                  -> [Name]
                  -> TcM a
                  -> TcM ([TcTyVar], a)
tcImplicitTKBndrs = tcImplicitTKBndrsX newSkolemTyVar Nothing

-- | Like 'tcImplicitTKBndrs', but uses 'newSigTyVar' to create tyvars
tcImplicitTKBndrsSig :: SkolemInfo
                     -> [Name]
                     -> TcM a
                     -> TcM ([TcTyVar], a)
tcImplicitTKBndrsSig = tcImplicitTKBndrsX newSigTyVar Nothing

tcImplicitTKBndrsX :: (Name -> Kind -> TcM TcTyVar) -- new_tv function
                   -> Maybe Kind           -- Just k <=> assign all names this kind
                   -> SkolemInfo
                   -> [Name]
                   -> TcM a
                   -> TcM ([TcTyVar], a)   -- these tyvars are dependency-ordered
-- * Guarantees to call solveLocalEqualities to unify
--   all constraints from thing_inside.
--
-- * Returned TcTyVars have the supplied HsTyVarBndrs,
--   but may be in different order to the original [Name]
--   (because of sorting to respect dependency)
--
-- * Returned TcTyVars have zonked kinds
--   See Note [Keeping scoped variables in order: Implicit]
tcImplicitTKBndrsX new_tv m_kind skol_info tv_names thing_inside
  | null tv_names -- Short cut for the common case where there
                  -- are no implicit type variables to bind
  = do { result <- solveLocalEqualities thing_inside
       ; return ([], result) }

  | otherwise
  = do { (skol_tvs, result)
           <- solveLocalEqualities $
              checkTvConstraints skol_info Nothing $
              do { tv_pairs <- mapM (tcHsTyVarName new_tv m_kind) tv_names
                 ; let must_scope_tvs = [ unrestricted tv | (tv, False) <- tv_pairs ]
                 ; result <- tcExtendTyVarEnv must_scope_tvs $
                             thing_inside
                 ; return (map fst tv_pairs, result) }


       ; skol_tvs <- mapM zonkTcTyCoVarBndr skol_tvs
          -- use zonkTcTyCoVarBndr because a skol_tv might be a SigTv

       ; let final_tvs = toposortTyVars skol_tvs
       ; traceTc "tcImplicitTKBndrs" (ppr tv_names $$ ppr final_tvs)
       ; return (final_tvs, result) }

-- | Bring implicitly quantified type/kind variables into scope during
-- kind checking. Uses SigTvs, as per Note [Use SigTvs in kind-checking pass]
-- in TcTyClsDecls.
kcImplicitTKBndrs :: [Name]     -- of the vars
                  -> Maybe Kind -- Just k <=> use k as the kind for all vars
                                -- Nothing <=> use a meta-tyvar
                  -> TcM a
                  -> TcM ([TcTyVar], a)  -- returns the tyvars created
                                         -- these are *not* dependency ordered
kcImplicitTKBndrs var_ns m_kind thing_inside
  = do { tkvs_pairs <- mapM (tcHsTyVarName newSigTyVar m_kind) var_ns
       ; let must_scope_tkvs = [ unrestricted tkv | (tkv, False) <- tkvs_pairs ]
       ; result <- tcExtendTyVarEnv must_scope_tkvs $
                   thing_inside
       ; return (map fst tkvs_pairs, result) }

tcExplicitTKBndrs :: SkolemInfo
                  -> [LHsTyVarBndr GhcRn]
                  -> TcM a
                  -> TcM ([TcTyVar], a)
-- See also Note [Associated type tyvar names] in Class
tcExplicitTKBndrs skol_info hs_tvs thing_inside
-- This function brings into scope a telescope of binders as written by
-- the user. At first blush, it would then seem that we should bring
-- them into scope one at a time, bumping the TcLevel each time.
-- (Recall that we bump the level to prevent skolem escape from happening.)
-- However, this leads to terrible error messages, because we end up
-- failing to unify with some `k0`. Better would be to allow type inference
-- to work, potentially creating a skolem-escape problem, and then to
-- notice that the telescope is out of order. That's what we do here,
-- following the logic of tcImplicitTKBndrsX.
-- See also Note [Keeping scoped variables in order: Explicit]
--
-- No cloning: returned TyVars have the same Name as the incoming LHsTyVarBndrs
  | null hs_tvs  -- Short cut that avoids creating an implication
                 -- constraint in the common case where none is needed
  = do { result <- thing_inside
       ; return ([], result) }

  | otherwise
  = do { (skol_tvs, result) <- checkTvConstraints skol_info (Just doc) $
                               bind_tvbs hs_tvs

       ; traceTc "tcExplicitTKBndrs" $
           vcat [ text "Hs vars:" <+> ppr hs_tvs
                , text "tvs:" <+> pprTyVars skol_tvs ]
       ; return (skol_tvs, result) }

  where
    bind_tvbs [] = do { result <- thing_inside
                      ; return ([], result) }
    bind_tvbs (L _ tvb : tvbs)
      = do { (tv, in_scope) <- tcHsTyVarBndr newSkolemTyVar tvb
           ; (if in_scope then id else tcExtendTyVarEnv [unrestricted tv]) $
           do { (tvs, result) <- bind_tvbs tvbs
              ; return (tv : tvs, result) }}

    doc = sep (map ppr hs_tvs)

-- | Used during the "kind-checking" pass in TcTyClsDecls only.
-- See Note [Use SigTvs in kind-checking pass] in TcTyClsDecls
kcExplicitTKBndrs :: [LHsTyVarBndr GhcRn]
                  -> TcM a
                  -> TcM a
kcExplicitTKBndrs [] thing_inside = thing_inside
kcExplicitTKBndrs (L _ hs_tv : hs_tvs) thing_inside
  = do { (tv, _) <- tcHsTyVarBndr newSigTyVar hs_tv
       ; tcExtendTyVarEnv [unrestricted tv] $
         kcExplicitTKBndrs hs_tvs thing_inside }

tcHsTyVarBndr :: (Name -> Kind -> TcM TyVar)
              -> HsTyVarBndr GhcRn -> TcM (TcTyVar, Bool)
-- Return a TcTyVar, built using the provided function
-- Typically the Kind inside the HsTyVarBndr will be a tyvar
-- with a mutable kind in it.
--
-- These variables might be in scope already (with associated types, for example).
-- This function then checks that the kind annotation (if any) matches the
-- kind of the in-scope type variable.
--
-- Returned TcTyVar has the same name; no cloning
--
-- See also Note [Associated type tyvar names] in Class
--
-- Returns True iff the tyvar was already in scope
tcHsTyVarBndr new_tv (UserTyVar _ (L _ tv_nm))
  = tcHsTyVarName new_tv Nothing tv_nm
tcHsTyVarBndr new_tv (KindedTyVar _ (L _ tv_nm) lhs_kind)
  = do { kind <- tcLHsKindSig (TyVarBndrKindCtxt tv_nm) lhs_kind
       ; tcHsTyVarName new_tv (Just kind) tv_nm }
tcHsTyVarBndr _ (XTyVarBndr _) = panic "tcHsTyVarBndr"

newWildTyVar :: Name -> TcM TcTyVar
-- ^ New unification variable for a wildcard
newWildTyVar _name
  = do { kind <- newMetaKindVar
       ; uniq <- newUnique
       ; details <- newMetaDetails TauTv
       ; let name = mkSysTvName uniq (fsLit "w")
             tyvar = (mkTcTyVar name kind details)
       ; traceTc "newWildTyVar" (ppr tyvar)
       ; return tyvar }

-- | Produce a tyvar of the given name (with the kind provided, or
-- otherwise a meta-var kind). If
-- the name is already in scope, return the scoped variable, checking
-- to make sure the known kind matches any kind provided. The
-- second return value says whether the variable is in scope (True)
-- or not (False). (Use this for associated types, for example.)
tcHsTyVarName :: (Name -> Kind -> TcM TcTyVar) -- new_tv function
              -> Maybe Kind  -- Just k <=> use k as the variable's kind
                             -- Nothing <=> use a meta-tyvar
              -> Name -> TcM (TcTyVar, Bool)
tcHsTyVarName new_tv m_kind name
  = do { mb_tv <- tcLookupLcl_maybe name
       ; case mb_tv of
           Just (ATyVar _ tv)
             -> do { whenIsJust m_kind $ \ kind ->
                     discardResult $
                     unifyKind (Just (HsTyVar noExt NotPromoted (noLoc name)))
                       kind (tyVarKind tv)
                   ; return (tv, True) }
           _ -> do { kind <- case m_kind of
                               Just kind -> return kind
                               Nothing   -> newMetaKindVar
                   ; tv <- new_tv name kind
                   ; return (tv, False) }}

--------------------------
-- Bringing tyvars into scope
--------------------------

-- | Bring tyvars into scope, wrapping the thing_inside in an implication
-- constraint. The implication constraint is necessary to provide SkolemInfo
-- for the tyvars and to ensure that no unification variables made outside
-- the scope of these tyvars (i.e. lower TcLevel) unify with the locally-scoped
-- tyvars (i.e. higher TcLevel).
--
-- INVARIANT: The thing_inside must check only types, never terms.
--
-- Use this (not tcExtendTyVarEnv) wherever you expect a Λ or ∀ in Core.
-- Use tcExtendTyVarEnv otherwise.
scopeTyVars :: SkolemInfo -> [Weighted TcTyVar] -> TcM a -> TcM a
scopeTyVars skol_info tvs = scopeTyVars2 skol_info
                              [(tyVarName (weightedThing tv), tv) | tv <- tvs]

-- | Like 'scopeTyVars', but allows you to specify different scoped names
-- than the Names stored within the tyvars.
scopeTyVars2 :: SkolemInfo -> [(Name, Weighted TcTyVar)] -> TcM a -> TcM a
scopeTyVars2 skol_info prs thing_inside
  = fmap snd $ -- discard the TcEvBinds, which will always be empty
    checkConstraints skol_info (map (weightedThing . snd) prs) [{- no EvVars -}] $
    tcExtendNameTyVarEnv prs $
    thing_inside

------------------
kindGeneralize :: TcType -> TcM [KindVar]
-- Quantify the free kind variables of a kind or type
-- In the latter case the type is closed, so it has no free
-- type variables.  So in both cases, all the free vars are kind vars
-- Input must be zonked.
-- NB: You must call solveEqualities or solveLocalEqualities before
-- kind generalization
kindGeneralize kind_or_type
  = do { let kvs = tyCoVarsOfTypeDSet kind_or_type
             dvs = DV { dv_kvs = kvs, dv_tvs = emptyDVarSet }
       ; gbl_tvs <- tcGetGlobalTyCoVars -- Already zonked
       ; quantifyTyVars gbl_tvs dvs }

{-
Note [Kind generalisation]
~~~~~~~~~~~~~~~~~~~~~~~~~~
We do kind generalisation only at the outer level of a type signature.
For example, consider
  T :: forall k. k -> *
  f :: (forall a. T a -> Int) -> Int
When kind-checking f's type signature we generalise the kind at
the outermost level, thus:
  f1 :: forall k. (forall (a:k). T k a -> Int) -> Int  -- YES!
and *not* at the inner forall:
  f2 :: (forall k. forall (a:k). T k a -> Int) -> Int  -- NO!
Reason: same as for HM inference on value level declarations,
we want to infer the most general type.  The f2 type signature
would be *less applicable* than f1, because it requires a more
polymorphic argument.

NB: There are no explicit kind variables written in f's signature.
When there are, the renamer adds these kind variables to the list of
variables bound by the forall, so you can indeed have a type that's
higher-rank in its kind. But only by explicit request.

Note [Kinds of quantified type variables]
~~~~~~~~~~~~~~~~~~~~~~~~~~~~~~~~~~~~~~~~~
tcTyVarBndrsGen quantifies over a specified list of type variables,
*and* over the kind variables mentioned in the kinds of those tyvars.

Note that we must zonk those kinds (obviously) but less obviously, we
must return type variables whose kinds are zonked too. Example
    (a :: k7)  where  k7 := k9 -> k9
We must return
    [k9, a:k9->k9]
and NOT
    [k9, a:k7]
Reason: we're going to turn this into a for-all type,
   forall k9. forall (a:k7). blah
which the type checker will then instantiate, and instantiate does not
look through unification variables!

Hence using zonked_kinds when forming tvs'.

Note [Free-floating kind vars]
~~~~~~~~~~~~~~~~~~~~~~~~~~~~~~
Consider

  data T = MkT (forall (a :: k). Proxy a)
  -- from test ghci/scripts/T7873

This is not an existential datatype, but a higher-rank one (the forall
to the right of MkT). Also consider

  data S a = MkS (Proxy (a :: k))

According to the rules around implicitly-bound kind variables, in both
cases those k's scope over the whole declaration. The renamer grabs
it and adds it to the hsq_implicits field of the HsQTyVars of the
tycon. So it must be in scope during type-checking, but we want to
reject T while accepting S.

Why reject T? Because the kind variable isn't fixed by anything. For
a variable like k to be implicit, it needs to be mentioned in the kind
of a tycon tyvar. But it isn't.

Why accept S? Because kind inference tells us that a has kind k, so it's
all OK.

Our approach depends on whether or not the datatype has a CUSK.

Non-CUSK: In the first pass (kcTyClTyVars) we just bring
k into scope. In the second pass (tcTyClTyVars),
we check to make sure that k has been unified with some other variable
(or generalized over, making k into a skolem). If it hasn't been, then
it must be a free-floating kind var. Error.

CUSK: When we determine the tycon's final, never-to-be-changed kind
in kcLHsQTyVars, we check to make sure all implicitly-bound kind
vars are indeed mentioned in a kind somewhere. If not, error.

We also perform free-floating kind var analysis for type family instances
(see #13985). Here is an interesting example:

    type family   T :: k
    type instance T = (Nothing :: Maybe a)

Upon a cursory glance, it may appear that the kind variable `a` is
free-floating above, since there are no (visible) LHS patterns in `T`. However,
there is an *invisible* pattern due to the return kind, so inside of GHC, the
instance looks closer to this:

    type family T @k :: k
    type instance T @(Maybe a) = (Nothing :: Maybe a)

Here, we can see that `a` really is bound by a LHS type pattern, so `a` is in
fact not free-floating. Contrast that with this example:

    type instance T = Proxy (Nothing :: Maybe a)

This would looks like this inside of GHC:

    type instance T @(*) = Proxy (Nothing :: Maybe a)

So this time, `a` is neither bound by a visible nor invisible type pattern on
the LHS, so it would be reported as free-floating.

Finally, here's one more brain-teaser (from #9574). In the example below:

    class Funct f where
      type Codomain f :: *
    instance Funct ('KProxy :: KProxy o) where
      type Codomain 'KProxy = NatTr (Proxy :: o -> *)

As it turns out, `o` is not free-floating in this example. That is because `o`
bound by the kind signature of the LHS type pattern 'KProxy. To make this more
obvious, one can also write the instance like so:

    instance Funct ('KProxy :: KProxy o) where
      type Codomain ('KProxy :: KProxy o) = NatTr (Proxy :: o -> *)

-}

--------------------
-- getInitialKind has made a suitably-shaped kind for the type or class
-- Look it up in the local environment. This is used only for tycons
-- that we're currently type-checking, so we're sure to find a TcTyCon.
kcLookupTcTyCon :: Name -> TcM TcTyCon
kcLookupTcTyCon nm
  = do { tc_ty_thing <- tcLookup nm
       ; return $ case tc_ty_thing of
           ATcTyCon tc -> tc
           _           -> pprPanic "kcLookupTcTyCon" (ppr tc_ty_thing) }

-----------------------
-- | Bring tycon tyvars into scope. This is used during the "kind-checking"
-- pass in TcTyClsDecls. (Never in getInitialKind, never in the
-- "type-checking"/desugaring pass.)
-- Never emits constraints, though the thing_inside might.
kcTyClTyVars :: Name -> TcM a -> TcM a
kcTyClTyVars tycon_name thing_inside
  -- See Note [Use SigTvs in kind-checking pass] in TcTyClsDecls
  = do { tycon <- kcLookupTcTyCon tycon_name
       ; tcExtendNameTyVarEnv (fmap unrestricted <$> tcTyConScopedTyVars tycon) $ thing_inside }

tcTyClTyVars :: Name
             -> ([TyConBinder] -> Kind -> TcM a) -> TcM a
-- ^ Used for the type variables of a type or class decl
-- on the second full pass (type-checking/desugaring) in TcTyClDecls.
-- This is *not* used in the initial-kind run, nor in the "kind-checking" pass.
-- Accordingly, everything passed to the continuation is fully zonked.
--
-- (tcTyClTyVars T [a,b] thing_inside)
--   where T : forall k1 k2 (a:k1 -> *) (b:k1). k2 -> *
--   calls thing_inside with arguments
--      [k1,k2,a,b] [k1:*, k2:*, Anon (k1 -> *), Anon k1] (k2 -> *)
--   having also extended the type environment with bindings
--   for k1,k2,a,b
--
-- Never emits constraints.
--
-- The LHsTyVarBndrs is always user-written, and the full, generalised
-- kind of the tycon is available in the local env.
tcTyClTyVars tycon_name thing_inside
  = do { tycon <- kcLookupTcTyCon tycon_name

       -- Do checks on scoped tyvars
       -- See Note [Free-floating kind vars]
       ; let flav = tyConFlavour tycon
             scoped_prs = tcTyConScopedTyVars tycon
             scoped_tvs = map snd scoped_prs
             still_sig_tvs = filter isSigTyVar scoped_tvs

       ; mapM_ report_sig_tv_err (findDupSigTvs scoped_prs)

       ; checkNoErrs $ reportFloatingKvs tycon_name flav
                                         scoped_tvs still_sig_tvs

       ; let res_kind   = tyConResKind tycon
             binders    = correct_binders (tyConBinders tycon) res_kind
       ; traceTc "tcTyClTyVars" (ppr tycon_name <+> ppr binders)
       ; scopeTyVars2 (TyConSkol flav tycon_name) (fmap unrestricted <$> scoped_prs) $
         thing_inside binders res_kind }
  where
    report_sig_tv_err (n1, n2)
      = setSrcSpan (getSrcSpan n2) $
        addErrTc (text "Couldn't match" <+> quotes (ppr n1)
                        <+> text "with" <+> quotes (ppr n2))

    -- Given some TyConBinders and a TyCon's result kind, make sure that the
    -- correct any wrong Named/Anon choices. For example, consider
    --   type Syn k = forall (a :: k). Proxy a
    -- At first, it looks like k should be named -- after all, it appears on the RHS.
    -- However, the correct kind for Syn is (* -> *).
    -- (Why? Because k is the kind of a type, so k's kind is *. And the RHS also has
    -- kind *.) See also #13963.
    correct_binders :: [TyConBinder] -> Kind -> [TyConBinder]
    correct_binders binders kind
      = binders'
      where
        (_, binders') = mapAccumR go (tyCoVarsOfType kind) binders

        go :: TyCoVarSet -> TyConBinder -> (TyCoVarSet, TyConBinder)
        go fvs binder
          | isNamedTyConBinder binder
          , not (tv `elemVarSet` fvs)
          = (new_fvs, mkAnonTyConBinder tv)

          | not (isNamedTyConBinder binder)
          , tv `elemVarSet` fvs
          = (new_fvs, mkNamedTyConBinder Required tv)
             -- always Required, because it was anonymous (i.e. visible) previously

          | otherwise
          = (new_fvs, binder)

          where
            tv      = binderVar binder
            new_fvs = fvs `delVarSet` tv `unionVarSet` tyCoVarsOfType (tyVarKind tv)

-----------------------------------
tcDataKindSig :: [TyConBinder]
              -> Kind
              -> TcM ([TyConBinder], Kind)
-- GADT decls can have a (perhaps partial) kind signature
--      e.g.  data T a :: * -> * -> * where ...
-- This function makes up suitable (kinded) TyConBinders for the
-- argument kinds.  E.g. in this case it might return
--   ([b::*, c::*], *)
-- Never emits constraints.
-- It's a little trickier than you might think: see
-- Note [TyConBinders for the result kind signature of a data type]
tcDataKindSig tc_bndrs kind
  = do  { loc     <- getSrcSpanM
        ; uniqs   <- newUniqueSupply
        ; rdr_env <- getLocalRdrEnv
        ; let new_occs = [ occ
                         | str <- allNameStrings
                         , let occ = mkOccName tvName str
                         , isNothing (lookupLocalRdrOcc rdr_env occ)
                         -- Note [Avoid name clashes for associated data types]
                         , not (occ `elem` lhs_occs) ]
              new_uniqs = uniqsFromSupply uniqs
              subst = mkEmptyTCvSubst (mkInScopeSet (mkVarSet lhs_tvs))
        ; return (go loc new_occs new_uniqs subst [] kind) }
  where
    lhs_tvs  = map binderVar tc_bndrs
    lhs_occs = map getOccName lhs_tvs

    go loc occs uniqs subst acc kind
      = case splitPiTy_maybe kind of
          Nothing -> (reverse acc, substTy subst kind)

          Just (Anon arg, kind')
            -> go loc occs' uniqs' subst' (tcb : acc) kind'
            where
              arg'   = substTy subst (weightedThing arg)
              tv     = mkTyVar (mkInternalName uniq occ loc) arg'
              subst' = extendTCvInScope subst tv
              tcb    = TvBndr tv AnonTCB
              (uniq:uniqs') = uniqs
              (occ:occs')   = occs

          Just (Named (TvBndr tv vis), kind')
            -> go loc occs uniqs subst' (tcb : acc) kind'
            where
              (subst', tv') = substTyVarBndr subst tv
              tcb = TvBndr tv' (NamedTCB vis)

badKindSig :: Bool -> Kind -> SDoc
badKindSig check_for_type kind
 = hang (sep [ text "Kind signature on data type declaration has non-*"
             , (if check_for_type then empty else text "and non-variable") <+>
               text "return kind" ])
        2 (ppr kind)

{- Note [TyConBinders for the result kind signature of a data type]
~~~~~~~~~~~~~~~~~~~~~~~~~~~~~~~~~~~~~~~~~~~~~~~~~~~~~~~~~~~~~~~~~~~
Given
  data T (a::*) :: * -> forall k. k -> *
we want to generate the extra TyConBinders for T, so we finally get
  (a::*) (b::*) (k::*) (c::k)
The function tcDataKindSig generates these extra TyConBinders from
the result kind signature.

We need to take care to give the TyConBinders
  (a) OccNames that are fresh (because the TyConBinders of a TyCon
      must have distinct OccNames

  (b) Uniques that are fresh (obviously)

For (a) we need to avoid clashes with the tyvars declared by
the user before the "::"; in the above example that is 'a'.
And also see Note [Avoid name clashes for associated data types].

For (b) suppose we have
   data T :: forall k. k -> forall k. k -> *
where the two k's are identical even up to their uniques.  Surprisingly,
this can happen: see Trac #14515.

It's reasonably easy to solve all this; just run down the list with a
substitution; hence the recursive 'go' function.  But it has to be
done.

Note [Avoid name clashes for associated data types]
~~~~~~~~~~~~~~~~~~~~~~~~~~~~~~~~~~~~~~~~~~~~~~~~~~~
Consider    class C a b where
               data D b :: * -> *
When typechecking the decl for D, we'll invent an extra type variable
for D, to fill out its kind.  Ideally we don't want this type variable
to be 'a', because when pretty printing we'll get
            class C a b where
               data D b a0
(NB: the tidying happens in the conversion to IfaceSyn, which happens
as part of pretty-printing a TyThing.)

That's why we look in the LocalRdrEnv to see what's in scope. This is
important only to get nice-looking output when doing ":info C" in GHCi.
It isn't essential for correctness.


************************************************************************
*                                                                      *
             Partial signatures
*                                                                      *
************************************************************************

-}

tcHsPartialSigType
  :: UserTypeCtxt
  -> LHsSigWcType GhcRn       -- The type signature
  -> TcM ( [(Name, TcTyVar)]  -- Wildcards
         , Maybe TcType       -- Extra-constraints wildcard
         , [Name]             -- Original tyvar names, in correspondence with ...
         , [TcTyVar]          -- ... Implicitly and explicitly bound type variables
         , TcThetaType        -- Theta part
         , TcType )           -- Tau part
-- See Note [Recipe for checking a signature]
tcHsPartialSigType ctxt sig_ty
  | HsWC { hswc_ext  = sig_wcs,         hswc_body = ib_ty } <- sig_ty
  , HsIB { hsib_ext = HsIBRn { hsib_vars = implicit_hs_tvs }
         , hsib_body = hs_ty } <- ib_ty
  , (explicit_hs_tvs, L _ hs_ctxt, hs_tau) <- splitLHsSigmaTy hs_ty
  = addSigCtxt ctxt hs_ty $
    do { (implicit_tvs, (explicit_tvs, (wcs, wcx, theta, tau)))
            <- tcWildCardBindersX newWildTyVar Nothing sig_wcs $ \ wcs ->
               tcImplicitTKBndrsSig skol_info implicit_hs_tvs      $
               tcExplicitTKBndrs    skol_info explicit_hs_tvs      $
               do {   -- Instantiate the type-class context; but if there
                      -- is an extra-constraints wildcard, just discard it here
                    (theta, wcx) <- tcPartialContext hs_ctxt

                  ; tau <- tcHsOpenType hs_tau

                  ; return (wcs, wcx, theta, tau) }

         -- We must return these separately, because all the zonking below
         -- might change the name of a SigTv. This, in turn, causes trouble
         -- in partial type signatures that bind scoped type variables, as
         -- we bring the wrong name into scope in the function body.
         -- Test case: partial-sigs/should_compile/LocalDefinitionBug
       ; let tv_names = map tyVarName (implicit_tvs ++ explicit_tvs)

       -- Spit out the wildcards (including the extra-constraints one)
       -- as "hole" constraints, so that they'll be reported if necessary
       -- See Note [Extra-constraint holes in partial type signatures]
       ; emitWildCardHoleConstraints wcs

         -- The SigTvs created above will sometimes have too high a TcLevel
         -- (note that they are generated *after* bumping the level in
         -- the tc{Im,Ex}plicitTKBndrsSig functions. Bumping the level
         -- is still important here, because the kinds of these variables
         -- do indeed need to have the higher level, so they can unify
         -- with other local type variables. But, now that we've type-checked
         -- everything (and solved equalities in the tcImplicit call)
         -- we need to promote the SigTvs so we don't violate the TcLevel
         -- invariant
       ; all_tvs <- mapM zonkPromoteTyCoVarBndr (implicit_tvs ++ explicit_tvs)
            -- zonkPromoteTyCoVarBndr deals well with SigTvs

       ; theta   <- mapM zonkPromoteType theta
       ; tau     <- zonkPromoteType tau

       ; checkValidType ctxt (mkSpecForAllTys all_tvs $ mkPhiTy theta tau)

       ; traceTc "tcHsPartialSigType" (ppr all_tvs)
       ; return (wcs, wcx, tv_names, all_tvs, theta, tau) }
  where
    skol_info   = SigTypeSkol ctxt
tcHsPartialSigType _ (HsWC _ (XHsImplicitBndrs _)) = panic "tcHsPartialSigType"
tcHsPartialSigType _ (XHsWildCardBndrs _) = panic "tcHsPartialSigType"

tcPartialContext :: HsContext GhcRn -> TcM (TcThetaType, Maybe TcType)
tcPartialContext hs_theta
  | Just (hs_theta1, hs_ctxt_last) <- snocView hs_theta
  , L _ (HsWildCardTy wc) <- ignoreParens hs_ctxt_last
  = do { wc_tv_ty <- tcWildCardOcc wc constraintKind
       ; theta <- mapM tcLHsPredType hs_theta1
       ; return (theta, Just wc_tv_ty) }
  | otherwise
  = do { theta <- mapM tcLHsPredType hs_theta
       ; return (theta, Nothing) }

{- Note [Extra-constraint holes in partial type signatures]
~~~~~~~~~~~~~~~~~~~~~~~~~~~~~~~~~~~~~~~~~~~~~~~~~~~~~~~~~~~
Consider
  f :: (_) => a -> a
  f x = ...

* The renamer makes a wildcard name for the "_", and puts it in
  the hswc_wcs field.

* Then, in tcHsPartialSigType, we make a new hole TcTyVar, in
  tcWildCardBindersX.

* TcBinds.chooseInferredQuantifiers fills in that hole TcTyVar
  with the inferred constraints, e.g. (Eq a, Show a)

* TcErrors.mkHoleError finally reports the error.

An annoying difficulty happens if there are more than 62 inferred
constraints. Then we need to fill in the TcTyVar with (say) a 70-tuple.
Where do we find the TyCon?  For good reasons we only have constraint
tuples up to 62 (see Note [How tuples work] in TysWiredIn).  So how
can we make a 70-tuple?  This was the root cause of Trac #14217.

It's incredibly tiresome, because we only need this type to fill
in the hole, to communicate to the error reporting machinery.  Nothing
more.  So I use a HACK:

* I make an /ordinary/ tuple of the constraints, in
  TcBinds.chooseInferredQuantifiers. This is ill-kinded because
  ordinary tuples can't contain constraints, but it works fine. And for
  ordinary tuples we don't have the same limit as for constraint
  tuples (which need selectors and an assocated class).

* Because it is ill-kinded, it trips an assert in writeMetaTyVar,
  so now I disable the assertion if we are writing a type of
  kind Constraint.  (That seldom/never normally happens so we aren't
  losing much.)

Result works fine, but it may eventually bite us.


************************************************************************
*                                                                      *
      Pattern signatures (i.e signatures that occur in patterns)
*                                                                      *
********************************************************************* -}

tcHsPatSigType :: UserTypeCtxt
               -> LHsSigWcType GhcRn          -- The type signature
               -> TcM ( [(Name, TcTyVar)]     -- Wildcards
                      , [(Name, TcTyVar)]     -- The new bit of type environment, binding
                                              -- the scoped type variables
                      , TcType)       -- The type
-- Used for type-checking type signatures in
-- (a) patterns           e.g  f (x::Int) = e
-- (b) RULE forall bndrs  e.g. forall (x::Int). f x = x
--
-- This may emit constraints
-- See Note [Recipe for checking a signature]
tcHsPatSigType ctxt sig_ty
  | HsWC { hswc_ext = sig_wcs,   hswc_body = ib_ty } <- sig_ty
  , HsIB { hsib_ext = HsIBRn { hsib_vars = sig_vars}
         , hsib_body = hs_ty } <- ib_ty
  = addSigCtxt ctxt hs_ty $
    do { sig_tkvs <- mapM new_implicit_tv sig_vars
       ; (wcs, sig_ty)
            <- tcWildCardBindersX newWildTyVar    Nothing sig_wcs  $ \ wcs ->
               tcExtendTyVarEnv (map unrestricted sig_tkvs)                           $
               do { sig_ty <- tcHsOpenType hs_ty
                  ; return (wcs, sig_ty) }

        ; emitWildCardHoleConstraints wcs

          -- sig_ty might have tyvars that are at a higher TcLevel (if hs_ty
          -- contains a forall). Promote these.
        ; sig_ty <- zonkPromoteType sig_ty
        ; checkValidType ctxt sig_ty

        ; tv_pairs <- mapM mk_tv_pair sig_tkvs

        ; traceTc "tcHsPatSigType" (ppr sig_vars)
        ; return (wcs, tv_pairs, sig_ty) }
  where
    new_implicit_tv name = do { kind <- newMetaKindVar
                              ; new_tv name kind }

    new_tv = case ctxt of
               RuleSigCtxt {} -> newSkolemTyVar
               _              -> newSigTyVar
      -- See Note [Pattern signature binders]
      -- See Note [Unifying SigTvs]

    mk_tv_pair tv = do { tv' <- zonkTcTyVarToTyVar tv
                       ; return (tyVarName tv, tv') }
         -- The Name is one of sig_vars, the lexically scoped name
         -- But if it's a SigTyVar, it might have been unified
         -- with an existing in-scope skolem, so we must zonk
         -- here.  See Note [Pattern signature binders]
tcHsPatSigType _ (HsWC _ (XHsImplicitBndrs _)) = panic "tcHsPatSigType"
tcHsPatSigType _ (XHsWildCardBndrs _) = panic "tcHsPatSigType"

tcPatSig :: Bool                    -- True <=> pattern binding
         -> LHsSigWcType GhcRn
         -> Weighted ExpSigmaType
         -> TcM (TcType,            -- The type to use for "inside" the signature
                 [(Name, Weighted TcTyVar)],-- The new bit of type environment, binding
                                    -- the scoped type variables
                 [(Name, Weighted TcTyVar)],  -- The wildcards
                 HsWrapper)         -- Coercion due to unification with actual ty
                                    -- Of shape:  res_ty ~ sig_ty
tcPatSig in_pat_bind sig res_ty
 = do  { (sig_wcs0, sig_tvs, sig_ty) <- tcHsPatSigType PatSigCtxt sig
        -- sig_tvs are the type variables free in 'sig',
        -- and not already in scope. These are the ones
        -- that should be brought into scope

        ; let sig_wcs = map (\(x,y)-> (x,weightedSet res_ty y)) sig_wcs0 -- TODO: arnaud: distributes the weight of the type to the component. Correct for now as the weight of the component is always 1, but should actually be a multiplication, using the join of (multiplicative, writer) monadic structure of Weighted. -- The previous comment may not be accurate as we are seemingly typechecking types. I seem to have assumed we were checking patterns.
        ; let sig_tvs_weighted = map (\(x, y) -> (x, weightedSet res_ty y)) sig_tvs -- TODO: arnaud: see previous
        ; if null sig_tvs then do {
                -- Just do the subsumption check and return
                  wrap <- addErrCtxtM (mk_msg sig_ty) $
                          tcSubTypeET PatSigOrigin PatSigCtxt (weightedThing res_ty) sig_ty
                ; return (sig_ty, [], sig_wcs, wrap)
        } else do
                -- Type signature binds at least one scoped type variable

                -- A pattern binding cannot bind scoped type variables
                -- It is more convenient to make the test here
                -- than in the renamer
        { when in_pat_bind (addErr (patBindSigErr sig_tvs))

                -- Check that all newly-in-scope tyvars are in fact
                -- constrained by the pattern.  This catches tiresome
                -- cases like
                --      type T a = Int
                --      f :: Int -> Int
                --      f (x :: T a) = ...
                -- Here 'a' doesn't get a binding.  Sigh
        ; let bad_tvs = [ tv | (_,tv) <- sig_tvs
                             , not (tv `elemVarSet` exactTyCoVarsOfType sig_ty) ]
        ; checkTc (null bad_tvs) (badPatSigTvs sig_ty bad_tvs)

        -- Now do a subsumption check of the pattern signature against res_ty
        ; wrap <- addErrCtxtM (mk_msg sig_ty) $
                  tcSubTypeET PatSigOrigin PatSigCtxt (weightedThing res_ty) sig_ty

        -- Phew!
        ; return (sig_ty, sig_tvs_weighted, sig_wcs, wrap)
        } }
  where
    mk_msg sig_ty tidy_env
       = do { (tidy_env, sig_ty) <- zonkTidyTcType tidy_env sig_ty
            ; res_ty <- readExpType (weightedThing res_ty)   -- should be filled in by now
            ; (tidy_env, res_ty) <- zonkTidyTcType tidy_env res_ty
            ; let msg = vcat [ hang (text "When checking that the pattern signature:")
                                  4 (ppr sig_ty)
                             , nest 2 (hang (text "fits the type of its context:")
                                          2 (ppr res_ty)) ]
            ; return (tidy_env, msg) }

patBindSigErr :: [(Name,TcTyVar)] -> SDoc
patBindSigErr sig_tvs
  = hang (text "You cannot bind scoped type variable" <> plural sig_tvs
          <+> pprQuotedList (map fst sig_tvs))
       2 (text "in a pattern binding signature")

{- Note [Pattern signature binders]
~~~~~~~~~~~~~~~~~~~~~~~~~~~~~~~~~~~
Consider
   data T = forall a. T a (a->Int)
   f (T x (f :: b->Int)) = blah

Here
 * The pattern (T p1 p2) creates a *skolem* type variable 'a_sk',
   It must be a skolem so that that it retains its identity, and
   TcErrors.getSkolemInfo can thereby find the binding site for the skolem.

 * The type signature pattern (f :: b->Int) makes a fresh meta-tyvar b_sig
   (a SigTv), and binds "b" :-> b_sig in the envt

 * Then unification makes b_sig := a_sk
   That's why we must make b_sig a MetaTv (albeit a SigTv),
   not a SkolemTv, so that it can unify to a_sk.

 * Finally, in 'blah' we must have the envt "b" :-> a_sk.  The pair
   ("b" :-> a_sk) is returned by tcHsPatSigType, constructed by
   mk_tv_pair in that function.

Another example (Trac #13881):
   fl :: forall (l :: [a]). Sing l -> Sing l
   fl (SNil :: Sing (l :: [y])) = SNil
When we reach the pattern signature, 'l' is in scope from the
outer 'forall':
   "a" :-> a_sk :: *
   "l" :-> l_sk :: [a_sk]
We make up a fresh meta-SigTv, y_sig, for 'y', and kind-check
the pattern signature
   Sing (l :: [y])
That unifies y_sig := a_sk.  We return from tcHsPatSigType with
the pair ("y" :-> a_sk).

For RULE binders, though, things are a bit different (yuk).
  RULE "foo" forall (x::a) (y::[a]).  f x y = ...
Here this really is the binding site of the type variable so we'd like
to use a skolem, so that we get a complaint if we unify two of them
together.

Note [Unifying SigTvs]
~~~~~~~~~~~~~~~~~~~~~~
ALAS we have no decent way of avoiding two SigTvs getting unified.
Consider
  f (x::(a,b)) (y::c)) = [fst x, y]
Here we'd really like to complain that 'a' and 'c' are unified. But
for the reasons above we can't make a,b,c into skolems, so they
are just SigTvs that can unify.  And indeed, this would be ok,
  f x (y::c) = case x of
                 (x1 :: a1, True) -> [x,y]
                 (x1 :: a2, False) -> [x,y,y]
Here the type of x's first component is called 'a1' in one branch and
'a2' in the other.  We could try insisting on the same OccName, but
they definitely won't have the sane lexical Name.

I think we could solve this by recording in a SigTv a list of all the
in-scope variables that it should not unify with, but it's fiddly.


************************************************************************
*                                                                      *
        Checking kinds
*                                                                      *
************************************************************************

-}

unifyKinds :: [LHsType GhcRn] -> [(TcType, TcKind)] -> TcM ([TcType], TcKind)
unifyKinds rn_tys act_kinds
  = do { kind <- newMetaKindVar
       ; let check rn_ty (ty, act_kind) = checkExpectedKind (unLoc rn_ty) ty act_kind kind
       ; tys' <- zipWithM check rn_tys act_kinds
       ; return (tys', kind) }

{-
************************************************************************
*                                                                      *
    Promotion
*                                                                      *
************************************************************************
-}

-- | Whenever a type is about to be added to the environment, it's necessary
-- to make sure that any free meta-tyvars in the type are promoted to the
-- current TcLevel. (They might be at a higher level due to the level-bumping
-- in tcExplicitTKBndrs, for example.) This function both zonks *and*
-- promotes.
zonkPromoteType :: TcType -> TcM TcType
zonkPromoteType = mapType zonkPromoteMapper ()

-- cf. TcMType.zonkTcTypeMapper
zonkPromoteMapper :: TyCoMapper () TcM
zonkPromoteMapper = TyCoMapper { tcm_smart    = True
                               , tcm_tyvar    = const zonkPromoteTcTyVar
                               , tcm_covar    = const covar
                               , tcm_hole     = const hole
                               , tcm_tybinder = const tybinder }
  where
    covar cv
      = mkCoVarCo <$> zonkPromoteTyCoVarKind cv

    hole :: CoercionHole -> TcM Coercion
    hole h
      = do { contents <- unpackCoercionHole_maybe h
           ; case contents of
               Just co -> do { co <- zonkPromoteCoercion co
                             ; checkCoercionHole cv co }
               Nothing -> do { cv' <- zonkPromoteTyCoVarKind cv
                             ; return $ mkHoleCo (setCoHoleCoVar h cv') } }
      where
        cv = coHoleCoVar h

    tybinder :: TyVar -> ArgFlag -> TcM ((), TyVar)
    tybinder tv _flag = ((), ) <$> zonkPromoteTyCoVarKind tv

zonkPromoteTcTyVar :: TyCoVar -> TcM TcType
zonkPromoteTcTyVar tv
  | isMetaTyVar tv
  = do { let ref = metaTyVarRef tv
       ; contents <- readTcRef ref
       ; case contents of
           Flexi -> do { promoted <- promoteTyVar tv
                       ; if promoted
                         then zonkPromoteTcTyVar tv   -- read it again
                         else mkTyVarTy <$> zonkPromoteTyCoVarKind tv }
           Indirect ty -> zonkPromoteType ty }

  | isTcTyVar tv && isSkolemTyVar tv  -- NB: isSkolemTyVar says "True" to pure TyVars
  = do { tc_lvl <- getTcLevel
       ; mkTyVarTy <$> zonkPromoteTyCoVarKind (promoteSkolem tc_lvl tv) }

  | otherwise
  = mkTyVarTy <$> zonkPromoteTyCoVarKind tv

zonkPromoteTyCoVarKind :: TyCoVar -> TcM TyCoVar
zonkPromoteTyCoVarKind = updateTyVarKindM zonkPromoteType

zonkPromoteTyCoVarBndr :: TyCoVar -> TcM TyCoVar
zonkPromoteTyCoVarBndr tv
  | isSigTyVar tv
  = tcGetTyVar "zonkPromoteTyCoVarBndr SigTv" <$> zonkPromoteTcTyVar tv

  | isTcTyVar tv && isSkolemTyVar tv
  = do { tc_lvl <- getTcLevel
       ; zonkPromoteTyCoVarKind (promoteSkolem tc_lvl tv) }

  | otherwise
  = zonkPromoteTyCoVarKind tv

zonkPromoteCoercion :: Coercion -> TcM Coercion
zonkPromoteCoercion = mapCoercion zonkPromoteMapper ()

zonkPromoteTypeInKnot :: TcType -> TcM TcType
zonkPromoteTypeInKnot = mapType (zonkPromoteMapper { tcm_smart = False }) ()
  -- NB: Just changing smart to False will still use the smart zonker (not suitable
  -- for in-the-knot) for kinds. But that's OK, because kinds aren't knot-tied.

{-
************************************************************************
*                                                                      *
        Sort checking kinds
*                                                                      *
************************************************************************

tcLHsKindSig converts a user-written kind to an internal, sort-checked kind.
It does sort checking and desugaring at the same time, in one single pass.
-}

tcLHsKindSig :: UserTypeCtxt -> LHsKind GhcRn -> TcM Kind
tcLHsKindSig ctxt hs_kind
-- See  Note [Recipe for checking a signature] in TcHsType
  = do { kind <- solveLocalEqualities $
                 tc_lhs_kind kindLevelMode hs_kind
       ; kind <- zonkPromoteType kind
         -- This zonk is very important in the case of higher rank kinds
         -- E.g. Trac #13879    f :: forall (p :: forall z (y::z). <blah>).
         --                          <more blah>
         --      When instantiating p's kind at occurrences of p in <more blah>
         --      it's crucial that the kind we instantiate is fully zonked,
         --      else we may fail to substitute properly

       ; checkValidType ctxt kind
       ; return kind }

tc_lhs_kind :: TcTyMode -> LHsKind GhcRn -> TcM Kind
tc_lhs_kind mode k
  = addErrCtxt (text "In the kind" <+> quotes (ppr k)) $
    tc_lhs_type (kindLevel mode) k liftedTypeKind

promotionErr :: Name -> PromotionErr -> TcM a
promotionErr name err
  = failWithTc (hang (pprPECategory err <+> quotes (ppr name) <+> text "cannot be used here")
                   2 (parens reason))
  where
    reason = case err of
               FamDataConPE   -> text "it comes from a data family instance"
               NoDataKindsTC  -> text "perhaps you intended to use DataKinds"
               NoDataKindsDC  -> text "perhaps you intended to use DataKinds"
               NoTypeInTypeTC -> text "perhaps you intended to use TypeInType"
               NoTypeInTypeDC -> text "perhaps you intended to use TypeInType"
               PatSynPE       -> text "pattern synonyms cannot be promoted"
               PatSynExPE     -> sep [ text "the existential variables of a pattern synonym"
                                     , text "signature do not scope over the pattern" ]
               _ -> text "it is defined and used in the same recursive group"

{-
************************************************************************
*                                                                      *
                Scoped type variables
*                                                                      *
************************************************************************
-}

badPatSigTvs :: TcType -> [TyVar] -> SDoc
badPatSigTvs sig_ty bad_tvs
  = vcat [ fsep [text "The type variable" <> plural bad_tvs,
                 quotes (pprWithCommas ppr bad_tvs),
                 text "should be bound by the pattern signature" <+> quotes (ppr sig_ty),
                 text "but are actually discarded by a type synonym" ]
         , text "To fix this, expand the type synonym"
         , text "[Note: I hope to lift this restriction in due course]" ]

{-
************************************************************************
*                                                                      *
          Error messages and such
*                                                                      *
************************************************************************
-}

-- | Make an appropriate message for an error in a function argument.
-- Used for both expressions and types.
funAppCtxt :: (Outputable fun, Outputable arg) => fun -> arg -> Int -> SDoc
funAppCtxt fun arg arg_no
  = hang (hsep [ text "In the", speakNth arg_no, ptext (sLit "argument of"),
                    quotes (ppr fun) <> text ", namely"])
       2 (quotes (ppr arg))

-- See Note [Free-floating kind vars]
reportFloatingKvs :: Name         -- of the tycon
                  -> TyConFlavour -- What sort of TyCon it is
                  -> [TcTyVar]    -- all tyvars, not necessarily zonked
                  -> [TcTyVar]    -- floating tyvars
                  -> TcM ()
reportFloatingKvs tycon_name flav all_tvs bad_tvs
  = unless (null bad_tvs) $  -- don't bother zonking if there's no error
    do { all_tvs <- mapM zonkTcTyVarToTyVar all_tvs
       ; bad_tvs <- mapM zonkTcTyVarToTyVar bad_tvs
       ; let (tidy_env, tidy_all_tvs) = tidyOpenTyCoVars emptyTidyEnv all_tvs
             tidy_bad_tvs             = map (tidyTyVarOcc tidy_env) bad_tvs
       ; typeintype <- xoptM LangExt.TypeInType
       ; mapM_ (report typeintype tidy_all_tvs) tidy_bad_tvs }
  where
    report typeintype tidy_all_tvs tidy_bad_tv
      = addErr $
        vcat [ text "Kind variable" <+> quotes (ppr tidy_bad_tv) <+>
               text "is implicitly bound in" <+> ppr flav
             , quotes (ppr tycon_name) <> comma <+>
               text "but does not appear as the kind of any"
             , text "of its type variables. Perhaps you meant"
             , text "to bind it" <+> ppWhen (not typeintype)
                                            (text "(with TypeInType)") <+>
                                 text "explicitly somewhere?"
             , ppWhen (not (null tidy_all_tvs)) $
                 hang (text "Type variables with inferred kinds:")
                 2 (ppr_tv_bndrs tidy_all_tvs) ]

    ppr_tv_bndrs tvs = sep (map pp_tv tvs)
    pp_tv tv         = parens (ppr tv <+> dcolon <+> ppr (tyVarKind tv))<|MERGE_RESOLUTION|>--- conflicted
+++ resolved
@@ -295,11 +295,7 @@
        ; let (tvs, pred) = splitForAllTys ty
        ; let (args, _) = splitFunTys cls_kind
        ; case getClassPredTys_maybe pred of
-<<<<<<< HEAD
-           Just (cls, tys) -> return (tvs, cls, tys, map weightedThing args)
-=======
-           Just (cls, tys) -> return (tvs, (cls, tys, args))
->>>>>>> c16382d5
+           Just (cls, tys) -> return (tvs, (cls, tys, map weightedThing args))
            Nothing -> failWithTc (text "Illegal deriving item" <+> quotes (ppr hs_ty)) }
 
 -- | Typecheck something within the context of a deriving strategy.
@@ -339,7 +335,7 @@
       ty' <- checkNoErrs $
              tc_hs_sig_type_and_gen (SigTypeSkol user_ctxt) ty cls_kind
       let (via_tvs, via_pred) = splitForAllTys ty'
-      tcExtendTyVarEnv via_tvs $ do
+      tcExtendTyVarEnv (map unrestricted via_tvs) $ do   -- TODO: is this correct?
         (thing_tvs, thing) <- thing_inside
         pure (ViaStrategy via_pred, via_tvs ++ thing_tvs, thing)
 
