{-
(c) The University of Glasgow 2006
(c) The GRASP/AQUA Project, Glasgow University, 1992-1998

\section[TcMonoType]{Typechecking user-specified @MonoTypes@}
-}

{-# LANGUAGE CPP, TupleSections, MultiWayIf, RankNTypes #-}
{-# LANGUAGE ScopedTypeVariables #-}
{-# LANGUAGE TypeFamilies #-}

module TcHsType (
        -- Type signatures
        kcHsSigType, tcClassSigType,
        tcHsSigType, tcHsSigWcType,
        tcHsPartialSigType,
        funsSigCtxt, addSigCtxt, pprSigCtxt,

        tcHsClsInstType,
        tcHsDeriv, tcDerivStrategy,
        tcHsTypeApp,
        UserTypeCtxt(..),
        bindImplicitTKBndrs_Tv, bindImplicitTKBndrs_Skol,
            bindImplicitTKBndrs_Q_Tv, bindImplicitTKBndrs_Q_Skol,
        bindExplicitTKBndrs_Tv, bindExplicitTKBndrs_Skol,
            bindExplicitTKBndrs_Q_Tv, bindExplicitTKBndrs_Q_Skol,
        ContextKind(..),

                -- Type checking type and class decls
        kcLookupTcTyCon, bindTyClTyVars,
        etaExpandAlgTyCon, tcbVisibilities,

          -- tyvars
        zonkAndScopedSort,

        -- Kind-checking types
        -- No kind generalisation, no checkValidType
        kcLHsQTyVars,
        tcWildCardBinders,
        tcHsLiftedType,   tcHsOpenType,
        tcHsLiftedTypeNC, tcHsOpenTypeNC,
        tcLHsType, tcLHsTypeUnsaturated, tcCheckLHsType,
        tcHsMbContext, tcHsContext, tcLHsPredType, tcInferApps,
        failIfEmitsConstraints,
        solveEqualities, -- useful re-export

        typeLevelMode, kindLevelMode,

        kindGeneralize, checkExpectedKindX,
        reportFloatingKvs,

        -- Sort-checking kinds
        tcLHsKindSig, badKindSig,

        -- Zonking and promoting
        zonkPromoteType,

        -- Multiplicity
        tcMult,

        -- Pattern type signatures
        tcHsPatSigType, tcPatSig,

        -- Error messages
        funAppCtxt, addTyConFlavCtxt
   ) where

#include "HsVersions.h"

import GhcPrelude

import HsSyn
import TcRnMonad
import TcEvidence
import TcEnv
import TcMType
import TcValidity
import TcUnify
import TcIface
import TcSimplify
import TcHsSyn
import TcErrors ( reportAllUnsolved )
import TcType
import Multiplicity
import Inst   ( tcInstTyBinders, tcInstTyBinder )
<<<<<<< HEAD
import TyCoRep( TyCoBinder(..), TyBinder, Type )  -- Used in tcDataKindSig
=======
import TyCoRep( TyCoBinder(..), TyBinder )  -- Used in etaExpandAlgTyCon
>>>>>>> b1af0aed
import Type
import Coercion
import RdrName( lookupLocalRdrOcc )
import Var
import VarSet
import TyCon
import ConLike
import DataCon
import Class
import Name
import NameSet
import VarEnv
import TysWiredIn
import BasicTypes
import SrcLoc
import Constants ( mAX_CTUPLE_SIZE )
import ErrUtils( MsgDoc )
import Unique
import UniqSet
import Util
import UniqSupply
import Outputable
import FastString
import PrelNames hiding ( wildCardName )
import qualified GHC.LanguageExtensions as LangExt

import Maybes
import Data.List ( find )
import Control.Monad

{-
        ----------------------------
                General notes
        ----------------------------

Unlike with expressions, type-checking types both does some checking and
desugars at the same time. This is necessary because we often want to perform
equality checks on the types right away, and it would be incredibly painful
to do this on un-desugared types. Luckily, desugared types are close enough
to HsTypes to make the error messages sane.

During type-checking, we perform as little validity checking as possible.
Generally, after type-checking, you will want to do validity checking, say
with TcValidity.checkValidType.

Validity checking
~~~~~~~~~~~~~~~~~
Some of the validity check could in principle be done by the kind checker,
but not all:

- During desugaring, we normalise by expanding type synonyms.  Only
  after this step can we check things like type-synonym saturation
  e.g.  type T k = k Int
        type S a = a
  Then (T S) is ok, because T is saturated; (T S) expands to (S Int);
  and then S is saturated.  This is a GHC extension.

- Similarly, also a GHC extension, we look through synonyms before complaining
  about the form of a class or instance declaration

- Ambiguity checks involve functional dependencies

Also, in a mutually recursive group of types, we can't look at the TyCon until we've
finished building the loop.  So to keep things simple, we postpone most validity
checking until step (3).

%************************************************************************
%*                                                                      *
              Check types AND do validity checking
*                                                                      *
************************************************************************
-}

funsSigCtxt :: [Located Name] -> UserTypeCtxt
-- Returns FunSigCtxt, with no redundant-context-reporting,
-- form a list of located names
funsSigCtxt (L _ name1 : _) = FunSigCtxt name1 False
funsSigCtxt []              = panic "funSigCtxt"

addSigCtxt :: UserTypeCtxt -> LHsType GhcRn -> TcM a -> TcM a
addSigCtxt ctxt hs_ty thing_inside
  = setSrcSpan (getLoc hs_ty) $
    addErrCtxt (pprSigCtxt ctxt hs_ty) $
    thing_inside

pprSigCtxt :: UserTypeCtxt -> LHsType GhcRn -> SDoc
-- (pprSigCtxt ctxt <extra> <type>)
-- prints    In the type signature for 'f':
--              f :: <type>
-- The <extra> is either empty or "the ambiguity check for"
pprSigCtxt ctxt hs_ty
  | Just n <- isSigMaybe ctxt
  = hang (text "In the type signature:")
       2 (pprPrefixOcc n <+> dcolon <+> ppr hs_ty)

  | otherwise
  = hang (text "In" <+> pprUserTypeCtxt ctxt <> colon)
       2 (ppr hs_ty)

tcHsSigWcType :: UserTypeCtxt -> LHsSigWcType GhcRn -> TcM Type
-- This one is used when we have a LHsSigWcType, but in
-- a place where wildcards aren't allowed. The renamer has
-- already checked this, so we can simply ignore it.
tcHsSigWcType ctxt sig_ty = tcHsSigType ctxt (dropWildCards sig_ty)

kcHsSigType :: [Located Name] -> LHsSigType GhcRn -> TcM ()
kcHsSigType names (HsIB { hsib_body = hs_ty
                                  , hsib_ext = sig_vars })
  = addSigCtxt (funsSigCtxt names) hs_ty $
    discardResult $
    bindImplicitTKBndrs_Skol sig_vars $
    tc_lhs_type typeLevelMode hs_ty liftedTypeKind

kcHsSigType _ (XHsImplicitBndrs _) = panic "kcHsSigType"

tcClassSigType :: SkolemInfo -> [Located Name] -> LHsSigType GhcRn -> TcM Type
-- Does not do validity checking
tcClassSigType skol_info names sig_ty
  = addSigCtxt (funsSigCtxt names) (hsSigType sig_ty) $
    tc_hs_sig_type skol_info sig_ty (TheKind liftedTypeKind)
       -- Do not zonk-to-Type, nor perform a validity check
       -- We are in a knot with the class and associated types
       -- Zonking and validity checking is done by tcClassDecl

tcHsSigType :: UserTypeCtxt -> LHsSigType GhcRn -> TcM Type
-- Does validity checking
-- See Note [Recipe for checking a signature]
tcHsSigType ctxt sig_ty
  = addSigCtxt ctxt (hsSigType sig_ty) $
    do { traceTc "tcHsSigType {" (ppr sig_ty)

          -- Generalise here: see Note [Kind generalisation]
       ; ty <- tc_hs_sig_type skol_info sig_ty
                                      (expectedKindInCtxt ctxt)
       ; ty <- zonkTcType ty

       ; checkValidType ctxt ty
       ; traceTc "end tcHsSigType }" (ppr ty)
       ; return ty }
  where
    skol_info = SigTypeSkol ctxt

tc_hs_sig_type :: SkolemInfo -> LHsSigType GhcRn
               -> ContextKind -> TcM Type
-- Kind-checks/desugars an 'LHsSigType',
--   solve equalities,
--   and then kind-generalizes.
-- This will never emit constraints, as it uses solveEqualities interally.
-- No validity checking or zonking
tc_hs_sig_type skol_info hs_sig_type ctxt_kind
  | HsIB { hsib_ext = sig_vars, hsib_body = hs_ty } <- hs_sig_type
  = do { (tc_lvl, (wanted, (spec_tkvs, ty)))
              <- pushTcLevelM                           $
                 solveLocalEqualitiesX "tc_hs_sig_type" $
                 bindImplicitTKBndrs_Skol sig_vars      $
                 do { kind <- newExpectedKind ctxt_kind

                    ; tc_lhs_type typeLevelMode hs_ty kind }
       -- Any remaining variables (unsolved in the solveLocalEqualities)
       -- should be in the global tyvars, and therefore won't be quantified

       ; spec_tkvs <- zonkAndScopedSort spec_tkvs
       ; let ty1 = mkSpecForAllTys spec_tkvs ty
       ; kvs <- kindGeneralizeLocal wanted ty1
       ; emitResidualTvConstraint skol_info Nothing (kvs ++ spec_tkvs)
                                  tc_lvl wanted

       ; return (mkInvForAllTys kvs ty1) }

tc_hs_sig_type _ (XHsImplicitBndrs _) _ = panic "tc_hs_sig_type_and_gen"

tcTopLHsType :: LHsSigType GhcRn -> ContextKind -> TcM Type
-- tcTopLHsType is used for kind-checking top-level HsType where
--   we want to fully solve /all/ equalities, and report errors
-- Does zonking, but not validity checking because it's used
--   for things (like deriving and instances) that aren't
--   ordinary types
tcTopLHsType hs_sig_type ctxt_kind
  | HsIB { hsib_ext = sig_vars, hsib_body = hs_ty } <- hs_sig_type
  = do { traceTc "tcTopLHsType {" (ppr hs_ty)
       ; (spec_tkvs, ty)
              <- pushTcLevelM_                     $
                 solveEqualities                   $
                 bindImplicitTKBndrs_Skol sig_vars $
                 do { kind <- newExpectedKind ctxt_kind
                    ; tc_lhs_type typeLevelMode hs_ty kind }

       ; spec_tkvs <- zonkAndScopedSort spec_tkvs
       ; let ty1 = mkSpecForAllTys spec_tkvs ty
       ; kvs <- kindGeneralize ty1
       ; final_ty <- zonkTcTypeToType (mkInvForAllTys kvs ty1)
       ; traceTc "End tcTopLHsType }" (vcat [ppr hs_ty, ppr final_ty])
       ; return final_ty}

tcTopLHsType (XHsImplicitBndrs _) _ = panic "tcTopLHsType"

-----------------
tcHsDeriv :: LHsSigType GhcRn -> TcM ([TyVar], (Class, [Type], [Kind]))
-- Like tcHsSigType, but for the ...deriving( C t1 ty2 ) clause
-- Returns the C, [ty1, ty2, and the kinds of C's remaining arguments
-- E.g.    class C (a::*) (b::k->k)
--         data T a b = ... deriving( C Int )
--    returns ([k], C, [k, Int], [k->k])
-- Return values are fully zonked
tcHsDeriv hs_ty
  = do { ty <- checkNoErrs $  -- Avoid redundant error report
                              -- with "illegal deriving", below
               tcTopLHsType hs_ty AnyKind
       ; let (tvs, pred)    = splitForAllTys ty
             (kind_args, _) = splitFunTys (typeKind pred)
       ; case getClassPredTys_maybe pred of
<<<<<<< HEAD
           Just (cls, tys) -> return (tvs, (cls, tys, map scaledThing args))
=======
           Just (cls, tys) -> return (tvs, (cls, tys, kind_args))
>>>>>>> b1af0aed
           Nothing -> failWithTc (text "Illegal deriving item" <+> quotes (ppr hs_ty)) }

-- | Typecheck something within the context of a deriving strategy.
-- This is of particular importance when the deriving strategy is @via@.
-- For instance:
--
-- @
-- deriving via (S a) instance C (T a)
-- @
--
-- We need to typecheck @S a@, and moreover, we need to extend the tyvar
-- environment with @a@ before typechecking @C (T a)@, since @S a@ quantified
-- the type variable @a@.
tcDerivStrategy
  :: forall a.
     Maybe (DerivStrategy GhcRn) -- ^ The deriving strategy
  -> TcM ([TyVar], a) -- ^ The thing to typecheck within the context of the
                      -- deriving strategy, which might quantify some type
                      -- variables of its own.
  -> TcM (Maybe (DerivStrategy GhcTc), [TyVar], a)
     -- ^ The typechecked deriving strategy, all quantified tyvars, and
     -- the payload of the typechecked thing.
tcDerivStrategy mds thing_inside
  = case mds of
      Nothing -> boring_case Nothing
      Just ds -> do (ds', tvs, thing) <- tc_deriv_strategy ds
                    pure (Just ds', tvs, thing)
  where
    tc_deriv_strategy :: DerivStrategy GhcRn
                      -> TcM (DerivStrategy GhcTc, [TyVar], a)
    tc_deriv_strategy StockStrategy    = boring_case StockStrategy
    tc_deriv_strategy AnyclassStrategy = boring_case AnyclassStrategy
    tc_deriv_strategy NewtypeStrategy  = boring_case NewtypeStrategy
    tc_deriv_strategy (ViaStrategy ty) = do
      ty' <- checkNoErrs $
             tcTopLHsType ty AnyKind
      let (via_tvs, via_pred) = splitForAllTys ty'
      tcExtendTyVarEnv (map unrestricted via_tvs) $ do   -- TODO: is this correct?
        (thing_tvs, thing) <- thing_inside
        pure (ViaStrategy via_pred, via_tvs ++ thing_tvs, thing)

    boring_case :: mds -> TcM (mds, [TyVar], a)
    boring_case mds = do
      (thing_tvs, thing) <- thing_inside
      pure (mds, thing_tvs, thing)

tcHsClsInstType :: UserTypeCtxt    -- InstDeclCtxt or SpecInstCtxt
                -> LHsSigType GhcRn
                -> TcM Type
-- Like tcHsSigType, but for a class instance declaration
tcHsClsInstType user_ctxt hs_inst_ty
  = setSrcSpan (getLoc (hsSigType hs_inst_ty)) $
    do { -- Fail eagerly if tcTopLHsType fails.  We are at top level so
         -- these constraints will never be solved later. And failing
         -- eagerly avoids follow-on errors when checkValidInstance
         -- sees an unsolved coercion hole
         inst_ty <- checkNoErrs $
                    tcTopLHsType hs_inst_ty (TheKind constraintKind)
       ; checkValidInstance user_ctxt hs_inst_ty inst_ty
       ; return inst_ty }

----------------------------------------------
-- | Type-check a visible type application
tcHsTypeApp :: LHsWcType GhcRn -> Kind -> TcM Type
-- See Note [Recipe for checking a signature] in TcHsType
tcHsTypeApp wc_ty kind
  | HsWC { hswc_ext = sig_wcs, hswc_body = hs_ty } <- wc_ty
  = do { ty <- solveLocalEqualities "tcHsTypeApp" $
               -- We are looking at a user-written type, very like a
               -- signature so we want to solve its equalities right now
               tcWildCardBinders sig_wcs $ \ _ ->
               tcCheckLHsType hs_ty kind
       -- We must promote here. Ex:
       --   f :: forall a. a
       --   g = f @(forall b. Proxy b -> ()) @Int ...
       -- After when processing the @Int, we'll have to check its kind
       -- against the as-yet-unknown kind of b. This check causes an assertion
       -- failure if we don't promote.
       ; ty <- zonkPromoteType ty
       ; checkValidType TypeAppCtxt ty
       ; return ty }
        -- NB: we don't call emitWildcardHoleConstraints here, because
        -- we want any holes in visible type applications to be used
        -- without fuss. No errors, warnings, extensions, etc.
tcHsTypeApp (XHsWildCardBndrs _) _ = panic "tcHsTypeApp"

{-
************************************************************************
*                                                                      *
            The main kind checker: no validity checks here
*                                                                      *
************************************************************************

        First a couple of simple wrappers for kcHsType
-}

---------------------------
tcHsOpenType, tcHsLiftedType,
  tcHsOpenTypeNC, tcHsLiftedTypeNC :: LHsType GhcRn -> TcM TcType
-- Used for type signatures
-- Do not do validity checking
tcHsOpenType ty   = addTypeCtxt ty $ tcHsOpenTypeNC ty
tcHsLiftedType ty = addTypeCtxt ty $ tcHsLiftedTypeNC ty

tcHsOpenTypeNC   ty = do { ek <- newOpenTypeKind
                         ; tc_lhs_type typeLevelMode ty ek }
tcHsLiftedTypeNC ty = tc_lhs_type typeLevelMode ty liftedTypeKind

-- Like tcHsType, but takes an expected kind
tcCheckLHsType :: LHsType GhcRn -> Kind -> TcM TcType
tcCheckLHsType hs_ty exp_kind
  = addTypeCtxt hs_ty $
    tc_lhs_type typeLevelMode hs_ty exp_kind

tcLHsType :: LHsType GhcRn -> TcM (TcType, TcKind)
-- Called from outside: set the context
tcLHsType ty = addTypeCtxt ty (tc_infer_lhs_type typeLevelMode ty)

-- Like tcLHsType, but use it in a context where type synonyms and type families
-- do not need to be saturated, like in a GHCi :kind call
tcLHsTypeUnsaturated :: LHsType GhcRn -> TcM (TcType, TcKind)
tcLHsTypeUnsaturated ty = addTypeCtxt ty (tc_infer_lhs_type mode ty)
  where
    mode = allowUnsaturated typeLevelMode

tcMult :: HsMult -> TcM Mult
tcMult hc = tc_mult typeLevelMode hc

{-
************************************************************************
*                                                                      *
      Type-checking modes
*                                                                      *
************************************************************************

The kind-checker is parameterised by a TcTyMode, which contains some
information about where we're checking a type.

The renamer issues errors about what it can. All errors issued here must
concern things that the renamer can't handle.

-}

-- | Info about the context in which we're checking a type. Currently,
-- differentiates only between types and kinds, but this will likely
-- grow, at least to include the distinction between patterns and
-- not-patterns.
data TcTyMode
  = TcTyMode { mode_level :: TypeOrKind
             , mode_unsat :: Bool        -- True <=> allow unsaturated type families
             }
 -- The mode_unsat field is solely so that type families/synonyms can be unsaturated
 -- in GHCi :kind calls

typeLevelMode :: TcTyMode
typeLevelMode = TcTyMode { mode_level = TypeLevel, mode_unsat = False }

kindLevelMode :: TcTyMode
kindLevelMode = TcTyMode { mode_level = KindLevel, mode_unsat = False }

allowUnsaturated :: TcTyMode -> TcTyMode
allowUnsaturated mode = mode { mode_unsat = True }

-- switch to kind level
kindLevel :: TcTyMode -> TcTyMode
kindLevel mode = mode { mode_level = KindLevel }

instance Outputable TcTyMode where
  ppr = ppr . mode_level

{-
Note [Bidirectional type checking]
~~~~~~~~~~~~~~~~~~~~~~~~~~~~~~~~~~
In expressions, whenever we see a polymorphic identifier, say `id`, we are
free to instantiate it with metavariables, knowing that we can always
re-generalize with type-lambdas when necessary. For example:

  rank2 :: (forall a. a -> a) -> ()
  x = rank2 id

When checking the body of `x`, we can instantiate `id` with a metavariable.
Then, when we're checking the application of `rank2`, we notice that we really
need a polymorphic `id`, and then re-generalize over the unconstrained
metavariable.

In types, however, we're not so lucky, because *we cannot re-generalize*!
There is no lambda. So, we must be careful only to instantiate at the last
possible moment, when we're sure we're never going to want the lost polymorphism
again. This is done in calls to tcInstTyBinders.

To implement this behavior, we use bidirectional type checking, where we
explicitly think about whether we know the kind of the type we're checking
or not. Note that there is a difference between not knowing a kind and
knowing a metavariable kind: the metavariables are TauTvs, and cannot become
forall-quantified kinds. Previously (before dependent types), there were
no higher-rank kinds, and so we could instantiate early and be sure that
no types would have polymorphic kinds, and so we could always assume that
the kind of a type was a fresh metavariable. Not so anymore, thus the
need for two algorithms.

For HsType forms that can never be kind-polymorphic, we implement only the
"down" direction, where we safely assume a metavariable kind. For HsType forms
that *can* be kind-polymorphic, we implement just the "up" (functions with
"infer" in their name) version, as we gain nothing by also implementing the
"down" version.

Note [Future-proofing the type checker]
~~~~~~~~~~~~~~~~~~~~~~~~~~~~~~~~~~~~~~~
As discussed in Note [Bidirectional type checking], each HsType form is
handled in *either* tc_infer_hs_type *or* tc_hs_type. These functions
are mutually recursive, so that either one can work for any type former.
But, we want to make sure that our pattern-matches are complete. So,
we have a bunch of repetitive code just so that we get warnings if we're
missing any patterns.

Note [The tcType invariant]
~~~~~~~~~~~~~~~~~~~~~~~~~~~
(IT1) If    tc_ty = tc_hs_type hs_ty exp_kind
      then  typeKind tc_ty = exp_kind
without any zonking needed.  The reason for this is that in
tcInferApps we see (F ty), and we kind-check 'ty' with an
expected-kind coming from F.  Then, to make the resulting application
well kinded --- see Note [The well-kinded type invariant] in TcType ---
we need the kind-checked 'ty' to have exactly the kind that F expects,
with no funny zonking nonsense in between.

The tcType invariant also applies to checkExpectedKind:

(IT2) if
        (tc_ty, _, _) = checkExpectedKind ty act_ki exp_ki
      then
        typeKind tc_ty = exp_ki

These other invariants are all necessary, too, as these functions
are used within tc_hs_type:

(IT3) If (ty, ki) <- tc_infer_hs_type ..., then typeKind ty == ki.

(IT4) If (ty, ki) <- tc_infer_hs_type ..., then zonk ki == ki.
      (In other words, the result kind of tc_infer_hs_type is zonked.)

(IT5) If (ty, ki) <- tcTyVar ..., then typeKind ty == ki.

(IT6) If (ty, ki) <- tcTyVar ..., then zonk ki == ki.
      (In other words, the result kind of tcTyVar is zonked.)

-}

------------------------------------------
-- | Check and desugar a type, returning the core type and its
-- possibly-polymorphic kind. Much like 'tcInferRho' at the expression
-- level.
tc_infer_lhs_type :: TcTyMode -> LHsType GhcRn -> TcM (TcType, TcKind)
tc_infer_lhs_type mode (L span ty)
  = setSrcSpan span $
    do { (ty', kind) <- tc_infer_hs_type mode ty
       ; return (ty', kind) }

-- | Infer the kind of a type and desugar. This is the "up" type-checker,
-- as described in Note [Bidirectional type checking]
tc_infer_hs_type :: TcTyMode -> HsType GhcRn -> TcM (TcType, TcKind)
tc_infer_hs_type mode (HsParTy _ t)          = tc_infer_lhs_type mode t
tc_infer_hs_type mode (HsTyVar _ _ (L _ tv)) = tcTyVar mode tv

tc_infer_hs_type mode (HsAppTy _ ty1 ty2)
  = do { let (hs_fun_ty, hs_arg_tys) = splitHsAppTys ty1 [ty2]
       ; (fun_ty, fun_kind) <- tc_infer_lhs_type mode hs_fun_ty
           -- NB: (IT4) of Note [The tcType invariant] ensures that fun_kind is zonked
       ; tcTyApps mode hs_fun_ty fun_ty fun_kind hs_arg_tys }

tc_infer_hs_type mode (HsOpTy _ lhs lhs_op@(L _ hs_op) rhs)
  | not (hs_op `hasKey` funTyConKey)
  = do { (op, op_kind) <- tcTyVar mode hs_op
       ; tcTyApps mode (noLoc $ HsTyVar noExt NotPromoted lhs_op) op op_kind
                       [lhs, rhs] }

tc_infer_hs_type mode (HsKindSig _ ty sig)
  = do { sig' <- tcLHsKindSig KindSigCtxt sig
                 -- We must typecheck the kind signature, and solve all
                 -- its equalities etc; from this point on we may do
                 -- things like instantiate its foralls, so it needs
                 -- to be fully determined (Trac #14904)
       ; traceTc "tc_infer_hs_type:sig" (ppr ty $$ ppr sig')
       ; ty' <- tc_lhs_type mode ty sig'
       ; return (ty', sig') }

-- HsSpliced is an annotation produced by 'RnSplice.rnSpliceType' to communicate
-- the splice location to the typechecker. Here we skip over it in order to have
-- the same kind inferred for a given expression whether it was produced from
-- splices or not.
--
-- See Note [Delaying modFinalizers in untyped splices].
tc_infer_hs_type mode (HsSpliceTy _ (HsSpliced _ _ (HsSplicedTy ty)))
  = tc_infer_hs_type mode ty

tc_infer_hs_type mode (HsDocTy _ ty _) = tc_infer_lhs_type mode ty
tc_infer_hs_type _    (XHsType (NHsCoreTy ty))
  = do { ty <- zonkTcType ty  -- (IT3) and (IT4) of Note [The tcType invariant]
       ; return (ty, typeKind ty) }
tc_infer_hs_type mode other_ty
  = do { kv <- newMetaKindVar
       ; ty' <- tc_hs_type mode other_ty kv
       ; return (ty', kv) }

------------------------------------------
tc_lhs_type :: TcTyMode -> LHsType GhcRn -> TcKind -> TcM TcType
tc_lhs_type mode (L span ty) exp_kind
  = setSrcSpan span $
    tc_hs_type mode ty exp_kind

------------------------------------------
tc_fun_type :: TcTyMode -> HsArrow GhcRn -> LHsType GhcRn -> LHsType GhcRn -> TcKind -> TcM TcType
tc_fun_type mode mult ty1 ty2 exp_kind = case mode_level mode of
  TypeLevel ->
    do { arg_k <- newOpenTypeKind
       ; res_k <- newOpenTypeKind
       ; ty1' <- tc_lhs_type mode ty1 arg_k
       ; ty2' <- tc_lhs_type mode ty2 res_k
       ; mult' <- tc_mult mode (arrowToMult mult)
       ; checkExpectedKind (HsFunTy noExt ty1 mult ty2) (mkFunTy mult' ty1' ty2') liftedTypeKind exp_kind }
  KindLevel ->  -- no representation polymorphism in kinds. yet.
    do { ty1' <- tc_lhs_type mode ty1 liftedTypeKind
       ; ty2' <- tc_lhs_type mode ty2 liftedTypeKind
       ; mult' <- tc_mult mode (arrowToMult mult)
       ; checkExpectedKind (HsFunTy noExt ty1 mult ty2) (mkFunTy mult' ty1' ty2') liftedTypeKind exp_kind }

tc_mult :: TcTyMode -> HsMult -> TcM Mult
tc_mult mode r = case r of
                         Zero -> return Zero
                         One  -> return One
                         Omega -> return Omega
                         MultThing ty -> do
                          ty' <- tc_lhs_type mode ty multiplicityTy
                          case ty' of
                            t | isOneMultiplicity t -> return One
                            t | isOmegaMultiplicity t -> return Omega
                            t -> return $ MultThing t


------------------------------------------
tc_hs_type :: TcTyMode -> HsType GhcRn -> TcKind -> TcM TcType
-- See Note [The tcType invariant]
-- See Note [Bidirectional type checking]

tc_hs_type mode (HsParTy _ ty)   exp_kind = tc_lhs_type mode ty exp_kind
tc_hs_type mode (HsDocTy _ ty _) exp_kind = tc_lhs_type mode ty exp_kind
tc_hs_type _ ty@(HsBangTy _ bang _) _
    -- While top-level bangs at this point are eliminated (eg !(Maybe Int)),
    -- other kinds of bangs are not (eg ((!Maybe) Int)). These kinds of
    -- bangs are invalid, so fail. (#7210, #14761)
    = do { let bangError err = failWith $
                 text "Unexpected" <+> text err <+> text "annotation:" <+> ppr ty $$
                 text err <+> text "annotation cannot appear nested inside a type"
         ; case bang of
             HsSrcBang _ SrcUnpack _           -> bangError "UNPACK"
             HsSrcBang _ SrcNoUnpack _         -> bangError "NOUNPACK"
             HsSrcBang _ NoSrcUnpack SrcLazy   -> bangError "laziness"
             HsSrcBang _ _ _                   -> bangError "strictness" }
tc_hs_type _ ty@(HsRecTy {})      _
      -- Record types (which only show up temporarily in constructor
      -- signatures) should have been removed by now
    = failWithTc (text "Record syntax is illegal here:" <+> ppr ty)

-- HsSpliced is an annotation produced by 'RnSplice.rnSpliceType'.
-- Here we get rid of it and add the finalizers to the global environment
-- while capturing the local environment.
--
-- See Note [Delaying modFinalizers in untyped splices].
tc_hs_type mode (HsSpliceTy _ (HsSpliced _ mod_finalizers (HsSplicedTy ty)))
           exp_kind
  = do addModFinalizersWithLclEnv mod_finalizers
       tc_hs_type mode ty exp_kind

-- This should never happen; type splices are expanded by the renamer
tc_hs_type _ ty@(HsSpliceTy {}) _exp_kind
  = failWithTc (text "Unexpected type splice:" <+> ppr ty)

---------- Functions and applications
tc_hs_type mode ty@(HsFunTy _ ty1 mult ty2) exp_kind
  | mode_level mode == KindLevel && not (isHsOmega (arrowToMult mult))
    = failWithTc (text "Linear arrows disallowed in kinds:" <+> ppr ty)
  | otherwise
    = tc_fun_type mode mult ty1 ty2 exp_kind

tc_hs_type mode (HsOpTy _ ty1 (L _ op) ty2) exp_kind
  | op `hasKey` funTyConKey
  = tc_fun_type mode HsUnrestrictedArrow ty1 ty2 exp_kind

--------- Foralls
tc_hs_type mode forall@(HsForAllTy { hst_bndrs = hs_tvs, hst_body = ty }) exp_kind
  = do { (tclvl, wanted, (tvs', ty'))
            <- pushLevelAndCaptureConstraints $
               bindExplicitTKBndrs_Skol hs_tvs $
               tc_lhs_type mode ty exp_kind
    -- Do not kind-generalise here!  See Note [Kind generalisation]
    -- Why exp_kind?  See Note [Body kind of HsForAllTy]
       ; let bndrs       = mkTyVarBinders Specified tvs'
             skol_info   = ForAllSkol (ppr forall)
             m_telescope = Just (sep (map ppr hs_tvs))

       ; emitResidualTvConstraint skol_info m_telescope tvs' tclvl wanted

       ; return (mkForAllTys bndrs ty') }

tc_hs_type mode (HsQualTy { hst_ctxt = ctxt, hst_body = ty }) exp_kind
  | null (unLoc ctxt)
  = tc_lhs_type mode ty exp_kind

  | otherwise
  = do { ctxt' <- tc_hs_context mode ctxt

         -- See Note [Body kind of a HsQualTy]
       ; ty' <- if tcIsConstraintKind exp_kind
                then tc_lhs_type mode ty constraintKind
                else do { ek <- newOpenTypeKind
                                -- The body kind (result of the function)
                                -- can be TYPE r, for any r, hence newOpenTypeKind
                        ; ty' <- tc_lhs_type mode ty ek
                        ; checkExpectedKind (unLoc ty) ty' liftedTypeKind exp_kind }

       ; return (mkPhiTy ctxt' ty') }

--------- Lists, arrays, and tuples
tc_hs_type mode rn_ty@(HsListTy _ elt_ty) exp_kind
  = do { tau_ty <- tc_lhs_type mode elt_ty liftedTypeKind
       ; checkWiredInTyCon listTyCon
       ; checkExpectedKind rn_ty (mkListTy tau_ty) liftedTypeKind exp_kind }

-- See Note [Distinguishing tuple kinds] in HsTypes
-- See Note [Inferring tuple kinds]
tc_hs_type mode rn_ty@(HsTupleTy _ HsBoxedOrConstraintTuple hs_tys) exp_kind
     -- (NB: not zonking before looking at exp_k, to avoid left-right bias)
  | Just tup_sort <- tupKindSort_maybe exp_kind
  = traceTc "tc_hs_type tuple" (ppr hs_tys) >>
    tc_tuple rn_ty mode tup_sort hs_tys exp_kind
  | otherwise
  = do { traceTc "tc_hs_type tuple 2" (ppr hs_tys)
       ; (tys, kinds) <- mapAndUnzipM (tc_infer_lhs_type mode) hs_tys
       ; kinds <- mapM zonkTcType kinds
           -- Infer each arg type separately, because errors can be
           -- confusing if we give them a shared kind.  Eg Trac #7410
           -- (Either Int, Int), we do not want to get an error saying
           -- "the second argument of a tuple should have kind *->*"

       ; let (arg_kind, tup_sort)
               = case [ (k,s) | k <- kinds
                              , Just s <- [tupKindSort_maybe k] ] of
                    ((k,s) : _) -> (k,s)
                    [] -> (liftedTypeKind, BoxedTuple)
         -- In the [] case, it's not clear what the kind is, so guess *

       ; tys' <- sequence [ setSrcSpan loc $
                            checkExpectedKind hs_ty ty kind arg_kind
                          | ((L loc hs_ty),ty,kind) <- zip3 hs_tys tys kinds ]

       ; finish_tuple rn_ty tup_sort tys' (map (const arg_kind) tys') exp_kind }


tc_hs_type mode rn_ty@(HsTupleTy _ hs_tup_sort tys) exp_kind
  = tc_tuple rn_ty mode tup_sort tys exp_kind
  where
    tup_sort = case hs_tup_sort of  -- Fourth case dealt with above
                  HsUnboxedTuple    -> UnboxedTuple
                  HsBoxedTuple      -> BoxedTuple
                  HsConstraintTuple -> ConstraintTuple
                  _                 -> panic "tc_hs_type HsTupleTy"

tc_hs_type mode rn_ty@(HsSumTy _ hs_tys) exp_kind
  = do { let arity = length hs_tys
       ; arg_kinds <- mapM (\_ -> newOpenTypeKind) hs_tys
       ; tau_tys   <- zipWithM (tc_lhs_type mode) hs_tys arg_kinds
       ; let arg_reps = map getRuntimeRepFromKind arg_kinds
             arg_tys  = arg_reps ++ tau_tys
       ; checkExpectedKind rn_ty
                           (mkTyConApp (sumTyCon arity) arg_tys)
                           (unboxedSumKind arg_reps)
                           exp_kind
       }

--------- Promoted lists and tuples
tc_hs_type mode rn_ty@(HsExplicitListTy _ _ tys) exp_kind
  = do { tks <- mapM (tc_infer_lhs_type mode) tys
       ; (taus', kind) <- unifyKinds tys tks
       ; let ty = (foldr (mk_cons kind) (mk_nil kind) taus')
       ; checkExpectedKind rn_ty ty (mkListTy kind) exp_kind }
  where
    mk_cons k a b = mkTyConApp (promoteDataCon consDataCon) [k, a, b]
    mk_nil  k     = mkTyConApp (promoteDataCon nilDataCon) [k]

tc_hs_type mode rn_ty@(HsExplicitTupleTy _ tys) exp_kind
  -- using newMetaKindVar means that we force instantiations of any polykinded
  -- types. At first, I just used tc_infer_lhs_type, but that led to #11255.
  = do { ks   <- replicateM arity newMetaKindVar
       ; taus <- zipWithM (tc_lhs_type mode) tys ks
       ; let kind_con   = tupleTyCon           Boxed arity
             ty_con     = promotedTupleDataCon Boxed arity
             tup_k      = mkTyConApp kind_con ks
       ; checkExpectedKind rn_ty (mkTyConApp ty_con (ks ++ taus)) tup_k exp_kind }
  where
    arity = length tys

--------- Constraint types
tc_hs_type mode rn_ty@(HsIParamTy _ (L _ n) ty) exp_kind
  = do { MASSERT( isTypeLevel (mode_level mode) )
       ; ty' <- tc_lhs_type mode ty liftedTypeKind
       ; let n' = mkStrLitTy $ hsIPNameFS n
       ; ipClass <- tcLookupClass ipClassName
       ; checkExpectedKind rn_ty (mkClassPred ipClass [n',ty'])
           constraintKind exp_kind }

tc_hs_type _ rn_ty@(HsStarTy _ _) exp_kind
  -- Desugaring 'HsStarTy' to 'Data.Kind.Type' here means that we don't have to
  -- handle it in 'coreView' and 'tcView'.
  = checkExpectedKind rn_ty liftedTypeKind liftedTypeKind exp_kind

--------- Literals
tc_hs_type _ rn_ty@(HsTyLit _ (HsNumTy _ n)) exp_kind
  = do { checkWiredInTyCon typeNatKindCon
       ; checkExpectedKind rn_ty (mkNumLitTy n) typeNatKind exp_kind }

tc_hs_type _ rn_ty@(HsTyLit _ (HsStrTy _ s)) exp_kind
  = do { checkWiredInTyCon typeSymbolKindCon
       ; checkExpectedKind rn_ty (mkStrLitTy s) typeSymbolKind exp_kind }

--------- Potentially kind-polymorphic types: call the "up" checker
-- See Note [Future-proofing the type checker]
tc_hs_type mode ty@(HsTyVar {})   ek = tc_infer_hs_type_ek mode ty ek
tc_hs_type mode ty@(HsAppTy {})   ek = tc_infer_hs_type_ek mode ty ek
tc_hs_type mode ty@(HsOpTy {})    ek = tc_infer_hs_type_ek mode ty ek
tc_hs_type mode ty@(HsKindSig {}) ek = tc_infer_hs_type_ek mode ty ek
tc_hs_type mode ty@(XHsType (NHsCoreTy{})) ek = tc_infer_hs_type_ek mode ty ek

tc_hs_type _ (HsWildCardTy wc) exp_kind
  = do { wc_ty <- tcWildCardOcc wc exp_kind
       ; return (mkNakedCastTy wc_ty (mkTcNomReflCo exp_kind))
         -- Take care here! Even though the coercion is Refl,
         -- we still need it to establish Note [The tcType invariant]
       }

tcWildCardOcc :: HsWildCardInfo -> Kind -> TcM TcType
tcWildCardOcc wc_info exp_kind
  = do { wc_tv <- tcLookupTyVar (wildCardName wc_info)
          -- The wildcard's kind should be an un-filled-in meta tyvar
       ; checkExpectedKind (HsWildCardTy wc_info) (mkTyVarTy wc_tv)
                           (tyVarKind wc_tv) exp_kind }

---------------------------
-- | Call 'tc_infer_hs_type' and check its result against an expected kind.
tc_infer_hs_type_ek :: HasDebugCallStack => TcTyMode -> HsType GhcRn -> TcKind -> TcM TcType
tc_infer_hs_type_ek mode hs_ty ek
  = do { (ty, k) <- tc_infer_hs_type mode hs_ty
       ; checkExpectedKind hs_ty ty k ek }

---------------------------
tupKindSort_maybe :: TcKind -> Maybe TupleSort
tupKindSort_maybe k
  | Just (k', _) <- splitCastTy_maybe k = tupKindSort_maybe k'
  | Just k'      <- tcView k            = tupKindSort_maybe k'
  | tcIsConstraintKind k = Just ConstraintTuple
  | tcIsLiftedTypeKind k   = Just BoxedTuple
  | otherwise            = Nothing

tc_tuple :: HsType GhcRn -> TcTyMode -> TupleSort -> [LHsType GhcRn] -> TcKind -> TcM TcType
tc_tuple rn_ty mode tup_sort tys exp_kind
  = do { arg_kinds <- case tup_sort of
           BoxedTuple      -> return (nOfThem arity liftedTypeKind)
           UnboxedTuple    -> mapM (\_ -> newOpenTypeKind) tys
           ConstraintTuple -> return (nOfThem arity constraintKind)
       ; tau_tys <- zipWithM (tc_lhs_type mode) tys arg_kinds
       ; finish_tuple rn_ty tup_sort tau_tys arg_kinds exp_kind }
  where
    arity   = length tys

finish_tuple :: HsType GhcRn
             -> TupleSort
             -> [TcType]    -- ^ argument types
             -> [TcKind]    -- ^ of these kinds
             -> TcKind      -- ^ expected kind of the whole tuple
             -> TcM TcType
finish_tuple rn_ty tup_sort tau_tys tau_kinds exp_kind
  = do { traceTc "finish_tuple" (ppr res_kind $$ ppr tau_kinds $$ ppr exp_kind)
       ; let arg_tys  = case tup_sort of
                   -- See also Note [Unboxed tuple RuntimeRep vars] in TyCon
                 UnboxedTuple    -> tau_reps ++ tau_tys
                 BoxedTuple      -> tau_tys
                 ConstraintTuple -> tau_tys
       ; tycon <- case tup_sort of
           ConstraintTuple
             | arity > mAX_CTUPLE_SIZE
                         -> failWith (bigConstraintTuple arity)
             | otherwise -> tcLookupTyCon (cTupleTyConName arity)
           BoxedTuple    -> do { let tc = tupleTyCon Boxed arity
                               ; checkWiredInTyCon tc
                               ; return tc }
           UnboxedTuple  -> return (tupleTyCon Unboxed arity)
       ; checkExpectedKind rn_ty (mkTyConApp tycon arg_tys) res_kind exp_kind }
  where
    arity = length tau_tys
    tau_reps = map getRuntimeRepFromKind tau_kinds
    res_kind = case tup_sort of
                 UnboxedTuple    -> unboxedTupleKind tau_reps
                 BoxedTuple      -> liftedTypeKind
                 ConstraintTuple -> constraintKind

bigConstraintTuple :: Arity -> MsgDoc
bigConstraintTuple arity
  = hang (text "Constraint tuple arity too large:" <+> int arity
          <+> parens (text "max arity =" <+> int mAX_CTUPLE_SIZE))
       2 (text "Instead, use a nested tuple")

---------------------------
-- | Apply a type of a given kind to a list of arguments. This instantiates
-- invisible parameters as necessary. Always consumes all the arguments,
-- using matchExpectedFunKind as necessary.
-- This takes an optional @VarEnv Kind@ which maps kind variables to kinds.-
-- These kinds should be used to instantiate invisible kind variables;
-- they come from an enclosing class for an associated type/data family.
tcInferApps :: TcTyMode
            -> LHsType GhcRn        -- ^ Function (for printing only)
            -> TcType               -- ^ Function
            -> TcKind               -- ^ Function kind (zonked)
            -> [LHsType GhcRn]      -- ^ Args
            -> TcM (TcType, TcKind) -- ^ (f args, args, result kind)
-- Precondition: typeKind fun_ty = fun_ki
--    Reason: we will return a type application like (fun_ty arg1 ... argn),
--            and that type must be well-kinded
--            See Note [The tcType invariant]
-- Postcondition: Result kind is zonked.
tcInferApps mode orig_hs_ty fun_ty fun_ki orig_hs_args
  = do { traceTc "tcInferApps {" (ppr orig_hs_ty $$ ppr orig_hs_args $$ ppr fun_ki)
       ; (f_args, res_k) <- go 1 empty_subst fun_ty orig_ki_binders orig_inner_ki orig_hs_args
       ; traceTc "tcInferApps }" empty
       ; res_k <- zonkTcType res_k  -- Uphold (IT4) of Note [The tcType invariant]
       ; return (f_args, res_k) }
  where
    empty_subst                      = mkEmptyTCvSubst $ mkInScopeSet $
                                       tyCoVarsOfType fun_ki
    (orig_ki_binders, orig_inner_ki) = tcSplitPiTys fun_ki

    go :: Int             -- the # of the next argument
       -> TCvSubst        -- instantiating substitution
       -> TcType          -- function applied to some args
       -> [TyBinder]      -- binders in function kind (both vis. and invis.)
       -> TcKind          -- function kind body (not a Pi-type)
       -> [LHsType GhcRn] -- un-type-checked args
       -> TcM (TcType, TcKind)  -- same as overall return type

      -- no user-written args left. We're done!
    go _ subst fun ki_binders inner_ki []
      = return ( fun
               , nakedSubstTy subst $ mkPiTys ki_binders inner_ki)
                 -- nakedSubstTy: see Note [The well-kinded type invariant]

      -- The function's kind has a binder. Is it visible or invisible?
    go n subst fun (ki_binder:ki_binders) inner_ki
       all_args@(arg:args)
      | isInvisibleBinder ki_binder
        -- It's invisible. Instantiate.
      = do { traceTc "tcInferApps (invis)" (ppr ki_binder $$ ppr subst)
           ; (subst', arg') <- tcInstTyBinder Nothing subst ki_binder
           ; go n subst' (mkNakedAppTy fun arg')
                ki_binders inner_ki all_args }

      | otherwise
        -- It's visible. Check the next user-written argument
      = do { traceTc "tcInferApps (vis)" (vcat [ ppr ki_binder, ppr arg
                                               , ppr (tyBinderType ki_binder)
                                               , ppr subst ])
           ; let exp_kind = nakedSubstTy subst $ tyBinderType ki_binder
                            -- nakedSubstTy: see Note [The well-kinded type invariant]
           ; arg' <- addErrCtxt (funAppCtxt orig_hs_ty arg n) $
                     tc_lhs_type mode arg exp_kind
           ; traceTc "tcInferApps (vis 1)" (ppr exp_kind)
           ; let subst' = extendTvSubstBinderAndInScope subst ki_binder arg'
           ; go (n+1) subst'
                (mkNakedAppTy fun arg') -- See Note [The well-kinded type invariant]
                ki_binders inner_ki args }

       -- We've run out of known binders in the functions's kind.
    go n subst fun [] inner_ki all_args
      | not (null new_ki_binders)
         -- But, after substituting, we have more binders.
      = go n zapped_subst fun new_ki_binders new_inner_ki all_args

      | otherwise
         -- Even after substituting, still no binders. Use matchExpectedFunKind
      = do { traceTc "tcInferApps (no binder)" (ppr new_inner_ki $$ ppr zapped_subst)
           ; (co, arg_k, res_k) <- matchExpectedFunKind hs_ty substed_inner_ki
           ; let new_in_scope = tyCoVarsOfTypes [arg_k, res_k]
                 subst'       = zapped_subst `extendTCvInScopeSet` new_in_scope
           ; go n subst'
                (fun `mkNakedCastTy` co)  -- See Note [The well-kinded type invariant]
                [mkAnonBinder (unrestricted arg_k)]
                res_k all_args }
      where
        substed_inner_ki               = substTy subst inner_ki
        (new_ki_binders, new_inner_ki) = tcSplitPiTys substed_inner_ki
        zapped_subst                   = zapTCvSubst subst
        hs_ty = mkHsAppTys orig_hs_ty (take (n-1) orig_hs_args)

-- | Applies a type to a list of arguments.
-- Always consumes all the arguments, using 'matchExpectedFunKind' as
-- necessary. If you wish to apply a type to a list of HsTypes, this is
-- your function.
-- Used for type-checking types only.
tcTyApps :: TcTyMode
         -> LHsType GhcRn        -- ^ Function (for printing only)
         -> TcType               -- ^ Function
         -> TcKind               -- ^ Function kind (zonked)
         -> [LHsType GhcRn]      -- ^ Args
         -> TcM (TcType, TcKind) -- ^ (f args, result kind)   result kind is zonked
-- Precondition: see precondition for tcInferApps
tcTyApps mode orig_hs_ty fun_ty fun_ki args
  = do { (ty', ki') <- tcInferApps mode orig_hs_ty fun_ty fun_ki args
       ; return (ty' `mkNakedCastTy` mkNomReflCo ki', ki') }
          -- The mkNakedCastTy is for (IT3) of Note [The tcType invariant]

--------------------------
-- Like checkExpectedKindX, but returns only the final type; convenient wrapper
-- Obeys Note [The tcType invariant]
checkExpectedKind :: HasDebugCallStack
                  => HsType GhcRn   -- type we're checking (for printing)
                  -> TcType         -- type we're checking
                  -> TcKind         -- the known kind of that type
                  -> TcKind         -- the expected kind
                  -> TcM TcType
checkExpectedKind hs_ty ty act exp = checkExpectedKindX (ppr hs_ty) ty act exp

checkExpectedKindX :: HasDebugCallStack
                   => SDoc                 -- HsType whose kind we're checking
                   -> TcType               -- the type whose kind we're checking
                   -> TcKind               -- the known kind of that type, k
                   -> TcKind               -- the expected kind, exp_kind
                   -> TcM TcType
    -- (the new args, the coercion)
-- Instantiate a kind (if necessary) and then call unifyType
--      (checkExpectedKind ty act_kind exp_kind)
-- checks that the actual kind act_kind is compatible
--      with the expected kind exp_kind
checkExpectedKindX pp_hs_ty ty act_kind exp_kind
 = do { -- We need to make sure that both kinds have the same number of implicit
        -- foralls out front. If the actual kind has more, instantiate accordingly.
        -- Otherwise, just pass the type & kind through: the errors are caught
        -- in unifyType.
        let n_exp_invis_bndrs = invisibleTyBndrCount exp_kind
            n_act_invis_bndrs = invisibleTyBndrCount act_kind
            n_to_inst         = n_act_invis_bndrs - n_exp_invis_bndrs
      ; (new_args, act_kind') <- tcInstTyBinders (splitPiTysInvisibleN n_to_inst act_kind)

      ; let origin = TypeEqOrigin { uo_actual   = act_kind'
                                  , uo_expected = exp_kind
                                  , uo_thing    = Just pp_hs_ty
                                  , uo_visible  = True } -- the hs_ty is visible
            ty' = mkNakedAppTys ty new_args

      ; traceTc "checkExpectedKind" $
        vcat [ pp_hs_ty
             , text "act_kind:" <+> ppr act_kind
             , text "act_kind':" <+> ppr act_kind'
             , text "exp_kind:" <+> ppr exp_kind ]

      ; if act_kind' `tcEqType` exp_kind
        then return ty'   -- This is very common
        else do { co_k <- uType KindLevel origin act_kind' exp_kind
                ; traceTc "checkExpectedKind" (vcat [ ppr act_kind
                                                    , ppr exp_kind
                                                    , ppr co_k ])
                ; let result_ty = ty' `mkNakedCastTy` co_k
                      -- See Note [The tcType invariant]
                ; return result_ty } }

---------------------------
tcHsMbContext :: Maybe (LHsContext GhcRn) -> TcM [PredType]
tcHsMbContext Nothing    = return []
tcHsMbContext (Just cxt) = tcHsContext cxt

tcHsContext :: LHsContext GhcRn -> TcM [PredType]
tcHsContext = tc_hs_context typeLevelMode

tcLHsPredType :: LHsType GhcRn -> TcM PredType
tcLHsPredType = tc_lhs_pred typeLevelMode

tc_hs_context :: TcTyMode -> LHsContext GhcRn -> TcM [PredType]
tc_hs_context mode ctxt = mapM (tc_lhs_pred mode) (unLoc ctxt)

tc_lhs_pred :: TcTyMode -> LHsType GhcRn -> TcM PredType
tc_lhs_pred mode pred = tc_lhs_type mode pred constraintKind

---------------------------
tcTyVar :: TcTyMode -> Name -> TcM (TcType, TcKind)
-- See Note [Type checking recursive type and class declarations]
-- in TcTyClsDecls
tcTyVar mode name         -- Could be a tyvar, a tycon, or a datacon
  = do { traceTc "lk1" (ppr name)
       ; thing <- tcLookup name
       ; case thing of
           ATyVar _ tv -> -- Important: zonk before returning
                          -- We may have the application ((a::kappa) b)
                          -- where kappa is already unified to (k1 -> k2)
                          -- Then we want to see that arrow.  Best done
                          -- here because we are also maintaining
                          -- Note [The tcType invariant], so we don't just
                          -- want to zonk the kind, leaving the TyVar
                          -- un-zonked  (Trac #14873)
                          do { ty <- zonkTcTyVar tv
                             ; return (ty, typeKind ty) }

           ATcTyCon tc_tc -> do { -- See Note [GADT kind self-reference]
                                  unless
                                    (isTypeLevel (mode_level mode))
                                    (promotionErr name TyConPE)
                                ; check_tc tc_tc
                                ; handle_tyfams tc_tc }

           AGlobal (ATyCon tc)
             -> do { check_tc tc
                   ; handle_tyfams tc }

           AGlobal (AConLike (RealDataCon dc))
             -> do { data_kinds <- xoptM LangExt.DataKinds
                   ; unless (data_kinds || specialPromotedDc dc) $
                       promotionErr name NoDataKindsDC
                   ; when (isFamInstTyCon (dataConTyCon dc)) $
                       -- see Trac #15245
                       promotionErr name FamDataConPE
                   ; let (_, _, _, theta, _, _) = dataConFullSig dc
                   ; case dc_theta_illegal_constraint theta of
                       Just pred -> promotionErr name $
                                    ConstrainedDataConPE pred
                       Nothing   -> pure ()
                   ; let tc = promoteDataCon dc
                   ; return (mkTyConApp tc [], tyConKind tc) }

           APromotionErr err -> promotionErr name err

           _  -> wrongThingErr "type" thing name }
  where
    check_tc :: TyCon -> TcM ()
    check_tc tc = do { data_kinds   <- xoptM LangExt.DataKinds
                     ; unless (isTypeLevel (mode_level mode) ||
                               data_kinds ||
                               isKindTyCon tc) $
                       promotionErr name NoDataKindsTC }

    -- if we are type-checking a type family tycon, we must instantiate
    -- any invisible arguments right away. Otherwise, we get #11246
    handle_tyfams :: TyCon     -- the tycon to instantiate
                  -> TcM (TcType, TcKind)
    handle_tyfams tc
      | mightBeUnsaturatedTyCon tc || mode_unsat mode
                                         -- This is where mode_unsat is used
      = do { tc_kind <- zonkTcType (tyConKind tc)   -- (IT6) of Note [The tcType invariant]
           ; traceTc "tcTyVar2a" (ppr tc $$ ppr tc_kind)
           ; return (mkTyConApp tc [] `mkNakedCastTy` mkNomReflCo tc_kind, tc_kind) }
              -- the mkNakedCastTy ensures (IT5) of Note [The tcType invariant]

      | otherwise
      = do { let tc_arity = tyConArity tc
           ; tc_kind <- zonkTcType (tyConKind tc)
           ; (tc_args, kind) <- tcInstTyBinders (splitPiTysInvisibleN tc_arity tc_kind)
                 -- Instantiate enough invisible arguments
                 -- to saturate the family TyCon

           ; let is_saturated = tc_args `lengthAtLeast` tc_arity
                 tc_ty
                   | is_saturated = mkTyConApp tc tc_args `mkNakedCastTy` mkNomReflCo kind
                      -- mkNakedCastTy is for (IT5) of Note [The tcType invariant]
                   | otherwise    = mkTyConApp tc tc_args
                      -- if the tycon isn't yet saturated, then we don't want mkNakedCastTy,
                      -- because that means we'll have an unsaturated type family
                      -- We don't need it anyway, because we can be sure that the
                      -- type family kind will accept further arguments (because it is
                      -- not yet saturated)
           ; traceTc "tcTyVar2b" (vcat [ ppr tc <+> dcolon <+> ppr tc_kind
                                       , ppr kind ])
           ; return (tc_ty, kind) }

    -- We cannot promote a data constructor with a context that contains
    -- constraints other than equalities, so error if we find one.
    -- See Note [Constraints handled in types] in Inst.
    dc_theta_illegal_constraint :: ThetaType -> Maybe PredType
    dc_theta_illegal_constraint = find go
      where
        go :: PredType -> Bool
        go pred | Just tc <- tyConAppTyCon_maybe pred
                = not $  tc `hasKey` eqTyConKey
                      || tc `hasKey` heqTyConKey
                | otherwise = True

{-
Note [GADT kind self-reference]
~~~~~~~~~~~~~~~~~~~~~~~~~~~~~~~

A promoted type cannot be used in the body of that type's declaration.
Trac #11554 shows this example, which made GHC loop:

  import Data.Kind
  data P (x :: k) = Q
  data A :: Type where
    B :: forall (a :: A). P a -> A

In order to check the constructor B, we need to have the promoted type A, but in
order to get that promoted type, B must first be checked. To prevent looping, a
TyConPE promotion error is given when tcTyVar checks an ATcTyCon in kind mode.
Any ATcTyCon is a TyCon being defined in the current recursive group (see data
type decl for TcTyThing), and all such TyCons are illegal in kinds.

Trac #11962 proposes checking the head of a data declaration separately from
its constructors. This would allow the example above to pass.

Note [Body kind of a HsForAllTy]
~~~~~~~~~~~~~~~~~~~~~~~~~~~~~~~~
The body of a forall is usually a type, but in principle
there's no reason to prohibit *unlifted* types.
In fact, GHC can itself construct a function with an
unboxed tuple inside a for-all (via CPR analysis; see
typecheck/should_compile/tc170).

Moreover in instance heads we get forall-types with
kind Constraint.

It's tempting to check that the body kind is either * or #. But this is
wrong. For example:

  class C a b
  newtype N = Mk Foo deriving (C a)

We're doing newtype-deriving for C. But notice how `a` isn't in scope in
the predicate `C a`. So we quantify, yielding `forall a. C a` even though
`C a` has kind `* -> Constraint`. The `forall a. C a` is a bit cheeky, but
convenient. Bottom line: don't check for * or # here.

Note [Body kind of a HsQualTy]
~~~~~~~~~~~~~~~~~~~~~~~~~~~~~~
If ctxt is non-empty, the HsQualTy really is a /function/, so the
kind of the result really is '*', and in that case the kind of the
body-type can be lifted or unlifted.

However, consider
    instance Eq a => Eq [a] where ...
or
    f :: (Eq a => Eq [a]) => blah
Here both body-kind of the HsQualTy is Constraint rather than *.
Rather crudely we tell the difference by looking at exp_kind. It's
very convenient to typecheck instance types like any other HsSigType.

Admittedly the '(Eq a => Eq [a]) => blah' case is erroneous, but it's
better to reject in checkValidType.  If we say that the body kind
should be '*' we risk getting TWO error messages, one saying that Eq
[a] doens't have kind '*', and one saying that we need a Constraint to
the left of the outer (=>).

How do we figure out the right body kind?  Well, it's a bit of a
kludge: I just look at the expected kind.  If it's Constraint, we
must be in this instance situation context. It's a kludge because it
wouldn't work if any unification was involved to compute that result
kind -- but it isn't.  (The true way might be to use the 'mode'
parameter, but that seemed like a sledgehammer to crack a nut.)

Note [Inferring tuple kinds]
~~~~~~~~~~~~~~~~~~~~~~~~~~~~
Give a tuple type (a,b,c), which the parser labels as HsBoxedOrConstraintTuple,
we try to figure out whether it's a tuple of kind * or Constraint.
  Step 1: look at the expected kind
  Step 2: infer argument kinds

If after Step 2 it's not clear from the arguments that it's
Constraint, then it must be *.  Once having decided that we re-check
the Check the arguments again to give good error messages
in eg. `(Maybe, Maybe)`

Note that we will still fail to infer the correct kind in this case:

  type T a = ((a,a), D a)
  type family D :: Constraint -> Constraint

While kind checking T, we do not yet know the kind of D, so we will default the
kind of T to * -> *. It works if we annotate `a` with kind `Constraint`.

Note [Desugaring types]
~~~~~~~~~~~~~~~~~~~~~~~
The type desugarer is phase 2 of dealing with HsTypes.  Specifically:

  * It transforms from HsType to Type

  * It zonks any kinds.  The returned type should have no mutable kind
    or type variables (hence returning Type not TcType):
      - any unconstrained kind variables are defaulted to (Any *) just
        as in TcHsSyn.
      - there are no mutable type variables because we are
        kind-checking a type
    Reason: the returned type may be put in a TyCon or DataCon where
    it will never subsequently be zonked.

You might worry about nested scopes:
        ..a:kappa in scope..
            let f :: forall b. T '[a,b] -> Int
In this case, f's type could have a mutable kind variable kappa in it;
and we might then default it to (Any *) when dealing with f's type
signature.  But we don't expect this to happen because we can't get a
lexically scoped type variable with a mutable kind variable in it.  A
delicate point, this.  If it becomes an issue we might need to
distinguish top-level from nested uses.

Moreover
  * it cannot fail,
  * it does no unifications
  * it does no validity checking, except for structural matters, such as
        (a) spurious ! annotations.
        (b) a class used as a type

Note [Kind of a type splice]
~~~~~~~~~~~~~~~~~~~~~~~~~~~~
Consider these terms, each with TH type splice inside:
     [| e1 :: Maybe $(..blah..) |]
     [| e2 :: $(..blah..) |]
When kind-checking the type signature, we'll kind-check the splice
$(..blah..); we want to give it a kind that can fit in any context,
as if $(..blah..) :: forall k. k.

In the e1 example, the context of the splice fixes kappa to *.  But
in the e2 example, we'll desugar the type, zonking the kind unification
variables as we go.  When we encounter the unconstrained kappa, we
want to default it to '*', not to (Any *).

Help functions for type applications
~~~~~~~~~~~~~~~~~~~~~~~~~~~~~~~~~~~~
-}

addTypeCtxt :: LHsType GhcRn -> TcM a -> TcM a
        -- Wrap a context around only if we want to show that contexts.
        -- Omit invisible ones and ones user's won't grok
addTypeCtxt (L _ ty) thing
  = addErrCtxt doc thing
  where
    doc = text "In the type" <+> quotes (ppr ty)

{-
************************************************************************
*                                                                      *
                Type-variable binders
%*                                                                      *
%************************************************************************

Note [Dependent LHsQTyVars]
~~~~~~~~~~~~~~~~~~~~~~~~~~~
We track (in the renamer) which explicitly bound variables in a
LHsQTyVars are manifestly dependent; only precisely these variables
may be used within the LHsQTyVars. We must do this so that kcLHsQTyVars
can produce the right TyConBinders, and tell Anon vs. Required.

Example   data T k1 (a:k1) (b:k2) c
               = MkT (Proxy a) (Proxy b) (Proxy c)

Here
  (a:k1),(b:k2),(c:k3)
       are Anon     (explicitly specified as a binder, not used
                     in the kind of any other binder
  k1   is Required  (explicitly specifed as a binder, but used
                     in the kind of another binder i.e. dependently)
  k2   is Specified (not explicitly bound, but used in the kind
                     of another binder)
  k3   in Inferred  (not lexically in scope at all, but inferred
                     by kind inference)
and
  T :: forall {k3} k1. forall k3 -> k1 -> k2 -> k3 -> *

See Note [VarBndrs, TyCoVarBinders, TyConBinders, and visibility]
in TyCoRep.

kcLHsQTyVars uses the hsq_dependent field to decide whether
k1, a, b, c should be Required or Anon.

Earlier, thought it would work simply to do a free-variable check
during kcLHsQTyVars, but this is bogus, because there may be
unsolved equalities about. And we don't want to eagerly solve the
equalities, because we may get further information after
kcLHsQTyVars is called.  (Recall that kcLHsQTyVars is called
only from getInitialKind.)
This is what implements the rule that all variables intended to be
dependent must be manifestly so.

Sidenote: It's quite possible that later, we'll consider (t -> s)
as a degenerate case of some (pi (x :: t) -> s) and then this will
all get more permissive.

Note [Keeping scoped variables in order: Explicit]
~~~~~~~~~~~~~~~~~~~~~~~~~~~~~~~~~~~~~~~~~~~~~~~~~~
When the user writes `forall a b c. blah`, we bring a, b, and c into
scope and then check blah. In the process of checking blah, we might
learn the kinds of a, b, and c, and these kinds might indicate that
b depends on c, and thus that we should reject the user-written type.

One approach to doing this would be to bring each of a, b, and c into
scope, one at a time, creating an implication constraint and
bumping the TcLevel for each one. This would work, because the kind
of, say, b would be untouchable when c is in scope (and the constraint
couldn't float out because c blocks it). However, it leads to terrible
error messages, complaining about skolem escape. While it is indeed
a problem of skolem escape, we can do better.

Instead, our approach is to bring the block of variables into scope
all at once, creating one implication constraint for the lot. The
user-written variables are skolems in the implication constraint. In
TcSimplify.setImplicationStatus, we check to make sure that the ordering
is correct, choosing ImplicationStatus IC_BadTelescope if they aren't.
Then, in TcErrors, we report if there is a bad telescope. This way,
we can report a suggested ordering to the user if there is a problem.

Note [Keeping scoped variables in order: Implicit]
~~~~~~~~~~~~~~~~~~~~~~~~~~~~~~~~~~~~~~~~~~~~~~~~~~
When the user implicitly quantifies over variables (say, in a type
signature), we need to come up with some ordering on these variables.
This is done by bumping the TcLevel, bringing the tyvars into scope,
and then type-checking the thing_inside. The constraints are all
wrapped in an implication, which is then solved. Finally, we can
zonk all the binders and then order them with scopedSort.

It's critical to solve before zonking and ordering in order to uncover
any unifications. You might worry that this eager solving could cause
trouble elsewhere. I don't think it will. Because it will solve only
in an increased TcLevel, it can't unify anything that was mentioned
elsewhere. Additionally, we require that the order of implicitly
quantified variables is manifest by the scope of these variables, so
we're not going to learn more information later that will help order
these variables.

Note [Recipe for checking a signature]
~~~~~~~~~~~~~~~~~~~~~~~~~~~~~~~~~~~~~~
Checking a user-written signature requires several steps:

 1. Generate constraints.
 2. Solve constraints.
 3. Zonk.
 4. Promote tyvars and/or kind-generalize.
 5. Zonk.
 6. Check validity.

There may be some surprises in here:

Step 2 is necessary for two reasons: most signatures also bring
implicitly quantified variables into scope, and solving is necessary
to get these in the right order (see Note [Keeping scoped variables in
order: Implicit]). Additionally, solving is necessary in order to
kind-generalize correctly.

In Step 4, we have to deal with the fact that metatyvars generated
in the type may have a bumped TcLevel, because explicit foralls
raise the TcLevel. To avoid these variables from ever being visible
in the surrounding context, we must obey the following dictum:

  Every metavariable in a type must either be
    (A) promoted
    (B) generalized, or
    (C) zapped to Any

If a variable is generalized, then it becomes a skolem and no longer
has a proper TcLevel. (I'm ignoring the TcLevel on a skolem here, as
it's not really in play here.) On the other hand, if it is not
generalized (because we're not generalizing the construct -- e.g., pattern
sig -- or because the metavars are constrained -- see kindGeneralizeLocal)
we need to promote to maintain (MetaTvInv) of Note [TcLevel and untouchable type variables]
in TcType.

For more about (C), see Note [Naughty quantification candidates] in TcMType.

After promoting/generalizing, we need to zonk *again* because both
promoting and generalizing fill in metavariables.

To avoid the double-zonk, we do two things:
 1. When we're not generalizing:
    zonkPromoteType and friends zonk and promote at the same time.
    Accordingly, the function does steps 3-5 all at once, preventing
    the need for multiple traversals.

 2. When we are generalizing:
    kindGeneralize does not require a zonked type -- it zonks as it
    gathers free variables. So this way effectively sidesteps step 3.
-}

tcWildCardBinders :: [Name]
                  -> ([(Name, TcTyVar)] -> TcM a)
                  -> TcM a
tcWildCardBinders wc_names thing_inside
  = do { wcs <- mapM newWildTyVar wc_names
       ; let wc_prs = wc_names `zip` wcs
       ; let wc_prs_env = wc_names `zip` (unrestricted <$> wcs)
       ; tcExtendNameTyVarEnv wc_prs_env $
         thing_inside wc_prs }

newWildTyVar :: Name -> TcM TcTyVar
-- ^ New unification variable for a wildcard
newWildTyVar _name
  = do { kind <- newMetaKindVar
       ; uniq <- newUnique
       ; details <- newMetaDetails TauTv
       ; let name = mkSysTvName uniq (fsLit "w")
             tyvar = (mkTcTyVar name kind details)
       ; traceTc "newWildTyVar" (ppr tyvar)
       ; return tyvar }

{- *********************************************************************
*                                                                      *
             Kind inference for type declarations
*                                                                      *
********************************************************************* -}

{- Note [The initial kind of a type constructor]
~~~~~~~~~~~~~~~~~~~~~~~~~~~~~~~~~~~~~~~~~~~~~~~~
kcLHsQTyVars is responsible for getting the initial kind of
a type constructor.

It has two cases:

 * The TyCon has a CUSK.  In that case, find the full, final,
   poly-kinded kind of the TyCon.  It's very like a term-level
   binding where we have a complete type signature for the
   function.

 * It does not have a CUSK.  Find a monomorphic kind, with
   unification variables in it; they will be generalised later.
   It's very like a term-level binding where we do not have
   a type signature (or, more accurately, where we have a
   partial type signature), so we infer the type and generalise.
-}


------------------------------
-- | Kind-check a 'LHsQTyVars'. If the decl under consideration has a complete,
-- user-supplied kind signature (CUSK), generalise the result.
-- Used in 'getInitialKind' (for tycon kinds and other kinds)
-- and in kind-checking (but not for tycon kinds, which are checked with
-- tcTyClDecls). See Note [CUSKs: complete user-supplied kind signatures]
-- in HsDecls.
--
-- This function does not do telescope checking.
kcLHsQTyVars :: Name              -- ^ of the thing being checked
             -> TyConFlavour      -- ^ What sort of 'TyCon' is being checked
             -> Bool              -- ^ True <=> the decl being checked has a CUSK
             -> LHsQTyVars GhcRn
             -> TcM Kind          -- ^ The result kind
             -> TcM TcTyCon       -- ^ A suitably-kinded TcTyCon
kcLHsQTyVars name flav cusk tvs thing_inside
  | cusk      = kcLHsQTyVars_Cusk    name flav tvs thing_inside
  | otherwise = kcLHsQTyVars_NonCusk name flav tvs thing_inside


kcLHsQTyVars_Cusk, kcLHsQTyVars_NonCusk
    :: Name              -- ^ of the thing being checked
    -> TyConFlavour      -- ^ What sort of 'TyCon' is being checked
    -> LHsQTyVars GhcRn
    -> TcM Kind          -- ^ The result kind
    -> TcM TcTyCon       -- ^ A suitably-kinded TcTyCon

------------------------------
kcLHsQTyVars_Cusk name flav
  user_tyvars@(HsQTvs { hsq_ext = HsQTvsRn { hsq_implicit = kv_ns
                                           , hsq_dependent = dep_names }
                      , hsq_explicit = hs_tvs }) thing_inside
  -- CUSK case
  -- See note [Required, Specified, and Inferred for types] in TcTyClsDecls
  = addTyConFlavCtxt name flav $
    do { (scoped_kvs, (tc_tvs, res_kind))
           <- pushTcLevelM_                               $
              solveEqualities                             $
              bindImplicitTKBndrs_Q_Skol kv_ns            $
              bindExplicitTKBndrs_Q_Skol ctxt_kind hs_tvs $
              thing_inside

           -- Now, because we're in a CUSK,
           -- we quantify over the mentioned kind vars
       ; let spec_req_tkvs = scoped_kvs ++ tc_tvs
             all_kinds     = res_kind : map tyVarKind spec_req_tkvs

       ; candidates <- candidateQTyVarsOfKinds all_kinds
             -- 'candidates' are all the variables that we are going to
             -- skolemise and then quantify over.  We do not include spec_req_tvs
             -- because they are /already/ skolems

       ; let inf_candidates = candidates `delCandidates` spec_req_tkvs

       ; inferred <- quantifyTyVars emptyVarSet inf_candidates
                     -- NB: 'inferred' comes back sorted in dependency order

       ; scoped_kvs <- mapM zonkTyCoVarKind scoped_kvs
       ; tc_tvs     <- mapM zonkTyCoVarKind tc_tvs
       ; res_kind   <- zonkTcType           res_kind

       ; let mentioned_kv_set = candidateKindVars candidates
             specified        = scopedSort scoped_kvs
                                -- NB: maintain the L-R order of scoped_kvs

             final_tc_binders =  mkNamedTyConBinders Inferred  inferred
                              ++ mkNamedTyConBinders Specified specified
                              ++ map (mkRequiredTyConBinder mentioned_kv_set) tc_tvs

             all_tv_prs = mkTyVarNamePairs (scoped_kvs ++ tc_tvs)
             tycon = mkTcTyCon name (ppr user_tyvars)
                               final_tc_binders
                               res_kind
                               all_tv_prs
                               True {- it is generalised -} flav
         -- If the ordering from
         -- Note [Required, Specified, and Inferred for types] in TcTyClsDecls
         -- doesn't work, we catch it here, before an error cascade
       ; checkValidTelescope tycon

          -- If any of the specified tyvars aren't actually mentioned in a binder's
          -- kind (or the return kind), then we're in the CUSK case from
          -- Note [Free-floating kind vars]
       ; let unmentioned_kvs   = filterOut (`elemVarSet` mentioned_kv_set) specified
       ; reportFloatingKvs name flav (map binderVar final_tc_binders) unmentioned_kvs

<<<<<<< HEAD
             unmentioned_kvs   = filterOut (`elemVarSet` all_mentioned_tvs) all_kvs
       ; reportFloatingKvs name flav (map binderVar all_tcbs) unmentioned_kvs

       ; let all_tv_prs = [(tyVarName var, var) | var <- (scoped_kvs ++ tc_tvs)]
             tycon = mkTcTyCon name (ppr user_tyvars) all_tcbs res_kind
                               all_tv_prs True {- it is generalised -} flav
=======
>>>>>>> b1af0aed

       ; traceTc "kcLHsQTyVars: cusk" $
         vcat [ text "name" <+> ppr name
              , text "kv_ns" <+> ppr kv_ns
              , text "hs_tvs" <+> ppr hs_tvs
              , text "dep_names" <+> ppr dep_names
              , text "scoped_kvs" <+> ppr scoped_kvs
              , text "tc_tvs" <+> ppr tc_tvs
              , text "res_kind" <+> ppr res_kind
              , text "candidates" <+> ppr candidates
              , text "inferred" <+> ppr inferred
              , text "specified" <+> ppr specified
              , text "final_tc_binders" <+> ppr final_tc_binders
              , text "mkTyConKind final_tc_bndrs res_kind"
                <+> ppr (mkTyConKind final_tc_binders res_kind)
              , text "all_tv_prs" <+> ppr all_tv_prs ]

       ; return tycon }
  where
    ctxt_kind | tcFlavourIsOpen flav = TheKind liftedTypeKind
              | otherwise            = AnyKind

kcLHsQTyVars_Cusk _ _ (XLHsQTyVars _) _ = panic "kcLHsQTyVars"

------------------------------
kcLHsQTyVars_NonCusk name flav
  user_tyvars@(HsQTvs { hsq_ext = HsQTvsRn { hsq_implicit = kv_ns
                                           , hsq_dependent = dep_names }
                      , hsq_explicit = hs_tvs }) thing_inside
  -- Non_CUSK case
  -- See note [Required, Specified, and Inferred for types] in TcTyClsDecls
  = do { (scoped_kvs, (tc_tvs, res_kind))
           -- Why bindImplicitTKBndrs_Q_Tv which uses newTyVarTyVar?
           -- See Note [Inferring kinds for type declarations] in TcTyClsDecls
           <- bindImplicitTKBndrs_Q_Tv kv_ns            $
              bindExplicitTKBndrs_Q_Tv ctxt_kind hs_tvs $
              thing_inside
              -- Why "_Tv" not "_Skol"? See third wrinkle in
              -- Note [Inferring kinds for type declarations] in TcTyClsDecls,

       ; let   -- NB: Don't add scoped_kvs to tyConTyVars, because they
               -- might unify with kind vars in other types in a mutually
               -- recursive group.
               -- See Note [Inferring kinds for type declarations] in TcTyClsDecls
             tc_binders = zipWith mk_tc_binder hs_tvs tc_tvs
               -- Also, note that tc_binders has the tyvars from only the
               -- user-written tyvarbinders. See S1 in Note [How TcTyCons work]
               -- in TcTyClsDecls
             tycon = mkTcTyCon name (ppr user_tyvars) tc_binders res_kind
                               ([(tyVarName var, var) | var <- (scoped_kvs ++ tc_tvs)])
                               False -- not yet generalised
                               flav

       ; traceTc "kcLHsQTyVars: not-cusk" $
         vcat [ ppr name, ppr kv_ns, ppr hs_tvs, ppr dep_names
              , ppr scoped_kvs
              , ppr tc_tvs, ppr (mkTyConKind tc_binders res_kind) ]
       ; return tycon }
  where
    ctxt_kind | tcFlavourIsOpen flav = TheKind liftedTypeKind
              | otherwise            = AnyKind

    mk_tc_binder :: LHsTyVarBndr GhcRn -> TyVar -> TyConBinder
    -- See Note [Dependent LHsQTyVars]
    mk_tc_binder hs_tv tv
       | hsLTyVarName hs_tv `elemNameSet` dep_names
       = mkNamedTyConBinder Required tv
       | otherwise
       = mkAnonTyConBinder tv

<<<<<<< HEAD
kcLHsQTyVars _ _ _ (XLHsQTyVars _) _ = panic "kcLHsQTyVars"

kcLHsQTyVarBndrs :: Bool   -- True <=> bump the TcLevel when bringing vars into scope
                 -> Bool   -- True <=> Default un-annotated tyvar
                           --          binders to kind *
                 -> SkolemInfo
                 -> [LHsTyVarBndr GhcRn]
                 -> TcM r
                 -> TcM ([TyVar], r)
-- There may be dependency between the explicit "ty" vars.
-- So, we have to handle them one at a time.
kcLHsQTyVarBndrs _ _ _ [] thing
  = do { stuff <- thing; return ([], stuff) }

kcLHsQTyVarBndrs cusk open_fam skol_info (L _ hs_tv : hs_tvs) thing
  = do { tv_pair@(tv, _) <- kc_hs_tv hs_tv
               -- NB: Bring all tvs into scope, even non-dependent ones,
               -- as they're needed in type synonyms, data constructors, etc.

       ; (tvs, stuff) <- bind_unless_scoped tv_pair $
                         kcLHsQTyVarBndrs cusk open_fam skol_info hs_tvs $
                         thing

       ; return ( tv : tvs, stuff ) }
  where
    -- | Bind the tyvar in the env't unless the bool is True
    bind_unless_scoped :: (TcTyVar, Bool) -> TcM a -> TcM a
    bind_unless_scoped (_, True)   thing_inside = thing_inside
    bind_unless_scoped (tv, False) thing_inside
      | cusk      = scopeTyVars skol_info [unrestricted tv] thing_inside
      | otherwise = tcExtendTyVarEnv      [unrestricted tv] thing_inside
         -- These variables haven't settled down yet, so we don't want to bump
         -- the TcLevel. If we do, then we'll have metavars of too high a level
         -- floating about. Changing this causes many, many failures in the
         -- `dependent` testsuite directory.

    kc_hs_tv :: HsTyVarBndr GhcRn -> TcM (TcTyVar, Bool)
      -- Special handling for the case where the binder is already in scope
      -- See Note [Associated type tyvar names] in Class and
      --     Note [TyVar binders for associated decls] in HsDecls
    kc_hs_tv (UserTyVar _ (L _ name))
      = do { mb_tv <- tcLookupLcl_maybe name
           ; case mb_tv of  -- See Note [TyVar binders for associated decls]
                Just (ATyVar _ tv) -> return (tv, True)
                _ -> do { kind <- if open_fam
                                  then return liftedTypeKind
                                  else newMetaKindVar
                                  -- Open type/data families default their variables
                                  -- variables to kind *.  But don't default in-scope
                                  -- class tyvars, of course
                        ; tv <- new_tv name kind
                        ; return (tv, False) } }

    kc_hs_tv (KindedTyVar _ lname@(L _ name) lhs_kind)
      = do { kind <- tcLHsKindSig (TyVarBndrKindCtxt name) lhs_kind
           ; mb_tv <- tcLookupLcl_maybe name
           ; case mb_tv of
               Just (ATyVar _ tv)
                 -> do { discardResult $
                           unifyKind (Just (HsTyVar noExt NotPromoted lname))
                                     kind (tyVarKind tv)
                       ; return (tv, True) }
               _ -> do { tv <- new_tv name kind
                       ; return (tv, False) } }

    kc_hs_tv (XTyVarBndr{}) = panic "kc_hs_tv"


    new_tv :: Name -> Kind -> TcM TcTyVar
    new_tv
      | cusk      = newSkolemTyVar
      | otherwise = newTyVarTyVar
          -- Third wrinkle in Note [Kind generalisation and TyVarTvs]
=======
kcLHsQTyVars_NonCusk _ _ (XLHsQTyVars _) _ = panic "kcLHsQTyVars"

>>>>>>> b1af0aed

{- Note [Kind-checking tyvar binders for associated types]
~~~~~~~~~~~~~~~~~~~~~~~~~~~~~~~~~~~~~~~~~~~~~~~~~~~~~~~~~~
When kind-checking the type-variable binders for associated
   data/newtype decls
   family decls
we behave specially for type variables that are already in scope;
that is, bound by the enclosing class decl.  This is done in
kcLHsQTyVarBndrs:
  * The use of tcImplicitQTKBndrs
  * The tcLookupLocal_maybe code in kc_hs_tv

See Note [Associated type tyvar names] in Class and
    Note [TyVar binders for associated decls] in HsDecls

We must do the same for family instance decls, where the in-scope
variables may be bound by the enclosing class instance decl.
Hence the use of tcImplicitQTKBndrs in tcFamTyPatsAndGen.

Note [Kind variable ordering for associated types]
~~~~~~~~~~~~~~~~~~~~~~~~~~~~~~~~~~~~~~~~~~~~~~~~~~
What should be the kind of `T` in the following example? (#15591)

  class C (a :: Type) where
    type T (x :: f a)

As per Note [Ordering of implicit variables] in RnTypes, we want to quantify
the kind variables in left-to-right order of first occurrence in order to
support visible kind application. But we cannot perform this analysis on just
T alone, since its variable `a` actually occurs /before/ `f` if you consider
the fact that `a` was previously bound by the parent class `C`. That is to say,
the kind of `T` should end up being:

  T :: forall a f. f a -> Type

(It wouldn't necessarily be /wrong/ if the kind ended up being, say,
forall f a. f a -> Type, but that would not be as predictable for users of
visible kind application.)

In contrast, if `T` were redefined to be a top-level type family, like `T2`
below:

  type family T2 (x :: f (a :: Type))

Then `a` first appears /after/ `f`, so the kind of `T2` should be:

  T2 :: forall f a. f a -> Type

In order to make this distinction, we need to know (in kcLHsQTyVars) which
type variables have been bound by the parent class (if there is one). With
the class-bound variables in hand, we can ensure that we always quantify
these first.
-}


{- *********************************************************************
*                                                                      *
             Expected kinds
*                                                                      *
********************************************************************* -}

-- | Describes the kind expected in a certain context.
data ContextKind = TheKind Kind   -- ^ a specific kind
                 | AnyKind        -- ^ any kind will do
                 | OpenKind       -- ^ something of the form @TYPE _@

-----------------------
newExpectedKind :: ContextKind -> TcM Kind
newExpectedKind (TheKind k) = return k
newExpectedKind AnyKind     = newMetaKindVar
newExpectedKind OpenKind    = newOpenTypeKind

-----------------------
expectedKindInCtxt :: UserTypeCtxt -> ContextKind
-- Depending on the context, we might accept any kind (for instance, in a TH
-- splice), or only certain kinds (like in type signatures).
expectedKindInCtxt (TySynCtxt _)   = AnyKind
expectedKindInCtxt ThBrackCtxt     = AnyKind
expectedKindInCtxt GhciCtxt        = AnyKind
-- The types in a 'default' decl can have varying kinds
-- See Note [Extended defaults]" in TcEnv
expectedKindInCtxt DefaultDeclCtxt     = AnyKind
expectedKindInCtxt TypeAppCtxt         = AnyKind
expectedKindInCtxt (ForSigCtxt _)      = TheKind liftedTypeKind
expectedKindInCtxt (InstDeclCtxt {})   = TheKind constraintKind
expectedKindInCtxt SpecInstCtxt        = TheKind constraintKind
expectedKindInCtxt _                   = OpenKind


{- *********************************************************************
*                                                                      *
             Bringing type variables into scope
*                                                                      *
********************************************************************* -}

--------------------------------------
-- Implicit binders
--------------------------------------

<<<<<<< HEAD
-- | Bring implicitly quantified type/kind variables into scope during
-- kind checking. Uses TyVarTvs, as per Note [Use TyVarTvs in kind-checking pass]
-- in TcTyClsDecls.
kcImplicitTKBndrs :: [Name]     -- of the vars
                  -> TcM a
                  -> TcM ([TcTyVar], a)  -- returns the tyvars created
                                         -- these are *not* dependency ordered
kcImplicitTKBndrs var_ns thing_inside
  -- NB: Just use tyvars that are in scope, if any. Otherwise, we
  -- get #15711, where GHC forgets that a variable used in an associated
  -- type is the same as the one used in the enclosing class
  = do { tkvs_pairs <- mapM (newFlexiKindedQTyVar newTyVarTyVar) var_ns
       ; let tkvs_to_scope = [ unrestricted tkv | (tkv, True) <- tkvs_pairs ]
       ; result <- tcExtendTyVarEnv tkvs_to_scope thing_inside
       ; return (map fst tkvs_pairs, result) }

tcImplicitTKBndrs, tcImplicitTKBndrsSig, tcImplicitQTKBndrs
  :: SkolemInfo
  -> [Name]
=======
bindImplicitTKBndrs_Skol, bindImplicitTKBndrs_Tv,
  bindImplicitTKBndrs_Q_Skol, bindImplicitTKBndrs_Q_Tv
  :: [Name]
>>>>>>> b1af0aed
  -> TcM a
  -> TcM ([TcTyVar], a)
bindImplicitTKBndrs_Skol   = bindImplicitTKBndrsX newFlexiKindedSkolemTyVar
bindImplicitTKBndrs_Tv     = bindImplicitTKBndrsX newFlexiKindedTyVarTyVar
bindImplicitTKBndrs_Q_Skol = bindImplicitTKBndrsX (newImplicitTyVarQ newFlexiKindedSkolemTyVar)
bindImplicitTKBndrs_Q_Tv   = bindImplicitTKBndrsX (newImplicitTyVarQ newFlexiKindedTyVarTyVar)

bindImplicitTKBndrsX :: (Name -> TcM TcTyVar) -- new_tv function
                    -> [Name]
                    -> TcM a
                    -> TcM ([TcTyVar], a)   -- these tyvars are dependency-ordered
-- * Guarantees to call solveLocalEqualities to unify
--   all constraints from thing_inside.
--
-- * Returned TcTyVars have the supplied HsTyVarBndrs,
--   but may be in different order to the original [Name]
--   (because of sorting to respect dependency)
--
-- * Returned TcTyVars have zonked kinds
--   See Note [Keeping scoped variables in order: Implicit]
<<<<<<< HEAD
tcImplicitTKBndrsX new_tv skol_info tv_names thing_inside
  | null tv_names -- Short cut for the common case where there
                  -- are no implicit type variables to bind
  = do { result <- solveLocalEqualities thing_inside
       ; return ([], result) }

  | otherwise
  = do { (skol_tvs, result)
           <- solveLocalEqualities $
              checkTvConstraints skol_info Nothing $
              do { tkvs <- mapM new_tv tv_names
                 ; result <- tcExtendTyVarEnv (map unrestricted tkvs) thing_inside
                 ; return (tkvs, result) }

       ; skol_tvs <- mapM zonkTcTyCoVarBndr skol_tvs
          -- use zonkTcTyCoVarBndr because a skol_tv might be a TyVarTv

          -- do a stable topological sort, following
          -- Note [Ordering of implicit variables] in RnTypes
       ; let final_tvs = scopedSort skol_tvs
       ; traceTc "tcImplicitTKBndrs" (ppr tv_names $$ ppr final_tvs)
       ; return (final_tvs, result) }

newFlexiKindedQTyVar :: (Name -> Kind -> TcM TyVar) -> Name -> TcM (TcTyVar, Bool)
-- Make a new tyvar for an implicit binder in a type/class/type
-- instance declaration, with a flexi-kind
-- But check for in-scope-ness, and if so return that instead
-- Returns True as second return value iff this created a real new tyvar
newFlexiKindedQTyVar mk_tv name
=======
bindImplicitTKBndrsX new_tv tv_names thing_inside
  = do { tkvs <- mapM new_tv tv_names
       ; result <- tcExtendTyVarEnv tkvs thing_inside
       ; traceTc "bindImplicitTKBndrs" (ppr tv_names $$ ppr tkvs)
       ; return (tkvs, result) }

newImplicitTyVarQ :: (Name -> TcM TcTyVar) ->  Name -> TcM TcTyVar
-- Behave like new_tv, except that if the tyvar is in scope, use it
newImplicitTyVarQ new_tv name
>>>>>>> b1af0aed
  = do { mb_tv <- tcLookupLcl_maybe name
       ; case mb_tv of
           Just (ATyVar _ tv) -> return tv
           _ -> new_tv name }

newFlexiKindedTyVar :: (Name -> Kind -> TcM TyVar) -> Name -> TcM TyVar
newFlexiKindedTyVar new_tv name
  = do { kind <- newMetaKindVar
       ; new_tv name kind }

newFlexiKindedSkolemTyVar :: Name -> TcM TyVar
newFlexiKindedSkolemTyVar = newFlexiKindedTyVar newSkolemTyVar

newFlexiKindedTyVarTyVar :: Name -> TcM TyVar
newFlexiKindedTyVarTyVar = newFlexiKindedTyVar newTyVarTyVar

--------------------------------------
-- Explicit binders
--------------------------------------

<<<<<<< HEAD
-- | Used during the "kind-checking" pass in TcTyClsDecls only,
-- and even then only for data-con declarations.
-- See Note [Use TyVarTvs in kind-checking pass] in TcTyClsDecls
kcExplicitTKBndrs :: [LHsTyVarBndr GhcRn]
                  -> TcM a
                  -> TcM a
kcExplicitTKBndrs [] thing_inside = thing_inside
kcExplicitTKBndrs (L _ hs_tv : hs_tvs) thing_inside
  = do { tv <- tcHsTyVarBndr newTyVarTyVar hs_tv
       ; tcExtendTyVarEnv [unrestricted tv] $
         kcExplicitTKBndrs hs_tvs thing_inside }

tcExplicitTKBndrs :: SkolemInfo
                  -> [LHsTyVarBndr GhcRn]
                  -> TcM a
                  -> TcM ([TcTyVar], a)
tcExplicitTKBndrs skol_info hs_tvs thing_inside
-- Used for the forall'd binders in type signatures of various kinds:
--     - function signatures
--     - data con signatures in GADT-style decls
--     - pattern synonym signatures
--     - expression type signatures
--
-- Specifically NOT used for the binders of a data type
-- or type family decl. So the forall'd variables always /shadow/
-- anything already in scope, and the complications of
-- tcHsQTyVarName to not apply.
--
-- This function brings into scope a telescope of binders as written by
-- the user. At first blush, it would then seem that we should bring
-- them into scope one at a time, bumping the TcLevel each time.
-- (Recall that we bump the level to prevent skolem escape from happening.)
-- However, this leads to terrible error messages, because we end up
-- failing to unify with some `k0`. Better would be to allow type inference
-- to work, potentially creating a skolem-escape problem, and then to
-- notice that the telescope is out of order. That's what we do here,
-- following the logic of tcImplicitTKBndrsX.
-- See also Note [Keeping scoped variables in order: Explicit]
--
-- No cloning: returned TyVars have the same Name as the incoming LHsTyVarBndrs
  | null hs_tvs  -- Short cut that avoids creating an implication
                 -- constraint in the common case where none is needed
  = do { result <- thing_inside
       ; return ([], result) }
=======
bindExplicitTKBndrs_Skol, bindExplicitTKBndrs_Tv
    :: [LHsTyVarBndr GhcRn]
    -> TcM a
    -> TcM ([TcTyVar], a)
>>>>>>> b1af0aed

bindExplicitTKBndrs_Skol = bindExplicitTKBndrsX (tcHsTyVarBndr newSkolemTyVar)
bindExplicitTKBndrs_Tv   = bindExplicitTKBndrsX (tcHsTyVarBndr newTyVarTyVar)

<<<<<<< HEAD
       ; traceTc "tcExplicitTKBndrs" $
           vcat [ text "Hs vars:" <+> ppr hs_tvs
                , text "tvs:" <+> pprTyVars skol_tvs ]
       ; return (skol_tvs, result) }
=======
bindExplicitTKBndrs_Q_Skol, bindExplicitTKBndrs_Q_Tv
    :: ContextKind
    -> [LHsTyVarBndr GhcRn]
    -> TcM a
    -> TcM ([TcTyVar], a)

bindExplicitTKBndrs_Q_Skol ctxt_kind = bindExplicitTKBndrsX (tcHsQTyVarBndr ctxt_kind newSkolemTyVar)
bindExplicitTKBndrs_Q_Tv   ctxt_kind = bindExplicitTKBndrsX (tcHsQTyVarBndr ctxt_kind newTyVarTyVar)
>>>>>>> b1af0aed

-- | Used during the "kind-checking" pass in TcTyClsDecls only,
-- and even then only for data-con declarations.
bindExplicitTKBndrsX
    :: (HsTyVarBndr GhcRn -> TcM TcTyVar)
    -> [LHsTyVarBndr GhcRn]
    -> TcM a
    -> TcM ([TcTyVar], a)
bindExplicitTKBndrsX tc_tv hs_tvs thing_inside
  = do { traceTc "bindExplicTKBndrs" (ppr hs_tvs)
       ; go hs_tvs }
  where
<<<<<<< HEAD
    bind_tvbs [] = do { result <- thing_inside
                      ; return ([], result) }
    bind_tvbs (L _ tvb : tvbs)
      = do { tv <- tcHsTyVarBndr newSkolemTyVar tvb
           ; tcExtendTyVarEnv [unrestricted tv] $
        do { (tvs, result) <- bind_tvbs tvbs
           ; return (tv : tvs, result) }}

    doc = sep (map ppr hs_tvs)
=======
    go [] = do { res <- thing_inside
               ; return ([], res) }
    go (L _ hs_tv : hs_tvs)
       = do { tv <- tc_tv hs_tv
            ; (tvs, res) <- tcExtendTyVarEnv [tv] (go hs_tvs)
            ; return (tv:tvs, res) }
>>>>>>> b1af0aed

-----------------
tcHsTyVarBndr :: (Name -> Kind -> TcM TyVar)
              -> HsTyVarBndr GhcRn -> TcM TcTyVar
-- Returned TcTyVar has the same name; no cloning
tcHsTyVarBndr new_tv (UserTyVar _ (L _ tv_nm))
  = do { kind <- newMetaKindVar
       ; new_tv tv_nm kind }
tcHsTyVarBndr new_tv (KindedTyVar _ (L _ tv_nm) lhs_kind)
  = do { kind <- tcLHsKindSig (TyVarBndrKindCtxt tv_nm) lhs_kind
       ; new_tv tv_nm kind }
tcHsTyVarBndr _ (XTyVarBndr _) = panic "tcHsTyVarBndr"

-----------------
tcHsQTyVarBndr :: ContextKind
               -> (Name -> Kind -> TcM TyVar)
               -> HsTyVarBndr GhcRn -> TcM TcTyVar
-- Just like tcHsTyVarBndr, but also
--   - uses the in-scope TyVar from class, if it exists
--   - takes a ContextKind to use for the no-sig case
tcHsQTyVarBndr ctxt_kind new_tv (UserTyVar _ (L _ tv_nm))
  = do { mb_tv <- tcLookupLcl_maybe tv_nm
       ; case mb_tv of
           Just (ATyVar _ tv) -> return tv
           _ -> do { kind <- newExpectedKind ctxt_kind
                   ; new_tv tv_nm kind } }

tcHsQTyVarBndr _ new_tv (KindedTyVar _ (L _ tv_nm) lhs_kind)
  = do { kind <- tcLHsKindSig (TyVarBndrKindCtxt tv_nm) lhs_kind
       ; mb_tv <- tcLookupLcl_maybe tv_nm
       ; case mb_tv of
           Just (ATyVar _ tv)
             -> do { discardResult $ unifyKind (Just hs_tv)
                                        kind (tyVarKind tv)
                       -- This unify rejects:
                       --    class C (m :: * -> *) where
                       --      type F (m :: *) = ...
                   ; return tv }

           _ -> new_tv tv_nm kind }
  where
    hs_tv = HsTyVar noExt NotPromoted (noLoc tv_nm)
            -- Used for error messages only

<<<<<<< HEAD
-- | Bring tyvars into scope, wrapping the thing_inside in an implication
-- constraint. The implication constraint is necessary to provide SkolemInfo
-- for the tyvars and to ensure that no unification variables made outside
-- the scope of these tyvars (i.e. lower TcLevel) unify with the locally-scoped
-- tyvars (i.e. higher TcLevel).
--
-- INVARIANT: The thing_inside must check only types, never terms.
--
-- Use this (not tcExtendTyVarEnv) wherever you expect a Λ or ∀ in Core.
-- Use tcExtendTyVarEnv otherwise.
scopeTyVars :: SkolemInfo -> [Scaled TcTyVar] -> TcM a -> TcM a
scopeTyVars skol_info tvs = scopeTyVars2 skol_info
                              [(tyVarName (scaledThing tv), tv) | tv <- tvs]

-- | Like 'scopeTyVars', but allows you to specify different scoped names
-- than the Names stored within the tyvars.
scopeTyVars2 :: SkolemInfo -> [(Name, Scaled TcTyVar)] -> TcM a -> TcM a
scopeTyVars2 skol_info prs thing_inside
  = fmap snd $ -- discard the TcEvBinds, which will always be empty
    checkConstraints skol_info (map (scaledThing . snd) prs) [{- no EvVars -}] $
    tcExtendNameTyVarEnv prs $
    thing_inside
=======
tcHsQTyVarBndr _ _ (XTyVarBndr _) = panic "tcHsTyVarBndr"


--------------------------------------
-- Binding type/class variables in the
-- kind-checking and typechecking phases
--------------------------------------

bindTyClTyVars :: Name
               -> ([TyConBinder] -> Kind -> TcM a) -> TcM a
-- ^ Used for the type variables of a type or class decl
-- in the "kind checking" and "type checking" pass,
-- but not in the initial-kind run.
bindTyClTyVars tycon_name thing_inside
  = do { tycon <- kcLookupTcTyCon tycon_name
       ; let scoped_prs = tcTyConScopedTyVars tycon
             res_kind   = tyConResKind tycon
             binders    = tyConBinders tycon
       ; traceTc "bindTyClTyVars" (ppr tycon_name <+> ppr binders)
       ; tcExtendNameTyVarEnv scoped_prs $
         thing_inside binders res_kind }

-- getInitialKind has made a suitably-shaped kind for the type or class
-- Look it up in the local environment. This is used only for tycons
-- that we're currently type-checking, so we're sure to find a TcTyCon.
kcLookupTcTyCon :: Name -> TcM TcTyCon
kcLookupTcTyCon nm
  = do { tc_ty_thing <- tcLookup nm
       ; return $ case tc_ty_thing of
           ATcTyCon tc -> tc
           _           -> pprPanic "kcLookupTcTyCon" (ppr tc_ty_thing) }


{- *********************************************************************
*                                                                      *
             Kind generalisation
*                                                                      *
********************************************************************* -}

zonkAndScopedSort :: [TcTyVar] -> TcM [TcTyVar]
zonkAndScopedSort spec_tkvs
  = do { spec_tkvs <- mapM zonkTcTyCoVarBndr spec_tkvs
          -- Use zonkTcTyCoVarBndr because a skol_tv might be a TyVarTv

       -- Do a stable topological sort, following
       -- Note [Ordering of implicit variables] in RnTypes
       ; return (scopedSort spec_tkvs) }
>>>>>>> b1af0aed

kindGeneralize :: TcType -> TcM [KindVar]
-- Quantify the free kind variables of a kind or type
-- In the latter case the type is closed, so it has no free
-- type variables.  So in both cases, all the free vars are kind vars
-- Input needn't be zonked.
-- NB: You must call solveEqualities or solveLocalEqualities before
-- kind generalization
--
-- NB: this function is just a specialised version of
--        kindGeneralizeLocal emptyWC kind_or_type
--
kindGeneralize kind_or_type
  = do { kt <- zonkTcType kind_or_type
       ; traceTc "kindGeneralise1" (ppr kt)
       ; dvs <- candidateQTyVarsOfKind kind_or_type
       ; gbl_tvs <- tcGetGlobalTyCoVars -- Already zonked
       ; traceTc "kindGeneralize" (vcat [ ppr kind_or_type
                                        , ppr dvs ])
       ; quantifyTyVars gbl_tvs dvs }

-- | This variant of 'kindGeneralize' refuses to generalize over any
-- variables free in the given WantedConstraints. Instead, it promotes
-- these variables into an outer TcLevel. See also
-- Note [Promoting unification variables] in TcSimplify
kindGeneralizeLocal :: WantedConstraints -> TcType -> TcM [KindVar]
kindGeneralizeLocal wanted kind_or_type
  = do {
       -- This bit is very much like decideMonoTyVars in TcSimplify,
       -- but constraints are so much simpler in kinds, it is much
       -- easier here. (In particular, we never quantify over a
       -- constraint in a type.)
       ; constrained <- zonkTyCoVarsAndFV (tyCoVarsOfWC wanted)
       ; (_, constrained) <- promoteTyVarSet constrained

       ; gbl_tvs <- tcGetGlobalTyCoVars -- Already zonked
       ; let mono_tvs = gbl_tvs `unionVarSet` constrained

         -- use the "Kind" variant here, as any types we see
         -- here will already have all type variables quantified;
         -- thus, every free variable is really a kv, never a tv.
       ; dvs <- candidateQTyVarsOfKind kind_or_type

       ; traceTc "kindGeneralizeLocal" $
         vcat [ text "Wanted:" <+> ppr wanted
              , text "Kind or type:" <+> ppr kind_or_type
              , text "tcvs of wanted:" <+> pprTyVars (nonDetEltsUniqSet (tyCoVarsOfWC wanted))
              , text "constrained:" <+> pprTyVars (nonDetEltsUniqSet constrained)
              , text "mono_tvs:" <+> pprTyVars (nonDetEltsUniqSet mono_tvs)
              , text "dvs:" <+> ppr dvs ]

       ; quantifyTyVars mono_tvs dvs }

{- Note [Levels and generalisation]
~~~~~~~~~~~~~~~~~~~~~~~~~~~~~~~~~~~
Consider
  f x = e
with no type signature. We are currently at level i.
We must
  * Push the level to level (i+1)
  * Allocate a fresh alpha[i+1] for the result type
  * Check that e :: alpha[i+1], gathering constraint WC
  * Solve WC as far as possible
  * Zonking the result type alpha[i+1], say to beta[i-1] -> gamma[i]
  * Find the free variables with level > i, in this case gamma[i]
  * Skolemise those free variables and quantify over them, giving
       f :: forall g. beta[i-1] -> g
  * Emit the residiual constraint wrapped in an implication for g,
    thus   forall g. WC

All of this happens for types too.  Consider
  f :: Int -> (forall a. Proxy a -> Int)

Note [Kind generalisation]
~~~~~~~~~~~~~~~~~~~~~~~~~~
We do kind generalisation only at the outer level of a type signature.
For example, consider
  T :: forall k. k -> *
  f :: (forall a. T a -> Int) -> Int
When kind-checking f's type signature we generalise the kind at
the outermost level, thus:
  f1 :: forall k. (forall (a:k). T k a -> Int) -> Int  -- YES!
and *not* at the inner forall:
  f2 :: (forall k. forall (a:k). T k a -> Int) -> Int  -- NO!
Reason: same as for HM inference on value level declarations,
we want to infer the most general type.  The f2 type signature
would be *less applicable* than f1, because it requires a more
polymorphic argument.

NB: There are no explicit kind variables written in f's signature.
When there are, the renamer adds these kind variables to the list of
variables bound by the forall, so you can indeed have a type that's
higher-rank in its kind. But only by explicit request.

Note [Kinds of quantified type variables]
~~~~~~~~~~~~~~~~~~~~~~~~~~~~~~~~~~~~~~~~~
tcTyVarBndrsGen quantifies over a specified list of type variables,
*and* over the kind variables mentioned in the kinds of those tyvars.

Note that we must zonk those kinds (obviously) but less obviously, we
must return type variables whose kinds are zonked too. Example
    (a :: k7)  where  k7 := k9 -> k9
We must return
    [k9, a:k9->k9]
and NOT
    [k9, a:k7]
Reason: we're going to turn this into a for-all type,
   forall k9. forall (a:k7). blah
which the type checker will then instantiate, and instantiate does not
look through unification variables!

Hence using zonked_kinds when forming tvs'.

-}

<<<<<<< HEAD
--------------------
-- getInitialKind has made a suitably-shaped kind for the type or class
-- Look it up in the local environment. This is used only for tycons
-- that we're currently type-checking, so we're sure to find a TcTyCon.
kcLookupTcTyCon :: Name -> TcM TcTyCon
kcLookupTcTyCon nm
  = do { tc_ty_thing <- tcLookup nm
       ; return $ case tc_ty_thing of
           ATcTyCon tc -> tc
           _           -> pprPanic "kcLookupTcTyCon" (ppr tc_ty_thing) }

-----------------------
-- | Bring tycon tyvars into scope. This is used during the "kind-checking"
-- pass in TcTyClsDecls. (Never in getInitialKind, never in the
-- "type-checking"/desugaring pass.)
-- Never emits constraints, though the thing_inside might.
kcTyClTyVars :: Name -> TcM a -> TcM a
kcTyClTyVars tycon_name thing_inside
  -- See Note [Use TyVarTvs in kind-checking pass] in TcTyClsDecls
  = do { tycon <- kcLookupTcTyCon tycon_name
       ; tcExtendNameTyVarEnv (fmap unrestricted <$> tcTyConScopedTyVars tycon) $ thing_inside }

tcTyClTyVars :: Name
             -> ([TyConBinder] -> Kind -> TcM a) -> TcM a
-- ^ Used for the type variables of a type or class decl
-- on the second full pass (type-checking/desugaring) in TcTyClDecls.
-- This is *not* used in the initial-kind run, nor in the "kind-checking" pass.
-- Accordingly, everything passed to the continuation is fully zonked.
--
-- (tcTyClTyVars T [a,b] thing_inside)
--   where T : forall k1 k2 (a:k1 -> *) (b:k1). k2 -> *
--   calls thing_inside with arguments
--      [k1,k2,a,b] [k1:*, k2:*, Anon (k1 -> *), Anon k1] (k2 -> *)
--   having also extended the type environment with bindings
--   for k1,k2,a,b
--
-- Never emits constraints.
--
-- The LHsTyVarBndrs is always user-written, and the full, generalised
-- kind of the tycon is available in the local env.
tcTyClTyVars tycon_name thing_inside
  = do { tycon <- kcLookupTcTyCon tycon_name

       -- Do checks on scoped tyvars
       -- See Note [Free-floating kind vars]
       ; let flav = tyConFlavour tycon
             scoped_prs = tcTyConScopedTyVars tycon
             scoped_tvs = map snd scoped_prs
             still_sig_tvs = filter isTyVarTyVar scoped_tvs

       ; mapM_ report_sig_tv_err (findDupTyVarTvs scoped_prs)

       ; checkNoErrs $ reportFloatingKvs tycon_name flav
                                         scoped_tvs still_sig_tvs

       ; let res_kind   = tyConResKind tycon
             binders    = correct_binders (tyConBinders tycon) res_kind
       ; traceTc "tcTyClTyVars" (ppr tycon_name <+> ppr binders)
       ; scopeTyVars2 (TyConSkol flav tycon_name) (fmap unrestricted <$> scoped_prs) $
         thing_inside binders res_kind }
  where
    report_sig_tv_err (n1, n2)
      = setSrcSpan (getSrcSpan n2) $
        addErrTc (text "Couldn't match" <+> quotes (ppr n1)
                        <+> text "with" <+> quotes (ppr n2))

    -- Given some TyConBinders and a TyCon's result kind, make sure that the
    -- correct any wrong Named/Anon choices. For example, consider
    --   type Syn k = forall (a :: k). Proxy a
    -- At first, it looks like k should be named -- after all, it appears on the RHS.
    -- However, the correct kind for Syn is (* -> *).
    -- (Why? Because k is the kind of a type, so k's kind is *. And the RHS also has
    -- kind *.) See also #13963.
    correct_binders :: [TyConBinder] -> Kind -> [TyConBinder]
    correct_binders binders kind
      = binders'
      where
        (_, binders') = mapAccumR go (tyCoVarsOfType kind) binders

        go :: TyCoVarSet -> TyConBinder -> (TyCoVarSet, TyConBinder)
        go fvs binder
          | isNamedTyConBinder binder
          , not (tv `elemVarSet` fvs)
          = (new_fvs, mkAnonTyConBinder tv)

          | not (isNamedTyConBinder binder)
          , tv `elemVarSet` fvs
          = (new_fvs, mkNamedTyConBinder Required tv)
             -- always Required, because it was anonymous (i.e. visible) previously

          | otherwise
          = (new_fvs, binder)

          where
            tv      = binderVar binder
            new_fvs = fvs `delVarSet` tv `unionVarSet` tyCoVarsOfType (tyVarKind tv)

=======
>>>>>>> b1af0aed
-----------------------------------
etaExpandAlgTyCon :: [TyConBinder]
                  -> Kind
                  -> TcM ([TyConBinder], Kind)
-- GADT decls can have a (perhaps partial) kind signature
--      e.g.  data T a :: * -> * -> * where ...
-- This function makes up suitable (kinded) TyConBinders for the
-- argument kinds.  E.g. in this case it might return
--   ([b::*, c::*], *)
-- Never emits constraints.
-- It's a little trickier than you might think: see
-- Note [TyConBinders for the result kind signature of a data type]
etaExpandAlgTyCon tc_bndrs kind
  = do  { loc     <- getSrcSpanM
        ; uniqs   <- newUniqueSupply
        ; rdr_env <- getLocalRdrEnv
        ; let new_occs = [ occ
                         | str <- allNameStrings
                         , let occ = mkOccName tvName str
                         , isNothing (lookupLocalRdrOcc rdr_env occ)
                         -- Note [Avoid name clashes for associated data types]
                         , not (occ `elem` lhs_occs) ]
              new_uniqs = uniqsFromSupply uniqs
              subst = mkEmptyTCvSubst (mkInScopeSet (mkVarSet lhs_tvs))
        ; return (go loc new_occs new_uniqs subst [] kind) }
  where
    lhs_tvs  = map binderVar tc_bndrs
    lhs_occs = map getOccName lhs_tvs

    go loc occs uniqs subst acc kind
      = case splitPiTy_maybe kind of
          Nothing -> (reverse acc, substTy subst kind)

          Just (Anon arg, kind')
            -> go loc occs' uniqs' subst' (tcb : acc) kind'
            where
              arg'   = substTy subst (scaledThing arg)
              tv     = mkTyVar (mkInternalName uniq occ loc) arg'
              subst' = extendTCvInScope subst tv
              tcb    = Bndr tv AnonTCB
              (uniq:uniqs') = uniqs
              (occ:occs')   = occs

          Just (Named (Bndr tv vis), kind')
            -> go loc occs uniqs subst' (tcb : acc) kind'
            where
              (subst', tv') = substTyVarBndr subst tv
              tcb = Bndr tv' (NamedTCB vis)

badKindSig :: Bool -> Kind -> SDoc
badKindSig check_for_type kind
 = hang (sep [ text "Kind signature on data type declaration has non-*"
             , (if check_for_type then empty else text "and non-variable") <+>
               text "return kind" ])
        2 (ppr kind)

tcbVisibilities :: TyCon -> [Type] -> [TyConBndrVis]
-- Result is in 1-1 correpondence with orig_args
tcbVisibilities tc orig_args
  = go (tyConKind tc) init_subst orig_args
  where
    init_subst = mkEmptyTCvSubst (mkInScopeSet (tyCoVarsOfTypes orig_args))
    go _ _ []
      = []

    go fun_kind subst all_args@(arg : args)
      | Just (tcb, inner_kind) <- splitPiTy_maybe fun_kind
      = case tcb of
          Anon _              -> AnonTCB      : go inner_kind subst  args
          Named (Bndr tv vis) -> NamedTCB vis : go inner_kind subst' args
                 where
                    subst' = extendTCvSubst subst tv arg

      | not (isEmptyTCvSubst subst)
      = go (substTy subst fun_kind) init_subst all_args

      | otherwise
      = pprPanic "addTcbVisibilities" (ppr tc <+> ppr orig_args)


{- Note [TyConBinders for the result kind signature of a data type]
~~~~~~~~~~~~~~~~~~~~~~~~~~~~~~~~~~~~~~~~~~~~~~~~~~~~~~~~~~~~~~~~~~~
Given
  data T (a::*) :: * -> forall k. k -> *
we want to generate the extra TyConBinders for T, so we finally get
  (a::*) (b::*) (k::*) (c::k)
The function etaExpandAlgTyCon generates these extra TyConBinders from
the result kind signature.

We need to take care to give the TyConBinders
  (a) OccNames that are fresh (because the TyConBinders of a TyCon
      must have distinct OccNames

  (b) Uniques that are fresh (obviously)

For (a) we need to avoid clashes with the tyvars declared by
the user before the "::"; in the above example that is 'a'.
And also see Note [Avoid name clashes for associated data types].

For (b) suppose we have
   data T :: forall k. k -> forall k. k -> *
where the two k's are identical even up to their uniques.  Surprisingly,
this can happen: see Trac #14515.

It's reasonably easy to solve all this; just run down the list with a
substitution; hence the recursive 'go' function.  But it has to be
done.

Note [Avoid name clashes for associated data types]
~~~~~~~~~~~~~~~~~~~~~~~~~~~~~~~~~~~~~~~~~~~~~~~~~~~
Consider    class C a b where
               data D b :: * -> *
When typechecking the decl for D, we'll invent an extra type variable
for D, to fill out its kind.  Ideally we don't want this type variable
to be 'a', because when pretty printing we'll get
            class C a b where
               data D b a0
(NB: the tidying happens in the conversion to IfaceSyn, which happens
as part of pretty-printing a TyThing.)

That's why we look in the LocalRdrEnv to see what's in scope. This is
important only to get nice-looking output when doing ":info C" in GHCi.
It isn't essential for correctness.


************************************************************************
*                                                                      *
             Partial signatures
*                                                                      *
************************************************************************

-}

tcHsPartialSigType
  :: UserTypeCtxt
  -> LHsSigWcType GhcRn       -- The type signature
  -> TcM ( [(Name, TcTyVar)]  -- Wildcards
         , Maybe TcType       -- Extra-constraints wildcard
         , [Name]             -- Original tyvar names, in correspondence with ...
         , [TcTyVar]          -- ... Implicitly and explicitly bound type variables
         , TcThetaType        -- Theta part
         , TcType )           -- Tau part
-- See Note [Recipe for checking a signature]
tcHsPartialSigType ctxt sig_ty
  | HsWC { hswc_ext  = sig_wcs,         hswc_body = ib_ty } <- sig_ty
  , HsIB { hsib_ext = implicit_hs_tvs
         , hsib_body = hs_ty } <- ib_ty
  , (explicit_hs_tvs, L _ hs_ctxt, hs_tau) <- splitLHsSigmaTy hs_ty
  = addSigCtxt ctxt hs_ty $
    do { (implicit_tvs, (explicit_tvs, (wcs, wcx, theta, tau)))
            <- tcWildCardBinders sig_wcs $ \ wcs ->
               bindImplicitTKBndrs_Tv implicit_hs_tvs       $
               bindExplicitTKBndrs_Tv explicit_hs_tvs       $
               do {   -- Instantiate the type-class context; but if there
                      -- is an extra-constraints wildcard, just discard it here
                    (theta, wcx) <- tcPartialContext hs_ctxt

                  ; tau <- tcHsOpenType hs_tau

                  ; return (wcs, wcx, theta, tau) }

         -- We must return these separately, because all the zonking below
         -- might change the name of a TyVarTv. This, in turn, causes trouble
         -- in partial type signatures that bind scoped type variables, as
         -- we bring the wrong name into scope in the function body.
         -- Test case: partial-sigs/should_compile/LocalDefinitionBug
       ; let tv_names = map tyVarName (implicit_tvs ++ explicit_tvs)

       -- Spit out the wildcards (including the extra-constraints one)
       -- as "hole" constraints, so that they'll be reported if necessary
       -- See Note [Extra-constraint holes in partial type signatures]
       ; emitWildCardHoleConstraints wcs

         -- The TyVarTvs created above will sometimes have too high a TcLevel
         -- (note that they are generated *after* bumping the level in
         -- the tc{Im,Ex}plicitTKBndrsSig functions. Bumping the level
         -- is still important here, because the kinds of these variables
         -- do indeed need to have the higher level, so they can unify
         -- with other local type variables. But, now that we've type-checked
         -- everything (and solved equalities in the tcImplicit call)
         -- we need to promote the TyVarTvs so we don't violate the TcLevel
         -- invariant
       ; implicit_tvs <- zonkAndScopedSort implicit_tvs
       ; explicit_tvs <- mapM zonkTcTyCoVarBndr explicit_tvs
       ; theta        <- mapM zonkTcType theta
       ; tau          <- zonkTcType tau

       ; let all_tvs = implicit_tvs ++ explicit_tvs

       ; checkValidType ctxt (mkSpecForAllTys all_tvs $ mkPhiTy theta tau)

       ; traceTc "tcHsPartialSigType" (ppr all_tvs)
       ; return (wcs, wcx, tv_names, all_tvs, theta, tau) }

tcHsPartialSigType _ (HsWC _ (XHsImplicitBndrs _)) = panic "tcHsPartialSigType"
tcHsPartialSigType _ (XHsWildCardBndrs _) = panic "tcHsPartialSigType"

tcPartialContext :: HsContext GhcRn -> TcM (TcThetaType, Maybe TcType)
tcPartialContext hs_theta
  | Just (hs_theta1, hs_ctxt_last) <- snocView hs_theta
  , L _ (HsWildCardTy wc) <- ignoreParens hs_ctxt_last
  = do { wc_tv_ty <- tcWildCardOcc wc constraintKind
       ; theta <- mapM tcLHsPredType hs_theta1
       ; return (theta, Just wc_tv_ty) }
  | otherwise
  = do { theta <- mapM tcLHsPredType hs_theta
       ; return (theta, Nothing) }

{- Note [Extra-constraint holes in partial type signatures]
~~~~~~~~~~~~~~~~~~~~~~~~~~~~~~~~~~~~~~~~~~~~~~~~~~~~~~~~~~~
Consider
  f :: (_) => a -> a
  f x = ...

* The renamer makes a wildcard name for the "_", and puts it in
  the hswc_wcs field.

* Then, in tcHsPartialSigType, we make a new hole TcTyVar, in
  tcWildCardBinders.

* TcBinds.chooseInferredQuantifiers fills in that hole TcTyVar
  with the inferred constraints, e.g. (Eq a, Show a)

* TcErrors.mkHoleError finally reports the error.

An annoying difficulty happens if there are more than 62 inferred
constraints. Then we need to fill in the TcTyVar with (say) a 70-tuple.
Where do we find the TyCon?  For good reasons we only have constraint
tuples up to 62 (see Note [How tuples work] in TysWiredIn).  So how
can we make a 70-tuple?  This was the root cause of Trac #14217.

It's incredibly tiresome, because we only need this type to fill
in the hole, to communicate to the error reporting machinery.  Nothing
more.  So I use a HACK:

* I make an /ordinary/ tuple of the constraints, in
  TcBinds.chooseInferredQuantifiers. This is ill-kinded because
  ordinary tuples can't contain constraints, but it works fine. And for
  ordinary tuples we don't have the same limit as for constraint
  tuples (which need selectors and an assocated class).

* Because it is ill-kinded, it trips an assert in writeMetaTyVar,
  so now I disable the assertion if we are writing a type of
  kind Constraint.  (That seldom/never normally happens so we aren't
  losing much.)

Result works fine, but it may eventually bite us.


************************************************************************
*                                                                      *
      Pattern signatures (i.e signatures that occur in patterns)
*                                                                      *
********************************************************************* -}

tcHsPatSigType :: UserTypeCtxt
               -> LHsSigWcType GhcRn          -- The type signature
               -> TcM ( [(Name, TcTyVar)]     -- Wildcards
                      , [(Name, TcTyVar)]     -- The new bit of type environment, binding
                                              -- the scoped type variables
                      , TcType)       -- The type
-- Used for type-checking type signatures in
-- (a) patterns           e.g  f (x::Int) = e
-- (b) RULE forall bndrs  e.g. forall (x::Int). f x = x
--
-- This may emit constraints
-- See Note [Recipe for checking a signature]
tcHsPatSigType ctxt sig_ty
  | HsWC { hswc_ext = sig_wcs,   hswc_body = ib_ty } <- sig_ty
  , HsIB { hsib_ext = sig_vars
         , hsib_body = hs_ty } <- ib_ty
  = addSigCtxt ctxt hs_ty $
    do { sig_tkvs <- mapM new_implicit_tv sig_vars
       ; (wcs, sig_ty)
            <- tcWildCardBinders sig_wcs  $ \ wcs ->
               tcExtendTyVarEnv (map unrestricted sig_tkvs)        $
               do { sig_ty <- tcHsOpenType hs_ty
                  ; return (wcs, sig_ty) }

        ; emitWildCardHoleConstraints wcs

          -- sig_ty might have tyvars that are at a higher TcLevel (if hs_ty
          -- contains a forall). Promote these.
          -- Ex: f (x :: forall a. Proxy a -> ()) = ... x ...
          -- When we instantiate x, we have to compare the kind of the argument
          -- to a's kind, which will be a metavariable.
        ; sig_ty <- zonkPromoteType sig_ty
        ; checkValidType ctxt sig_ty

        ; let tv_pairs = [(tyVarName v, v) | v <- sig_tkvs]

        ; traceTc "tcHsPatSigType" (ppr sig_vars)
        ; return (wcs, tv_pairs, sig_ty) }
  where
    new_implicit_tv name = do { kind <- newMetaKindVar
                              ; new_tv name kind }

    new_tv = case ctxt of
               RuleSigCtxt {} -> newSkolemTyVar
               _              -> newTauTyVar
      -- See Note [Pattern signature binders]


tcHsPatSigType _ (HsWC _ (XHsImplicitBndrs _)) = panic "tcHsPatSigType"
tcHsPatSigType _ (XHsWildCardBndrs _)          = panic "tcHsPatSigType"

tcPatSig :: Bool                    -- True <=> pattern binding
         -> LHsSigWcType GhcRn
         -> Scaled ExpSigmaType
         -> TcM (TcType,            -- The type to use for "inside" the signature
                 [(Name, Scaled TcTyVar)],-- The new bit of type environment, binding
                                    -- the scoped type variables
                 [(Name, Scaled TcTyVar)],  -- The wildcards
                 HsWrapper)         -- Coercion due to unification with actual ty
                                    -- Of shape:  res_ty ~ sig_ty
tcPatSig in_pat_bind sig res_ty
 = do  { (sig_wcs0, sig_tvs, sig_ty) <- tcHsPatSigType PatSigCtxt sig
        -- sig_tvs are the type variables free in 'sig',
        -- and not already in scope. These are the ones
        -- that should be brought into scope

        ; let sig_wcs = map (\(x,y)-> (x,scaledSet res_ty y)) sig_wcs0
        ; let sig_tvs_scaled = map (\(x, y) -> (x, scaledSet res_ty y)) sig_tvs
        ; if null sig_tvs then do {
                -- Just do the subsumption check and return
                  wrap <- addErrCtxtM (mk_msg sig_ty) $
                          tcSubTypeET PatSigOrigin PatSigCtxt (scaledThing res_ty) sig_ty
                ; return (sig_ty, [], sig_wcs, wrap)
        } else do
                -- Type signature binds at least one scoped type variable

                -- A pattern binding cannot bind scoped type variables
                -- It is more convenient to make the test here
                -- than in the renamer
        { when in_pat_bind (addErr (patBindSigErr sig_tvs))

                -- Check that all newly-in-scope tyvars are in fact
                -- constrained by the pattern.  This catches tiresome
                -- cases like
                --      type T a = Int
                --      f :: Int -> Int
                --      f (x :: T a) = ...
                -- Here 'a' doesn't get a binding.  Sigh
        ; let bad_tvs = filterOut (`elemVarSet` exactTyCoVarsOfType sig_ty)
                                  (tyCoVarsOfTypeList sig_ty)
        ; checkTc (null bad_tvs) (badPatTyVarTvs sig_ty bad_tvs)

        -- Now do a subsumption check of the pattern signature against res_ty
        ; wrap <- addErrCtxtM (mk_msg sig_ty) $
                  tcSubTypeET PatSigOrigin PatSigCtxt (scaledThing res_ty) sig_ty

        -- Phew!
        ; return (sig_ty, sig_tvs_scaled, sig_wcs, wrap)
        } }
  where
    mk_msg sig_ty tidy_env
       = do { (tidy_env, sig_ty) <- zonkTidyTcType tidy_env sig_ty
            ; res_ty <- readExpType (scaledThing res_ty)   -- should be filled in by now
            ; (tidy_env, res_ty) <- zonkTidyTcType tidy_env res_ty
            ; let msg = vcat [ hang (text "When checking that the pattern signature:")
                                  4 (ppr sig_ty)
                             , nest 2 (hang (text "fits the type of its context:")
                                          2 (ppr res_ty)) ]
            ; return (tidy_env, msg) }

patBindSigErr :: [(Name,TcTyVar)] -> SDoc
patBindSigErr sig_tvs
  = hang (text "You cannot bind scoped type variable" <> plural sig_tvs
          <+> pprQuotedList (map fst sig_tvs))
       2 (text "in a pattern binding signature")

{- Note [Pattern signature binders]
~~~~~~~~~~~~~~~~~~~~~~~~~~~~~~~~~~~
See also Note [Type variables in the type environment] in TcRnTypes.
Consider

  data T where
    MkT :: forall a. a -> (a -> Int) -> T

  f :: T -> ...
  f (MkT x (f :: b -> c)) = <blah>

Here
 * The pattern (MkT p1 p2) creates a *skolem* type variable 'a_sk',
   It must be a skolem so that that it retains its identity, and
   TcErrors.getSkolemInfo can thereby find the binding site for the skolem.

 * The type signature pattern (f :: b -> c) makes freshs meta-tyvars
   beta and gamma (TauTvs), and binds "b" :-> beta, "c" :-> gamma in the
   environment

 * Then unification makes beta := a_sk, gamma := Int
   That's why we must make beta and gamma a MetaTv,
   not a SkolemTv, so that it can unify to a_sk (or Int, respectively).

 * Finally, in '<blah>' we have the envt "b" :-> beta, "c" :-> gamma,
   so we return the pairs ("b" :-> beta, "c" :-> gamma) from tcHsPatSigType,

Another example (Trac #13881):
   fl :: forall (l :: [a]). Sing l -> Sing l
   fl (SNil :: Sing (l :: [y])) = SNil
When we reach the pattern signature, 'l' is in scope from the
outer 'forall':
   "a" :-> a_sk :: *
   "l" :-> l_sk :: [a_sk]
We make up a fresh meta-TauTv, y_sig, for 'y', and kind-check
the pattern signature
   Sing (l :: [y])
That unifies y_sig := a_sk.  We return from tcHsPatSigType with
the pair ("y" :-> y_sig).

For RULE binders, though, things are a bit different (yuk).
  RULE "foo" forall (x::a) (y::[a]).  f x y = ...
Here this really is the binding site of the type variable so we'd like
to use a skolem, so that we get a complaint if we unify two of them
together.  Hence the new_tv function in tcHsPatSigType.


************************************************************************
*                                                                      *
        Checking kinds
*                                                                      *
************************************************************************

-}

unifyKinds :: [LHsType GhcRn] -> [(TcType, TcKind)] -> TcM ([TcType], TcKind)
unifyKinds rn_tys act_kinds
  = do { kind <- newMetaKindVar
       ; let check rn_ty (ty, act_kind) = checkExpectedKind (unLoc rn_ty) ty act_kind kind
       ; tys' <- zipWithM check rn_tys act_kinds
       ; return (tys', kind) }

{-
************************************************************************
*                                                                      *
    Promotion
*                                                                      *
************************************************************************
-}

-- | Whenever a type is about to be added to the environment, it's necessary
-- to make sure that any free meta-tyvars in the type are promoted to the
-- current TcLevel. (They might be at a higher level due to the level-bumping
-- in tcExplicitTKBndrs, for example.) This function both zonks *and*
-- promotes. Why at the same time? See Note [Recipe for checking a signature]
zonkPromoteType :: TcType -> TcM TcType
zonkPromoteType = mapType zonkPromoteMapper ()

-- cf. TcMType.zonkTcTypeMapper
zonkPromoteMapper :: TyCoMapper () TcM
zonkPromoteMapper = TyCoMapper { tcm_smart    = True
                               , tcm_tyvar    = const zonkPromoteTcTyVar
                               , tcm_covar    = const covar
                               , tcm_hole     = const hole
                               , tcm_tycobinder = const tybinder
                               , tcm_tycon    = return }
  where
    covar cv
      = mkCoVarCo <$> zonkPromoteTyCoVarKind cv

    hole :: CoercionHole -> TcM Coercion
    hole h
      = do { contents <- unpackCoercionHole_maybe h
           ; case contents of
               Just co -> do { co <- zonkPromoteCoercion co
                             ; checkCoercionHole cv co }
               Nothing -> do { cv' <- zonkPromoteTyCoVarKind cv
                             ; return $ mkHoleCo (setCoHoleCoVar h cv') } }
      where
        cv = coHoleCoVar h

    tybinder :: TyVar -> ArgFlag -> TcM ((), TyVar)
    tybinder tv _flag = ((), ) <$> zonkPromoteTyCoVarKind tv

zonkPromoteTcTyVar :: TyCoVar -> TcM TcType
zonkPromoteTcTyVar tv
  | isMetaTyVar tv
  = do { let ref = metaTyVarRef tv
       ; contents <- readTcRef ref
       ; case contents of
           Flexi -> do { (_, promoted_tv) <- promoteTyVar tv
                       ; mkTyVarTy <$> zonkPromoteTyCoVarKind promoted_tv }
           Indirect ty -> zonkPromoteType ty }

  | isTcTyVar tv && isSkolemTyVar tv  -- NB: isSkolemTyVar says "True" to pure TyVars
  = do { tc_lvl <- getTcLevel
       ; mkTyVarTy <$> zonkPromoteTyCoVarKind (promoteSkolem tc_lvl tv) }

  | otherwise
  = mkTyVarTy <$> zonkPromoteTyCoVarKind tv

zonkPromoteTyCoVarKind :: TyCoVar -> TcM TyCoVar
zonkPromoteTyCoVarKind = updateTyVarKindM zonkPromoteType

zonkPromoteCoercion :: Coercion -> TcM Coercion
zonkPromoteCoercion = mapCoercion zonkPromoteMapper ()

{-
************************************************************************
*                                                                      *
        Sort checking kinds
*                                                                      *
************************************************************************

tcLHsKindSig converts a user-written kind to an internal, sort-checked kind.
It does sort checking and desugaring at the same time, in one single pass.
-}

tcLHsKindSig :: UserTypeCtxt -> LHsKind GhcRn -> TcM Kind
tcLHsKindSig ctxt hs_kind
-- See  Note [Recipe for checking a signature] in TcHsType
-- Result is zonked
  = do { kind <- solveLocalEqualities "tcLHsKindSig" $
                 tc_lhs_kind kindLevelMode hs_kind
       ; traceTc "tcLHsKindSig" (ppr hs_kind $$ ppr kind)
       -- No generalization, so we must promote
       ; kind <- zonkPromoteType kind
         -- This zonk is very important in the case of higher rank kinds
         -- E.g. Trac #13879    f :: forall (p :: forall z (y::z). <blah>).
         --                          <more blah>
         --      When instantiating p's kind at occurrences of p in <more blah>
         --      it's crucial that the kind we instantiate is fully zonked,
         --      else we may fail to substitute properly

       ; checkValidType ctxt kind
       ; traceTc "tcLHsKindSig2" (ppr kind)
       ; return kind }

tc_lhs_kind :: TcTyMode -> LHsKind GhcRn -> TcM Kind
tc_lhs_kind mode k
  = addErrCtxt (text "In the kind" <+> quotes (ppr k)) $
    tc_lhs_type (kindLevel mode) k liftedTypeKind

promotionErr :: Name -> PromotionErr -> TcM a
promotionErr name err
  = failWithTc (hang (pprPECategory err <+> quotes (ppr name) <+> text "cannot be used here")
                   2 (parens reason))
  where
    reason = case err of
               ConstrainedDataConPE pred
                              -> text "it has an unpromotable context"
                                 <+> quotes (ppr pred)
               FamDataConPE   -> text "it comes from a data family instance"
               NoDataKindsTC  -> text "perhaps you intended to use DataKinds"
               NoDataKindsDC  -> text "perhaps you intended to use DataKinds"
               PatSynPE       -> text "pattern synonyms cannot be promoted"
               PatSynExPE     -> sep [ text "the existential variables of a pattern synonym"
                                     , text "signature do not scope over the pattern" ]
               _ -> text "it is defined and used in the same recursive group"

{-
************************************************************************
*                                                                      *
                Scoped type variables
*                                                                      *
************************************************************************
-}

badPatTyVarTvs :: TcType -> [TyVar] -> SDoc
badPatTyVarTvs sig_ty bad_tvs
  = vcat [ fsep [text "The type variable" <> plural bad_tvs,
                 quotes (pprWithCommas ppr bad_tvs),
                 text "should be bound by the pattern signature" <+> quotes (ppr sig_ty),
                 text "but are actually discarded by a type synonym" ]
         , text "To fix this, expand the type synonym"
         , text "[Note: I hope to lift this restriction in due course]" ]

{-
************************************************************************
*                                                                      *
          Error messages and such
*                                                                      *
************************************************************************
-}


{- Note [Free-floating kind vars]
~~~~~~~~~~~~~~~~~~~~~~~~~~~~~~~~~
Consider

  data S a = MkS (Proxy (a :: k))

According to the rules around implicitly-bound kind variables,
that k scopes over the whole declaration. The renamer grabs
it and adds it to the hsq_implicits field of the HsQTyVars of the
tycon.  So we get
   S :: forall {k}. k -> Type

That's fine.  But consider this variant:
  data T = MkT (forall (a :: k). Proxy a)
  -- from test ghci/scripts/T7873

This is not an existential datatype, but a higher-rank one (the forall
to the right of MkT). Again, 'k' scopes over the whole declaration,
but we do not want to get
   T :: forall {k}. Type
Why not? Because the kind variable isn't fixed by anything. For
a variable like k to be implicit, it needs to be mentioned in the kind
of a tycon tyvar. But it isn't.

Rejecting T depends on whether or not the datatype has a CUSK.

Non-CUSK (handled in TcTyClsDecls.kcTyClGroup (generalise)):
   When generalising the TyCon we check that every Specified 'k'
   appears free in the kind of the TyCon; that is, in the kind of
   one of its Required arguments, or the result kind.

CUSK (handled in TcHsType.kcLHsQTyVars, the CUSK case):
   When we determine the tycon's final, never-to-be-changed kind
   in kcLHsQTyVars, we check to make sure all implicitly-bound kind
   vars are indeed mentioned in a kind somewhere. If not, error.

We also perform free-floating kind var analysis for type family instances
(see #13985). Here is an interesting example:

    type family   T :: k
    type instance T = (Nothing :: Maybe a)

Upon a cursory glance, it may appear that the kind variable `a` is
free-floating above, since there are no (visible) LHS patterns in `T`. However,
there is an *invisible* pattern due to the return kind, so inside of GHC, the
instance looks closer to this:

    type family T @k :: k
    type instance T @(Maybe a) = (Nothing :: Maybe a)

Here, we can see that `a` really is bound by a LHS type pattern, so `a` is in
fact not free-floating. Contrast that with this example:

    type instance T = Proxy (Nothing :: Maybe a)

This would looks like this inside of GHC:

    type instance T @(*) = Proxy (Nothing :: Maybe a)

So this time, `a` is neither bound by a visible nor invisible type pattern on
the LHS, so it would be reported as free-floating.

Finally, here's one more brain-teaser (from #9574). In the example below:

    class Funct f where
      type Codomain f :: *
    instance Funct ('KProxy :: KProxy o) where
      type Codomain 'KProxy = NatTr (Proxy :: o -> *)

As it turns out, `o` is not free-floating in this example. That is because `o`
bound by the kind signature of the LHS type pattern 'KProxy. To make this more
obvious, one can also write the instance like so:

    instance Funct ('KProxy :: KProxy o) where
      type Codomain ('KProxy :: KProxy o) = NatTr (Proxy :: o -> *)
-}

-- See Note [Free-floating kind vars]
reportFloatingKvs :: Name         -- of the tycon
                  -> TyConFlavour -- What sort of TyCon it is
                  -> [TcTyVar]    -- all tyvars, not necessarily zonked
                  -> [TcTyVar]    -- floating tyvars
                  -> TcM ()
reportFloatingKvs tycon_name flav all_tvs bad_tvs
  = unless (null bad_tvs) $  -- don't bother zonking if there's no error
    do { all_tvs <- mapM zonkTcTyVarToTyVar all_tvs
       ; bad_tvs <- mapM zonkTcTyVarToTyVar bad_tvs
       ; let (tidy_env, tidy_all_tvs) = tidyOpenTyCoVars emptyTidyEnv all_tvs
             tidy_bad_tvs             = map (tidyTyCoVarOcc tidy_env) bad_tvs
       ; mapM_ (report tidy_all_tvs) tidy_bad_tvs }
  where
    report tidy_all_tvs tidy_bad_tv
      = addErr $
        vcat [ text "Kind variable" <+> quotes (ppr tidy_bad_tv) <+>
               text "is implicitly bound in" <+> ppr flav
             , quotes (ppr tycon_name) <> comma <+>
               text "but does not appear as the kind of any"
             , text "of its type variables. Perhaps you meant"
             , text "to bind it explicitly somewhere?"
             , ppWhen (not (null tidy_all_tvs)) $
                 hang (text "Type variables with inferred kinds:")
                 2 (ppr_tv_bndrs tidy_all_tvs) ]

    ppr_tv_bndrs tvs = sep (map pp_tv tvs)
    pp_tv tv         = parens (ppr tv <+> dcolon <+> ppr (tyVarKind tv))

-- | If the inner action emits constraints, report them as errors and fail;
-- otherwise, propagates the return value. Useful as a wrapper around
-- 'tcImplicitTKBndrs', which uses solveLocalEqualities, when there won't be
-- another chance to solve constraints
failIfEmitsConstraints :: TcM a -> TcM a
failIfEmitsConstraints thing_inside
  = checkNoErrs $  -- We say that we fail if there are constraints!
                   -- c.f same checkNoErrs in solveEqualities
    do { (res, lie) <- captureConstraints thing_inside
       ; reportAllUnsolved lie
       ; return res
       }

-- | Make an appropriate message for an error in a function argument.
-- Used for both expressions and types.
funAppCtxt :: (Outputable fun, Outputable arg) => fun -> arg -> Int -> SDoc
funAppCtxt fun arg arg_no
  = hang (hsep [ text "In the", speakNth arg_no, ptext (sLit "argument of"),
                    quotes (ppr fun) <> text ", namely"])
       2 (quotes (ppr arg))

-- | Add a "In the data declaration for T" or some such.
addTyConFlavCtxt :: Name -> TyConFlavour -> TcM a -> TcM a
addTyConFlavCtxt name flav
  = addErrCtxt $ hsep [ text "In the", ppr flav
                      , text "declaration for", quotes (ppr name) ]<|MERGE_RESOLUTION|>--- conflicted
+++ resolved
@@ -83,11 +83,7 @@
 import TcType
 import Multiplicity
 import Inst   ( tcInstTyBinders, tcInstTyBinder )
-<<<<<<< HEAD
-import TyCoRep( TyCoBinder(..), TyBinder, Type )  -- Used in tcDataKindSig
-=======
-import TyCoRep( TyCoBinder(..), TyBinder )  -- Used in etaExpandAlgTyCon
->>>>>>> b1af0aed
+import TyCoRep( TyCoBinder(..), TyBinder, Type )  -- Used in etaExpandAlgTyCon
 import Type
 import Coercion
 import RdrName( lookupLocalRdrOcc )
@@ -299,11 +295,7 @@
        ; let (tvs, pred)    = splitForAllTys ty
              (kind_args, _) = splitFunTys (typeKind pred)
        ; case getClassPredTys_maybe pred of
-<<<<<<< HEAD
-           Just (cls, tys) -> return (tvs, (cls, tys, map scaledThing args))
-=======
-           Just (cls, tys) -> return (tvs, (cls, tys, kind_args))
->>>>>>> b1af0aed
+           Just (cls, tys) -> return (tvs, (cls, tys, map scaledThing kind_args))
            Nothing -> failWithTc (text "Illegal deriving item" <+> quotes (ppr hs_ty)) }
 
 -- | Typecheck something within the context of a deriving strategy.
@@ -1600,7 +1592,7 @@
                               ++ mkNamedTyConBinders Specified specified
                               ++ map (mkRequiredTyConBinder mentioned_kv_set) tc_tvs
 
-             all_tv_prs = mkTyVarNamePairs (scoped_kvs ++ tc_tvs)
+             all_tv_prs = [(tyVarName var, var) | var <- (scoped_kvs ++ tc_tvs)]
              tycon = mkTcTyCon name (ppr user_tyvars)
                                final_tc_binders
                                res_kind
@@ -1616,16 +1608,6 @@
           -- Note [Free-floating kind vars]
        ; let unmentioned_kvs   = filterOut (`elemVarSet` mentioned_kv_set) specified
        ; reportFloatingKvs name flav (map binderVar final_tc_binders) unmentioned_kvs
-
-<<<<<<< HEAD
-             unmentioned_kvs   = filterOut (`elemVarSet` all_mentioned_tvs) all_kvs
-       ; reportFloatingKvs name flav (map binderVar all_tcbs) unmentioned_kvs
-
-       ; let all_tv_prs = [(tyVarName var, var) | var <- (scoped_kvs ++ tc_tvs)]
-             tycon = mkTcTyCon name (ppr user_tyvars) all_tcbs res_kind
-                               all_tv_prs True {- it is generalised -} flav
-=======
->>>>>>> b1af0aed
 
        ; traceTc "kcLHsQTyVars: cusk" $
          vcat [ text "name" <+> ppr name
@@ -1696,84 +1678,8 @@
        | otherwise
        = mkAnonTyConBinder tv
 
-<<<<<<< HEAD
-kcLHsQTyVars _ _ _ (XLHsQTyVars _) _ = panic "kcLHsQTyVars"
-
-kcLHsQTyVarBndrs :: Bool   -- True <=> bump the TcLevel when bringing vars into scope
-                 -> Bool   -- True <=> Default un-annotated tyvar
-                           --          binders to kind *
-                 -> SkolemInfo
-                 -> [LHsTyVarBndr GhcRn]
-                 -> TcM r
-                 -> TcM ([TyVar], r)
--- There may be dependency between the explicit "ty" vars.
--- So, we have to handle them one at a time.
-kcLHsQTyVarBndrs _ _ _ [] thing
-  = do { stuff <- thing; return ([], stuff) }
-
-kcLHsQTyVarBndrs cusk open_fam skol_info (L _ hs_tv : hs_tvs) thing
-  = do { tv_pair@(tv, _) <- kc_hs_tv hs_tv
-               -- NB: Bring all tvs into scope, even non-dependent ones,
-               -- as they're needed in type synonyms, data constructors, etc.
-
-       ; (tvs, stuff) <- bind_unless_scoped tv_pair $
-                         kcLHsQTyVarBndrs cusk open_fam skol_info hs_tvs $
-                         thing
-
-       ; return ( tv : tvs, stuff ) }
-  where
-    -- | Bind the tyvar in the env't unless the bool is True
-    bind_unless_scoped :: (TcTyVar, Bool) -> TcM a -> TcM a
-    bind_unless_scoped (_, True)   thing_inside = thing_inside
-    bind_unless_scoped (tv, False) thing_inside
-      | cusk      = scopeTyVars skol_info [unrestricted tv] thing_inside
-      | otherwise = tcExtendTyVarEnv      [unrestricted tv] thing_inside
-         -- These variables haven't settled down yet, so we don't want to bump
-         -- the TcLevel. If we do, then we'll have metavars of too high a level
-         -- floating about. Changing this causes many, many failures in the
-         -- `dependent` testsuite directory.
-
-    kc_hs_tv :: HsTyVarBndr GhcRn -> TcM (TcTyVar, Bool)
-      -- Special handling for the case where the binder is already in scope
-      -- See Note [Associated type tyvar names] in Class and
-      --     Note [TyVar binders for associated decls] in HsDecls
-    kc_hs_tv (UserTyVar _ (L _ name))
-      = do { mb_tv <- tcLookupLcl_maybe name
-           ; case mb_tv of  -- See Note [TyVar binders for associated decls]
-                Just (ATyVar _ tv) -> return (tv, True)
-                _ -> do { kind <- if open_fam
-                                  then return liftedTypeKind
-                                  else newMetaKindVar
-                                  -- Open type/data families default their variables
-                                  -- variables to kind *.  But don't default in-scope
-                                  -- class tyvars, of course
-                        ; tv <- new_tv name kind
-                        ; return (tv, False) } }
-
-    kc_hs_tv (KindedTyVar _ lname@(L _ name) lhs_kind)
-      = do { kind <- tcLHsKindSig (TyVarBndrKindCtxt name) lhs_kind
-           ; mb_tv <- tcLookupLcl_maybe name
-           ; case mb_tv of
-               Just (ATyVar _ tv)
-                 -> do { discardResult $
-                           unifyKind (Just (HsTyVar noExt NotPromoted lname))
-                                     kind (tyVarKind tv)
-                       ; return (tv, True) }
-               _ -> do { tv <- new_tv name kind
-                       ; return (tv, False) } }
-
-    kc_hs_tv (XTyVarBndr{}) = panic "kc_hs_tv"
-
-
-    new_tv :: Name -> Kind -> TcM TcTyVar
-    new_tv
-      | cusk      = newSkolemTyVar
-      | otherwise = newTyVarTyVar
-          -- Third wrinkle in Note [Kind generalisation and TyVarTvs]
-=======
 kcLHsQTyVars_NonCusk _ _ (XLHsQTyVars _) _ = panic "kcLHsQTyVars"
 
->>>>>>> b1af0aed
 
 {- Note [Kind-checking tyvar binders for associated types]
 ~~~~~~~~~~~~~~~~~~~~~~~~~~~~~~~~~~~~~~~~~~~~~~~~~~~~~~~~~~
@@ -1873,31 +1779,9 @@
 -- Implicit binders
 --------------------------------------
 
-<<<<<<< HEAD
--- | Bring implicitly quantified type/kind variables into scope during
--- kind checking. Uses TyVarTvs, as per Note [Use TyVarTvs in kind-checking pass]
--- in TcTyClsDecls.
-kcImplicitTKBndrs :: [Name]     -- of the vars
-                  -> TcM a
-                  -> TcM ([TcTyVar], a)  -- returns the tyvars created
-                                         -- these are *not* dependency ordered
-kcImplicitTKBndrs var_ns thing_inside
-  -- NB: Just use tyvars that are in scope, if any. Otherwise, we
-  -- get #15711, where GHC forgets that a variable used in an associated
-  -- type is the same as the one used in the enclosing class
-  = do { tkvs_pairs <- mapM (newFlexiKindedQTyVar newTyVarTyVar) var_ns
-       ; let tkvs_to_scope = [ unrestricted tkv | (tkv, True) <- tkvs_pairs ]
-       ; result <- tcExtendTyVarEnv tkvs_to_scope thing_inside
-       ; return (map fst tkvs_pairs, result) }
-
-tcImplicitTKBndrs, tcImplicitTKBndrsSig, tcImplicitQTKBndrs
-  :: SkolemInfo
-  -> [Name]
-=======
 bindImplicitTKBndrs_Skol, bindImplicitTKBndrs_Tv,
   bindImplicitTKBndrs_Q_Skol, bindImplicitTKBndrs_Q_Tv
   :: [Name]
->>>>>>> b1af0aed
   -> TcM a
   -> TcM ([TcTyVar], a)
 bindImplicitTKBndrs_Skol   = bindImplicitTKBndrsX newFlexiKindedSkolemTyVar
@@ -1918,47 +1802,15 @@
 --
 -- * Returned TcTyVars have zonked kinds
 --   See Note [Keeping scoped variables in order: Implicit]
-<<<<<<< HEAD
-tcImplicitTKBndrsX new_tv skol_info tv_names thing_inside
-  | null tv_names -- Short cut for the common case where there
-                  -- are no implicit type variables to bind
-  = do { result <- solveLocalEqualities thing_inside
-       ; return ([], result) }
-
-  | otherwise
-  = do { (skol_tvs, result)
-           <- solveLocalEqualities $
-              checkTvConstraints skol_info Nothing $
-              do { tkvs <- mapM new_tv tv_names
-                 ; result <- tcExtendTyVarEnv (map unrestricted tkvs) thing_inside
-                 ; return (tkvs, result) }
-
-       ; skol_tvs <- mapM zonkTcTyCoVarBndr skol_tvs
-          -- use zonkTcTyCoVarBndr because a skol_tv might be a TyVarTv
-
-          -- do a stable topological sort, following
-          -- Note [Ordering of implicit variables] in RnTypes
-       ; let final_tvs = scopedSort skol_tvs
-       ; traceTc "tcImplicitTKBndrs" (ppr tv_names $$ ppr final_tvs)
-       ; return (final_tvs, result) }
-
-newFlexiKindedQTyVar :: (Name -> Kind -> TcM TyVar) -> Name -> TcM (TcTyVar, Bool)
--- Make a new tyvar for an implicit binder in a type/class/type
--- instance declaration, with a flexi-kind
--- But check for in-scope-ness, and if so return that instead
--- Returns True as second return value iff this created a real new tyvar
-newFlexiKindedQTyVar mk_tv name
-=======
 bindImplicitTKBndrsX new_tv tv_names thing_inside
   = do { tkvs <- mapM new_tv tv_names
-       ; result <- tcExtendTyVarEnv tkvs thing_inside
+       ; result <- tcExtendTyVarEnv (map unrestricted tkvs) thing_inside
        ; traceTc "bindImplicitTKBndrs" (ppr tv_names $$ ppr tkvs)
        ; return (tkvs, result) }
 
 newImplicitTyVarQ :: (Name -> TcM TcTyVar) ->  Name -> TcM TcTyVar
 -- Behave like new_tv, except that if the tyvar is in scope, use it
 newImplicitTyVarQ new_tv name
->>>>>>> b1af0aed
   = do { mb_tv <- tcLookupLcl_maybe name
        ; case mb_tv of
            Just (ATyVar _ tv) -> return tv
@@ -1979,67 +1831,14 @@
 -- Explicit binders
 --------------------------------------
 
-<<<<<<< HEAD
--- | Used during the "kind-checking" pass in TcTyClsDecls only,
--- and even then only for data-con declarations.
--- See Note [Use TyVarTvs in kind-checking pass] in TcTyClsDecls
-kcExplicitTKBndrs :: [LHsTyVarBndr GhcRn]
-                  -> TcM a
-                  -> TcM a
-kcExplicitTKBndrs [] thing_inside = thing_inside
-kcExplicitTKBndrs (L _ hs_tv : hs_tvs) thing_inside
-  = do { tv <- tcHsTyVarBndr newTyVarTyVar hs_tv
-       ; tcExtendTyVarEnv [unrestricted tv] $
-         kcExplicitTKBndrs hs_tvs thing_inside }
-
-tcExplicitTKBndrs :: SkolemInfo
-                  -> [LHsTyVarBndr GhcRn]
-                  -> TcM a
-                  -> TcM ([TcTyVar], a)
-tcExplicitTKBndrs skol_info hs_tvs thing_inside
--- Used for the forall'd binders in type signatures of various kinds:
---     - function signatures
---     - data con signatures in GADT-style decls
---     - pattern synonym signatures
---     - expression type signatures
---
--- Specifically NOT used for the binders of a data type
--- or type family decl. So the forall'd variables always /shadow/
--- anything already in scope, and the complications of
--- tcHsQTyVarName to not apply.
---
--- This function brings into scope a telescope of binders as written by
--- the user. At first blush, it would then seem that we should bring
--- them into scope one at a time, bumping the TcLevel each time.
--- (Recall that we bump the level to prevent skolem escape from happening.)
--- However, this leads to terrible error messages, because we end up
--- failing to unify with some `k0`. Better would be to allow type inference
--- to work, potentially creating a skolem-escape problem, and then to
--- notice that the telescope is out of order. That's what we do here,
--- following the logic of tcImplicitTKBndrsX.
--- See also Note [Keeping scoped variables in order: Explicit]
---
--- No cloning: returned TyVars have the same Name as the incoming LHsTyVarBndrs
-  | null hs_tvs  -- Short cut that avoids creating an implication
-                 -- constraint in the common case where none is needed
-  = do { result <- thing_inside
-       ; return ([], result) }
-=======
 bindExplicitTKBndrs_Skol, bindExplicitTKBndrs_Tv
     :: [LHsTyVarBndr GhcRn]
     -> TcM a
     -> TcM ([TcTyVar], a)
->>>>>>> b1af0aed
 
 bindExplicitTKBndrs_Skol = bindExplicitTKBndrsX (tcHsTyVarBndr newSkolemTyVar)
 bindExplicitTKBndrs_Tv   = bindExplicitTKBndrsX (tcHsTyVarBndr newTyVarTyVar)
 
-<<<<<<< HEAD
-       ; traceTc "tcExplicitTKBndrs" $
-           vcat [ text "Hs vars:" <+> ppr hs_tvs
-                , text "tvs:" <+> pprTyVars skol_tvs ]
-       ; return (skol_tvs, result) }
-=======
 bindExplicitTKBndrs_Q_Skol, bindExplicitTKBndrs_Q_Tv
     :: ContextKind
     -> [LHsTyVarBndr GhcRn]
@@ -2048,7 +1847,6 @@
 
 bindExplicitTKBndrs_Q_Skol ctxt_kind = bindExplicitTKBndrsX (tcHsQTyVarBndr ctxt_kind newSkolemTyVar)
 bindExplicitTKBndrs_Q_Tv   ctxt_kind = bindExplicitTKBndrsX (tcHsQTyVarBndr ctxt_kind newTyVarTyVar)
->>>>>>> b1af0aed
 
 -- | Used during the "kind-checking" pass in TcTyClsDecls only,
 -- and even then only for data-con declarations.
@@ -2061,24 +1859,12 @@
   = do { traceTc "bindExplicTKBndrs" (ppr hs_tvs)
        ; go hs_tvs }
   where
-<<<<<<< HEAD
-    bind_tvbs [] = do { result <- thing_inside
-                      ; return ([], result) }
-    bind_tvbs (L _ tvb : tvbs)
-      = do { tv <- tcHsTyVarBndr newSkolemTyVar tvb
-           ; tcExtendTyVarEnv [unrestricted tv] $
-        do { (tvs, result) <- bind_tvbs tvbs
-           ; return (tv : tvs, result) }}
-
-    doc = sep (map ppr hs_tvs)
-=======
     go [] = do { res <- thing_inside
                ; return ([], res) }
     go (L _ hs_tv : hs_tvs)
        = do { tv <- tc_tv hs_tv
-            ; (tvs, res) <- tcExtendTyVarEnv [tv] (go hs_tvs)
+            ; (tvs, res) <- tcExtendTyVarEnv [unrestricted tv] (go hs_tvs)
             ; return (tv:tvs, res) }
->>>>>>> b1af0aed
 
 -----------------
 tcHsTyVarBndr :: (Name -> Kind -> TcM TyVar)
@@ -2123,30 +1909,6 @@
     hs_tv = HsTyVar noExt NotPromoted (noLoc tv_nm)
             -- Used for error messages only
 
-<<<<<<< HEAD
--- | Bring tyvars into scope, wrapping the thing_inside in an implication
--- constraint. The implication constraint is necessary to provide SkolemInfo
--- for the tyvars and to ensure that no unification variables made outside
--- the scope of these tyvars (i.e. lower TcLevel) unify with the locally-scoped
--- tyvars (i.e. higher TcLevel).
---
--- INVARIANT: The thing_inside must check only types, never terms.
---
--- Use this (not tcExtendTyVarEnv) wherever you expect a Λ or ∀ in Core.
--- Use tcExtendTyVarEnv otherwise.
-scopeTyVars :: SkolemInfo -> [Scaled TcTyVar] -> TcM a -> TcM a
-scopeTyVars skol_info tvs = scopeTyVars2 skol_info
-                              [(tyVarName (scaledThing tv), tv) | tv <- tvs]
-
--- | Like 'scopeTyVars', but allows you to specify different scoped names
--- than the Names stored within the tyvars.
-scopeTyVars2 :: SkolemInfo -> [(Name, Scaled TcTyVar)] -> TcM a -> TcM a
-scopeTyVars2 skol_info prs thing_inside
-  = fmap snd $ -- discard the TcEvBinds, which will always be empty
-    checkConstraints skol_info (map (scaledThing . snd) prs) [{- no EvVars -}] $
-    tcExtendNameTyVarEnv prs $
-    thing_inside
-=======
 tcHsQTyVarBndr _ _ (XTyVarBndr _) = panic "tcHsTyVarBndr"
 
 
@@ -2166,7 +1928,7 @@
              res_kind   = tyConResKind tycon
              binders    = tyConBinders tycon
        ; traceTc "bindTyClTyVars" (ppr tycon_name <+> ppr binders)
-       ; tcExtendNameTyVarEnv scoped_prs $
+       ; tcExtendNameTyVarEnv [(n, unrestricted t) | (n, t) <- scoped_prs] $
          thing_inside binders res_kind }
 
 -- getInitialKind has made a suitably-shaped kind for the type or class
@@ -2194,7 +1956,6 @@
        -- Do a stable topological sort, following
        -- Note [Ordering of implicit variables] in RnTypes
        ; return (scopedSort spec_tkvs) }
->>>>>>> b1af0aed
 
 kindGeneralize :: TcType -> TcM [KindVar]
 -- Quantify the free kind variables of a kind or type
@@ -2310,106 +2071,6 @@
 
 -}
 
-<<<<<<< HEAD
---------------------
--- getInitialKind has made a suitably-shaped kind for the type or class
--- Look it up in the local environment. This is used only for tycons
--- that we're currently type-checking, so we're sure to find a TcTyCon.
-kcLookupTcTyCon :: Name -> TcM TcTyCon
-kcLookupTcTyCon nm
-  = do { tc_ty_thing <- tcLookup nm
-       ; return $ case tc_ty_thing of
-           ATcTyCon tc -> tc
-           _           -> pprPanic "kcLookupTcTyCon" (ppr tc_ty_thing) }
-
------------------------
--- | Bring tycon tyvars into scope. This is used during the "kind-checking"
--- pass in TcTyClsDecls. (Never in getInitialKind, never in the
--- "type-checking"/desugaring pass.)
--- Never emits constraints, though the thing_inside might.
-kcTyClTyVars :: Name -> TcM a -> TcM a
-kcTyClTyVars tycon_name thing_inside
-  -- See Note [Use TyVarTvs in kind-checking pass] in TcTyClsDecls
-  = do { tycon <- kcLookupTcTyCon tycon_name
-       ; tcExtendNameTyVarEnv (fmap unrestricted <$> tcTyConScopedTyVars tycon) $ thing_inside }
-
-tcTyClTyVars :: Name
-             -> ([TyConBinder] -> Kind -> TcM a) -> TcM a
--- ^ Used for the type variables of a type or class decl
--- on the second full pass (type-checking/desugaring) in TcTyClDecls.
--- This is *not* used in the initial-kind run, nor in the "kind-checking" pass.
--- Accordingly, everything passed to the continuation is fully zonked.
---
--- (tcTyClTyVars T [a,b] thing_inside)
---   where T : forall k1 k2 (a:k1 -> *) (b:k1). k2 -> *
---   calls thing_inside with arguments
---      [k1,k2,a,b] [k1:*, k2:*, Anon (k1 -> *), Anon k1] (k2 -> *)
---   having also extended the type environment with bindings
---   for k1,k2,a,b
---
--- Never emits constraints.
---
--- The LHsTyVarBndrs is always user-written, and the full, generalised
--- kind of the tycon is available in the local env.
-tcTyClTyVars tycon_name thing_inside
-  = do { tycon <- kcLookupTcTyCon tycon_name
-
-       -- Do checks on scoped tyvars
-       -- See Note [Free-floating kind vars]
-       ; let flav = tyConFlavour tycon
-             scoped_prs = tcTyConScopedTyVars tycon
-             scoped_tvs = map snd scoped_prs
-             still_sig_tvs = filter isTyVarTyVar scoped_tvs
-
-       ; mapM_ report_sig_tv_err (findDupTyVarTvs scoped_prs)
-
-       ; checkNoErrs $ reportFloatingKvs tycon_name flav
-                                         scoped_tvs still_sig_tvs
-
-       ; let res_kind   = tyConResKind tycon
-             binders    = correct_binders (tyConBinders tycon) res_kind
-       ; traceTc "tcTyClTyVars" (ppr tycon_name <+> ppr binders)
-       ; scopeTyVars2 (TyConSkol flav tycon_name) (fmap unrestricted <$> scoped_prs) $
-         thing_inside binders res_kind }
-  where
-    report_sig_tv_err (n1, n2)
-      = setSrcSpan (getSrcSpan n2) $
-        addErrTc (text "Couldn't match" <+> quotes (ppr n1)
-                        <+> text "with" <+> quotes (ppr n2))
-
-    -- Given some TyConBinders and a TyCon's result kind, make sure that the
-    -- correct any wrong Named/Anon choices. For example, consider
-    --   type Syn k = forall (a :: k). Proxy a
-    -- At first, it looks like k should be named -- after all, it appears on the RHS.
-    -- However, the correct kind for Syn is (* -> *).
-    -- (Why? Because k is the kind of a type, so k's kind is *. And the RHS also has
-    -- kind *.) See also #13963.
-    correct_binders :: [TyConBinder] -> Kind -> [TyConBinder]
-    correct_binders binders kind
-      = binders'
-      where
-        (_, binders') = mapAccumR go (tyCoVarsOfType kind) binders
-
-        go :: TyCoVarSet -> TyConBinder -> (TyCoVarSet, TyConBinder)
-        go fvs binder
-          | isNamedTyConBinder binder
-          , not (tv `elemVarSet` fvs)
-          = (new_fvs, mkAnonTyConBinder tv)
-
-          | not (isNamedTyConBinder binder)
-          , tv `elemVarSet` fvs
-          = (new_fvs, mkNamedTyConBinder Required tv)
-             -- always Required, because it was anonymous (i.e. visible) previously
-
-          | otherwise
-          = (new_fvs, binder)
-
-          where
-            tv      = binderVar binder
-            new_fvs = fvs `delVarSet` tv `unionVarSet` tyCoVarsOfType (tyVarKind tv)
-
-=======
->>>>>>> b1af0aed
 -----------------------------------
 etaExpandAlgTyCon :: [TyConBinder]
                   -> Kind
