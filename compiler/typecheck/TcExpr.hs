--- conflicted
+++ resolved
@@ -64,11 +64,7 @@
 import VarSet
 import MkId( seqId )
 import TysWiredIn
-<<<<<<< HEAD
-import TysPrim( intPrimTy, multiplicityTyVar )
-=======
-import TysPrim( intPrimTy, mkTemplateTyVars, tYPE )
->>>>>>> 233d8150
+import TysPrim( intPrimTy, multiplicityTyVar, mkTemplateTyVars, tYPE )
 import PrimOp( tagToEnumKey )
 import PrelNames
 import DynFlags
@@ -1166,15 +1162,7 @@
        -> ExpRhoType -> TcM (HsExpr GhcTcId)
 tcApp1 e res_ty
   = do { (wrap, fun, args) <- tcApp Nothing (noLoc e) [] res_ty
-<<<<<<< HEAD
---       ; pprTrace "tcApp1" (ppr wrap $$ ppr fun $$ ppr args) (return ())
-       ; return (mkHsWrap wrap $ unLoc $ foldl mk_hs_app fun args) }
-  where
-    mk_hs_app f (HsValArg a)  = mkHsApp f a
-    mk_hs_app f (HsTypeArg a) = mkHsAppTypeOut f a
-=======
        ; return (mkHsWrap wrap $ unLoc $ wrapHsArgs fun args) }
->>>>>>> 233d8150
 
 tcApp :: Maybe SDoc  -- like "The function `f' is applied to"
                      -- or leave out to get exactly that message
@@ -1269,16 +1257,8 @@
                      tcSubTypeDS_NC_O orig GenSigCtxt
                        (Just $ unLoc $ wrapHsArgs rn_fun rn_args)
                        actual_res_ty res_ty
-<<<<<<< HEAD
-       ; return (wrap_res, mkLHsWrap wrap_fun fun1, args1) }
-  where
-    mk_hs_app f (HsValArg a)  = mkHsApp f a
-    mk_hs_app f (HsTypeArg a) = mkHsAppType f a
-
-=======
 
        ; return (wrap_res, mkLHsWrap wrap_fun tc_fun, tc_args) }
->>>>>>> 233d8150
 
 mk_app_msg :: LHsExpr GhcRn -> [LHsExprArgIn] -> SDoc
 mk_app_msg fun args = sep [ text "The" <+> text what <+> quotes (ppr expr)
