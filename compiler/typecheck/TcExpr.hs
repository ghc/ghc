--- conflicted
+++ resolved
@@ -1638,11 +1638,7 @@
        ; let skol_info = SigSkol ExprSigCtxt (idType poly_id) tv_prs
              skol_tvs  = map snd tv_prs
        ; (ev_binds, expr') <- checkConstraints skol_info skol_tvs given $
-<<<<<<< HEAD
-                              tcExtendTyVarEnv2 (map (fmap unrestricted) tv_prs) $ -- TODO: arnaud: type variables, should be Zero
-=======
-                              tcExtendNameTyVarEnv tv_prs $
->>>>>>> 9b7eec86
+                              tcExtendNameTyVarEnv (map (fmap unrestricted) tv_prs) $ -- TODO: arnaud: type variables, should be Zero
                               tcPolyExprNC expr tau
 
        ; let poly_wrap = mkWpTyLams   skol_tvs
@@ -1655,13 +1651,8 @@
     do { (tclvl, wanted, (expr', sig_inst))
              <- pushLevelAndCaptureConstraints  $
                 do { sig_inst <- tcInstSig sig
-<<<<<<< HEAD
-                   ; expr' <- tcExtendTyVarEnv2 (map (fmap unrestricted) $ sig_inst_skols sig_inst) $ -- TODO: arnaud: (also line below) type variables, should be Zero
-                              tcExtendTyVarEnv2 (map (fmap unrestricted) $ sig_inst_wcs   sig_inst) $
-=======
-                   ; expr' <- tcExtendNameTyVarEnv (sig_inst_skols sig_inst) $
-                              tcExtendNameTyVarEnv (sig_inst_wcs   sig_inst) $
->>>>>>> 9b7eec86
+                   ; expr' <- tcExtendNameTyVarEnv (map (fmap unrestricted) $ sig_inst_skols sig_inst) $ -- TODO: arnaud: (also line below) type variables, should be Zero
+                              tcExtendNameTyVarEnv (map (fmap unrestricted) $ sig_inst_wcs   sig_inst) $
                               tcPolyExprNC expr (sig_inst_tau sig_inst)
                    ; return (expr', sig_inst) }
        -- See Note [Partial expression signatures]
