{-
%
(c) The University of Glasgow 2006
(c) The GRASP/AQUA Project, Glasgow University, 1992-1998

\section[TcExpr]{Typecheck an expression}
-}

{-# LANGUAGE CPP, TupleSections, ScopedTypeVariables #-}
{-# LANGUAGE FlexibleContexts #-}
{-# LANGUAGE TypeFamilies #-}

module TcExpr ( tcPolyExpr, tcMonoExpr, tcMonoExprNC,
                tcInferSigma, tcInferSigmaNC, tcInferRho, tcInferRhoNC,
                tcSyntaxOp, tcSyntaxOpGen, SyntaxOpType(..), synKnownType,
                tcCheckId,
                addExprErrCtxt,
                getFixedTyVars ) where

#include "HsVersions.h"

import GhcPrelude

import {-# SOURCE #-}   TcSplice( tcSpliceExpr, tcTypedBracket, tcUntypedBracket )
import THNames( liftStringName, liftName )

import HsSyn
import TcHsSyn
import TcRnMonad
import TcEnv            ( tcEmitBindingUsage )
import TcUnify
import BasicTypes
import Inst
import TcBinds          ( chooseInferredQuantifiers, tcLocalBinds )
import TcSigs           ( tcUserTypeSig, tcInstSig )
import TcSimplify       ( simplifyInfer, InferMode(..) )
import FamInst          ( tcGetFamInstEnvs, tcLookupDataFamInst )
import FamInstEnv       ( FamInstEnvs )
import RnEnv            ( addUsedGRE )
import RnUtils          ( addNameClashErrRn, unknownSubordinateErr )
import TcEnv
import Weight
import TcArrows
import TcMatches
import TcHsType
import TcPatSyn( tcPatSynBuilderOcc, nonBidirectionalErr )
import TcPat
import TcMType
import TcType
import DsMonad
import Id
import IdInfo
import ConLike
import DataCon
import PatSyn
import Name
import NameEnv
import NameSet
import RdrName
import TyCon
import TyCoRep
import Type
import TcEvidence
import VarSet
import TysWiredIn
import TysPrim( intPrimTy )
import PrimOp( tagToEnumKey )
import PrelNames
import DynFlags
import SrcLoc
import Util
import VarEnv  ( emptyTidyEnv, mkInScopeSet )
import ListSetOps
import Maybes
import Outputable
import FastString
import Control.Monad
import Class(classTyCon)
import UniqSet ( nonDetEltsUniqSet )
import qualified GHC.LanguageExtensions as LangExt

import Data.Function
import Data.List
import qualified Data.Set as Set

{-
************************************************************************
*                                                                      *
\subsection{Main wrappers}
*                                                                      *
************************************************************************
-}

tcPolyExpr, tcPolyExprNC
  :: LHsExpr GhcRn         -- Expression to type check
  -> TcSigmaType           -- Expected type (could be a polytype)
  -> TcM (LHsExpr GhcTcId) -- Generalised expr with expected type

-- tcPolyExpr is a convenient place (frequent but not too frequent)
-- place to add context information.
-- The NC version does not do so, usually because the caller wants
-- to do so himself.

tcPolyExpr   expr res_ty = tc_poly_expr expr (mkCheckExpType res_ty)
tcPolyExprNC expr res_ty = tc_poly_expr_nc expr (mkCheckExpType res_ty)

-- these versions take an ExpType
tc_poly_expr, tc_poly_expr_nc :: LHsExpr GhcRn -> ExpSigmaType
                              -> TcM (LHsExpr GhcTcId)
tc_poly_expr expr res_ty
  = addExprErrCtxt expr $
    do { traceTc "tcPolyExpr" (ppr res_ty); tc_poly_expr_nc expr res_ty }

tc_poly_expr_nc (L loc expr) res_ty
  = do { traceTc "tcPolyExprNC" (ppr res_ty)
       ; (wrap, expr')
           <- tcSkolemiseET GenSigCtxt res_ty $ \ res_ty ->
              setSrcSpan loc $
                -- NB: setSrcSpan *after* skolemising, so we get better
                -- skolem locations
              tcExpr expr res_ty
       ; return $ L loc (mkHsWrap wrap expr') }

---------------
tcMonoExpr, tcMonoExprNC
    :: LHsExpr GhcRn     -- Expression to type check
    -> ExpRhoType        -- Expected type
                         -- Definitely no foralls at the top
    -> TcM (LHsExpr GhcTcId)

tcMonoExpr expr res_ty
  = addErrCtxt (exprCtxt expr) $
    tcMonoExprNC expr res_ty

tcMonoExprNC (L loc expr) res_ty
  = setSrcSpan loc $
    do  { expr' <- tcExpr expr res_ty
        ; return (L loc expr') }

---------------
tcInferSigma, tcInferSigmaNC :: LHsExpr GhcRn -> TcM ( LHsExpr GhcTcId
                                                    , TcSigmaType )
-- Infer a *sigma*-type.
tcInferSigma expr = addErrCtxt (exprCtxt expr) (tcInferSigmaNC expr)

tcInferSigmaNC (L loc expr)
  = setSrcSpan loc $
    do { (expr', sigma) <- tcInferNoInst (tcExpr expr)
       ; return (L loc expr', sigma) }

tcInferRho, tcInferRhoNC :: LHsExpr GhcRn -> TcM (LHsExpr GhcTcId, TcRhoType)
-- Infer a *rho*-type. The return type is always (shallowly) instantiated.
tcInferRho expr = addErrCtxt (exprCtxt expr) (tcInferRhoNC expr)

tcInferRhoNC expr
  = do { (expr', sigma) <- tcInferSigmaNC expr
       ; (wrap, rho) <- topInstantiate (lexprCtOrigin expr) sigma
       ; return (mkLHsWrap wrap expr', rho) }


{-
************************************************************************
*                                                                      *
        tcExpr: the main expression typechecker
*                                                                      *
************************************************************************

NB: The res_ty is always deeply skolemised.
-}

tcExpr :: HsExpr GhcRn -> ExpRhoType -> TcM (HsExpr GhcTcId)
tcExpr (HsVar (L _ name))   res_ty = tcCheckId name res_ty
tcExpr e@(HsUnboundVar uv)  res_ty = tcUnboundId e uv res_ty

tcExpr e@(HsApp {})     res_ty = tcApp1 e res_ty
tcExpr e@(HsAppType {}) res_ty = tcApp1 e res_ty

tcExpr e@(HsLit lit) res_ty
  = do { let lit_ty = hsLitType lit
       ; tcWrapResult e (HsLit (convertLit lit)) lit_ty res_ty }

tcExpr (HsPar expr)   res_ty = do { expr' <- tcMonoExprNC expr res_ty
                                  ; return (HsPar expr') }

tcExpr (HsSCC src lbl expr) res_ty
  = do { expr' <- tcMonoExpr expr res_ty
       ; return (HsSCC src lbl expr') }

tcExpr (HsTickPragma src info srcInfo expr) res_ty
  = do { expr' <- tcMonoExpr expr res_ty
       ; return (HsTickPragma src info srcInfo expr') }

tcExpr (HsCoreAnn src lbl expr) res_ty
  = do  { expr' <- tcMonoExpr expr res_ty
        ; return (HsCoreAnn src lbl expr') }

tcExpr (HsOverLit lit) res_ty
  = do  { lit' <- newOverloadedLit lit res_ty
        ; return (HsOverLit lit') }

tcExpr (NegApp expr neg_expr) res_ty
  = do  { (expr', neg_expr')
            <- tcSyntaxOp NegateOrigin neg_expr [SynAny] res_ty $
               \[arg_ty] [arg_weight] ->
               tcScalingUsage arg_weight $ tcMonoExpr expr (mkCheckExpType arg_ty)
        ; return (NegApp expr' neg_expr') }

tcExpr e@(HsIPVar x) res_ty
  = do {   {- Implicit parameters must have a *tau-type* not a
              type scheme.  We enforce this by creating a fresh
              type variable as its type.  (Because res_ty may not
              be a tau-type.) -}
         ip_ty <- newOpenFlexiTyVarTy
       ; let ip_name = mkStrLitTy (hsIPNameFS x)
       ; ipClass <- tcLookupClass ipClassName
       ; ip_var <- emitWantedEvVar origin (mkClassPred ipClass [ip_name, ip_ty])
       ; tcWrapResult e (fromDict ipClass ip_name ip_ty (HsVar (noLoc ip_var)))
                      ip_ty res_ty }
  where
  -- Coerces a dictionary for `IP "x" t` into `t`.
  fromDict ipClass x ty = mkHsWrap $ mkWpCastR $
                          unwrapIP $ mkClassPred ipClass [x,ty]
  origin = IPOccOrigin x

tcExpr e@(HsOverLabel mb_fromLabel l) res_ty
  = do { -- See Note [Type-checking overloaded labels]
         loc <- getSrcSpanM
       ; case mb_fromLabel of
           Just fromLabel -> tcExpr (applyFromLabel loc fromLabel) res_ty
           Nothing -> do { isLabelClass <- tcLookupClass isLabelClassName
                         ; alpha <- newFlexiTyVarTy liftedTypeKind
                         ; let pred = mkClassPred isLabelClass [lbl, alpha]
                         ; loc <- getSrcSpanM
                         ; var <- emitWantedEvVar origin pred
                         ; tcWrapResult e (fromDict pred (HsVar (L loc var)))
                                        alpha res_ty } }
  where
  -- Coerces a dictionary for `IsLabel "x" t` into `t`,
  -- or `HasField "x" r a into `r -> a`.
  fromDict pred = mkHsWrap $ mkWpCastR $ unwrapIP pred
  origin = OverLabelOrigin l
  lbl = mkStrLitTy l

  applyFromLabel loc fromLabel =
    L loc (HsVar (L loc fromLabel)) `HsAppType`
      mkEmptyWildCardBndrs (L loc (HsTyLit (HsStrTy NoSourceText l)))

tcExpr (HsLam match) res_ty
  = do  { (match', wrap) <- tcMatchLambda herald match_ctxt match res_ty
        ; return (mkHsWrap wrap (HsLam match')) }
  where
    match_ctxt = MC { mc_what = LambdaExpr, mc_body = tcBody }
    herald = sep [ text "The lambda expression" <+>
                   quotes (pprSetDepth (PartWay 1) $
                           pprMatches match),
                        -- The pprSetDepth makes the abstraction print briefly
                   text "has"]

tcExpr e@(HsLamCase matches) res_ty
  = do { (matches', wrap)
           <- tcMatchLambda msg match_ctxt matches res_ty
           -- The laziness annotation is because we don't want to fail here
           -- if there are multiple arguments
       ; return (mkHsWrap wrap $ HsLamCase matches') }
  where
    msg = sep [ text "The function" <+> quotes (ppr e)
              , text "requires"]
    match_ctxt = MC { mc_what = CaseAlt, mc_body = tcBody }

tcExpr e@(ExprWithTySig expr sig_ty) res_ty
  = do { let loc = getLoc (hsSigWcType sig_ty)
       ; sig_info <- checkNoErrs $  -- Avoid error cascade
                     tcUserTypeSig loc sig_ty Nothing
       ; (expr', poly_ty) <- tcExprSig expr sig_info
       ; let expr'' = ExprWithTySigOut expr' sig_ty
       ; tcWrapResult e expr'' poly_ty res_ty }

{-
Note [Type-checking overloaded labels]
~~~~~~~~~~~~~~~~~~~~~~~~~~~~~~~~~~~~~~
Recall that we have

  module GHC.OverloadedLabels where
    class IsLabel (x :: Symbol) a where
      fromLabel :: a

We translate `#foo` to `fromLabel @"foo"`, where we use

 * the in-scope `fromLabel` if `RebindableSyntax` is enabled; or if not
 * `GHC.OverloadedLabels.fromLabel`.

In the `RebindableSyntax` case, the renamer will have filled in the
first field of `HsOverLabel` with the `fromLabel` function to use, and
we simply apply it to the appropriate visible type argument.

In the `OverloadedLabels` case, when we see an overloaded label like
`#foo`, we generate a fresh variable `alpha` for the type and emit an
`IsLabel "foo" alpha` constraint.  Because the `IsLabel` class has a
single method, it is represented by a newtype, so we can coerce
`IsLabel "foo" alpha` to `alpha` (just like for implicit parameters).

-}


{-
************************************************************************
*                                                                      *
                Infix operators and sections
*                                                                      *
************************************************************************

Note [Left sections]
~~~~~~~~~~~~~~~~~~~~
Left sections, like (4 *), are equivalent to
        \ x -> (*) 4 x,
or, if PostfixOperators is enabled, just
        (*) 4
With PostfixOperators we don't actually require the function to take
two arguments at all.  For example, (x `not`) means (not x); you get
postfix operators!  Not Haskell 98, but it's less work and kind of
useful.

Note [Typing rule for ($)]
~~~~~~~~~~~~~~~~~~~~~~~~~~
People write
   runST $ blah
so much, where
   runST :: (forall s. ST s a) -> a
that I have finally given in and written a special type-checking
rule just for saturated applications of ($).
  * Infer the type of the first argument
  * Decompose it; should be of form (arg2_ty -> res_ty),
       where arg2_ty might be a polytype
  * Use arg2_ty to typecheck arg2

Note [Typing rule for seq]
~~~~~~~~~~~~~~~~~~~~~~~~~~
We want to allow
       x `seq` (# p,q #)
which suggests this type for seq:
   seq :: forall (a:*) (b:Open). a -> b -> b,
with (b:Open) meaning that be can be instantiated with an unboxed
tuple.  The trouble is that this might accept a partially-applied
'seq', and I'm just not certain that would work.  I'm only sure it's
only going to work when it's fully applied, so it turns into
    case x of _ -> (# p,q #)

So it seems more uniform to treat 'seq' as if it was a language
construct.

See also Note [seqId magic] in MkId
-}

tcExpr expr@(OpApp arg1 op fix arg2) res_ty
  | (L loc (HsVar (L lv op_name))) <- op
  , op_name `hasKey` seqIdKey           -- Note [Typing rule for seq]
  = do { arg1_ty <- newFlexiTyVarTy liftedTypeKind
       ; let arg2_exp_ty = res_ty
       ; arg1' <- tcArg op arg1 (unrestricted arg1_ty) 1
       ; arg2' <- addErrCtxt (funAppCtxt op arg2 2) $
                  tc_poly_expr_nc arg2 arg2_exp_ty
       ; arg2_ty <- readExpType arg2_exp_ty
       ; op_id <- tcLookupId op_name
       ; let op' = L loc (mkHsWrap (mkWpTyApps [arg1_ty, arg2_ty])
                                   (HsVar (L lv op_id)))
       ; return $ OpApp arg1' op' fix arg2' }

  | (L loc (HsVar (L lv op_name))) <- op
  , op_name `hasKey` dollarIdKey        -- Note [Typing rule for ($)]
  = do { traceTc "Application rule" (ppr op)
       ; (arg1', arg1_ty) <- tcInferSigma arg1

       ; let doc   = text "The first argument of ($) takes"
             orig1 = lexprCtOrigin arg1
       ; (wrap_arg1, [arg2_sigma], op_res_ty) <-
           matchActualFunTys doc orig1 (Just (unLoc arg1)) 1 arg1_ty

         -- We have (arg1 $ arg2)
         -- So: arg1_ty = arg2_ty -> op_res_ty
         -- where arg2_sigma maybe polymorphic; that's the point

       ; arg2'  <- tcArg op arg2 arg2_sigma 2

       -- Make sure that the argument type has kind '*'
       --   ($) :: forall (r:RuntimeRep) (a:*) (b:TYPE r). (a->b) -> a -> b
       -- Eg we do not want to allow  (D#  $  4.0#)   Trac #5570
       --    (which gives a seg fault)
       --
       -- The *result* type can have any kind (Trac #8739),
       -- so we don't need to check anything for that
<<<<<<< HEAD
       ; _ <- unifyKind (Just (weightedThing arg2_sigma)) (typeKind (weightedThing arg2_sigma)) liftedTypeKind
=======
       ; _ <- unifyKind (Just (HsCoreTy arg2_sigma)) (typeKind arg2_sigma) liftedTypeKind
>>>>>>> affdea82
           -- ignore the evidence. arg2_sigma must have type * or #,
           -- because we know arg2_sigma -> or_res_ty is well-kinded
           -- (because otherwise matchActualFunTys would fail)
           -- There's no possibility here of, say, a kind family reducing to *.

       ; wrap_res <- tcSubTypeHR orig1 (Just expr) op_res_ty res_ty
                       -- op_res -> res

       ; op_id  <- tcLookupId op_name
       ; res_ty <- readExpType res_ty
<<<<<<< HEAD
       ; let op' = L loc (HsWrap (mkWpTyApps [ getRuntimeRep "tcExpr ($)" res_ty
                                             , weightedThing arg2_sigma
                                             , res_ty])
                                 (HsVar (L lv op_id)))
=======
       ; let op' = L loc (mkHsWrap (mkWpTyApps [ getRuntimeRep res_ty
                                               , arg2_sigma
                                               , res_ty])
                                   (HsVar (L lv op_id)))
>>>>>>> affdea82
             -- arg1' :: arg1_ty
             -- wrap_arg1 :: arg1_ty "->" (arg2_sigma -> op_res_ty)
             -- wrap_res :: op_res_ty "->" res_ty
             -- op' :: (a2_ty -> res_ty) -> a2_ty -> res_ty

             -- wrap1 :: arg1_ty "->" (arg2_sigma -> res_ty)
             wrap1 = mkWpFun Omega Omega idHsWrapper wrap_res (weightedThing arg2_sigma) res_ty doc
                     <.> wrap_arg1
             doc = text "When looking at the argument to ($)"

       ; return (OpApp (mkLHsWrap wrap1 arg1') op' fix arg2') }

  | (L loc (HsRecFld (Ambiguous lbl _))) <- op
  , Just sig_ty <- obviousSig (unLoc arg1)
    -- See Note [Disambiguating record fields]
  = do { sig_tc_ty <- tcHsSigWcType ExprSigCtxt sig_ty
       ; sel_name <- disambiguateSelector lbl sig_tc_ty
       ; let op' = L loc (HsRecFld (Unambiguous lbl sel_name))
       ; tcExpr (OpApp arg1 op' fix arg2) res_ty
       }

  | otherwise
  = do { traceTc "Non Application rule" (ppr op)
       ; (wrap, op', [HsValArg arg1', HsValArg arg2'])
           <- tcApp (Just $ mk_op_msg op)
                     op [HsValArg arg1, HsValArg arg2] res_ty
       ; return (mkHsWrap wrap $ OpApp arg1' op' fix arg2') }

-- Right sections, equivalent to \ x -> x `op` expr, or
--      \ x -> op x expr

tcExpr expr@(SectionR op arg2) res_ty
  = do { (op', op_ty) <- tcInferFun op
<<<<<<< HEAD
       ; (wrap_fun, [Weighted w arg1_ty, arg2_ty], op_res_ty) <-
           matchActualFunTys (mk_op_msg op) fn_orig (Just op) 2 op_ty
=======
       ; (wrap_fun, [arg1_ty, arg2_ty], op_res_ty)
                  <- matchActualFunTys (mk_op_msg op) fn_orig (Just (unLoc op)) 2 op_ty
>>>>>>> affdea82
       ; wrap_res <- tcSubTypeHR SectionOrigin (Just expr)
                                 (mkFunTy w arg1_ty op_res_ty) res_ty
       ; arg2' <- tcArg op arg2 arg2_ty 2
       ; return ( mkHsWrap wrap_res $
                  SectionR (mkLHsWrap wrap_fun op') arg2' ) }
  where
    fn_orig = lexprCtOrigin op
    -- It's important to use the origin of 'op', so that call-stacks
    -- come out right; they are driven by the OccurrenceOf CtOrigin
    -- See Trac #13285

tcExpr expr@(SectionL arg1 op) res_ty
  = do { (op', op_ty) <- tcInferFun op
       ; dflags <- getDynFlags      -- Note [Left sections]
       ; let n_reqd_args | xopt LangExt.PostfixOperators dflags = 1
                         | otherwise                            = 2

       ; (wrap_fn, (arg1_ty:arg_tys), op_res_ty)
           <- matchActualFunTys (mk_op_msg op) fn_orig (Just (unLoc op))
                                n_reqd_args op_ty
       ; wrap_res <- tcSubTypeHR SectionOrigin (Just expr)
                                 (mkFunTys arg_tys op_res_ty) res_ty
       ; arg1' <- tcArg op arg1 arg1_ty 1
       ; return ( mkHsWrap wrap_res $
                  SectionL arg1' (mkLHsWrap wrap_fn op') ) }
  where
    fn_orig = lexprCtOrigin op
    -- It's important to use the origin of 'op', so that call-stacks
    -- come out right; they are driven by the OccurrenceOf CtOrigin
    -- See Trac #13285

tcExpr expr@(ExplicitTuple tup_args boxity) res_ty
  | all tupArgPresent tup_args
  = do { let arity  = length tup_args
             tup_tc = tupleTyCon boxity arity
       ; res_ty <- expTypeToType res_ty
       ; (coi, arg_tys) <- matchExpectedTyConApp tup_tc res_ty
                           -- Unboxed tuples have RuntimeRep vars, which we
                           -- don't care about here
                           -- See Note [Unboxed tuple RuntimeRep vars] in TyCon
       ; let arg_tys' = case boxity of Unboxed -> drop arity arg_tys
                                       Boxed   -> arg_tys
       ; tup_args1 <- tcTupArgs tup_args arg_tys'
       ; return $ mkHsWrapCo coi (ExplicitTuple tup_args1 boxity) }

  | otherwise
  = -- The tup_args are a mixture of Present and Missing (for tuple sections)
    do { let arity = length tup_args

       ; arg_tys <- case boxity of
           { Boxed   -> newFlexiTyVarTys arity liftedTypeKind
           ; Unboxed -> replicateM arity newOpenFlexiTyVarTy }
       ; let actual_res_ty
                 = mkFunTys [unrestricted ty | (ty, (L _ (Missing _))) <- arg_tys `zip` tup_args] -- TODO: arnaud: tuple constructors should probably be linear, using unrestricted for now until case is correct
                            (mkTupleTy boxity arg_tys)

       ; wrap <- tcSubTypeHR (Shouldn'tHappenOrigin "ExpTuple")
                             (Just expr)
                             actual_res_ty res_ty

       -- Handle tuple sections where
       ; tup_args1 <- tcTupArgs tup_args arg_tys

       ; return $ mkHsWrap wrap (ExplicitTuple tup_args1 boxity) }

tcExpr (ExplicitSum alt arity expr _) res_ty
  = do { let sum_tc = sumTyCon arity
       ; res_ty <- expTypeToType res_ty
       ; (coi, arg_tys) <- matchExpectedTyConApp sum_tc res_ty
       ; -- Drop levity vars, we don't care about them here
         let arg_tys' = drop arity arg_tys
       ; expr' <- tcPolyExpr expr (arg_tys' `getNth` (alt - 1))
       ; return $ mkHsWrapCo coi (ExplicitSum alt arity expr' arg_tys') }

tcExpr (ExplicitList _ witness exprs) res_ty
  = case witness of
      Nothing   -> do  { res_ty <- expTypeToType res_ty
                       ; (coi, elt_ty) <- matchExpectedListTy res_ty
                       ; exprs' <- mapM (tc_elt elt_ty) exprs
                       ; return $
                         mkHsWrapCo coi $ ExplicitList elt_ty Nothing exprs' }

      Just fln -> do { ((exprs', elt_ty), fln')
                         <- tcSyntaxOp ListOrigin fln
                                       [synKnownType intTy, SynList] res_ty $
                            \ [elt_ty] _ -> -- TODO: arnaud: enforce that all the multiplicities are Omega (even if it was not imposed by the type-class definition, `fromListN` will use the list notation twice anyway: once to compute the length of the list and once as the list itself)
                            do { exprs' <-
                                    mapM (tcScalingUsage Omega . tc_elt elt_ty) exprs
                               ; return (exprs', elt_ty) }

                     ; return $ ExplicitList elt_ty (Just fln') exprs' }
     where tc_elt elt_ty expr = tcPolyExpr expr elt_ty

tcExpr (ExplicitPArr _ exprs) res_ty    -- maybe empty
  = do  { res_ty <- expTypeToType res_ty
        ; (coi, elt_ty) <- matchExpectedPArrTy res_ty
        ; exprs' <- mapM (tc_elt elt_ty) exprs
        ; return $
          mkHsWrapCo coi $ ExplicitPArr elt_ty exprs' }
  where
    tc_elt elt_ty expr = tcPolyExpr expr elt_ty

{-
************************************************************************
*                                                                      *
                Let, case, if, do
*                                                                      *
************************************************************************
-}

tcExpr (HsLet (L l binds) expr) res_ty
  = do  { (binds', expr') <- tcLocalBinds binds $
                             tcMonoExpr expr res_ty
        ; return (HsLet (L l binds') expr') }

tcExpr (HsCase scrut matches) res_ty
  = do  {  -- We used to typecheck the case alternatives first.
           -- The case patterns tend to give good type info to use
           -- when typechecking the scrutinee.  For example
           --   case (map f) of
           --     (x:xs) -> ...
           -- will report that map is applied to too few arguments
           --
           -- But now, in the GADT world, we need to typecheck the scrutinee
           -- first, to get type info that may be refined in the case alternatives
          let weight = Omega -- TODO: arnaud: add support for weight annotation on case. In the meantime, suppose it's always Omega.
        ; (scrut', scrut_ty) <- tcScalingUsage weight $ tcInferRho scrut

        ; traceTc "HsCase" (ppr scrut_ty)
        ; matches' <- tcMatchesCase match_ctxt (Weighted weight scrut_ty) matches res_ty
        ; return (HsCase scrut' matches') }
 where
    match_ctxt = MC { mc_what = CaseAlt,
                      mc_body = tcBody }

tcExpr (HsIf Nothing pred b1 b2) res_ty    -- Ordinary 'if'
  = do { pred' <- tcMonoExpr pred (mkCheckExpType boolTy)
       ; res_ty <- tauifyExpType res_ty
           -- Just like Note [Case branches must never infer a non-tau type]
           -- in TcMatches (See #10619)

       ; (u1,b1') <- tcCollectingUsage $ tcMonoExpr b1 res_ty
       ; (u2,b2') <- tcCollectingUsage $ tcMonoExpr b2 res_ty
       ; tcEmitBindingUsage (supUE u1 u2)
       ; return (HsIf Nothing pred' b1' b2') }

tcExpr (HsIf (Just fun) pred b1 b2) res_ty
  = do { ((pred', b1', b2'), fun')
           <- tcSyntaxOp IfOrigin fun [SynAny, SynAny, SynAny] res_ty $
              \ [pred_ty, b1_ty, b2_ty] _ -> -- TODO: arnaud: overloaded ifThenElse must be unrestricted.
              do { pred' <- tcPolyExpr pred pred_ty
                 ; b1'   <- tcPolyExpr b1   b1_ty
                 ; b2'   <- tcPolyExpr b2   b2_ty
                 ; return (pred', b1', b2') }
       ; return (HsIf (Just fun') pred' b1' b2') }

tcExpr (HsMultiIf _ alts) res_ty
  = do { res_ty <- if isSingleton alts
                   then return res_ty
                   else tauifyExpType res_ty
             -- Just like TcMatches
             -- Note [Case branches must never infer a non-tau type]

       ; alts' <- mapM (wrapLocM $ tcGRHS match_ctxt res_ty) alts
       ; res_ty <- readExpType res_ty
       ; return (HsMultiIf res_ty alts') }
  where match_ctxt = MC { mc_what = IfAlt, mc_body = tcBody }

tcExpr (HsDo do_or_lc stmts _) res_ty
  = do { expr' <- tcDoStmts do_or_lc stmts res_ty
       ; return expr' }

tcExpr (HsProc pat cmd) res_ty
  = do  { (pat', cmd', coi) <- tcProc pat cmd res_ty
        ; return $ mkHsWrapCo coi (HsProc pat' cmd') }

-- Typechecks the static form and wraps it with a call to 'fromStaticPtr'.
-- See Note [Grand plan for static forms] in StaticPtrTable for an overview.
-- To type check
--      (static e) :: p a
-- we want to check (e :: a),
-- and wrap (static e) in a call to
--    fromStaticPtr :: IsStatic p => StaticPtr a -> p a

tcExpr (HsStatic fvs expr) res_ty
  = do  { res_ty          <- expTypeToType res_ty
        ; (co, (p_ty, expr_ty)) <- matchExpectedAppTy res_ty
        ; (expr', lie)    <- captureConstraints $
            addErrCtxt (hang (text "In the body of a static form:")
                             2 (ppr expr)
                       ) $
            tcPolyExprNC expr expr_ty

        -- Check that the free variables of the static form are closed.
        -- It's OK to use nonDetEltsUniqSet here as the only side effects of
        -- checkClosedInStaticForm are error messages.
        ; mapM_ checkClosedInStaticForm $ nonDetEltsUniqSet fvs

        -- Require the type of the argument to be Typeable.
        -- The evidence is not used, but asking the constraint ensures that
        -- the current implementation is as restrictive as future versions
        -- of the StaticPointers extension.
        ; typeableClass <- tcLookupClass typeableClassName
        ; _ <- emitWantedEvVar StaticOrigin $
                  mkTyConApp (classTyCon typeableClass)
                             [liftedTypeKind, expr_ty]

        -- Insert the constraints of the static form in a global list for later
        -- validation.
        ; emitStaticConstraints lie

        -- Wrap the static form with the 'fromStaticPtr' call.
        ; fromStaticPtr <- newMethodFromName StaticOrigin fromStaticPtrName p_ty
        ; let wrap = mkWpTyApps [expr_ty]
        ; loc <- getSrcSpanM
        ; return $ mkHsWrapCo co $ HsApp (L loc $ mkHsWrap wrap fromStaticPtr)
                                         (L loc (HsStatic fvs expr'))
        }

{-
************************************************************************
*                                                                      *
                Record construction and update
*                                                                      *
************************************************************************
-}

tcExpr expr@(RecordCon { rcon_con_name = L loc con_name
                       , rcon_flds = rbinds }) res_ty
  = do  { con_like <- tcLookupConLike con_name

        -- Check for missing fields
        ; checkMissingFields con_like rbinds

        ; (con_expr, con_sigma) <- tcInferId con_name
        ; (con_wrap, con_tau) <-
            topInstantiate (OccurrenceOf con_name) con_sigma
              -- a shallow instantiation should really be enough for
              -- a data constructor.
        ; let arity = conLikeArity con_like
              Right (arg_tys, actual_res_ty) = tcSplitFunTysN arity con_tau
        ; case conLikeWrapId_maybe con_like of
               Nothing -> nonBidirectionalErr (conLikeName con_like)
               Just con_id -> do {
                  res_wrap <- tcSubTypeHR (Shouldn'tHappenOrigin "RecordCon")
                                          (Just expr) actual_res_ty res_ty
                ; rbinds' <- tcRecordBinds con_like (map weightedThing arg_tys) rbinds -- TODO: arnaud: with this `weightedThing`, I'm guessing that record syntax for construction/update is broken
                ; return $
                  mkHsWrap res_wrap $
                  RecordCon { rcon_con_name = L loc con_id
                            , rcon_con_expr = mkHsWrap con_wrap con_expr
                            , rcon_con_like = con_like
                            , rcon_flds = rbinds' } } }

{-
Note [Type of a record update]
~~~~~~~~~~~~~~~~~~~~~~~~~~~~~~
The main complication with RecordUpd is that we need to explicitly
handle the *non-updated* fields.  Consider:

        data T a b c = MkT1 { fa :: a, fb :: (b,c) }
                     | MkT2 { fa :: a, fb :: (b,c), fc :: c -> c }
                     | MkT3 { fd :: a }

        upd :: T a b c -> (b',c) -> T a b' c
        upd t x = t { fb = x}

The result type should be (T a b' c)
not (T a b c),   because 'b' *is not* mentioned in a non-updated field
not (T a b' c'), because 'c' *is*     mentioned in a non-updated field
NB that it's not good enough to look at just one constructor; we must
look at them all; cf Trac #3219

After all, upd should be equivalent to:
        upd t x = case t of
                        MkT1 p q -> MkT1 p x
                        MkT2 a b -> MkT2 p b
                        MkT3 d   -> error ...

So we need to give a completely fresh type to the result record,
and then constrain it by the fields that are *not* updated ("p" above).
We call these the "fixed" type variables, and compute them in getFixedTyVars.

Note that because MkT3 doesn't contain all the fields being updated,
its RHS is simply an error, so it doesn't impose any type constraints.
Hence the use of 'relevant_cont'.

Note [Implicit type sharing]
~~~~~~~~~~~~~~~~~~~~~~~~~~~
We also take into account any "implicit" non-update fields.  For example
        data T a b where { MkT { f::a } :: T a a; ... }
So the "real" type of MkT is: forall ab. (a~b) => a -> T a b

Then consider
        upd t x = t { f=x }
We infer the type
        upd :: T a b -> a -> T a b
        upd (t::T a b) (x::a)
           = case t of { MkT (co:a~b) (_:a) -> MkT co x }
We can't give it the more general type
        upd :: T a b -> c -> T c b

Note [Criteria for update]
~~~~~~~~~~~~~~~~~~~~~~~~~~
We want to allow update for existentials etc, provided the updated
field isn't part of the existential. For example, this should be ok.
  data T a where { MkT { f1::a, f2::b->b } :: T a }
  f :: T a -> b -> T b
  f t b = t { f1=b }

The criterion we use is this:

  The types of the updated fields
  mention only the universally-quantified type variables
  of the data constructor

NB: this is not (quite) the same as being a "naughty" record selector
(See Note [Naughty record selectors]) in TcTyClsDecls), at least
in the case of GADTs. Consider
   data T a where { MkT :: { f :: a } :: T [a] }
Then f is not "naughty" because it has a well-typed record selector.
But we don't allow updates for 'f'.  (One could consider trying to
allow this, but it makes my head hurt.  Badly.  And no one has asked
for it.)

In principle one could go further, and allow
  g :: T a -> T a
  g t = t { f2 = \x -> x }
because the expression is polymorphic...but that seems a bridge too far.

Note [Data family example]
~~~~~~~~~~~~~~~~~~~~~~~~~~
    data instance T (a,b) = MkT { x::a, y::b }
  --->
    data :TP a b = MkT { a::a, y::b }
    coTP a b :: T (a,b) ~ :TP a b

Suppose r :: T (t1,t2), e :: t3
Then  r { x=e } :: T (t3,t1)
  --->
      case r |> co1 of
        MkT x y -> MkT e y |> co2
      where co1 :: T (t1,t2) ~ :TP t1 t2
            co2 :: :TP t3 t2 ~ T (t3,t2)
The wrapping with co2 is done by the constructor wrapper for MkT

Outgoing invariants
~~~~~~~~~~~~~~~~~~~
In the outgoing (HsRecordUpd scrut binds cons in_inst_tys out_inst_tys):

  * cons are the data constructors to be updated

  * in_inst_tys, out_inst_tys have same length, and instantiate the
        *representation* tycon of the data cons.  In Note [Data
        family example], in_inst_tys = [t1,t2], out_inst_tys = [t3,t2]

Note [Mixed Record Field Updates]
~~~~~~~~~~~~~~~~~~~~~~~~~~~~
Consider the following pattern synonym.

  data MyRec = MyRec { foo :: Int, qux :: String }

  pattern HisRec{f1, f2} = MyRec{foo = f1, qux=f2}

This allows updates such as the following

  updater :: MyRec -> MyRec
  updater a = a {f1 = 1 }

It would also make sense to allow the following update (which we reject).

  updater a = a {f1 = 1, qux = "two" } ==? MyRec 1 "two"

This leads to confusing behaviour when the selectors in fact refer the same
field.

  updater a = a {f1 = 1, foo = 2} ==? ???

For this reason, we reject a mixture of pattern synonym and normal record
selectors in the same update block. Although of course we still allow the
following.

  updater a = (a {f1 = 1}) {foo = 2}

  > updater (MyRec 0 "str")
  MyRec 2 "str"

-}

tcExpr expr@(RecordUpd { rupd_expr = record_expr, rupd_flds = rbnds }) res_ty
  = ASSERT( notNull rbnds )
    do  { -- STEP -2: typecheck the record_expr, the record to be updated
          (record_expr', record_rho) <- tcInferRho record_expr

        -- STEP -1  See Note [Disambiguating record fields]
        -- After this we know that rbinds is unambiguous
        ; rbinds <- disambiguateRecordBinds record_expr record_rho rbnds res_ty
        ; let upd_flds = map (unLoc . hsRecFieldLbl . unLoc) rbinds
              upd_fld_occs = map (occNameFS . rdrNameOcc . rdrNameAmbiguousFieldOcc) upd_flds
              sel_ids      = map selectorAmbiguousFieldOcc upd_flds
        -- STEP 0
        -- Check that the field names are really field names
        -- and they are all field names for proper records or
        -- all field names for pattern synonyms.
        ; let bad_guys = [ setSrcSpan loc $ addErrTc (notSelector fld_name)
                         | fld <- rbinds,
                           -- Excludes class ops
                           let L loc sel_id = hsRecUpdFieldId (unLoc fld),
                           not (isRecordSelector sel_id),
                           let fld_name = idName sel_id ]
        ; unless (null bad_guys) (sequence bad_guys >> failM)
        -- See note [Mixed Record Selectors]
        ; let (data_sels, pat_syn_sels) =
                partition isDataConRecordSelector sel_ids
        ; MASSERT( all isPatSynRecordSelector pat_syn_sels )
        ; checkTc ( null data_sels || null pat_syn_sels )
                  ( mixedSelectors data_sels pat_syn_sels )

        -- STEP 1
        -- Figure out the tycon and data cons from the first field name
        ; let   -- It's OK to use the non-tc splitters here (for a selector)
              sel_id : _  = sel_ids

              mtycon :: Maybe TyCon
              mtycon = case idDetails sel_id of
                          RecSelId (RecSelData tycon) _ -> Just tycon
                          _ -> Nothing

              con_likes :: [ConLike]
              con_likes = case idDetails sel_id of
                             RecSelId (RecSelData tc) _
                                -> map RealDataCon (tyConDataCons tc)
                             RecSelId (RecSelPatSyn ps) _
                                -> [PatSynCon ps]
                             _  -> panic "tcRecordUpd"
                -- NB: for a data type family, the tycon is the instance tycon

              relevant_cons = conLikesWithFields con_likes upd_fld_occs
                -- A constructor is only relevant to this process if
                -- it contains *all* the fields that are being updated
                -- Other ones will cause a runtime error if they occur

        -- Step 2
        -- Check that at least one constructor has all the named fields
        -- i.e. has an empty set of bad fields returned by badFields
        ; checkTc (not (null relevant_cons)) (badFieldsUpd rbinds con_likes)

        -- Take apart a representative constructor
        ; let con1 = ASSERT( not (null relevant_cons) ) head relevant_cons
              (con1_tvs, _, _, _prov_theta, req_theta, weighted_con1_arg_tys, _)
                 = conLikeFullSig con1
              con1_arg_tys = map weightedThing weighted_con1_arg_tys
                -- Remark: we can safely drop the weight of field because it's
                -- always 1, this way we don't need to handle it in the rest of
                -- the function
              con1_flds   = map flLabel $ conLikeFieldLabels con1
              con1_tv_tys = mkTyVarTys con1_tvs
              con1_res_ty = case mtycon of
                              Just tc -> mkFamilyTyConApp tc con1_tv_tys
                              Nothing -> conLikeResTy con1 con1_tv_tys

        -- Check that we're not dealing with a unidirectional pattern
        -- synonym
        ; unless (isJust $ conLikeWrapId_maybe con1)
                  (nonBidirectionalErr (conLikeName con1))

        -- STEP 3    Note [Criteria for update]
        -- Check that each updated field is polymorphic; that is, its type
        -- mentions only the universally-quantified variables of the data con
        ; let flds1_w_tys  = zipEqual "tcExpr:RecConUpd" con1_flds con1_arg_tys
              bad_upd_flds = filter bad_fld flds1_w_tys
              con1_tv_set  = mkVarSet con1_tvs
              bad_fld (fld, ty) = fld `elem` upd_fld_occs &&
                                      not (tyCoVarsOfType ty `subVarSet` con1_tv_set)
        ; checkTc (null bad_upd_flds) (badFieldTypes bad_upd_flds)

        -- STEP 4  Note [Type of a record update]
        -- Figure out types for the scrutinee and result
        -- Both are of form (T a b c), with fresh type variables, but with
        -- common variables where the scrutinee and result must have the same type
        -- These are variables that appear in *any* arg of *any* of the
        -- relevant constructors *except* in the updated fields
        --
        ; let fixed_tvs = getFixedTyVars upd_fld_occs con1_tvs relevant_cons
              is_fixed_tv tv = tv `elemVarSet` fixed_tvs

              mk_inst_ty :: TCvSubst -> (TyVar, TcType) -> TcM (TCvSubst, TcType)
              -- Deals with instantiation of kind variables
              --   c.f. TcMType.newMetaTyVars
              mk_inst_ty subst (tv, result_inst_ty)
                | is_fixed_tv tv   -- Same as result type
                = return (extendTvSubst subst tv result_inst_ty, result_inst_ty)
                | otherwise        -- Fresh type, of correct kind
                = do { (subst', new_tv) <- newMetaTyVarX subst tv
                     ; return (subst', mkTyVarTy new_tv) }

        ; (result_subst, con1_tvs') <- newMetaTyVars con1_tvs
        ; let result_inst_tys = mkTyVarTys con1_tvs'
              init_subst = mkEmptyTCvSubst (getTCvInScope result_subst)

        ; (scrut_subst, scrut_inst_tys) <- mapAccumLM mk_inst_ty init_subst
                                                      (con1_tvs `zip` result_inst_tys)

        ; let rec_res_ty    = TcType.substTy result_subst con1_res_ty
              scrut_ty      = TcType.substTy scrut_subst  con1_res_ty
              con1_arg_tys' = map (TcType.substTy result_subst) con1_arg_tys

        ; wrap_res <- tcSubTypeHR (exprCtOrigin expr)
                                  (Just expr) rec_res_ty res_ty
        ; co_scrut <- unifyType (Just (unLoc record_expr)) record_rho scrut_ty
                -- NB: normal unification is OK here (as opposed to subsumption),
                -- because for this to work out, both record_rho and scrut_ty have
                -- to be normal datatypes -- no contravariant stuff can go on

        -- STEP 5
        -- Typecheck the bindings
        ; rbinds'      <- tcRecordUpd con1 con1_arg_tys' rbinds

        -- STEP 6: Deal with the stupid theta
        ; let theta' = substThetaUnchecked scrut_subst (conLikeStupidTheta con1)
        ; instStupidTheta RecordUpdOrigin theta'

        -- Step 7: make a cast for the scrutinee, in the
        --         case that it's from a data family
        ; let fam_co :: HsWrapper   -- RepT t1 .. tn ~R scrut_ty
              fam_co | Just tycon <- mtycon
                     , Just co_con <- tyConFamilyCoercion_maybe tycon
                     = mkWpCastR (mkTcUnbranchedAxInstCo co_con scrut_inst_tys [])
                     | otherwise
                     = idHsWrapper

        -- Step 8: Check that the req constraints are satisfied
        -- For normal data constructors req_theta is empty but we must do
        -- this check for pattern synonyms.
        ; let req_theta' = substThetaUnchecked scrut_subst req_theta
        ; req_wrap <- instCallConstraints RecordUpdOrigin req_theta'

        -- Phew!
        ; return $
          mkHsWrap wrap_res $
          RecordUpd { rupd_expr = mkLHsWrap fam_co (mkLHsWrapCo co_scrut record_expr')
                    , rupd_flds = rbinds'
                    , rupd_cons = relevant_cons, rupd_in_tys = scrut_inst_tys
                    , rupd_out_tys = result_inst_tys, rupd_wrap = req_wrap } }

tcExpr e@(HsRecFld f) res_ty
    = tcCheckRecSelId e f res_ty

{-
************************************************************************
*                                                                      *
        Arithmetic sequences                    e.g. [a,b..]
        and their parallel-array counterparts   e.g. [: a,b.. :]

*                                                                      *
************************************************************************
-}

tcExpr (ArithSeq _ witness seq) res_ty
  = tcArithSeq witness seq res_ty

tcExpr (PArrSeq _ seq@(FromTo expr1 expr2)) res_ty
  = do  { res_ty <- expTypeToType res_ty
        ; (coi, elt_ty) <- matchExpectedPArrTy res_ty
        ; expr1' <- tcPolyExpr expr1 elt_ty
        ; expr2' <- tcPolyExpr expr2 elt_ty
        ; enumFromToP <- initDsTc $ dsDPHBuiltin enumFromToPVar
        ; enum_from_to <- newMethodFromName (PArrSeqOrigin seq)
                                 (idName enumFromToP) elt_ty
        ; return $
          mkHsWrapCo coi $ PArrSeq enum_from_to (FromTo expr1' expr2') }

tcExpr (PArrSeq _ seq@(FromThenTo expr1 expr2 expr3)) res_ty
  = do  { res_ty <- expTypeToType res_ty
        ; (coi, elt_ty) <- matchExpectedPArrTy res_ty
        ; expr1' <- tcPolyExpr expr1 elt_ty
        ; expr2' <- tcPolyExpr expr2 elt_ty
        ; expr3' <- tcPolyExpr expr3 elt_ty
        ; enumFromThenToP <- initDsTc $ dsDPHBuiltin enumFromThenToPVar
        ; eft <- newMethodFromName (PArrSeqOrigin seq)
                      (idName enumFromThenToP) elt_ty        -- !!!FIXME: chak
        ; return $
          mkHsWrapCo coi $
          PArrSeq eft (FromThenTo expr1' expr2' expr3') }

tcExpr (PArrSeq _ _) _
  = panic "TcExpr.tcExpr: Infinite parallel array!"
    -- the parser shouldn't have generated it and the renamer shouldn't have
    -- let it through

{-
************************************************************************
*                                                                      *
                Template Haskell
*                                                                      *
************************************************************************
-}

-- HsSpliced is an annotation produced by 'RnSplice.rnSpliceExpr'.
-- Here we get rid of it and add the finalizers to the global environment.
--
-- See Note [Delaying modFinalizers in untyped splices] in RnSplice.
tcExpr (HsSpliceE (HsSpliced mod_finalizers (HsSplicedExpr expr)))
       res_ty
  = do addModFinalizersWithLclEnv mod_finalizers
       tcExpr expr res_ty
tcExpr (HsSpliceE splice)        res_ty
  = tcSpliceExpr splice res_ty
tcExpr e@(HsBracket brack)         res_ty
  = tcTypedBracket e brack res_ty
tcExpr e@(HsRnBracketOut brack ps) res_ty
  = tcUntypedBracket e brack ps res_ty

{-
************************************************************************
*                                                                      *
                Catch-all
*                                                                      *
************************************************************************
-}

tcExpr other _ = pprPanic "tcMonoExpr" (ppr other)
  -- Include ArrForm, ArrApp, which shouldn't appear at all
  -- Also HsTcBracketOut, HsQuasiQuoteE

{-
************************************************************************
*                                                                      *
                Arithmetic sequences [a..b] etc
*                                                                      *
************************************************************************
-}

tcArithSeq :: Maybe (SyntaxExpr GhcRn) -> ArithSeqInfo GhcRn -> ExpRhoType
           -> TcM (HsExpr GhcTcId)

tcArithSeq witness seq@(From expr) res_ty
  = do { (wrap, elt_ty, wit') <- arithSeqEltType witness res_ty
       ; expr' <- tcPolyExpr expr elt_ty
       ; enum_from <- newMethodFromName (ArithSeqOrigin seq)
                              enumFromName elt_ty
       ; return $ mkHsWrap wrap $
         ArithSeq enum_from wit' (From expr') }

tcArithSeq witness seq@(FromThen expr1 expr2) res_ty
  = do { (wrap, elt_ty, wit') <- arithSeqEltType witness res_ty
       ; expr1' <- tcPolyExpr expr1 elt_ty
       ; expr2' <- tcPolyExpr expr2 elt_ty
       ; enum_from_then <- newMethodFromName (ArithSeqOrigin seq)
                              enumFromThenName elt_ty
       ; return $ mkHsWrap wrap $
         ArithSeq enum_from_then wit' (FromThen expr1' expr2') }

tcArithSeq witness seq@(FromTo expr1 expr2) res_ty
  = do { (wrap, elt_ty, wit') <- arithSeqEltType witness res_ty
       ; expr1' <- tcPolyExpr expr1 elt_ty
       ; expr2' <- tcPolyExpr expr2 elt_ty
       ; enum_from_to <- newMethodFromName (ArithSeqOrigin seq)
                              enumFromToName elt_ty
       ; return $ mkHsWrap wrap $
         ArithSeq enum_from_to wit' (FromTo expr1' expr2') }

tcArithSeq witness seq@(FromThenTo expr1 expr2 expr3) res_ty
  = do { (wrap, elt_ty, wit') <- arithSeqEltType witness res_ty
        ; expr1' <- tcPolyExpr expr1 elt_ty
        ; expr2' <- tcPolyExpr expr2 elt_ty
        ; expr3' <- tcPolyExpr expr3 elt_ty
        ; eft <- newMethodFromName (ArithSeqOrigin seq)
                              enumFromThenToName elt_ty
        ; return $ mkHsWrap wrap $
          ArithSeq eft wit' (FromThenTo expr1' expr2' expr3') }

-----------------
arithSeqEltType :: Maybe (SyntaxExpr GhcRn) -> ExpRhoType
                -> TcM (HsWrapper, TcType, Maybe (SyntaxExpr GhcTc))
arithSeqEltType Nothing res_ty
  = do { res_ty <- expTypeToType res_ty
       ; (coi, elt_ty) <- matchExpectedListTy res_ty
       ; return (mkWpCastN coi, elt_ty, Nothing) }
arithSeqEltType (Just fl) res_ty
  = do { (elt_ty, fl')
           <- tcSyntaxOp ListOrigin fl [SynList] res_ty $
              \ [elt_ty] _ -> return elt_ty -- TODO:arnaud: ensure that the multiplicity is Omega?
       ; return (idHsWrapper, elt_ty, Just fl') }

{-
************************************************************************
*                                                                      *
                Applications
*                                                                      *
************************************************************************
-}

data HsArg tm ty
  = HsValArg tm   -- Argument is an ordinary expression     (f arg)
  | HsTypeArg  ty -- Argument is a visible type application (f @ty)

isHsValArg :: HsArg tm ty -> Bool
isHsValArg (HsValArg {}) = True
isHsValArg (HsTypeArg {}) = False

type LHsExprArgIn  = HsArg (LHsExpr GhcRn)   (LHsWcType GhcRn)
type LHsExprArgOut = HsArg (LHsExpr GhcTcId) (LHsWcType GhcRn)

tcApp1 :: HsExpr GhcRn  -- either HsApp or HsAppType
       -> ExpRhoType -> TcM (HsExpr GhcTcId)
tcApp1 e res_ty
  = do { (wrap, fun, args) <- tcApp Nothing (noLoc e) [] res_ty
       ; return (mkHsWrap wrap $ unLoc $ foldl mk_hs_app fun args) }
  where
    mk_hs_app f (HsValArg a)  = mkHsApp f a
    mk_hs_app f (HsTypeArg a) = mkHsAppTypeOut f a

tcApp, tcGeneralApp
   :: Maybe SDoc  -- like "The function `f' is applied to"
                     -- or leave out to get exactly that message
      -> LHsExpr GhcRn -> [LHsExprArgIn] -- Function and args
      -> ExpRhoType -> TcM (HsWrapper, LHsExpr GhcTcId, [LHsExprArgOut])
           -- (wrap, fun, args). For an ordinary function application,
           -- these should be assembled as (wrap (fun args)).
           -- But OpApp is slightly different, so that's why the caller
           -- must assemble

tcApp m_herald (L _ (HsPar fun)) args res_ty
  = tcApp m_herald fun args res_ty

tcApp m_herald (L _ (HsApp fun arg1)) args res_ty
  = tcApp m_herald fun (HsValArg arg1 : args) res_ty

tcApp m_herald (L _ (HsAppType fun ty1)) args res_ty
  = tcApp m_herald fun (HsTypeArg ty1 : args) res_ty

tcApp m_herald (L loc (HsRecFld fld_lbl)) args res_ty
  | Ambiguous lbl _        <- fld_lbl  -- Still ambiguous
  , HsValArg (L _ arg) : _ <- args     -- A value arg is first
  , Just sig_ty     <- obviousSig arg  -- A type sig on the arg disambiguates
  = do { sig_tc_ty <- tcHsSigWcType ExprSigCtxt sig_ty
       ; sel_name  <- disambiguateSelector lbl sig_tc_ty
       ; let unambig_fun = L loc (HsRecFld (Unambiguous lbl sel_name))
       ; tcGeneralApp m_herald unambig_fun args res_ty }

tcApp _ (L loc (HsVar (L _ fun_id))) args res_ty
  -- Special typing rule for tagToEnum#
  | fun_id `hasKey` tagToEnumKey
  , n_val_args == 1
  = do { (wrap, expr, args) <- tcTagToEnum loc fun_id args res_ty
       ; return (wrap, expr, args) }

  -- Special typing rule for 'seq'
  | fun_id `hasKey` seqIdKey
  , n_val_args == 2
  = do { (wrap, expr, args) <- tcSeq loc fun_id args res_ty
       ; return (wrap, expr, args) }

  where
    n_val_args = count isHsValArg args

tcApp _ (L loc (ExplicitList _ Nothing [])) [HsTypeArg ty_arg] res_ty
  -- See Note [Visible type application for the empty list constructor]
  = do { ty_arg' <- tcHsTypeApp ty_arg liftedTypeKind
       ; let list_ty = TyConApp listTyCon [ty_arg']
       ; _ <- tcSubTypeDS (OccurrenceOf nilDataConName) GenSigCtxt
                          list_ty res_ty
       ; let expr :: LHsExpr GhcTcId
             expr = L loc $ ExplicitList ty_arg' Nothing []
       ; return (idHsWrapper, expr, []) }

tcApp m_herald fun args res_ty
  = tcGeneralApp m_herald fun args res_ty

---------------------
-- tcGeneralApp deals with the general case;
-- the special cases are handled by tcApp
tcGeneralApp m_herald fun args res_ty
  = do {   -- Type-check the function
       ; (fun1, fun_sigma) <- tcInferFun fun
       ; let orig = lexprCtOrigin fun

       ; (wrap_fun, args1, actual_res_ty)
           <- tcArgs fun fun_sigma orig args
                     (m_herald `orElse` mk_app_msg fun args)

            -- this is just like tcWrapResult, but the types don't line
            -- up to call that function
       ; wrap_res <- addFunResCtxt True (unLoc fun) actual_res_ty res_ty $
                     tcSubTypeDS_NC_O orig GenSigCtxt
                       (Just $ unLoc $ foldl mk_hs_app fun args)
                       actual_res_ty res_ty

       ; return (wrap_res, mkLHsWrap wrap_fun fun1, args1) }
  where
    mk_hs_app f (HsValArg a)  = mkHsApp f a
    mk_hs_app f (HsTypeArg a) = mkHsAppType f a


mk_app_msg :: LHsExpr GhcRn -> [LHsExprArgIn] -> SDoc
mk_app_msg fun args = sep [ text "The" <+> text what <+> quotes (ppr expr)
                          , text "is applied to"]
  where
    what | null type_app_args = "function"
         | otherwise          = "expression"
    -- Include visible type arguments (but not other arguments) in the herald.
    -- See Note [Herald for matchExpectedFunTys] in TcUnify.
    expr = mkHsAppTypes fun type_app_args
    type_app_args = [hs_ty | HsTypeArg hs_ty <- args]

mk_op_msg :: LHsExpr GhcRn -> SDoc
mk_op_msg op = text "The operator" <+> quotes (ppr op) <+> text "takes"

{-
Note [Visible type application for the empty list constructor]
~~~~~~~~~~~~~~~~~~~~~~~~~~~~~~~~~~~~~~~~~~~~~~~~~~~~~~~~~~~~~~
Getting the expression [] @Int to typecheck is slightly tricky since [] isn't
an ordinary data constructor. By default, when tcExpr typechecks a list
expression, it wraps the expression in a coercion, which gives it a type to the
effect of p[a]. It isn't until later zonking that the type becomes
forall a. [a], but that's too late for visible type application.

The workaround is to check for empty list expressions that have a visible type
argument in tcApp, and if so, directly typecheck [] @ty data constructor name.
This avoids the intermediate coercion and produces an expression of type [ty],
as one would intuitively expect.

Unfortunately, this workaround isn't terribly robust, since more involved
expressions such as (let in []) @Int won't work. Until a more elegant fix comes
along, however, this at least allows direct type application on [] to work,
which is better than before.
-}

----------------
tcInferFun :: LHsExpr GhcRn -> TcM (LHsExpr GhcTcId, TcSigmaType)
-- Infer type of a function
tcInferFun (L loc (HsVar (L _ name)))
  = do { (fun, ty) <- setSrcSpan loc (tcInferId name)
               -- Don't wrap a context around a plain Id
       ; return (L loc fun, ty) }

tcInferFun (L loc (HsRecFld f))
  = do { (fun, ty) <- setSrcSpan loc (tcInferRecSelId f)
               -- Don't wrap a context around a plain Id
       ; return (L loc fun, ty) }

tcInferFun fun
  = tcInferSigma fun
      -- NB: tcInferSigma; see TcUnify
      -- Note [Deep instantiation of InferResult]


----------------
-- | Type-check the arguments to a function, possibly including visible type
-- applications
tcArgs :: LHsExpr GhcRn   -- ^ The function itself (for err msgs only)
       -> TcSigmaType    -- ^ the (uninstantiated) type of the function
       -> CtOrigin       -- ^ the origin for the function's type
       -> [LHsExprArgIn] -- ^ the args
       -> SDoc           -- ^ the herald for matchActualFunTys
       -> TcM (HsWrapper, [LHsExprArgOut], TcSigmaType)
          -- ^ (a wrapper for the function, the tc'd args, result type)
tcArgs fun orig_fun_ty fun_orig orig_args herald
  = go [] 1 orig_fun_ty orig_args
  where
    -- Don't count visible type arguments when determining how many arguments
    -- an expression is given in an arity mismatch error, since visible type
    -- arguments reported as a part of the expression herald itself.
    -- See Note [Herald for matchExpectedFunTys] in TcUnify.
    orig_expr_args_arity = count isHsValArg orig_args

    go _ _ fun_ty [] = return (idHsWrapper, [], fun_ty)

    go acc_args n fun_ty (HsTypeArg hs_ty_arg : args)
      = do { (wrap1, upsilon_ty) <- topInstantiateInferred fun_orig fun_ty
               -- wrap1 :: fun_ty "->" upsilon_ty
           ; case tcSplitForAllTy_maybe upsilon_ty of
               Just (tvb, inner_ty) ->
                 do { let tv   = binderVar tvb
                          vis  = binderArgFlag tvb
                          kind = tyVarKind tv
                    ; MASSERT2( vis == Specified
                        , (vcat [ ppr fun_ty, ppr upsilon_ty, ppr tvb
                                , ppr inner_ty, pprTyVar tv
                                , ppr vis ]) )
                    ; ty_arg <- tcHsTypeApp hs_ty_arg kind

                    ; inner_ty <- zonkTcType inner_ty
                          -- See Note [Visible type application zonk]

                    ; let in_scope  = mkInScopeSet (tyCoVarsOfTypes [upsilon_ty, ty_arg])
                          insted_ty = substTyWithInScope in_scope [tv] [ty_arg] inner_ty
                                      -- NB: tv and ty_arg have the same kind, so this
                                      --     substitution is kind-respecting
                    ; traceTc "VTA" (vcat [ppr tv, debugPprType kind
                                          , debugPprType ty_arg
                                          , debugPprType (typeKind ty_arg)
                                          , debugPprType insted_ty ])
                    ; (inner_wrap, args', res_ty)
                        <- go acc_args (n+1) insted_ty args
                   -- inner_wrap :: insted_ty "->" (map typeOf args') -> res_ty
                    ; let inst_wrap = mkWpTyApps [ty_arg]
                    ; return ( inner_wrap <.> inst_wrap <.> wrap1
                             , HsTypeArg hs_ty_arg : args'
                             , res_ty ) }
               _ -> ty_app_err upsilon_ty hs_ty_arg }

    go acc_args n fun_ty (HsValArg arg : args)
      = do { (wrap, [arg_ty], res_ty)
               <- matchActualFunTysPart herald fun_orig (Just (unLoc fun)) 1 fun_ty
                                        acc_args orig_expr_args_arity
               -- wrap :: fun_ty "->" arg_ty -> res_ty
           ; arg' <- tcArg fun arg arg_ty n
           ; (inner_wrap, args', inner_res_ty)
               <- go (arg_ty : acc_args) (n+1) res_ty args
               -- inner_wrap :: res_ty "->" (map typeOf args') -> inner_res_ty
<<<<<<< HEAD
           ; let w = weightedWeight arg_ty
           ; return ( mkWpFun w w idHsWrapper inner_wrap (weightedThing arg_ty) res_ty doc <.> wrap
                    , Left arg' : args'
=======
           ; return ( mkWpFun idHsWrapper inner_wrap arg_ty res_ty doc <.> wrap
                    , HsValArg arg' : args'
>>>>>>> affdea82
                    , inner_res_ty ) }
      where
        doc = text "When checking the" <+> speakNth n <+>
              text "argument to" <+> quotes (ppr fun)

    ty_app_err ty arg
      = do { (_, ty) <- zonkTidyTcType emptyTidyEnv ty
           ; failWith $
               text "Cannot apply expression of type" <+> quotes (ppr ty) $$
               text "to a visible type argument" <+> quotes (ppr arg) }

{- Note [Visible type application zonk]
~~~~~~~~~~~~~~~~~~~~~~~~~~~~~~~~~~~~~~~
* Substitutions should be kind-preserving, so we need kind(tv) = kind(ty_arg).

* tcHsTypeApp only guarantees that
    - ty_arg is zonked
    - kind(zonk(tv)) = kind(ty_arg)
  (checkExpectedKind zonks as it goes).

So we must zonk inner_ty as well, to guarantee consistency between zonk(tv)
and inner_ty.  Otherwise we can build an ill-kinded type.  An example was
Trac #14158, where we had:
   id :: forall k. forall (cat :: k -> k -> *). forall (a :: k). cat a a
and we had the visible type application
  id @(->)

* We instantiated k := kappa, yielding
    forall (cat :: kappa -> kappa -> *). forall (a :: kappa). cat a a
* Then we called tcHsTypeApp (->) with expected kind (kappa -> kappa -> *).
* That instantiated (->) as ((->) q1 q1), and unified kappa := q1,
  Here q1 :: RuntimeRep
* Now we substitute
     cat  :->  (->) q1 q1 :: TYPE q1 -> TYPE q1 -> *
  but we must first zonk the inner_ty to get
      forall (a :: TYPE q1). cat a a
  so that the result of substitution is well-kinded
  Failing to do so led to Trac #14158.
-}

----------------
<<<<<<< HEAD
tcArg :: LHsExpr Name                    -- The function (for error messages)
      -> LHsExpr Name                    -- Actual arguments
      -> Weighted TcRhoType              -- expected (weighted) arg type
      -> Int                             -- # of argument
      -> TcM (LHsExpr TcId)             -- Resulting argument
tcArg fun arg (Weighted weight ty) arg_no = addErrCtxt (funAppCtxt fun arg arg_no) $
                          tcScalingUsage weight $ tcPolyExprNC arg ty
=======
tcArg :: LHsExpr GhcRn                   -- The function (for error messages)
      -> LHsExpr GhcRn                   -- Actual arguments
      -> TcRhoType                       -- expected arg type
      -> Int                             -- # of argument
      -> TcM (LHsExpr GhcTcId)           -- Resulting argument
tcArg fun arg ty arg_no = addErrCtxt (funAppCtxt fun arg arg_no) $
                          tcPolyExprNC arg ty
>>>>>>> affdea82

----------------
tcTupArgs :: [LHsTupArg GhcRn] -> [TcSigmaType] -> TcM [LHsTupArg GhcTcId]
tcTupArgs args tys
  = ASSERT( equalLength args tys ) mapM go (args `zip` tys)
  where
    go (L l (Missing {}),   arg_ty) = return (L l (Missing arg_ty))
    go (L l (Present expr), arg_ty) = do { expr' <- tcPolyExpr expr arg_ty
                                         ; return (L l (Present expr')) }

---------------------------
-- See TcType.SyntaxOpType also for commentary
tcSyntaxOp :: CtOrigin
           -> SyntaxExpr GhcRn
           -> [SyntaxOpType]           -- ^ shape of syntax operator arguments
           -> ExpRhoType               -- ^ overall result type
<<<<<<< HEAD
           -> ([TcSigmaType] -> [Rig] -> TcM a) -- ^ Type check any arguments
           -> TcM (a, SyntaxExpr TcId)
=======
           -> ([TcSigmaType] -> TcM a) -- ^ Type check any arguments
           -> TcM (a, SyntaxExpr GhcTcId)
>>>>>>> affdea82
-- ^ Typecheck a syntax operator
-- The operator is always a variable at this stage (i.e. renamer output)
tcSyntaxOp orig expr arg_tys res_ty
  = tcSyntaxOpGen orig expr arg_tys (SynType res_ty)

-- | Slightly more general version of 'tcSyntaxOp' that allows the caller
-- to specify the shape of the result of the syntax operator
tcSyntaxOpGen :: CtOrigin
              -> SyntaxExpr GhcRn
              -> [SyntaxOpType]
              -> SyntaxOpType
<<<<<<< HEAD
              -> ([TcSigmaType] -> [Rig] -> TcM a)
              -> TcM (a, SyntaxExpr TcId)
=======
              -> ([TcSigmaType] -> TcM a)
              -> TcM (a, SyntaxExpr GhcTcId)
>>>>>>> affdea82
tcSyntaxOpGen orig (SyntaxExpr { syn_expr = HsVar (L _ op) })
              arg_tys res_ty thing_inside
  = do { (expr, sigma) <- tcInferId op
       ; (result, expr_wrap, arg_wraps, res_wrap)
           <- tcSynArgA orig sigma arg_tys res_ty $
              thing_inside
       ; return (result, SyntaxExpr { syn_expr      = mkHsWrap expr_wrap expr
                                    , syn_arg_wraps = arg_wraps
                                    , syn_res_wrap  = res_wrap }) }

tcSyntaxOpGen _ other _ _ _ = pprPanic "tcSyntaxOp" (ppr other)

{-
Note [tcSynArg]
~~~~~~~~~~~~~~~
Because of the rich structure of SyntaxOpType, we must do the
contra-/covariant thing when working down arrows, to get the
instantiation vs. skolemisation decisions correct (and, more
obviously, the orientation of the HsWrappers). We thus have
two tcSynArgs.
-}

-- works on "expected" types, skolemising where necessary
-- See Note [tcSynArg]
tcSynArgE :: CtOrigin
          -> TcSigmaType
          -> SyntaxOpType                -- ^ shape it is expected to have
          -> ([TcSigmaType] -> [Rig] -> TcM a) -- ^ check the arguments
          -> TcM (a, HsWrapper)
           -- ^ returns a wrapper :: (type of right shape) "->" (type passed in)
tcSynArgE orig sigma_ty syn_ty thing_inside
  = do { (skol_wrap, (result, ty_wrapper))
           <- tcSkolemise GenSigCtxt sigma_ty $ \ _ rho_ty ->
              go rho_ty syn_ty
       ; return (result, skol_wrap <.> ty_wrapper) }
    where
    go rho_ty SynAny
      = do { result <- thing_inside [rho_ty] []
           ; return (result, idHsWrapper) }

    go rho_ty SynRho   -- same as SynAny, because we skolemise eagerly
      = do { result <- thing_inside [rho_ty] []
           ; return (result, idHsWrapper) }

    go rho_ty SynList
      = do { (list_co, elt_ty) <- matchExpectedListTy rho_ty
           ; result <- thing_inside [elt_ty] []
           ; return (result, mkWpCastN list_co) }

    go rho_ty (SynFun mult_shape arg_shape res_shape)
      = do { ( ( ( (result, arg_ty, res_ty, op_mult, res_mult)
                 , res_wrapper )                   -- :: res_ty_out "->" res_ty
               , arg_wrapper1, [], arg_wrapper2 )  -- :: arg_ty "->" arg_ty_out
             , match_wrapper )         -- :: (arg_ty -> res_ty) "->" rho_ty
               <- matchExpectedFunTys herald 1 (mkCheckExpType rho_ty) $
                  \ [arg_ty] res_ty ->
                  do { arg_tc_ty <- expTypeToType (weightedThing arg_ty)
                     ; res_tc_ty <- expTypeToType res_ty

                         -- another nested arrow is too much for now,
                         -- but I bet we'll never need this
                     ; MASSERT2( case arg_shape of
                                   SynFun {} -> False;
                                   _         -> True
                               , text "Too many nested arrows in SyntaxOpType" $$
                                 pprCtOrigin orig )

                     ; (op_mult, res_mult, arg_inferred_mult) <- synMult (weightedWeight arg_ty)
                     ; tcSynArgA orig arg_tc_ty [] arg_shape $
                       \ arg_results arg_res_weights ->
                       tcSynArgE orig res_tc_ty res_shape $
                       \ res_results res_res_weights ->
                       do { result <- thing_inside (arg_results ++ res_results) (arg_inferred_mult ++ arg_res_weights ++ res_res_weights)
                          ; return (result, arg_tc_ty, res_tc_ty, op_mult, res_mult) }}

           ; return ( result
                    , match_wrapper <.>
                      mkWpFun op_mult res_mult (arg_wrapper2 <.> arg_wrapper1) res_wrapper
                              arg_ty res_ty doc ) }
      where
        herald = text "This rebindable syntax expects a function with"
        doc = text "When checking a rebindable syntax operator arising from" <+> ppr orig
        synMult arg_mult =
          case mult_shape of
            SynAnyMult -> return (arg_mult, arg_mult, [arg_mult])
            SynMult mult ->
              if subweight arg_mult mult then
                return (arg_mult, mult, [])
              else
                addErrTc (text "Incorrect multiplicity in rebindable syntax") >> -- TODO: arnaud: helpful error message required here
                return (mult, mult, [])

    go rho_ty (SynType the_ty)
      = do { wrap   <- tcSubTypeET orig GenSigCtxt the_ty rho_ty
           ; result <- thing_inside [] []
           ; return (result, wrap) }

-- works on "actual" types, instantiating where necessary
-- See Note [tcSynArg]
tcSynArgA :: CtOrigin
          -> TcSigmaType
          -> [SyntaxOpType]              -- ^ argument shapes
          -> SyntaxOpType                -- ^ result shape
          -> ([TcSigmaType] -> [Rig] -> TcM a) -- ^ check the arguments
          -> TcM (a, HsWrapper, [HsWrapper], HsWrapper)
            -- ^ returns a wrapper to be applied to the original function,
            -- wrappers to be applied to arguments
            -- and a wrapper to be applied to the overall expression
tcSynArgA orig sigma_ty arg_shapes res_shape thing_inside
  = do { (match_wrapper, arg_tys, res_ty)
           <- matchActualFunTys herald orig Nothing (length arg_shapes) sigma_ty
              -- match_wrapper :: sigma_ty "->" (arg_tys -> res_ty)
       ; ((result, res_wrapper), arg_wrappers)
           <- tc_syn_args_e (map weightedThing arg_tys) arg_shapes $ \ arg_results arg_res_weights ->
              tc_syn_arg    res_ty  res_shape  $ \ res_results ->
              thing_inside (arg_results ++ res_results) (map weightedWeight arg_tys ++ arg_res_weights)
       ; return (result, match_wrapper, arg_wrappers, res_wrapper) }
  where
    herald = text "This rebindable syntax expects a function with"

    tc_syn_args_e :: [TcSigmaType] -> [SyntaxOpType]
                  -> ([TcSigmaType] -> [Rig] -> TcM a)
                  -> TcM (a, [HsWrapper])
                    -- the wrappers are for arguments
    tc_syn_args_e (arg_ty : arg_tys) (arg_shape : arg_shapes) thing_inside
      = do { ((result, arg_wraps), arg_wrap)
               <- tcSynArgE     orig arg_ty  arg_shape  $ \ arg1_results arg1_weights ->
                  tc_syn_args_e      arg_tys arg_shapes $ \ args_results args_weights ->
                  thing_inside (arg1_results ++ args_results) (arg1_weights ++ args_weights)
           ; return (result, arg_wrap : arg_wraps) }
    tc_syn_args_e _ _ thing_inside = (, []) <$> thing_inside [] []

    tc_syn_arg :: TcSigmaType -> SyntaxOpType
               -> ([TcSigmaType] -> TcM a)
               -> TcM (a, HsWrapper)
                  -- the wrapper applies to the overall result
    tc_syn_arg res_ty SynAny thing_inside
      = do { result <- thing_inside [res_ty]
           ; return (result, idHsWrapper) }
    tc_syn_arg res_ty SynRho thing_inside
      = do { (inst_wrap, rho_ty) <- deeplyInstantiate orig res_ty
               -- inst_wrap :: res_ty "->" rho_ty
           ; result <- thing_inside [rho_ty]
           ; return (result, inst_wrap) }
    tc_syn_arg res_ty SynList thing_inside
      = do { (inst_wrap, rho_ty) <- topInstantiate orig res_ty
               -- inst_wrap :: res_ty "->" rho_ty
           ; (list_co, elt_ty)   <- matchExpectedListTy rho_ty
               -- list_co :: [elt_ty] ~N rho_ty
           ; result <- thing_inside [elt_ty]
           ; return (result, mkWpCastN (mkTcSymCo list_co) <.> inst_wrap) }
    tc_syn_arg _ (SynFun {}) _
      = pprPanic "tcSynArgA hits a SynFun" (ppr orig)
    tc_syn_arg res_ty (SynType the_ty) thing_inside
      = do { wrap   <- tcSubTypeO orig GenSigCtxt res_ty the_ty
           ; result <- thing_inside []
           ; return (result, wrap) }

{-
Note [Push result type in]
~~~~~~~~~~~~~~~~~~~~~~~~~~
Unify with expected result before type-checking the args so that the
info from res_ty percolates to args.  This is when we might detect a
too-few args situation.  (One can think of cases when the opposite
order would give a better error message.)
experimenting with putting this first.

Here's an example where it actually makes a real difference

   class C t a b | t a -> b
   instance C Char a Bool

   data P t a = forall b. (C t a b) => MkP b
   data Q t   = MkQ (forall a. P t a)

   f1, f2 :: Q Char;
   f1 = MkQ (MkP True)
   f2 = MkQ (MkP True :: forall a. P Char a)

With the change, f1 will type-check, because the 'Char' info from
the signature is propagated into MkQ's argument. With the check
in the other order, the extra signature in f2 is reqd.

************************************************************************
*                                                                      *
                Expressions with a type signature
                        expr :: type
*                                                                      *
********************************************************************* -}

tcExprSig :: LHsExpr GhcRn -> TcIdSigInfo -> TcM (LHsExpr GhcTcId, TcType)
tcExprSig expr (CompleteSig { sig_bndr = poly_id, sig_loc = loc })
  = setSrcSpan loc $   -- Sets the location for the implication constraint
    do { (tv_prs, theta, tau) <- tcInstType tcInstSkolTyVars poly_id
       ; given <- newEvVars theta
       ; let skol_info = SigSkol ExprSigCtxt (idType poly_id) tv_prs
             skol_tvs  = map snd tv_prs
       ; (ev_binds, expr') <- checkConstraints skol_info skol_tvs given $
                              tcExtendTyVarEnv2 (map (fmap unrestricted) tv_prs) $ -- TODO: arnaud: type variables, should be Zero
                              tcPolyExprNC expr tau

       ; let poly_wrap = mkWpTyLams   skol_tvs
                         <.> mkWpLams given
                         <.> mkWpLet  ev_binds
       ; return (mkLHsWrap poly_wrap expr', idType poly_id) }

tcExprSig expr sig@(PartialSig { psig_name = name, sig_loc = loc })
  = setSrcSpan loc $   -- Sets the location for the implication constraint
    do { (tclvl, wanted, (expr', sig_inst))
             <- pushLevelAndCaptureConstraints  $
                do { sig_inst <- tcInstSig sig
                   ; expr' <- tcExtendTyVarEnv2 (map (fmap unrestricted) $ sig_inst_skols sig_inst) $ -- TODO: arnaud: (also line below) type variables, should be Zero
                              tcExtendTyVarEnv2 (map (fmap unrestricted) $ sig_inst_wcs   sig_inst) $
                              tcPolyExprNC expr (sig_inst_tau sig_inst)
                   ; return (expr', sig_inst) }
       -- See Note [Partial expression signatures]
       ; let tau = sig_inst_tau sig_inst
             infer_mode | null (sig_inst_theta sig_inst)
                        , isNothing (sig_inst_wcx sig_inst)
                        = ApplyMR
                        | otherwise
                        = NoRestrictions
       ; (qtvs, givens, ev_binds, _)
                 <- simplifyInfer tclvl infer_mode [sig_inst] [(name, tau)] wanted
       ; tau <- zonkTcType tau
       ; let inferred_theta = map evVarPred givens
             tau_tvs        = tyCoVarsOfType tau
       ; (binders, my_theta) <- chooseInferredQuantifiers inferred_theta
                                   tau_tvs qtvs (Just sig_inst)
       ; let inferred_sigma = mkInfSigmaTy qtvs inferred_theta tau
             my_sigma       = mkForAllTys binders (mkPhiTy  my_theta tau)
       ; wrap <- if inferred_sigma `eqType` my_sigma -- NB: eqType ignores vis.
                 then return idHsWrapper  -- Fast path; also avoids complaint when we infer
                                          -- an ambiguous type and have AllowAmbiguousType
                                          -- e..g infer  x :: forall a. F a -> Int
                 else tcSubType_NC ExprSigCtxt inferred_sigma my_sigma

       ; traceTc "tcExpSig" (ppr qtvs $$ ppr givens $$ ppr inferred_sigma $$ ppr my_sigma)
       ; let poly_wrap = wrap
                         <.> mkWpTyLams qtvs
                         <.> mkWpLams givens
                         <.> mkWpLet  ev_binds
       ; return (mkLHsWrap poly_wrap expr', my_sigma) }


{- Note [Partial expression signatures]
~~~~~~~~~~~~~~~~~~~~~~~~~~~~~~~~~~~~~~~
Partial type signatures on expressions are easy to get wrong.  But
here is a guiding principile
    e :: ty
should behave like
    let x :: ty
        x = e
    in x

So for partial signatures we apply the MR if no context is given.  So
   e :: IO _          apply the MR
   e :: _ => IO _     do not apply the MR
just like in TcBinds.decideGeneralisationPlan

This makes a difference (Trac #11670):
   peek :: Ptr a -> IO CLong
   peek ptr = peekElemOff undefined 0 :: _
from (peekElemOff undefined 0) we get
          type: IO w
   constraints: Storable w

We must NOT try to generalise over 'w' because the signature specifies
no constraints so we'll complain about not being able to solve
Storable w.  Instead, don't generalise; then _ gets instantiated to
CLong, as it should.
-}

{- *********************************************************************
*                                                                      *
                 tcInferId
*                                                                      *
********************************************************************* -}

tcCheckId :: Name -> ExpRhoType -> TcM (HsExpr GhcTcId)
tcCheckId name res_ty
  = do { (expr, actual_res_ty) <- tcInferId name
       ; traceTc "tcCheckId" (vcat [ppr name, ppr actual_res_ty, ppr res_ty])
       ; addFunResCtxt False (HsVar (noLoc name)) actual_res_ty res_ty $
         tcWrapResultO (OccurrenceOf name) (HsVar (noLoc name)) expr actual_res_ty res_ty }

tcCheckRecSelId :: HsExpr GhcRn -> AmbiguousFieldOcc GhcRn -> ExpRhoType -> TcM (HsExpr GhcTcId)
tcCheckRecSelId rn_expr f@(Unambiguous (L _ lbl) _) res_ty
  = do { (expr, actual_res_ty) <- tcInferRecSelId f
       ; addFunResCtxt False (HsRecFld f) actual_res_ty res_ty $
         tcWrapResultO (OccurrenceOfRecSel lbl) rn_expr expr actual_res_ty res_ty }
tcCheckRecSelId rn_expr (Ambiguous lbl _) res_ty
  = case tcSplitFunTy_maybe =<< checkingExpType_maybe res_ty of
      Nothing       -> ambiguousSelector lbl
<<<<<<< HEAD
      Just (arg, _) -> do { sel_name <- disambiguateSelector lbl (weightedThing arg)
                          ; tcCheckRecSelId (Unambiguous lbl sel_name) res_ty }
=======
      Just (arg, _) -> do { sel_name <- disambiguateSelector lbl arg
                          ; tcCheckRecSelId rn_expr (Unambiguous lbl sel_name) res_ty }
>>>>>>> affdea82

------------------------
tcInferRecSelId :: AmbiguousFieldOcc GhcRn -> TcM (HsExpr GhcTcId, TcRhoType)
tcInferRecSelId (Unambiguous (L _ lbl) sel)
  = do { (expr', ty) <- tc_infer_id lbl sel
       ; return (expr', ty) }
tcInferRecSelId (Ambiguous lbl _)
  = ambiguousSelector lbl

------------------------
tcInferId :: Name -> TcM (HsExpr GhcTcId, TcSigmaType)
-- Look up an occurrence of an Id
-- Do not instantiate its type
tcInferId id_name
  | id_name `hasKey` tagToEnumKey
  = failWithTc (text "tagToEnum# must appear applied to one argument")
        -- tcApp catches the case (tagToEnum# arg)

  | id_name `hasKey` assertIdKey
  = do { dflags <- getDynFlags
       ; if gopt Opt_IgnoreAsserts dflags
         then tc_infer_id (nameRdrName id_name) id_name
         else tc_infer_assert id_name }

  | otherwise
  = do { (expr, ty) <- tc_infer_id (nameRdrName id_name) id_name
       ; traceTc "tcInferId" (ppr id_name <+> dcolon <+> ppr ty)
       ; return (expr, ty) }

tc_infer_assert :: Name -> TcM (HsExpr GhcTcId, TcSigmaType)
-- Deal with an occurrence of 'assert'
-- See Note [Adding the implicit parameter to 'assert']
tc_infer_assert assert_name
  = do { assert_error_id <- tcLookupId assertErrorName
       ; (wrap, id_rho) <- topInstantiate (OccurrenceOf assert_name)
                                          (idType assert_error_id)
       ; return (mkHsWrap wrap (HsVar (noLoc assert_error_id)), id_rho)
       }

tc_infer_id :: RdrName -> Name -> TcM (HsExpr GhcTcId, TcSigmaType)
tc_infer_id lbl id_name
 = do { thing <- tcLookup id_name
      ; case thing of
             ATcId { tct_id = id }
               -> do { check_naughty id        -- Note [Local record selectors]
                     ; checkThLocalId id
                     -- TODO: arnaud: I'm not sure being here guarantees that
                     -- the variable is actually in the local context. Maybe
                     -- it's not sufficient either. Harden if not the case.
                     ; tcEmitBindingUsage $ unitUE id_name One
                     ; return_id id }

             AGlobal (AnId id)
               -> do { check_naughty id
                     ; return_id id }
                    -- A global cannot possibly be ill-staged
                    -- nor does it need the 'lifting' treatment
                    -- hence no checkTh stuff here

             AGlobal (AConLike cl) -> case cl of
                 RealDataCon con -> return_data_con con
                 PatSynCon ps    -> tcPatSynBuilderOcc ps

             _ -> failWithTc $
                  ppr thing <+> text "used where a value identifier was expected" }
  where
    return_id id = return (HsVar (noLoc id), idType id)

    return_data_con con
       -- For data constructors, must perform the stupid-theta check
      | null stupid_theta
      = return (HsConLikeOut (RealDataCon con), con_ty)

      | otherwise
       -- See Note [Instantiating stupid theta]
      = do { let (tvs, theta, rho) = tcSplitSigmaTy con_ty
           ; (subst, tvs') <- newMetaTyVars tvs
           ; let tys'   = mkTyVarTys tvs'
                 theta' = substTheta subst theta
                 rho'   = substTy subst rho
           ; wrap <- instCall (OccurrenceOf id_name) tys' theta'
           ; addDataConStupidTheta con tys'
           ; return (mkHsWrap wrap (HsConLikeOut (RealDataCon con)), rho') }

      where
        con_ty         = dataConUserType con
        stupid_theta   = dataConStupidTheta con

    check_naughty id
      | isNaughtyRecordSelector id = failWithTc (naughtyRecordSel lbl)
      | otherwise                  = return ()


tcUnboundId :: HsExpr GhcRn -> UnboundVar -> ExpRhoType -> TcM (HsExpr GhcTcId)
-- Typecheck an occurrence of an unbound Id
--
-- Some of these started life as a true expression hole "_".
-- Others might simply be variables that accidentally have no binding site
--
-- We turn all of them into HsVar, since HsUnboundVar can't contain an
-- Id; and indeed the evidence for the CHoleCan does bind it, so it's
-- not unbound any more!
tcUnboundId rn_expr unbound res_ty
 = do { ty <- newOpenFlexiTyVarTy  -- Allow Int# etc (Trac #12531)
      ; let occ = unboundVarOcc unbound
      ; name <- newSysName occ
      ; let ev = mkLocalId name Omega ty
      ; loc <- getCtLocM HoleOrigin Nothing
      ; let can = CHoleCan { cc_ev = CtWanted { ctev_pred = ty
                                              , ctev_dest = EvVarDest ev
                                              , ctev_nosh = WDeriv
                                              , ctev_loc  = loc}
                           , cc_hole = ExprHole unbound }
      ; emitInsoluble can
      ; tcWrapResultO (UnboundOccurrenceOf occ) rn_expr (HsVar (noLoc ev)) ty res_ty }


{-
Note [Adding the implicit parameter to 'assert']
~~~~~~~~~~~~~~~~~~~~~~~~~~~~~~~~~~~~~~~~~~~~~~~~
The typechecker transforms (assert e1 e2) to (assertError e1 e2).
This isn't really the Right Thing because there's no way to "undo"
if you want to see the original source code in the typechecker
output.  We'll have fix this in due course, when we care more about
being able to reconstruct the exact original program.

Note [tagToEnum#]
~~~~~~~~~~~~~~~~~
Nasty check to ensure that tagToEnum# is applied to a type that is an
enumeration TyCon.  Unification may refine the type later, but this
check won't see that, alas.  It's crude, because it relies on our
knowing *now* that the type is ok, which in turn relies on the
eager-unification part of the type checker pushing enough information
here.  In theory the Right Thing to do is to have a new form of
constraint but I definitely cannot face that!  And it works ok as-is.

Here's are two cases that should fail
        f :: forall a. a
        f = tagToEnum# 0        -- Can't do tagToEnum# at a type variable

        g :: Int
        g = tagToEnum# 0        -- Int is not an enumeration

When data type families are involved it's a bit more complicated.
     data family F a
     data instance F [Int] = A | B | C
Then we want to generate something like
     tagToEnum# R:FListInt 3# |> co :: R:FListInt ~ F [Int]
Usually that coercion is hidden inside the wrappers for
constructors of F [Int] but here we have to do it explicitly.

It's all grotesquely complicated.

Note [Instantiating stupid theta]
~~~~~~~~~~~~~~~~~~~~~~~~~~~~~~~~~
Normally, when we infer the type of an Id, we don't instantiate,
because we wish to allow for visible type application later on.
But if a datacon has a stupid theta, we're a bit stuck. We need
to emit the stupid theta constraints with instantiated types. It's
difficult to defer this to the lazy instantiation, because a stupid
theta has no spot to put it in a type. So we just instantiate eagerly
in this case. Thus, users cannot use visible type application with
a data constructor sporting a stupid theta. I won't feel so bad for
the users that complain.

-}

tcSeq :: SrcSpan -> Name -> [LHsExprArgIn]
      -> ExpRhoType -> TcM (HsWrapper, LHsExpr GhcTcId, [LHsExprArgOut])
-- (seq e1 e2) :: res_ty
-- We need a special typing rule because res_ty can be unboxed
-- See Note [Typing rule for seq]
tcSeq loc fun_name args res_ty
  = do  { fun <- tcLookupId fun_name
        ; (arg1_ty, args1) <- case args of
            (HsTypeArg hs_ty_arg1 : args1)
              -> do { ty_arg1 <- tcHsTypeApp hs_ty_arg1 liftedTypeKind
                    ; return (ty_arg1, args1) }

            _ -> do { arg_ty1 <- newFlexiTyVarTy liftedTypeKind
                    ; return (arg_ty1, args) }

        ; (arg1, arg2, arg2_exp_ty) <- case args1 of
            [HsTypeArg hs_ty_arg2, HsValArg term_arg1, HsValArg term_arg2]
              -> do { arg2_kind <- newOpenTypeKind
                    ; ty_arg2 <- tcHsTypeApp hs_ty_arg2 arg2_kind
                                   -- see Note [Typing rule for seq]
                    ; _ <- tcSubTypeDS (OccurrenceOf fun_name) GenSigCtxt ty_arg2 res_ty
                    ; return (term_arg1, term_arg2, mkCheckExpType ty_arg2) }
            [HsValArg term_arg1, HsValArg term_arg2]
              -> return (term_arg1, term_arg2, res_ty)
            _ -> too_many_args "seq" args

        ; arg1' <- tcMonoExpr arg1 (mkCheckExpType arg1_ty)
        ; arg2' <- tcMonoExpr arg2 arg2_exp_ty
        ; res_ty <- readExpType res_ty  -- by now, it's surely filled in
        ; let fun'    = L loc (mkHsWrap ty_args (HsVar (L loc fun)))
              ty_args = WpTyApp res_ty <.> WpTyApp arg1_ty
        ; return (idHsWrapper, fun', [HsValArg arg1', HsValArg arg2']) }

tcTagToEnum :: SrcSpan -> Name -> [LHsExprArgIn] -> ExpRhoType
            -> TcM (HsWrapper, LHsExpr GhcTcId, [LHsExprArgOut])
-- tagToEnum# :: forall a. Int# -> a
-- See Note [tagToEnum#]   Urgh!
tcTagToEnum loc fun_name args res_ty
  = do { fun <- tcLookupId fun_name

       ; arg <- case args of
           [HsTypeArg hs_ty_arg, HsValArg term_arg]
             -> do { ty_arg <- tcHsTypeApp hs_ty_arg liftedTypeKind
                   ; _ <- tcSubTypeDS (OccurrenceOf fun_name) GenSigCtxt ty_arg res_ty
                     -- other than influencing res_ty, we just
                     -- don't care about a type arg passed in.
                     -- So drop the evidence.
                   ; return term_arg }
           [HsValArg term_arg] -> do { _ <- expTypeToType res_ty
                                     ; return term_arg }
           _          -> too_many_args "tagToEnum#" args

       ; res_ty <- readExpType res_ty
       ; ty'    <- zonkTcType res_ty

       -- Check that the type is algebraic
       ; let mb_tc_app = tcSplitTyConApp_maybe ty'
             Just (tc, tc_args) = mb_tc_app
       ; checkTc (isJust mb_tc_app)
                 (mk_error ty' doc1)

       -- Look through any type family
       ; fam_envs <- tcGetFamInstEnvs
       ; let (rep_tc, rep_args, coi)
               = tcLookupDataFamInst fam_envs tc tc_args
            -- coi :: tc tc_args ~R rep_tc rep_args

       ; checkTc (isEnumerationTyCon rep_tc)
                 (mk_error ty' doc2)

       ; arg' <- tcMonoExpr arg (mkCheckExpType intPrimTy)
       ; let fun' = L loc (mkHsWrap (WpTyApp rep_ty) (HsVar (L loc fun)))
             rep_ty = mkTyConApp rep_tc rep_args

       ; return (mkWpCastR (mkTcSymCo coi), fun', [HsValArg arg']) }
                 -- coi is a Representational coercion
  where
    doc1 = vcat [ text "Specify the type by giving a type signature"
                , text "e.g. (tagToEnum# x) :: Bool" ]
    doc2 = text "Result type must be an enumeration type"

    mk_error :: TcType -> SDoc -> SDoc
    mk_error ty what
      = hang (text "Bad call to tagToEnum#"
               <+> text "at type" <+> ppr ty)
           2 what

too_many_args :: String -> [LHsExprArgIn] -> TcM a
too_many_args fun args
  = failWith $
    hang (text "Too many type arguments to" <+> text fun <> colon)
       2 (sep (map pp args))
  where
    pp (HsValArg e)                             = ppr e
    pp (HsTypeArg (HsWC { hswc_body = L _ t })) = pprHsType t


{-
************************************************************************
*                                                                      *
                 Template Haskell checks
*                                                                      *
************************************************************************
-}

checkThLocalId :: Id -> TcM ()
checkThLocalId id
  = do  { mb_local_use <- getStageAndBindLevel (idName id)
        ; case mb_local_use of
             Just (top_lvl, bind_lvl, use_stage)
                | thLevel use_stage > bind_lvl
                , isNotTopLevel top_lvl
                -> checkCrossStageLifting id use_stage
             _  -> return ()   -- Not a locally-bound thing, or
                               -- no cross-stage link
    }

--------------------------------------
checkCrossStageLifting :: Id -> ThStage -> TcM ()
-- If we are inside typed brackets, and (use_lvl > bind_lvl)
-- we must check whether there's a cross-stage lift to do
-- Examples   \x -> [|| x ||]
--            [|| map ||]
-- There is no error-checking to do, because the renamer did that
--
-- This is similar to checkCrossStageLifting in RnSplice, but
-- this code is applied to *typed* brackets.

checkCrossStageLifting id (Brack _ (TcPending ps_var lie_var))
  =     -- Nested identifiers, such as 'x' in
        -- E.g. \x -> [|| h x ||]
        -- We must behave as if the reference to x was
        --      h $(lift x)
        -- We use 'x' itself as the splice proxy, used by
        -- the desugarer to stitch it all back together.
        -- If 'x' occurs many times we may get many identical
        -- bindings of the same splice proxy, but that doesn't
        -- matter, although it's a mite untidy.
    do  { let id_ty = idType id
        ; checkTc (isTauTy id_ty) (polySpliceErr id)
               -- If x is polymorphic, its occurrence sites might
               -- have different instantiations, so we can't use plain
               -- 'x' as the splice proxy name.  I don't know how to
               -- solve this, and it's probably unimportant, so I'm
               -- just going to flag an error for now

        ; lift <- if isStringTy id_ty then
                     do { sid <- tcLookupId THNames.liftStringName
                                     -- See Note [Lifting strings]
                        ; return (HsVar (noLoc sid)) }
                  else
                     setConstraintVar lie_var   $
                          -- Put the 'lift' constraint into the right LIE
                     newMethodFromName (OccurrenceOf (idName id))
                                       THNames.liftName id_ty

                   -- Update the pending splices
        ; ps <- readMutVar ps_var
        ; let pending_splice = PendingTcSplice (idName id) (nlHsApp (noLoc lift) (nlHsVar id))
        ; writeMutVar ps_var (pending_splice : ps)

        ; return () }

checkCrossStageLifting _ _ = return ()

polySpliceErr :: Id -> SDoc
polySpliceErr id
  = text "Can't splice the polymorphic local variable" <+> quotes (ppr id)

{-
Note [Lifting strings]
~~~~~~~~~~~~~~~~~~~~~~
If we see $(... [| s |] ...) where s::String, we don't want to
generate a mass of Cons (CharL 'x') (Cons (CharL 'y') ...)) etc.
So this conditional short-circuits the lifting mechanism to generate
(liftString "xy") in that case.  I didn't want to use overlapping instances
for the Lift class in TH.Syntax, because that can lead to overlapping-instance
errors in a polymorphic situation.

If this check fails (which isn't impossible) we get another chance; see
Note [Converting strings] in Convert.hs

Local record selectors
~~~~~~~~~~~~~~~~~~~~~~
Record selectors for TyCons in this module are ordinary local bindings,
which show up as ATcIds rather than AGlobals.  So we need to check for
naughtiness in both branches.  c.f. TcTyClsBindings.mkAuxBinds.


************************************************************************
*                                                                      *
\subsection{Record bindings}
*                                                                      *
************************************************************************
-}

getFixedTyVars :: [FieldLabelString] -> [TyVar] -> [ConLike] -> TyVarSet
-- These tyvars must not change across the updates
getFixedTyVars upd_fld_occs univ_tvs cons
      = mkVarSet [tv1 | con <- cons
                      , let (u_tvs, _, eqspec, prov_theta
                             , req_theta, arg_tys, _)
                              = conLikeFullSig con
                            theta = eqSpecPreds eqspec
                                     ++ prov_theta
                                     ++ req_theta
                            flds = conLikeFieldLabels con
                            fixed_tvs = exactTyCoVarsOfTypes (map weightedThing fixed_tys)
                                    -- fixed_tys: See Note [Type of a record update]
                                        `unionVarSet` tyCoVarsOfTypes theta
                                    -- Universally-quantified tyvars that
                                    -- appear in any of the *implicit*
                                    -- arguments to the constructor are fixed
                                    -- See Note [Implicit type sharing]

                            fixed_tys = [ty | (fl, ty) <- zip flds arg_tys
                                            , not (flLabel fl `elem` upd_fld_occs)]
                      , (tv1,tv) <- univ_tvs `zip` u_tvs
                      , tv `elemVarSet` fixed_tvs ]

{-
Note [Disambiguating record fields]
~~~~~~~~~~~~~~~~~~~~~~~~~~~~~~~~~~~
When the -XDuplicateRecordFields extension is used, and the renamer
encounters a record selector or update that it cannot immediately
disambiguate (because it involves fields that belong to multiple
datatypes), it will defer resolution of the ambiguity to the
typechecker.  In this case, the `Ambiguous` constructor of
`AmbiguousFieldOcc` is used.

Consider the following definitions:

        data S = MkS { foo :: Int }
        data T = MkT { foo :: Int, bar :: Int }
        data U = MkU { bar :: Int, baz :: Int }

When the renamer sees `foo` as a selector or an update, it will not
know which parent datatype is in use.

For selectors, there are two possible ways to disambiguate:

1. Check if the pushed-in type is a function whose domain is a
   datatype, for example:

       f s = (foo :: S -> Int) s

       g :: T -> Int
       g = foo

    This is checked by `tcCheckRecSelId` when checking `HsRecFld foo`.

2. Check if the selector is applied to an argument that has a type
   signature, for example:

       h = foo (s :: S)

    This is checked by `tcApp`.


Updates are slightly more complex.  The `disambiguateRecordBinds`
function tries to determine the parent datatype in three ways:

1. Check for types that have all the fields being updated. For example:

        f x = x { foo = 3, bar = 2 }

   Here `f` must be updating `T` because neither `S` nor `U` have
   both fields. This may also discover that no possible type exists.
   For example the following will be rejected:

        f' x = x { foo = 3, baz = 3 }

2. Use the type being pushed in, if it is already a TyConApp. The
   following are valid updates to `T`:

        g :: T -> T
        g x = x { foo = 3 }

        g' x = x { foo = 3 } :: T

3. Use the type signature of the record expression, if it exists and
   is a TyConApp. Thus this is valid update to `T`:

        h x = (x :: T) { foo = 3 }


Note that we do not look up the types of variables being updated, and
no constraint-solving is performed, so for example the following will
be rejected as ambiguous:

     let bad (s :: S) = foo s

     let r :: T
         r = blah
     in r { foo = 3 }

     \r. (r { foo = 3 },  r :: T )

We could add further tests, of a more heuristic nature. For example,
rather than looking for an explicit signature, we could try to infer
the type of the argument to a selector or the record expression being
updated, in case we are lucky enough to get a TyConApp straight
away. However, it might be hard for programmers to predict whether a
particular update is sufficiently obvious for the signature to be
omitted. Moreover, this might change the behaviour of typechecker in
non-obvious ways.

See also Note [HsRecField and HsRecUpdField] in HsPat.
-}

-- Given a RdrName that refers to multiple record fields, and the type
-- of its argument, try to determine the name of the selector that is
-- meant.
disambiguateSelector :: Located RdrName -> Type -> TcM Name
disambiguateSelector lr@(L _ rdr) parent_type
 = do { fam_inst_envs <- tcGetFamInstEnvs
      ; case tyConOf fam_inst_envs parent_type of
          Nothing -> ambiguousSelector lr
          Just p  ->
            do { xs <- lookupParents rdr
               ; let parent = RecSelData p
               ; case lookup parent xs of
                   Just gre -> do { addUsedGRE True gre
                                  ; return (gre_name gre) }
                   Nothing  -> failWithTc (fieldNotInType parent rdr) } }

-- This field name really is ambiguous, so add a suitable "ambiguous
-- occurrence" error, then give up.
ambiguousSelector :: Located RdrName -> TcM a
ambiguousSelector (L _ rdr)
  = do { env <- getGlobalRdrEnv
       ; let gres = lookupGRE_RdrName rdr env
       ; setErrCtxt [] $ addNameClashErrRn rdr gres
       ; failM }

-- Disambiguate the fields in a record update.
-- See Note [Disambiguating record fields]
disambiguateRecordBinds :: LHsExpr GhcRn -> TcRhoType
                 -> [LHsRecUpdField GhcRn] -> ExpRhoType
                 -> TcM [LHsRecField' (AmbiguousFieldOcc GhcTc) (LHsExpr GhcRn)]
disambiguateRecordBinds record_expr record_rho rbnds res_ty
    -- Are all the fields unambiguous?
  = case mapM isUnambiguous rbnds of
                     -- If so, just skip to looking up the Ids
                     -- Always the case if DuplicateRecordFields is off
      Just rbnds' -> mapM lookupSelector rbnds'
      Nothing     -> -- If not, try to identify a single parent
        do { fam_inst_envs <- tcGetFamInstEnvs
             -- Look up the possible parents for each field
           ; rbnds_with_parents <- getUpdFieldsParents
           ; let possible_parents = map (map fst . snd) rbnds_with_parents
             -- Identify a single parent
           ; p <- identifyParent fam_inst_envs possible_parents
             -- Pick the right selector with that parent for each field
           ; checkNoErrs $ mapM (pickParent p) rbnds_with_parents }
  where
    -- Extract the selector name of a field update if it is unambiguous
    isUnambiguous :: LHsRecUpdField GhcRn -> Maybe (LHsRecUpdField GhcRn,Name)
    isUnambiguous x = case unLoc (hsRecFieldLbl (unLoc x)) of
                        Unambiguous _ sel_name -> Just (x, sel_name)
                        Ambiguous{}            -> Nothing

    -- Look up the possible parents and selector GREs for each field
    getUpdFieldsParents :: TcM [(LHsRecUpdField GhcRn
                                , [(RecSelParent, GlobalRdrElt)])]
    getUpdFieldsParents
      = fmap (zip rbnds) $ mapM
          (lookupParents . unLoc . hsRecUpdFieldRdr . unLoc)
          rbnds

    -- Given a the lists of possible parents for each field,
    -- identify a single parent
    identifyParent :: FamInstEnvs -> [[RecSelParent]] -> TcM RecSelParent
    identifyParent fam_inst_envs possible_parents
      = case foldr1 intersect possible_parents of
        -- No parents for all fields: record update is ill-typed
        []  -> failWithTc (noPossibleParents rbnds)

        -- Exactly one datatype with all the fields: use that
        [p] -> return p

        -- Multiple possible parents: try harder to disambiguate
        -- Can we get a parent TyCon from the pushed-in type?
        _:_ | Just p <- tyConOfET fam_inst_envs res_ty -> return (RecSelData p)

        -- Does the expression being updated have a type signature?
        -- If so, try to extract a parent TyCon from it
            | Just {} <- obviousSig (unLoc record_expr)
            , Just tc <- tyConOf fam_inst_envs record_rho
            -> return (RecSelData tc)

        -- Nothing else we can try...
        _ -> failWithTc badOverloadedUpdate

    -- Make a field unambiguous by choosing the given parent.
    -- Emits an error if the field cannot have that parent,
    -- e.g. if the user writes
    --     r { x = e } :: T
    -- where T does not have field x.
    pickParent :: RecSelParent
               -> (LHsRecUpdField GhcRn, [(RecSelParent, GlobalRdrElt)])
               -> TcM (LHsRecField' (AmbiguousFieldOcc GhcTc) (LHsExpr GhcRn))
    pickParent p (upd, xs)
      = case lookup p xs of
                      -- Phew! The parent is valid for this field.
                      -- Previously ambiguous fields must be marked as
                      -- used now that we know which one is meant, but
                      -- unambiguous ones shouldn't be recorded again
                      -- (giving duplicate deprecation warnings).
          Just gre -> do { unless (null (tail xs)) $ do
                             let L loc _ = hsRecFieldLbl (unLoc upd)
                             setSrcSpan loc $ addUsedGRE True gre
                         ; lookupSelector (upd, gre_name gre) }
                      -- The field doesn't belong to this parent, so report
                      -- an error but keep going through all the fields
          Nothing  -> do { addErrTc (fieldNotInType p
                                      (unLoc (hsRecUpdFieldRdr (unLoc upd))))
                         ; lookupSelector (upd, gre_name (snd (head xs))) }

    -- Given a (field update, selector name) pair, look up the
    -- selector to give a field update with an unambiguous Id
    lookupSelector :: (LHsRecUpdField GhcRn, Name)
                 -> TcM (LHsRecField' (AmbiguousFieldOcc GhcTc) (LHsExpr GhcRn))
    lookupSelector (L l upd, n)
      = do { i <- tcLookupId n
           ; let L loc af = hsRecFieldLbl upd
                 lbl      = rdrNameAmbiguousFieldOcc af
           ; return $ L l upd { hsRecFieldLbl
                                  = L loc (Unambiguous (L loc lbl) i) } }


-- Extract the outermost TyCon of a type, if there is one; for
-- data families this is the representation tycon (because that's
-- where the fields live).
tyConOf :: FamInstEnvs -> TcSigmaType -> Maybe TyCon
tyConOf fam_inst_envs ty0
  = case tcSplitTyConApp_maybe ty of
      Just (tc, tys) -> Just (fstOf3 (tcLookupDataFamInst fam_inst_envs tc tys))
      Nothing        -> Nothing
  where
    (_, _, ty) = tcSplitSigmaTy ty0

-- Variant of tyConOf that works for ExpTypes
tyConOfET :: FamInstEnvs -> ExpRhoType -> Maybe TyCon
tyConOfET fam_inst_envs ty0 = tyConOf fam_inst_envs =<< checkingExpType_maybe ty0

-- For an ambiguous record field, find all the candidate record
-- selectors (as GlobalRdrElts) and their parents.
lookupParents :: RdrName -> RnM [(RecSelParent, GlobalRdrElt)]
lookupParents rdr
  = do { env <- getGlobalRdrEnv
       ; let gres = lookupGRE_RdrName rdr env
       ; mapM lookupParent gres }
  where
    lookupParent :: GlobalRdrElt -> RnM (RecSelParent, GlobalRdrElt)
    lookupParent gre = do { id <- tcLookupId (gre_name gre)
                          ; if isRecordSelector id
                              then return (recordSelectorTyCon id, gre)
                              else failWithTc (notSelector (gre_name gre)) }

-- A type signature on the argument of an ambiguous record selector or
-- the record expression in an update must be "obvious", i.e. the
-- outermost constructor ignoring parentheses.
obviousSig :: HsExpr GhcRn -> Maybe (LHsSigWcType GhcRn)
obviousSig (ExprWithTySig _ ty) = Just ty
obviousSig (HsPar p)            = obviousSig (unLoc p)
obviousSig _                    = Nothing


{-
Game plan for record bindings
~~~~~~~~~~~~~~~~~~~~~~~~~~~~~
1. Find the TyCon for the bindings, from the first field label.

2. Instantiate its tyvars and unify (T a1 .. an) with expected_ty.

For each binding field = value

3. Instantiate the field type (from the field label) using the type
   envt from step 2.

4  Type check the value using tcArg, passing the field type as
   the expected argument type.

This extends OK when the field types are universally quantified.
-}

tcRecordBinds
        :: ConLike
        -> [TcType]     -- Expected type for each field
        -> HsRecordBinds GhcRn
        -> TcM (HsRecordBinds GhcTcId)

tcRecordBinds con_like arg_tys (HsRecFields rbinds dd)
  = do  { mb_binds <- mapM do_bind rbinds
        ; return (HsRecFields (catMaybes mb_binds) dd) }
  where
    fields = map flSelector $ conLikeFieldLabels con_like
    flds_w_tys = zipEqual "tcRecordBinds" fields arg_tys

    do_bind :: LHsRecField GhcRn (LHsExpr GhcRn)
            -> TcM (Maybe (LHsRecField GhcTcId (LHsExpr GhcTcId)))
    do_bind (L l fld@(HsRecField { hsRecFieldLbl = f
                                 , hsRecFieldArg = rhs }))

      = do { mb <- tcRecordField con_like flds_w_tys f rhs
           ; case mb of
               Nothing         -> return Nothing
               Just (f', rhs') -> return (Just (L l (fld { hsRecFieldLbl = f'
                                                          , hsRecFieldArg = rhs' }))) }

tcRecordUpd
        :: ConLike
        -> [TcType]     -- Expected type for each field
        -> [LHsRecField' (AmbiguousFieldOcc GhcTc) (LHsExpr GhcRn)]
        -> TcM [LHsRecUpdField GhcTcId]

tcRecordUpd con_like arg_tys rbinds = fmap catMaybes $ mapM do_bind rbinds
  where
    fields = map flSelector $ conLikeFieldLabels con_like
    flds_w_tys = zipEqual "tcRecordUpd" fields arg_tys

    do_bind :: LHsRecField' (AmbiguousFieldOcc GhcTc) (LHsExpr GhcRn)
            -> TcM (Maybe (LHsRecUpdField GhcTcId))
    do_bind (L l fld@(HsRecField { hsRecFieldLbl = L loc af
                                 , hsRecFieldArg = rhs }))
      = do { let lbl = rdrNameAmbiguousFieldOcc af
                 sel_id = selectorAmbiguousFieldOcc af
                 f = L loc (FieldOcc (L loc lbl) (idName sel_id))
           ; mb <- tcRecordField con_like flds_w_tys f rhs
           ; case mb of
               Nothing         -> return Nothing
               Just (f', rhs') ->
                 return (Just
                         (L l (fld { hsRecFieldLbl
                                      = L loc (Unambiguous (L loc lbl)
                                               (selectorFieldOcc (unLoc f')))
                                   , hsRecFieldArg = rhs' }))) }

tcRecordField :: ConLike -> Assoc Name Type
              -> LFieldOcc GhcRn -> LHsExpr GhcRn
              -> TcM (Maybe (LFieldOcc GhcTc, LHsExpr GhcTc))
tcRecordField con_like flds_w_tys (L loc (FieldOcc lbl sel_name)) rhs
  | Just field_ty <- assocMaybe flds_w_tys sel_name
      = addErrCtxt (fieldCtxt field_lbl) $
        do { rhs' <- tcPolyExprNC rhs field_ty
           ; let field_id = mkUserLocal (nameOccName sel_name)
                                        (nameUnique sel_name)
                                        Omega field_ty loc
                -- Yuk: the field_id has the *unique* of the selector Id
                --          (so we can find it easily)
                --      but is a LocalId with the appropriate type of the RHS
                --          (so the desugarer knows the type of local binder to make)
           ; return (Just (L loc (FieldOcc lbl field_id), rhs')) }
      | otherwise
      = do { addErrTc (badFieldCon con_like field_lbl)
           ; return Nothing }
  where
        field_lbl = occNameFS $ rdrNameOcc (unLoc lbl)


checkMissingFields ::  ConLike -> HsRecordBinds GhcRn -> TcM ()
checkMissingFields con_like rbinds
  | null field_labels   -- Not declared as a record;
                        -- But C{} is still valid if no strict fields
  = if any isBanged field_strs then
        -- Illegal if any arg is strict
        addErrTc (missingStrictFields con_like [])
    else do
        warn <- woptM Opt_WarnMissingFields
        when (warn && notNull field_strs && null field_labels)
             (warnTc (Reason Opt_WarnMissingFields) True
                 (missingFields con_like []))

  | otherwise = do              -- A record
    unless (null missing_s_fields)
           (addErrTc (missingStrictFields con_like missing_s_fields))

    warn <- woptM Opt_WarnMissingFields
    when (warn && notNull missing_ns_fields)
         (warnTc (Reason Opt_WarnMissingFields) True
             (missingFields con_like missing_ns_fields))

  where
    missing_s_fields
        = [ flLabel fl | (fl, str) <- field_info,
                 isBanged str,
                 not (fl `elemField` field_names_used)
          ]
    missing_ns_fields
        = [ flLabel fl | (fl, str) <- field_info,
                 not (isBanged str),
                 not (fl `elemField` field_names_used)
          ]

    field_names_used = hsRecFields rbinds
    field_labels     = conLikeFieldLabels con_like

    field_info = zipEqual "missingFields"
                          field_labels
                          field_strs

    field_strs = conLikeImplBangs con_like

    fl `elemField` flds = any (\ fl' -> flSelector fl == fl') flds

{-
************************************************************************
*                                                                      *
\subsection{Errors and contexts}
*                                                                      *
************************************************************************

Boring and alphabetical:
-}

addExprErrCtxt :: LHsExpr GhcRn -> TcM a -> TcM a
addExprErrCtxt expr = addErrCtxt (exprCtxt expr)

exprCtxt :: LHsExpr GhcRn -> SDoc
exprCtxt expr
  = hang (text "In the expression:") 2 (ppr expr)

fieldCtxt :: FieldLabelString -> SDoc
fieldCtxt field_name
  = text "In the" <+> quotes (ppr field_name) <+> ptext (sLit "field of a record")

addFunResCtxt :: Bool  -- There is at least one argument
              -> HsExpr GhcRn -> TcType -> ExpRhoType
              -> TcM a -> TcM a
-- When we have a mis-match in the return type of a function
-- try to give a helpful message about too many/few arguments
--
-- Used for naked variables too; but with has_args = False
addFunResCtxt has_args fun fun_res_ty env_ty
  = addLandmarkErrCtxtM (\env -> (env, ) <$> mk_msg)
      -- NB: use a landmark error context, so that an empty context
      -- doesn't suppress some more useful context
  where
    mk_msg
      = do { mb_env_ty <- readExpType_maybe env_ty
                     -- by the time the message is rendered, the ExpType
                     -- will be filled in (except if we're debugging)
           ; fun_res' <- zonkTcType fun_res_ty
           ; env'     <- case mb_env_ty of
                           Just env_ty -> zonkTcType env_ty
                           Nothing     ->
                             do { dumping <- doptM Opt_D_dump_tc_trace
                                ; MASSERT( dumping )
                                ; newFlexiTyVarTy liftedTypeKind }
           ; let -- See Note [Splitting nested sigma types in mismatched
                 --           function types]
                 (_, _, fun_tau) = tcSplitNestedSigmaTys fun_res'
                 -- No need to call tcSplitNestedSigmaTys here, since env_ty is
                 -- an ExpRhoTy, i.e., it's already deeply instantiated.
                 (_, _, env_tau) = tcSplitSigmaTy env'
                 (args_fun, res_fun) = tcSplitFunTys fun_tau
                 (args_env, res_env) = tcSplitFunTys env_tau
                 n_fun = length args_fun
                 n_env = length args_env
                 info  | n_fun == n_env = Outputable.empty
                       | n_fun > n_env
                       , not_fun res_env
                       = text "Probable cause:" <+> quotes (ppr fun)
                         <+> text "is applied to too few arguments"

                       | has_args
                       , not_fun res_fun
                       = text "Possible cause:" <+> quotes (ppr fun)
                         <+> text "is applied to too many arguments"

                       | otherwise
                       = Outputable.empty  -- Never suggest that a naked variable is                                         -- applied to too many args!
           ; return info }
      where
        not_fun ty   -- ty is definitely not an arrow type,
                     -- and cannot conceivably become one
          = case tcSplitTyConApp_maybe ty of
              Just (tc, _) -> isAlgTyCon tc
              Nothing      -> False

{-
Note [Splitting nested sigma types in mismatched function types]
~~~~~~~~~~~~~~~~~~~~~~~~~~~~~~~~~~~~~~~~~~~~~~~~~~~~~~~~~~~~~~~~
When one applies a function to too few arguments, GHC tries to determine this
fact if possible so that it may give a helpful error message. It accomplishes
this by checking if the type of the applied function has more argument types
than supplied arguments.

Previously, GHC computed the number of argument types through tcSplitSigmaTy.
This is incorrect in the face of nested foralls, however! This caused Trac
#13311, for instance:

  f :: forall a. (Monoid a) => forall b. (Monoid b) => Maybe a -> Maybe b

If one uses `f` like so:

  do { f; putChar 'a' }

Then tcSplitSigmaTy will decompose the type of `f` into:

  Tyvars: [a]
  Context: (Monoid a)
  Argument types: []
  Return type: forall b. Monoid b => Maybe a -> Maybe b

That is, it will conclude that there are *no* argument types, and since `f`
was given no arguments, it won't print a helpful error message. On the other
hand, tcSplitNestedSigmaTys correctly decomposes `f`'s type down to:

  Tyvars: [a, b]
  Context: (Monoid a, Monoid b)
  Argument types: [Maybe a]
  Return type: Maybe b

So now GHC recognizes that `f` has one more argument type than it was actually
provided.
-}

badFieldTypes :: [(FieldLabelString,TcType)] -> SDoc
badFieldTypes prs
  = hang (text "Record update for insufficiently polymorphic field"
                         <> plural prs <> colon)
       2 (vcat [ ppr f <+> dcolon <+> ppr ty | (f,ty) <- prs ])

badFieldsUpd
  :: [LHsRecField' (AmbiguousFieldOcc GhcTc) (LHsExpr GhcRn)]
               -- Field names that don't belong to a single datacon
  -> [ConLike] -- Data cons of the type which the first field name belongs to
  -> SDoc
badFieldsUpd rbinds data_cons
  = hang (text "No constructor has all these fields:")
       2 (pprQuotedList conflictingFields)
          -- See Note [Finding the conflicting fields]
  where
    -- A (preferably small) set of fields such that no constructor contains
    -- all of them.  See Note [Finding the conflicting fields]
    conflictingFields = case nonMembers of
        -- nonMember belongs to a different type.
        (nonMember, _) : _ -> [aMember, nonMember]
        [] -> let
            -- All of rbinds belong to one type. In this case, repeatedly add
            -- a field to the set until no constructor contains the set.

            -- Each field, together with a list indicating which constructors
            -- have all the fields so far.
            growingSets :: [(FieldLabelString, [Bool])]
            growingSets = scanl1 combine membership
            combine (_, setMem) (field, fldMem)
              = (field, zipWith (&&) setMem fldMem)
            in
            -- Fields that don't change the membership status of the set
            -- are redundant and can be dropped.
            map (fst . head) $ groupBy ((==) `on` snd) growingSets

    aMember = ASSERT( not (null members) ) fst (head members)
    (members, nonMembers) = partition (or . snd) membership

    -- For each field, which constructors contain the field?
    membership :: [(FieldLabelString, [Bool])]
    membership = sortMembership $
        map (\fld -> (fld, map (Set.member fld) fieldLabelSets)) $
          map (occNameFS . rdrNameOcc . rdrNameAmbiguousFieldOcc . unLoc . hsRecFieldLbl . unLoc) rbinds

    fieldLabelSets :: [Set.Set FieldLabelString]
    fieldLabelSets = map (Set.fromList . map flLabel . conLikeFieldLabels) data_cons

    -- Sort in order of increasing number of True, so that a smaller
    -- conflicting set can be found.
    sortMembership =
      map snd .
      sortBy (compare `on` fst) .
      map (\ item@(_, membershipRow) -> (countTrue membershipRow, item))

    countTrue = count id

{-
Note [Finding the conflicting fields]
~~~~~~~~~~~~~~~~~~~~~~~~~~~~~~~~~~~~~
Suppose we have
  data A = A {a0, a1 :: Int}
         | B {b0, b1 :: Int}
and we see a record update
  x { a0 = 3, a1 = 2, b0 = 4, b1 = 5 }
Then we'd like to find the smallest subset of fields that no
constructor has all of.  Here, say, {a0,b0}, or {a0,b1}, etc.
We don't really want to report that no constructor has all of
{a0,a1,b0,b1}, because when there are hundreds of fields it's
hard to see what was really wrong.

We may need more than two fields, though; eg
  data T = A { x,y :: Int, v::Int }
          | B { y,z :: Int, v::Int }
          | C { z,x :: Int, v::Int }
with update
   r { x=e1, y=e2, z=e3 }, we

Finding the smallest subset is hard, so the code here makes
a decent stab, no more.  See Trac #7989.
-}

naughtyRecordSel :: RdrName -> SDoc
naughtyRecordSel sel_id
  = text "Cannot use record selector" <+> quotes (ppr sel_id) <+>
    text "as a function due to escaped type variables" $$
    text "Probable fix: use pattern-matching syntax instead"

notSelector :: Name -> SDoc
notSelector field
  = hsep [quotes (ppr field), text "is not a record selector"]

mixedSelectors :: [Id] -> [Id] -> SDoc
mixedSelectors data_sels@(dc_rep_id:_) pat_syn_sels@(ps_rep_id:_)
  = ptext
      (sLit "Cannot use a mixture of pattern synonym and record selectors") $$
    text "Record selectors defined by"
      <+> quotes (ppr (tyConName rep_dc))
      <> text ":"
      <+> pprWithCommas ppr data_sels $$
    text "Pattern synonym selectors defined by"
      <+> quotes (ppr (patSynName rep_ps))
      <> text ":"
      <+> pprWithCommas ppr pat_syn_sels
  where
    RecSelPatSyn rep_ps = recordSelectorTyCon ps_rep_id
    RecSelData rep_dc = recordSelectorTyCon dc_rep_id
mixedSelectors _ _ = panic "TcExpr: mixedSelectors emptylists"


missingStrictFields :: ConLike -> [FieldLabelString] -> SDoc
missingStrictFields con fields
  = header <> rest
  where
    rest | null fields = Outputable.empty  -- Happens for non-record constructors
                                           -- with strict fields
         | otherwise   = colon <+> pprWithCommas ppr fields

    header = text "Constructor" <+> quotes (ppr con) <+>
             text "does not have the required strict field(s)"

missingFields :: ConLike -> [FieldLabelString] -> SDoc
missingFields con fields
  = header <> rest
  where
    rest | null fields = Outputable.empty
         | otherwise = colon <+> pprWithCommas ppr fields
    header = text "Fields of" <+> quotes (ppr con) <+>
             text "not initialised"

-- callCtxt fun args = text "In the call" <+> parens (ppr (foldl mkHsApp fun args))

noPossibleParents :: [LHsRecUpdField GhcRn] -> SDoc
noPossibleParents rbinds
  = hang (text "No type has all these fields:")
       2 (pprQuotedList fields)
  where
    fields = map (hsRecFieldLbl . unLoc) rbinds

badOverloadedUpdate :: SDoc
badOverloadedUpdate = text "Record update is ambiguous, and requires a type signature"

fieldNotInType :: RecSelParent -> RdrName -> SDoc
fieldNotInType p rdr
  = unknownSubordinateErr (text "field of type" <+> quotes (ppr p)) rdr

{-
************************************************************************
*                                                                      *
\subsection{Static Pointers}
*                                                                      *
************************************************************************
-}

-- | A data type to describe why a variable is not closed.
data NotClosedReason = NotLetBoundReason
                     | NotTypeClosed VarSet
                     | NotClosed Name NotClosedReason

-- | Checks if the given name is closed and emits an error if not.
--
-- See Note [Not-closed error messages].
checkClosedInStaticForm :: Name -> TcM ()
checkClosedInStaticForm name = do
    type_env <- getLclTypeEnv
    case checkClosed type_env name of
      Nothing -> return ()
      Just reason -> addErrTc $ explain name reason
  where
    -- See Note [Checking closedness].
    checkClosed :: TcTypeEnv -> Name -> Maybe NotClosedReason
    checkClosed type_env n = checkLoop type_env (unitNameSet n) n

    checkLoop :: TcTypeEnv -> NameSet -> Name -> Maybe NotClosedReason
    checkLoop type_env visited n = do
      -- The @visited@ set is an accumulating parameter that contains the set of
      -- visited nodes, so we avoid repeating cycles in the traversal.
      case lookupNameEnv type_env n of
        Just (Weighted _ (ATcId { tct_id = tcid, tct_info = info })) -> case info of
          ClosedLet   -> Nothing
          NotLetBound -> Just NotLetBoundReason
          NonClosedLet fvs type_closed -> listToMaybe $
            -- Look for a non-closed variable in fvs
            [ NotClosed n' reason
            | n' <- nameSetElemsStable fvs
            , not (elemNameSet n' visited)
            , Just reason <- [checkLoop type_env (extendNameSet visited n') n']
            ] ++
            if type_closed then
              []
            else
              -- We consider non-let-bound variables easier to figure out than
              -- non-closed types, so we report non-closed types to the user
              -- only if we cannot spot the former.
              [ NotTypeClosed $ tyCoVarsOfType (idType tcid) ]
        -- The binding is closed.
        _ -> Nothing

    -- Converts a reason into a human-readable sentence.
    --
    -- @explain name reason@ starts with
    --
    -- "<name> is used in a static form but it is not closed because it"
    --
    -- and then follows a list of causes. For each id in the path, the text
    --
    -- "uses <id> which"
    --
    -- is appended, yielding something like
    --
    -- "uses <id> which uses <id1> which uses <id2> which"
    --
    -- until the end of the path is reached, which is reported as either
    --
    -- "is not let-bound"
    --
    -- when the final node is not let-bound, or
    --
    -- "has a non-closed type because it contains the type variables:
    -- v1, v2, v3"
    --
    -- when the final node has a non-closed type.
    --
    explain :: Name -> NotClosedReason -> SDoc
    explain name reason =
      quotes (ppr name) <+> text "is used in a static form but it is not closed"
                        <+> text "because it"
                        $$
                        sep (causes reason)

    causes :: NotClosedReason -> [SDoc]
    causes NotLetBoundReason = [text "is not let-bound."]
    causes (NotTypeClosed vs) =
      [ text "has a non-closed type because it contains the"
      , text "type variables:" <+>
        pprVarSet vs (hsep . punctuate comma . map (quotes . ppr))
      ]
    causes (NotClosed n reason) =
      let msg = text "uses" <+> quotes (ppr n) <+> text "which"
       in case reason of
            NotClosed _ _ -> msg : causes reason
            _   -> let (xs0, xs1) = splitAt 1 $ causes reason
                    in fmap (msg <+>) xs0 ++ xs1

-- Note [Not-closed error messages]
-- ~~~~~~~~~~~~~~~~~~~~~~~~~~~~~~~~
--
-- When variables in a static form are not closed, we go through the trouble
-- of explaining why they aren't.
--
-- Thus, the following program
--
-- > {-# LANGUAGE StaticPointers #-}
-- > module M where
-- >
-- > f x = static g
-- >   where
-- >     g = h
-- >     h = x
--
-- produces the error
--
--    'g' is used in a static form but it is not closed because it
--    uses 'h' which uses 'x' which is not let-bound.
--
-- And a program like
--
-- > {-# LANGUAGE StaticPointers #-}
-- > module M where
-- >
-- > import Data.Typeable
-- > import GHC.StaticPtr
-- >
-- > f :: Typeable a => a -> StaticPtr TypeRep
-- > f x = const (static (g undefined)) (h x)
-- >   where
-- >     g = h
-- >     h = typeOf
--
-- produces the error
--
--    'g' is used in a static form but it is not closed because it
--    uses 'h' which has a non-closed type because it contains the
--    type variables: 'a'
--

-- Note [Checking closedness]
-- ~~~~~~~~~~~~~~~~~~~~~~~~~~
--
-- @checkClosed@ checks if a binding is closed and returns a reason if it is
-- not.
--
-- The bindings define a graph where the nodes are ids, and there is an edge
-- from @id1@ to @id2@ if the rhs of @id1@ contains @id2@ among its free
-- variables.
--
-- When @n@ is not closed, it has to exist in the graph some node reachable
-- from @n@ that it is not a let-bound variable or that it has a non-closed
-- type. Thus, the "reason" is a path from @n@ to this offending node.
--
-- When @n@ is not closed, we traverse the graph reachable from @n@ to build
-- the reason.
--<|MERGE_RESOLUTION|>--- conflicted
+++ resolved
@@ -388,11 +388,7 @@
        --
        -- The *result* type can have any kind (Trac #8739),
        -- so we don't need to check anything for that
-<<<<<<< HEAD
-       ; _ <- unifyKind (Just (weightedThing arg2_sigma)) (typeKind (weightedThing arg2_sigma)) liftedTypeKind
-=======
-       ; _ <- unifyKind (Just (HsCoreTy arg2_sigma)) (typeKind arg2_sigma) liftedTypeKind
->>>>>>> affdea82
+       ; _ <- unifyKind (Just (HsCoreTy (weightedThing arg2_sigma))) (typeKind (weightedThing arg2_sigma)) liftedTypeKind
            -- ignore the evidence. arg2_sigma must have type * or #,
            -- because we know arg2_sigma -> or_res_ty is well-kinded
            -- (because otherwise matchActualFunTys would fail)
@@ -403,17 +399,10 @@
 
        ; op_id  <- tcLookupId op_name
        ; res_ty <- readExpType res_ty
-<<<<<<< HEAD
-       ; let op' = L loc (HsWrap (mkWpTyApps [ getRuntimeRep "tcExpr ($)" res_ty
-                                             , weightedThing arg2_sigma
-                                             , res_ty])
-                                 (HsVar (L lv op_id)))
-=======
        ; let op' = L loc (mkHsWrap (mkWpTyApps [ getRuntimeRep res_ty
-                                               , arg2_sigma
+                                               , weightedThing arg2_sigma
                                                , res_ty])
                                    (HsVar (L lv op_id)))
->>>>>>> affdea82
              -- arg1' :: arg1_ty
              -- wrap_arg1 :: arg1_ty "->" (arg2_sigma -> op_res_ty)
              -- wrap_res :: op_res_ty "->" res_ty
@@ -447,13 +436,8 @@
 
 tcExpr expr@(SectionR op arg2) res_ty
   = do { (op', op_ty) <- tcInferFun op
-<<<<<<< HEAD
        ; (wrap_fun, [Weighted w arg1_ty, arg2_ty], op_res_ty) <-
-           matchActualFunTys (mk_op_msg op) fn_orig (Just op) 2 op_ty
-=======
-       ; (wrap_fun, [arg1_ty, arg2_ty], op_res_ty)
-                  <- matchActualFunTys (mk_op_msg op) fn_orig (Just (unLoc op)) 2 op_ty
->>>>>>> affdea82
+           matchActualFunTys (mk_op_msg op) fn_orig (Just (unLoc op)) 2 op_ty
        ; wrap_res <- tcSubTypeHR SectionOrigin (Just expr)
                                  (mkFunTy w arg1_ty op_res_ty) res_ty
        ; arg2' <- tcArg op arg2 arg2_ty 2
@@ -1366,14 +1350,9 @@
            ; (inner_wrap, args', inner_res_ty)
                <- go (arg_ty : acc_args) (n+1) res_ty args
                -- inner_wrap :: res_ty "->" (map typeOf args') -> inner_res_ty
-<<<<<<< HEAD
            ; let w = weightedWeight arg_ty
            ; return ( mkWpFun w w idHsWrapper inner_wrap (weightedThing arg_ty) res_ty doc <.> wrap
-                    , Left arg' : args'
-=======
-           ; return ( mkWpFun idHsWrapper inner_wrap arg_ty res_ty doc <.> wrap
                     , HsValArg arg' : args'
->>>>>>> affdea82
                     , inner_res_ty ) }
       where
         doc = text "When checking the" <+> speakNth n <+>
@@ -1415,23 +1394,13 @@
 -}
 
 ----------------
-<<<<<<< HEAD
 tcArg :: LHsExpr Name                    -- The function (for error messages)
       -> LHsExpr Name                    -- Actual arguments
       -> Weighted TcRhoType              -- expected (weighted) arg type
       -> Int                             -- # of argument
-      -> TcM (LHsExpr TcId)             -- Resulting argument
+      -> TcM (LHsExpr GhcTcId)             -- Resulting argument
 tcArg fun arg (Weighted weight ty) arg_no = addErrCtxt (funAppCtxt fun arg arg_no) $
                           tcScalingUsage weight $ tcPolyExprNC arg ty
-=======
-tcArg :: LHsExpr GhcRn                   -- The function (for error messages)
-      -> LHsExpr GhcRn                   -- Actual arguments
-      -> TcRhoType                       -- expected arg type
-      -> Int                             -- # of argument
-      -> TcM (LHsExpr GhcTcId)           -- Resulting argument
-tcArg fun arg ty arg_no = addErrCtxt (funAppCtxt fun arg arg_no) $
-                          tcPolyExprNC arg ty
->>>>>>> affdea82
 
 ----------------
 tcTupArgs :: [LHsTupArg GhcRn] -> [TcSigmaType] -> TcM [LHsTupArg GhcTcId]
@@ -1448,13 +1417,8 @@
            -> SyntaxExpr GhcRn
            -> [SyntaxOpType]           -- ^ shape of syntax operator arguments
            -> ExpRhoType               -- ^ overall result type
-<<<<<<< HEAD
            -> ([TcSigmaType] -> [Rig] -> TcM a) -- ^ Type check any arguments
-           -> TcM (a, SyntaxExpr TcId)
-=======
-           -> ([TcSigmaType] -> TcM a) -- ^ Type check any arguments
            -> TcM (a, SyntaxExpr GhcTcId)
->>>>>>> affdea82
 -- ^ Typecheck a syntax operator
 -- The operator is always a variable at this stage (i.e. renamer output)
 tcSyntaxOp orig expr arg_tys res_ty
@@ -1466,13 +1430,8 @@
               -> SyntaxExpr GhcRn
               -> [SyntaxOpType]
               -> SyntaxOpType
-<<<<<<< HEAD
               -> ([TcSigmaType] -> [Rig] -> TcM a)
-              -> TcM (a, SyntaxExpr TcId)
-=======
-              -> ([TcSigmaType] -> TcM a)
               -> TcM (a, SyntaxExpr GhcTcId)
->>>>>>> affdea82
 tcSyntaxOpGen orig (SyntaxExpr { syn_expr = HsVar (L _ op) })
               arg_tys res_ty thing_inside
   = do { (expr, sigma) <- tcInferId op
@@ -1767,13 +1726,8 @@
 tcCheckRecSelId rn_expr (Ambiguous lbl _) res_ty
   = case tcSplitFunTy_maybe =<< checkingExpType_maybe res_ty of
       Nothing       -> ambiguousSelector lbl
-<<<<<<< HEAD
       Just (arg, _) -> do { sel_name <- disambiguateSelector lbl (weightedThing arg)
-                          ; tcCheckRecSelId (Unambiguous lbl sel_name) res_ty }
-=======
-      Just (arg, _) -> do { sel_name <- disambiguateSelector lbl arg
                           ; tcCheckRecSelId rn_expr (Unambiguous lbl sel_name) res_ty }
->>>>>>> affdea82
 
 ------------------------
 tcInferRecSelId :: AmbiguousFieldOcc GhcRn -> TcM (HsExpr GhcTcId, TcRhoType)
