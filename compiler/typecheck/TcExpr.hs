{-
%
(c) The University of Glasgow 2006
(c) The GRASP/AQUA Project, Glasgow University, 1992-1998

\section[TcExpr]{Typecheck an expression}
-}

{-# LANGUAGE CPP, TupleSections, ScopedTypeVariables #-}
{-# LANGUAGE FlexibleContexts #-}
{-# LANGUAGE TypeFamilies #-}

module TcExpr ( tcPolyExpr, tcMonoExpr, tcMonoExprNC,
                tcInferSigma, tcInferSigmaNC, tcInferRho, tcInferRhoNC,
                tcSyntaxOp, tcSyntaxOpGen, SyntaxOpType(..), synKnownType,
                tcCheckId,
                addExprErrCtxt,
                getFixedTyVars ) where

#include "HsVersions.h"

import GhcPrelude

import {-# SOURCE #-}   TcSplice( tcSpliceExpr, tcTypedBracket, tcUntypedBracket )
import THNames( liftStringName, liftName )

import HsSyn
import TcHsSyn
import TcRnMonad
import TcEnv            ( tcEmitBindingUsage )
import TcUnify
import BasicTypes
import Inst
import TcBinds          ( chooseInferredQuantifiers, tcLocalBinds )
import TcSigs           ( tcUserTypeSig, tcInstSig )
import TcSimplify       ( simplifyInfer, InferMode(..) )
import FamInst          ( tcGetFamInstEnvs, tcLookupDataFamInst )
import FamInstEnv       ( FamInstEnvs )
import RnEnv            ( addUsedGRE )
import RnUtils          ( addNameClashErrRn, unknownSubordinateErr )
import TcEnv
import Weight
import TcArrows
import TcMatches
import TcHsType
import TcPatSyn( tcPatSynBuilderOcc, nonBidirectionalErr )
import TcPat
import TcMType
import TcType
import DsMonad
import Id
import IdInfo
import ConLike
import DataCon
import PatSyn
import Name
import NameEnv
import NameSet
import RdrName
import TyCon
import TyCoRep
import Type
import TcEvidence
import VarSet
import TysWiredIn
import TysPrim( intPrimTy )
import PrimOp( tagToEnumKey )
import PrelNames
import DynFlags
import SrcLoc
import Util
import VarEnv  ( emptyTidyEnv, mkInScopeSet )
import ListSetOps
import Maybes
import Outputable
import FastString
import Control.Monad
import Class(classTyCon)
import UniqSet ( nonDetEltsUniqSet )
import qualified GHC.LanguageExtensions as LangExt

import Data.Function
import Data.List
import qualified Data.Set as Set

{-
************************************************************************
*                                                                      *
\subsection{Main wrappers}
*                                                                      *
************************************************************************
-}

tcPolyExpr, tcPolyExprNC
  :: LHsExpr GhcRn         -- Expression to type check
  -> TcSigmaType           -- Expected type (could be a polytype)
  -> TcM (LHsExpr GhcTcId) -- Generalised expr with expected type

-- tcPolyExpr is a convenient place (frequent but not too frequent)
-- place to add context information.
-- The NC version does not do so, usually because the caller wants
-- to do so himself.

tcPolyExpr   expr res_ty = tc_poly_expr expr (mkCheckExpType res_ty)
tcPolyExprNC expr res_ty = tc_poly_expr_nc expr (mkCheckExpType res_ty)

-- these versions take an ExpType
tc_poly_expr, tc_poly_expr_nc :: LHsExpr GhcRn -> ExpSigmaType
                              -> TcM (LHsExpr GhcTcId)
tc_poly_expr expr res_ty
  = addExprErrCtxt expr $
    do { traceTc "tcPolyExpr" (ppr res_ty); tc_poly_expr_nc expr res_ty }

tc_poly_expr_nc (L loc expr) res_ty
  = do { traceTc "tcPolyExprNC" (ppr res_ty)
       ; (wrap, expr')
           <- tcSkolemiseET GenSigCtxt res_ty $ \ res_ty ->
              setSrcSpan loc $
                -- NB: setSrcSpan *after* skolemising, so we get better
                -- skolem locations
              tcExpr expr res_ty
       ; return $ L loc (mkHsWrap wrap expr') }

---------------
tcMonoExpr, tcMonoExprNC
    :: LHsExpr GhcRn     -- Expression to type check
    -> ExpRhoType        -- Expected type
                         -- Definitely no foralls at the top
    -> TcM (LHsExpr GhcTcId)

tcMonoExpr expr res_ty
  = addErrCtxt (exprCtxt expr) $
    tcMonoExprNC expr res_ty

tcMonoExprNC (L loc expr) res_ty
  = setSrcSpan loc $
    do  { expr' <- tcExpr expr res_ty
        ; return (L loc expr') }

---------------
tcInferSigma, tcInferSigmaNC :: LHsExpr GhcRn -> TcM ( LHsExpr GhcTcId
                                                    , TcSigmaType )
-- Infer a *sigma*-type.
tcInferSigma expr = addErrCtxt (exprCtxt expr) (tcInferSigmaNC expr)

tcInferSigmaNC (L loc expr)
  = setSrcSpan loc $
    do { (expr', sigma) <- tcInferNoInst (tcExpr expr)
       ; return (L loc expr', sigma) }

tcInferRho, tcInferRhoNC :: LHsExpr GhcRn -> TcM (LHsExpr GhcTcId, TcRhoType)
-- Infer a *rho*-type. The return type is always (shallowly) instantiated.
tcInferRho expr = addErrCtxt (exprCtxt expr) (tcInferRhoNC expr)

tcInferRhoNC expr
  = do { (expr', sigma) <- tcInferSigmaNC expr
       ; (wrap, rho) <- topInstantiate (lexprCtOrigin expr) sigma
       ; return (mkLHsWrap wrap expr', rho) }


{-
************************************************************************
*                                                                      *
        tcExpr: the main expression typechecker
*                                                                      *
************************************************************************

NB: The res_ty is always deeply skolemised.
-}

tcExpr :: HsExpr GhcRn -> ExpRhoType -> TcM (HsExpr GhcTcId)
tcExpr (HsVar _ (L _ name))   res_ty = tcCheckId name res_ty
tcExpr e@(HsUnboundVar _ uv)  res_ty = tcUnboundId e uv res_ty

tcExpr e@(HsApp {})     res_ty = tcApp1 e res_ty
tcExpr e@(HsAppType {}) res_ty = tcApp1 e res_ty

tcExpr e@(HsLit x lit) res_ty
  = do { let lit_ty = hsLitType lit
       ; tcWrapResult e (HsLit x (convertLit lit)) lit_ty res_ty }

tcExpr (HsPar x expr) res_ty = do { expr' <- tcMonoExprNC expr res_ty
                                  ; return (HsPar x expr') }

tcExpr (HsSCC x src lbl expr) res_ty
  = do { expr' <- tcMonoExpr expr res_ty
       ; return (HsSCC x src lbl expr') }

tcExpr (HsTickPragma x src info srcInfo expr) res_ty
  = do { expr' <- tcMonoExpr expr res_ty
       ; return (HsTickPragma x src info srcInfo expr') }

tcExpr (HsCoreAnn x src lbl expr) res_ty
  = do  { expr' <- tcMonoExpr expr res_ty
        ; return (HsCoreAnn x src lbl expr') }

tcExpr (HsOverLit x lit) res_ty
  = do  { lit' <- newOverloadedLit lit res_ty
        ; return (HsOverLit x lit') }

tcExpr (NegApp x expr neg_expr) res_ty
  = do  { (expr', neg_expr')
            <- tcSyntaxOp NegateOrigin neg_expr [SynAny] res_ty $
<<<<<<< HEAD
               \[arg_ty] [arg_weight] ->
               tcScalingUsage arg_weight $ tcMonoExpr expr (mkCheckExpType arg_ty)
        ; return (NegApp expr' neg_expr') }
=======
               \[arg_ty] ->
               tcMonoExpr expr (mkCheckExpType arg_ty)
        ; return (NegApp x expr' neg_expr') }
>>>>>>> fea04def

tcExpr e@(HsIPVar _ x) res_ty
  = do {   {- Implicit parameters must have a *tau-type* not a
              type scheme.  We enforce this by creating a fresh
              type variable as its type.  (Because res_ty may not
              be a tau-type.) -}
         ip_ty <- newOpenFlexiTyVarTy
       ; let ip_name = mkStrLitTy (hsIPNameFS x)
       ; ipClass <- tcLookupClass ipClassName
       ; ip_var <- emitWantedEvVar origin (mkClassPred ipClass [ip_name, ip_ty])
       ; tcWrapResult e
                   (fromDict ipClass ip_name ip_ty (HsVar noExt (noLoc ip_var)))
                   ip_ty res_ty }
  where
  -- Coerces a dictionary for `IP "x" t` into `t`.
  fromDict ipClass x ty = mkHsWrap $ mkWpCastR $
                          unwrapIP $ mkClassPred ipClass [x,ty]
  origin = IPOccOrigin x

tcExpr e@(HsOverLabel _ mb_fromLabel l) res_ty
  = do { -- See Note [Type-checking overloaded labels]
         loc <- getSrcSpanM
       ; case mb_fromLabel of
           Just fromLabel -> tcExpr (applyFromLabel loc fromLabel) res_ty
           Nothing -> do { isLabelClass <- tcLookupClass isLabelClassName
                         ; alpha <- newFlexiTyVarTy liftedTypeKind
                         ; let pred = mkClassPred isLabelClass [lbl, alpha]
                         ; loc <- getSrcSpanM
                         ; var <- emitWantedEvVar origin pred
                         ; tcWrapResult e
                                       (fromDict pred (HsVar noExt (L loc var)))
                                        alpha res_ty } }
  where
  -- Coerces a dictionary for `IsLabel "x" t` into `t`,
  -- or `HasField "x" r a into `r -> a`.
  fromDict pred = mkHsWrap $ mkWpCastR $ unwrapIP pred
  origin = OverLabelOrigin l
  lbl = mkStrLitTy l

  applyFromLabel loc fromLabel =
    HsAppType
         (mkEmptyWildCardBndrs (L loc (HsTyLit noExt (HsStrTy NoSourceText l))))
         (L loc (HsVar noExt (L loc fromLabel)))

tcExpr (HsLam x match) res_ty
  = do  { (match', wrap) <- tcMatchLambda herald match_ctxt match res_ty
        ; return (mkHsWrap wrap (HsLam x match')) }
  where
    match_ctxt = MC { mc_what = LambdaExpr, mc_body = tcBody }
    herald = sep [ text "The lambda expression" <+>
                   quotes (pprSetDepth (PartWay 1) $
                           pprMatches match),
                        -- The pprSetDepth makes the abstraction print briefly
                   text "has"]

tcExpr e@(HsLamCase x matches) res_ty
  = do { (matches', wrap)
           <- tcMatchLambda msg match_ctxt matches res_ty
           -- The laziness annotation is because we don't want to fail here
           -- if there are multiple arguments
       ; return (mkHsWrap wrap $ HsLamCase x matches') }
  where
    msg = sep [ text "The function" <+> quotes (ppr e)
              , text "requires"]
    match_ctxt = MC { mc_what = CaseAlt, mc_body = tcBody }

tcExpr e@(ExprWithTySig sig_ty expr) res_ty
  = do { let loc = getLoc (hsSigWcType sig_ty)
       ; sig_info <- checkNoErrs $  -- Avoid error cascade
                     tcUserTypeSig loc sig_ty Nothing
       ; (expr', poly_ty) <- tcExprSig expr sig_info
       ; let expr'' = ExprWithTySig sig_ty expr'
       ; tcWrapResult e expr'' poly_ty res_ty }

{-
Note [Type-checking overloaded labels]
~~~~~~~~~~~~~~~~~~~~~~~~~~~~~~~~~~~~~~
Recall that we have

  module GHC.OverloadedLabels where
    class IsLabel (x :: Symbol) a where
      fromLabel :: a

We translate `#foo` to `fromLabel @"foo"`, where we use

 * the in-scope `fromLabel` if `RebindableSyntax` is enabled; or if not
 * `GHC.OverloadedLabels.fromLabel`.

In the `RebindableSyntax` case, the renamer will have filled in the
first field of `HsOverLabel` with the `fromLabel` function to use, and
we simply apply it to the appropriate visible type argument.

In the `OverloadedLabels` case, when we see an overloaded label like
`#foo`, we generate a fresh variable `alpha` for the type and emit an
`IsLabel "foo" alpha` constraint.  Because the `IsLabel` class has a
single method, it is represented by a newtype, so we can coerce
`IsLabel "foo" alpha` to `alpha` (just like for implicit parameters).

-}


{-
************************************************************************
*                                                                      *
                Infix operators and sections
*                                                                      *
************************************************************************

Note [Left sections]
~~~~~~~~~~~~~~~~~~~~
Left sections, like (4 *), are equivalent to
        \ x -> (*) 4 x,
or, if PostfixOperators is enabled, just
        (*) 4
With PostfixOperators we don't actually require the function to take
two arguments at all.  For example, (x `not`) means (not x); you get
postfix operators!  Not Haskell 98, but it's less work and kind of
useful.

Note [Typing rule for ($)]
~~~~~~~~~~~~~~~~~~~~~~~~~~
People write
   runST $ blah
so much, where
   runST :: (forall s. ST s a) -> a
that I have finally given in and written a special type-checking
rule just for saturated applications of ($).
  * Infer the type of the first argument
  * Decompose it; should be of form (arg2_ty -> res_ty),
       where arg2_ty might be a polytype
  * Use arg2_ty to typecheck arg2

Note [Typing rule for seq]
~~~~~~~~~~~~~~~~~~~~~~~~~~
We want to allow
       x `seq` (# p,q #)
which suggests this type for seq:
   seq :: forall (a:*) (b:Open). a -> b -> b,
with (b:Open) meaning that be can be instantiated with an unboxed
tuple.  The trouble is that this might accept a partially-applied
'seq', and I'm just not certain that would work.  I'm only sure it's
only going to work when it's fully applied, so it turns into
    case x of _ -> (# p,q #)

So it seems more uniform to treat 'seq' as if it was a language
construct.

See also Note [seqId magic] in MkId
-}

tcExpr expr@(OpApp fix arg1 op arg2) res_ty
  | (L loc (HsVar _ (L lv op_name))) <- op
  , op_name `hasKey` seqIdKey           -- Note [Typing rule for seq]
  = do { arg1_ty <- newFlexiTyVarTy liftedTypeKind
       ; let arg2_exp_ty = res_ty
       ; arg1' <- tcArg op arg1 (unrestricted arg1_ty) 1
       ; arg2' <- addErrCtxt (funAppCtxt op arg2 2) $
                  tc_poly_expr_nc arg2 arg2_exp_ty
       ; arg2_ty <- readExpType arg2_exp_ty
       ; op_id <- tcLookupId op_name
       ; let op' = L loc (mkHsWrap (mkWpTyApps [arg1_ty, arg2_ty])
                                   (HsVar noExt (L lv op_id)))
       ; return $ OpApp fix arg1' op' arg2' }

  | (L loc (HsVar _ (L lv op_name))) <- op
  , op_name `hasKey` dollarIdKey        -- Note [Typing rule for ($)]
  = do { traceTc "Application rule" (ppr op)
       ; (arg1', arg1_ty) <- tcInferSigma arg1

       ; let doc   = text "The first argument of ($) takes"
             orig1 = lexprCtOrigin arg1
       ; (wrap_arg1, [arg2_sigma], op_res_ty) <-
           matchActualFunTys doc orig1 (Just (unLoc arg1)) 1 arg1_ty

         -- We have (arg1 $ arg2)
         -- So: arg1_ty = arg2_ty -> op_res_ty
         -- where arg2_sigma maybe polymorphic; that's the point

       ; arg2'  <- tcArg op arg2 arg2_sigma 2

       -- Make sure that the argument type has kind '*'
       --   ($) :: forall (r:RuntimeRep) (a:*) (b:TYPE r). (a->b) -> a -> b
       -- Eg we do not want to allow  (D#  $  4.0#)   Trac #5570
       --    (which gives a seg fault)
       --
       -- The *result* type can have any kind (Trac #8739),
       -- so we don't need to check anything for that
<<<<<<< HEAD
       ; _ <- unifyKind (Just (HsCoreTy (weightedThing arg2_sigma))) (typeKind (weightedThing arg2_sigma)) liftedTypeKind
=======
       ; _ <- unifyKind (Just (XHsType $ NHsCoreTy arg2_sigma))
                        (typeKind arg2_sigma) liftedTypeKind
>>>>>>> fea04def
           -- ignore the evidence. arg2_sigma must have type * or #,
           -- because we know arg2_sigma -> or_res_ty is well-kinded
           -- (because otherwise matchActualFunTys would fail)
           -- There's no possibility here of, say, a kind family reducing to *.

       ; wrap_res <- tcSubTypeHR orig1 (Just expr) op_res_ty res_ty
                       -- op_res -> res

       ; op_id  <- tcLookupId op_name
       ; res_ty <- readExpType res_ty

       ;
       ; arg1_ty_read <- zonkTcType arg1_ty
       ; let op' = L loc (mkHsWrap (mkWpTyApps [ getRuntimeRep res_ty
                                               , weightedThing arg2_sigma
                                               , res_ty])
                                   (HsVar noExt (L lv op_id)))
             -- arg1' :: arg1_ty
             -- wrap_arg1 :: arg1_ty "->" (arg2_sigma -> op_res_ty)
             -- wrap_res :: op_res_ty "->" res_ty
             -- op' :: (a2_ty -> res_ty) -> a2_ty -> res_ty

             -- wrap1 :: arg1_ty "->" (arg2_sigma -> res_ty)
             -- The second multiplicity is not used.
             -- MattP: Perhaps this wrapper should be computed in
             -- matchActualFunTys? funTyWeight seems a bit icky.
             --
             -- We need to zonk here as well, see Dollar2 for an example
             --
             -- TODO: Remove this fromMaybe as it is only
             -- hiding errors.
             w = case funTyWeight_maybe arg1_ty_read of
                   Nothing -> Omega
                    -- pprPanic "dollarRule" (ppr arg1_ty_read $$ ppr arg1' $$ ppr arg2)
                    -- See Data.ByteString.Builder.Internal for
                    -- a real-world failure and DollarDefault for a small
                    -- example
                   Just w -> w
             wrap1 = mkWpFun w Omega idHsWrapper wrap_res (weightedThing arg2_sigma) res_ty doc
                     <.> wrap_arg1
             doc = text "When looking at the argument to ($)"

       ; return (OpApp fix (mkLHsWrap wrap1 arg1') op' arg2') }

  | (L loc (HsRecFld _ (Ambiguous _ lbl))) <- op
  , Just sig_ty <- obviousSig (unLoc arg1)
    -- See Note [Disambiguating record fields]
  = do { sig_tc_ty <- tcHsSigWcType ExprSigCtxt sig_ty
       ; sel_name <- disambiguateSelector lbl sig_tc_ty
       ; let op' = L loc (HsRecFld noExt (Unambiguous sel_name lbl))
       ; tcExpr (OpApp fix arg1 op' arg2) res_ty
       }

  | otherwise
  = do { traceTc "Non Application rule" (ppr op)
       ; (wrap, op', [HsValArg arg1', HsValArg arg2'])
           <- tcApp (Just $ mk_op_msg op)
                     op [HsValArg arg1, HsValArg arg2] res_ty
       ; return (mkHsWrap wrap $ OpApp fix arg1' op' arg2') }

-- Right sections, equivalent to \ x -> x `op` expr, or
--      \ x -> op x expr

tcExpr expr@(SectionR x op arg2) res_ty
  = do { (op', op_ty) <- tcInferFun op
       ; (wrap_fun, [Weighted w arg1_ty, arg2_ty], op_res_ty) <-
           matchActualFunTys (mk_op_msg op) fn_orig (Just (unLoc op)) 2 op_ty
       ; wrap_res <- tcSubTypeHR SectionOrigin (Just expr)
                                 (mkFunTy w arg1_ty op_res_ty) res_ty
       ; arg2' <- tcArg op arg2 arg2_ty 2
       ; return ( mkHsWrap wrap_res $
                  SectionR x (mkLHsWrap wrap_fun op') arg2' ) }
  where
    fn_orig = lexprCtOrigin op
    -- It's important to use the origin of 'op', so that call-stacks
    -- come out right; they are driven by the OccurrenceOf CtOrigin
    -- See Trac #13285

tcExpr expr@(SectionL x arg1 op) res_ty
  = do { (op', op_ty) <- tcInferFun op
       ; dflags <- getDynFlags      -- Note [Left sections]
       ; let n_reqd_args | xopt LangExt.PostfixOperators dflags = 1
                         | otherwise                            = 2

       ; (wrap_fn, (arg1_ty:arg_tys), op_res_ty)
           <- matchActualFunTys (mk_op_msg op) fn_orig (Just (unLoc op))
                                n_reqd_args op_ty
       ; wrap_res <- tcSubTypeHR SectionOrigin (Just expr)
                                 (mkFunTys arg_tys op_res_ty) res_ty
       ; arg1' <- tcArg op arg1 arg1_ty 1
       ; return ( mkHsWrap wrap_res $
                  SectionL x arg1' (mkLHsWrap wrap_fn op') ) }
  where
    fn_orig = lexprCtOrigin op
    -- It's important to use the origin of 'op', so that call-stacks
    -- come out right; they are driven by the OccurrenceOf CtOrigin
    -- See Trac #13285

tcExpr expr@(ExplicitTuple x tup_args boxity) res_ty
  | all tupArgPresent tup_args
  = do { let arity  = length tup_args
             tup_tc = tupleTyCon boxity arity
       ; res_ty <- expTypeToType res_ty
       ; (coi, arg_tys) <- matchExpectedTyConApp tup_tc res_ty
                           -- Unboxed tuples have RuntimeRep vars, which we
                           -- don't care about here
                           -- See Note [Unboxed tuple RuntimeRep vars] in TyCon
       ; let arg_tys' = case boxity of Unboxed -> drop arity arg_tys
                                       Boxed   -> arg_tys
       ; tup_args1 <- tcTupArgs tup_args arg_tys'
       ; return $ mkHsWrapCo coi (ExplicitTuple x tup_args1 boxity) }

  | otherwise
  = -- The tup_args are a mixture of Present and Missing (for tuple sections)
    do { let arity = length tup_args

       ; arg_tys <- case boxity of
           { Boxed   -> newFlexiTyVarTys arity liftedTypeKind
           ; Unboxed -> replicateM arity newOpenFlexiTyVarTy }
       ; let actual_res_ty
                 -- MattP: I changed this to linear 17/04/18. It is
                 -- computing the type of the tuple section which is like
                 -- a partially applied tuple constructor and hence should
                 -- be linear. I don't see how the comment about case is
                 -- relevant.
                 = mkFunTys [linear ty | (ty, (L _ (Missing _))) <- arg_tys `zip` tup_args]
                            (mkTupleTy boxity arg_tys)

       ; wrap <- tcSubTypeHR (Shouldn'tHappenOrigin "ExpTuple")
                             (Just expr)
                             actual_res_ty res_ty

       -- Handle tuple sections where
       ; tup_args1 <- tcTupArgs tup_args arg_tys

       ; return $ mkHsWrap wrap (ExplicitTuple x tup_args1 boxity) }

tcExpr (ExplicitSum _ alt arity expr) res_ty
  = do { let sum_tc = sumTyCon arity
       ; res_ty <- expTypeToType res_ty
       ; (coi, arg_tys) <- matchExpectedTyConApp sum_tc res_ty
       ; -- Drop levity vars, we don't care about them here
         let arg_tys' = drop arity arg_tys
       ; expr' <- tcPolyExpr expr (arg_tys' `getNth` (alt - 1))
       ; return $ mkHsWrapCo coi (ExplicitSum arg_tys' alt arity expr' ) }

tcExpr (ExplicitList _ witness exprs) res_ty
  = case witness of
      Nothing   -> do  { res_ty <- expTypeToType res_ty
                       ; (coi, elt_ty) <- matchExpectedListTy res_ty
                       ; exprs' <- mapM (tc_elt elt_ty) exprs
                       ; return $
                         mkHsWrapCo coi $ ExplicitList elt_ty Nothing exprs' }

      Just fln -> do { ((exprs', elt_ty), fln')
                         <- tcSyntaxOp ListOrigin fln
                                       [synKnownType intTy, SynList] res_ty $
                            \ [elt_ty] _ -> -- TODO: arnaud: enforce that all the multiplicities are Omega (even if it was not imposed by the type-class definition, `fromListN` will use the list notation twice anyway: once to compute the length of the list and once as the list itself)
                            do { exprs' <-
                                    mapM (tcScalingUsage Omega . tc_elt elt_ty) exprs
                               ; return (exprs', elt_ty) }

                     ; return $ ExplicitList elt_ty (Just fln') exprs' }
     where tc_elt elt_ty expr = tcPolyExpr expr elt_ty

tcExpr (ExplicitPArr _ exprs) res_ty    -- maybe empty
  = do  { res_ty <- expTypeToType res_ty
        ; (coi, elt_ty) <- matchExpectedPArrTy res_ty
        ; exprs' <- mapM (tc_elt elt_ty) exprs
        ; return $
          mkHsWrapCo coi $ ExplicitPArr elt_ty exprs' }
  where
    tc_elt elt_ty expr = tcPolyExpr expr elt_ty

{-
************************************************************************
*                                                                      *
                Let, case, if, do
*                                                                      *
************************************************************************
-}

tcExpr (HsLet x (L l binds) expr) res_ty
  = do  { (binds', expr') <- tcLocalBinds binds $
                             tcMonoExpr expr res_ty
        ; return (HsLet x (L l binds') expr') }

tcExpr (HsCase x scrut matches) res_ty
  = do  {  -- We used to typecheck the case alternatives first.
           -- The case patterns tend to give good type info to use
           -- when typechecking the scrutinee.  For example
           --   case (map f) of
           --     (x:xs) -> ...
           -- will report that map is applied to too few arguments
           --
           -- But now, in the GADT world, we need to typecheck the scrutinee
           -- first, to get type info that may be refined in the case alternatives
          let weight = Omega -- TODO: arnaud: add support for weight annotation on case. In the meantime, suppose it's always Omega.
        ; (scrut', scrut_ty) <- tcScalingUsage weight $ tcInferRho scrut

        ; traceTc "HsCase" (ppr scrut_ty)
<<<<<<< HEAD
        ; matches' <- tcMatchesCase match_ctxt (Weighted weight scrut_ty) matches res_ty
        ; return (HsCase scrut' matches') }
=======
        ; matches' <- tcMatchesCase match_ctxt scrut_ty matches res_ty
        ; return (HsCase x scrut' matches') }
>>>>>>> fea04def
 where
    match_ctxt = MC { mc_what = CaseAlt,
                      mc_body = tcBody }

tcExpr (HsIf x Nothing pred b1 b2) res_ty    -- Ordinary 'if'
  = do { pred' <- tcMonoExpr pred (mkCheckExpType boolTy)
       ; res_ty <- tauifyExpType res_ty
           -- Just like Note [Case branches must never infer a non-tau type]
           -- in TcMatches (See #10619)

<<<<<<< HEAD
       ; (u1,b1') <- tcCollectingUsage $ tcMonoExpr b1 res_ty
       ; (u2,b2') <- tcCollectingUsage $ tcMonoExpr b2 res_ty
       ; tcEmitBindingUsage (supUE u1 u2)
       ; return (HsIf Nothing pred' b1' b2') }
=======
       ; b1' <- tcMonoExpr b1 res_ty
       ; b2' <- tcMonoExpr b2 res_ty
       ; return (HsIf x Nothing pred' b1' b2') }
>>>>>>> fea04def

tcExpr (HsIf x (Just fun) pred b1 b2) res_ty
  = do { ((pred', b1', b2'), fun')
           <- tcSyntaxOp IfOrigin fun [SynAny, SynAny, SynAny] res_ty $
              \ [pred_ty, b1_ty, b2_ty] _ -> -- TODO: arnaud: overloaded ifThenElse must be unrestricted.
              do { pred' <- tcPolyExpr pred pred_ty
                 ; b1'   <- tcPolyExpr b1   b1_ty
                 ; b2'   <- tcPolyExpr b2   b2_ty
                 ; return (pred', b1', b2') }
       ; return (HsIf x (Just fun') pred' b1' b2') }

tcExpr (HsMultiIf _ alts) res_ty
  = do { res_ty <- if isSingleton alts
                   then return res_ty
                   else tauifyExpType res_ty
             -- Just like TcMatches
             -- Note [Case branches must never infer a non-tau type]

       ; alts' <- mapM (wrapLocM $ tcGRHS match_ctxt res_ty) alts
       ; res_ty <- readExpType res_ty
       ; return (HsMultiIf res_ty alts') }
  where match_ctxt = MC { mc_what = IfAlt, mc_body = tcBody }

tcExpr (HsDo _ do_or_lc stmts) res_ty
  = do { expr' <- tcDoStmts do_or_lc stmts res_ty
       ; return expr' }

tcExpr (HsProc x pat cmd) res_ty
  = do  { (pat', cmd', coi) <- tcProc pat cmd res_ty
        ; return $ mkHsWrapCo coi (HsProc x pat' cmd') }

-- Typechecks the static form and wraps it with a call to 'fromStaticPtr'.
-- See Note [Grand plan for static forms] in StaticPtrTable for an overview.
-- To type check
--      (static e) :: p a
-- we want to check (e :: a),
-- and wrap (static e) in a call to
--    fromStaticPtr :: IsStatic p => StaticPtr a -> p a

tcExpr (HsStatic fvs expr) res_ty
  = do  { res_ty          <- expTypeToType res_ty
        ; (co, (p_ty, expr_ty)) <- matchExpectedAppTy res_ty
        ; (expr', lie)    <- captureConstraints $
            addErrCtxt (hang (text "In the body of a static form:")
                             2 (ppr expr)
                       ) $
            tcPolyExprNC expr expr_ty

        -- Check that the free variables of the static form are closed.
        -- It's OK to use nonDetEltsUniqSet here as the only side effects of
        -- checkClosedInStaticForm are error messages.
        ; mapM_ checkClosedInStaticForm $ nonDetEltsUniqSet fvs

        -- Require the type of the argument to be Typeable.
        -- The evidence is not used, but asking the constraint ensures that
        -- the current implementation is as restrictive as future versions
        -- of the StaticPointers extension.
        ; typeableClass <- tcLookupClass typeableClassName
        ; _ <- emitWantedEvVar StaticOrigin $
                  mkTyConApp (classTyCon typeableClass)
                             [liftedTypeKind, expr_ty]

        -- Insert the constraints of the static form in a global list for later
        -- validation.
        ; emitStaticConstraints lie

        -- Wrap the static form with the 'fromStaticPtr' call.
        ; fromStaticPtr <- newMethodFromName StaticOrigin fromStaticPtrName p_ty
        ; let wrap = mkWpTyApps [expr_ty]
        ; loc <- getSrcSpanM
        ; return $ mkHsWrapCo co $ HsApp noExt
                                         (L loc $ mkHsWrap wrap fromStaticPtr)
                                         (L loc (HsStatic fvs expr'))
        }

{-
************************************************************************
*                                                                      *
                Record construction and update
*                                                                      *
************************************************************************
-}

tcExpr expr@(RecordCon { rcon_con_name = L loc con_name
                       , rcon_flds = rbinds }) res_ty
  = do  { con_like <- tcLookupConLike con_name

        -- Check for missing fields
        ; checkMissingFields con_like rbinds

        ; (con_expr, con_sigma) <- tcInferId con_name
        ; (con_wrap, con_tau) <-
            topInstantiate (OccurrenceOf con_name) con_sigma
              -- a shallow instantiation should really be enough for
              -- a data constructor.
        ; let arity = conLikeArity con_like
              Right (arg_tys, actual_res_ty) = tcSplitFunTysN arity con_tau
        ; case conLikeWrapId_maybe con_like of
               Nothing -> nonBidirectionalErr (conLikeName con_like)
               Just con_id -> do {
                  res_wrap <- tcSubTypeHR (Shouldn'tHappenOrigin "RecordCon")
                                          (Just expr) actual_res_ty res_ty
                ; rbinds' <- tcRecordBinds con_like (map weightedThing arg_tys) rbinds -- TODO: arnaud: with this `weightedThing`, I'm guessing that record syntax for construction/update is broken
                ; return $
                  mkHsWrap res_wrap $
                  RecordCon { rcon_ext = RecordConTc
                                 { rcon_con_like = con_like
                                 , rcon_con_expr = mkHsWrap con_wrap con_expr }
                            , rcon_con_name = L loc con_id
                            , rcon_flds = rbinds' } } }

{-
Note [Type of a record update]
~~~~~~~~~~~~~~~~~~~~~~~~~~~~~~
The main complication with RecordUpd is that we need to explicitly
handle the *non-updated* fields.  Consider:

        data T a b c = MkT1 { fa :: a, fb :: (b,c) }
                     | MkT2 { fa :: a, fb :: (b,c), fc :: c -> c }
                     | MkT3 { fd :: a }

        upd :: T a b c -> (b',c) -> T a b' c
        upd t x = t { fb = x}

The result type should be (T a b' c)
not (T a b c),   because 'b' *is not* mentioned in a non-updated field
not (T a b' c'), because 'c' *is*     mentioned in a non-updated field
NB that it's not good enough to look at just one constructor; we must
look at them all; cf Trac #3219

After all, upd should be equivalent to:
        upd t x = case t of
                        MkT1 p q -> MkT1 p x
                        MkT2 a b -> MkT2 p b
                        MkT3 d   -> error ...

So we need to give a completely fresh type to the result record,
and then constrain it by the fields that are *not* updated ("p" above).
We call these the "fixed" type variables, and compute them in getFixedTyVars.

Note that because MkT3 doesn't contain all the fields being updated,
its RHS is simply an error, so it doesn't impose any type constraints.
Hence the use of 'relevant_cont'.

Note [Implicit type sharing]
~~~~~~~~~~~~~~~~~~~~~~~~~~~
We also take into account any "implicit" non-update fields.  For example
        data T a b where { MkT { f::a } :: T a a; ... }
So the "real" type of MkT is: forall ab. (a~b) => a -> T a b

Then consider
        upd t x = t { f=x }
We infer the type
        upd :: T a b -> a -> T a b
        upd (t::T a b) (x::a)
           = case t of { MkT (co:a~b) (_:a) -> MkT co x }
We can't give it the more general type
        upd :: T a b -> c -> T c b

Note [Criteria for update]
~~~~~~~~~~~~~~~~~~~~~~~~~~
We want to allow update for existentials etc, provided the updated
field isn't part of the existential. For example, this should be ok.
  data T a where { MkT { f1::a, f2::b->b } :: T a }
  f :: T a -> b -> T b
  f t b = t { f1=b }

The criterion we use is this:

  The types of the updated fields
  mention only the universally-quantified type variables
  of the data constructor

NB: this is not (quite) the same as being a "naughty" record selector
(See Note [Naughty record selectors]) in TcTyClsDecls), at least
in the case of GADTs. Consider
   data T a where { MkT :: { f :: a } :: T [a] }
Then f is not "naughty" because it has a well-typed record selector.
But we don't allow updates for 'f'.  (One could consider trying to
allow this, but it makes my head hurt.  Badly.  And no one has asked
for it.)

In principle one could go further, and allow
  g :: T a -> T a
  g t = t { f2 = \x -> x }
because the expression is polymorphic...but that seems a bridge too far.

Note [Data family example]
~~~~~~~~~~~~~~~~~~~~~~~~~~
    data instance T (a,b) = MkT { x::a, y::b }
  --->
    data :TP a b = MkT { a::a, y::b }
    coTP a b :: T (a,b) ~ :TP a b

Suppose r :: T (t1,t2), e :: t3
Then  r { x=e } :: T (t3,t1)
  --->
      case r |> co1 of
        MkT x y -> MkT e y |> co2
      where co1 :: T (t1,t2) ~ :TP t1 t2
            co2 :: :TP t3 t2 ~ T (t3,t2)
The wrapping with co2 is done by the constructor wrapper for MkT

Outgoing invariants
~~~~~~~~~~~~~~~~~~~
In the outgoing (HsRecordUpd scrut binds cons in_inst_tys out_inst_tys):

  * cons are the data constructors to be updated

  * in_inst_tys, out_inst_tys have same length, and instantiate the
        *representation* tycon of the data cons.  In Note [Data
        family example], in_inst_tys = [t1,t2], out_inst_tys = [t3,t2]

Note [Mixed Record Field Updates]
~~~~~~~~~~~~~~~~~~~~~~~~~~~~
Consider the following pattern synonym.

  data MyRec = MyRec { foo :: Int, qux :: String }

  pattern HisRec{f1, f2} = MyRec{foo = f1, qux=f2}

This allows updates such as the following

  updater :: MyRec -> MyRec
  updater a = a {f1 = 1 }

It would also make sense to allow the following update (which we reject).

  updater a = a {f1 = 1, qux = "two" } ==? MyRec 1 "two"

This leads to confusing behaviour when the selectors in fact refer the same
field.

  updater a = a {f1 = 1, foo = 2} ==? ???

For this reason, we reject a mixture of pattern synonym and normal record
selectors in the same update block. Although of course we still allow the
following.

  updater a = (a {f1 = 1}) {foo = 2}

  > updater (MyRec 0 "str")
  MyRec 2 "str"

-}

tcExpr expr@(RecordUpd { rupd_expr = record_expr, rupd_flds = rbnds }) res_ty
  = ASSERT( notNull rbnds )
    do  { -- STEP -2: typecheck the record_expr, the record to be updated
          (record_expr', record_rho) <- tcInferRho record_expr

        -- STEP -1  See Note [Disambiguating record fields]
        -- After this we know that rbinds is unambiguous
        ; rbinds <- disambiguateRecordBinds record_expr record_rho rbnds res_ty
        ; let upd_flds = map (unLoc . hsRecFieldLbl . unLoc) rbinds
              upd_fld_occs = map (occNameFS . rdrNameOcc . rdrNameAmbiguousFieldOcc) upd_flds
              sel_ids      = map selectorAmbiguousFieldOcc upd_flds
        -- STEP 0
        -- Check that the field names are really field names
        -- and they are all field names for proper records or
        -- all field names for pattern synonyms.
        ; let bad_guys = [ setSrcSpan loc $ addErrTc (notSelector fld_name)
                         | fld <- rbinds,
                           -- Excludes class ops
                           let L loc sel_id = hsRecUpdFieldId (unLoc fld),
                           not (isRecordSelector sel_id),
                           let fld_name = idName sel_id ]
        ; unless (null bad_guys) (sequence bad_guys >> failM)
        -- See note [Mixed Record Selectors]
        ; let (data_sels, pat_syn_sels) =
                partition isDataConRecordSelector sel_ids
        ; MASSERT( all isPatSynRecordSelector pat_syn_sels )
        ; checkTc ( null data_sels || null pat_syn_sels )
                  ( mixedSelectors data_sels pat_syn_sels )

        -- STEP 1
        -- Figure out the tycon and data cons from the first field name
        ; let   -- It's OK to use the non-tc splitters here (for a selector)
              sel_id : _  = sel_ids

              mtycon :: Maybe TyCon
              mtycon = case idDetails sel_id of
                          RecSelId (RecSelData tycon) _ -> Just tycon
                          _ -> Nothing

              con_likes :: [ConLike]
              con_likes = case idDetails sel_id of
                             RecSelId (RecSelData tc) _
                                -> map RealDataCon (tyConDataCons tc)
                             RecSelId (RecSelPatSyn ps) _
                                -> [PatSynCon ps]
                             _  -> panic "tcRecordUpd"
                -- NB: for a data type family, the tycon is the instance tycon

              relevant_cons = conLikesWithFields con_likes upd_fld_occs
                -- A constructor is only relevant to this process if
                -- it contains *all* the fields that are being updated
                -- Other ones will cause a runtime error if they occur

        -- Step 2
        -- Check that at least one constructor has all the named fields
        -- i.e. has an empty set of bad fields returned by badFields
        ; checkTc (not (null relevant_cons)) (badFieldsUpd rbinds con_likes)

        -- Take apart a representative constructor
        ; let con1 = ASSERT( not (null relevant_cons) ) head relevant_cons
              (con1_tvs, _, _, _prov_theta, req_theta, weighted_con1_arg_tys, _)
                 = conLikeFullSig con1
              con1_arg_tys = map weightedThing weighted_con1_arg_tys
                -- Remark: we can safely drop the weight of field because it's
                -- always 1, this way we don't need to handle it in the rest of
                -- the function
              con1_flds   = map flLabel $ conLikeFieldLabels con1
              con1_tv_tys = mkTyVarTys con1_tvs
              con1_res_ty = case mtycon of
                              Just tc -> mkFamilyTyConApp tc con1_tv_tys
                              Nothing -> conLikeResTy con1 con1_tv_tys

        -- Check that we're not dealing with a unidirectional pattern
        -- synonym
        ; unless (isJust $ conLikeWrapId_maybe con1)
                  (nonBidirectionalErr (conLikeName con1))

        -- STEP 3    Note [Criteria for update]
        -- Check that each updated field is polymorphic; that is, its type
        -- mentions only the universally-quantified variables of the data con
        ; let flds1_w_tys  = zipEqual "tcExpr:RecConUpd" con1_flds con1_arg_tys
              bad_upd_flds = filter bad_fld flds1_w_tys
              con1_tv_set  = mkVarSet con1_tvs
              bad_fld (fld, ty) = fld `elem` upd_fld_occs &&
                                      not (tyCoVarsOfType ty `subVarSet` con1_tv_set)
        ; checkTc (null bad_upd_flds) (badFieldTypes bad_upd_flds)

        -- STEP 4  Note [Type of a record update]
        -- Figure out types for the scrutinee and result
        -- Both are of form (T a b c), with fresh type variables, but with
        -- common variables where the scrutinee and result must have the same type
        -- These are variables that appear in *any* arg of *any* of the
        -- relevant constructors *except* in the updated fields
        --
        ; let fixed_tvs = getFixedTyVars upd_fld_occs con1_tvs relevant_cons
              is_fixed_tv tv = tv `elemVarSet` fixed_tvs

              mk_inst_ty :: TCvSubst -> (TyVar, TcType) -> TcM (TCvSubst, TcType)
              -- Deals with instantiation of kind variables
              --   c.f. TcMType.newMetaTyVars
              mk_inst_ty subst (tv, result_inst_ty)
                | is_fixed_tv tv   -- Same as result type
                = return (extendTvSubst subst tv result_inst_ty, result_inst_ty)
                | otherwise        -- Fresh type, of correct kind
                = do { (subst', new_tv) <- newMetaTyVarX subst tv
                     ; return (subst', mkTyVarTy new_tv) }

        ; (result_subst, con1_tvs') <- newMetaTyVars con1_tvs
        ; let result_inst_tys = mkTyVarTys con1_tvs'
              init_subst = mkEmptyTCvSubst (getTCvInScope result_subst)

        ; (scrut_subst, scrut_inst_tys) <- mapAccumLM mk_inst_ty init_subst
                                                      (con1_tvs `zip` result_inst_tys)

        ; let rec_res_ty    = TcType.substTy result_subst con1_res_ty
              scrut_ty      = TcType.substTy scrut_subst  con1_res_ty
              con1_arg_tys' = map (TcType.substTy result_subst) con1_arg_tys

        ; wrap_res <- tcSubTypeHR (exprCtOrigin expr)
                                  (Just expr) rec_res_ty res_ty
        ; co_scrut <- unifyType (Just (unLoc record_expr)) record_rho scrut_ty
                -- NB: normal unification is OK here (as opposed to subsumption),
                -- because for this to work out, both record_rho and scrut_ty have
                -- to be normal datatypes -- no contravariant stuff can go on

        -- STEP 5
        -- Typecheck the bindings
        ; rbinds'      <- tcRecordUpd con1 con1_arg_tys' rbinds

        -- STEP 6: Deal with the stupid theta
        ; let theta' = substThetaUnchecked scrut_subst (conLikeStupidTheta con1)
        ; instStupidTheta RecordUpdOrigin theta'

        -- Step 7: make a cast for the scrutinee, in the
        --         case that it's from a data family
        ; let fam_co :: HsWrapper   -- RepT t1 .. tn ~R scrut_ty
              fam_co | Just tycon <- mtycon
                     , Just co_con <- tyConFamilyCoercion_maybe tycon
                     = mkWpCastR (mkTcUnbranchedAxInstCo co_con scrut_inst_tys [])
                     | otherwise
                     = idHsWrapper

        -- Step 8: Check that the req constraints are satisfied
        -- For normal data constructors req_theta is empty but we must do
        -- this check for pattern synonyms.
        ; let req_theta' = substThetaUnchecked scrut_subst req_theta
        ; req_wrap <- instCallConstraints RecordUpdOrigin req_theta'

        -- Phew!
        ; return $
          mkHsWrap wrap_res $
          RecordUpd { rupd_expr
                          = mkLHsWrap fam_co (mkLHsWrapCo co_scrut record_expr')
                    , rupd_flds = rbinds'
                    , rupd_ext = RecordUpdTc
                        { rupd_cons = relevant_cons
                        , rupd_in_tys = scrut_inst_tys
                        , rupd_out_tys = result_inst_tys
                        , rupd_wrap = req_wrap }} }

tcExpr e@(HsRecFld _ f) res_ty
    = tcCheckRecSelId e f res_ty

{-
************************************************************************
*                                                                      *
        Arithmetic sequences                    e.g. [a,b..]
        and their parallel-array counterparts   e.g. [: a,b.. :]

*                                                                      *
************************************************************************
-}

tcExpr (ArithSeq _ witness seq) res_ty
  = tcArithSeq witness seq res_ty

tcExpr (PArrSeq _ seq@(FromTo expr1 expr2)) res_ty
  = do  { res_ty <- expTypeToType res_ty
        ; (coi, elt_ty) <- matchExpectedPArrTy res_ty
        ; expr1' <- tcPolyExpr expr1 elt_ty
        ; expr2' <- tcPolyExpr expr2 elt_ty
        ; enumFromToP <- initDsTc $ dsDPHBuiltin enumFromToPVar
        ; enum_from_to <- newMethodFromName (PArrSeqOrigin seq)
                                 (idName enumFromToP) elt_ty
        ; return $
          mkHsWrapCo coi $ PArrSeq enum_from_to (FromTo expr1' expr2') }

tcExpr (PArrSeq _ seq@(FromThenTo expr1 expr2 expr3)) res_ty
  = do  { res_ty <- expTypeToType res_ty
        ; (coi, elt_ty) <- matchExpectedPArrTy res_ty
        ; expr1' <- tcPolyExpr expr1 elt_ty
        ; expr2' <- tcPolyExpr expr2 elt_ty
        ; expr3' <- tcPolyExpr expr3 elt_ty
        ; enumFromThenToP <- initDsTc $ dsDPHBuiltin enumFromThenToPVar
        ; eft <- newMethodFromName (PArrSeqOrigin seq)
                      (idName enumFromThenToP) elt_ty        -- !!!FIXME: chak
        ; return $
          mkHsWrapCo coi $ PArrSeq eft (FromThenTo expr1' expr2' expr3') }

tcExpr (PArrSeq {}) _
  = panic "TcExpr.tcExpr: Infinite parallel array!"
    -- the parser shouldn't have generated it and the renamer shouldn't have
    -- let it through

{-
************************************************************************
*                                                                      *
                Template Haskell
*                                                                      *
************************************************************************
-}

-- HsSpliced is an annotation produced by 'RnSplice.rnSpliceExpr'.
-- Here we get rid of it and add the finalizers to the global environment.
--
-- See Note [Delaying modFinalizers in untyped splices] in RnSplice.
tcExpr (HsSpliceE _ (HsSpliced _ mod_finalizers (HsSplicedExpr expr)))
       res_ty
  = do addModFinalizersWithLclEnv mod_finalizers
       tcExpr expr res_ty
tcExpr (HsSpliceE _ splice)          res_ty
  = tcSpliceExpr splice res_ty
tcExpr e@(HsBracket _ brack)         res_ty
  = tcTypedBracket e brack res_ty
tcExpr e@(HsRnBracketOut _ brack ps) res_ty
  = tcUntypedBracket e brack ps res_ty

{-
************************************************************************
*                                                                      *
                Catch-all
*                                                                      *
************************************************************************
-}

tcExpr other _ = pprPanic "tcMonoExpr" (ppr other)
  -- Include ArrForm, ArrApp, which shouldn't appear at all
  -- Also HsTcBracketOut, HsQuasiQuoteE

{-
************************************************************************
*                                                                      *
                Arithmetic sequences [a..b] etc
*                                                                      *
************************************************************************
-}

tcArithSeq :: Maybe (SyntaxExpr GhcRn) -> ArithSeqInfo GhcRn -> ExpRhoType
           -> TcM (HsExpr GhcTcId)

tcArithSeq witness seq@(From expr) res_ty
  = do { (wrap, elt_ty, wit') <- arithSeqEltType witness res_ty
       ; expr' <- tcPolyExpr expr elt_ty
       ; enum_from <- newMethodFromName (ArithSeqOrigin seq)
                              enumFromName elt_ty
       ; return $ mkHsWrap wrap $
         ArithSeq enum_from wit' (From expr') }

tcArithSeq witness seq@(FromThen expr1 expr2) res_ty
  = do { (wrap, elt_ty, wit') <- arithSeqEltType witness res_ty
       ; expr1' <- tcPolyExpr expr1 elt_ty
       ; expr2' <- tcPolyExpr expr2 elt_ty
       ; enum_from_then <- newMethodFromName (ArithSeqOrigin seq)
                              enumFromThenName elt_ty
       ; return $ mkHsWrap wrap $
         ArithSeq enum_from_then wit' (FromThen expr1' expr2') }

tcArithSeq witness seq@(FromTo expr1 expr2) res_ty
  = do { (wrap, elt_ty, wit') <- arithSeqEltType witness res_ty
       ; expr1' <- tcPolyExpr expr1 elt_ty
       ; expr2' <- tcPolyExpr expr2 elt_ty
       ; enum_from_to <- newMethodFromName (ArithSeqOrigin seq)
                              enumFromToName elt_ty
       ; return $ mkHsWrap wrap $
         ArithSeq enum_from_to wit' (FromTo expr1' expr2') }

tcArithSeq witness seq@(FromThenTo expr1 expr2 expr3) res_ty
  = do { (wrap, elt_ty, wit') <- arithSeqEltType witness res_ty
        ; expr1' <- tcPolyExpr expr1 elt_ty
        ; expr2' <- tcPolyExpr expr2 elt_ty
        ; expr3' <- tcPolyExpr expr3 elt_ty
        ; eft <- newMethodFromName (ArithSeqOrigin seq)
                              enumFromThenToName elt_ty
        ; return $ mkHsWrap wrap $
          ArithSeq eft wit' (FromThenTo expr1' expr2' expr3') }

-----------------
arithSeqEltType :: Maybe (SyntaxExpr GhcRn) -> ExpRhoType
                -> TcM (HsWrapper, TcType, Maybe (SyntaxExpr GhcTc))
arithSeqEltType Nothing res_ty
  = do { res_ty <- expTypeToType res_ty
       ; (coi, elt_ty) <- matchExpectedListTy res_ty
       ; return (mkWpCastN coi, elt_ty, Nothing) }
arithSeqEltType (Just fl) res_ty
  = do { (elt_ty, fl')
           <- tcSyntaxOp ListOrigin fl [SynList] res_ty $
              \ [elt_ty] _ -> return elt_ty -- TODO:arnaud: ensure that the multiplicity is Omega?
       ; return (idHsWrapper, elt_ty, Just fl') }

{-
************************************************************************
*                                                                      *
                Applications
*                                                                      *
************************************************************************
-}

data HsArg tm ty
  = HsValArg tm   -- Argument is an ordinary expression     (f arg)
  | HsTypeArg  ty -- Argument is a visible type application (f @ty)

isHsValArg :: HsArg tm ty -> Bool
isHsValArg (HsValArg {}) = True
isHsValArg (HsTypeArg {}) = False

type LHsExprArgIn  = HsArg (LHsExpr GhcRn)   (LHsWcType GhcRn)
type LHsExprArgOut = HsArg (LHsExpr GhcTcId) (LHsWcType GhcRn)

tcApp1 :: HsExpr GhcRn  -- either HsApp or HsAppType
       -> ExpRhoType -> TcM (HsExpr GhcTcId)
tcApp1 e res_ty
  = do { (wrap, fun, args) <- tcApp Nothing (noLoc e) [] res_ty
       ; return (mkHsWrap wrap $ unLoc $ foldl mk_hs_app fun args) }
  where
    mk_hs_app f (HsValArg a)  = mkHsApp f a
    mk_hs_app f (HsTypeArg a) = mkHsAppTypeOut f a

tcApp, tcGeneralApp
   :: Maybe SDoc  -- like "The function `f' is applied to"
                     -- or leave out to get exactly that message
      -> LHsExpr GhcRn -> [LHsExprArgIn] -- Function and args
      -> ExpRhoType -> TcM (HsWrapper, LHsExpr GhcTcId, [LHsExprArgOut])
           -- (wrap, fun, args). For an ordinary function application,
           -- these should be assembled as (wrap (fun args)).
           -- But OpApp is slightly different, so that's why the caller
           -- must assemble

tcApp m_herald (L _ (HsPar _ fun)) args res_ty
  = tcApp m_herald fun args res_ty

tcApp m_herald (L _ (HsApp _ fun arg1)) args res_ty
  = tcApp m_herald fun (HsValArg arg1 : args) res_ty

tcApp m_herald (L _ (HsAppType ty1 fun)) args res_ty
  = tcApp m_herald fun (HsTypeArg ty1 : args) res_ty

tcApp m_herald (L loc (HsRecFld _ fld_lbl)) args res_ty
  | Ambiguous _ lbl        <- fld_lbl  -- Still ambiguous
  , HsValArg (L _ arg) : _ <- args     -- A value arg is first
  , Just sig_ty     <- obviousSig arg  -- A type sig on the arg disambiguates
  = do { sig_tc_ty <- tcHsSigWcType ExprSigCtxt sig_ty
       ; sel_name  <- disambiguateSelector lbl sig_tc_ty
       ; let unambig_fun = L loc (HsRecFld noExt (Unambiguous sel_name lbl))
       ; tcGeneralApp m_herald unambig_fun args res_ty }

tcApp _ (L loc (HsVar _ (L _ fun_id))) args res_ty
  -- Special typing rule for tagToEnum#
  | fun_id `hasKey` tagToEnumKey
  , n_val_args == 1
  = do { (wrap, expr, args) <- tcTagToEnum loc fun_id args res_ty
       ; return (wrap, expr, args) }

  -- Special typing rule for 'seq'
  | fun_id `hasKey` seqIdKey
  , n_val_args == 2
  = do { (wrap, expr, args) <- tcSeq loc fun_id args res_ty
       ; return (wrap, expr, args) }

  where
    n_val_args = count isHsValArg args

tcApp _ (L loc (ExplicitList _ Nothing [])) [HsTypeArg ty_arg] res_ty
  -- See Note [Visible type application for the empty list constructor]
  = do { ty_arg' <- tcHsTypeApp ty_arg liftedTypeKind
       ; let list_ty = TyConApp listTyCon [ty_arg']
       ; _ <- tcSubTypeDS (OccurrenceOf nilDataConName) GenSigCtxt
                          list_ty res_ty
       ; let expr :: LHsExpr GhcTcId
             expr = L loc $ ExplicitList ty_arg' Nothing []
       ; return (idHsWrapper, expr, []) }

tcApp m_herald fun args res_ty
  = tcGeneralApp m_herald fun args res_ty

---------------------
-- tcGeneralApp deals with the general case;
-- the special cases are handled by tcApp
tcGeneralApp m_herald fun args res_ty
  = do {   -- Type-check the function
       ; (fun1, fun_sigma) <- tcInferFun fun
       ; let orig = lexprCtOrigin fun

       ; (wrap_fun, args1, actual_res_ty)
           <- tcArgs fun fun_sigma orig args
                     (m_herald `orElse` mk_app_msg fun args)

            -- this is just like tcWrapResult, but the types don't line
            -- up to call that function
       ; wrap_res <- addFunResCtxt True (unLoc fun) actual_res_ty res_ty $
                     tcSubTypeDS_NC_O orig GenSigCtxt
                       (Just $ unLoc $ foldl mk_hs_app fun args)
                       actual_res_ty res_ty

       ; return (wrap_res, mkLHsWrap wrap_fun fun1, args1) }
  where
    mk_hs_app f (HsValArg a)  = mkHsApp f a
    mk_hs_app f (HsTypeArg a) = mkHsAppType f a


mk_app_msg :: LHsExpr GhcRn -> [LHsExprArgIn] -> SDoc
mk_app_msg fun args = sep [ text "The" <+> text what <+> quotes (ppr expr)
                          , text "is applied to"]
  where
    what | null type_app_args = "function"
         | otherwise          = "expression"
    -- Include visible type arguments (but not other arguments) in the herald.
    -- See Note [Herald for matchExpectedFunTys] in TcUnify.
    expr = mkHsAppTypes fun type_app_args
    type_app_args = [hs_ty | HsTypeArg hs_ty <- args]

mk_op_msg :: LHsExpr GhcRn -> SDoc
mk_op_msg op = text "The operator" <+> quotes (ppr op) <+> text "takes"

{-
Note [Visible type application for the empty list constructor]
~~~~~~~~~~~~~~~~~~~~~~~~~~~~~~~~~~~~~~~~~~~~~~~~~~~~~~~~~~~~~~
Getting the expression [] @Int to typecheck is slightly tricky since [] isn't
an ordinary data constructor. By default, when tcExpr typechecks a list
expression, it wraps the expression in a coercion, which gives it a type to the
effect of p[a]. It isn't until later zonking that the type becomes
forall a. [a], but that's too late for visible type application.

The workaround is to check for empty list expressions that have a visible type
argument in tcApp, and if so, directly typecheck [] @ty data constructor name.
This avoids the intermediate coercion and produces an expression of type [ty],
as one would intuitively expect.

Unfortunately, this workaround isn't terribly robust, since more involved
expressions such as (let in []) @Int won't work. Until a more elegant fix comes
along, however, this at least allows direct type application on [] to work,
which is better than before.
-}

----------------
tcInferFun :: LHsExpr GhcRn -> TcM (LHsExpr GhcTcId, TcSigmaType)
-- Infer type of a function
tcInferFun (L loc (HsVar _ (L _ name)))
  = do { (fun, ty) <- setSrcSpan loc (tcInferId name)
               -- Don't wrap a context around a plain Id
       ; return (L loc fun, ty) }

tcInferFun (L loc (HsRecFld _ f))
  = do { (fun, ty) <- setSrcSpan loc (tcInferRecSelId f)
               -- Don't wrap a context around a plain Id
       ; return (L loc fun, ty) }

tcInferFun fun
  = tcInferSigma fun
      -- NB: tcInferSigma; see TcUnify
      -- Note [Deep instantiation of InferResult]


----------------
-- | Type-check the arguments to a function, possibly including visible type
-- applications
tcArgs :: LHsExpr GhcRn   -- ^ The function itself (for err msgs only)
       -> TcSigmaType    -- ^ the (uninstantiated) type of the function
       -> CtOrigin       -- ^ the origin for the function's type
       -> [LHsExprArgIn] -- ^ the args
       -> SDoc           -- ^ the herald for matchActualFunTys
       -> TcM (HsWrapper, [LHsExprArgOut], TcSigmaType)
          -- ^ (a wrapper for the function, the tc'd args, result type)
tcArgs fun orig_fun_ty fun_orig orig_args herald
  = go [] 1 orig_fun_ty orig_args
  where
    -- Don't count visible type arguments when determining how many arguments
    -- an expression is given in an arity mismatch error, since visible type
    -- arguments reported as a part of the expression herald itself.
    -- See Note [Herald for matchExpectedFunTys] in TcUnify.
    orig_expr_args_arity = count isHsValArg orig_args

    go _ _ fun_ty [] = return (idHsWrapper, [], fun_ty)

    go acc_args n fun_ty (HsTypeArg hs_ty_arg : args)
      = do { (wrap1, upsilon_ty) <- topInstantiateInferred fun_orig fun_ty
               -- wrap1 :: fun_ty "->" upsilon_ty
           ; case tcSplitForAllTy_maybe upsilon_ty of
               Just (tvb, inner_ty) ->
                 do { let tv   = binderVar tvb
                          vis  = binderArgFlag tvb
                          kind = tyVarKind tv
                    ; MASSERT2( vis == Specified
                        , (vcat [ ppr fun_ty, ppr upsilon_ty, ppr tvb
                                , ppr inner_ty, pprTyVar tv
                                , ppr vis ]) )
                    ; ty_arg <- tcHsTypeApp hs_ty_arg kind

                    ; inner_ty <- zonkTcType inner_ty
                          -- See Note [Visible type application zonk]

                    ; let in_scope  = mkInScopeSet (tyCoVarsOfTypes [upsilon_ty, ty_arg])
                          insted_ty = substTyWithInScope in_scope [tv] [ty_arg] inner_ty
                                      -- NB: tv and ty_arg have the same kind, so this
                                      --     substitution is kind-respecting
                    ; traceTc "VTA" (vcat [ppr tv, debugPprType kind
                                          , debugPprType ty_arg
                                          , debugPprType (typeKind ty_arg)
                                          , debugPprType insted_ty ])
                    ; (inner_wrap, args', res_ty)
                        <- go acc_args (n+1) insted_ty args
                   -- inner_wrap :: insted_ty "->" (map typeOf args') -> res_ty
                    ; let inst_wrap = mkWpTyApps [ty_arg]
                    ; return ( inner_wrap <.> inst_wrap <.> wrap1
                             , HsTypeArg hs_ty_arg : args'
                             , res_ty ) }
               _ -> ty_app_err upsilon_ty hs_ty_arg }

    go acc_args n fun_ty (HsValArg arg : args)
      = do { (wrap, [arg_ty], res_ty)
               <- matchActualFunTysPart herald fun_orig (Just (unLoc fun)) 1 fun_ty
                                        acc_args orig_expr_args_arity
               -- wrap :: fun_ty "->" arg_ty -> res_ty
           ; arg' <- tcArg fun arg arg_ty n
           ; (inner_wrap, args', inner_res_ty)
               <- go (arg_ty : acc_args) (n+1) res_ty args
               -- inner_wrap :: res_ty "->" (map typeOf args') -> inner_res_ty
           ; let w = weightedWeight arg_ty
           ; return ( mkWpFun w w idHsWrapper inner_wrap (weightedThing arg_ty) res_ty doc <.> wrap
                    , HsValArg arg' : args'
                    , inner_res_ty ) }
      where
        doc = text "When checking the" <+> speakNth n <+>
              text "argument to" <+> quotes (ppr fun)

    ty_app_err ty arg
      = do { (_, ty) <- zonkTidyTcType emptyTidyEnv ty
           ; failWith $
               text "Cannot apply expression of type" <+> quotes (ppr ty) $$
               text "to a visible type argument" <+> quotes (ppr arg) }

{- Note [Visible type application zonk]
~~~~~~~~~~~~~~~~~~~~~~~~~~~~~~~~~~~~~~~
* Substitutions should be kind-preserving, so we need kind(tv) = kind(ty_arg).

* tcHsTypeApp only guarantees that
    - ty_arg is zonked
    - kind(zonk(tv)) = kind(ty_arg)
  (checkExpectedKind zonks as it goes).

So we must zonk inner_ty as well, to guarantee consistency between zonk(tv)
and inner_ty.  Otherwise we can build an ill-kinded type.  An example was
Trac #14158, where we had:
   id :: forall k. forall (cat :: k -> k -> *). forall (a :: k). cat a a
and we had the visible type application
  id @(->)

* We instantiated k := kappa, yielding
    forall (cat :: kappa -> kappa -> *). forall (a :: kappa). cat a a
* Then we called tcHsTypeApp (->) with expected kind (kappa -> kappa -> *).
* That instantiated (->) as ((->) q1 q1), and unified kappa := q1,
  Here q1 :: RuntimeRep
* Now we substitute
     cat  :->  (->) q1 q1 :: TYPE q1 -> TYPE q1 -> *
  but we must first zonk the inner_ty to get
      forall (a :: TYPE q1). cat a a
  so that the result of substitution is well-kinded
  Failing to do so led to Trac #14158.
-}

----------------
tcArg :: LHsExpr GhcRn                    -- The function (for error messages)
      -> LHsExpr GhcRn                    -- Actual arguments
      -> Weighted TcRhoType              -- expected (weighted) arg type
      -> Int                             -- # of argument
      -> TcM (LHsExpr GhcTcId)             -- Resulting argument
tcArg fun arg (Weighted weight ty) arg_no = addErrCtxt (funAppCtxt fun arg arg_no) $
                          tcScalingUsage weight $ tcPolyExprNC arg ty

----------------
tcTupArgs :: [LHsTupArg GhcRn] -> [TcSigmaType] -> TcM [LHsTupArg GhcTcId]
tcTupArgs args tys
  = ASSERT( equalLength args tys ) mapM go (args `zip` tys)
  where
    go (L l (Missing {}),   arg_ty) = return (L l (Missing arg_ty))
    go (L l (Present x expr), arg_ty) = do { expr' <- tcPolyExpr expr arg_ty
                                           ; return (L l (Present x expr')) }
    go (L _ (XTupArg{}), _) = panic "tcTupArgs"

---------------------------
-- See TcType.SyntaxOpType also for commentary
tcSyntaxOp :: CtOrigin
           -> SyntaxExpr GhcRn
           -> [SyntaxOpType]           -- ^ shape of syntax operator arguments
           -> ExpRhoType               -- ^ overall result type
           -> ([TcSigmaType] -> [Rig] -> TcM a) -- ^ Type check any arguments
           -> TcM (a, SyntaxExpr GhcTcId)
-- ^ Typecheck a syntax operator
-- The operator is always a variable at this stage (i.e. renamer output)
tcSyntaxOp orig expr arg_tys res_ty
  = tcSyntaxOpGen orig expr arg_tys (SynType res_ty)

-- | Slightly more general version of 'tcSyntaxOp' that allows the caller
-- to specify the shape of the result of the syntax operator
tcSyntaxOpGen :: CtOrigin
              -> SyntaxExpr GhcRn
              -> [SyntaxOpType]
              -> SyntaxOpType
              -> ([TcSigmaType] -> [Rig] -> TcM a)
              -> TcM (a, SyntaxExpr GhcTcId)
tcSyntaxOpGen orig (SyntaxExpr { syn_expr = HsVar _ (L _ op) })
              arg_tys res_ty thing_inside
  = do { (expr, sigma) <- tcInferId op
       ; (result, expr_wrap, arg_wraps, res_wrap)
           <- tcSynArgA orig sigma arg_tys res_ty $
              thing_inside
       ; return (result, SyntaxExpr { syn_expr      = mkHsWrap expr_wrap expr
                                    , syn_arg_wraps = arg_wraps
                                    , syn_res_wrap  = res_wrap }) }

tcSyntaxOpGen _ other _ _ _ = pprPanic "tcSyntaxOp" (ppr other)

{-
Note [tcSynArg]
~~~~~~~~~~~~~~~
Because of the rich structure of SyntaxOpType, we must do the
contra-/covariant thing when working down arrows, to get the
instantiation vs. skolemisation decisions correct (and, more
obviously, the orientation of the HsWrappers). We thus have
two tcSynArgs.
-}

-- works on "expected" types, skolemising where necessary
-- See Note [tcSynArg]
tcSynArgE :: CtOrigin
          -> TcSigmaType
          -> SyntaxOpType                -- ^ shape it is expected to have
          -> ([TcSigmaType] -> [Rig] -> TcM a) -- ^ check the arguments
          -> TcM (a, HsWrapper)
           -- ^ returns a wrapper :: (type of right shape) "->" (type passed in)
tcSynArgE orig sigma_ty syn_ty thing_inside
  = do { (skol_wrap, (result, ty_wrapper))
           <- tcSkolemise GenSigCtxt sigma_ty $ \ _ rho_ty ->
              go rho_ty syn_ty
       ; return (result, skol_wrap <.> ty_wrapper) }
    where
    go rho_ty SynAny
      = do { result <- thing_inside [rho_ty] []
           ; return (result, idHsWrapper) }

    go rho_ty SynRho   -- same as SynAny, because we skolemise eagerly
      = do { result <- thing_inside [rho_ty] []
           ; return (result, idHsWrapper) }

    go rho_ty SynList
      = do { (list_co, elt_ty) <- matchExpectedListTy rho_ty
           ; result <- thing_inside [elt_ty] []
           ; return (result, mkWpCastN list_co) }

    go rho_ty (SynFun mult_shape arg_shape res_shape)
      = do { ( ( ( (result, arg_ty, res_ty, op_mult, res_mult)
                 , res_wrapper )                   -- :: res_ty_out "->" res_ty
               , arg_wrapper1, [], arg_wrapper2 )  -- :: arg_ty "->" arg_ty_out
             , match_wrapper )         -- :: (arg_ty -> res_ty) "->" rho_ty
               <- matchExpectedFunTys herald 1 (mkCheckExpType rho_ty) $
                  \ [arg_ty] res_ty ->
                  do { arg_tc_ty <- expTypeToType (weightedThing arg_ty)
                     ; res_tc_ty <- expTypeToType res_ty

                         -- another nested arrow is too much for now,
                         -- but I bet we'll never need this
                     ; MASSERT2( case arg_shape of
                                   SynFun {} -> False;
                                   _         -> True
                               , text "Too many nested arrows in SyntaxOpType" $$
                                 pprCtOrigin orig )

                     ; (op_mult, res_mult, arg_inferred_mult) <- synMult (weightedWeight arg_ty)
                     ; tcSynArgA orig arg_tc_ty [] arg_shape $
                       \ arg_results arg_res_weights ->
                       tcSynArgE orig res_tc_ty res_shape $
                       \ res_results res_res_weights ->
                       do { result <- thing_inside (arg_results ++ res_results) (arg_inferred_mult ++ arg_res_weights ++ res_res_weights)
                          ; return (result, arg_tc_ty, res_tc_ty, op_mult, res_mult) }}

           ; return ( result
                    , match_wrapper <.>
                      mkWpFun op_mult res_mult (arg_wrapper2 <.> arg_wrapper1) res_wrapper
                              arg_ty res_ty doc ) }
      where
        herald = text "This rebindable syntax expects a function with"
        doc = text "When checking a rebindable syntax operator arising from" <+> ppr orig
        synMult arg_mult =
          case mult_shape of
            SynAnyMult -> return (arg_mult, arg_mult, [arg_mult])
            SynMult mult ->
              if subweight arg_mult mult then
                return (arg_mult, mult, [])
              else
                addErrTc (text "Incorrect multiplicity in rebindable syntax") >> -- TODO: arnaud: helpful error message required here
                return (mult, mult, [])

    go rho_ty (SynType the_ty)
      = do { wrap   <- tcSubTypeET orig GenSigCtxt the_ty rho_ty
           ; result <- thing_inside [] []
           ; return (result, wrap) }

-- works on "actual" types, instantiating where necessary
-- See Note [tcSynArg]
tcSynArgA :: CtOrigin
          -> TcSigmaType
          -> [SyntaxOpType]              -- ^ argument shapes
          -> SyntaxOpType                -- ^ result shape
          -> ([TcSigmaType] -> [Rig] -> TcM a) -- ^ check the arguments
          -> TcM (a, HsWrapper, [HsWrapper], HsWrapper)
            -- ^ returns a wrapper to be applied to the original function,
            -- wrappers to be applied to arguments
            -- and a wrapper to be applied to the overall expression
tcSynArgA orig sigma_ty arg_shapes res_shape thing_inside
  = do { (match_wrapper, arg_tys, res_ty)
           <- matchActualFunTys herald orig Nothing (length arg_shapes) sigma_ty
              -- match_wrapper :: sigma_ty "->" (arg_tys -> res_ty)
       ; ((result, res_wrapper), arg_wrappers)
           <- tc_syn_args_e (map weightedThing arg_tys) arg_shapes $ \ arg_results arg_res_weights ->
              tc_syn_arg    res_ty  res_shape  $ \ res_results ->
              thing_inside (arg_results ++ res_results) (map weightedWeight arg_tys ++ arg_res_weights)
       ; return (result, match_wrapper, arg_wrappers, res_wrapper) }
  where
    herald = text "This rebindable syntax expects a function with"

    tc_syn_args_e :: [TcSigmaType] -> [SyntaxOpType]
                  -> ([TcSigmaType] -> [Rig] -> TcM a)
                  -> TcM (a, [HsWrapper])
                    -- the wrappers are for arguments
    tc_syn_args_e (arg_ty : arg_tys) (arg_shape : arg_shapes) thing_inside
      = do { ((result, arg_wraps), arg_wrap)
               <- tcSynArgE     orig arg_ty  arg_shape  $ \ arg1_results arg1_weights ->
                  tc_syn_args_e      arg_tys arg_shapes $ \ args_results args_weights ->
                  thing_inside (arg1_results ++ args_results) (arg1_weights ++ args_weights)
           ; return (result, arg_wrap : arg_wraps) }
    tc_syn_args_e _ _ thing_inside = (, []) <$> thing_inside [] []

    tc_syn_arg :: TcSigmaType -> SyntaxOpType
               -> ([TcSigmaType] -> TcM a)
               -> TcM (a, HsWrapper)
                  -- the wrapper applies to the overall result
    tc_syn_arg res_ty SynAny thing_inside
      = do { result <- thing_inside [res_ty]
           ; return (result, idHsWrapper) }
    tc_syn_arg res_ty SynRho thing_inside
      = do { (inst_wrap, rho_ty) <- deeplyInstantiate orig res_ty
               -- inst_wrap :: res_ty "->" rho_ty
           ; result <- thing_inside [rho_ty]
           ; return (result, inst_wrap) }
    tc_syn_arg res_ty SynList thing_inside
      = do { (inst_wrap, rho_ty) <- topInstantiate orig res_ty
               -- inst_wrap :: res_ty "->" rho_ty
           ; (list_co, elt_ty)   <- matchExpectedListTy rho_ty
               -- list_co :: [elt_ty] ~N rho_ty
           ; result <- thing_inside [elt_ty]
           ; return (result, mkWpCastN (mkTcSymCo list_co) <.> inst_wrap) }
    tc_syn_arg _ (SynFun {}) _
      = pprPanic "tcSynArgA hits a SynFun" (ppr orig)
    tc_syn_arg res_ty (SynType the_ty) thing_inside
      = do { wrap   <- tcSubTypeO orig GenSigCtxt res_ty the_ty
           ; result <- thing_inside []
           ; return (result, wrap) }

{-
Note [Push result type in]
~~~~~~~~~~~~~~~~~~~~~~~~~~
Unify with expected result before type-checking the args so that the
info from res_ty percolates to args.  This is when we might detect a
too-few args situation.  (One can think of cases when the opposite
order would give a better error message.)
experimenting with putting this first.

Here's an example where it actually makes a real difference

   class C t a b | t a -> b
   instance C Char a Bool

   data P t a = forall b. (C t a b) => MkP b
   data Q t   = MkQ (forall a. P t a)

   f1, f2 :: Q Char;
   f1 = MkQ (MkP True)
   f2 = MkQ (MkP True :: forall a. P Char a)

With the change, f1 will type-check, because the 'Char' info from
the signature is propagated into MkQ's argument. With the check
in the other order, the extra signature in f2 is reqd.

************************************************************************
*                                                                      *
                Expressions with a type signature
                        expr :: type
*                                                                      *
********************************************************************* -}

tcExprSig :: LHsExpr GhcRn -> TcIdSigInfo -> TcM (LHsExpr GhcTcId, TcType)
tcExprSig expr (CompleteSig { sig_bndr = poly_id, sig_loc = loc })
  = setSrcSpan loc $   -- Sets the location for the implication constraint
    do { (tv_prs, theta, tau) <- tcInstType tcInstSkolTyVars poly_id
       ; given <- newEvVars theta
       ; let skol_info = SigSkol ExprSigCtxt (idType poly_id) tv_prs
             skol_tvs  = map snd tv_prs
       ; (ev_binds, expr') <- checkConstraints skol_info skol_tvs given $
                              tcExtendTyVarEnv2 (map (fmap unrestricted) tv_prs) $ -- TODO: arnaud: type variables, should be Zero
                              tcPolyExprNC expr tau

       ; let poly_wrap = mkWpTyLams   skol_tvs
                         <.> mkWpLams given
                         <.> mkWpLet  ev_binds
       ; return (mkLHsWrap poly_wrap expr', idType poly_id) }

tcExprSig expr sig@(PartialSig { psig_name = name, sig_loc = loc })
  = setSrcSpan loc $   -- Sets the location for the implication constraint
    do { (tclvl, wanted, (expr', sig_inst))
             <- pushLevelAndCaptureConstraints  $
                do { sig_inst <- tcInstSig sig
                   ; expr' <- tcExtendTyVarEnv2 (map (fmap unrestricted) $ sig_inst_skols sig_inst) $ -- TODO: arnaud: (also line below) type variables, should be Zero
                              tcExtendTyVarEnv2 (map (fmap unrestricted) $ sig_inst_wcs   sig_inst) $
                              tcPolyExprNC expr (sig_inst_tau sig_inst)
                   ; return (expr', sig_inst) }
       -- See Note [Partial expression signatures]
       ; let tau = sig_inst_tau sig_inst
             infer_mode | null (sig_inst_theta sig_inst)
                        , isNothing (sig_inst_wcx sig_inst)
                        = ApplyMR
                        | otherwise
                        = NoRestrictions
       ; (qtvs, givens, ev_binds, _)
                 <- simplifyInfer tclvl infer_mode [sig_inst] [(name, tau)] wanted
       ; tau <- zonkTcType tau
       ; let inferred_theta = map evVarPred givens
             tau_tvs        = tyCoVarsOfType tau
       ; (binders, my_theta) <- chooseInferredQuantifiers inferred_theta
                                   tau_tvs qtvs (Just sig_inst)
       ; let inferred_sigma = mkInfSigmaTy qtvs inferred_theta tau
             my_sigma       = mkForAllTys binders (mkPhiTy  my_theta tau)
       ; wrap <- if inferred_sigma `eqType` my_sigma -- NB: eqType ignores vis.
                 then return idHsWrapper  -- Fast path; also avoids complaint when we infer
                                          -- an ambiguous type and have AllowAmbiguousType
                                          -- e..g infer  x :: forall a. F a -> Int
                 else tcSubType_NC ExprSigCtxt inferred_sigma my_sigma

       ; traceTc "tcExpSig" (ppr qtvs $$ ppr givens $$ ppr inferred_sigma $$ ppr my_sigma)
       ; let poly_wrap = wrap
                         <.> mkWpTyLams qtvs
                         <.> mkWpLams givens
                         <.> mkWpLet  ev_binds
       ; return (mkLHsWrap poly_wrap expr', my_sigma) }


{- Note [Partial expression signatures]
~~~~~~~~~~~~~~~~~~~~~~~~~~~~~~~~~~~~~~~
Partial type signatures on expressions are easy to get wrong.  But
here is a guiding principile
    e :: ty
should behave like
    let x :: ty
        x = e
    in x

So for partial signatures we apply the MR if no context is given.  So
   e :: IO _          apply the MR
   e :: _ => IO _     do not apply the MR
just like in TcBinds.decideGeneralisationPlan

This makes a difference (Trac #11670):
   peek :: Ptr a -> IO CLong
   peek ptr = peekElemOff undefined 0 :: _
from (peekElemOff undefined 0) we get
          type: IO w
   constraints: Storable w

We must NOT try to generalise over 'w' because the signature specifies
no constraints so we'll complain about not being able to solve
Storable w.  Instead, don't generalise; then _ gets instantiated to
CLong, as it should.
-}

{- *********************************************************************
*                                                                      *
                 tcInferId
*                                                                      *
********************************************************************* -}

tcCheckId :: Name -> ExpRhoType -> TcM (HsExpr GhcTcId)
tcCheckId name res_ty
  = do { (expr, actual_res_ty) <- tcInferId name
       ; traceTc "tcCheckId" (vcat [ppr name, ppr actual_res_ty, ppr res_ty])
       ; addFunResCtxt False (HsVar noExt (noLoc name)) actual_res_ty res_ty $
         tcWrapResultO (OccurrenceOf name) (HsVar noExt (noLoc name)) expr
                                                          actual_res_ty res_ty }

tcCheckRecSelId :: HsExpr GhcRn -> AmbiguousFieldOcc GhcRn -> ExpRhoType -> TcM (HsExpr GhcTcId)
tcCheckRecSelId rn_expr f@(Unambiguous _ (L _ lbl)) res_ty
  = do { (expr, actual_res_ty) <- tcInferRecSelId f
       ; addFunResCtxt False (HsRecFld noExt f) actual_res_ty res_ty $
         tcWrapResultO (OccurrenceOfRecSel lbl) rn_expr expr actual_res_ty res_ty }
tcCheckRecSelId rn_expr (Ambiguous _ lbl) res_ty
  = case tcSplitFunTy_maybe =<< checkingExpType_maybe res_ty of
      Nothing       -> ambiguousSelector lbl
<<<<<<< HEAD
      Just (arg, _) -> do { sel_name <- disambiguateSelector lbl (weightedThing arg)
                          ; tcCheckRecSelId rn_expr (Unambiguous lbl sel_name) res_ty }
=======
      Just (arg, _) -> do { sel_name <- disambiguateSelector lbl arg
                          ; tcCheckRecSelId rn_expr (Unambiguous sel_name lbl)
                                                    res_ty }
tcCheckRecSelId _ (XAmbiguousFieldOcc _) _ = panic "tcCheckRecSelId"
>>>>>>> fea04def

------------------------
tcInferRecSelId :: AmbiguousFieldOcc GhcRn -> TcM (HsExpr GhcTcId, TcRhoType)
tcInferRecSelId (Unambiguous sel (L _ lbl))
  = do { (expr', ty) <- tc_infer_id lbl sel
       ; return (expr', ty) }
tcInferRecSelId (Ambiguous _ lbl)
  = ambiguousSelector lbl
tcInferRecSelId (XAmbiguousFieldOcc _) = panic "tcInferRecSelId"

------------------------
tcInferId :: Name -> TcM (HsExpr GhcTcId, TcSigmaType)
-- Look up an occurrence of an Id
-- Do not instantiate its type
tcInferId id_name
  | id_name `hasKey` tagToEnumKey
  = failWithTc (text "tagToEnum# must appear applied to one argument")
        -- tcApp catches the case (tagToEnum# arg)

  | id_name `hasKey` assertIdKey
  = do { dflags <- getDynFlags
       ; if gopt Opt_IgnoreAsserts dflags
         then tc_infer_id (nameRdrName id_name) id_name
         else tc_infer_assert id_name }

  | otherwise
  = do { (expr, ty) <- tc_infer_id (nameRdrName id_name) id_name
       ; traceTc "tcInferId" (ppr id_name <+> dcolon <+> ppr ty)
       ; return (expr, ty) }

tc_infer_assert :: Name -> TcM (HsExpr GhcTcId, TcSigmaType)
-- Deal with an occurrence of 'assert'
-- See Note [Adding the implicit parameter to 'assert']
tc_infer_assert assert_name
  = do { assert_error_id <- tcLookupId assertErrorName
       ; (wrap, id_rho) <- topInstantiate (OccurrenceOf assert_name)
                                          (idType assert_error_id)
       ; return (mkHsWrap wrap (HsVar noExt (noLoc assert_error_id)), id_rho)
       }

tc_infer_id :: RdrName -> Name -> TcM (HsExpr GhcTcId, TcSigmaType)
tc_infer_id lbl id_name
 = do { thing <- tcLookup id_name
      ; case thing of
             ATcId { tct_id = id }
               -> do { check_naughty id        -- Note [Local record selectors]
                     ; checkThLocalId id
                     -- TODO: arnaud: I'm not sure being here guarantees that
                     -- the variable is actually in the local context. Maybe
                     -- it's not sufficient either. Harden if not the case.
                     ; tcEmitBindingUsage $ unitUE id_name One
                     ; return_id id }

             AGlobal (AnId id)
               -> do { check_naughty id
                     ; return_id id }
                    -- A global cannot possibly be ill-staged
                    -- nor does it need the 'lifting' treatment
                    -- hence no checkTh stuff here

             AGlobal (AConLike cl) -> case cl of
                 RealDataCon con -> return_data_con con
                 PatSynCon ps    -> tcPatSynBuilderOcc ps

             _ -> failWithTc $
                  ppr thing <+> text "used where a value identifier was expected" }
  where
    return_id id = return (HsVar noExt (noLoc id), idType id)

    return_data_con con
       -- For data constructors, must perform the stupid-theta check
      | null stupid_theta
      = return (HsConLikeOut noExt (RealDataCon con), con_ty)

      | otherwise
       -- See Note [Instantiating stupid theta]
      = do { let (tvs, theta, rho) = tcSplitSigmaTy con_ty
           ; (subst, tvs') <- newMetaTyVars tvs
           ; let tys'   = mkTyVarTys tvs'
                 theta' = substTheta subst theta
                 rho'   = substTy subst rho
           ; wrap <- instCall (OccurrenceOf id_name) tys' theta'
           ; addDataConStupidTheta con tys'
           ; return ( mkHsWrap wrap (HsConLikeOut noExt (RealDataCon con))
                    , rho') }

      where
        con_ty         = dataConUserType con
        stupid_theta   = dataConStupidTheta con

    check_naughty id
      | isNaughtyRecordSelector id = failWithTc (naughtyRecordSel lbl)
      | otherwise                  = return ()


tcUnboundId :: HsExpr GhcRn -> UnboundVar -> ExpRhoType -> TcM (HsExpr GhcTcId)
-- Typecheck an occurrence of an unbound Id
--
-- Some of these started life as a true expression hole "_".
-- Others might simply be variables that accidentally have no binding site
--
-- We turn all of them into HsVar, since HsUnboundVar can't contain an
-- Id; and indeed the evidence for the CHoleCan does bind it, so it's
-- not unbound any more!
tcUnboundId rn_expr unbound res_ty
 = do { ty <- newOpenFlexiTyVarTy  -- Allow Int# etc (Trac #12531)
      ; let occ = unboundVarOcc unbound
      ; name <- newSysName occ
      ; let ev = mkLocalId name Omega ty
      ; loc <- getCtLocM HoleOrigin Nothing
      ; let can = CHoleCan { cc_ev = CtWanted { ctev_pred = ty
                                              , ctev_dest = EvVarDest ev
                                              , ctev_nosh = WDeriv
                                              , ctev_loc  = loc}
                           , cc_hole = ExprHole unbound }
      ; emitInsoluble can
      ; tcWrapResultO (UnboundOccurrenceOf occ) rn_expr (HsVar noExt (noLoc ev))
                                                                     ty res_ty }


{-
Note [Adding the implicit parameter to 'assert']
~~~~~~~~~~~~~~~~~~~~~~~~~~~~~~~~~~~~~~~~~~~~~~~~
The typechecker transforms (assert e1 e2) to (assertError e1 e2).
This isn't really the Right Thing because there's no way to "undo"
if you want to see the original source code in the typechecker
output.  We'll have fix this in due course, when we care more about
being able to reconstruct the exact original program.

Note [tagToEnum#]
~~~~~~~~~~~~~~~~~
Nasty check to ensure that tagToEnum# is applied to a type that is an
enumeration TyCon.  Unification may refine the type later, but this
check won't see that, alas.  It's crude, because it relies on our
knowing *now* that the type is ok, which in turn relies on the
eager-unification part of the type checker pushing enough information
here.  In theory the Right Thing to do is to have a new form of
constraint but I definitely cannot face that!  And it works ok as-is.

Here's are two cases that should fail
        f :: forall a. a
        f = tagToEnum# 0        -- Can't do tagToEnum# at a type variable

        g :: Int
        g = tagToEnum# 0        -- Int is not an enumeration

When data type families are involved it's a bit more complicated.
     data family F a
     data instance F [Int] = A | B | C
Then we want to generate something like
     tagToEnum# R:FListInt 3# |> co :: R:FListInt ~ F [Int]
Usually that coercion is hidden inside the wrappers for
constructors of F [Int] but here we have to do it explicitly.

It's all grotesquely complicated.

Note [Instantiating stupid theta]
~~~~~~~~~~~~~~~~~~~~~~~~~~~~~~~~~
Normally, when we infer the type of an Id, we don't instantiate,
because we wish to allow for visible type application later on.
But if a datacon has a stupid theta, we're a bit stuck. We need
to emit the stupid theta constraints with instantiated types. It's
difficult to defer this to the lazy instantiation, because a stupid
theta has no spot to put it in a type. So we just instantiate eagerly
in this case. Thus, users cannot use visible type application with
a data constructor sporting a stupid theta. I won't feel so bad for
the users that complain.

-}

tcSeq :: SrcSpan -> Name -> [LHsExprArgIn]
      -> ExpRhoType -> TcM (HsWrapper, LHsExpr GhcTcId, [LHsExprArgOut])
-- (seq e1 e2) :: res_ty
-- We need a special typing rule because res_ty can be unboxed
-- See Note [Typing rule for seq]
tcSeq loc fun_name args res_ty
  = do  { fun <- tcLookupId fun_name
        ; (arg1_ty, args1) <- case args of
            (HsTypeArg hs_ty_arg1 : args1)
              -> do { ty_arg1 <- tcHsTypeApp hs_ty_arg1 liftedTypeKind
                    ; return (ty_arg1, args1) }

            _ -> do { arg_ty1 <- newFlexiTyVarTy liftedTypeKind
                    ; return (arg_ty1, args) }

        ; (arg1, arg2, arg2_exp_ty) <- case args1 of
            [HsTypeArg hs_ty_arg2, HsValArg term_arg1, HsValArg term_arg2]
              -> do { arg2_kind <- newOpenTypeKind
                    ; ty_arg2 <- tcHsTypeApp hs_ty_arg2 arg2_kind
                                   -- see Note [Typing rule for seq]
                    ; _ <- tcSubTypeDS (OccurrenceOf fun_name) GenSigCtxt ty_arg2 res_ty
                    ; return (term_arg1, term_arg2, mkCheckExpType ty_arg2) }
            [HsValArg term_arg1, HsValArg term_arg2]
              -> return (term_arg1, term_arg2, res_ty)
            _ -> too_many_args "seq" args

        ; arg1' <- tcMonoExpr arg1 (mkCheckExpType arg1_ty)
        ; arg2' <- tcMonoExpr arg2 arg2_exp_ty
        ; res_ty <- readExpType res_ty  -- by now, it's surely filled in
        ; let fun'    = L loc (mkHsWrap ty_args (HsVar noExt (L loc fun)))
              ty_args = WpTyApp res_ty <.> WpTyApp arg1_ty
        ; return (idHsWrapper, fun', [HsValArg arg1', HsValArg arg2']) }

tcTagToEnum :: SrcSpan -> Name -> [LHsExprArgIn] -> ExpRhoType
            -> TcM (HsWrapper, LHsExpr GhcTcId, [LHsExprArgOut])
-- tagToEnum# :: forall a. Int# -> a
-- See Note [tagToEnum#]   Urgh!
tcTagToEnum loc fun_name args res_ty
  = do { fun <- tcLookupId fun_name

       ; arg <- case args of
           [HsTypeArg hs_ty_arg, HsValArg term_arg]
             -> do { ty_arg <- tcHsTypeApp hs_ty_arg liftedTypeKind
                   ; _ <- tcSubTypeDS (OccurrenceOf fun_name) GenSigCtxt ty_arg res_ty
                     -- other than influencing res_ty, we just
                     -- don't care about a type arg passed in.
                     -- So drop the evidence.
                   ; return term_arg }
           [HsValArg term_arg] -> do { _ <- expTypeToType res_ty
                                     ; return term_arg }
           _          -> too_many_args "tagToEnum#" args

       ; res_ty <- readExpType res_ty
       ; ty'    <- zonkTcType res_ty

       -- Check that the type is algebraic
       ; let mb_tc_app = tcSplitTyConApp_maybe ty'
             Just (tc, tc_args) = mb_tc_app
       ; checkTc (isJust mb_tc_app)
                 (mk_error ty' doc1)

       -- Look through any type family
       ; fam_envs <- tcGetFamInstEnvs
       ; let (rep_tc, rep_args, coi)
               = tcLookupDataFamInst fam_envs tc tc_args
            -- coi :: tc tc_args ~R rep_tc rep_args

       ; checkTc (isEnumerationTyCon rep_tc)
                 (mk_error ty' doc2)

       ; arg' <- tcMonoExpr arg (mkCheckExpType intPrimTy)
       ; let fun' = L loc (mkHsWrap (WpTyApp rep_ty) (HsVar noExt (L loc fun)))
             rep_ty = mkTyConApp rep_tc rep_args

       ; return (mkWpCastR (mkTcSymCo coi), fun', [HsValArg arg']) }
                 -- coi is a Representational coercion
  where
    doc1 = vcat [ text "Specify the type by giving a type signature"
                , text "e.g. (tagToEnum# x) :: Bool" ]
    doc2 = text "Result type must be an enumeration type"

    mk_error :: TcType -> SDoc -> SDoc
    mk_error ty what
      = hang (text "Bad call to tagToEnum#"
               <+> text "at type" <+> ppr ty)
           2 what

too_many_args :: String -> [LHsExprArgIn] -> TcM a
too_many_args fun args
  = failWith $
    hang (text "Too many type arguments to" <+> text fun <> colon)
       2 (sep (map pp args))
  where
    pp (HsValArg e)                             = ppr e
    pp (HsTypeArg (HsWC { hswc_body = L _ t })) = pprHsType t


{-
************************************************************************
*                                                                      *
                 Template Haskell checks
*                                                                      *
************************************************************************
-}

checkThLocalId :: Id -> TcM ()
checkThLocalId id
  = do  { mb_local_use <- getStageAndBindLevel (idName id)
        ; case mb_local_use of
             Just (top_lvl, bind_lvl, use_stage)
                | thLevel use_stage > bind_lvl
                , isNotTopLevel top_lvl
                -> checkCrossStageLifting id use_stage
             _  -> return ()   -- Not a locally-bound thing, or
                               -- no cross-stage link
    }

--------------------------------------
checkCrossStageLifting :: Id -> ThStage -> TcM ()
-- If we are inside typed brackets, and (use_lvl > bind_lvl)
-- we must check whether there's a cross-stage lift to do
-- Examples   \x -> [|| x ||]
--            [|| map ||]
-- There is no error-checking to do, because the renamer did that
--
-- This is similar to checkCrossStageLifting in RnSplice, but
-- this code is applied to *typed* brackets.

checkCrossStageLifting id (Brack _ (TcPending ps_var lie_var))
  =     -- Nested identifiers, such as 'x' in
        -- E.g. \x -> [|| h x ||]
        -- We must behave as if the reference to x was
        --      h $(lift x)
        -- We use 'x' itself as the splice proxy, used by
        -- the desugarer to stitch it all back together.
        -- If 'x' occurs many times we may get many identical
        -- bindings of the same splice proxy, but that doesn't
        -- matter, although it's a mite untidy.
    do  { let id_ty = idType id
        ; checkTc (isTauTy id_ty) (polySpliceErr id)
               -- If x is polymorphic, its occurrence sites might
               -- have different instantiations, so we can't use plain
               -- 'x' as the splice proxy name.  I don't know how to
               -- solve this, and it's probably unimportant, so I'm
               -- just going to flag an error for now

        ; lift <- if isStringTy id_ty then
                     do { sid <- tcLookupId THNames.liftStringName
                                     -- See Note [Lifting strings]
                        ; return (HsVar noExt (noLoc sid)) }
                  else
                     setConstraintVar lie_var   $
                          -- Put the 'lift' constraint into the right LIE
                     newMethodFromName (OccurrenceOf (idName id))
                                       THNames.liftName id_ty

                   -- Update the pending splices
        ; ps <- readMutVar ps_var
        ; let pending_splice = PendingTcSplice (idName id) (nlHsApp (noLoc lift) (nlHsVar id))
        ; writeMutVar ps_var (pending_splice : ps)

        ; return () }

checkCrossStageLifting _ _ = return ()

polySpliceErr :: Id -> SDoc
polySpliceErr id
  = text "Can't splice the polymorphic local variable" <+> quotes (ppr id)

{-
Note [Lifting strings]
~~~~~~~~~~~~~~~~~~~~~~
If we see $(... [| s |] ...) where s::String, we don't want to
generate a mass of Cons (CharL 'x') (Cons (CharL 'y') ...)) etc.
So this conditional short-circuits the lifting mechanism to generate
(liftString "xy") in that case.  I didn't want to use overlapping instances
for the Lift class in TH.Syntax, because that can lead to overlapping-instance
errors in a polymorphic situation.

If this check fails (which isn't impossible) we get another chance; see
Note [Converting strings] in Convert.hs

Local record selectors
~~~~~~~~~~~~~~~~~~~~~~
Record selectors for TyCons in this module are ordinary local bindings,
which show up as ATcIds rather than AGlobals.  So we need to check for
naughtiness in both branches.  c.f. TcTyClsBindings.mkAuxBinds.


************************************************************************
*                                                                      *
\subsection{Record bindings}
*                                                                      *
************************************************************************
-}

getFixedTyVars :: [FieldLabelString] -> [TyVar] -> [ConLike] -> TyVarSet
-- These tyvars must not change across the updates
getFixedTyVars upd_fld_occs univ_tvs cons
      = mkVarSet [tv1 | con <- cons
                      , let (u_tvs, _, eqspec, prov_theta
                             , req_theta, arg_tys, _)
                              = conLikeFullSig con
                            theta = eqSpecPreds eqspec
                                     ++ prov_theta
                                     ++ req_theta
                            flds = conLikeFieldLabels con
                            fixed_tvs = exactTyCoVarsOfTypes (map weightedThing fixed_tys)
                                    -- fixed_tys: See Note [Type of a record update]
                                        `unionVarSet` tyCoVarsOfTypes theta
                                    -- Universally-quantified tyvars that
                                    -- appear in any of the *implicit*
                                    -- arguments to the constructor are fixed
                                    -- See Note [Implicit type sharing]

                            fixed_tys = [ty | (fl, ty) <- zip flds arg_tys
                                            , not (flLabel fl `elem` upd_fld_occs)]
                      , (tv1,tv) <- univ_tvs `zip` u_tvs
                      , tv `elemVarSet` fixed_tvs ]

{-
Note [Disambiguating record fields]
~~~~~~~~~~~~~~~~~~~~~~~~~~~~~~~~~~~
When the -XDuplicateRecordFields extension is used, and the renamer
encounters a record selector or update that it cannot immediately
disambiguate (because it involves fields that belong to multiple
datatypes), it will defer resolution of the ambiguity to the
typechecker.  In this case, the `Ambiguous` constructor of
`AmbiguousFieldOcc` is used.

Consider the following definitions:

        data S = MkS { foo :: Int }
        data T = MkT { foo :: Int, bar :: Int }
        data U = MkU { bar :: Int, baz :: Int }

When the renamer sees `foo` as a selector or an update, it will not
know which parent datatype is in use.

For selectors, there are two possible ways to disambiguate:

1. Check if the pushed-in type is a function whose domain is a
   datatype, for example:

       f s = (foo :: S -> Int) s

       g :: T -> Int
       g = foo

    This is checked by `tcCheckRecSelId` when checking `HsRecFld foo`.

2. Check if the selector is applied to an argument that has a type
   signature, for example:

       h = foo (s :: S)

    This is checked by `tcApp`.


Updates are slightly more complex.  The `disambiguateRecordBinds`
function tries to determine the parent datatype in three ways:

1. Check for types that have all the fields being updated. For example:

        f x = x { foo = 3, bar = 2 }

   Here `f` must be updating `T` because neither `S` nor `U` have
   both fields. This may also discover that no possible type exists.
   For example the following will be rejected:

        f' x = x { foo = 3, baz = 3 }

2. Use the type being pushed in, if it is already a TyConApp. The
   following are valid updates to `T`:

        g :: T -> T
        g x = x { foo = 3 }

        g' x = x { foo = 3 } :: T

3. Use the type signature of the record expression, if it exists and
   is a TyConApp. Thus this is valid update to `T`:

        h x = (x :: T) { foo = 3 }


Note that we do not look up the types of variables being updated, and
no constraint-solving is performed, so for example the following will
be rejected as ambiguous:

     let bad (s :: S) = foo s

     let r :: T
         r = blah
     in r { foo = 3 }

     \r. (r { foo = 3 },  r :: T )

We could add further tests, of a more heuristic nature. For example,
rather than looking for an explicit signature, we could try to infer
the type of the argument to a selector or the record expression being
updated, in case we are lucky enough to get a TyConApp straight
away. However, it might be hard for programmers to predict whether a
particular update is sufficiently obvious for the signature to be
omitted. Moreover, this might change the behaviour of typechecker in
non-obvious ways.

See also Note [HsRecField and HsRecUpdField] in HsPat.
-}

-- Given a RdrName that refers to multiple record fields, and the type
-- of its argument, try to determine the name of the selector that is
-- meant.
disambiguateSelector :: Located RdrName -> Type -> TcM Name
disambiguateSelector lr@(L _ rdr) parent_type
 = do { fam_inst_envs <- tcGetFamInstEnvs
      ; case tyConOf fam_inst_envs parent_type of
          Nothing -> ambiguousSelector lr
          Just p  ->
            do { xs <- lookupParents rdr
               ; let parent = RecSelData p
               ; case lookup parent xs of
                   Just gre -> do { addUsedGRE True gre
                                  ; return (gre_name gre) }
                   Nothing  -> failWithTc (fieldNotInType parent rdr) } }

-- This field name really is ambiguous, so add a suitable "ambiguous
-- occurrence" error, then give up.
ambiguousSelector :: Located RdrName -> TcM a
ambiguousSelector (L _ rdr)
  = do { env <- getGlobalRdrEnv
       ; let gres = lookupGRE_RdrName rdr env
       ; setErrCtxt [] $ addNameClashErrRn rdr gres
       ; failM }

-- Disambiguate the fields in a record update.
-- See Note [Disambiguating record fields]
disambiguateRecordBinds :: LHsExpr GhcRn -> TcRhoType
                 -> [LHsRecUpdField GhcRn] -> ExpRhoType
                 -> TcM [LHsRecField' (AmbiguousFieldOcc GhcTc) (LHsExpr GhcRn)]
disambiguateRecordBinds record_expr record_rho rbnds res_ty
    -- Are all the fields unambiguous?
  = case mapM isUnambiguous rbnds of
                     -- If so, just skip to looking up the Ids
                     -- Always the case if DuplicateRecordFields is off
      Just rbnds' -> mapM lookupSelector rbnds'
      Nothing     -> -- If not, try to identify a single parent
        do { fam_inst_envs <- tcGetFamInstEnvs
             -- Look up the possible parents for each field
           ; rbnds_with_parents <- getUpdFieldsParents
           ; let possible_parents = map (map fst . snd) rbnds_with_parents
             -- Identify a single parent
           ; p <- identifyParent fam_inst_envs possible_parents
             -- Pick the right selector with that parent for each field
           ; checkNoErrs $ mapM (pickParent p) rbnds_with_parents }
  where
    -- Extract the selector name of a field update if it is unambiguous
    isUnambiguous :: LHsRecUpdField GhcRn -> Maybe (LHsRecUpdField GhcRn,Name)
    isUnambiguous x = case unLoc (hsRecFieldLbl (unLoc x)) of
                        Unambiguous sel_name _ -> Just (x, sel_name)
                        Ambiguous{}            -> Nothing
                        XAmbiguousFieldOcc{}   -> Nothing

    -- Look up the possible parents and selector GREs for each field
    getUpdFieldsParents :: TcM [(LHsRecUpdField GhcRn
                                , [(RecSelParent, GlobalRdrElt)])]
    getUpdFieldsParents
      = fmap (zip rbnds) $ mapM
          (lookupParents . unLoc . hsRecUpdFieldRdr . unLoc)
          rbnds

    -- Given a the lists of possible parents for each field,
    -- identify a single parent
    identifyParent :: FamInstEnvs -> [[RecSelParent]] -> TcM RecSelParent
    identifyParent fam_inst_envs possible_parents
      = case foldr1 intersect possible_parents of
        -- No parents for all fields: record update is ill-typed
        []  -> failWithTc (noPossibleParents rbnds)

        -- Exactly one datatype with all the fields: use that
        [p] -> return p

        -- Multiple possible parents: try harder to disambiguate
        -- Can we get a parent TyCon from the pushed-in type?
        _:_ | Just p <- tyConOfET fam_inst_envs res_ty -> return (RecSelData p)

        -- Does the expression being updated have a type signature?
        -- If so, try to extract a parent TyCon from it
            | Just {} <- obviousSig (unLoc record_expr)
            , Just tc <- tyConOf fam_inst_envs record_rho
            -> return (RecSelData tc)

        -- Nothing else we can try...
        _ -> failWithTc badOverloadedUpdate

    -- Make a field unambiguous by choosing the given parent.
    -- Emits an error if the field cannot have that parent,
    -- e.g. if the user writes
    --     r { x = e } :: T
    -- where T does not have field x.
    pickParent :: RecSelParent
               -> (LHsRecUpdField GhcRn, [(RecSelParent, GlobalRdrElt)])
               -> TcM (LHsRecField' (AmbiguousFieldOcc GhcTc) (LHsExpr GhcRn))
    pickParent p (upd, xs)
      = case lookup p xs of
                      -- Phew! The parent is valid for this field.
                      -- Previously ambiguous fields must be marked as
                      -- used now that we know which one is meant, but
                      -- unambiguous ones shouldn't be recorded again
                      -- (giving duplicate deprecation warnings).
          Just gre -> do { unless (null (tail xs)) $ do
                             let L loc _ = hsRecFieldLbl (unLoc upd)
                             setSrcSpan loc $ addUsedGRE True gre
                         ; lookupSelector (upd, gre_name gre) }
                      -- The field doesn't belong to this parent, so report
                      -- an error but keep going through all the fields
          Nothing  -> do { addErrTc (fieldNotInType p
                                      (unLoc (hsRecUpdFieldRdr (unLoc upd))))
                         ; lookupSelector (upd, gre_name (snd (head xs))) }

    -- Given a (field update, selector name) pair, look up the
    -- selector to give a field update with an unambiguous Id
    lookupSelector :: (LHsRecUpdField GhcRn, Name)
                 -> TcM (LHsRecField' (AmbiguousFieldOcc GhcTc) (LHsExpr GhcRn))
    lookupSelector (L l upd, n)
      = do { i <- tcLookupId n
           ; let L loc af = hsRecFieldLbl upd
                 lbl      = rdrNameAmbiguousFieldOcc af
           ; return $ L l upd { hsRecFieldLbl
                                  = L loc (Unambiguous i (L loc lbl)) } }


-- Extract the outermost TyCon of a type, if there is one; for
-- data families this is the representation tycon (because that's
-- where the fields live).
tyConOf :: FamInstEnvs -> TcSigmaType -> Maybe TyCon
tyConOf fam_inst_envs ty0
  = case tcSplitTyConApp_maybe ty of
      Just (tc, tys) -> Just (fstOf3 (tcLookupDataFamInst fam_inst_envs tc tys))
      Nothing        -> Nothing
  where
    (_, _, ty) = tcSplitSigmaTy ty0

-- Variant of tyConOf that works for ExpTypes
tyConOfET :: FamInstEnvs -> ExpRhoType -> Maybe TyCon
tyConOfET fam_inst_envs ty0 = tyConOf fam_inst_envs =<< checkingExpType_maybe ty0

-- For an ambiguous record field, find all the candidate record
-- selectors (as GlobalRdrElts) and their parents.
lookupParents :: RdrName -> RnM [(RecSelParent, GlobalRdrElt)]
lookupParents rdr
  = do { env <- getGlobalRdrEnv
       ; let gres = lookupGRE_RdrName rdr env
       ; mapM lookupParent gres }
  where
    lookupParent :: GlobalRdrElt -> RnM (RecSelParent, GlobalRdrElt)
    lookupParent gre = do { id <- tcLookupId (gre_name gre)
                          ; if isRecordSelector id
                              then return (recordSelectorTyCon id, gre)
                              else failWithTc (notSelector (gre_name gre)) }

-- A type signature on the argument of an ambiguous record selector or
-- the record expression in an update must be "obvious", i.e. the
-- outermost constructor ignoring parentheses.
obviousSig :: HsExpr GhcRn -> Maybe (LHsSigWcType GhcRn)
obviousSig (ExprWithTySig ty _) = Just ty
obviousSig (HsPar _ p)          = obviousSig (unLoc p)
obviousSig _                    = Nothing


{-
Game plan for record bindings
~~~~~~~~~~~~~~~~~~~~~~~~~~~~~
1. Find the TyCon for the bindings, from the first field label.

2. Instantiate its tyvars and unify (T a1 .. an) with expected_ty.

For each binding field = value

3. Instantiate the field type (from the field label) using the type
   envt from step 2.

4  Type check the value using tcArg, passing the field type as
   the expected argument type.

This extends OK when the field types are universally quantified.
-}

tcRecordBinds
        :: ConLike
        -> [TcType]     -- Expected type for each field
        -> HsRecordBinds GhcRn
        -> TcM (HsRecordBinds GhcTcId)

tcRecordBinds con_like arg_tys (HsRecFields rbinds dd)
  = do  { mb_binds <- mapM do_bind rbinds
        ; return (HsRecFields (catMaybes mb_binds) dd) }
  where
    fields = map flSelector $ conLikeFieldLabels con_like
    flds_w_tys = zipEqual "tcRecordBinds" fields arg_tys

    do_bind :: LHsRecField GhcRn (LHsExpr GhcRn)
            -> TcM (Maybe (LHsRecField GhcTcId (LHsExpr GhcTcId)))
    do_bind (L l fld@(HsRecField { hsRecFieldLbl = f
                                 , hsRecFieldArg = rhs }))

      = do { mb <- tcRecordField con_like flds_w_tys f rhs
           ; case mb of
               Nothing         -> return Nothing
               Just (f', rhs') -> return (Just (L l (fld { hsRecFieldLbl = f'
                                                          , hsRecFieldArg = rhs' }))) }

tcRecordUpd
        :: ConLike
        -> [TcType]     -- Expected type for each field
        -> [LHsRecField' (AmbiguousFieldOcc GhcTc) (LHsExpr GhcRn)]
        -> TcM [LHsRecUpdField GhcTcId]

tcRecordUpd con_like arg_tys rbinds = fmap catMaybes $ mapM do_bind rbinds
  where
    fields = map flSelector $ conLikeFieldLabels con_like
    flds_w_tys = zipEqual "tcRecordUpd" fields arg_tys

    do_bind :: LHsRecField' (AmbiguousFieldOcc GhcTc) (LHsExpr GhcRn)
            -> TcM (Maybe (LHsRecUpdField GhcTcId))
    do_bind (L l fld@(HsRecField { hsRecFieldLbl = L loc af
                                 , hsRecFieldArg = rhs }))
      = do { let lbl = rdrNameAmbiguousFieldOcc af
                 sel_id = selectorAmbiguousFieldOcc af
                 f = L loc (FieldOcc (idName sel_id) (L loc lbl))
           ; mb <- tcRecordField con_like flds_w_tys f rhs
           ; case mb of
               Nothing         -> return Nothing
               Just (f', rhs') ->
                 return (Just
                         (L l (fld { hsRecFieldLbl
                                      = L loc (Unambiguous
                                               (extFieldOcc (unLoc f'))
                                               (L loc lbl))
                                   , hsRecFieldArg = rhs' }))) }

tcRecordField :: ConLike -> Assoc Name Type
              -> LFieldOcc GhcRn -> LHsExpr GhcRn
              -> TcM (Maybe (LFieldOcc GhcTc, LHsExpr GhcTc))
tcRecordField con_like flds_w_tys (L loc (FieldOcc sel_name lbl)) rhs
  | Just field_ty <- assocMaybe flds_w_tys sel_name
      = addErrCtxt (fieldCtxt field_lbl) $
        do { rhs' <- tcPolyExprNC rhs field_ty
           ; let field_id = mkUserLocal (nameOccName sel_name)
                                        (nameUnique sel_name)
                                        Omega field_ty loc
                -- Yuk: the field_id has the *unique* of the selector Id
                --          (so we can find it easily)
                --      but is a LocalId with the appropriate type of the RHS
                --          (so the desugarer knows the type of local binder to make)
           ; return (Just (L loc (FieldOcc field_id lbl), rhs')) }
      | otherwise
      = do { addErrTc (badFieldCon con_like field_lbl)
           ; return Nothing }
  where
        field_lbl = occNameFS $ rdrNameOcc (unLoc lbl)
tcRecordField _ _ (L _ (XFieldOcc _)) _ = panic "tcRecordField"


checkMissingFields ::  ConLike -> HsRecordBinds GhcRn -> TcM ()
checkMissingFields con_like rbinds
  | null field_labels   -- Not declared as a record;
                        -- But C{} is still valid if no strict fields
  = if any isBanged field_strs then
        -- Illegal if any arg is strict
        addErrTc (missingStrictFields con_like [])
    else do
        warn <- woptM Opt_WarnMissingFields
        when (warn && notNull field_strs && null field_labels)
             (warnTc (Reason Opt_WarnMissingFields) True
                 (missingFields con_like []))

  | otherwise = do              -- A record
    unless (null missing_s_fields)
           (addErrTc (missingStrictFields con_like missing_s_fields))

    warn <- woptM Opt_WarnMissingFields
    when (warn && notNull missing_ns_fields)
         (warnTc (Reason Opt_WarnMissingFields) True
             (missingFields con_like missing_ns_fields))

  where
    missing_s_fields
        = [ flLabel fl | (fl, str) <- field_info,
                 isBanged str,
                 not (fl `elemField` field_names_used)
          ]
    missing_ns_fields
        = [ flLabel fl | (fl, str) <- field_info,
                 not (isBanged str),
                 not (fl `elemField` field_names_used)
          ]

    field_names_used = hsRecFields rbinds
    field_labels     = conLikeFieldLabels con_like

    field_info = zipEqual "missingFields"
                          field_labels
                          field_strs

    field_strs = conLikeImplBangs con_like

    fl `elemField` flds = any (\ fl' -> flSelector fl == fl') flds

{-
************************************************************************
*                                                                      *
\subsection{Errors and contexts}
*                                                                      *
************************************************************************

Boring and alphabetical:
-}

addExprErrCtxt :: LHsExpr GhcRn -> TcM a -> TcM a
addExprErrCtxt expr = addErrCtxt (exprCtxt expr)

exprCtxt :: LHsExpr GhcRn -> SDoc
exprCtxt expr
  = hang (text "In the expression:") 2 (ppr expr)

fieldCtxt :: FieldLabelString -> SDoc
fieldCtxt field_name
  = text "In the" <+> quotes (ppr field_name) <+> ptext (sLit "field of a record")

addFunResCtxt :: Bool  -- There is at least one argument
              -> HsExpr GhcRn -> TcType -> ExpRhoType
              -> TcM a -> TcM a
-- When we have a mis-match in the return type of a function
-- try to give a helpful message about too many/few arguments
--
-- Used for naked variables too; but with has_args = False
addFunResCtxt has_args fun fun_res_ty env_ty
  = addLandmarkErrCtxtM (\env -> (env, ) <$> mk_msg)
      -- NB: use a landmark error context, so that an empty context
      -- doesn't suppress some more useful context
  where
    mk_msg
      = do { mb_env_ty <- readExpType_maybe env_ty
                     -- by the time the message is rendered, the ExpType
                     -- will be filled in (except if we're debugging)
           ; fun_res' <- zonkTcType fun_res_ty
           ; env'     <- case mb_env_ty of
                           Just env_ty -> zonkTcType env_ty
                           Nothing     ->
                             do { dumping <- doptM Opt_D_dump_tc_trace
                                ; MASSERT( dumping )
                                ; newFlexiTyVarTy liftedTypeKind }
           ; let -- See Note [Splitting nested sigma types in mismatched
                 --           function types]
                 (_, _, fun_tau) = tcSplitNestedSigmaTys fun_res'
                 -- No need to call tcSplitNestedSigmaTys here, since env_ty is
                 -- an ExpRhoTy, i.e., it's already deeply instantiated.
                 (_, _, env_tau) = tcSplitSigmaTy env'
                 (args_fun, res_fun) = tcSplitFunTys fun_tau
                 (args_env, res_env) = tcSplitFunTys env_tau
                 n_fun = length args_fun
                 n_env = length args_env
                 info  | n_fun == n_env = Outputable.empty
                       | n_fun > n_env
                       , not_fun res_env
                       = text "Probable cause:" <+> quotes (ppr fun)
                         <+> text "is applied to too few arguments"

                       | has_args
                       , not_fun res_fun
                       = text "Possible cause:" <+> quotes (ppr fun)
                         <+> text "is applied to too many arguments"

                       | otherwise
                       = Outputable.empty  -- Never suggest that a naked variable is                                         -- applied to too many args!
           ; return info }
      where
        not_fun ty   -- ty is definitely not an arrow type,
                     -- and cannot conceivably become one
          = case tcSplitTyConApp_maybe ty of
              Just (tc, _) -> isAlgTyCon tc
              Nothing      -> False

{-
Note [Splitting nested sigma types in mismatched function types]
~~~~~~~~~~~~~~~~~~~~~~~~~~~~~~~~~~~~~~~~~~~~~~~~~~~~~~~~~~~~~~~~
When one applies a function to too few arguments, GHC tries to determine this
fact if possible so that it may give a helpful error message. It accomplishes
this by checking if the type of the applied function has more argument types
than supplied arguments.

Previously, GHC computed the number of argument types through tcSplitSigmaTy.
This is incorrect in the face of nested foralls, however! This caused Trac
#13311, for instance:

  f :: forall a. (Monoid a) => forall b. (Monoid b) => Maybe a -> Maybe b

If one uses `f` like so:

  do { f; putChar 'a' }

Then tcSplitSigmaTy will decompose the type of `f` into:

  Tyvars: [a]
  Context: (Monoid a)
  Argument types: []
  Return type: forall b. Monoid b => Maybe a -> Maybe b

That is, it will conclude that there are *no* argument types, and since `f`
was given no arguments, it won't print a helpful error message. On the other
hand, tcSplitNestedSigmaTys correctly decomposes `f`'s type down to:

  Tyvars: [a, b]
  Context: (Monoid a, Monoid b)
  Argument types: [Maybe a]
  Return type: Maybe b

So now GHC recognizes that `f` has one more argument type than it was actually
provided.
-}

badFieldTypes :: [(FieldLabelString,TcType)] -> SDoc
badFieldTypes prs
  = hang (text "Record update for insufficiently polymorphic field"
                         <> plural prs <> colon)
       2 (vcat [ ppr f <+> dcolon <+> ppr ty | (f,ty) <- prs ])

badFieldsUpd
  :: [LHsRecField' (AmbiguousFieldOcc GhcTc) (LHsExpr GhcRn)]
               -- Field names that don't belong to a single datacon
  -> [ConLike] -- Data cons of the type which the first field name belongs to
  -> SDoc
badFieldsUpd rbinds data_cons
  = hang (text "No constructor has all these fields:")
       2 (pprQuotedList conflictingFields)
          -- See Note [Finding the conflicting fields]
  where
    -- A (preferably small) set of fields such that no constructor contains
    -- all of them.  See Note [Finding the conflicting fields]
    conflictingFields = case nonMembers of
        -- nonMember belongs to a different type.
        (nonMember, _) : _ -> [aMember, nonMember]
        [] -> let
            -- All of rbinds belong to one type. In this case, repeatedly add
            -- a field to the set until no constructor contains the set.

            -- Each field, together with a list indicating which constructors
            -- have all the fields so far.
            growingSets :: [(FieldLabelString, [Bool])]
            growingSets = scanl1 combine membership
            combine (_, setMem) (field, fldMem)
              = (field, zipWith (&&) setMem fldMem)
            in
            -- Fields that don't change the membership status of the set
            -- are redundant and can be dropped.
            map (fst . head) $ groupBy ((==) `on` snd) growingSets

    aMember = ASSERT( not (null members) ) fst (head members)
    (members, nonMembers) = partition (or . snd) membership

    -- For each field, which constructors contain the field?
    membership :: [(FieldLabelString, [Bool])]
    membership = sortMembership $
        map (\fld -> (fld, map (Set.member fld) fieldLabelSets)) $
          map (occNameFS . rdrNameOcc . rdrNameAmbiguousFieldOcc . unLoc . hsRecFieldLbl . unLoc) rbinds

    fieldLabelSets :: [Set.Set FieldLabelString]
    fieldLabelSets = map (Set.fromList . map flLabel . conLikeFieldLabels) data_cons

    -- Sort in order of increasing number of True, so that a smaller
    -- conflicting set can be found.
    sortMembership =
      map snd .
      sortBy (compare `on` fst) .
      map (\ item@(_, membershipRow) -> (countTrue membershipRow, item))

    countTrue = count id

{-
Note [Finding the conflicting fields]
~~~~~~~~~~~~~~~~~~~~~~~~~~~~~~~~~~~~~
Suppose we have
  data A = A {a0, a1 :: Int}
         | B {b0, b1 :: Int}
and we see a record update
  x { a0 = 3, a1 = 2, b0 = 4, b1 = 5 }
Then we'd like to find the smallest subset of fields that no
constructor has all of.  Here, say, {a0,b0}, or {a0,b1}, etc.
We don't really want to report that no constructor has all of
{a0,a1,b0,b1}, because when there are hundreds of fields it's
hard to see what was really wrong.

We may need more than two fields, though; eg
  data T = A { x,y :: Int, v::Int }
          | B { y,z :: Int, v::Int }
          | C { z,x :: Int, v::Int }
with update
   r { x=e1, y=e2, z=e3 }, we

Finding the smallest subset is hard, so the code here makes
a decent stab, no more.  See Trac #7989.
-}

naughtyRecordSel :: RdrName -> SDoc
naughtyRecordSel sel_id
  = text "Cannot use record selector" <+> quotes (ppr sel_id) <+>
    text "as a function due to escaped type variables" $$
    text "Probable fix: use pattern-matching syntax instead"

notSelector :: Name -> SDoc
notSelector field
  = hsep [quotes (ppr field), text "is not a record selector"]

mixedSelectors :: [Id] -> [Id] -> SDoc
mixedSelectors data_sels@(dc_rep_id:_) pat_syn_sels@(ps_rep_id:_)
  = ptext
      (sLit "Cannot use a mixture of pattern synonym and record selectors") $$
    text "Record selectors defined by"
      <+> quotes (ppr (tyConName rep_dc))
      <> text ":"
      <+> pprWithCommas ppr data_sels $$
    text "Pattern synonym selectors defined by"
      <+> quotes (ppr (patSynName rep_ps))
      <> text ":"
      <+> pprWithCommas ppr pat_syn_sels
  where
    RecSelPatSyn rep_ps = recordSelectorTyCon ps_rep_id
    RecSelData rep_dc = recordSelectorTyCon dc_rep_id
mixedSelectors _ _ = panic "TcExpr: mixedSelectors emptylists"


missingStrictFields :: ConLike -> [FieldLabelString] -> SDoc
missingStrictFields con fields
  = header <> rest
  where
    rest | null fields = Outputable.empty  -- Happens for non-record constructors
                                           -- with strict fields
         | otherwise   = colon <+> pprWithCommas ppr fields

    header = text "Constructor" <+> quotes (ppr con) <+>
             text "does not have the required strict field(s)"

missingFields :: ConLike -> [FieldLabelString] -> SDoc
missingFields con fields
  = header <> rest
  where
    rest | null fields = Outputable.empty
         | otherwise = colon <+> pprWithCommas ppr fields
    header = text "Fields of" <+> quotes (ppr con) <+>
             text "not initialised"

-- callCtxt fun args = text "In the call" <+> parens (ppr (foldl mkHsApp fun args))

noPossibleParents :: [LHsRecUpdField GhcRn] -> SDoc
noPossibleParents rbinds
  = hang (text "No type has all these fields:")
       2 (pprQuotedList fields)
  where
    fields = map (hsRecFieldLbl . unLoc) rbinds

badOverloadedUpdate :: SDoc
badOverloadedUpdate = text "Record update is ambiguous, and requires a type signature"

fieldNotInType :: RecSelParent -> RdrName -> SDoc
fieldNotInType p rdr
  = unknownSubordinateErr (text "field of type" <+> quotes (ppr p)) rdr

{-
************************************************************************
*                                                                      *
\subsection{Static Pointers}
*                                                                      *
************************************************************************
-}

-- | A data type to describe why a variable is not closed.
data NotClosedReason = NotLetBoundReason
                     | NotTypeClosed VarSet
                     | NotClosed Name NotClosedReason

-- | Checks if the given name is closed and emits an error if not.
--
-- See Note [Not-closed error messages].
checkClosedInStaticForm :: Name -> TcM ()
checkClosedInStaticForm name = do
    type_env <- getLclTypeEnv
    case checkClosed type_env name of
      Nothing -> return ()
      Just reason -> addErrTc $ explain name reason
  where
    -- See Note [Checking closedness].
    checkClosed :: TcTypeEnv -> Name -> Maybe NotClosedReason
    checkClosed type_env n = checkLoop type_env (unitNameSet n) n

    checkLoop :: TcTypeEnv -> NameSet -> Name -> Maybe NotClosedReason
    checkLoop type_env visited n = do
      -- The @visited@ set is an accumulating parameter that contains the set of
      -- visited nodes, so we avoid repeating cycles in the traversal.
      case lookupNameEnv type_env n of
        Just (Weighted _ (ATcId { tct_id = tcid, tct_info = info })) -> case info of
          ClosedLet   -> Nothing
          NotLetBound -> Just NotLetBoundReason
          NonClosedLet fvs type_closed -> listToMaybe $
            -- Look for a non-closed variable in fvs
            [ NotClosed n' reason
            | n' <- nameSetElemsStable fvs
            , not (elemNameSet n' visited)
            , Just reason <- [checkLoop type_env (extendNameSet visited n') n']
            ] ++
            if type_closed then
              []
            else
              -- We consider non-let-bound variables easier to figure out than
              -- non-closed types, so we report non-closed types to the user
              -- only if we cannot spot the former.
              [ NotTypeClosed $ tyCoVarsOfType (idType tcid) ]
        -- The binding is closed.
        _ -> Nothing

    -- Converts a reason into a human-readable sentence.
    --
    -- @explain name reason@ starts with
    --
    -- "<name> is used in a static form but it is not closed because it"
    --
    -- and then follows a list of causes. For each id in the path, the text
    --
    -- "uses <id> which"
    --
    -- is appended, yielding something like
    --
    -- "uses <id> which uses <id1> which uses <id2> which"
    --
    -- until the end of the path is reached, which is reported as either
    --
    -- "is not let-bound"
    --
    -- when the final node is not let-bound, or
    --
    -- "has a non-closed type because it contains the type variables:
    -- v1, v2, v3"
    --
    -- when the final node has a non-closed type.
    --
    explain :: Name -> NotClosedReason -> SDoc
    explain name reason =
      quotes (ppr name) <+> text "is used in a static form but it is not closed"
                        <+> text "because it"
                        $$
                        sep (causes reason)

    causes :: NotClosedReason -> [SDoc]
    causes NotLetBoundReason = [text "is not let-bound."]
    causes (NotTypeClosed vs) =
      [ text "has a non-closed type because it contains the"
      , text "type variables:" <+>
        pprVarSet vs (hsep . punctuate comma . map (quotes . ppr))
      ]
    causes (NotClosed n reason) =
      let msg = text "uses" <+> quotes (ppr n) <+> text "which"
       in case reason of
            NotClosed _ _ -> msg : causes reason
            _   -> let (xs0, xs1) = splitAt 1 $ causes reason
                    in fmap (msg <+>) xs0 ++ xs1

-- Note [Not-closed error messages]
-- ~~~~~~~~~~~~~~~~~~~~~~~~~~~~~~~~
--
-- When variables in a static form are not closed, we go through the trouble
-- of explaining why they aren't.
--
-- Thus, the following program
--
-- > {-# LANGUAGE StaticPointers #-}
-- > module M where
-- >
-- > f x = static g
-- >   where
-- >     g = h
-- >     h = x
--
-- produces the error
--
--    'g' is used in a static form but it is not closed because it
--    uses 'h' which uses 'x' which is not let-bound.
--
-- And a program like
--
-- > {-# LANGUAGE StaticPointers #-}
-- > module M where
-- >
-- > import Data.Typeable
-- > import GHC.StaticPtr
-- >
-- > f :: Typeable a => a -> StaticPtr TypeRep
-- > f x = const (static (g undefined)) (h x)
-- >   where
-- >     g = h
-- >     h = typeOf
--
-- produces the error
--
--    'g' is used in a static form but it is not closed because it
--    uses 'h' which has a non-closed type because it contains the
--    type variables: 'a'
--

-- Note [Checking closedness]
-- ~~~~~~~~~~~~~~~~~~~~~~~~~~
--
-- @checkClosed@ checks if a binding is closed and returns a reason if it is
-- not.
--
-- The bindings define a graph where the nodes are ids, and there is an edge
-- from @id1@ to @id2@ if the rhs of @id1@ contains @id2@ among its free
-- variables.
--
-- When @n@ is not closed, it has to exist in the graph some node reachable
-- from @n@ that it is not a let-bound variable or that it has a non-closed
-- type. Thus, the "reason" is a path from @n@ to this offending node.
--
-- When @n@ is not closed, we traverse the graph reachable from @n@ to build
-- the reason.
--<|MERGE_RESOLUTION|>--- conflicted
+++ resolved
@@ -201,15 +201,9 @@
 tcExpr (NegApp x expr neg_expr) res_ty
   = do  { (expr', neg_expr')
             <- tcSyntaxOp NegateOrigin neg_expr [SynAny] res_ty $
-<<<<<<< HEAD
                \[arg_ty] [arg_weight] ->
                tcScalingUsage arg_weight $ tcMonoExpr expr (mkCheckExpType arg_ty)
-        ; return (NegApp expr' neg_expr') }
-=======
-               \[arg_ty] ->
-               tcMonoExpr expr (mkCheckExpType arg_ty)
         ; return (NegApp x expr' neg_expr') }
->>>>>>> fea04def
 
 tcExpr e@(HsIPVar _ x) res_ty
   = do {   {- Implicit parameters must have a *tau-type* not a
@@ -397,12 +391,8 @@
        --
        -- The *result* type can have any kind (Trac #8739),
        -- so we don't need to check anything for that
-<<<<<<< HEAD
-       ; _ <- unifyKind (Just (HsCoreTy (weightedThing arg2_sigma))) (typeKind (weightedThing arg2_sigma)) liftedTypeKind
-=======
-       ; _ <- unifyKind (Just (XHsType $ NHsCoreTy arg2_sigma))
-                        (typeKind arg2_sigma) liftedTypeKind
->>>>>>> fea04def
+       ; _ <- unifyKind (Just (XHsType $ NHsCoreTy (weightedThing arg2_sigma)))
+                        (typeKind (weightedThing arg2_sigma)) liftedTypeKind
            -- ignore the evidence. arg2_sigma must have type * or #,
            -- because we know arg2_sigma -> or_res_ty is well-kinded
            -- (because otherwise matchActualFunTys would fail)
@@ -604,13 +594,8 @@
         ; (scrut', scrut_ty) <- tcScalingUsage weight $ tcInferRho scrut
 
         ; traceTc "HsCase" (ppr scrut_ty)
-<<<<<<< HEAD
         ; matches' <- tcMatchesCase match_ctxt (Weighted weight scrut_ty) matches res_ty
-        ; return (HsCase scrut' matches') }
-=======
-        ; matches' <- tcMatchesCase match_ctxt scrut_ty matches res_ty
         ; return (HsCase x scrut' matches') }
->>>>>>> fea04def
  where
     match_ctxt = MC { mc_what = CaseAlt,
                       mc_body = tcBody }
@@ -621,16 +606,10 @@
            -- Just like Note [Case branches must never infer a non-tau type]
            -- in TcMatches (See #10619)
 
-<<<<<<< HEAD
        ; (u1,b1') <- tcCollectingUsage $ tcMonoExpr b1 res_ty
        ; (u2,b2') <- tcCollectingUsage $ tcMonoExpr b2 res_ty
        ; tcEmitBindingUsage (supUE u1 u2)
-       ; return (HsIf Nothing pred' b1' b2') }
-=======
-       ; b1' <- tcMonoExpr b1 res_ty
-       ; b2' <- tcMonoExpr b2 res_ty
        ; return (HsIf x Nothing pred' b1' b2') }
->>>>>>> fea04def
 
 tcExpr (HsIf x (Just fun) pred b1 b2) res_ty
   = do { ((pred', b1', b2'), fun')
@@ -1781,15 +1760,9 @@
 tcCheckRecSelId rn_expr (Ambiguous _ lbl) res_ty
   = case tcSplitFunTy_maybe =<< checkingExpType_maybe res_ty of
       Nothing       -> ambiguousSelector lbl
-<<<<<<< HEAD
       Just (arg, _) -> do { sel_name <- disambiguateSelector lbl (weightedThing arg)
-                          ; tcCheckRecSelId rn_expr (Unambiguous lbl sel_name) res_ty }
-=======
-      Just (arg, _) -> do { sel_name <- disambiguateSelector lbl arg
-                          ; tcCheckRecSelId rn_expr (Unambiguous sel_name lbl)
-                                                    res_ty }
+                          ; tcCheckRecSelId rn_expr (Unambiguous sel_name lbl) res_ty }
 tcCheckRecSelId _ (XAmbiguousFieldOcc _) _ = panic "tcCheckRecSelId"
->>>>>>> fea04def
 
 ------------------------
 tcInferRecSelId :: AmbiguousFieldOcc GhcRn -> TcM (HsExpr GhcTcId, TcRhoType)
