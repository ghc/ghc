--- conflicted
+++ resolved
@@ -97,11 +97,7 @@
 import TyCoRep
 import TcType
 import Type
-<<<<<<< HEAD
 import Weight ( pattern Omega )
-import Kind
-=======
->>>>>>> 4c571f33
 import Coercion
 import Class
 import Var
