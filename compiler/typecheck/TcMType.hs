--- conflicted
+++ resolved
@@ -74,11 +74,7 @@
   zonkTyCoVarsAndFVList,
   zonkTcTypeAndSplitDepVars, zonkTcTypesAndSplitDepVars,
   zonkQuantifiedTyVar, defaultTyVar,
-<<<<<<< HEAD
-  quantifyTyVars, quantifyZonkedTyVars,
-=======
   quantifyTyVars,
->>>>>>> affdea82
   zonkTcTyCoVarBndr, zonkTcTyVarBinder,
   zonkTcType, zonkTcTypes, zonkCo,
   zonkTyCoVarKind, zonkTcTypeMapper,
@@ -949,16 +945,10 @@
 Note [Deterministic UniqFM] in UniqDFM.
 -}
 
-<<<<<<< HEAD
-quantifyTyVars, quantifyZonkedTyVars
-  :: TcTyCoVarSet     -- global tvs
-  -> CandidatesQTvs   -- See Note [Dependent type variables] in TcType
-=======
 quantifyTyVars
   :: TcTyCoVarSet     -- Global tvs; already zonked
   -> CandidatesQTvs   -- See Note [Dependent type variables] in TcType
                       -- Already zonked
->>>>>>> affdea82
   -> TcM [TcTyVar]
 -- See Note [quantifyTyVars]
 -- Can be given a mixture of TcTyVars and TyVars, in the case of
@@ -1004,13 +994,10 @@
                  , text "dep:"     <+> pprTyVars dep_kvs
                  , text "dep_kvs'" <+> pprTyVars dep_kvs'
                  , text "nondep_tvs'" <+> pprTyVars nondep_tvs' ])
-<<<<<<< HEAD
-=======
 
        -- We should never quantify over coercion variables; check this
        ; let co_vars = filter isCoVar final_qtvs
        ; MASSERT2( null co_vars, ppr co_vars )
->>>>>>> affdea82
 
        ; return final_qtvs }
   where
@@ -1048,44 +1035,11 @@
         -- It might be a skolem type variable,
         -- for example from a user type signature
 
-<<<<<<< HEAD
-      MetaTv {}
-        -> do { mb_tv <- defaultTyVar default_kind tv
-              ; case mb_tv of
-                  True  -> return Nothing
-                  False -> do { tv' <- skolemiseUnboundMetaTyVar tv
-                              ; return (Just tv') } }
-=======
       MetaTv {} -> skolemiseUnboundMetaTyVar tv
->>>>>>> affdea82
 
       _other -> pprPanic "zonkQuantifiedTyVar" (ppr tv) -- RuntimeUnk
 
 defaultTyVar :: Bool      -- True <=> please default this kind variable to *
-<<<<<<< HEAD
-             -> TcTyVar   -- Always an unbound meta tyvar
-             -> TcM Bool  -- True <=> defaulted away altogether
-
-defaultTyVar default_kind tv
-  | isRuntimeRepVar tv && not_sig_tv  -- We never quantify over a RuntimeRep var
-  = do { traceTc "Defaulting a RuntimeRep var to LiftedRep" (ppr tv)
-       ; writeMetaTyVar tv liftedRepTy
-       ; return True }
-
-  | default_kind && not_sig_tv        -- -XNoPolyKinds and this is a kind var
-  = do { default_kind_var tv          -- so default it to * if possible
-       ; return True }
-
-  | otherwise
-  = return False
-
-  where
-    -- Do not default SigTvs. Doing so would violate the invariants
-    -- on SigTvs; see Note [Signature skolems] in TcType.
-    -- Trac #13343 is an example
-    not_sig_tv = not (isSigTyVar tv)
-
-=======
              -> TcTyVar   -- If it's a MetaTyVar then it is unbound
              -> TcM Bool  -- True <=> defaulted away altogether
 
@@ -1115,7 +1069,6 @@
   = return False
 
   where
->>>>>>> affdea82
     default_kind_var :: TyVar -> TcM ()
        -- defaultKindVar is used exclusively with -XNoPolyKinds
        -- See Note [Defaulting with -XNoPolyKinds]
@@ -1711,13 +1664,8 @@
       where
         (env', tv') = tidy_tv_bndr env tv
 
-<<<<<<< HEAD
     tidy_ty env (FunTy w arg res)
       = FunTy w (tidyType env arg) (tidy_ty env res)
-=======
-    tidy_ty env (FunTy arg res)
-      = FunTy (tidyType env arg) (tidy_ty env res)
->>>>>>> affdea82
 
     tidy_ty env ty = tidyType env ty
 
