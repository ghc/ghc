{-
(c) The University of Glasgow 2006
(c) The GRASP/AQUA Project, Glasgow University, 1992-1998


Monadic type operations

This module contains monadic operations over types that contain
mutable type variables
-}

{-# LANGUAGE CPP, TupleSections, MultiWayIf, PatternSynonyms #-}

module TcMType (
  TcTyVar, TcKind, TcType, TcTauType, TcThetaType, TcTyVarSet,

  --------------------------------
  -- Creating new mutable type variables
  newFlexiTyVar,
  newFlexiTyVarTy,              -- Kind -> TcM TcType
  newFlexiTyVarTys,             -- Int -> Kind -> TcM [TcType]
  newOpenFlexiTyVarTy, newOpenTypeKind,
  newMetaKindVar, newMetaKindVars, newMetaTyVarTyAtLevel,
  cloneMetaTyVar,
  newFmvTyVar, newFskTyVar,

<<<<<<< HEAD
  newMultiplicityVar,

  readMetaTyVar, writeMetaTyVar,
=======
  readMetaTyVar, writeMetaTyVar, writeMetaTyVarRef,
>>>>>>> 5e6cf2a9
  newMetaDetails, isFilledMetaTyVar, isUnfilledMetaTyVar,

  --------------------------------
  -- Expected types
  ExpType(..), ExpSigmaType, ExpRhoType,
  mkCheckExpType,
  newInferExpType, newInferExpTypeInst, newInferExpTypeNoInst,
  readExpType, readExpType_maybe,
  expTypeToType, checkingExpType_maybe, checkingExpType,
  tauifyExpType, inferResultToType,

  --------------------------------
  -- Creating new evidence variables
  newEvVar, newEvVars, newDict,
  newWanted, newWanteds, cloneWanted, cloneWC,
  emitWanted, emitWantedEq, emitWantedEvVar, emitWantedEvVars,
  newTcEvBinds, newNoTcEvBinds, addTcEvBind,

  newCoercionHole, fillCoercionHole, isFilledCoercionHole,
  unpackCoercionHole, unpackCoercionHole_maybe,
  checkCoercionHole,

  --------------------------------
  -- Instantiation
  newMetaTyVars, newMetaTyVarX, newMetaTyVarsX,
  newMetaTyVarTyVars, newMetaTyVarTyVarX,
  newTyVarTyVar, newTauTyVar, newSkolemTyVar, newWildCardX,
  tcInstType,
  tcInstSkolTyVars,tcInstSkolTyVarsX,
  tcInstSuperSkolTyVarsX,
  tcSkolDFunType, tcSuperSkolTyVars,

  instSkolTyCoVarsX, freshenTyVarBndrs, freshenCoVarBndrsX,

  --------------------------------
  -- Zonking and tidying
  zonkTidyTcType, zonkTidyTcTypes, zonkTidyOrigin,
  tidyEvVar, tidyCt, tidySkolemInfo,
    zonkTcTyVar, zonkTcTyVars,
  zonkTcTyVarToTyVar, zonkTyVarTyVarPairs,
  zonkTyCoVarsAndFV, zonkTcTypeAndFV,
  zonkTyCoVarsAndFVList,
  zonkTcTypeAndSplitDepVars, zonkTcTypesAndSplitDepVars,
  zonkQuantifiedTyVar, defaultTyVar,
  quantifyTyVars,
  zonkTcTyCoVarBndr, zonkTcTyVarBinder,
  zonkTcType, zonkTcTypes, zonkCo,
  zonkTyCoVarKind, zonkTcTypeMapper,

  zonkEvVar, zonkWC, zonkSimples,
  zonkId, zonkCoVar,
  zonkCt, zonkSkolemInfo,

  tcGetGlobalTyCoVars,

  ------------------------------
  -- Levity polymorphism
  ensureNotLevPoly, checkForLevPoly, checkForLevPolyX, formatLevPolyErr
  ) where

#include "HsVersions.h"

-- friends:
import GhcPrelude

import TyCoRep
import TcType
import Type
import Weight ( pattern Omega )
import Coercion
import Class
import Var

-- others:
import TcRnMonad        -- TcType, amongst others
import TcEvidence
import Id
import Name
import VarSet
import TysWiredIn
import TysPrim
import VarEnv
import NameEnv
import PrelNames
import Util
import Outputable
import FastString
import SrcLoc
import Bag
import Pair
import UniqSet
import qualified GHC.LanguageExtensions as LangExt

import Control.Monad
import Maybes
import Data.List        ( mapAccumL )
import Control.Arrow    ( second )

{-
************************************************************************
*                                                                      *
        Kind variables
*                                                                      *
************************************************************************
-}

mkKindName :: Unique -> Name
mkKindName unique = mkSystemName unique kind_var_occ

kind_var_occ :: OccName -- Just one for all MetaKindVars
                        -- They may be jiggled by tidying
kind_var_occ = mkOccName tvName "k"

newMetaKindVar :: TcM TcKind
newMetaKindVar = do { uniq <- newUnique
                    ; details <- newMetaDetails TauTv
                    ; let kv = mkTcTyVar (mkKindName uniq) liftedTypeKind details
                    ; traceTc "newMetaKindVar" (ppr kv)
                    ; return (mkTyVarTy kv) }

newMetaKindVars :: Int -> TcM [TcKind]
newMetaKindVars n = mapM (\ _ -> newMetaKindVar) (nOfThem n ())

{-
************************************************************************
*                                                                      *
     Evidence variables; range over constraints we can abstract over
*                                                                      *
************************************************************************
-}

newEvVars :: TcThetaType -> TcM [EvVar]
newEvVars theta = mapM newEvVar theta

--------------

newEvVar :: TcPredType -> TcRnIf gbl lcl EvVar
-- Creates new *rigid* variables for predicates
newEvVar ty = do { name <- newSysName (predTypeOccName ty)
                 ; return (mkLocalIdOrCoVar name (Regular Omega) ty) }

newWanted :: CtOrigin -> Maybe TypeOrKind -> PredType -> TcM CtEvidence
-- Deals with both equality and non-equality predicates
newWanted orig t_or_k pty
  = do loc <- getCtLocM orig t_or_k
       d <- if isEqPred pty then HoleDest  <$> newCoercionHole pty
                            else EvVarDest <$> newEvVar pty
       return $ CtWanted { ctev_dest = d
                         , ctev_pred = pty
                         , ctev_nosh = WDeriv
                         , ctev_loc = loc }

newWanteds :: CtOrigin -> ThetaType -> TcM [CtEvidence]
newWanteds orig = mapM (newWanted orig Nothing)

----------------------------------------------
-- Cloning constraints
----------------------------------------------

cloneWanted :: Ct -> TcM Ct
cloneWanted ct
  | ev@(CtWanted { ctev_dest = HoleDest {}, ctev_pred = pty }) <- ctEvidence ct
  = do { co_hole <- newCoercionHole pty
       ; return (mkNonCanonical (ev { ctev_dest = HoleDest co_hole })) }
  | otherwise
  = return ct

cloneWC :: WantedConstraints -> TcM WantedConstraints
-- Clone all the evidence bindings in
--   a) the ic_bind field of any implications
--   b) the CoercionHoles of any wanted constraints
-- so that solving the WantedConstraints will not have any visible side
-- effect, /except/ from causing unifications
cloneWC wc@(WC { wc_simple = simples, wc_impl = implics })
  = do { simples' <- mapBagM cloneWanted simples
       ; implics' <- mapBagM cloneImplication implics
       ; return (wc { wc_simple = simples', wc_impl = implics' }) }

cloneImplication :: Implication -> TcM Implication
cloneImplication implic@(Implic { ic_binds = binds, ic_wanted = inner_wanted })
  = do { binds'        <- cloneEvBindsVar binds
       ; inner_wanted' <- cloneWC inner_wanted
       ; return (implic { ic_binds = binds', ic_wanted = inner_wanted' }) }

----------------------------------------------
-- Emitting constraints
----------------------------------------------

-- | Emits a new Wanted. Deals with both equalities and non-equalities.
emitWanted :: CtOrigin -> TcPredType -> TcM EvTerm
emitWanted origin pty
  = do { ev <- newWanted origin Nothing pty
       ; emitSimple $ mkNonCanonical ev
       ; return $ ctEvTerm ev }

-- | Emits a new equality constraint
emitWantedEq :: CtOrigin -> TypeOrKind -> Role -> TcType -> TcType -> TcM Coercion
emitWantedEq origin t_or_k role ty1 ty2
  = do { hole <- newCoercionHole pty
       ; loc <- getCtLocM origin (Just t_or_k)
       ; emitSimple $ mkNonCanonical $
         CtWanted { ctev_pred = pty, ctev_dest = HoleDest hole
                  , ctev_nosh = WDeriv, ctev_loc = loc }
       ; return (HoleCo hole) }
  where
    pty = mkPrimEqPredRole role ty1 ty2

-- | Creates a new EvVar and immediately emits it as a Wanted.
-- No equality predicates here.
emitWantedEvVar :: CtOrigin -> TcPredType -> TcM EvVar
emitWantedEvVar origin ty
  = do { new_cv <- newEvVar ty
       ; loc <- getCtLocM origin Nothing
       ; let ctev = CtWanted { ctev_dest = EvVarDest new_cv
                             , ctev_pred = ty
                             , ctev_nosh = WDeriv
                             , ctev_loc  = loc }
       ; emitSimple $ mkNonCanonical ctev
       ; return new_cv }

emitWantedEvVars :: CtOrigin -> [TcPredType] -> TcM [EvVar]
emitWantedEvVars orig = mapM (emitWantedEvVar orig)

newDict :: Class -> [TcType] -> TcM DictId
newDict cls tys
  = do { name <- newSysName (mkDictOcc (getOccName cls))
       ; return (mkLocalId name (Regular Omega) (mkClassPred cls tys)) }

predTypeOccName :: PredType -> OccName
predTypeOccName ty = case classifyPredType ty of
    ClassPred cls _ -> mkDictOcc (getOccName cls)
    EqPred {}       -> mkVarOccFS (fsLit "co")
    IrredPred {}    -> mkVarOccFS (fsLit "irred")
    ForAllPred {}   -> mkVarOccFS (fsLit "df")

{-
************************************************************************
*                                                                      *
        Coercion holes
*                                                                      *
************************************************************************
-}

newCoercionHole :: TcPredType -> TcM CoercionHole
newCoercionHole pred_ty
  = do { co_var <- newEvVar pred_ty
       ; traceTc "New coercion hole:" (ppr co_var)
       ; ref <- newMutVar Nothing
       ; return $ CoercionHole { ch_co_var = co_var, ch_ref = ref } }

-- | Put a value in a coercion hole
fillCoercionHole :: CoercionHole -> Coercion -> TcM ()
fillCoercionHole (CoercionHole { ch_ref = ref, ch_co_var = cv }) co
  = do {
#if defined(DEBUG)
       ; cts <- readTcRef ref
       ; whenIsJust cts $ \old_co ->
         pprPanic "Filling a filled coercion hole" (ppr cv $$ ppr co $$ ppr old_co)
#endif
       ; traceTc "Filling coercion hole" (ppr cv <+> text ":=" <+> ppr co)
       ; writeTcRef ref (Just co) }

-- | Is a coercion hole filled in?
isFilledCoercionHole :: CoercionHole -> TcM Bool
isFilledCoercionHole (CoercionHole { ch_ref = ref }) = isJust <$> readTcRef ref

-- | Retrieve the contents of a coercion hole. Panics if the hole
-- is unfilled
unpackCoercionHole :: CoercionHole -> TcM Coercion
unpackCoercionHole hole
  = do { contents <- unpackCoercionHole_maybe hole
       ; case contents of
           Just co -> return co
           Nothing -> pprPanic "Unfilled coercion hole" (ppr hole) }

-- | Retrieve the contents of a coercion hole, if it is filled
unpackCoercionHole_maybe :: CoercionHole -> TcM (Maybe Coercion)
unpackCoercionHole_maybe (CoercionHole { ch_ref = ref }) = readTcRef ref

-- | Check that a coercion is appropriate for filling a hole. (The hole
-- itself is needed only for printing.
-- Always returns the checked coercion, but this return value is necessary
-- so that the input coercion is forced only when the output is forced.
checkCoercionHole :: CoVar -> Coercion -> TcM Coercion
checkCoercionHole cv co
  | debugIsOn
  = do { cv_ty <- zonkTcType (varType cv)
                  -- co is already zonked, but cv might not be
       ; return $
         ASSERT2( ok cv_ty
                , (text "Bad coercion hole" <+>
                   ppr cv <> colon <+> vcat [ ppr t1, ppr t2, ppr role
                                            , ppr cv_ty ]) )
         co }
  | otherwise
  = return co

  where
    (Pair t1 t2, role) = coercionKindRole co
    ok cv_ty | EqPred cv_rel cv_t1 cv_t2 <- classifyPredType cv_ty
             =  t1 `eqType` cv_t1
             && t2 `eqType` cv_t2
             && role == eqRelRole cv_rel
             | otherwise
             = False

{-
************************************************************************
*
    Expected types
*
************************************************************************

Note [ExpType]
~~~~~~~~~~~~~~

An ExpType is used as the "expected type" when type-checking an expression.
An ExpType can hold a "hole" that can be filled in by the type-checker.
This allows us to have one tcExpr that works in both checking mode and
synthesis mode (that is, bidirectional type-checking). Previously, this
was achieved by using ordinary unification variables, but we don't need
or want that generality. (For example, #11397 was caused by doing the
wrong thing with unification variables.) Instead, we observe that these
holes should

1. never be nested
2. never appear as the type of a variable
3. be used linearly (never be duplicated)

By defining ExpType, separately from Type, we can achieve goals 1 and 2
statically.

See also [wiki:Typechecking]

Note [TcLevel of ExpType]
~~~~~~~~~~~~~~~~~~~~~~~~~
Consider

  data G a where
    MkG :: G Bool

  foo MkG = True

This is a classic untouchable-variable / ambiguous GADT return type
scenario. But, with ExpTypes, we'll be inferring the type of the RHS.
And, because there is only one branch of the case, we won't trigger
Note [Case branches must never infer a non-tau type] of TcMatches.
We thus must track a TcLevel in an Inferring ExpType. If we try to
fill the ExpType and find that the TcLevels don't work out, we
fill the ExpType with a tau-tv at the low TcLevel, hopefully to
be worked out later by some means. This is triggered in
test gadt/gadt-escape1.

-}

-- actual data definition is in TcType

-- | Make an 'ExpType' suitable for inferring a type of kind * or #.
newInferExpTypeNoInst :: TcM ExpSigmaType
newInferExpTypeNoInst = newInferExpType False

newInferExpTypeInst :: TcM ExpRhoType
newInferExpTypeInst = newInferExpType True

newInferExpType :: Bool -> TcM ExpType
newInferExpType inst
  = do { u <- newUnique
       ; tclvl <- getTcLevel
       ; traceTc "newOpenInferExpType" (ppr u <+> ppr inst <+> ppr tclvl)
       ; ref <- newMutVar Nothing
       ; return (Infer (IR { ir_uniq = u, ir_lvl = tclvl
                           , ir_ref = ref, ir_inst = inst })) }

-- | Extract a type out of an ExpType, if one exists. But one should always
-- exist. Unless you're quite sure you know what you're doing.
readExpType_maybe :: ExpType -> TcM (Maybe TcType)
readExpType_maybe (Check ty)                   = return (Just ty)
readExpType_maybe (Infer (IR { ir_ref = ref})) = readMutVar ref

-- | Extract a type out of an ExpType. Otherwise, panics.
readExpType :: ExpType -> TcM TcType
readExpType exp_ty
  = do { mb_ty <- readExpType_maybe exp_ty
       ; case mb_ty of
           Just ty -> return ty
           Nothing -> pprPanic "Unknown expected type" (ppr exp_ty) }

-- | Returns the expected type when in checking mode.
checkingExpType_maybe :: ExpType -> Maybe TcType
checkingExpType_maybe (Check ty) = Just ty
checkingExpType_maybe _          = Nothing

-- | Returns the expected type when in checking mode. Panics if in inference
-- mode.
checkingExpType :: String -> ExpType -> TcType
checkingExpType _   (Check ty) = ty
checkingExpType err et         = pprPanic "checkingExpType" (text err $$ ppr et)

tauifyExpType :: ExpType -> TcM ExpType
-- ^ Turn a (Infer hole) type into a (Check alpha),
-- where alpha is a fresh unification variable
tauifyExpType (Check ty)      = return (Check ty)  -- No-op for (Check ty)
tauifyExpType (Infer inf_res) = do { ty <- inferResultToType inf_res
                                   ; return (Check ty) }

-- | Extracts the expected type if there is one, or generates a new
-- TauTv if there isn't.
expTypeToType :: ExpType -> TcM TcType
expTypeToType (Check ty)      = return ty
expTypeToType (Infer inf_res) = inferResultToType inf_res

inferResultToType :: InferResult -> TcM Type
inferResultToType (IR { ir_uniq = u, ir_lvl = tc_lvl
                      , ir_ref = ref })
  = do { rr  <- newMetaTyVarTyAtLevel tc_lvl runtimeRepTy
       ; tau <- newMetaTyVarTyAtLevel tc_lvl (tYPE rr)
             -- See Note [TcLevel of ExpType]
       ; writeMutVar ref (Just tau)
       ; traceTc "Forcing ExpType to be monomorphic:"
                 (ppr u <+> text ":=" <+> ppr tau)
       ; return tau }


{- *********************************************************************
*                                                                      *
        SkolemTvs (immutable)
*                                                                      *
********************************************************************* -}

tcInstType :: ([TyVar] -> TcM (TCvSubst, [TcTyVar]))
                   -- ^ How to instantiate the type variables
           -> Id                                            -- ^ Type to instantiate
           -> TcM ([(Name, TcTyVar)], TcThetaType, TcType)  -- ^ Result
                -- (type vars, preds (incl equalities), rho)
tcInstType inst_tyvars id
  = case tcSplitForAllTys (idType id) of
        ([],    rho) -> let     -- There may be overloading despite no type variables;
                                --      (?x :: Int) => Int -> Int
                                (theta, tau) = tcSplitPhiTy rho
                            in
                            return ([], theta, tau)

        (tyvars, rho) -> do { (subst, tyvars') <- inst_tyvars tyvars
                            ; let (theta, tau) = tcSplitPhiTy (substTyAddInScope subst rho)
                                  tv_prs       = map tyVarName tyvars `zip` tyvars'
                            ; return (tv_prs, theta, tau) }

tcSkolDFunType :: DFunId -> TcM ([TcTyVar], TcThetaType, TcType)
-- Instantiate a type signature with skolem constants.
-- We could give them fresh names, but no need to do so
tcSkolDFunType dfun
  = do { (tv_prs, theta, tau) <- tcInstType tcInstSuperSkolTyVars dfun
       ; return (map snd tv_prs, theta, tau) }

tcSuperSkolTyVars :: [TyVar] -> (TCvSubst, [TcTyVar])
-- Make skolem constants, but do *not* give them new names, as above
-- Moreover, make them "super skolems"; see comments with superSkolemTv
-- see Note [Kind substitution when instantiating]
-- Precondition: tyvars should be ordered by scoping
tcSuperSkolTyVars = mapAccumL tcSuperSkolTyVar emptyTCvSubst

tcSuperSkolTyVar :: TCvSubst -> TyVar -> (TCvSubst, TcTyVar)
tcSuperSkolTyVar subst tv
  = (extendTvSubstWithClone subst tv new_tv, new_tv)
  where
    kind   = substTyUnchecked subst (tyVarKind tv)
    new_tv = mkTcTyVar (tyVarName tv) kind superSkolemTv

-- | Given a list of @['TyVar']@, skolemize the type variables,
-- returning a substitution mapping the original tyvars to the
-- skolems, and the list of newly bound skolems.  See also
-- tcInstSkolTyVars' for a precondition.  The resulting
-- skolems are non-overlappable; see Note [Overlap and deriving]
-- for an example where this matters.
tcInstSkolTyVars :: [TyVar] -> TcM (TCvSubst, [TcTyVar])
tcInstSkolTyVars = tcInstSkolTyVarsX emptyTCvSubst

tcInstSkolTyVarsX :: TCvSubst -> [TyVar] -> TcM (TCvSubst, [TcTyVar])
tcInstSkolTyVarsX = tcInstSkolTyVars' False

tcInstSuperSkolTyVars :: [TyVar] -> TcM (TCvSubst, [TcTyVar])
tcInstSuperSkolTyVars = tcInstSuperSkolTyVarsX emptyTCvSubst

tcInstSuperSkolTyVarsX :: TCvSubst -> [TyVar] -> TcM (TCvSubst, [TcTyVar])
tcInstSuperSkolTyVarsX subst = tcInstSkolTyVars' True subst

tcInstSkolTyVars' :: Bool -> TCvSubst -> [TyVar] -> TcM (TCvSubst, [TcTyVar])
-- Precondition: tyvars should be ordered (kind vars first)
-- see Note [Kind substitution when instantiating]
-- Get the location from the monad; this is a complete freshening operation
tcInstSkolTyVars' overlappable subst tvs
  = do { loc <- getSrcSpanM
       ; lvl <- getTcLevel
       ; instSkolTyCoVarsX (mkTcSkolTyVar lvl loc overlappable) subst tvs }

mkTcSkolTyVar :: TcLevel -> SrcSpan -> Bool -> TcTyCoVarMaker gbl lcl
-- Allocates skolems whose level is ONE GREATER THAN the passed-in tc_lvl
-- See Note [Skolem level allocation]
mkTcSkolTyVar tc_lvl loc overlappable old_name kind
  = do { uniq <- newUnique
       ; let name = mkInternalName uniq (getOccName old_name) loc
       ; return (mkTcTyVar name kind details) }
  where
    details = SkolemTv (pushTcLevel tc_lvl) overlappable
              -- pushTcLevel: see Note [Skolem level allocation]

{- Note [Skolem level allocation]
~~~~~~~~~~~~~~~~~~~~~~~~~~~~~~~~~
We generally allocate skolems /before/ calling pushLevelAndCaptureConstraints.
So we want their level to the level of the soon-to-be-created implication,
which has a level one higher than the current level.  Hence the pushTcLevel.
It feels like a slight hack.  Applies also to vanillaSkolemTv.

-}

------------------
freshenTyVarBndrs :: [TyVar] -> TcRnIf gbl lcl (TCvSubst, [TyVar])
-- ^ Give fresh uniques to a bunch of TyVars, but they stay
--   as TyVars, rather than becoming TcTyVars
-- Used in FamInst.newFamInst, and Inst.newClsInst
freshenTyVarBndrs = instSkolTyCoVars mk_tv
  where
    mk_tv old_name kind
       = do { uniq <- newUnique
            ; return (mkTyVar (setNameUnique old_name uniq) kind) }

freshenCoVarBndrsX :: TCvSubst -> [CoVar] -> TcRnIf gbl lcl (TCvSubst, [CoVar])
-- ^ Give fresh uniques to a bunch of CoVars
-- Used in FamInst.newFamInst
freshenCoVarBndrsX subst = instSkolTyCoVarsX mk_cv subst
  where
    mk_cv old_name kind
      = do { uniq <- newUnique
           ; return (mkCoVar (setNameUnique old_name uniq) kind) }

------------------
type TcTyCoVarMaker gbl lcl = Name -> Kind -> TcRnIf gbl lcl TyCoVar
     -- The TcTyCoVarMaker should make a fresh Name, based on the old one
     -- Freshness is critical. See Note [Skolems in zonkSyntaxExpr] in TcHsSyn

instSkolTyCoVars :: TcTyCoVarMaker gbl lcl -> [TyVar] -> TcRnIf gbl lcl (TCvSubst, [TyCoVar])
instSkolTyCoVars mk_tcv = instSkolTyCoVarsX mk_tcv emptyTCvSubst

instSkolTyCoVarsX :: TcTyCoVarMaker gbl lcl
                  -> TCvSubst -> [TyCoVar] -> TcRnIf gbl lcl (TCvSubst, [TyCoVar])
instSkolTyCoVarsX mk_tcv = mapAccumLM (instSkolTyCoVarX mk_tcv)

instSkolTyCoVarX :: TcTyCoVarMaker gbl lcl
                 -> TCvSubst -> TyCoVar -> TcRnIf gbl lcl (TCvSubst, TyCoVar)
instSkolTyCoVarX mk_tcv subst tycovar
  = do  { new_tcv <- mk_tcv old_name kind
        ; let subst1 | isTyVar new_tcv
                     = extendTvSubstWithClone subst tycovar new_tcv
                     | otherwise
                     = extendCvSubstWithClone subst tycovar new_tcv
        ; return (subst1, new_tcv) }
  where
    old_name = tyVarName tycovar
    kind     = substTyUnchecked subst (tyVarKind tycovar)

newFskTyVar :: TcType -> TcM TcTyVar
newFskTyVar fam_ty
  = do { uniq <- newUnique
       ; ref  <- newMutVar Flexi
       ; tclvl <- getTcLevel
       ; let details = MetaTv { mtv_info  = FlatSkolTv
                              , mtv_ref   = ref
                              , mtv_tclvl = tclvl }
             name = mkMetaTyVarName uniq (fsLit "fsk")
       ; return (mkTcTyVar name (typeKind fam_ty) details) }

{-
Note [Kind substitution when instantiating]
~~~~~~~~~~~~~~~~~~~~~~~~~~~~~~~~~~~~~~~~~~~
When we instantiate a bunch of kind and type variables, first we
expect them to be topologically sorted.
Then we have to instantiate the kind variables, build a substitution
from old variables to the new variables, then instantiate the type
variables substituting the original kind.

Exemple: If we want to instantiate
  [(k1 :: *), (k2 :: *), (a :: k1 -> k2), (b :: k1)]
we want
  [(?k1 :: *), (?k2 :: *), (?a :: ?k1 -> ?k2), (?b :: ?k1)]
instead of the buggous
  [(?k1 :: *), (?k2 :: *), (?a :: k1 -> k2), (?b :: k1)]


************************************************************************
*                                                                      *
        MetaTvs (meta type variables; mutable)
*                                                                      *
************************************************************************
-}

{-
Note [TyVarTv]
~~~~~~~~~~~~

A TyVarTv can unify with type *variables* only, including other TyVarTvs and
skolems. Sometimes, they can unify with type variables that the user would
rather keep distinct; see #11203 for an example.  So, any client of this
function needs to either allow the TyVarTvs to unify with each other or check
that they don't (say, with a call to findDubTyVarTvs).

Before #15050 this (under the name SigTv) was used for ScopedTypeVariables in
patterns, to make sure these type variables only refer to other type variables,
but this restriction was dropped, and ScopedTypeVariables can now refer to full
types (GHC Proposal 29).

The remaining uses of newTyVarTyVars are
* in kind signatures, see Note [Kind generalisation and TyVarTvs]
  and Note [Use TyVarTvs in kind-checking pass]
* in partial type signatures, see Note [Quantified variables in partial type signatures]
-}

-- see Note [TyVarTv]
newTyVarTyVar :: Name -> Kind -> TcM TcTyVar
newTyVarTyVar name kind
  = do { details <- newMetaDetails TyVarTv
       ; let tyvar = mkTcTyVar name kind details
       ; traceTc "newTyVarTyVar" (ppr tyvar)
       ; return tyvar }


-- makes a new skolem tv
newSkolemTyVar :: Name -> Kind -> TcM TcTyVar
newSkolemTyVar name kind = do { lvl <- getTcLevel
                              ; return (mkTcTyVar name kind (SkolemTv lvl False)) }

newFmvTyVar :: TcType -> TcM TcTyVar
-- Very like newMetaTyVar, except sets mtv_tclvl to one less
-- so that the fmv is untouchable.
newFmvTyVar fam_ty
  = do { uniq <- newUnique
       ; ref  <- newMutVar Flexi
       ; tclvl <- getTcLevel
       ; let details = MetaTv { mtv_info  = FlatMetaTv
                              , mtv_ref   = ref
                              , mtv_tclvl = tclvl }
             name = mkMetaTyVarName uniq (fsLit "s")
       ; return (mkTcTyVar name (typeKind fam_ty) details) }

newMetaDetails :: MetaInfo -> TcM TcTyVarDetails
newMetaDetails info
  = do { ref <- newMutVar Flexi
       ; tclvl <- getTcLevel
       ; return (MetaTv { mtv_info = info
                        , mtv_ref = ref
                        , mtv_tclvl = tclvl }) }

cloneMetaTyVar :: TcTyVar -> TcM TcTyVar
cloneMetaTyVar tv
  = ASSERT( isTcTyVar tv )
    do  { uniq <- newUnique
        ; ref  <- newMutVar Flexi
        ; let name'    = setNameUnique (tyVarName tv) uniq
              details' = case tcTyVarDetails tv of
                           details@(MetaTv {}) -> details { mtv_ref = ref }
                           _ -> pprPanic "cloneMetaTyVar" (ppr tv)
              tyvar = mkTcTyVar name' (tyVarKind tv) details'
        ; traceTc "cloneMetaTyVar" (ppr tyvar)
        ; return tyvar }

-- Works for both type and kind variables
readMetaTyVar :: TyVar -> TcM MetaDetails
readMetaTyVar tyvar = ASSERT2( isMetaTyVar tyvar, ppr tyvar )
                      readMutVar (metaTyVarRef tyvar)

isFilledMetaTyVar :: TyVar -> TcM Bool
-- True of a filled-in (Indirect) meta type variable
isFilledMetaTyVar tv
  | MetaTv { mtv_ref = ref } <- tcTyVarDetails tv
  = do  { details <- readMutVar ref
        ; return (isIndirect details) }
  | otherwise = return False

isUnfilledMetaTyVar :: TyVar -> TcM Bool
-- True of a un-filled-in (Flexi) meta type variable
isUnfilledMetaTyVar tv
  | MetaTv { mtv_ref = ref } <- tcTyVarDetails tv
  = do  { details <- readMutVar ref
        ; return (isFlexi details) }
  | otherwise = return False

--------------------
-- Works with both type and kind variables
writeMetaTyVar :: TcTyVar -> TcType -> TcM ()
-- Write into a currently-empty MetaTyVar

writeMetaTyVar tyvar ty
  | not debugIsOn
  = writeMetaTyVarRef tyvar (metaTyVarRef tyvar) ty

-- Everything from here on only happens if DEBUG is on
  | not (isTcTyVar tyvar)
  = WARN( True, text "Writing to non-tc tyvar" <+> ppr tyvar )
    return ()

  | MetaTv { mtv_ref = ref } <- tcTyVarDetails tyvar
  = writeMetaTyVarRef tyvar ref ty

  | otherwise
  = WARN( True, text "Writing to non-meta tyvar" <+> ppr tyvar )
    return ()

--------------------
writeMetaTyVarRef :: TcTyVar -> TcRef MetaDetails -> TcType -> TcM ()
-- Here the tyvar is for error checking only;
-- the ref cell must be for the same tyvar
writeMetaTyVarRef tyvar ref ty
  | not debugIsOn
  = do { traceTc "writeMetaTyVar" (ppr tyvar <+> dcolon <+> ppr (tyVarKind tyvar)
                                   <+> text ":=" <+> ppr ty)
       ; writeTcRef ref (Indirect ty) }

  -- Everything from here on only happens if DEBUG is on
  | otherwise
  = do { meta_details <- readMutVar ref;
       -- Zonk kinds to allow the error check to work
       ; zonked_tv_kind <- zonkTcType tv_kind
       ; zonked_ty      <- zonkTcType ty
       ; let zonked_ty_kind = typeKind zonked_ty  -- need to zonk even before typeKind;
                                                  -- otherwise, we can panic in piResultTy
             kind_check_ok = tcIsConstraintKind zonked_tv_kind
                          || tcEqKind zonked_ty_kind zonked_tv_kind
             -- Hack alert! tcIsConstraintKind: see TcHsType
             -- Note [Extra-constraint holes in partial type signatures]

             kind_msg = hang (text "Ill-kinded update to meta tyvar")
                           2 (    ppr tyvar <+> text "::" <+> (ppr tv_kind $$ ppr zonked_tv_kind)
                              <+> text ":="
                              <+> ppr ty <+> text "::" <+> (ppr zonked_ty_kind) )

       ; traceTc "writeMetaTyVar" (ppr tyvar <+> text ":=" <+> ppr ty)

       -- Check for double updates
       ; MASSERT2( isFlexi meta_details, double_upd_msg meta_details )

       -- Check for level OK
       -- See Note [Level check when unifying]
       ; MASSERT2( level_check_ok, level_check_msg )
       -- another level check problem, see #97

       -- Check Kinds ok
       ; MASSERT2( kind_check_ok, kind_msg )

       -- Do the write
       ; writeMutVar ref (Indirect ty) }
  where
    tv_kind = tyVarKind tyvar

    tv_lvl = tcTyVarLevel tyvar
    ty_lvl = tcTypeLevel ty

    level_check_ok  = not (ty_lvl `strictlyDeeperThan` tv_lvl)
    level_check_msg = ppr ty_lvl $$ ppr tv_lvl $$ ppr tyvar $$ ppr ty

    double_upd_msg details = hang (text "Double update of meta tyvar")
                                2 (ppr tyvar $$ ppr details)


{- Note [Level check when unifying]
~~~~~~~~~~~~~~~~~~~~~~~~~~~~~~~~~~~
When unifying
     alpha:lvl := ty
we expect that the TcLevel of 'ty' will be <= lvl.
However, during unflatting we do
     fuv:l := ty:(l+1)
which is usually wrong; hence the check isFmmvTyVar in level_check_ok.
See Note [TcLevel assignment] in TcType.
-}

{-
% Generating fresh variables for pattern match check
-}


{-
************************************************************************
*                                                                      *
        MetaTvs: TauTvs
*                                                                      *
************************************************************************

Note [Never need to instantiate coercion variables]
~~~~~~~~~~~~~~~~~~~~~~~~~~~~~~~~~~~~~~~~~~~~~~~~~~~
With coercion variables sloshing around in types, it might seem that we
sometimes need to instantiate coercion variables. This would be problematic,
because coercion variables inhabit unboxed equality (~#), and the constraint
solver thinks in terms only of boxed equality (~). The solution is that
we never need to instantiate coercion variables in the first place.

The tyvars that we need to instantiate come from the types of functions,
data constructors, and patterns. These will never be quantified over
coercion variables, except for the special case of the promoted Eq#. But,
that can't ever appear in user code, so we're safe!
-}

newTauTyVar :: Name -> Kind -> TcM TcTyVar
newTauTyVar name kind
  = do { details <- newMetaDetails TauTv
       ; let tyvar = mkTcTyVar name kind details
       ; traceTc "newTauTyVar" (ppr tyvar)
       ; return tyvar }


mkMetaTyVarName :: Unique -> FastString -> Name
-- Makes a /System/ Name, which is eagerly eliminated by
-- the unifier; see TcUnify.nicer_to_update_tv1, and
-- TcCanonical.canEqTyVarTyVar (nicer_to_update_tv2)
mkMetaTyVarName uniq str = mkSystemName uniq (mkTyVarOccFS str)

newAnonMetaTyVar :: MetaInfo -> Kind -> TcM TcTyVar
-- Make a new meta tyvar out of thin air
newAnonMetaTyVar meta_info kind
  = do  { uniq <- newUnique
        ; let name = mkMetaTyVarName uniq s
              s = case meta_info of
                        TauTv       -> fsLit "t"
                        FlatMetaTv  -> fsLit "fmv"
                        FlatSkolTv  -> fsLit "fsk"
                        TyVarTv      -> fsLit "a"
        ; details <- newMetaDetails meta_info
        ; let tyvar = mkTcTyVar name kind details
        ; traceTc "newAnonMetaTyVar" (ppr tyvar)
        ; return tyvar }

cloneAnonMetaTyVar :: MetaInfo -> TyVar -> TcKind -> TcM TcTyVar
-- Same as newAnonMetaTyVar, but use a supplied TyVar as the source of the print-name
cloneAnonMetaTyVar info tv kind
  = do  { uniq    <- newUnique
        ; details <- newMetaDetails info
        ; let name = mkSystemName uniq (getOccName tv)
                       -- See Note [Name of an instantiated type variable]
              tyvar = mkTcTyVar name kind details
        ; traceTc "cloneAnonMetaTyVar" (ppr tyvar)
        ; return tyvar }

{- Note [Name of an instantiated type variable]
~~~~~~~~~~~~~~~~~~~~~~~~~~~~~~~~~~~~~~~~~~~~~~~
At the moment we give a unification variable a System Name, which
influences the way it is tidied; see TypeRep.tidyTyVarBndr.
-}

newMultiplicityVar :: TcM TcType
newMultiplicityVar = newFlexiTyVarTy multiplicityTy

newFlexiTyVar :: Kind -> TcM TcTyVar
newFlexiTyVar kind = newAnonMetaTyVar TauTv kind

newFlexiTyVarTy :: Kind -> TcM TcType
newFlexiTyVarTy kind = do
    tc_tyvar <- newFlexiTyVar kind
    return (mkTyVarTy tc_tyvar)

newFlexiTyVarTys :: Int -> Kind -> TcM [TcType]
newFlexiTyVarTys n kind = mapM newFlexiTyVarTy (nOfThem n kind)

newOpenTypeKind :: TcM TcKind
newOpenTypeKind
  = do { rr <- newFlexiTyVarTy runtimeRepTy
       ; return (tYPE rr) }

-- | Create a tyvar that can be a lifted or unlifted type.
-- Returns alpha :: TYPE kappa, where both alpha and kappa are fresh
newOpenFlexiTyVarTy :: TcM TcType
newOpenFlexiTyVarTy
  = do { kind <- newOpenTypeKind
       ; newFlexiTyVarTy kind }

newMetaTyVarTyVars :: [TyVar] -> TcM (TCvSubst, [TcTyVar])
newMetaTyVarTyVars = mapAccumLM newMetaTyVarTyVarX emptyTCvSubst

newMetaTyVars :: [TyVar] -> TcM (TCvSubst, [TcTyVar])
-- Instantiate with META type variables
-- Note that this works for a sequence of kind, type, and coercion variables
-- variables.  Eg    [ (k:*), (a:k->k) ]
--             Gives [ (k7:*), (a8:k7->k7) ]
newMetaTyVars = mapAccumLM newMetaTyVarX emptyTCvSubst
    -- emptyTCvSubst has an empty in-scope set, but that's fine here
    -- Since the tyvars are freshly made, they cannot possibly be
    -- captured by any existing for-alls.

newMetaTyVarX :: TCvSubst -> TyVar -> TcM (TCvSubst, TcTyVar)
-- Make a new unification variable tyvar whose Name and Kind come from
-- an existing TyVar. We substitute kind variables in the kind.
newMetaTyVarX subst tyvar = new_meta_tv_x TauTv subst tyvar

newMetaTyVarsX :: TCvSubst -> [TyVar] -> TcM (TCvSubst, [TcTyVar])
-- Just like newMetaTyVars, but start with an existing substitution.
newMetaTyVarsX subst = mapAccumLM newMetaTyVarX subst

newMetaTyVarTyVarX :: TCvSubst -> TyVar -> TcM (TCvSubst, TcTyVar)
-- Just like newMetaTyVarX, but make a TyVarTv
newMetaTyVarTyVarX subst tyvar = new_meta_tv_x TyVarTv subst tyvar

newWildCardX :: TCvSubst -> TyVar -> TcM (TCvSubst, TcTyVar)
newWildCardX subst tv
  = do { new_tv <- newAnonMetaTyVar TauTv (substTy subst (tyVarKind tv))
       ; return (extendTvSubstWithClone subst tv new_tv, new_tv) }

new_meta_tv_x :: MetaInfo -> TCvSubst -> TyVar -> TcM (TCvSubst, TcTyVar)
new_meta_tv_x info subst tv
  = do  { new_tv <- cloneAnonMetaTyVar info tv substd_kind
        ; let subst1 = extendTvSubstWithClone subst tv new_tv
        ; return (subst1, new_tv) }
  where
    substd_kind = substTyUnchecked subst (tyVarKind tv)
      -- NOTE: Trac #12549 is fixed so we could use
      -- substTy here, but the tc_infer_args problem
      -- is not yet fixed so leaving as unchecked for now.
      -- OLD NOTE:
      -- Unchecked because we call newMetaTyVarX from
      -- tcInstTyBinder, which is called from tcInferApps
      -- which does not yet take enough trouble to ensure
      -- the in-scope set is right; e.g. Trac #12785 trips
      -- if we use substTy here

newMetaTyVarTyAtLevel :: TcLevel -> TcKind -> TcM TcType
newMetaTyVarTyAtLevel tc_lvl kind
  = do  { uniq <- newUnique
        ; ref  <- newMutVar Flexi
        ; let name = mkMetaTyVarName uniq (fsLit "p")
              details = MetaTv { mtv_info  = TauTv
                               , mtv_ref   = ref
                               , mtv_tclvl = tc_lvl }
        ; return (mkTyVarTy (mkTcTyVar name kind details)) }

{- *********************************************************************
*                                                                      *
             Quantification
*                                                                      *
************************************************************************

Note [quantifyTyVars]
~~~~~~~~~~~~~~~~~~~~~
quantifyTyVars is given the free vars of a type that we
are about to wrap in a forall.

It takes these free type/kind variables (partitioned into dependent and
non-dependent variables) and
  1. Zonks them and remove globals and covars
  2. Extends kvs1 with free kind vars in the kinds of tvs (removing globals)
  3. Calls zonkQuantifiedTyVar on each

Step (2) is often unimportant, because the kind variable is often
also free in the type.  Eg
     Typeable k (a::k)
has free vars {k,a}.  But the type (see Trac #7916)
    (f::k->*) (a::k)
has free vars {f,a}, but we must add 'k' as well! Hence step (2).

* This function distinguishes between dependent and non-dependent
  variables only to keep correct defaulting behavior with -XNoPolyKinds.
  With -XPolyKinds, it treats both classes of variables identically.

* quantifyTyVars never quantifies over
    - a coercion variable
    - a runtime-rep variable

Note [quantifyTyVars determinism]
~~~~~~~~~~~~~~~~~~~~~~~~~~~~~~~~~
The results of quantifyTyVars are wrapped in a forall and can end up in the
interface file. One such example is inferred type signatures. They also affect
the results of optimizations, for example worker-wrapper. This means that to
get deterministic builds quantifyTyVars needs to be deterministic.

To achieve this CandidatesQTvs is backed by deterministic sets which allows them
to be later converted to a list in a deterministic order.

For more information about deterministic sets see
Note [Deterministic UniqFM] in UniqDFM.
-}

quantifyTyVars
  :: TcTyCoVarSet     -- Global tvs; already zonked
  -> CandidatesQTvs   -- See Note [Dependent type variables] in TcType
                      -- Already zonked
  -> TcM [TcTyVar]
-- See Note [quantifyTyVars]
-- Can be given a mixture of TcTyVars and TyVars, in the case of
--   associated type declarations. Also accepts covars, but *never* returns any.

quantifyTyVars gbl_tvs dvs@(DV{ dv_kvs = dep_tkvs, dv_tvs = nondep_tkvs })
  = do { traceTc "quantifyTyVars" (vcat [ppr dvs, ppr gbl_tvs])
       ; let dep_kvs = dVarSetElemsWellScoped $
                       dep_tkvs `dVarSetMinusVarSet` gbl_tvs
                       -- dVarSetElemsWellScoped: put the kind variables into
                       --    well-scoped order.
                       --    E.g.  [k, (a::k)] not the other way roud

             nondep_tvs = dVarSetElems $
                          (nondep_tkvs `minusDVarSet` dep_tkvs)
                           `dVarSetMinusVarSet` gbl_tvs
                 -- See Note [Dependent type variables] in TcType
                 -- The `minus` dep_tkvs removes any kind-level vars
                 --    e.g. T k (a::k)   Since k appear in a kind it'll
                 --    be in dv_kvs, and is dependent. So remove it from
                 --    dv_tvs which will also contain k
                 -- No worry about dependent covars here;
                 --    they are all in dep_tkvs
                 -- No worry about scoping, because these are all
                 --    type variables
                 -- NB kinds of tvs are zonked by zonkTyCoVarsAndFV

             -- In the non-PolyKinds case, default the kind variables
             -- to *, and zonk the tyvars as usual.  Notice that this
             -- may make quantifyTyVars return a shorter list
             -- than it was passed, but that's ok
       ; poly_kinds  <- xoptM LangExt.PolyKinds
       ; dep_kvs'    <- mapMaybeM (zonk_quant (not poly_kinds)) dep_kvs
       ; nondep_tvs' <- mapMaybeM (zonk_quant False)            nondep_tvs
       ; let final_qtvs = dep_kvs' ++ nondep_tvs'
           -- Because of the order, any kind variables
           -- mentioned in the kinds of the nondep_tvs'
           -- now refer to the dep_kvs'

       ; traceTc "quantifyZonkedTyVars"
           (vcat [ text "globals:" <+> ppr gbl_tvs
                 , text "nondep:"  <+> pprTyVars nondep_tvs
                 , text "dep:"     <+> pprTyVars dep_kvs
                 , text "dep_kvs'" <+> pprTyVars dep_kvs'
                 , text "nondep_tvs'" <+> pprTyVars nondep_tvs' ])

       -- We should never quantify over coercion variables; check this
       ; let co_vars = filter isCoVar final_qtvs
       ; MASSERT2( null co_vars, ppr co_vars )

       ; return final_qtvs }
  where
    -- zonk_quant returns a tyvar if it should be quantified over;
    -- otherwise, it returns Nothing. The latter case happens for
    --    * Kind variables, with -XNoPolyKinds: don't quantify over these
    --    * RuntimeRep variables: we never quantify over these
    zonk_quant default_kind tkv
      | not (isTyVar tkv)
      = return Nothing   -- this can happen for a covar that's associated with
                         -- a coercion hole. Test case: typecheck/should_compile/T2494

      | not (isTcTyVar tkv)
      = return (Just tkv)  -- For associated types, we have the class variables
                           -- in scope, and they are TyVars not TcTyVars
      | otherwise
      = do { deflt_done <- defaultTyVar default_kind tkv
           ; case deflt_done of
               True  -> return Nothing
               False -> do { tv <- zonkQuantifiedTyVar tkv
                           ; return (Just tv) } }

zonkQuantifiedTyVar :: TcTyVar -> TcM TcTyVar
-- The quantified type variables often include meta type variables
-- we want to freeze them into ordinary type variables
-- The meta tyvar is updated to point to the new skolem TyVar.  Now any
-- bound occurrences of the original type variable will get zonked to
-- the immutable version.
--
-- We leave skolem TyVars alone; they are immutable.
--
-- This function is called on both kind and type variables,
-- but kind variables *only* if PolyKinds is on.

zonkQuantifiedTyVar tv
  = case tcTyVarDetails tv of
      SkolemTv {} -> do { kind <- zonkTcType (tyVarKind tv)
                        ; return (setTyVarKind tv kind) }
        -- It might be a skolem type variable,
        -- for example from a user type signature

      MetaTv {} -> skolemiseUnboundMetaTyVar tv

      _other -> pprPanic "zonkQuantifiedTyVar" (ppr tv) -- RuntimeUnk

defaultTyVar :: Bool      -- True <=> please default this kind variable to *
             -> TcTyVar   -- If it's a MetaTyVar then it is unbound
             -> TcM Bool  -- True <=> defaulted away altogether

defaultTyVar default_kind tv
  | not (isMetaTyVar tv)
  = return False

  | isTyVarTyVar tv
    -- Do not default TyVarTvs. Doing so would violate the invariants
    -- on TyVarTvs; see Note [Signature skolems] in TcType.
    -- Trac #13343 is an example; #14555 is another
    -- See Note [Kind generalisation and TyVarTvs]
  = return False


  | isRuntimeRepVar tv  -- Do not quantify over a RuntimeRep var
                        -- unless it is a TyVarTv, handled earlier
  = do { traceTc "Defaulting a RuntimeRep var to LiftedRep" (ppr tv)
       ; writeMetaTyVar tv liftedRepTy
       ; return True }
  | isMultiplicityVar tv
  = do { traceTc "Defaulting a Multiplicty var to Omega" (ppr tv)
       ; writeMetaTyVar tv omegaDataConTy
       ; return True }

  | default_kind                 -- -XNoPolyKinds and this is a kind var
  = do { default_kind_var tv     -- so default it to * if possible
       ; return True }

  | otherwise
  = return False

  where
    default_kind_var :: TyVar -> TcM ()
       -- defaultKindVar is used exclusively with -XNoPolyKinds
       -- See Note [Defaulting with -XNoPolyKinds]
       -- It takes an (unconstrained) meta tyvar and defaults it.
       -- Works only on vars of type *; for other kinds, it issues an error.
    default_kind_var kv
      | isLiftedTypeKind (tyVarKind kv)
      = do { traceTc "Defaulting a kind var to *" (ppr kv)
           ; writeMetaTyVar kv liftedTypeKind }
      | otherwise
      = addErr (vcat [ text "Cannot default kind variable" <+> quotes (ppr kv')
                     , text "of kind:" <+> ppr (tyVarKind kv')
                     , text "Perhaps enable PolyKinds or add a kind signature" ])
      where
        (_, kv') = tidyOpenTyCoVar emptyTidyEnv kv

skolemiseUnboundMetaTyVar :: TcTyVar -> TcM TyVar
-- We have a Meta tyvar with a ref-cell inside it
-- Skolemise it, so that we are totally out of Meta-tyvar-land
-- We create a skolem TcTyVar, not a regular TyVar
--   See Note [Zonking to Skolem]
skolemiseUnboundMetaTyVar tv
  = ASSERT2( isMetaTyVar tv, ppr tv )
    do  { when debugIsOn (check_empty tv)
        ; span <- getSrcSpanM    -- Get the location from "here"
                                 -- ie where we are generalising
        ; kind <- zonkTcType (tyVarKind tv)
        ; let uniq        = getUnique tv
                -- NB: Use same Unique as original tyvar. This is
                -- important for TcHsType.splitTelescopeTvs to work properly

              tv_name     = getOccName tv
              final_name  = mkInternalName uniq tv_name span
              final_tv    = mkTcTyVar final_name kind details

        ; traceTc "Skolemising" (ppr tv <+> text ":=" <+> ppr final_tv)
        ; writeMetaTyVar tv (mkTyVarTy final_tv)
        ; return final_tv }

  where
    details = SkolemTv (metaTyVarTcLevel tv) False
    check_empty tv       -- [Sept 04] Check for non-empty.
      = when debugIsOn $  -- See note [Silly Type Synonym]
        do { cts <- readMetaTyVar tv
           ; case cts of
               Flexi       -> return ()
               Indirect ty -> WARN( True, ppr tv $$ ppr ty )
                              return () }

{- Note [Defaulting with -XNoPolyKinds]
~~~~~~~~~~~~~~~~~~~~~~~~~~~~~~~~~~~~~~~
Consider

  data Compose f g a = Mk (f (g a))

We infer

  Compose :: forall k1 k2. (k2 -> *) -> (k1 -> k2) -> k1 -> *
  Mk :: forall k1 k2 (f :: k2 -> *) (g :: k1 -> k2) (a :: k1).
        f (g a) -> Compose k1 k2 f g a

Now, in another module, we have -XNoPolyKinds -XDataKinds in effect.
What does 'Mk mean? Pre GHC-8.0 with -XNoPolyKinds,
we just defaulted all kind variables to *. But that's no good here,
because the kind variables in 'Mk aren't of kind *, so defaulting to *
is ill-kinded.

After some debate on #11334, we decided to issue an error in this case.
The code is in defaultKindVar.

Note [What is a meta variable?]
~~~~~~~~~~~~~~~~~~~~~~~~~~~~~~~
A "meta type-variable", also know as a "unification variable" is a placeholder
introduced by the typechecker for an as-yet-unknown monotype.

For example, when we see a call `reverse (f xs)`, we know that we calling
    reverse :: forall a. [a] -> [a]
So we know that the argument `f xs` must be a "list of something". But what is
the "something"? We don't know until we explore the `f xs` a bit more. So we set
out what we do know at the call of `reverse` by instantiate its type with a fresh
meta tyvar, `alpha` say. So now the type of the argument `f xs`, and of the
result, is `[alpha]`. The unification variable `alpha` stands for the
as-yet-unknown type of the elements of the list.

As type inference progresses we may learn more about `alpha`. For example, suppose
`f` has the type
    f :: forall b. b -> [Maybe b]
Then we instantiate `f`'s type with another fresh unification variable, say
`beta`; and equate `f`'s result type with reverse's argument type, thus
`[alpha] ~ [Maybe beta]`.

Now we can solve this equality to learn that `alpha ~ Maybe beta`, so we've
refined our knowledge about `alpha`. And so on.

If you found this Note useful, you may also want to have a look at
Section 5 of "Practical type inference for higher rank types" (Peyton Jones,
Vytiniotis, Weirich and Shields. J. Functional Programming. 2011).

Note [What is zonking?]
~~~~~~~~~~~~~~~~~~~~~~~
GHC relies heavily on mutability in the typechecker for efficient operation.
For this reason, throughout much of the type checking process meta type
variables (the MetaTv constructor of TcTyVarDetails) are represented by mutable
variables (known as TcRefs).

Zonking is the process of ripping out these mutable variables and replacing them
with a real Type. This involves traversing the entire type expression, but the
interesting part of replacing the mutable variables occurs in zonkTyVarOcc.

There are two ways to zonk a Type:

 * zonkTcTypeToType, which is intended to be used at the end of type-checking
   for the final zonk. It has to deal with unfilled metavars, either by filling
   it with a value like Any or failing (determined by the UnboundTyVarZonker
   used).

 * zonkTcType, which will happily ignore unfilled metavars. This is the
   appropriate function to use while in the middle of type-checking.

Note [Zonking to Skolem]
~~~~~~~~~~~~~~~~~~~~~~~~
We used to zonk quantified type variables to regular TyVars.  However, this
leads to problems.  Consider this program from the regression test suite:

  eval :: Int -> String -> String -> String
  eval 0 root actual = evalRHS 0 root actual

  evalRHS :: Int -> a
  evalRHS 0 root actual = eval 0 root actual

It leads to the deferral of an equality (wrapped in an implication constraint)

  forall a. () => ((String -> String -> String) ~ a)

which is propagated up to the toplevel (see TcSimplify.tcSimplifyInferCheck).
In the meantime `a' is zonked and quantified to form `evalRHS's signature.
This has the *side effect* of also zonking the `a' in the deferred equality
(which at this point is being handed around wrapped in an implication
constraint).

Finally, the equality (with the zonked `a') will be handed back to the
simplifier by TcRnDriver.tcRnSrcDecls calling TcSimplify.tcSimplifyTop.
If we zonk `a' with a regular type variable, we will have this regular type
variable now floating around in the simplifier, which in many places assumes to
only see proper TcTyVars.

We can avoid this problem by zonking with a skolem.  The skolem is rigid
(which we require for a quantified variable), but is still a TcTyVar that the
simplifier knows how to deal with.

Note [Silly Type Synonyms]
~~~~~~~~~~~~~~~~~~~~~~~~~~
Consider this:
        type C u a = u  -- Note 'a' unused

        foo :: (forall a. C u a -> C u a) -> u
        foo x = ...

        bar :: Num u => u
        bar = foo (\t -> t + t)

* From the (\t -> t+t) we get type  {Num d} =>  d -> d
  where d is fresh.

* Now unify with type of foo's arg, and we get:
        {Num (C d a)} =>  C d a -> C d a
  where a is fresh.

* Now abstract over the 'a', but float out the Num (C d a) constraint
  because it does not 'really' mention a.  (see exactTyVarsOfType)
  The arg to foo becomes
        \/\a -> \t -> t+t

* So we get a dict binding for Num (C d a), which is zonked to give
        a = ()
  [Note Sept 04: now that we are zonking quantified type variables
  on construction, the 'a' will be frozen as a regular tyvar on
  quantification, so the floated dict will still have type (C d a).
  Which renders this whole note moot; happily!]

* Then the \/\a abstraction has a zonked 'a' in it.

All very silly.   I think its harmless to ignore the problem.  We'll end up with
a \/\a in the final result but all the occurrences of a will be zonked to ()

************************************************************************
*                                                                      *
              Zonking types
*                                                                      *
************************************************************************

-}

-- | @tcGetGlobalTyCoVars@ returns a fully-zonked set of *scoped* tyvars free in
-- the environment. To improve subsequent calls to the same function it writes
-- the zonked set back into the environment. Note that this returns all
-- variables free in anything (term-level or type-level) in scope. We thus
-- don't have to worry about clashes with things that are not in scope, because
-- if they are reachable, then they'll be returned here.
-- NB: This is closed over kinds, so it can return unification variables mentioned
-- in the kinds of in-scope tyvars.
tcGetGlobalTyCoVars :: TcM TcTyVarSet
tcGetGlobalTyCoVars
  = do { (TcLclEnv {tcl_tyvars = gtv_var}) <- getLclEnv
       ; gbl_tvs  <- readMutVar gtv_var
       ; gbl_tvs' <- zonkTyCoVarsAndFV gbl_tvs
       ; writeMutVar gtv_var gbl_tvs'
       ; return gbl_tvs' }

zonkTcTypeAndFV :: TcType -> TcM DTyCoVarSet
-- Zonk a type and take its free variables
-- With kind polymorphism it can be essential to zonk *first*
-- so that we find the right set of free variables.  Eg
--    forall k1. forall (a:k2). a
-- where k2:=k1 is in the substitution.  We don't want
-- k2 to look free in this type!
zonkTcTypeAndFV ty
  = tyCoVarsOfTypeDSet <$> zonkTcType ty

-- | Zonk a type and call 'candidateQTyVarsOfType' on it.
zonkTcTypeAndSplitDepVars :: TcType -> TcM CandidatesQTvs
zonkTcTypeAndSplitDepVars ty
  = candidateQTyVarsOfType <$> zonkTcType ty

zonkTcTypesAndSplitDepVars :: [TcType] -> TcM CandidatesQTvs
zonkTcTypesAndSplitDepVars tys
  = candidateQTyVarsOfTypes <$> mapM zonkTcType tys

zonkTyCoVar :: TyCoVar -> TcM TcType
-- Works on TyVars and TcTyVars
zonkTyCoVar tv | isTcTyVar tv = zonkTcTyVar tv
               | isTyVar   tv = mkTyVarTy <$> zonkTyCoVarKind tv
               | otherwise    = ASSERT2( isCoVar tv, ppr tv )
                                mkCoercionTy . mkCoVarCo <$> zonkTyCoVarKind tv
   -- Hackily, when typechecking type and class decls
   -- we have TyVars in scopeadded (only) in
   -- TcHsType.tcTyClTyVars, but it seems
   -- painful to make them into TcTyVars there

zonkTyCoVarsAndFV :: TyCoVarSet -> TcM TyCoVarSet
zonkTyCoVarsAndFV tycovars =
  tyCoVarsOfTypes <$> mapM zonkTyCoVar (nonDetEltsUniqSet tycovars)
  -- It's OK to use nonDetEltsUniqSet here because we immediately forget about
  -- the ordering by turning it into a nondeterministic set and the order
  -- of zonking doesn't matter for determinism.

-- Takes a list of TyCoVars, zonks them and returns a
-- deterministically ordered list of their free variables.
zonkTyCoVarsAndFVList :: [TyCoVar] -> TcM [TyCoVar]
zonkTyCoVarsAndFVList tycovars =
  tyCoVarsOfTypesList <$> mapM zonkTyCoVar tycovars

zonkTcTyVars :: [TcTyVar] -> TcM [TcType]
zonkTcTyVars tyvars = mapM zonkTcTyVar tyvars

-----------------  Types
zonkTyCoVarKind :: TyCoVar -> TcM TyCoVar
zonkTyCoVarKind tv = do { kind' <- zonkTcType (tyVarKind tv)
                        ; return (setTyVarKind tv kind') }

zonkTcTypes :: [TcType] -> TcM [TcType]
zonkTcTypes tys = mapM zonkTcType tys

{-
************************************************************************
*                                                                      *
              Zonking constraints
*                                                                      *
************************************************************************
-}

zonkImplication :: Implication -> TcM Implication
zonkImplication implic@(Implic { ic_skols  = skols
                               , ic_given  = given
                               , ic_wanted = wanted
                               , ic_info   = info })
  = do { skols'  <- mapM zonkTcTyCoVarBndr skols  -- Need to zonk their kinds!
                                                  -- as Trac #7230 showed
       ; given'  <- mapM zonkEvVar given
       ; info'   <- zonkSkolemInfo info
       ; wanted' <- zonkWCRec wanted
       ; return (implic { ic_skols  = skols'
                        , ic_given  = given'
                        , ic_wanted = wanted'
                        , ic_info   = info' }) }

zonkEvVar :: EvVar -> TcM EvVar
zonkEvVar var = do { ty' <- zonkTcType (varType var)
                   ; return (setVarType var ty') }


zonkWC :: WantedConstraints -> TcM WantedConstraints
zonkWC wc = zonkWCRec wc

zonkWCRec :: WantedConstraints -> TcM WantedConstraints
zonkWCRec (WC { wc_simple = simple, wc_impl = implic })
  = do { simple' <- zonkSimples simple
       ; implic' <- mapBagM zonkImplication implic
       ; return (WC { wc_simple = simple', wc_impl = implic' }) }

zonkSimples :: Cts -> TcM Cts
zonkSimples cts = do { cts' <- mapBagM zonkCt' cts
                     ; traceTc "zonkSimples done:" (ppr cts')
                     ; return cts' }

zonkCt' :: Ct -> TcM Ct
zonkCt' ct = zonkCt ct

{- Note [zonkCt behaviour]
~~~~~~~~~~~~~~~~~~~~~~~~~~
zonkCt tries to maintain the canonical form of a Ct.  For example,
  - a CDictCan should stay a CDictCan;
  - a CTyEqCan should stay a CTyEqCan (if the LHS stays as a variable.).
  - a CHoleCan should stay a CHoleCan
  - a CIrredCan should stay a CIrredCan with its cc_insol flag intact

Why?, for example:
- For CDictCan, the @TcSimplify.expandSuperClasses@ step, which runs after the
  simple wanted and plugin loop, looks for @CDictCan@s. If a plugin is in use,
  constraints are zonked before being passed to the plugin. This means if we
  don't preserve a canonical form, @expandSuperClasses@ fails to expand
  superclasses. This is what happened in Trac #11525.

- For CHoleCan, once we forget that it's a hole, we can never recover that info.

- For CIrredCan we want to see if a constraint is insoluble with insolubleWC

NB: we do not expect to see any CFunEqCans, because zonkCt is only
called on unflattened constraints.

NB: Constraints are always re-flattened etc by the canonicaliser in
@TcCanonical@ even if they come in as CDictCan. Only canonical constraints that
are actually in the inert set carry all the guarantees. So it is okay if zonkCt
creates e.g. a CDictCan where the cc_tyars are /not/ function free.
-}

zonkCt :: Ct -> TcM Ct
zonkCt ct@(CHoleCan { cc_ev = ev })
  = do { ev' <- zonkCtEvidence ev
       ; return $ ct { cc_ev = ev' } }

zonkCt ct@(CDictCan { cc_ev = ev, cc_tyargs = args })
  = do { ev'   <- zonkCtEvidence ev
       ; args' <- mapM zonkTcType args
       ; return $ ct { cc_ev = ev', cc_tyargs = args' } }

zonkCt ct@(CTyEqCan { cc_ev = ev, cc_tyvar = tv, cc_rhs = rhs })
  = do { ev'    <- zonkCtEvidence ev
       ; tv_ty' <- zonkTcTyVar tv
       ; case getTyVar_maybe tv_ty' of
           Just tv' -> do { rhs' <- zonkTcType rhs
                          ; return ct { cc_ev    = ev'
                                      , cc_tyvar = tv'
                                      , cc_rhs   = rhs' } }
           Nothing  -> return (mkNonCanonical ev') }

zonkCt ct@(CIrredCan { cc_ev = ev }) -- Preserve the cc_insol flag
  = do { ev' <- zonkCtEvidence ev
       ; return (ct { cc_ev = ev' }) }

zonkCt ct
  = ASSERT( not (isCFunEqCan ct) )
  -- We do not expect to see any CFunEqCans, because zonkCt is only called on
  -- unflattened constraints.
    do { fl' <- zonkCtEvidence (ctEvidence ct)
       ; return (mkNonCanonical fl') }

zonkCtEvidence :: CtEvidence -> TcM CtEvidence
zonkCtEvidence ctev@(CtGiven { ctev_pred = pred })
  = do { pred' <- zonkTcType pred
       ; return (ctev { ctev_pred = pred'}) }
zonkCtEvidence ctev@(CtWanted { ctev_pred = pred, ctev_dest = dest })
  = do { pred' <- zonkTcType pred
       ; let dest' = case dest of
                       EvVarDest ev -> EvVarDest $ setVarType ev pred'
                         -- necessary in simplifyInfer
                       HoleDest h   -> HoleDest h
       ; return (ctev { ctev_pred = pred', ctev_dest = dest' }) }
zonkCtEvidence ctev@(CtDerived { ctev_pred = pred })
  = do { pred' <- zonkTcType pred
       ; return (ctev { ctev_pred = pred' }) }

zonkSkolemInfo :: SkolemInfo -> TcM SkolemInfo
zonkSkolemInfo (SigSkol cx ty tv_prs)  = do { ty' <- zonkTcType ty
                                            ; return (SigSkol cx ty' tv_prs) }
zonkSkolemInfo (InferSkol ntys) = do { ntys' <- mapM do_one ntys
                                     ; return (InferSkol ntys') }
  where
    do_one (n, ty) = do { ty' <- zonkTcType ty; return (n, ty') }
zonkSkolemInfo skol_info = return skol_info

{-
%************************************************************************
%*                                                                      *
\subsection{Zonking -- the main work-horses: zonkTcType, zonkTcTyVar}
*                                                                      *
*              For internal use only!                                  *
*                                                                      *
************************************************************************

-}

-- zonkId is used *during* typechecking just to zonk the Id's type
zonkId :: TcId -> TcM TcId
zonkId id
  = do { ty' <- zonkTcType (idType id)
       ; return (Id.setIdType id ty') }

zonkCoVar :: CoVar -> TcM CoVar
zonkCoVar = zonkId

-- | A suitable TyCoMapper for zonking a type during type-checking,
-- before all metavars are filled in.
zonkTcTypeMapper :: TyCoMapper () TcM
zonkTcTypeMapper = TyCoMapper
  { tcm_smart = True
  , tcm_tyvar = const zonkTcTyVar
  , tcm_covar = const (\cv -> mkCoVarCo <$> zonkTyCoVarKind cv)
  , tcm_hole  = hole
  , tcm_tybinder = \_env tv _vis -> ((), ) <$> zonkTcTyCoVarBndr tv
  , tcm_tycon = return }
  where
    hole :: () -> CoercionHole -> TcM Coercion
    hole _ hole@(CoercionHole { ch_ref = ref, ch_co_var = cv })
      = do { contents <- readTcRef ref
           ; case contents of
               Just co -> do { co' <- zonkCo co
                             ; checkCoercionHole cv co' }
               Nothing -> do { cv' <- zonkCoVar cv
                             ; return $ HoleCo (hole { ch_co_var = cv' }) } }

-- For unbound, mutable tyvars, zonkType uses the function given to it
-- For tyvars bound at a for-all, zonkType zonks them to an immutable
--      type variable and zonks the kind too
zonkTcType :: TcType -> TcM TcType
zonkTcType = mapType zonkTcTypeMapper ()

-- | "Zonk" a coercion -- really, just zonk any types in the coercion
zonkCo :: Coercion -> TcM Coercion
zonkCo = mapCoercion zonkTcTypeMapper ()

zonkTcTyCoVarBndr :: TcTyCoVar -> TcM TcTyCoVar
-- A tyvar binder is never a unification variable (TauTv),
-- rather it is always a skolem. It *might* be a TyVarTv.
-- (Because non-CUSK type declarations use TyVarTvs.)
-- Regardless, it may have a kind
-- that has not yet been zonked, and may include kind
-- unification variables.
zonkTcTyCoVarBndr tyvar
  | isTyVarTyVar tyvar
  = tcGetTyVar "zonkTcTyCoVarBndr TyVarTv" <$> zonkTcTyVar tyvar

  | otherwise
    -- can't use isCoVar, because it looks at a TyCon. Argh.
  = ASSERT2( isImmutableTyVar tyvar || (not $ isTyVar tyvar), pprTyVar tyvar )
    updateTyVarKindM zonkTcType tyvar

zonkTcTyVarBinder :: TyVarBndr TcTyVar vis -> TcM (TyVarBndr TcTyVar vis)
zonkTcTyVarBinder (TvBndr tv vis)
  = do { tv' <- zonkTcTyCoVarBndr tv
       ; return (TvBndr tv' vis) }

zonkTcTyVar :: TcTyVar -> TcM TcType
-- Simply look through all Flexis
zonkTcTyVar tv
  | isTcTyVar tv
  = case tcTyVarDetails tv of
      SkolemTv {}   -> zonk_kind_and_return
      RuntimeUnk {} -> zonk_kind_and_return
      MetaTv { mtv_ref = ref }
         -> do { cts <- readMutVar ref
               ; case cts of
                    Flexi       -> zonk_kind_and_return
                    Indirect ty -> zonkTcType ty }

  | otherwise -- coercion variable
  = zonk_kind_and_return
  where
    zonk_kind_and_return = do { z_tv <- zonkTyCoVarKind tv
                              ; return (mkTyVarTy z_tv) }

-- Variant that assumes that any result of zonking is still a TyVar.
-- Should be used only on skolems and TyVarTvs
zonkTcTyVarToTyVar :: HasDebugCallStack => TcTyVar -> TcM TcTyVar
zonkTcTyVarToTyVar tv
  = do { ty <- zonkTcTyVar tv
       ; let tv' = case tcGetTyVar_maybe ty of
                     Just tv' -> tv'
                     Nothing  -> pprPanic "zonkTcTyVarToTyVar"
                                          (ppr tv $$ ppr ty)
       ; return tv' }

zonkTyVarTyVarPairs :: [(Name,TcTyVar)] -> TcM [(Name,TcTyVar)]
zonkTyVarTyVarPairs prs
  = mapM do_one prs
  where
    do_one (nm, tv) = do { tv' <- zonkTcTyVarToTyVar tv
                         ; return (nm, tv') }

{-
%************************************************************************
%*                                                                      *
                 Tidying
*                                                                      *
************************************************************************
-}

zonkTidyTcType :: TidyEnv -> TcType -> TcM (TidyEnv, TcType)
zonkTidyTcType env ty = do { ty' <- zonkTcType ty
                           ; return (tidyOpenType env ty') }

zonkTidyTcTypes :: TidyEnv -> [TcType] -> TcM (TidyEnv, [TcType])
zonkTidyTcTypes = zonkTidyTcTypes' []
  where zonkTidyTcTypes' zs env [] = return (env, reverse zs)
        zonkTidyTcTypes' zs env (ty:tys)
          = do { (env', ty') <- zonkTidyTcType env ty
               ; zonkTidyTcTypes' (ty':zs) env' tys }

zonkTidyOrigin :: TidyEnv -> CtOrigin -> TcM (TidyEnv, CtOrigin)
zonkTidyOrigin env (GivenOrigin skol_info)
  = do { skol_info1 <- zonkSkolemInfo skol_info
       ; let skol_info2 = tidySkolemInfo env skol_info1
       ; return (env, GivenOrigin skol_info2) }
zonkTidyOrigin env orig@(TypeEqOrigin { uo_actual   = act
                                      , uo_expected = exp })
  = do { (env1, act') <- zonkTidyTcType env  act
       ; (env2, exp') <- zonkTidyTcType env1 exp
       ; return ( env2, orig { uo_actual   = act'
                             , uo_expected = exp' }) }
zonkTidyOrigin env (KindEqOrigin ty1 m_ty2 orig t_or_k)
  = do { (env1, ty1')   <- zonkTidyTcType env  ty1
       ; (env2, m_ty2') <- case m_ty2 of
                             Just ty2 -> second Just <$> zonkTidyTcType env1 ty2
                             Nothing  -> return (env1, Nothing)
       ; (env3, orig')  <- zonkTidyOrigin env2 orig
       ; return (env3, KindEqOrigin ty1' m_ty2' orig' t_or_k) }
zonkTidyOrigin env (FunDepOrigin1 p1 l1 p2 l2)
  = do { (env1, p1') <- zonkTidyTcType env  p1
       ; (env2, p2') <- zonkTidyTcType env1 p2
       ; return (env2, FunDepOrigin1 p1' l1 p2' l2) }
zonkTidyOrigin env (FunDepOrigin2 p1 o1 p2 l2)
  = do { (env1, p1') <- zonkTidyTcType env  p1
       ; (env2, p2') <- zonkTidyTcType env1 p2
       ; (env3, o1') <- zonkTidyOrigin env2 o1
       ; return (env3, FunDepOrigin2 p1' o1' p2' l2) }
zonkTidyOrigin env orig = return (env, orig)

----------------
tidyCt :: TidyEnv -> Ct -> Ct
-- Used only in error reporting
-- Also converts it to non-canonical
tidyCt env ct
  = case ct of
     CHoleCan { cc_ev = ev }
       -> ct { cc_ev = tidy_ev env ev }
     _ -> mkNonCanonical (tidy_ev env (ctEvidence ct))
  where
    tidy_ev :: TidyEnv -> CtEvidence -> CtEvidence
     -- NB: we do not tidy the ctev_evar field because we don't
     --     show it in error messages
    tidy_ev env ctev@(CtGiven { ctev_pred = pred })
      = ctev { ctev_pred = tidyType env pred }
    tidy_ev env ctev@(CtWanted { ctev_pred = pred })
      = ctev { ctev_pred = tidyType env pred }
    tidy_ev env ctev@(CtDerived { ctev_pred = pred })
      = ctev { ctev_pred = tidyType env pred }

----------------
tidyEvVar :: TidyEnv -> EvVar -> EvVar
tidyEvVar env var = setVarType var (tidyType env (varType var))

----------------
tidySkolemInfo :: TidyEnv -> SkolemInfo -> SkolemInfo
tidySkolemInfo env (DerivSkol ty)         = DerivSkol (tidyType env ty)
tidySkolemInfo env (SigSkol cx ty tv_prs) = tidySigSkol env cx ty tv_prs
tidySkolemInfo env (InferSkol ids)        = InferSkol (mapSnd (tidyType env) ids)
tidySkolemInfo env (UnifyForAllSkol ty)   = UnifyForAllSkol (tidyType env ty)
tidySkolemInfo _   info                   = info

tidySigSkol :: TidyEnv -> UserTypeCtxt
            -> TcType -> [(Name,TcTyVar)] -> SkolemInfo
-- We need to take special care when tidying SigSkol
-- See Note [SigSkol SkolemInfo] in TcRnTypes
tidySigSkol env cx ty tv_prs
  = SigSkol cx (tidy_ty env ty) tv_prs'
  where
    tv_prs' = mapSnd (tidyTyVarOcc env) tv_prs
    inst_env = mkNameEnv tv_prs'

    tidy_ty env (ForAllTy (TvBndr tv vis) ty)
      = ForAllTy (TvBndr tv' vis) (tidy_ty env' ty)
      where
        (env', tv') = tidy_tv_bndr env tv

    tidy_ty env (FunTy w arg res)
      = FunTy w (tidyType env arg) (tidy_ty env res)

    tidy_ty env ty = tidyType env ty

    tidy_tv_bndr :: TidyEnv -> TyVar -> (TidyEnv, TyVar)
    tidy_tv_bndr env@(occ_env, subst) tv
      | Just tv' <- lookupNameEnv inst_env (tyVarName tv)
      = ((occ_env, extendVarEnv subst tv tv'), tv')

      | otherwise
      = tidyTyCoVarBndr env tv

-------------------------------------------------------------------------
{-
%************************************************************************
%*                                                                      *
             Levity polymorphism checks
*                                                                      *
************************************************************************

See Note [Levity polymorphism checking] in DsMonad

-}

-- | According to the rules around representation polymorphism
-- (see https://ghc.haskell.org/trac/ghc/wiki/NoSubKinds), no binder
-- can have a representation-polymorphic type. This check ensures
-- that we respect this rule. It is a bit regrettable that this error
-- occurs in zonking, after which we should have reported all errors.
-- But it's hard to see where else to do it, because this can be discovered
-- only after all solving is done. And, perhaps most importantly, this
-- isn't really a compositional property of a type system, so it's
-- not a terrible surprise that the check has to go in an awkward spot.
ensureNotLevPoly :: Type  -- its zonked type
                 -> SDoc  -- where this happened
                 -> TcM ()
ensureNotLevPoly ty doc
  = whenNoErrs $   -- sometimes we end up zonking bogus definitions of type
                   -- forall a. a. See, for example, test ghci/scripts/T9140
    checkForLevPoly doc ty

  -- See Note [Levity polymorphism checking] in DsMonad
checkForLevPoly :: SDoc -> Type -> TcM ()
checkForLevPoly = checkForLevPolyX addErr

checkForLevPolyX :: Monad m
                 => (SDoc -> m ())  -- how to report an error
                 -> SDoc -> Type -> m ()
checkForLevPolyX add_err extra ty
  | isTypeLevPoly ty
  = add_err (formatLevPolyErr ty $$ extra)
  | otherwise
  = return ()

formatLevPolyErr :: Type  -- levity-polymorphic type
                 -> SDoc
formatLevPolyErr ty
  = hang (text "A levity-polymorphic type is not allowed here:")
       2 (vcat [ text "Type:" <+> pprWithTYPE tidy_ty
               , text "Kind:" <+> pprWithTYPE tidy_ki ])
  where
    (tidy_env, tidy_ty) = tidyOpenType emptyTidyEnv ty
    tidy_ki             = tidyType tidy_env (typeKind ty)<|MERGE_RESOLUTION|>--- conflicted
+++ resolved
@@ -24,13 +24,8 @@
   cloneMetaTyVar,
   newFmvTyVar, newFskTyVar,
 
-<<<<<<< HEAD
   newMultiplicityVar,
-
-  readMetaTyVar, writeMetaTyVar,
-=======
   readMetaTyVar, writeMetaTyVar, writeMetaTyVarRef,
->>>>>>> 5e6cf2a9
   newMetaDetails, isFilledMetaTyVar, isUnfilledMetaTyVar,
 
   --------------------------------
