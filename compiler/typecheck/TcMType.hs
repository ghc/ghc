{-
(c) The University of Glasgow 2006
(c) The GRASP/AQUA Project, Glasgow University, 1992-1998


Monadic type operations

This module contains monadic operations over types that contain
mutable type variables
-}

{-# LANGUAGE CPP, TupleSections, MultiWayIf, PatternSynonyms #-}

module TcMType (
  TcTyVar, TcKind, TcType, TcTauType, TcThetaType, TcTyVarSet,

  --------------------------------
  -- Creating new mutable type variables
  newFlexiTyVar,
  newFlexiTyVarTy,              -- Kind -> TcM TcType
  newFlexiTyVarTys,             -- Int -> Kind -> TcM [TcType]
  newOpenFlexiTyVarTy, newOpenTypeKind,
  newMetaKindVar, newMetaKindVars, newMetaTyVarTyAtLevel,
  cloneMetaTyVar,
  newFmvTyVar, newFskTyVar,

  newMultiplicityVar,
  readMetaTyVar, writeMetaTyVar, writeMetaTyVarRef,
  newMetaDetails, isFilledMetaTyVar_maybe, isFilledMetaTyVar, isUnfilledMetaTyVar,

  --------------------------------
  -- Expected types
  ExpType(..), ExpSigmaType, ExpRhoType,
  mkCheckExpType,
  newInferExpType, newInferExpTypeInst, newInferExpTypeNoInst,
  readExpType, readExpType_maybe,
  expTypeToType, checkingExpType_maybe, checkingExpType,
  tauifyExpType, inferResultToType,

  --------------------------------
  -- Creating new evidence variables
  newEvVar, newEvVars, newDict,
  newWanted, newWanteds, newHoleCt, cloneWanted, cloneWC,
  emitWanted, emitWantedEq, emitWantedEvVar, emitWantedEvVars,
  newTcEvBinds, newNoTcEvBinds, addTcEvBind,

  newCoercionHole, fillCoercionHole, isFilledCoercionHole,
  unpackCoercionHole, unpackCoercionHole_maybe,
  checkCoercionHole,

  --------------------------------
  -- Instantiation
  newMetaTyVars, newMetaTyVarX, newMetaTyVarsX,
  newMetaTyVarTyVars, newMetaTyVarTyVarX,
  newTyVarTyVar, newTauTyVar, newSkolemTyVar, newWildCardX,
  tcInstType,
  tcInstSkolTyVars,tcInstSkolTyVarsX,
  tcInstSuperSkolTyVarsX,
  tcSkolDFunType, tcSuperSkolTyVars,

  instSkolTyCoVarsX, freshenTyVarBndrs, freshenCoVarBndrsX,

  --------------------------------
  -- Zonking and tidying
  zonkTidyTcType, zonkTidyTcTypes, zonkTidyOrigin,
  tidyEvVar, tidyCt, tidySkolemInfo,
    zonkTcTyVar, zonkTcTyVars,
  zonkTcTyVarToTyVar, zonkTyVarTyVarPairs,
  zonkTyCoVarsAndFV, zonkTcTypeAndFV,
  zonkTyCoVarsAndFVList,
  candidateQTyVarsOfType, candidateQTyVarsOfKind,
  candidateQTyVarsOfTypes, CandidatesQTvs(..),
  zonkQuantifiedTyVar, defaultTyVar,
  quantifyTyVars,
  zonkTcTyCoVarBndr, zonkTyConBinders,
  zonkTcType, zonkTcTypes, zonkCo,
  zonkTyCoVarKind,

  zonkEvVar, zonkWC, zonkSimples,
  zonkId, zonkCoVar,
  zonkCt, zonkSkolemInfo,

  tcGetGlobalTyCoVars,

  ------------------------------
  -- Levity polymorphism
  ensureNotLevPoly, checkForLevPoly, checkForLevPolyX, formatLevPolyErr
  ) where

#include "HsVersions.h"

-- friends:
import GhcPrelude

import TyCoRep
import TcType
import Type
<<<<<<< HEAD
import Weight ( pattern Omega )
=======
import TyCon
>>>>>>> 09740d50
import Coercion
import Class
import Var

-- others:
import TcRnMonad        -- TcType, amongst others
import TcEvidence
import Id
import Name
import VarSet
import TysWiredIn
import TysPrim
import VarEnv
import NameEnv
import PrelNames
import Util
import Outputable
import FastString
import SrcLoc
import Bag
import Pair
import UniqSet
import qualified GHC.LanguageExtensions as LangExt

import Control.Monad
import Maybes
import Data.List        ( mapAccumL, partition )
import Control.Arrow    ( second )
import qualified Data.Semigroup as Semi

{-
************************************************************************
*                                                                      *
        Kind variables
*                                                                      *
************************************************************************
-}

mkKindName :: Unique -> Name
mkKindName unique = mkSystemName unique kind_var_occ

kind_var_occ :: OccName -- Just one for all MetaKindVars
                        -- They may be jiggled by tidying
kind_var_occ = mkOccName tvName "k"

newMetaKindVar :: TcM TcKind
newMetaKindVar = do { uniq <- newUnique
                    ; details <- newMetaDetails TauTv
                    ; let kv = mkTcTyVar (mkKindName uniq) liftedTypeKind details
                    ; traceTc "newMetaKindVar" (ppr kv)
                    ; return (mkTyVarTy kv) }

newMetaKindVars :: Int -> TcM [TcKind]
newMetaKindVars n = mapM (\ _ -> newMetaKindVar) (nOfThem n ())

{-
************************************************************************
*                                                                      *
     Evidence variables; range over constraints we can abstract over
*                                                                      *
************************************************************************
-}

newEvVars :: TcThetaType -> TcM [EvVar]
newEvVars theta = mapM newEvVar theta

--------------

newEvVar :: TcPredType -> TcRnIf gbl lcl EvVar
-- Creates new *rigid* variables for predicates
newEvVar ty = do { name <- newSysName (predTypeOccName ty)
                 ; return (mkLocalIdOrCoVar name (Regular Omega) ty) }

newWanted :: CtOrigin -> Maybe TypeOrKind -> PredType -> TcM CtEvidence
-- Deals with both equality and non-equality predicates
newWanted orig t_or_k pty
  = do loc <- getCtLocM orig t_or_k
       d <- if isEqPred pty then HoleDest  <$> newCoercionHole pty
                            else EvVarDest <$> newEvVar pty
       return $ CtWanted { ctev_dest = d
                         , ctev_pred = pty
                         , ctev_nosh = WDeriv
                         , ctev_loc = loc }

newWanteds :: CtOrigin -> ThetaType -> TcM [CtEvidence]
newWanteds orig = mapM (newWanted orig Nothing)

-- | Create a new 'CHoleCan' 'Ct'.
newHoleCt :: Hole -> Id -> Type -> TcM Ct
newHoleCt hole ev ty = do
  loc <- getCtLocM HoleOrigin Nothing
  pure $ CHoleCan { cc_ev = CtWanted { ctev_pred = ty
                                     , ctev_dest = EvVarDest ev
                                     , ctev_nosh = WDeriv
                                     , ctev_loc  = loc }
                  , cc_hole = hole }

----------------------------------------------
-- Cloning constraints
----------------------------------------------

cloneWanted :: Ct -> TcM Ct
cloneWanted ct
  | ev@(CtWanted { ctev_dest = HoleDest {}, ctev_pred = pty }) <- ctEvidence ct
  = do { co_hole <- newCoercionHole pty
       ; return (mkNonCanonical (ev { ctev_dest = HoleDest co_hole })) }
  | otherwise
  = return ct

cloneWC :: WantedConstraints -> TcM WantedConstraints
-- Clone all the evidence bindings in
--   a) the ic_bind field of any implications
--   b) the CoercionHoles of any wanted constraints
-- so that solving the WantedConstraints will not have any visible side
-- effect, /except/ from causing unifications
cloneWC wc@(WC { wc_simple = simples, wc_impl = implics })
  = do { simples' <- mapBagM cloneWanted simples
       ; implics' <- mapBagM cloneImplication implics
       ; return (wc { wc_simple = simples', wc_impl = implics' }) }

cloneImplication :: Implication -> TcM Implication
cloneImplication implic@(Implic { ic_binds = binds, ic_wanted = inner_wanted })
  = do { binds'        <- cloneEvBindsVar binds
       ; inner_wanted' <- cloneWC inner_wanted
       ; return (implic { ic_binds = binds', ic_wanted = inner_wanted' }) }

----------------------------------------------
-- Emitting constraints
----------------------------------------------

-- | Emits a new Wanted. Deals with both equalities and non-equalities.
emitWanted :: CtOrigin -> TcPredType -> TcM EvTerm
emitWanted origin pty
  = do { ev <- newWanted origin Nothing pty
       ; emitSimple $ mkNonCanonical ev
       ; return $ ctEvTerm ev }

-- | Emits a new equality constraint
emitWantedEq :: CtOrigin -> TypeOrKind -> Role -> TcType -> TcType -> TcM Coercion
emitWantedEq origin t_or_k role ty1 ty2
  = do { hole <- newCoercionHole pty
       ; loc <- getCtLocM origin (Just t_or_k)
       ; emitSimple $ mkNonCanonical $
         CtWanted { ctev_pred = pty, ctev_dest = HoleDest hole
                  , ctev_nosh = WDeriv, ctev_loc = loc }
       ; return (HoleCo hole) }
  where
    pty = mkPrimEqPredRole role ty1 ty2

-- | Creates a new EvVar and immediately emits it as a Wanted.
-- No equality predicates here.
emitWantedEvVar :: CtOrigin -> TcPredType -> TcM EvVar
emitWantedEvVar origin ty
  = do { new_cv <- newEvVar ty
       ; loc <- getCtLocM origin Nothing
       ; let ctev = CtWanted { ctev_dest = EvVarDest new_cv
                             , ctev_pred = ty
                             , ctev_nosh = WDeriv
                             , ctev_loc  = loc }
       ; emitSimple $ mkNonCanonical ctev
       ; return new_cv }

emitWantedEvVars :: CtOrigin -> [TcPredType] -> TcM [EvVar]
emitWantedEvVars orig = mapM (emitWantedEvVar orig)

newDict :: Class -> [TcType] -> TcM DictId
newDict cls tys
  = do { name <- newSysName (mkDictOcc (getOccName cls))
       ; return (mkLocalId name (Regular Omega) (mkClassPred cls tys)) }

predTypeOccName :: PredType -> OccName
predTypeOccName ty = case classifyPredType ty of
    ClassPred cls _ -> mkDictOcc (getOccName cls)
    EqPred {}       -> mkVarOccFS (fsLit "co")
    IrredPred {}    -> mkVarOccFS (fsLit "irred")
    ForAllPred {}   -> mkVarOccFS (fsLit "df")

{-
************************************************************************
*                                                                      *
        Coercion holes
*                                                                      *
************************************************************************
-}

newCoercionHole :: TcPredType -> TcM CoercionHole
newCoercionHole pred_ty
  = do { co_var <- newEvVar pred_ty
       ; traceTc "New coercion hole:" (ppr co_var)
       ; ref <- newMutVar Nothing
       ; return $ CoercionHole { ch_co_var = co_var, ch_ref = ref } }

-- | Put a value in a coercion hole
fillCoercionHole :: CoercionHole -> Coercion -> TcM ()
fillCoercionHole (CoercionHole { ch_ref = ref, ch_co_var = cv }) co
  = do {
#if defined(DEBUG)
       ; cts <- readTcRef ref
       ; whenIsJust cts $ \old_co ->
         pprPanic "Filling a filled coercion hole" (ppr cv $$ ppr co $$ ppr old_co)
#endif
       ; traceTc "Filling coercion hole" (ppr cv <+> text ":=" <+> ppr co)
       ; writeTcRef ref (Just co) }

-- | Is a coercion hole filled in?
isFilledCoercionHole :: CoercionHole -> TcM Bool
isFilledCoercionHole (CoercionHole { ch_ref = ref }) = isJust <$> readTcRef ref

-- | Retrieve the contents of a coercion hole. Panics if the hole
-- is unfilled
unpackCoercionHole :: CoercionHole -> TcM Coercion
unpackCoercionHole hole
  = do { contents <- unpackCoercionHole_maybe hole
       ; case contents of
           Just co -> return co
           Nothing -> pprPanic "Unfilled coercion hole" (ppr hole) }

-- | Retrieve the contents of a coercion hole, if it is filled
unpackCoercionHole_maybe :: CoercionHole -> TcM (Maybe Coercion)
unpackCoercionHole_maybe (CoercionHole { ch_ref = ref }) = readTcRef ref

-- | Check that a coercion is appropriate for filling a hole. (The hole
-- itself is needed only for printing.
-- Always returns the checked coercion, but this return value is necessary
-- so that the input coercion is forced only when the output is forced.
checkCoercionHole :: CoVar -> Coercion -> TcM Coercion
checkCoercionHole cv co
  | debugIsOn
  = do { cv_ty <- zonkTcType (varType cv)
                  -- co is already zonked, but cv might not be
       ; return $
         ASSERT2( ok cv_ty
                , (text "Bad coercion hole" <+>
                   ppr cv <> colon <+> vcat [ ppr t1, ppr t2, ppr role
                                            , ppr cv_ty ]) )
         co }
  | otherwise
  = return co

  where
    (Pair t1 t2, role) = coercionKindRole co
    ok cv_ty | EqPred cv_rel cv_t1 cv_t2 <- classifyPredType cv_ty
             =  t1 `eqType` cv_t1
             && t2 `eqType` cv_t2
             && role == eqRelRole cv_rel
             | otherwise
             = False

{-
************************************************************************
*
    Expected types
*
************************************************************************

Note [ExpType]
~~~~~~~~~~~~~~

An ExpType is used as the "expected type" when type-checking an expression.
An ExpType can hold a "hole" that can be filled in by the type-checker.
This allows us to have one tcExpr that works in both checking mode and
synthesis mode (that is, bidirectional type-checking). Previously, this
was achieved by using ordinary unification variables, but we don't need
or want that generality. (For example, #11397 was caused by doing the
wrong thing with unification variables.) Instead, we observe that these
holes should

1. never be nested
2. never appear as the type of a variable
3. be used linearly (never be duplicated)

By defining ExpType, separately from Type, we can achieve goals 1 and 2
statically.

See also [wiki:Typechecking]

Note [TcLevel of ExpType]
~~~~~~~~~~~~~~~~~~~~~~~~~
Consider

  data G a where
    MkG :: G Bool

  foo MkG = True

This is a classic untouchable-variable / ambiguous GADT return type
scenario. But, with ExpTypes, we'll be inferring the type of the RHS.
And, because there is only one branch of the case, we won't trigger
Note [Case branches must never infer a non-tau type] of TcMatches.
We thus must track a TcLevel in an Inferring ExpType. If we try to
fill the ExpType and find that the TcLevels don't work out, we
fill the ExpType with a tau-tv at the low TcLevel, hopefully to
be worked out later by some means. This is triggered in
test gadt/gadt-escape1.

-}

-- actual data definition is in TcType

-- | Make an 'ExpType' suitable for inferring a type of kind * or #.
newInferExpTypeNoInst :: TcM ExpSigmaType
newInferExpTypeNoInst = newInferExpType False

newInferExpTypeInst :: TcM ExpRhoType
newInferExpTypeInst = newInferExpType True

newInferExpType :: Bool -> TcM ExpType
newInferExpType inst
  = do { u <- newUnique
       ; tclvl <- getTcLevel
       ; traceTc "newOpenInferExpType" (ppr u <+> ppr inst <+> ppr tclvl)
       ; ref <- newMutVar Nothing
       ; return (Infer (IR { ir_uniq = u, ir_lvl = tclvl
                           , ir_ref = ref, ir_inst = inst })) }

-- | Extract a type out of an ExpType, if one exists. But one should always
-- exist. Unless you're quite sure you know what you're doing.
readExpType_maybe :: ExpType -> TcM (Maybe TcType)
readExpType_maybe (Check ty)                   = return (Just ty)
readExpType_maybe (Infer (IR { ir_ref = ref})) = readMutVar ref

-- | Extract a type out of an ExpType. Otherwise, panics.
readExpType :: ExpType -> TcM TcType
readExpType exp_ty
  = do { mb_ty <- readExpType_maybe exp_ty
       ; case mb_ty of
           Just ty -> return ty
           Nothing -> pprPanic "Unknown expected type" (ppr exp_ty) }

-- | Returns the expected type when in checking mode.
checkingExpType_maybe :: ExpType -> Maybe TcType
checkingExpType_maybe (Check ty) = Just ty
checkingExpType_maybe _          = Nothing

-- | Returns the expected type when in checking mode. Panics if in inference
-- mode.
checkingExpType :: String -> ExpType -> TcType
checkingExpType _   (Check ty) = ty
checkingExpType err et         = pprPanic "checkingExpType" (text err $$ ppr et)

tauifyExpType :: ExpType -> TcM ExpType
-- ^ Turn a (Infer hole) type into a (Check alpha),
-- where alpha is a fresh unification variable
tauifyExpType (Check ty)      = return (Check ty)  -- No-op for (Check ty)
tauifyExpType (Infer inf_res) = do { ty <- inferResultToType inf_res
                                   ; return (Check ty) }

-- | Extracts the expected type if there is one, or generates a new
-- TauTv if there isn't.
expTypeToType :: ExpType -> TcM TcType
expTypeToType (Check ty)      = return ty
expTypeToType (Infer inf_res) = inferResultToType inf_res

inferResultToType :: InferResult -> TcM Type
inferResultToType (IR { ir_uniq = u, ir_lvl = tc_lvl
                      , ir_ref = ref })
  = do { rr  <- newMetaTyVarTyAtLevel tc_lvl runtimeRepTy
       ; tau <- newMetaTyVarTyAtLevel tc_lvl (tYPE rr)
             -- See Note [TcLevel of ExpType]
       ; writeMutVar ref (Just tau)
       ; traceTc "Forcing ExpType to be monomorphic:"
                 (ppr u <+> text ":=" <+> ppr tau)
       ; return tau }


{- *********************************************************************
*                                                                      *
        SkolemTvs (immutable)
*                                                                      *
********************************************************************* -}

tcInstType :: ([TyVar] -> TcM (TCvSubst, [TcTyVar]))
                   -- ^ How to instantiate the type variables
           -> Id                                            -- ^ Type to instantiate
           -> TcM ([(Name, TcTyVar)], TcThetaType, TcType)  -- ^ Result
                -- (type vars, preds (incl equalities), rho)
tcInstType inst_tyvars id
  = case tcSplitForAllTys (idType id) of
        ([],    rho) -> let     -- There may be overloading despite no type variables;
                                --      (?x :: Int) => Int -> Int
                                (theta, tau) = tcSplitPhiTy rho
                            in
                            return ([], theta, tau)

        (tyvars, rho) -> do { (subst, tyvars') <- inst_tyvars tyvars
                            ; let (theta, tau) = tcSplitPhiTy (substTyAddInScope subst rho)
                                  tv_prs       = map tyVarName tyvars `zip` tyvars'
                            ; return (tv_prs, theta, tau) }

tcSkolDFunType :: DFunId -> TcM ([TcTyVar], TcThetaType, TcType)
-- Instantiate a type signature with skolem constants.
-- We could give them fresh names, but no need to do so
tcSkolDFunType dfun
  = do { (tv_prs, theta, tau) <- tcInstType tcInstSuperSkolTyVars dfun
       ; return (map snd tv_prs, theta, tau) }

tcSuperSkolTyVars :: [TyVar] -> (TCvSubst, [TcTyVar])
-- Make skolem constants, but do *not* give them new names, as above
-- Moreover, make them "super skolems"; see comments with superSkolemTv
-- see Note [Kind substitution when instantiating]
-- Precondition: tyvars should be ordered by scoping
tcSuperSkolTyVars = mapAccumL tcSuperSkolTyVar emptyTCvSubst

tcSuperSkolTyVar :: TCvSubst -> TyVar -> (TCvSubst, TcTyVar)
tcSuperSkolTyVar subst tv
  = (extendTvSubstWithClone subst tv new_tv, new_tv)
  where
    kind   = substTyUnchecked subst (tyVarKind tv)
    new_tv = mkTcTyVar (tyVarName tv) kind superSkolemTv

-- | Given a list of @['TyVar']@, skolemize the type variables,
-- returning a substitution mapping the original tyvars to the
-- skolems, and the list of newly bound skolems.  See also
-- tcInstSkolTyVars' for a precondition.  The resulting
-- skolems are non-overlappable; see Note [Overlap and deriving]
-- for an example where this matters.
tcInstSkolTyVars :: [TyVar] -> TcM (TCvSubst, [TcTyVar])
tcInstSkolTyVars = tcInstSkolTyVarsX emptyTCvSubst

tcInstSkolTyVarsX :: TCvSubst -> [TyVar] -> TcM (TCvSubst, [TcTyVar])
tcInstSkolTyVarsX = tcInstSkolTyVars' False

tcInstSuperSkolTyVars :: [TyVar] -> TcM (TCvSubst, [TcTyVar])
tcInstSuperSkolTyVars = tcInstSuperSkolTyVarsX emptyTCvSubst

tcInstSuperSkolTyVarsX :: TCvSubst -> [TyVar] -> TcM (TCvSubst, [TcTyVar])
tcInstSuperSkolTyVarsX subst = tcInstSkolTyVars' True subst

tcInstSkolTyVars' :: Bool -> TCvSubst -> [TyVar] -> TcM (TCvSubst, [TcTyVar])
-- Precondition: tyvars should be ordered (kind vars first)
-- see Note [Kind substitution when instantiating]
-- Get the location from the monad; this is a complete freshening operation
tcInstSkolTyVars' overlappable subst tvs
  = do { loc <- getSrcSpanM
       ; lvl <- getTcLevel
       ; instSkolTyCoVarsX (mkTcSkolTyVar lvl loc overlappable) subst tvs }

mkTcSkolTyVar :: TcLevel -> SrcSpan -> Bool -> TcTyCoVarMaker gbl lcl
-- Allocates skolems whose level is ONE GREATER THAN the passed-in tc_lvl
-- See Note [Skolem level allocation]
mkTcSkolTyVar tc_lvl loc overlappable old_name kind
  = do { uniq <- newUnique
       ; let name = mkInternalName uniq (getOccName old_name) loc
       ; return (mkTcTyVar name kind details) }
  where
    details = SkolemTv (pushTcLevel tc_lvl) overlappable
              -- pushTcLevel: see Note [Skolem level allocation]

{- Note [Skolem level allocation]
~~~~~~~~~~~~~~~~~~~~~~~~~~~~~~~~~
We generally allocate skolems /before/ calling pushLevelAndCaptureConstraints.
So we want their level to the level of the soon-to-be-created implication,
which has a level one higher than the current level.  Hence the pushTcLevel.
It feels like a slight hack.  Applies also to vanillaSkolemTv.

-}

------------------
freshenTyVarBndrs :: [TyVar] -> TcRnIf gbl lcl (TCvSubst, [TyVar])
-- ^ Give fresh uniques to a bunch of TyVars, but they stay
--   as TyVars, rather than becoming TcTyVars
-- Used in FamInst.newFamInst, and Inst.newClsInst
freshenTyVarBndrs = instSkolTyCoVars mk_tv
  where
    mk_tv old_name kind
       = do { uniq <- newUnique
            ; return (mkTyVar (setNameUnique old_name uniq) kind) }

freshenCoVarBndrsX :: TCvSubst -> [CoVar] -> TcRnIf gbl lcl (TCvSubst, [CoVar])
-- ^ Give fresh uniques to a bunch of CoVars
-- Used in FamInst.newFamInst
freshenCoVarBndrsX subst = instSkolTyCoVarsX mk_cv subst
  where
    mk_cv old_name kind
      = do { uniq <- newUnique
           ; return (mkCoVar (setNameUnique old_name uniq) kind) }

------------------
type TcTyCoVarMaker gbl lcl = Name -> Kind -> TcRnIf gbl lcl TyCoVar
     -- The TcTyCoVarMaker should make a fresh Name, based on the old one
     -- Freshness is critical. See Note [Skolems in zonkSyntaxExpr] in TcHsSyn

instSkolTyCoVars :: TcTyCoVarMaker gbl lcl -> [TyVar] -> TcRnIf gbl lcl (TCvSubst, [TyCoVar])
instSkolTyCoVars mk_tcv = instSkolTyCoVarsX mk_tcv emptyTCvSubst

instSkolTyCoVarsX :: TcTyCoVarMaker gbl lcl
                  -> TCvSubst -> [TyCoVar] -> TcRnIf gbl lcl (TCvSubst, [TyCoVar])
instSkolTyCoVarsX mk_tcv = mapAccumLM (instSkolTyCoVarX mk_tcv)

instSkolTyCoVarX :: TcTyCoVarMaker gbl lcl
                 -> TCvSubst -> TyCoVar -> TcRnIf gbl lcl (TCvSubst, TyCoVar)
instSkolTyCoVarX mk_tcv subst tycovar
  = do  { new_tcv <- mk_tcv old_name kind
        ; let subst1 | isTyVar new_tcv
                     = extendTvSubstWithClone subst tycovar new_tcv
                     | otherwise
                     = extendCvSubstWithClone subst tycovar new_tcv
        ; return (subst1, new_tcv) }
  where
    old_name = tyVarName tycovar
    kind     = substTyUnchecked subst (tyVarKind tycovar)

newFskTyVar :: TcType -> TcM TcTyVar
newFskTyVar fam_ty
  = do { uniq <- newUnique
       ; ref  <- newMutVar Flexi
       ; tclvl <- getTcLevel
       ; let details = MetaTv { mtv_info  = FlatSkolTv
                              , mtv_ref   = ref
                              , mtv_tclvl = tclvl }
             name = mkMetaTyVarName uniq (fsLit "fsk")
       ; return (mkTcTyVar name (typeKind fam_ty) details) }

{-
Note [Kind substitution when instantiating]
~~~~~~~~~~~~~~~~~~~~~~~~~~~~~~~~~~~~~~~~~~~
When we instantiate a bunch of kind and type variables, first we
expect them to be topologically sorted.
Then we have to instantiate the kind variables, build a substitution
from old variables to the new variables, then instantiate the type
variables substituting the original kind.

Exemple: If we want to instantiate
  [(k1 :: *), (k2 :: *), (a :: k1 -> k2), (b :: k1)]
we want
  [(?k1 :: *), (?k2 :: *), (?a :: ?k1 -> ?k2), (?b :: ?k1)]
instead of the buggous
  [(?k1 :: *), (?k2 :: *), (?a :: k1 -> k2), (?b :: k1)]


************************************************************************
*                                                                      *
        MetaTvs (meta type variables; mutable)
*                                                                      *
************************************************************************
-}

{-
Note [TyVarTv]
~~~~~~~~~~~~

A TyVarTv can unify with type *variables* only, including other TyVarTvs and
skolems. Sometimes, they can unify with type variables that the user would
rather keep distinct; see #11203 for an example.  So, any client of this
function needs to either allow the TyVarTvs to unify with each other or check
that they don't (say, with a call to findDubTyVarTvs).

Before #15050 this (under the name SigTv) was used for ScopedTypeVariables in
patterns, to make sure these type variables only refer to other type variables,
but this restriction was dropped, and ScopedTypeVariables can now refer to full
types (GHC Proposal 29).

The remaining uses of newTyVarTyVars are
* in kind signatures, see Note [Kind generalisation and TyVarTvs]
  and Note [Use TyVarTvs in kind-checking pass]
* in partial type signatures, see Note [Quantified variables in partial type signatures]
-}

-- see Note [TyVarTv]
newTyVarTyVar :: Name -> Kind -> TcM TcTyVar
newTyVarTyVar name kind
  = do { details <- newMetaDetails TyVarTv
       ; let tyvar = mkTcTyVar name kind details
       ; traceTc "newTyVarTyVar" (ppr tyvar)
       ; return tyvar }


-- makes a new skolem tv
newSkolemTyVar :: Name -> Kind -> TcM TcTyVar
newSkolemTyVar name kind = do { lvl <- getTcLevel
                              ; return (mkTcTyVar name kind (SkolemTv lvl False)) }

newFmvTyVar :: TcType -> TcM TcTyVar
-- Very like newMetaTyVar, except sets mtv_tclvl to one less
-- so that the fmv is untouchable.
newFmvTyVar fam_ty
  = do { uniq <- newUnique
       ; ref  <- newMutVar Flexi
       ; tclvl <- getTcLevel
       ; let details = MetaTv { mtv_info  = FlatMetaTv
                              , mtv_ref   = ref
                              , mtv_tclvl = tclvl }
             name = mkMetaTyVarName uniq (fsLit "s")
       ; return (mkTcTyVar name (typeKind fam_ty) details) }

newMetaDetails :: MetaInfo -> TcM TcTyVarDetails
newMetaDetails info
  = do { ref <- newMutVar Flexi
       ; tclvl <- getTcLevel
       ; return (MetaTv { mtv_info = info
                        , mtv_ref = ref
                        , mtv_tclvl = tclvl }) }

cloneMetaTyVar :: TcTyVar -> TcM TcTyVar
cloneMetaTyVar tv
  = ASSERT( isTcTyVar tv )
    do  { uniq <- newUnique
        ; ref  <- newMutVar Flexi
        ; let name'    = setNameUnique (tyVarName tv) uniq
              details' = case tcTyVarDetails tv of
                           details@(MetaTv {}) -> details { mtv_ref = ref }
                           _ -> pprPanic "cloneMetaTyVar" (ppr tv)
              tyvar = mkTcTyVar name' (tyVarKind tv) details'
        ; traceTc "cloneMetaTyVar" (ppr tyvar)
        ; return tyvar }

-- Works for both type and kind variables
readMetaTyVar :: TyVar -> TcM MetaDetails
readMetaTyVar tyvar = ASSERT2( isMetaTyVar tyvar, ppr tyvar )
                      readMutVar (metaTyVarRef tyvar)

isFilledMetaTyVar_maybe :: TcTyVar -> TcM (Maybe Type)
isFilledMetaTyVar_maybe tv
 | MetaTv { mtv_ref = ref } <- tcTyVarDetails tv
 = do { cts <- readTcRef ref
      ; case cts of
          Indirect ty -> return (Just ty)
          Flexi       -> return Nothing }
 | otherwise
 = return Nothing

isFilledMetaTyVar :: TyVar -> TcM Bool
-- True of a filled-in (Indirect) meta type variable
isFilledMetaTyVar tv = isJust <$> isFilledMetaTyVar_maybe tv

isUnfilledMetaTyVar :: TyVar -> TcM Bool
-- True of a un-filled-in (Flexi) meta type variable
-- NB: Not the opposite of isFilledMetaTyVar
isUnfilledMetaTyVar tv
  | MetaTv { mtv_ref = ref } <- tcTyVarDetails tv
  = do  { details <- readMutVar ref
        ; return (isFlexi details) }
  | otherwise = return False

--------------------
-- Works with both type and kind variables
writeMetaTyVar :: TcTyVar -> TcType -> TcM ()
-- Write into a currently-empty MetaTyVar

writeMetaTyVar tyvar ty
  | not debugIsOn
  = writeMetaTyVarRef tyvar (metaTyVarRef tyvar) ty

-- Everything from here on only happens if DEBUG is on
  | not (isTcTyVar tyvar)
  = WARN( True, text "Writing to non-tc tyvar" <+> ppr tyvar )
    return ()

  | MetaTv { mtv_ref = ref } <- tcTyVarDetails tyvar
  = writeMetaTyVarRef tyvar ref ty

  | otherwise
  = WARN( True, text "Writing to non-meta tyvar" <+> ppr tyvar )
    return ()

--------------------
writeMetaTyVarRef :: TcTyVar -> TcRef MetaDetails -> TcType -> TcM ()
-- Here the tyvar is for error checking only;
-- the ref cell must be for the same tyvar
writeMetaTyVarRef tyvar ref ty
  | not debugIsOn
  = do { traceTc "writeMetaTyVar" (ppr tyvar <+> dcolon <+> ppr (tyVarKind tyvar)
                                   <+> text ":=" <+> ppr ty)
       ; writeTcRef ref (Indirect ty) }

  -- Everything from here on only happens if DEBUG is on
  | otherwise
  = do { meta_details <- readMutVar ref;
       -- Zonk kinds to allow the error check to work
       ; zonked_tv_kind <- zonkTcType tv_kind
       ; zonked_ty      <- zonkTcType ty
       ; let zonked_ty_kind = typeKind zonked_ty  -- need to zonk even before typeKind;
                                                  -- otherwise, we can panic in piResultTy
             kind_check_ok = tcIsConstraintKind zonked_tv_kind
                          || tcEqKind zonked_ty_kind zonked_tv_kind
             -- Hack alert! tcIsConstraintKind: see TcHsType
             -- Note [Extra-constraint holes in partial type signatures]

             kind_msg = hang (text "Ill-kinded update to meta tyvar")
                           2 (    ppr tyvar <+> text "::" <+> (ppr tv_kind $$ ppr zonked_tv_kind)
                              <+> text ":="
                              <+> ppr ty <+> text "::" <+> (ppr zonked_ty_kind) )

       ; traceTc "writeMetaTyVar" (ppr tyvar <+> text ":=" <+> ppr ty)

       -- Check for double updates
       ; MASSERT2( isFlexi meta_details, double_upd_msg meta_details )

       -- Check for level OK
       -- See Note [Level check when unifying]
       ; MASSERT2( level_check_ok, level_check_msg )
       -- another level check problem, see #97

       -- Check Kinds ok
       ; MASSERT2( kind_check_ok, kind_msg )

       -- Do the write
       ; writeMutVar ref (Indirect ty) }
  where
    tv_kind = tyVarKind tyvar

    tv_lvl = tcTyVarLevel tyvar
    ty_lvl = tcTypeLevel ty

    level_check_ok  = not (ty_lvl `strictlyDeeperThan` tv_lvl)
    level_check_msg = ppr ty_lvl $$ ppr tv_lvl $$ ppr tyvar $$ ppr ty

    double_upd_msg details = hang (text "Double update of meta tyvar")
                                2 (ppr tyvar $$ ppr details)

{- Note [Level check when unifying]
~~~~~~~~~~~~~~~~~~~~~~~~~~~~~~~~~~~
When unifying
     alpha:lvl := ty
we expect that the TcLevel of 'ty' will be <= lvl.
However, during unflatting we do
     fuv:l := ty:(l+1)
which is usually wrong; hence the check isFmmvTyVar in level_check_ok.
See Note [TcLevel assignment] in TcType.
-}

{-
% Generating fresh variables for pattern match check
-}


{-
************************************************************************
*                                                                      *
        MetaTvs: TauTvs
*                                                                      *
************************************************************************

Note [Never need to instantiate coercion variables]
~~~~~~~~~~~~~~~~~~~~~~~~~~~~~~~~~~~~~~~~~~~~~~~~~~~
With coercion variables sloshing around in types, it might seem that we
sometimes need to instantiate coercion variables. This would be problematic,
because coercion variables inhabit unboxed equality (~#), and the constraint
solver thinks in terms only of boxed equality (~). The solution is that
we never need to instantiate coercion variables in the first place.

The tyvars that we need to instantiate come from the types of functions,
data constructors, and patterns. These will never be quantified over
coercion variables, except for the special case of the promoted Eq#. But,
that can't ever appear in user code, so we're safe!
-}

newTauTyVar :: Name -> Kind -> TcM TcTyVar
newTauTyVar name kind
  = do { details <- newMetaDetails TauTv
       ; let tyvar = mkTcTyVar name kind details
       ; traceTc "newTauTyVar" (ppr tyvar)
       ; return tyvar }


mkMetaTyVarName :: Unique -> FastString -> Name
-- Makes a /System/ Name, which is eagerly eliminated by
-- the unifier; see TcUnify.nicer_to_update_tv1, and
-- TcCanonical.canEqTyVarTyVar (nicer_to_update_tv2)
mkMetaTyVarName uniq str = mkSystemName uniq (mkTyVarOccFS str)

newAnonMetaTyVar :: MetaInfo -> Kind -> TcM TcTyVar
-- Make a new meta tyvar out of thin air
newAnonMetaTyVar meta_info kind
  = do  { uniq <- newUnique
        ; let name = mkMetaTyVarName uniq s
              s = case meta_info of
                        TauTv       -> fsLit "t"
                        FlatMetaTv  -> fsLit "fmv"
                        FlatSkolTv  -> fsLit "fsk"
                        TyVarTv      -> fsLit "a"
        ; details <- newMetaDetails meta_info
        ; let tyvar = mkTcTyVar name kind details
        ; traceTc "newAnonMetaTyVar" (ppr tyvar)
        ; return tyvar }

cloneAnonMetaTyVar :: MetaInfo -> TyVar -> TcKind -> TcM TcTyVar
-- Same as newAnonMetaTyVar, but use a supplied TyVar as the source of the print-name
cloneAnonMetaTyVar info tv kind
  = do  { uniq    <- newUnique
        ; details <- newMetaDetails info
        ; let name = mkSystemName uniq (getOccName tv)
                       -- See Note [Name of an instantiated type variable]
              tyvar = mkTcTyVar name kind details
        ; traceTc "cloneAnonMetaTyVar" (ppr tyvar)
        ; return tyvar }

{- Note [Name of an instantiated type variable]
~~~~~~~~~~~~~~~~~~~~~~~~~~~~~~~~~~~~~~~~~~~~~~~
At the moment we give a unification variable a System Name, which
influences the way it is tidied; see TypeRep.tidyTyVarBndr.
-}

newMultiplicityVar :: TcM TcType
newMultiplicityVar = newFlexiTyVarTy multiplicityTy

newFlexiTyVar :: Kind -> TcM TcTyVar
newFlexiTyVar kind = newAnonMetaTyVar TauTv kind

newFlexiTyVarTy :: Kind -> TcM TcType
newFlexiTyVarTy kind = do
    tc_tyvar <- newFlexiTyVar kind
    return (mkTyVarTy tc_tyvar)

newFlexiTyVarTys :: Int -> Kind -> TcM [TcType]
newFlexiTyVarTys n kind = mapM newFlexiTyVarTy (nOfThem n kind)

newOpenTypeKind :: TcM TcKind
newOpenTypeKind
  = do { rr <- newFlexiTyVarTy runtimeRepTy
       ; return (tYPE rr) }

-- | Create a tyvar that can be a lifted or unlifted type.
-- Returns alpha :: TYPE kappa, where both alpha and kappa are fresh
newOpenFlexiTyVarTy :: TcM TcType
newOpenFlexiTyVarTy
  = do { kind <- newOpenTypeKind
       ; newFlexiTyVarTy kind }

newMetaTyVarTyVars :: [TyVar] -> TcM (TCvSubst, [TcTyVar])
newMetaTyVarTyVars = mapAccumLM newMetaTyVarTyVarX emptyTCvSubst

newMetaTyVars :: [TyVar] -> TcM (TCvSubst, [TcTyVar])
-- Instantiate with META type variables
-- Note that this works for a sequence of kind, type, and coercion variables
-- variables.  Eg    [ (k:*), (a:k->k) ]
--             Gives [ (k7:*), (a8:k7->k7) ]
newMetaTyVars = mapAccumLM newMetaTyVarX emptyTCvSubst
    -- emptyTCvSubst has an empty in-scope set, but that's fine here
    -- Since the tyvars are freshly made, they cannot possibly be
    -- captured by any existing for-alls.

newMetaTyVarX :: TCvSubst -> TyVar -> TcM (TCvSubst, TcTyVar)
-- Make a new unification variable tyvar whose Name and Kind come from
-- an existing TyVar. We substitute kind variables in the kind.
newMetaTyVarX subst tyvar = new_meta_tv_x TauTv subst tyvar

newMetaTyVarsX :: TCvSubst -> [TyVar] -> TcM (TCvSubst, [TcTyVar])
-- Just like newMetaTyVars, but start with an existing substitution.
newMetaTyVarsX subst = mapAccumLM newMetaTyVarX subst

newMetaTyVarTyVarX :: TCvSubst -> TyVar -> TcM (TCvSubst, TcTyVar)
-- Just like newMetaTyVarX, but make a TyVarTv
newMetaTyVarTyVarX subst tyvar = new_meta_tv_x TyVarTv subst tyvar

newWildCardX :: TCvSubst -> TyVar -> TcM (TCvSubst, TcTyVar)
newWildCardX subst tv
  = do { new_tv <- newAnonMetaTyVar TauTv (substTy subst (tyVarKind tv))
       ; return (extendTvSubstWithClone subst tv new_tv, new_tv) }

new_meta_tv_x :: MetaInfo -> TCvSubst -> TyVar -> TcM (TCvSubst, TcTyVar)
new_meta_tv_x info subst tv
  = do  { new_tv <- cloneAnonMetaTyVar info tv substd_kind
        ; let subst1 = extendTvSubstWithClone subst tv new_tv
        ; return (subst1, new_tv) }
  where
    substd_kind = substTyUnchecked subst (tyVarKind tv)
      -- NOTE: Trac #12549 is fixed so we could use
      -- substTy here, but the tc_infer_args problem
      -- is not yet fixed so leaving as unchecked for now.
      -- OLD NOTE:
      -- Unchecked because we call newMetaTyVarX from
      -- tcInstTyBinder, which is called from tcInferApps
      -- which does not yet take enough trouble to ensure
      -- the in-scope set is right; e.g. Trac #12785 trips
      -- if we use substTy here

newMetaTyVarTyAtLevel :: TcLevel -> TcKind -> TcM TcType
newMetaTyVarTyAtLevel tc_lvl kind
  = do  { uniq <- newUnique
        ; ref  <- newMutVar Flexi
        ; let name = mkMetaTyVarName uniq (fsLit "p")
              details = MetaTv { mtv_info  = TauTv
                               , mtv_ref   = ref
                               , mtv_tclvl = tc_lvl }
        ; return (mkTyVarTy (mkTcTyVar name kind details)) }

{- *********************************************************************
*                                                                      *
          Finding variables to quantify over
*                                                                      *
********************************************************************* -}

data CandidatesQTvs  -- See Note [Dependent type variables]
                     -- See Note [CandidatesQTvs determinism and order]
  -- NB: All variables stored here are MetaTvs. No exceptions.
  = DV { dv_kvs :: DTyVarSet    -- "kind" metavariables (dependent)
       , dv_tvs :: DTyVarSet    -- "type" metavariables (non-dependent)
         -- A variable may appear in both sets
         -- E.g.   T k (x::k)    The first occurrence of k makes it
         --                      show up in dv_tvs, the second in dv_kvs
         -- See Note [Dependent type variables]
       , dv_cvs :: CoVarSet
         -- These are covars. We will *not* quantify over these, but
         -- we must make sure also not to quantify over any cv's kinds,
         -- so we include them here as further direction for quantifyTyVars
    }

instance Semi.Semigroup CandidatesQTvs where
   (DV { dv_kvs = kv1, dv_tvs = tv1, dv_cvs = cv1 })
     <> (DV { dv_kvs = kv2, dv_tvs = tv2, dv_cvs = cv2 })
          = DV { dv_kvs = kv1 `unionDVarSet` kv2
               , dv_tvs = tv1 `unionDVarSet` tv2
               , dv_cvs = cv1 `unionVarSet` cv2 }

instance Monoid CandidatesQTvs where
   mempty = DV { dv_kvs = emptyDVarSet, dv_tvs = emptyDVarSet, dv_cvs = emptyVarSet }
   mappend = (Semi.<>)

instance Outputable CandidatesQTvs where
  ppr (DV {dv_kvs = kvs, dv_tvs = tvs, dv_cvs = cvs })
    = text "DV" <+> braces (pprWithCommas id [ text "dv_kvs =" <+> ppr kvs
                                             , text "dv_tvs =" <+> ppr tvs
                                             , text "dv_cvs =" <+> ppr cvs ])

closeOverKindsCQTvs :: TyCoVarSet  -- globals
                    -> CandidatesQTvs -> TcM CandidatesQTvs
-- Don't close the covars; this is done in quantifyTyVars. Note that
-- closing over the CoVars would introduce tyvars into the CoVarSet.
closeOverKindsCQTvs gbl_tvs dv@(DV { dv_kvs = kvs, dv_tvs = tvs })
  = do { let all_kinds = map tyVarKind (dVarSetElems (kvs `unionDVarSet` tvs))
       ; foldlM (collect_cand_qtvs True gbl_tvs) dv all_kinds }

{- Note [Dependent type variables]
~~~~~~~~~~~~~~~~~~~~~~~~~~~~~~~~~~
In Haskell type inference we quantify over type variables; but we only
quantify over /kind/ variables when -XPolyKinds is on.  Without -XPolyKinds
we default the kind variables to *.

So, to support this defaulting, and only for that reason, when
collecting the free vars of a type, prior to quantifying, we must keep
the type and kind variables separate.

But what does that mean in a system where kind variables /are/ type
variables? It's a fairly arbitrary distinction based on how the
variables appear:

  - "Kind variables" appear in the kind of some other free variable

     These are the ones we default to * if -XPolyKinds is off

  - "Type variables" are all free vars that are not kind variables

E.g.  In the type    T k (a::k)
      'k' is a kind variable, because it occurs in the kind of 'a',
          even though it also appears at "top level" of the type
      'a' is a type variable, because it doesn't

We gather these variables using a CandidatesQTvs record:
  DV { dv_kvs: Variables free in the kind of a free type variable
               or of a forall-bound type variable
     , dv_tvs: Variables sytactically free in the type }

So:  dv_kvs            are the kind variables of the type
     (dv_tvs - dv_kvs) are the type variable of the type

Note that

* A variable can occur in both.
      T k (x::k)    The first occurrence of k makes it
                    show up in dv_tvs, the second in dv_kvs

* We include any coercion variables in the "dependent",
  "kind-variable" set because we never quantify over them.

* The "kind variables" might depend on each other; e.g
     (k1 :: k2), (k2 :: *)
  The "type variables" do not depend on each other; if
  one did, it'd be classified as a kind variable!

Note [CandidatesQTvs determinism and order]
~~~~~~~~~~~~~~~~~~~~~~~~~~~~~~~~~~~~~~~~~~~
* Determinism: when we quantify over type variables we decide the
  order in which they appear in the final type. Because the order of
  type variables in the type can end up in the interface file and
  affects some optimizations like worker-wrapper, we want this order to
  be deterministic.

  To achieve that we use deterministic sets of variables that can be
  converted to lists in a deterministic order. For more information
  about deterministic sets see Note [Deterministic UniqFM] in UniqDFM.

* Order: as well as being deterministic, we use an
  accumulating-parameter style for candidateQTyVarsOfType so that we
  add variables one at a time, left to right.  That means we tend to
  produce the variables in left-to-right order.  This is just to make
  it bit more predicatable for the programmer.

Note [Naughty quantification candidates]
~~~~~~~~~~~~~~~~~~~~~~~~~~~~~~~~~~~~~~~~
Consider (#14880, dependent/should_compile/T14880-2)

  forall arg. ... (alpha[tau]:arg) ...

We have a metavariable alpha whose kind is a locally bound (skolem) variable.
This can arise while type-checking a user-written type signature
(see the test case for the full code). According to
Note [Recipe for checking a signature] in TcHsType, we try to solve
all constraints that arise during checking before looking to kind-generalize.
However, in the case above, this solving pass does not unify alpha, because
it is utterly unconstrained. The question is: what to do with alpha?

We can't generalize it, because it would have to be generalized *after*
arg, and implicit generalization always goes before explicit generalization.
We can't simply leave it be, because this type is about to go into the
typing environment (as the type of some let-bound variable, say), and then
chaos erupts when we try to instantiate. In any case, we'll never learn
anything more about alpha anyway.

So, we zap it, eagerly, to Any. We don't have to do this eager zapping
in terms (say, in `length []`) because terms are never re-examined before
the final zonk (which zaps any lingering metavariables to Any).

The right time to do this eager zapping is during generalization, when
every metavariable is either (A) promoted, (B) generalized, or (C) zapped
(according again to Note [Recipe for checking a signature] in TcHsType).

Accordingly, when quantifyTyVars is skolemizing the variables to quantify,
these naughty ones are zapped to Any. We identify the naughty ones by
looking for out-of-scope tyvars in the candidate tyvars' kinds, where
we assume that all in-scope tyvars are in the gbl_tvs passed to quantifyTyVars.
In the example above, we would have `alpha` in the CandidatesQTvs, but
`arg` wouldn't be in the gbl_tvs. Hence, alpha is naughty, and zapped to
Any. Naughty variables are discovered by is_naughty_tv in quantifyTyVars.

-}

-- | Gathers free variables to use as quantification candidates (in
-- 'quantifyTyVars'). This might output the same var
-- in both sets, if it's used in both a type and a kind.
-- See Note [CandidatesQTvs determinism and order]
-- See Note [Dependent type variables]
candidateQTyVarsOfType :: TcTyVarSet   -- zonked set of global/mono tyvars
                       -> TcType       -- not necessarily zonked
                       -> TcM CandidatesQTvs
candidateQTyVarsOfType gbl_tvs ty = closeOverKindsCQTvs gbl_tvs =<<
                                    collect_cand_qtvs False gbl_tvs mempty ty

-- | Like 'candidateQTyVarsOfType', but consider every free variable
-- to be dependent. This is appropriate when generalizing a *kind*,
-- instead of a type. (That way, -XNoPolyKinds will default the variables
-- to Type.)
candidateQTyVarsOfKind :: TcTyVarSet   -- zonked set of global/mono tyvars
                       -> TcKind       -- not necessarily zonked
                       -> TcM CandidatesQTvs
candidateQTyVarsOfKind gbl_tvs ty = closeOverKindsCQTvs gbl_tvs =<<
                                    collect_cand_qtvs True gbl_tvs mempty ty

collect_cand_qtvs :: Bool   -- True <=> consider every fv in Type to be dependent
                  -> VarSet -- bound variables (both locally bound and globally bound)
                  -> CandidatesQTvs -> Type -> TcM CandidatesQTvs
collect_cand_qtvs is_dep bound dvs ty
  = go dvs ty
  where
    go dv (AppTy t1 t2)    = foldlM go dv [t1, t2]
    go dv (TyConApp _ tys) = foldlM go dv tys
    go dv (FunTy arg res)  = foldlM go dv [arg, res]
    go dv (LitTy {})       = return dv
    go dv (CastTy ty co)   = do dv1 <- go dv ty
                                collect_cand_qtvs_co bound dv1 co
    go dv (CoercionTy co)  = collect_cand_qtvs_co bound dv co

    go dv (TyVarTy tv)
      | is_bound tv
      = return dv

      | isImmutableTyVar tv
      = WARN(True, (sep [ text "Note [Naughty quantification candidates] skolem:"
                        , ppr tv <+> dcolon <+> ppr (tyVarKind tv) ]))
        return dv  -- This happens when processing kinds of variables affected by
                   -- Note [Naughty quantification candidates]
                   -- NB: CandidatesQTvs stores only MetaTvs, so don't store an
                   -- immutable tyvar here.

      | otherwise
      = ASSERT2( isMetaTyVar tv, ppr tv <+> dcolon <+> ppr (tyVarKind tv) $$ ppr ty $$ ppr bound )
        do { m_contents <- isFilledMetaTyVar_maybe tv
           ; case m_contents of
               Just ind_ty -> go dv ind_ty

               Nothing -> return $ insert_tv dv tv }

    go dv (ForAllTy (Bndr tv _) ty)
      = do { dv1 <- collect_cand_qtvs True bound dv (tyVarKind tv)
           ; collect_cand_qtvs is_dep (bound `extendVarSet` tv) dv1 ty }

    is_bound tv = tv `elemVarSet` bound

    insert_tv dv@(DV { dv_kvs = kvs, dv_tvs = tvs }) tv
      | is_dep    = dv { dv_kvs = kvs `extendDVarSet` tv }
      | otherwise = dv { dv_tvs = tvs `extendDVarSet` tv }
    -- You might be tempted (like I was) to use unitDVarSet and mappend here.
    -- However, the union algorithm for deterministic sets depends on (roughly)
    -- the size of the sets. The elements from the smaller set end up to the
    -- right of the elements from the larger one. When sets are equal, the
    -- left-hand argument to `mappend` goes to the right of the right-hand
    -- argument. In our case, if we use unitDVarSet and mappend, we learn that
    -- the free variables of (a -> b -> c -> d) are [b, a, c, d], and we then
    -- quantify over them in that order. (The a comes after the b because we
    -- union the singleton sets as ({a} `mappend` {b}), producing {b, a}. Thereafter,
    -- the size criterion works to our advantage.) This is just annoying to
    -- users, so I use `extendDVarSet`, which unambiguously puts the new element
    -- to the right. Note that the unitDVarSet/mappend implementation would not
    -- be wrong against any specification -- just suboptimal and confounding to users.

collect_cand_qtvs_co :: VarSet -- bound variables
                     -> CandidatesQTvs -> Coercion -> TcM CandidatesQTvs
collect_cand_qtvs_co bound = go_co
  where
    go_co dv (Refl ty)             = collect_cand_qtvs True bound dv ty
    go_co dv (GRefl _ ty mco)      = do dv1 <- collect_cand_qtvs True bound dv ty
                                        go_mco dv1 mco
    go_co dv (TyConAppCo _ _ cos)  = foldlM go_co dv cos
    go_co dv (AppCo co1 co2)       = foldlM go_co dv [co1, co2]
    go_co dv (FunCo _ co1 co2)     = foldlM go_co dv [co1, co2]
    go_co dv (AxiomInstCo _ _ cos) = foldlM go_co dv cos
    go_co dv (AxiomRuleCo _ cos)   = foldlM go_co dv cos
    go_co dv (UnivCo prov _ t1 t2) = do dv1 <- go_prov dv prov
                                        dv2 <- collect_cand_qtvs True bound dv1 t1
                                        collect_cand_qtvs True bound dv2 t2
    go_co dv (SymCo co)            = go_co dv co
    go_co dv (TransCo co1 co2)     = foldlM go_co dv [co1, co2]
    go_co dv (NthCo _ _ co)        = go_co dv co
    go_co dv (LRCo _ co)           = go_co dv co
    go_co dv (InstCo co1 co2)      = foldlM go_co dv [co1, co2]
    go_co dv (KindCo co)           = go_co dv co
    go_co dv (SubCo co)            = go_co dv co

    go_co dv (HoleCo hole) = do m_co <- unpackCoercionHole_maybe hole
                                case m_co of
                                  Just co -> go_co dv co
                                  Nothing -> return $ insert_cv dv (coHoleCoVar hole)

    go_co dv (CoVarCo cv)
      | is_bound cv
      = return dv
      | otherwise
      = return $ insert_cv dv cv

    go_co dv (ForAllCo tcv kind_co co)
      = do { dv1 <- go_co dv kind_co
           ; collect_cand_qtvs_co (bound `extendVarSet` tcv) dv1 co }

    go_mco dv MRefl    = return dv
    go_mco dv (MCo co) = go_co dv co

    go_prov dv UnsafeCoerceProv    = return dv
    go_prov dv (PhantomProv co)    = go_co dv co
    go_prov dv (ProofIrrelProv co) = go_co dv co
    go_prov dv (PluginProv _)      = return dv

    insert_cv dv@(DV { dv_cvs = cvs }) cv
      = dv { dv_cvs = cvs `extendVarSet` cv }

    is_bound tv = tv `elemVarSet` bound

-- | Like 'splitDepVarsOfType', but over a list of types
candidateQTyVarsOfTypes :: TyCoVarSet  -- zonked global ty/covars
                        -> [Type] -> TcM CandidatesQTvs
candidateQTyVarsOfTypes gbl_tvs tys = closeOverKindsCQTvs gbl_tvs =<<
                                      foldlM (collect_cand_qtvs False gbl_tvs) mempty tys

{- *********************************************************************
*                                                                      *
             Quantification
*                                                                      *
************************************************************************

Note [quantifyTyVars]
~~~~~~~~~~~~~~~~~~~~~
quantifyTyVars is given the free vars of a type that we
are about to wrap in a forall.

It takes these free type/kind variables (partitioned into dependent and
non-dependent variables) and
  1. Zonks them and remove globals and covars
  2. Extends kvs1 with free kind vars in the kinds of tvs (removing globals)
  3. Calls zonkQuantifiedTyVar on each

Step (2) is often unimportant, because the kind variable is often
also free in the type.  Eg
     Typeable k (a::k)
has free vars {k,a}.  But the type (see Trac #7916)
    (f::k->*) (a::k)
has free vars {f,a}, but we must add 'k' as well! Hence step (2).

* This function distinguishes between dependent and non-dependent
  variables only to keep correct defaulting behavior with -XNoPolyKinds.
  With -XPolyKinds, it treats both classes of variables identically.

* quantifyTyVars never quantifies over
    - a coercion variable (or any tv mentioned in the kind of a covar)
    - a runtime-rep variable

Note [quantifyTyVars determinism]
~~~~~~~~~~~~~~~~~~~~~~~~~~~~~~~~~
The results of quantifyTyVars are wrapped in a forall and can end up in the
interface file. One such example is inferred type signatures. They also affect
the results of optimizations, for example worker-wrapper. This means that to
get deterministic builds quantifyTyVars needs to be deterministic.

To achieve this CandidatesQTvs is backed by deterministic sets which allows them
to be later converted to a list in a deterministic order.

For more information about deterministic sets see
Note [Deterministic UniqFM] in UniqDFM.
-}

quantifyTyVars
  :: TcTyCoVarSet     -- Global tvs; already zonked
  -> CandidatesQTvs   -- See Note [Dependent type variables]
                      -- Already zonked
  -> TcM [TcTyVar]
-- See Note [quantifyTyVars]
-- Can be given a mixture of TcTyVars and TyVars, in the case of
--   associated type declarations. Also accepts covars, but *never* returns any.
quantifyTyVars gbl_tvs
               dvs@(DV{ dv_kvs = dep_tkvs, dv_tvs = nondep_tkvs, dv_cvs = covars })
  = do { traceTc "quantifyTyVars 1" (vcat [ppr dvs, ppr gbl_tvs])
       ; let mono_tvs = gbl_tvs `unionVarSet` closeOverKinds covars
              -- NB: All variables in the kind of a covar must not be
              -- quantified over, as we don't quantify over the covar.

             dep_kvs = dVarSetElemsWellScoped $
                       dep_tkvs `dVarSetMinusVarSet` mono_tvs
                       -- dVarSetElemsWellScoped: put the kind variables into
                       --    well-scoped order.
                       --    E.g.  [k, (a::k)] not the other way roud

             nondep_tvs = dVarSetElems $
                          (nondep_tkvs `minusDVarSet` dep_tkvs)
                           `dVarSetMinusVarSet` mono_tvs
                 -- See Note [Dependent type variables]
                 -- The `minus` dep_tkvs removes any kind-level vars
                 --    e.g. T k (a::k)   Since k appear in a kind it'll
                 --    be in dv_kvs, and is dependent. So remove it from
                 --    dv_tvs which will also contain k
                 -- No worry about dependent covars here;
                 --    they are all in dep_tkvs
                 -- NB kinds of tvs are zonked by zonkTyCoVarsAndFV

               -- See Note [Naughty quantification candidates]
             (naughty_deps, final_dep_kvs)       = partition (is_naughty_tv mono_tvs) dep_kvs
             (naughty_nondeps, final_nondep_tvs) = partition (is_naughty_tv mono_tvs) nondep_tvs

       ; mapM_ zap_naughty_tv (naughty_deps ++ naughty_nondeps)

             -- In the non-PolyKinds case, default the kind variables
             -- to *, and zonk the tyvars as usual.  Notice that this
             -- may make quantifyTyVars return a shorter list
             -- than it was passed, but that's ok
       ; poly_kinds  <- xoptM LangExt.PolyKinds
       ; dep_kvs'    <- mapMaybeM (zonk_quant (not poly_kinds)) final_dep_kvs
       ; nondep_tvs' <- mapMaybeM (zonk_quant False)            final_nondep_tvs
       ; let final_qtvs = dep_kvs' ++ nondep_tvs'
           -- Because of the order, any kind variables
           -- mentioned in the kinds of the nondep_tvs'
           -- now refer to the dep_kvs'

<<<<<<< HEAD
       ; traceTc "quantifyZonkedTyVars"
           (vcat [ text "globals:" <+> ppr gbl_tvs
                 , text "nondep:"  <+> pprTyVars nondep_tvs
                 , text "dep:"     <+> pprTyVars dep_kvs
                 , text "dep_kvs'" <+> pprTyVars dep_kvs'
=======
       ; traceTc "quantifyTyVars 2"
           (vcat [ text "globals:"    <+> ppr gbl_tvs
                 , text "mono_tvs:"   <+> ppr mono_tvs
                 , text "nondep:"     <+> pprTyVars nondep_tvs
                 , text "dep:"        <+> pprTyVars dep_kvs
                 , text "dep_kvs'"    <+> pprTyVars dep_kvs'
>>>>>>> 09740d50
                 , text "nondep_tvs'" <+> pprTyVars nondep_tvs' ])

       -- We should never quantify over coercion variables; check this
       ; let co_vars = filter isCoVar final_qtvs
       ; MASSERT2( null co_vars, ppr co_vars )

       ; return final_qtvs }
  where
    -- See Note [Naughty quantification candidates]
    is_naughty_tv mono_tvs tv
      = anyVarSet (isSkolemTyVar <&&> (not . (`elemVarSet` mono_tvs))) $
        tyCoVarsOfType (tyVarKind tv)

    -- zonk_quant returns a tyvar if it should be quantified over;
    -- otherwise, it returns Nothing. The latter case happens for
    --    * Kind variables, with -XNoPolyKinds: don't quantify over these
    --    * RuntimeRep variables: we never quantify over these
    zonk_quant default_kind tkv
      | not (isTyVar tkv)
      = return Nothing   -- this can happen for a covar that's associated with
                         -- a coercion hole. Test case: typecheck/should_compile/T2494

      | not (isTcTyVar tkv)
      = return (Just tkv)  -- For associated types, we have the class variables
                           -- in scope, and they are TyVars not TcTyVars
      | otherwise
      = do { deflt_done <- defaultTyVar default_kind tkv
           ; case deflt_done of
               True  -> return Nothing
               False -> do { tv <- zonkQuantifiedTyVar tkv
                           ; return (Just tv) } }

    zap_naughty_tv tv
      = WARN(True, text "naughty quantification candidate: " <+> ppr tv <+> dcolon <+> ppr (tyVarKind tv))
        writeMetaTyVar tv (anyTypeOfKind (tyVarKind tv))

zonkQuantifiedTyVar :: TcTyVar -> TcM TcTyVar
-- The quantified type variables often include meta type variables
-- we want to freeze them into ordinary type variables
-- The meta tyvar is updated to point to the new skolem TyVar.  Now any
-- bound occurrences of the original type variable will get zonked to
-- the immutable version.
--
-- We leave skolem TyVars alone; they are immutable.
--
-- This function is called on both kind and type variables,
-- but kind variables *only* if PolyKinds is on.

zonkQuantifiedTyVar tv
  = case tcTyVarDetails tv of
      SkolemTv {} -> do { kind <- zonkTcType (tyVarKind tv)
                        ; return (setTyVarKind tv kind) }
        -- It might be a skolem type variable,
        -- for example from a user type signature

      MetaTv {} -> skolemiseUnboundMetaTyVar tv

      _other -> pprPanic "zonkQuantifiedTyVar" (ppr tv) -- RuntimeUnk

defaultTyVar :: Bool      -- True <=> please default this kind variable to *
             -> TcTyVar   -- If it's a MetaTyVar then it is unbound
             -> TcM Bool  -- True <=> defaulted away altogether

defaultTyVar default_kind tv
  | not (isMetaTyVar tv)
  = return False

  | isTyVarTyVar tv
    -- Do not default TyVarTvs. Doing so would violate the invariants
    -- on TyVarTvs; see Note [Signature skolems] in TcType.
    -- Trac #13343 is an example; #14555 is another
    -- See Note [Kind generalisation and TyVarTvs]
  = return False


  | isRuntimeRepVar tv  -- Do not quantify over a RuntimeRep var
                        -- unless it is a TyVarTv, handled earlier
  = do { traceTc "Defaulting a RuntimeRep var to LiftedRep" (ppr tv)
       ; writeMetaTyVar tv liftedRepTy
       ; return True }
  | isMultiplicityVar tv
  = do { traceTc "Defaulting a Multiplicty var to Omega" (ppr tv)
       ; writeMetaTyVar tv omegaDataConTy
       ; return True }

  | default_kind                 -- -XNoPolyKinds and this is a kind var
  = do { default_kind_var tv     -- so default it to * if possible
       ; return True }

  | otherwise
  = return False

  where
    default_kind_var :: TyVar -> TcM ()
       -- defaultKindVar is used exclusively with -XNoPolyKinds
       -- See Note [Defaulting with -XNoPolyKinds]
       -- It takes an (unconstrained) meta tyvar and defaults it.
       -- Works only on vars of type *; for other kinds, it issues an error.
    default_kind_var kv
      | isLiftedTypeKind (tyVarKind kv)
      = do { traceTc "Defaulting a kind var to *" (ppr kv)
           ; writeMetaTyVar kv liftedTypeKind }
      | otherwise
      = addErr (vcat [ text "Cannot default kind variable" <+> quotes (ppr kv')
                     , text "of kind:" <+> ppr (tyVarKind kv')
                     , text "Perhaps enable PolyKinds or add a kind signature" ])
      where
        (_, kv') = tidyOpenTyCoVar emptyTidyEnv kv

skolemiseUnboundMetaTyVar :: TcTyVar -> TcM TyVar
-- We have a Meta tyvar with a ref-cell inside it
-- Skolemise it, so that we are totally out of Meta-tyvar-land
-- We create a skolem TcTyVar, not a regular TyVar
--   See Note [Zonking to Skolem]
skolemiseUnboundMetaTyVar tv
  = ASSERT2( isMetaTyVar tv, ppr tv )
    do  { when debugIsOn (check_empty tv)
        ; span <- getSrcSpanM    -- Get the location from "here"
                                 -- ie where we are generalising
        ; kind <- zonkTcType (tyVarKind tv)
        ; let uniq        = getUnique tv
                -- NB: Use same Unique as original tyvar. This is
                -- convenient in reading dumps, but is otherwise inessential.

              tv_name     = getOccName tv
              final_name  = mkInternalName uniq tv_name span
              final_tv    = mkTcTyVar final_name kind details

        ; traceTc "Skolemising" (ppr tv <+> text ":=" <+> ppr final_tv)
        ; writeMetaTyVar tv (mkTyVarTy final_tv)
        ; return final_tv }

  where
    details = SkolemTv (metaTyVarTcLevel tv) False
    check_empty tv       -- [Sept 04] Check for non-empty.
      = when debugIsOn $  -- See note [Silly Type Synonym]
        do { cts <- readMetaTyVar tv
           ; case cts of
               Flexi       -> return ()
               Indirect ty -> WARN( True, ppr tv $$ ppr ty )
                              return () }

{- Note [Defaulting with -XNoPolyKinds]
~~~~~~~~~~~~~~~~~~~~~~~~~~~~~~~~~~~~~~~
Consider

  data Compose f g a = Mk (f (g a))

We infer

  Compose :: forall k1 k2. (k2 -> *) -> (k1 -> k2) -> k1 -> *
  Mk :: forall k1 k2 (f :: k2 -> *) (g :: k1 -> k2) (a :: k1).
        f (g a) -> Compose k1 k2 f g a

Now, in another module, we have -XNoPolyKinds -XDataKinds in effect.
What does 'Mk mean? Pre GHC-8.0 with -XNoPolyKinds,
we just defaulted all kind variables to *. But that's no good here,
because the kind variables in 'Mk aren't of kind *, so defaulting to *
is ill-kinded.

After some debate on #11334, we decided to issue an error in this case.
The code is in defaultKindVar.

Note [What is a meta variable?]
~~~~~~~~~~~~~~~~~~~~~~~~~~~~~~~
A "meta type-variable", also know as a "unification variable" is a placeholder
introduced by the typechecker for an as-yet-unknown monotype.

For example, when we see a call `reverse (f xs)`, we know that we calling
    reverse :: forall a. [a] -> [a]
So we know that the argument `f xs` must be a "list of something". But what is
the "something"? We don't know until we explore the `f xs` a bit more. So we set
out what we do know at the call of `reverse` by instantiate its type with a fresh
meta tyvar, `alpha` say. So now the type of the argument `f xs`, and of the
result, is `[alpha]`. The unification variable `alpha` stands for the
as-yet-unknown type of the elements of the list.

As type inference progresses we may learn more about `alpha`. For example, suppose
`f` has the type
    f :: forall b. b -> [Maybe b]
Then we instantiate `f`'s type with another fresh unification variable, say
`beta`; and equate `f`'s result type with reverse's argument type, thus
`[alpha] ~ [Maybe beta]`.

Now we can solve this equality to learn that `alpha ~ Maybe beta`, so we've
refined our knowledge about `alpha`. And so on.

If you found this Note useful, you may also want to have a look at
Section 5 of "Practical type inference for higher rank types" (Peyton Jones,
Vytiniotis, Weirich and Shields. J. Functional Programming. 2011).

Note [What is zonking?]
~~~~~~~~~~~~~~~~~~~~~~~
GHC relies heavily on mutability in the typechecker for efficient operation.
For this reason, throughout much of the type checking process meta type
variables (the MetaTv constructor of TcTyVarDetails) are represented by mutable
variables (known as TcRefs).

Zonking is the process of ripping out these mutable variables and replacing them
with a real Type. This involves traversing the entire type expression, but the
interesting part of replacing the mutable variables occurs in zonkTyVarOcc.

There are two ways to zonk a Type:

 * zonkTcTypeToType, which is intended to be used at the end of type-checking
   for the final zonk. It has to deal with unfilled metavars, either by filling
   it with a value like Any or failing (determined by the UnboundTyVarZonker
   used).

 * zonkTcType, which will happily ignore unfilled metavars. This is the
   appropriate function to use while in the middle of type-checking.

Note [Zonking to Skolem]
~~~~~~~~~~~~~~~~~~~~~~~~
We used to zonk quantified type variables to regular TyVars.  However, this
leads to problems.  Consider this program from the regression test suite:

  eval :: Int -> String -> String -> String
  eval 0 root actual = evalRHS 0 root actual

  evalRHS :: Int -> a
  evalRHS 0 root actual = eval 0 root actual

It leads to the deferral of an equality (wrapped in an implication constraint)

  forall a. () => ((String -> String -> String) ~ a)

which is propagated up to the toplevel (see TcSimplify.tcSimplifyInferCheck).
In the meantime `a' is zonked and quantified to form `evalRHS's signature.
This has the *side effect* of also zonking the `a' in the deferred equality
(which at this point is being handed around wrapped in an implication
constraint).

Finally, the equality (with the zonked `a') will be handed back to the
simplifier by TcRnDriver.tcRnSrcDecls calling TcSimplify.tcSimplifyTop.
If we zonk `a' with a regular type variable, we will have this regular type
variable now floating around in the simplifier, which in many places assumes to
only see proper TcTyVars.

We can avoid this problem by zonking with a skolem.  The skolem is rigid
(which we require for a quantified variable), but is still a TcTyVar that the
simplifier knows how to deal with.

Note [Silly Type Synonyms]
~~~~~~~~~~~~~~~~~~~~~~~~~~
Consider this:
        type C u a = u  -- Note 'a' unused

        foo :: (forall a. C u a -> C u a) -> u
        foo x = ...

        bar :: Num u => u
        bar = foo (\t -> t + t)

* From the (\t -> t+t) we get type  {Num d} =>  d -> d
  where d is fresh.

* Now unify with type of foo's arg, and we get:
        {Num (C d a)} =>  C d a -> C d a
  where a is fresh.

* Now abstract over the 'a', but float out the Num (C d a) constraint
  because it does not 'really' mention a.  (see exactTyVarsOfType)
  The arg to foo becomes
        \/\a -> \t -> t+t

* So we get a dict binding for Num (C d a), which is zonked to give
        a = ()
  [Note Sept 04: now that we are zonking quantified type variables
  on construction, the 'a' will be frozen as a regular tyvar on
  quantification, so the floated dict will still have type (C d a).
  Which renders this whole note moot; happily!]

* Then the \/\a abstraction has a zonked 'a' in it.

All very silly.   I think its harmless to ignore the problem.  We'll end up with
a \/\a in the final result but all the occurrences of a will be zonked to ()

************************************************************************
*                                                                      *
              Zonking types
*                                                                      *
************************************************************************

-}

-- | @tcGetGlobalTyCoVars@ returns a fully-zonked set of *scoped* tyvars free in
-- the environment. To improve subsequent calls to the same function it writes
-- the zonked set back into the environment. Note that this returns all
-- variables free in anything (term-level or type-level) in scope. We thus
-- don't have to worry about clashes with things that are not in scope, because
-- if they are reachable, then they'll be returned here.
-- NB: This is closed over kinds, so it can return unification variables mentioned
-- in the kinds of in-scope tyvars.
tcGetGlobalTyCoVars :: TcM TcTyVarSet
tcGetGlobalTyCoVars
  = do { (TcLclEnv {tcl_tyvars = gtv_var}) <- getLclEnv
       ; gbl_tvs  <- readMutVar gtv_var
       ; gbl_tvs' <- zonkTyCoVarsAndFV gbl_tvs
       ; writeMutVar gtv_var gbl_tvs'
       ; return gbl_tvs' }

zonkTcTypeAndFV :: TcType -> TcM DTyCoVarSet
-- Zonk a type and take its free variables
-- With kind polymorphism it can be essential to zonk *first*
-- so that we find the right set of free variables.  Eg
--    forall k1. forall (a:k2). a
-- where k2:=k1 is in the substitution.  We don't want
-- k2 to look free in this type!
zonkTcTypeAndFV ty
  = tyCoVarsOfTypeDSet <$> zonkTcType ty

zonkTyCoVar :: TyCoVar -> TcM TcType
-- Works on TyVars and TcTyVars
zonkTyCoVar tv | isTcTyVar tv = zonkTcTyVar tv
               | isTyVar   tv = mkTyVarTy <$> zonkTyCoVarKind tv
               | otherwise    = ASSERT2( isCoVar tv, ppr tv )
                                mkCoercionTy . mkCoVarCo <$> zonkTyCoVarKind tv
   -- Hackily, when typechecking type and class decls
   -- we have TyVars in scopeadded (only) in
   -- TcHsType.tcTyClTyVars, but it seems
   -- painful to make them into TcTyVars there

zonkTyCoVarsAndFV :: TyCoVarSet -> TcM TyCoVarSet
zonkTyCoVarsAndFV tycovars =
  tyCoVarsOfTypes <$> mapM zonkTyCoVar (nonDetEltsUniqSet tycovars)
  -- It's OK to use nonDetEltsUniqSet here because we immediately forget about
  -- the ordering by turning it into a nondeterministic set and the order
  -- of zonking doesn't matter for determinism.

-- Takes a list of TyCoVars, zonks them and returns a
-- deterministically ordered list of their free variables.
zonkTyCoVarsAndFVList :: [TyCoVar] -> TcM [TyCoVar]
zonkTyCoVarsAndFVList tycovars =
  tyCoVarsOfTypesList <$> mapM zonkTyCoVar tycovars

zonkTcTyVars :: [TcTyVar] -> TcM [TcType]
zonkTcTyVars tyvars = mapM zonkTcTyVar tyvars

-----------------  Types
zonkTyCoVarKind :: TyCoVar -> TcM TyCoVar
zonkTyCoVarKind tv = do { kind' <- zonkTcType (tyVarKind tv)
                        ; return (setTyVarKind tv kind') }

zonkTcTypes :: [TcType] -> TcM [TcType]
zonkTcTypes tys = mapM zonkTcType tys

{-
************************************************************************
*                                                                      *
              Zonking constraints
*                                                                      *
************************************************************************
-}

zonkImplication :: Implication -> TcM Implication
zonkImplication implic@(Implic { ic_skols  = skols
                               , ic_given  = given
                               , ic_wanted = wanted
                               , ic_info   = info })
  = do { skols'  <- mapM zonkTyCoVarKind skols  -- Need to zonk their kinds!
                                                -- as Trac #7230 showed
       ; given'  <- mapM zonkEvVar given
       ; info'   <- zonkSkolemInfo info
       ; wanted' <- zonkWCRec wanted
       ; return (implic { ic_skols  = skols'
                        , ic_given  = given'
                        , ic_wanted = wanted'
                        , ic_info   = info' }) }

zonkEvVar :: EvVar -> TcM EvVar
zonkEvVar var = do { ty' <- zonkTcType (varType var)
                   ; return (setVarType var ty') }


zonkWC :: WantedConstraints -> TcM WantedConstraints
zonkWC wc = zonkWCRec wc

zonkWCRec :: WantedConstraints -> TcM WantedConstraints
zonkWCRec (WC { wc_simple = simple, wc_impl = implic })
  = do { simple' <- zonkSimples simple
       ; implic' <- mapBagM zonkImplication implic
       ; return (WC { wc_simple = simple', wc_impl = implic' }) }

zonkSimples :: Cts -> TcM Cts
zonkSimples cts = do { cts' <- mapBagM zonkCt' cts
                     ; traceTc "zonkSimples done:" (ppr cts')
                     ; return cts' }

zonkCt' :: Ct -> TcM Ct
zonkCt' ct = zonkCt ct

{- Note [zonkCt behaviour]
~~~~~~~~~~~~~~~~~~~~~~~~~~
zonkCt tries to maintain the canonical form of a Ct.  For example,
  - a CDictCan should stay a CDictCan;
  - a CTyEqCan should stay a CTyEqCan (if the LHS stays as a variable.).
  - a CHoleCan should stay a CHoleCan
  - a CIrredCan should stay a CIrredCan with its cc_insol flag intact

Why?, for example:
- For CDictCan, the @TcSimplify.expandSuperClasses@ step, which runs after the
  simple wanted and plugin loop, looks for @CDictCan@s. If a plugin is in use,
  constraints are zonked before being passed to the plugin. This means if we
  don't preserve a canonical form, @expandSuperClasses@ fails to expand
  superclasses. This is what happened in Trac #11525.

- For CHoleCan, once we forget that it's a hole, we can never recover that info.

- For CIrredCan we want to see if a constraint is insoluble with insolubleWC

NB: we do not expect to see any CFunEqCans, because zonkCt is only
called on unflattened constraints.

NB: Constraints are always re-flattened etc by the canonicaliser in
@TcCanonical@ even if they come in as CDictCan. Only canonical constraints that
are actually in the inert set carry all the guarantees. So it is okay if zonkCt
creates e.g. a CDictCan where the cc_tyars are /not/ function free.
-}

zonkCt :: Ct -> TcM Ct
zonkCt ct@(CHoleCan { cc_ev = ev })
  = do { ev' <- zonkCtEvidence ev
       ; return $ ct { cc_ev = ev' } }

zonkCt ct@(CDictCan { cc_ev = ev, cc_tyargs = args })
  = do { ev'   <- zonkCtEvidence ev
       ; args' <- mapM zonkTcType args
       ; return $ ct { cc_ev = ev', cc_tyargs = args' } }

zonkCt ct@(CTyEqCan { cc_ev = ev, cc_tyvar = tv, cc_rhs = rhs })
  = do { ev'    <- zonkCtEvidence ev
       ; tv_ty' <- zonkTcTyVar tv
       ; case getTyVar_maybe tv_ty' of
           Just tv' -> do { rhs' <- zonkTcType rhs
                          ; return ct { cc_ev    = ev'
                                      , cc_tyvar = tv'
                                      , cc_rhs   = rhs' } }
           Nothing  -> return (mkNonCanonical ev') }

zonkCt ct@(CIrredCan { cc_ev = ev }) -- Preserve the cc_insol flag
  = do { ev' <- zonkCtEvidence ev
       ; return (ct { cc_ev = ev' }) }

zonkCt ct
  = ASSERT( not (isCFunEqCan ct) )
  -- We do not expect to see any CFunEqCans, because zonkCt is only called on
  -- unflattened constraints.
    do { fl' <- zonkCtEvidence (ctEvidence ct)
       ; return (mkNonCanonical fl') }

zonkCtEvidence :: CtEvidence -> TcM CtEvidence
zonkCtEvidence ctev@(CtGiven { ctev_pred = pred })
  = do { pred' <- zonkTcType pred
       ; return (ctev { ctev_pred = pred'}) }
zonkCtEvidence ctev@(CtWanted { ctev_pred = pred, ctev_dest = dest })
  = do { pred' <- zonkTcType pred
       ; let dest' = case dest of
                       EvVarDest ev -> EvVarDest $ setVarType ev pred'
                         -- necessary in simplifyInfer
                       HoleDest h   -> HoleDest h
       ; return (ctev { ctev_pred = pred', ctev_dest = dest' }) }
zonkCtEvidence ctev@(CtDerived { ctev_pred = pred })
  = do { pred' <- zonkTcType pred
       ; return (ctev { ctev_pred = pred' }) }

zonkSkolemInfo :: SkolemInfo -> TcM SkolemInfo
zonkSkolemInfo (SigSkol cx ty tv_prs)  = do { ty' <- zonkTcType ty
                                            ; return (SigSkol cx ty' tv_prs) }
zonkSkolemInfo (InferSkol ntys) = do { ntys' <- mapM do_one ntys
                                     ; return (InferSkol ntys') }
  where
    do_one (n, ty) = do { ty' <- zonkTcType ty; return (n, ty') }
zonkSkolemInfo skol_info = return skol_info

{-
%************************************************************************
%*                                                                      *
\subsection{Zonking -- the main work-horses: zonkTcType, zonkTcTyVar}
*                                                                      *
*              For internal use only!                                  *
*                                                                      *
************************************************************************

-}

-- zonkId is used *during* typechecking just to zonk the Id's type
zonkId :: TcId -> TcM TcId
zonkId id
  = do { ty' <- zonkTcType (idType id)
       ; return (Id.setIdType id ty') }

zonkCoVar :: CoVar -> TcM CoVar
zonkCoVar = zonkId

-- | A suitable TyCoMapper for zonking a type during type-checking,
-- before all metavars are filled in.
zonkTcTypeMapper :: TyCoMapper () TcM
zonkTcTypeMapper = TyCoMapper
  { tcm_smart = True
  , tcm_tyvar = const zonkTcTyVar
  , tcm_covar = const (\cv -> mkCoVarCo <$> zonkTyCoVarKind cv)
  , tcm_hole  = hole
  , tcm_tycobinder = \_env tv _vis -> ((), ) <$> zonkTyCoVarKind tv
  , tcm_tycon = return }
  where
    hole :: () -> CoercionHole -> TcM Coercion
    hole _ hole@(CoercionHole { ch_ref = ref, ch_co_var = cv })
      = do { contents <- readTcRef ref
           ; case contents of
               Just co -> do { co' <- zonkCo co
                             ; checkCoercionHole cv co' }
               Nothing -> do { cv' <- zonkCoVar cv
                             ; return $ HoleCo (hole { ch_co_var = cv' }) } }

-- For unbound, mutable tyvars, zonkType uses the function given to it
-- For tyvars bound at a for-all, zonkType zonks them to an immutable
--      type variable and zonks the kind too
zonkTcType :: TcType -> TcM TcType
zonkTcType = mapType zonkTcTypeMapper ()

-- | "Zonk" a coercion -- really, just zonk any types in the coercion
zonkCo :: Coercion -> TcM Coercion
zonkCo = mapCoercion zonkTcTypeMapper ()

zonkTcTyCoVarBndr :: TcTyCoVar -> TcM TcTyCoVar
-- A tyvar binder is never a unification variable (TauTv),
-- rather it is always a skolem. It *might* be a TyVarTv.
-- (Because non-CUSK type declarations use TyVarTvs.)
-- Regardless, it may have a kind
-- that has not yet been zonked, and may include kind
-- unification variables.
zonkTcTyCoVarBndr tyvar
  | isTyVarTyVar tyvar
     -- We want to preserve the binding location of the original TyVarTv.
     -- This is important for error messages. If we don't do this, then
     -- we get bad locations in, e.g., typecheck/should_fail/T2688
  = do { zonked_ty <- zonkTcTyVar tyvar
       ; let zonked_tyvar = tcGetTyVar "zonkTcTyCoVarBndr TyVarTv" zonked_ty
             zonked_name  = getName zonked_tyvar
             reloc'd_name = setNameLoc zonked_name (getSrcSpan tyvar)
       ; return (setTyVarName zonked_tyvar reloc'd_name) }

  | otherwise
  = ASSERT2( isImmutableTyVar tyvar || isCoVar tyvar, pprTyVar tyvar )
    zonkTyCoVarKind tyvar

zonkTyConBinders :: [TyConBinder] -> TcM [TyConBinder]
zonkTyConBinders = mapM zonk1
  where
    zonk1 (Bndr tv vis)
      = do { tv' <- zonkTcTyCoVarBndr tv
           ; return (Bndr tv' vis) }

zonkTcTyVar :: TcTyVar -> TcM TcType
-- Simply look through all Flexis
zonkTcTyVar tv
  | isTcTyVar tv
  = case tcTyVarDetails tv of
      SkolemTv {}   -> zonk_kind_and_return
      RuntimeUnk {} -> zonk_kind_and_return
      MetaTv { mtv_ref = ref }
         -> do { cts <- readMutVar ref
               ; case cts of
                    Flexi       -> zonk_kind_and_return
                    Indirect ty -> do { zty <- zonkTcType ty
                                      ; writeTcRef ref (Indirect zty)
                                        -- See Note [Sharing in zonking]
                                      ; return zty } }

  | otherwise -- coercion variable
  = zonk_kind_and_return
  where
    zonk_kind_and_return = do { z_tv <- zonkTyCoVarKind tv
                              ; return (mkTyVarTy z_tv) }

-- Variant that assumes that any result of zonking is still a TyVar.
-- Should be used only on skolems and TyVarTvs
zonkTcTyVarToTyVar :: HasDebugCallStack => TcTyVar -> TcM TcTyVar
zonkTcTyVarToTyVar tv
  = do { ty <- zonkTcTyVar tv
       ; let tv' = case tcGetTyVar_maybe ty of
                     Just tv' -> tv'
                     Nothing  -> pprPanic "zonkTcTyVarToTyVar"
                                          (ppr tv $$ ppr ty)
       ; return tv' }

zonkTyVarTyVarPairs :: [(Name,TcTyVar)] -> TcM [(Name,TcTyVar)]
zonkTyVarTyVarPairs prs
  = mapM do_one prs
  where
    do_one (nm, tv) = do { tv' <- zonkTcTyVarToTyVar tv
                         ; return (nm, tv') }

{- Note [Sharing in zonking]
~~~~~~~~~~~~~~~~~~~~~~~~~~~~
Suppose we have
   alpha :-> beta :-> gamma :-> ty
where the ":->" means that the unification variable has been
filled in with Indirect. Then when zonking alpha, it'd be nice
to short-circuit beta too, so we end up with
   alpha :-> zty
   beta  :-> zty
   gamma :-> zty
where zty is the zonked version of ty.  That way, if we come across
beta later, we'll have less work to do.  (And indeed the same for
alpha.)

This is easily achieved: just overwrite (Indirect ty) with (Indirect
zty).  Non-systematic perf comparisons suggest that this is a modest
win.

But c.f Note [Sharing when zonking to Type] in TcHsSyn.

%************************************************************************
%*                                                                      *
                 Tidying
*                                                                      *
************************************************************************
-}

zonkTidyTcType :: TidyEnv -> TcType -> TcM (TidyEnv, TcType)
zonkTidyTcType env ty = do { ty' <- zonkTcType ty
                           ; return (tidyOpenType env ty') }

zonkTidyTcTypes :: TidyEnv -> [TcType] -> TcM (TidyEnv, [TcType])
zonkTidyTcTypes = zonkTidyTcTypes' []
  where zonkTidyTcTypes' zs env [] = return (env, reverse zs)
        zonkTidyTcTypes' zs env (ty:tys)
          = do { (env', ty') <- zonkTidyTcType env ty
               ; zonkTidyTcTypes' (ty':zs) env' tys }

zonkTidyOrigin :: TidyEnv -> CtOrigin -> TcM (TidyEnv, CtOrigin)
zonkTidyOrigin env (GivenOrigin skol_info)
  = do { skol_info1 <- zonkSkolemInfo skol_info
       ; let skol_info2 = tidySkolemInfo env skol_info1
       ; return (env, GivenOrigin skol_info2) }
zonkTidyOrigin env orig@(TypeEqOrigin { uo_actual   = act
                                      , uo_expected = exp })
  = do { (env1, act') <- zonkTidyTcType env  act
       ; (env2, exp') <- zonkTidyTcType env1 exp
       ; return ( env2, orig { uo_actual   = act'
                             , uo_expected = exp' }) }
zonkTidyOrigin env (KindEqOrigin ty1 m_ty2 orig t_or_k)
  = do { (env1, ty1')   <- zonkTidyTcType env  ty1
       ; (env2, m_ty2') <- case m_ty2 of
                             Just ty2 -> second Just <$> zonkTidyTcType env1 ty2
                             Nothing  -> return (env1, Nothing)
       ; (env3, orig')  <- zonkTidyOrigin env2 orig
       ; return (env3, KindEqOrigin ty1' m_ty2' orig' t_or_k) }
zonkTidyOrigin env (FunDepOrigin1 p1 l1 p2 l2)
  = do { (env1, p1') <- zonkTidyTcType env  p1
       ; (env2, p2') <- zonkTidyTcType env1 p2
       ; return (env2, FunDepOrigin1 p1' l1 p2' l2) }
zonkTidyOrigin env (FunDepOrigin2 p1 o1 p2 l2)
  = do { (env1, p1') <- zonkTidyTcType env  p1
       ; (env2, p2') <- zonkTidyTcType env1 p2
       ; (env3, o1') <- zonkTidyOrigin env2 o1
       ; return (env3, FunDepOrigin2 p1' o1' p2' l2) }
zonkTidyOrigin env orig = return (env, orig)

----------------
tidyCt :: TidyEnv -> Ct -> Ct
-- Used only in error reporting
-- Also converts it to non-canonical
tidyCt env ct
  = case ct of
     CHoleCan { cc_ev = ev }
       -> ct { cc_ev = tidy_ev env ev }
     _ -> mkNonCanonical (tidy_ev env (ctEvidence ct))
  where
    tidy_ev :: TidyEnv -> CtEvidence -> CtEvidence
     -- NB: we do not tidy the ctev_evar field because we don't
     --     show it in error messages
    tidy_ev env ctev@(CtGiven { ctev_pred = pred })
      = ctev { ctev_pred = tidyType env pred }
    tidy_ev env ctev@(CtWanted { ctev_pred = pred })
      = ctev { ctev_pred = tidyType env pred }
    tidy_ev env ctev@(CtDerived { ctev_pred = pred })
      = ctev { ctev_pred = tidyType env pred }

----------------
tidyEvVar :: TidyEnv -> EvVar -> EvVar
tidyEvVar env var = setVarType var (tidyType env (varType var))

----------------
tidySkolemInfo :: TidyEnv -> SkolemInfo -> SkolemInfo
tidySkolemInfo env (DerivSkol ty)         = DerivSkol (tidyType env ty)
tidySkolemInfo env (SigSkol cx ty tv_prs) = tidySigSkol env cx ty tv_prs
tidySkolemInfo env (InferSkol ids)        = InferSkol (mapSnd (tidyType env) ids)
tidySkolemInfo env (UnifyForAllSkol ty)   = UnifyForAllSkol (tidyType env ty)
tidySkolemInfo _   info                   = info

tidySigSkol :: TidyEnv -> UserTypeCtxt
            -> TcType -> [(Name,TcTyVar)] -> SkolemInfo
-- We need to take special care when tidying SigSkol
-- See Note [SigSkol SkolemInfo] in TcRnTypes
tidySigSkol env cx ty tv_prs
  = SigSkol cx (tidy_ty env ty) tv_prs'
  where
    tv_prs' = mapSnd (tidyTyCoVarOcc env) tv_prs
    inst_env = mkNameEnv tv_prs'

    tidy_ty env (ForAllTy (Bndr tv vis) ty)
      = ForAllTy (Bndr tv' vis) (tidy_ty env' ty)
      where
        (env', tv') = tidy_tv_bndr env tv

    tidy_ty env (FunTy w arg res)
      = FunTy w (tidyType env arg) (tidy_ty env res)

    tidy_ty env ty = tidyType env ty

    tidy_tv_bndr :: TidyEnv -> TyCoVar -> (TidyEnv, TyCoVar)
    tidy_tv_bndr env@(occ_env, subst) tv
      | Just tv' <- lookupNameEnv inst_env (tyVarName tv)
      = ((occ_env, extendVarEnv subst tv tv'), tv')

      | otherwise
      = tidyVarBndr env tv

-------------------------------------------------------------------------
{-
%************************************************************************
%*                                                                      *
             Levity polymorphism checks
*                                                                      *
************************************************************************

See Note [Levity polymorphism checking] in DsMonad

-}

-- | According to the rules around representation polymorphism
-- (see https://ghc.haskell.org/trac/ghc/wiki/NoSubKinds), no binder
-- can have a representation-polymorphic type. This check ensures
-- that we respect this rule. It is a bit regrettable that this error
-- occurs in zonking, after which we should have reported all errors.
-- But it's hard to see where else to do it, because this can be discovered
-- only after all solving is done. And, perhaps most importantly, this
-- isn't really a compositional property of a type system, so it's
-- not a terrible surprise that the check has to go in an awkward spot.
ensureNotLevPoly :: Type  -- its zonked type
                 -> SDoc  -- where this happened
                 -> TcM ()
ensureNotLevPoly ty doc
  = whenNoErrs $   -- sometimes we end up zonking bogus definitions of type
                   -- forall a. a. See, for example, test ghci/scripts/T9140
    checkForLevPoly doc ty

  -- See Note [Levity polymorphism checking] in DsMonad
checkForLevPoly :: SDoc -> Type -> TcM ()
checkForLevPoly = checkForLevPolyX addErr

checkForLevPolyX :: Monad m
                 => (SDoc -> m ())  -- how to report an error
                 -> SDoc -> Type -> m ()
checkForLevPolyX add_err extra ty
  | isTypeLevPoly ty
  = add_err (formatLevPolyErr ty $$ extra)
  | otherwise
  = return ()

formatLevPolyErr :: Type  -- levity-polymorphic type
                 -> SDoc
formatLevPolyErr ty
  = hang (text "A levity-polymorphic type is not allowed here:")
       2 (vcat [ text "Type:" <+> pprWithTYPE tidy_ty
               , text "Kind:" <+> pprWithTYPE tidy_ki ])
  where
    (tidy_env, tidy_ty) = tidyOpenType emptyTidyEnv ty
    tidy_ki             = tidyType tidy_env (typeKind ty)<|MERGE_RESOLUTION|>--- conflicted
+++ resolved
@@ -95,11 +95,8 @@
 import TyCoRep
 import TcType
 import Type
-<<<<<<< HEAD
 import Weight ( pattern Omega )
-=======
 import TyCon
->>>>>>> 09740d50
 import Coercion
 import Class
 import Var
@@ -1359,20 +1356,12 @@
            -- mentioned in the kinds of the nondep_tvs'
            -- now refer to the dep_kvs'
 
-<<<<<<< HEAD
-       ; traceTc "quantifyZonkedTyVars"
-           (vcat [ text "globals:" <+> ppr gbl_tvs
-                 , text "nondep:"  <+> pprTyVars nondep_tvs
-                 , text "dep:"     <+> pprTyVars dep_kvs
-                 , text "dep_kvs'" <+> pprTyVars dep_kvs'
-=======
        ; traceTc "quantifyTyVars 2"
            (vcat [ text "globals:"    <+> ppr gbl_tvs
                  , text "mono_tvs:"   <+> ppr mono_tvs
                  , text "nondep:"     <+> pprTyVars nondep_tvs
                  , text "dep:"        <+> pprTyVars dep_kvs
                  , text "dep_kvs'"    <+> pprTyVars dep_kvs'
->>>>>>> 09740d50
                  , text "nondep_tvs'" <+> pprTyVars nondep_tvs' ])
 
        -- We should never quantify over coercion variables; check this
