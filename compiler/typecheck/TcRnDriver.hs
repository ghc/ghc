{-
(c) The University of Glasgow 2006
(c) The GRASP/AQUA Project, Glasgow University, 1992-1998

\section[TcMovectle]{Typechecking a whole module}

https://ghc.haskell.org/trac/ghc/wiki/Commentary/Compiler/TypeChecker
-}

{-# LANGUAGE CPP #-}
{-# LANGUAGE LambdaCase #-}
{-# LANGUAGE NondecreasingIndentation #-}
{-# LANGUAGE GeneralizedNewtypeDeriving #-}
{-# LANGUAGE ScopedTypeVariables #-}
{-# LANGUAGE TypeFamilies #-}
{-# LANGUAGE FlexibleContexts #-}

module TcRnDriver (
        tcRnStmt, tcRnExpr, TcRnExprMode(..), tcRnType,
        tcRnImportDecls,
        tcRnLookupRdrName,
        getModuleInterface,
        tcRnDeclsi,
        isGHCiMonad,
        runTcInteractive,    -- Used by GHC API clients (Trac #8878)
        tcRnLookupName,
        tcRnGetInfo,
        tcRnModule, tcRnModuleTcRnM,
        tcTopSrcDecls,
        rnTopSrcDecls,
        checkBootDecl, checkHiBootIface',
        findExtraSigImports,
        implicitRequirements,
        checkUnitId,
        mergeSignatures,
        tcRnMergeSignatures,
        instantiateSignature,
        tcRnInstantiateSignature,
        loadUnqualIfaces,
        -- More private...
        badReexportedBootThing,
        checkBootDeclM,
        missingBootThing,
    ) where

import GhcPrelude

import {-# SOURCE #-} TcSplice ( finishTH )
import RnSplice ( rnTopSpliceDecls, traceSplice, SpliceInfo(..) )
import IfaceEnv( externaliseName )
import TcHsType
import TcMatches
import Inst( deeplyInstantiate )
import TcUnify( checkConstraints )
import RnTypes
import RnExpr
import RnUtils ( HsDocContext(..) )
import RnFixity ( lookupFixityRn )
import MkId
import TidyPgm    ( globaliseAndTidyId )
import TysWiredIn ( unitTy, mkListTy )
import Plugins ( tcPlugin, LoadedPlugin(..))
import DynFlags
import HsSyn
import IfaceSyn ( ShowSub(..), showToHeader )
import IfaceType( ShowForAllFlag(..) )
import PrelNames
import PrelInfo
import RdrName
import TcHsSyn
import TcExpr
import TcRnMonad
import TcRnExports
import TcEvidence
import qualified BooleanFormula as BF
import PprTyThing( pprTyThingInContext )
import MkIface( tyThingToIfaceDecl )
import Coercion( pprCoAxiom )
import CoreFVs( orphNamesOfFamInst )
import FamInst
import InstEnv
import FamInstEnv
import TcAnnotations
import TcBinds
import HeaderInfo       ( mkPrelImports )
import TcDefaults
import TcEnv
import Weight
import TcRules
import TcForeign
import TcInstDcls
import TcIface
import TcMType
import TcType
import TcSimplify
import TcTyClsDecls
import TcTypeable ( mkTypeableBinds )
import TcBackpack
import LoadIface
import RnNames
import RnEnv
import RnSource
import ErrUtils
import Id
import VarEnv
import Module
import UniqFM
import Name
import NameEnv
import NameSet
import Avail
import TyCon
import SrcLoc
import HscTypes
import ListSetOps
import Outputable
import ConLike
import DataCon
import Type
import Class
import BasicTypes hiding( SuccessFlag(..) )
import CoAxiom
import Annotations
import Data.List ( sortBy, sort )
import Data.Ord
import FastString
import Maybes
import Util
import Bag
import Inst (tcGetInsts)
import qualified GHC.LanguageExtensions as LangExt
import Data.Data ( Data )
import HsDumpAst
import qualified Data.Set as S

import Control.Monad

#include "HsVersions.h"

{-
************************************************************************
*                                                                      *
        Typecheck and rename a module
*                                                                      *
************************************************************************
-}

-- | Top level entry point for typechecker and renamer
tcRnModule :: HscEnv
           -> HscSource
           -> Bool              -- True <=> save renamed syntax
           -> HsParsedModule
           -> IO (Messages, Maybe TcGblEnv)

tcRnModule hsc_env hsc_src save_rn_syntax
   parsedModule@HsParsedModule {hpm_module=L loc this_module}
 | RealSrcSpan real_loc <- loc
 = withTiming (pure dflags)
              (text "Renamer/typechecker"<+>brackets (ppr this_mod))
              (const ()) $
   initTc hsc_env hsc_src save_rn_syntax this_mod real_loc $
          withTcPlugins hsc_env $

          tcRnModuleTcRnM hsc_env hsc_src parsedModule pair

  | otherwise
  = return ((emptyBag, unitBag err_msg), Nothing)

  where
    dflags = hsc_dflags hsc_env
    err_msg = mkPlainErrMsg (hsc_dflags hsc_env) loc $
              text "Module does not have a RealSrcSpan:" <+> ppr this_mod

    this_pkg = thisPackage (hsc_dflags hsc_env)

    pair :: (Module, SrcSpan)
    pair@(this_mod,_)
      | Just (L mod_loc mod) <- hsmodName this_module
      = (mkModule this_pkg mod, mod_loc)

      | otherwise   -- 'module M where' is omitted
      = (mAIN, srcLocSpan (srcSpanStart loc))




tcRnModuleTcRnM :: HscEnv
                -> HscSource
                -> HsParsedModule
                -> (Module, SrcSpan)
                -> TcRn TcGblEnv
-- Factored out separately from tcRnModule so that a Core plugin can
-- call the type checker directly
tcRnModuleTcRnM hsc_env hsc_src
                (HsParsedModule {
                   hpm_module =
                      (L loc (HsModule maybe_mod export_ies
                                       import_decls local_decls mod_deprec
                                       maybe_doc_hdr)),
                   hpm_src_files = src_files
                })
                (this_mod, prel_imp_loc)
 = setSrcSpan loc $
   do { let { explicit_mod_hdr = isJust maybe_mod } ;

                -- Load the hi-boot interface for this module, if any
                -- We do this now so that the boot_names can be passed
                -- to tcTyAndClassDecls, because the boot_names are
                -- automatically considered to be loop breakers
        tcg_env <- getGblEnv ;
        boot_info <- tcHiBootIface hsc_src this_mod ;
        setGblEnv (tcg_env { tcg_self_boot = boot_info }) $ do {

        -- Deal with imports; first add implicit prelude
        implicit_prelude <- xoptM LangExt.ImplicitPrelude;
        let { prel_imports = mkPrelImports (moduleName this_mod) prel_imp_loc
                                         implicit_prelude import_decls } ;

        whenWOptM Opt_WarnImplicitPrelude $
             when (notNull prel_imports) $
                  addWarn (Reason Opt_WarnImplicitPrelude) (implicitPreludeWarn) ;

        -- TODO This is a little skeevy; maybe handle a bit more directly
        let { simplifyImport (L _ idecl) = (fmap sl_fs (ideclPkgQual idecl), ideclName idecl) } ;
        raw_sig_imports <- liftIO $ findExtraSigImports hsc_env hsc_src (moduleName this_mod) ;
        raw_req_imports <- liftIO $
            implicitRequirements hsc_env (map simplifyImport (prel_imports ++ import_decls)) ;
        let { mkImport (Nothing, L _ mod_name) = noLoc $ (simpleImportDecl mod_name) {
                ideclHiding = Just (False, noLoc [])
                } ;
              mkImport _ = panic "mkImport" } ;

        let { all_imports = prel_imports ++ import_decls
                       ++ map mkImport (raw_sig_imports ++ raw_req_imports) } ;

          -- OK now finally rename the imports
        tcg_env <- {-# SCC "tcRnImports" #-}
                   tcRnImports hsc_env all_imports ;

          -- If the whole module is warned about or deprecated
          -- (via mod_deprec) record that in tcg_warns. If we do thereby add
          -- a WarnAll, it will override any subsequent deprecations added to tcg_warns
        let { tcg_env1 = case mod_deprec of
                         Just (L _ txt) -> tcg_env { tcg_warns = WarnAll txt }
                         Nothing        -> tcg_env
            } ;

        setGblEnv tcg_env1 $ do {

                -- Rename and type check the declarations
        traceRn "rn1a" empty ;
        tcg_env <- if isHsBootOrSig hsc_src then
                        tcRnHsBootDecls hsc_src local_decls
                   else
                        {-# SCC "tcRnSrcDecls" #-}
                        tcRnSrcDecls explicit_mod_hdr local_decls ;
        setGblEnv tcg_env               $ do {

                -- Process the export list
        traceRn "rn4a: before exports" empty;
        tcg_env <- tcRnExports explicit_mod_hdr export_ies tcg_env ;
        traceRn "rn4b: after exports" empty ;

                -- Check that main is exported (must be after tcRnExports)
        checkMainExported tcg_env ;

        -- Compare the hi-boot iface (if any) with the real thing
        -- Must be done after processing the exports
        tcg_env <- checkHiBootIface tcg_env boot_info ;

        -- The new type env is already available to stuff slurped from
        -- interface files, via TcEnv.setGlobalTypeEnv
        -- It's important that this includes the stuff in checkHiBootIface,
        -- because the latter might add new bindings for boot_dfuns,
        -- which may be mentioned in imported unfoldings

                -- Don't need to rename the Haddock documentation,
                -- it's not parsed by GHC anymore.
        tcg_env <- return (tcg_env { tcg_doc_hdr = maybe_doc_hdr }) ;

                -- Report unused names
                -- Do this /after/ type inference, so that when reporting
                -- a function with no type signature we can give the
                -- inferred type
        reportUnusedNames export_ies tcg_env ;

                -- add extra source files to tcg_dependent_files
        addDependentFiles src_files ;

                -- Dump output and return
        tcDump tcg_env ;
        return tcg_env
    }}}}

implicitPreludeWarn :: SDoc
implicitPreludeWarn
  = text "Module `Prelude' implicitly imported"

{-
************************************************************************
*                                                                      *
                Import declarations
*                                                                      *
************************************************************************
-}

tcRnImports :: HscEnv -> [LImportDecl GhcPs] -> TcM TcGblEnv
tcRnImports hsc_env import_decls
  = do  { (rn_imports, rdr_env, imports, hpc_info) <- rnImports import_decls ;

        ; this_mod <- getModule
        ; let { dep_mods :: ModuleNameEnv (ModuleName, IsBootInterface)
              ; dep_mods = imp_dep_mods imports

                -- We want instance declarations from all home-package
                -- modules below this one, including boot modules, except
                -- ourselves.  The 'except ourselves' is so that we don't
                -- get the instances from this module's hs-boot file.  This
                -- filtering also ensures that we don't see instances from
                -- modules batch (@--make@) compiled before this one, but
                -- which are not below this one.
              ; want_instances :: ModuleName -> Bool
              ; want_instances mod = mod `elemUFM` dep_mods
                                   && mod /= moduleName this_mod
              ; (home_insts, home_fam_insts) = hptInstances hsc_env
                                                            want_instances
              } ;

                -- Record boot-file info in the EPS, so that it's
                -- visible to loadHiBootInterface in tcRnSrcDecls,
                -- and any other incrementally-performed imports
        ; updateEps_ (\eps -> eps { eps_is_boot = dep_mods }) ;

                -- Update the gbl env
        ; updGblEnv ( \ gbl ->
            gbl {
              tcg_rdr_env      = tcg_rdr_env gbl `plusGlobalRdrEnv` rdr_env,
              tcg_imports      = tcg_imports gbl `plusImportAvails` imports,
              tcg_rn_imports   = rn_imports,
              tcg_inst_env     = extendInstEnvList (tcg_inst_env gbl) home_insts,
              tcg_fam_inst_env = extendFamInstEnvList (tcg_fam_inst_env gbl)
                                                      home_fam_insts,
              tcg_hpc          = hpc_info
            }) $ do {

        ; traceRn "rn1" (ppr (imp_dep_mods imports))
                -- Fail if there are any errors so far
                -- The error printing (if needed) takes advantage
                -- of the tcg_env we have now set
--      ; traceIf (text "rdr_env: " <+> ppr rdr_env)
        ; failIfErrsM

                -- Load any orphan-module (including orphan family
                -- instance-module) interfaces, so that their rules and
                -- instance decls will be found.  But filter out a
                -- self hs-boot: these instances will be checked when
                -- we define them locally.
                -- (We don't need to load non-orphan family instance
                -- modules until we either try to use the instances they
                -- define, or define our own family instances, at which
                -- point we need to check them for consistency.)
        ; loadModuleInterfaces (text "Loading orphan modules")
                               (filter (/= this_mod) (imp_orphs imports))

                -- Check type-family consistency between imports.
                -- See Note [The type family instance consistency story]
        ; traceRn "rn1: checking family instance consistency {" empty
        ; let { dir_imp_mods = moduleEnvKeys
                             . imp_mods
                             $ imports }
        ; checkFamInstConsistency dir_imp_mods
        ; traceRn "rn1: } checking family instance consistency" empty

        ; getGblEnv } }

{-
************************************************************************
*                                                                      *
        Type-checking the top level of a module
*                                                                      *
************************************************************************
-}

tcRnSrcDecls :: Bool  -- False => no 'module M(..) where' header at all
             -> [LHsDecl GhcPs]               -- Declarations
             -> TcM TcGblEnv
tcRnSrcDecls explicit_mod_hdr decls
 = do { -- Do all the declarations
      ; ((tcg_env, tcl_env), lie) <- captureTopConstraints $
              do { (tcg_env, tcl_env) <- tc_rn_src_decls decls

                   -- Check for the 'main' declaration
                   -- Must do this inside the captureTopConstraints
                 ; tcg_env <- setEnvs (tcg_env, tcl_env) $
                              checkMain explicit_mod_hdr
                 ; return (tcg_env, tcl_env) }

      ; setEnvs (tcg_env, tcl_env) $ do {

             --         Simplify constraints
             --
             -- We do this after checkMain, so that we use the type info
             -- that checkMain adds
             --
             -- We do it with both global and local env in scope:
             --  * the global env exposes the instances to simplifyTop
             --  * the local env exposes the local Ids to simplifyTop,
             --    so that we get better error messages (monomorphism restriction)
      ; new_ev_binds <- {-# SCC "simplifyTop" #-}
                        simplifyTop lie

        -- Emit Typeable bindings
      ; tcg_env <- mkTypeableBinds

        -- Finalizers must run after constraints are simplified, or some types
        -- might not be complete when using reify (see #12777).
      ; (tcg_env, tcl_env) <- setGblEnv tcg_env run_th_modfinalizers
      ; setEnvs (tcg_env, tcl_env) $ do {

      ; finishTH

      ; traceTc "Tc9" empty

      ; failIfErrsM     -- Don't zonk if there have been errors
                        -- It's a waste of time; and we may get debug warnings
                        -- about strangely-typed TyCons!
      ; traceTc "Tc10" empty

        -- Zonk the final code.  This must be done last.
        -- Even simplifyTop may do some unification.
        -- This pass also warns about missing type signatures
      ; let { TcGblEnv { tcg_type_env  = type_env,
                         tcg_binds     = binds,
                         tcg_ev_binds  = cur_ev_binds,
                         tcg_imp_specs = imp_specs,
                         tcg_rules     = rules,
                         tcg_vects     = vects,
                         tcg_fords     = fords } = tcg_env
            ; all_ev_binds = cur_ev_binds `unionBags` new_ev_binds } ;

      ; (bind_env, ev_binds', binds', fords', imp_specs', rules', vects')
            <- {-# SCC "zonkTopDecls" #-}
               zonkTopDecls all_ev_binds binds rules vects
                            imp_specs fords ;
      ; traceTc "Tc11" empty

      ; let { final_type_env = plusTypeEnv type_env bind_env
            ; tcg_env' = tcg_env { tcg_binds    = binds',
                                   tcg_ev_binds = ev_binds',
                                   tcg_imp_specs = imp_specs',
                                   tcg_rules    = rules',
                                   tcg_vects    = vects',
                                   tcg_fords    = fords' } } ;

      ; setGlobalTypeEnv tcg_env' final_type_env

   }
   } }

-- | Runs TH finalizers and renames and typechecks the top-level declarations
-- that they could introduce.
run_th_modfinalizers :: TcM (TcGblEnv, TcLclEnv)
run_th_modfinalizers = do
  th_modfinalizers_var <- fmap tcg_th_modfinalizers getGblEnv
  th_modfinalizers <- readTcRef th_modfinalizers_var
  if null th_modfinalizers
  then getEnvs
  else do
    writeTcRef th_modfinalizers_var []
    (envs, lie) <- captureTopConstraints $ do
      sequence_ th_modfinalizers
      -- Finalizers can add top-level declarations with addTopDecls.
      tc_rn_src_decls []
    setEnvs envs $ do
      -- Subsequent rounds of finalizers run after any new constraints are
      -- simplified, or some types might not be complete when using reify
      -- (see #12777).
      new_ev_binds <- {-# SCC "simplifyTop2" #-}
                      simplifyTop lie
      updGblEnv (\tcg_env ->
        tcg_env { tcg_ev_binds = tcg_ev_binds tcg_env `unionBags` new_ev_binds }
        )
        -- addTopDecls can add declarations which add new finalizers.
        run_th_modfinalizers

tc_rn_src_decls :: [LHsDecl GhcPs]
                -> TcM (TcGblEnv, TcLclEnv)
-- Loops around dealing with each top level inter-splice group
-- in turn, until it's dealt with the entire module
tc_rn_src_decls ds
 = {-# SCC "tc_rn_src_decls" #-}
   do { (first_group, group_tail) <- findSplice ds
                -- If ds is [] we get ([], Nothing)

        -- Deal with decls up to, but not including, the first splice
      ; (tcg_env, rn_decls) <- rnTopSrcDecls first_group
                -- rnTopSrcDecls fails if there are any errors

        -- Get TH-generated top-level declarations and make sure they don't
        -- contain any splices since we don't handle that at the moment
        --
        -- The plumbing here is a bit odd: see Trac #10853
      ; th_topdecls_var <- fmap tcg_th_topdecls getGblEnv
      ; th_ds <- readTcRef th_topdecls_var
      ; writeTcRef th_topdecls_var []

      ; (tcg_env, rn_decls) <-
            if null th_ds
            then return (tcg_env, rn_decls)
            else do { (th_group, th_group_tail) <- findSplice th_ds
                    ; case th_group_tail of
                        { Nothing -> return () ;
                        ; Just (SpliceDecl (L loc _) _, _)
                            -> setSrcSpan loc $
                               addErr (text "Declaration splices are not permitted inside top-level declarations added with addTopDecls")
                        } ;

                    -- Rename TH-generated top-level declarations
                    ; (tcg_env, th_rn_decls) <- setGblEnv tcg_env $
                      rnTopSrcDecls th_group

                    -- Dump generated top-level declarations
                    ; let msg = "top-level declarations added with addTopDecls"
                    ; traceSplice $ SpliceInfo { spliceDescription = msg
                                               , spliceIsDecl    = True
                                               , spliceSource    = Nothing
                                               , spliceGenerated = ppr th_rn_decls }

                    ; return (tcg_env, appendGroups rn_decls th_rn_decls)
                    }

      -- Type check all declarations
      ; (tcg_env, tcl_env) <- setGblEnv tcg_env $
                              tcTopSrcDecls rn_decls

        -- If there is no splice, we're nearly done
      ; setEnvs (tcg_env, tcl_env) $
        case group_tail of
          { Nothing -> return (tcg_env, tcl_env)

            -- If there's a splice, we must carry on
          ; Just (SpliceDecl (L loc splice) _, rest_ds) ->
            do { recordTopLevelSpliceLoc loc

                 -- Rename the splice expression, and get its supporting decls
               ; (spliced_decls, splice_fvs) <- checkNoErrs (rnTopSpliceDecls
                                                             splice)

                 -- Glue them on the front of the remaining decls and loop
               ; setGblEnv (tcg_env `addTcgDUs` usesOnly splice_fvs) $
                 tc_rn_src_decls (spliced_decls ++ rest_ds)
               }
          }
      }

{-
************************************************************************
*                                                                      *
        Compiling hs-boot source files, and
        comparing the hi-boot interface with the real thing
*                                                                      *
************************************************************************
-}

tcRnHsBootDecls :: HscSource -> [LHsDecl GhcPs] -> TcM TcGblEnv
tcRnHsBootDecls hsc_src decls
   = do { (first_group, group_tail) <- findSplice decls

                -- Rename the declarations
        ; (tcg_env, HsGroup { hs_tyclds = tycl_decls
                            , hs_derivds = deriv_decls
                            , hs_fords  = for_decls
                            , hs_defds  = def_decls
                            , hs_ruleds = rule_decls
                            , hs_vects  = vect_decls
                            , hs_annds  = _
                            , hs_valds
                                 = XValBindsLR (NValBinds val_binds val_sigs) })
              <- rnTopSrcDecls first_group
        -- The empty list is for extra dependencies coming from .hs-boot files
        -- See Note [Extra dependencies from .hs-boot files] in RnSource
        ; (gbl_env, lie) <- captureTopConstraints $ setGblEnv tcg_env $ do {


                -- Check for illegal declarations
        ; case group_tail of
             Just (SpliceDecl d _, _) -> badBootDecl hsc_src "splice" d
             Nothing                  -> return ()
        ; mapM_ (badBootDecl hsc_src "foreign") for_decls
        ; mapM_ (badBootDecl hsc_src "default") def_decls
        ; mapM_ (badBootDecl hsc_src "rule")    rule_decls
        ; mapM_ (badBootDecl hsc_src "vect")    vect_decls

                -- Typecheck type/class/instance decls
        ; traceTc "Tc2 (boot)" empty
        ; (tcg_env, inst_infos, _deriv_binds)
             <- tcTyClsInstDecls tycl_decls deriv_decls val_binds
        ; setGblEnv tcg_env     $ do {

        -- Emit Typeable bindings
        ; tcg_env <- mkTypeableBinds
        ; setGblEnv tcg_env $ do {

                -- Typecheck value declarations
        ; traceTc "Tc5" empty
        ; val_ids <- tcHsBootSigs val_binds val_sigs

                -- Wrap up
                -- No simplification or zonking to do
        ; traceTc "Tc7a" empty
        ; gbl_env <- getGblEnv

                -- Make the final type-env
                -- Include the dfun_ids so that their type sigs
                -- are written into the interface file.
        ; let { type_env0 = tcg_type_env gbl_env
              ; type_env1 = extendTypeEnvWithIds type_env0 val_ids
              ; type_env2 = extendTypeEnvWithIds type_env1 dfun_ids
              ; dfun_ids = map iDFunId inst_infos
              }

        ; setGlobalTypeEnv gbl_env type_env2
   }}}
   ; traceTc "boot" (ppr lie); return gbl_env }

badBootDecl :: HscSource -> String -> Located decl -> TcM ()
badBootDecl hsc_src what (L loc _)
  = addErrAt loc (char 'A' <+> text what
      <+> text "declaration is not (currently) allowed in a"
      <+> (case hsc_src of
            HsBootFile -> text "hs-boot"
            HsigFile -> text "hsig"
            _ -> panic "badBootDecl: should be an hsig or hs-boot file")
      <+> text "file")

{-
Once we've typechecked the body of the module, we want to compare what
we've found (gathered in a TypeEnv) with the hi-boot details (if any).
-}

checkHiBootIface :: TcGblEnv -> SelfBootInfo -> TcM TcGblEnv
-- Compare the hi-boot file for this module (if there is one)
-- with the type environment we've just come up with
-- In the common case where there is no hi-boot file, the list
-- of boot_names is empty.

checkHiBootIface tcg_env boot_info
  | NoSelfBoot <- boot_info  -- Common case
  = return tcg_env

  | HsBootFile <- tcg_src tcg_env   -- Current module is already a hs-boot file!
  = return tcg_env

  | SelfBoot { sb_mds = boot_details } <- boot_info
  , TcGblEnv { tcg_binds    = binds
             , tcg_insts    = local_insts
             , tcg_type_env = local_type_env
             , tcg_exports  = local_exports } <- tcg_env
  = do  { -- This code is tricky, see Note [DFun knot-tying]
        ; let boot_dfuns = filter isDFunId (typeEnvIds (md_types boot_details))
              type_env'  = extendTypeEnvWithIds local_type_env boot_dfuns
          -- Why the seq?  Without, we will put a TypeEnv thunk in
          -- tcg_type_env_var.  That thunk will eventually get
          -- forced if we are typechecking interfaces, but that
          -- is no good if we are trying to typecheck the very
          -- DFun we were going to put in.
          -- TODO: Maybe setGlobalTypeEnv should be strict.
        ; tcg_env <- type_env' `seq` setGlobalTypeEnv tcg_env type_env'
        ; dfun_prs <- checkHiBootIface' local_insts type_env'
                                        local_exports boot_details
        ; let dfun_binds = listToBag [ mkVarBind boot_dfun (nlHsVar dfun)
                                     | (boot_dfun, dfun) <- dfun_prs ]

        ; return tcg_env { tcg_binds = binds `unionBags` dfun_binds } }

  | otherwise = panic "checkHiBootIface: unreachable code"

-- Note [DFun knot-tying]
-- ~~~~~~~~~~~~~~~~~~~~~~
-- The 'SelfBootInfo' that is fed into 'checkHiBootIface' comes
-- from typechecking the hi-boot file that we are presently
-- implementing.  Suppose we are typechecking the module A:
-- when we typecheck the hi-boot file, whenever we see an
-- identifier A.T, we knot-tie this identifier to the
-- *local* type environment (via if_rec_types.)  The contract
-- then is that we don't *look* at 'SelfBootInfo' until
-- we've finished typechecking the module and updated the
-- type environment with the new tycons and ids.
--
-- This most works well, but there is one problem: DFuns!
-- In general, it's not possible to know a priori what an
-- hs-boot file named a DFun (see Note [DFun impedance matching]),
-- so we look at the ClsInsts from the boot file to figure out
-- what DFuns to add to the type environment.  But we're not
-- allowed to poke the DFuns of the ClsInsts in the SelfBootInfo
-- until we've added the DFuns to the type environment.  A
-- Gordian knot!
--
-- We cut the knot by a little trick: we first *unconditionally*
-- add all of the boot-declared DFuns to the type environment
-- (so that knot tying works, see Trac #4003), without the
-- actual bindings for them.  Then, we compute the impedance
-- matching bindings, and add them to the environment.
--
-- There is one subtlety to doing this: we have to get the
-- DFuns from md_types, not md_insts, even though involves
-- filtering a bunch of TyThings we don't care about.  The
-- reason is only the TypeEnv in md_types has the actual
-- Id we want to add to the environment; the DFun fields
-- in md_insts are typechecking thunks that will attempt to
-- go through if_rec_types to lookup the real Id... but
-- that's what we're trying to setup right now.

checkHiBootIface' :: [ClsInst] -> TypeEnv -> [AvailInfo]
                  -> ModDetails -> TcM [(Id, Id)]
-- Variant which doesn't require a full TcGblEnv; you could get the
-- local components from another ModDetails.
--
-- Note [DFun impedance matching]
-- ~~~~~~~~~~~~~~~~~~~~~~~~~~~~~~
-- We return a list of "impedance-matching" bindings for the dfuns
-- defined in the hs-boot file, such as
--           $fxEqT = $fEqT
-- We need these because the module and hi-boot file might differ in
-- the name it chose for the dfun: the name of a dfun is not
-- uniquely determined by its type; there might be multiple dfuns
-- which, individually, would map to the same name (in which case
-- we have to disambiguate them.)  There's no way for the hi file
-- to know exactly what disambiguation to use... without looking
-- at the hi-boot file itself.
--
-- In fact, the names will always differ because we always pick names
-- prefixed with "$fx" for boot dfuns, and "$f" for real dfuns
-- (so that this impedance matching is always possible).

checkHiBootIface'
        local_insts local_type_env local_exports
        (ModDetails { md_insts = boot_insts, md_fam_insts = boot_fam_insts,
                      md_types = boot_type_env, md_exports = boot_exports })
  = do  { traceTc "checkHiBootIface" $ vcat
             [ ppr boot_type_env, ppr boot_insts, ppr boot_exports]

                -- Check the exports of the boot module, one by one
        ; mapM_ check_export boot_exports

                -- Check for no family instances
        ; unless (null boot_fam_insts) $
            panic ("TcRnDriver.checkHiBootIface: Cannot handle family " ++
                   "instances in boot files yet...")
            -- FIXME: Why?  The actual comparison is not hard, but what would
            --        be the equivalent to the dfun bindings returned for class
            --        instances?  We can't easily equate tycons...

                -- Check instance declarations
                -- and generate an impedance-matching binding
        ; mb_dfun_prs <- mapM check_inst boot_insts

        ; failIfErrsM

        ; return (catMaybes mb_dfun_prs) }

  where
    check_export boot_avail     -- boot_avail is exported by the boot iface
      | name `elem` dfun_names = return ()
      | isWiredInName name     = return ()      -- No checking for wired-in names.  In particular,
                                                -- 'error' is handled by a rather gross hack
                                                -- (see comments in GHC.Err.hs-boot)

        -- Check that the actual module exports the same thing
      | not (null missing_names)
      = addErrAt (nameSrcSpan (head missing_names))
                 (missingBootThing True (head missing_names) "exported by")

        -- If the boot module does not *define* the thing, we are done
        -- (it simply re-exports it, and names match, so nothing further to do)
      | isNothing mb_boot_thing = return ()

        -- Check that the actual module also defines the thing, and
        -- then compare the definitions
      | Just real_thing <- lookupTypeEnv local_type_env name,
        Just boot_thing <- mb_boot_thing
      = checkBootDeclM True boot_thing real_thing

      | otherwise
      = addErrTc (missingBootThing True name "defined in")
      where
        name          = availName boot_avail
        mb_boot_thing = lookupTypeEnv boot_type_env name
        missing_names = case lookupNameEnv local_export_env name of
                          Nothing    -> [name]
                          Just avail -> availNames boot_avail `minusList` availNames avail

    dfun_names = map getName boot_insts

    local_export_env :: NameEnv AvailInfo
    local_export_env = availsToNameEnv local_exports

    check_inst :: ClsInst -> TcM (Maybe (Id, Id))
        -- Returns a pair of the boot dfun in terms of the equivalent
        -- real dfun. Delicate (like checkBootDecl) because it depends
        -- on the types lining up precisely even to the ordering of
        -- the type variables in the foralls.
    check_inst boot_inst
        = case [dfun | inst <- local_insts,
                       let dfun = instanceDFunId inst,
                       idType dfun `eqType` boot_dfun_ty ] of
            [] -> do { traceTc "check_inst" $ vcat
                          [ text "local_insts"  <+> vcat (map (ppr . idType . instanceDFunId) local_insts)
                          , text "boot_inst"    <+> ppr boot_inst
                          , text "boot_dfun_ty" <+> ppr boot_dfun_ty
                          ]
                     ; addErrTc (instMisMatch True boot_inst)
                     ; return Nothing }
            (dfun:_) -> return (Just (local_boot_dfun, dfun))
                     where
                        local_boot_dfun = Id.mkExportedVanillaId boot_dfun_name (idType dfun)
                           -- Name from the /boot-file/ ClsInst, but type from the dfun
                           -- defined in /this module/.  That ensures that the TyCon etc
                           -- inside the type are the ones defined in this module, not
                           -- the ones gotten from the hi-boot file, which may have
                           -- a lot less info (Trac #T8743, comment:10).
        where
          boot_dfun      = instanceDFunId boot_inst
          boot_dfun_ty   = idType boot_dfun
          boot_dfun_name = idName boot_dfun

-- In general, to perform these checks we have to
-- compare the TyThing from the .hi-boot file to the TyThing
-- in the current source file.  We must be careful to allow alpha-renaming
-- where appropriate, and also the boot declaration is allowed to omit
-- constructors and class methods.
--
-- See rnfail055 for a good test of this stuff.

-- | Compares two things for equivalence between boot-file and normal code,
-- reporting an error if they don't match up.
checkBootDeclM :: Bool  -- ^ True <=> an hs-boot file (could also be a sig)
               -> TyThing -> TyThing -> TcM ()
checkBootDeclM is_boot boot_thing real_thing
  = whenIsJust (checkBootDecl is_boot boot_thing real_thing) $ \ err ->
       addErrAt span
                (bootMisMatch is_boot err real_thing boot_thing)
  where
    -- Here we use the span of the boot thing or, if it doesn't have a sensible
    -- span, that of the real thing,
    span
      | let span = nameSrcSpan (getName boot_thing)
      , isGoodSrcSpan span
      = span
      | otherwise
      = nameSrcSpan (getName real_thing)

-- | Compares the two things for equivalence between boot-file and normal
-- code. Returns @Nothing@ on success or @Just "some helpful info for user"@
-- failure. If the difference will be apparent to the user, @Just empty@ is
-- perfectly suitable.
checkBootDecl :: Bool -> TyThing -> TyThing -> Maybe SDoc

checkBootDecl _ (AnId id1) (AnId id2)
  = ASSERT(id1 == id2)
    check (idType id1 `eqType` idType id2)
          (text "The two types are different")

checkBootDecl is_boot (ATyCon tc1) (ATyCon tc2)
  = checkBootTyCon is_boot tc1 tc2

checkBootDecl _ (AConLike (RealDataCon dc1)) (AConLike (RealDataCon _))
  = pprPanic "checkBootDecl" (ppr dc1)

checkBootDecl _ _ _ = Just empty -- probably shouldn't happen

-- | Combines two potential error messages
andThenCheck :: Maybe SDoc -> Maybe SDoc -> Maybe SDoc
Nothing `andThenCheck` msg     = msg
msg     `andThenCheck` Nothing = msg
Just d1 `andThenCheck` Just d2 = Just (d1 $$ d2)
infixr 0 `andThenCheck`

-- | If the test in the first parameter is True, succeed with @Nothing@;
-- otherwise, return the provided check
checkUnless :: Bool -> Maybe SDoc -> Maybe SDoc
checkUnless True  _ = Nothing
checkUnless False k = k

-- | Run the check provided for every pair of elements in the lists.
-- The provided SDoc should name the element type, in the plural.
checkListBy :: (a -> a -> Maybe SDoc) -> [a] -> [a] -> SDoc
            -> Maybe SDoc
checkListBy check_fun as bs whats = go [] as bs
  where
    herald = text "The" <+> whats <+> text "do not match"

    go []   [] [] = Nothing
    go docs [] [] = Just (hang (herald <> colon) 2 (vcat $ reverse docs))
    go docs (x:xs) (y:ys) = case check_fun x y of
      Just doc -> go (doc:docs) xs ys
      Nothing  -> go docs       xs ys
    go _    _  _ = Just (hang (herald <> colon)
                            2 (text "There are different numbers of" <+> whats))

-- | If the test in the first parameter is True, succeed with @Nothing@;
-- otherwise, fail with the given SDoc.
check :: Bool -> SDoc -> Maybe SDoc
check True  _   = Nothing
check False doc = Just doc

-- | A more perspicuous name for @Nothing@, for @checkBootDecl@ and friends.
checkSuccess :: Maybe SDoc
checkSuccess = Nothing

----------------
checkBootTyCon :: Bool -> TyCon -> TyCon -> Maybe SDoc
checkBootTyCon is_boot tc1 tc2
  | not (eqType (tyConKind tc1) (tyConKind tc2))
  = Just $ text "The types have different kinds"    -- First off, check the kind

  | Just c1 <- tyConClass_maybe tc1
  , Just c2 <- tyConClass_maybe tc2
  , let (clas_tvs1, clas_fds1, sc_theta1, _, ats1, op_stuff1)
          = classExtraBigSig c1
        (clas_tvs2, clas_fds2, sc_theta2, _, ats2, op_stuff2)
          = classExtraBigSig c2
  , Just env <- eqVarBndrs emptyRnEnv2 clas_tvs1 clas_tvs2
  = let
       eqSig (id1, def_meth1) (id2, def_meth2)
         = check (name1 == name2)
                 (text "The names" <+> pname1 <+> text "and" <+> pname2 <+>
                  text "are different") `andThenCheck`
           check (eqTypeX env op_ty1 op_ty2)
                 (text "The types of" <+> pname1 <+>
                  text "are different") `andThenCheck`
           if is_boot
               then check (eqMaybeBy eqDM def_meth1 def_meth2)
                          (text "The default methods associated with" <+> pname1 <+>
                           text "are different")
               else check (subDM op_ty1 def_meth1 def_meth2)
                          (text "The default methods associated with" <+> pname1 <+>
                           text "are not compatible")
         where
          name1 = idName id1
          name2 = idName id2
          pname1 = quotes (ppr name1)
          pname2 = quotes (ppr name2)
          (_, rho_ty1) = splitForAllTys (idType id1)
          op_ty1 = funResultTy rho_ty1
          (_, rho_ty2) = splitForAllTys (idType id2)
          op_ty2 = funResultTy rho_ty2

       eqAT (ATI tc1 def_ats1) (ATI tc2 def_ats2)
         = checkBootTyCon is_boot tc1 tc2 `andThenCheck`
           check (eqATDef def_ats1 def_ats2)
                 (text "The associated type defaults differ")

       eqDM (_, VanillaDM)    (_, VanillaDM)    = True
       eqDM (_, GenericDM t1) (_, GenericDM t2) = eqTypeX env t1 t2
       eqDM _ _ = False

       -- NB: first argument is from hsig, second is from real impl.
       -- Order of pattern matching matters.
       subDM _ Nothing _ = True
       subDM _ _ Nothing = False
       -- If the hsig wrote:
       --
       --   f :: a -> a
       --   default f :: a -> a
       --
       -- this should be validly implementable using an old-fashioned
       -- vanilla default method.
       subDM t1 (Just (_, GenericDM t2)) (Just (_, VanillaDM))
        = eqTypeX env t1 t2
       -- This case can occur when merging signatures
       subDM t1 (Just (_, VanillaDM)) (Just (_, GenericDM t2))
        = eqTypeX env t1 t2
       subDM _ (Just (_, VanillaDM)) (Just (_, VanillaDM)) = True
       subDM _ (Just (_, GenericDM t1)) (Just (_, GenericDM t2))
        = eqTypeX env t1 t2

       -- Ignore the location of the defaults
       eqATDef Nothing             Nothing             = True
       eqATDef (Just (ty1, _loc1)) (Just (ty2, _loc2)) = eqTypeX env ty1 ty2
       eqATDef _ _ = False

       eqFD (as1,bs1) (as2,bs2) =
         eqListBy (eqTypeX env) (mkTyVarTys as1) (mkTyVarTys as2) &&
         eqListBy (eqTypeX env) (mkTyVarTys bs1) (mkTyVarTys bs2)
    in
    checkRoles roles1 roles2 `andThenCheck`
          -- Checks kind of class
    check (eqListBy eqFD clas_fds1 clas_fds2)
          (text "The functional dependencies do not match") `andThenCheck`
    checkUnless (isAbstractTyCon tc1) $
    check (eqListBy (eqTypeX env) sc_theta1 sc_theta2)
          (text "The class constraints do not match") `andThenCheck`
    checkListBy eqSig op_stuff1 op_stuff2 (text "methods") `andThenCheck`
    checkListBy eqAT ats1 ats2 (text "associated types") `andThenCheck`
    check (classMinimalDef c1 `BF.implies` classMinimalDef c2)
        (text "The MINIMAL pragmas are not compatible")

  | Just syn_rhs1 <- synTyConRhs_maybe tc1
  , Just syn_rhs2 <- synTyConRhs_maybe tc2
  , Just env <- eqVarBndrs emptyRnEnv2 (tyConTyVars tc1) (tyConTyVars tc2)
  = ASSERT(tc1 == tc2)
    checkRoles roles1 roles2 `andThenCheck`
    check (eqTypeX env syn_rhs1 syn_rhs2) empty   -- nothing interesting to say

  -- This allows abstract 'data T a' to be implemented using 'type T = ...'
  -- and abstract 'class K a' to be implement using 'type K = ...'
  -- See Note [Synonyms implement abstract data]
  | not is_boot -- don't support for hs-boot yet
  , isAbstractTyCon tc1
  , Just (tvs, ty) <- synTyConDefn_maybe tc2
  , Just (tc2', args) <- tcSplitTyConApp_maybe ty
  = checkSynAbsData tvs ty tc2' args
    -- TODO: When it's a synonym implementing a class, we really
    -- should check if the fundeps are satisfied, but
    -- there is not an obvious way to do this for a constraint synonym.
    -- So for now, let it all through (it won't cause segfaults, anyway).
    -- Tracked at #12704.

  | Just fam_flav1 <- famTyConFlav_maybe tc1
  , Just fam_flav2 <- famTyConFlav_maybe tc2
  = ASSERT(tc1 == tc2)
    let eqFamFlav OpenSynFamilyTyCon   OpenSynFamilyTyCon = True
        eqFamFlav (DataFamilyTyCon {}) (DataFamilyTyCon {}) = True
        -- This case only happens for hsig merging:
        eqFamFlav AbstractClosedSynFamilyTyCon AbstractClosedSynFamilyTyCon = True
        eqFamFlav AbstractClosedSynFamilyTyCon (ClosedSynFamilyTyCon {}) = True
        eqFamFlav (ClosedSynFamilyTyCon {}) AbstractClosedSynFamilyTyCon = True
        eqFamFlav (ClosedSynFamilyTyCon ax1) (ClosedSynFamilyTyCon ax2)
            = eqClosedFamilyAx ax1 ax2
        eqFamFlav (BuiltInSynFamTyCon {}) (BuiltInSynFamTyCon {}) = tc1 == tc2
        eqFamFlav _ _ = False
        injInfo1 = tyConInjectivityInfo tc1
        injInfo2 = tyConInjectivityInfo tc2
    in
    -- check equality of roles, family flavours and injectivity annotations
    -- (NB: Type family roles are always nominal. But the check is
    -- harmless enough.)
    checkRoles roles1 roles2 `andThenCheck`
    check (eqFamFlav fam_flav1 fam_flav2)
        (whenPprDebug $
            text "Family flavours" <+> ppr fam_flav1 <+> text "and" <+> ppr fam_flav2 <+>
            text "do not match") `andThenCheck`
    check (injInfo1 == injInfo2) (text "Injectivities do not match")

  | isAlgTyCon tc1 && isAlgTyCon tc2
  , Just env <- eqVarBndrs emptyRnEnv2 (tyConTyVars tc1) (tyConTyVars tc2)
  = ASSERT(tc1 == tc2)
    checkRoles roles1 roles2 `andThenCheck`
    check (eqListBy (eqTypeX env)
                     (tyConStupidTheta tc1) (tyConStupidTheta tc2))
          (text "The datatype contexts do not match") `andThenCheck`
    eqAlgRhs tc1 (algTyConRhs tc1) (algTyConRhs tc2)

  | otherwise = Just empty   -- two very different types -- should be obvious
  where
    roles1 = tyConRoles tc1 -- the abstract one
    roles2 = tyConRoles tc2
    roles_msg = text "The roles do not match." $$
                (text "Roles on abstract types default to" <+>
                 quotes (text "representational") <+> text "in boot files.")

    roles_subtype_msg = text "The roles are not compatible:" $$
                        text "Main module:" <+> ppr roles2 $$
                        text "Hsig file:" <+> ppr roles1

    checkRoles r1 r2
      | is_boot || isInjectiveTyCon tc1 Representational -- See Note [Role subtyping]
      = check (r1 == r2) roles_msg
      | otherwise = check (r2 `rolesSubtypeOf` r1) roles_subtype_msg

    -- Note [Role subtyping]
    -- ~~~~~~~~~~~~~~~~~~~~~
    -- In the current formulation of roles, role subtyping is only OK if the
    -- "abstract" TyCon was not representationally injective.  Among the most
    -- notable examples of non representationally injective TyCons are abstract
    -- data, which can be implemented via newtypes (which are not
    -- representationally injective).  The key example is
    -- in this example from #13140:
    --
    --      -- In an hsig file
    --      data T a -- abstract!
    --      type role T nominal
    --
    --      -- Elsewhere
    --      foo :: Coercible (T a) (T b) => a -> b
    --      foo x = x
    --
    -- We must NOT allow foo to typecheck, because if we instantiate
    -- T with a concrete data type with a phantom role would cause
    -- Coercible (T a) (T b) to be provable.  Fortunately, if T is not
    -- representationally injective, we cannot make the inference that a ~N b if
    -- T a ~R T b.
    --
    -- Unconditional role subtyping would be possible if we setup
    -- an extra set of roles saying when we can project out coercions
    -- (we call these proj-roles); then it would NOT be valid to instantiate T
    -- with a data type at phantom since the proj-role subtyping check
    -- would fail.  See #13140 for more details.
    --
    -- One consequence of this is we get no role subtyping for non-abstract
    -- data types in signatures. Suppose you have:
    --
    --      signature A where
    --          type role T nominal
    --          data T a = MkT
    --
    -- If you write this, we'll treat T as injective, and make inferences
    -- like T a ~R T b ==> a ~N b (mkNthCo).  But if we can
    -- subsequently replace T with one at phantom role, we would then be able to
    -- infer things like T Int ~R T Bool which is bad news.
    --
    -- We could allow role subtyping here if we didn't treat *any* data types
    -- defined in signatures as injective.  But this would be a bit surprising,
    -- replacing a data type in a module with one in a signature could cause
    -- your code to stop typechecking (whereas if you made the type abstract,
    -- it is more understandable that the type checker knows less).
    --
    -- It would have been best if this was purely a question of defaults
    -- (i.e., a user could explicitly ask for one behavior or another) but
    -- the current role system isn't expressive enough to do this.
    -- Having explict proj-roles would solve this problem.

    rolesSubtypeOf [] [] = True
    -- NB: this relation is the OPPOSITE of the subroling relation
    rolesSubtypeOf (x:xs) (y:ys) = x >= y && rolesSubtypeOf xs ys
    rolesSubtypeOf _ _ = False

    -- Note [Synonyms implement abstract data]
    -- ~~~~~~~~~~~~~~~~~~~~~~~~~~~~~~~~~~~~~~~
    -- An abstract data type or class can be implemented using a type synonym,
    -- but ONLY if the type synonym is nullary and has no type family
    -- applications.  This arises from two properties of skolem abstract data:
    --
    --    For any T (with some number of paramaters),
    --
    --    1. T is a valid type (it is "curryable"), and
    --
    --    2. T is valid in an instance head (no type families).
    --
    -- See also 'HowAbstract' and Note [Skolem abstract data].

    -- | Given @type T tvs = ty@, where @ty@ decomposes into @tc2' args@,
    -- check that this synonym is an acceptable implementation of @tc1@.
    -- See Note [Synonyms implement abstract data]
    checkSynAbsData :: [TyVar] -> Type -> TyCon -> [Type] -> Maybe SDoc
    checkSynAbsData tvs ty tc2' args =
        check (null (tcTyFamInsts ty))
              (text "Illegal type family application in implementation of abstract data.")
                `andThenCheck`
        check (null tvs)
              (text "Illegal parameterized type synonym in implementation of abstract data." $$
               text "(Try eta reducing your type synonym so that it is nullary.)")
                `andThenCheck`
        -- Don't report roles errors unless the type synonym is nullary
        checkUnless (not (null tvs)) $
            ASSERT( null roles2 )
            -- If we have something like:
            --
            --  signature H where
            --      data T a
            --  module H where
            --      data K a b = ...
            --      type T = K Int
            --
            -- we need to drop the first role of K when comparing!
            checkRoles roles1 (drop (length args) (tyConRoles tc2'))
{-
        -- Hypothetically, if we were allow to non-nullary type synonyms, here
        -- is how you would check the roles
        if length tvs == length roles1
            then checkRoles roles1 roles2
            else case tcSplitTyConApp_maybe ty of
                    Just (tc2', args) ->
                        checkRoles roles1 (drop (length args) (tyConRoles tc2') ++ roles2)
                    Nothing -> Just roles_msg
-}

    eqAlgRhs _ AbstractTyCon _rhs2
      = checkSuccess -- rhs2 is guaranteed to be injective, since it's an AlgTyCon
    eqAlgRhs _  tc1@DataTyCon{} tc2@DataTyCon{} =
        checkListBy eqCon (data_cons tc1) (data_cons tc2) (text "constructors")
    eqAlgRhs _  tc1@NewTyCon{} tc2@NewTyCon{} =
        eqCon (data_con tc1) (data_con tc2)
    eqAlgRhs _ _ _ = Just (text "Cannot match a" <+> quotes (text "data") <+>
                           text "definition with a" <+> quotes (text "newtype") <+>
                           text "definition")

    eqCon c1 c2
      =  check (name1 == name2)
               (text "The names" <+> pname1 <+> text "and" <+> pname2 <+>
                text "differ") `andThenCheck`
         check (dataConIsInfix c1 == dataConIsInfix c2)
               (text "The fixities of" <+> pname1 <+>
                text "differ") `andThenCheck`
         check (eqListBy eqHsBang (dataConImplBangs c1) (dataConImplBangs c2))
               (text "The strictness annotations for" <+> pname1 <+>
                text "differ") `andThenCheck`
         check (map flSelector (dataConFieldLabels c1) == map flSelector (dataConFieldLabels c2))
               (text "The record label lists for" <+> pname1 <+>
                text "differ") `andThenCheck`
         check (eqType (dataConUserType c1) (dataConUserType c2))
               (text "The types for" <+> pname1 <+> text "differ")
      where
        name1 = dataConName c1
        name2 = dataConName c2
        pname1 = quotes (ppr name1)
        pname2 = quotes (ppr name2)

    eqClosedFamilyAx Nothing Nothing  = True
    eqClosedFamilyAx Nothing (Just _) = False
    eqClosedFamilyAx (Just _) Nothing = False
    eqClosedFamilyAx (Just (CoAxiom { co_ax_branches = branches1 }))
                     (Just (CoAxiom { co_ax_branches = branches2 }))
      =  numBranches branches1 == numBranches branches2
      && (and $ zipWith eqClosedFamilyBranch branch_list1 branch_list2)
      where
        branch_list1 = fromBranches branches1
        branch_list2 = fromBranches branches2

    eqClosedFamilyBranch (CoAxBranch { cab_tvs = tvs1, cab_cvs = cvs1
                                     , cab_lhs = lhs1, cab_rhs = rhs1 })
                         (CoAxBranch { cab_tvs = tvs2, cab_cvs = cvs2
                                     , cab_lhs = lhs2, cab_rhs = rhs2 })
      | Just env1 <- eqVarBndrs emptyRnEnv2 tvs1 tvs2
      , Just env  <- eqVarBndrs env1        cvs1 cvs2
      = eqListBy (eqTypeX env) lhs1 lhs2 &&
        eqTypeX env rhs1 rhs2

      | otherwise = False

emptyRnEnv2 :: RnEnv2
emptyRnEnv2 = mkRnEnv2 emptyInScopeSet

----------------
missingBootThing :: Bool -> Name -> String -> SDoc
missingBootThing is_boot name what
  = quotes (ppr name) <+> text "is exported by the"
    <+> (if is_boot then text "hs-boot" else text "hsig")
    <+> text "file, but not"
    <+> text what <+> text "the module"

badReexportedBootThing :: DynFlags -> Bool -> Name -> Name -> SDoc
badReexportedBootThing dflags is_boot name name'
  = withPprStyle (mkUserStyle dflags alwaysQualify AllTheWay) $ vcat
        [ text "The" <+> (if is_boot then text "hs-boot" else text "hsig")
           <+> text "file (re)exports" <+> quotes (ppr name)
        , text "but the implementing module exports a different identifier" <+> quotes (ppr name')
        ]

bootMisMatch :: Bool -> SDoc -> TyThing -> TyThing -> SDoc
bootMisMatch is_boot extra_info real_thing boot_thing
  = pprBootMisMatch is_boot extra_info real_thing real_doc boot_doc
  where
    to_doc
      = pprTyThingInContext $ showToHeader { ss_forall =
                                              if is_boot
                                                then ShowForAllMust
                                                else ShowForAllWhen }

    real_doc = to_doc real_thing
    boot_doc = to_doc boot_thing

    pprBootMisMatch :: Bool -> SDoc -> TyThing -> SDoc -> SDoc -> SDoc
    pprBootMisMatch is_boot extra_info real_thing real_doc boot_doc
      = vcat
          [ ppr real_thing <+>
            text "has conflicting definitions in the module",
            text "and its" <+>
              (if is_boot
                then text "hs-boot file"
                else text "hsig file"),
            text "Main module:" <+> real_doc,
              (if is_boot
                then text "Boot file:  "
                else text "Hsig file: ")
                <+> boot_doc,
            extra_info
          ]

instMisMatch :: Bool -> ClsInst -> SDoc
instMisMatch is_boot inst
  = hang (ppr inst)
       2 (text "is defined in the" <+>
        (if is_boot then text "hs-boot" else text "hsig")
       <+> text "file, but not in the module itself")

{-
************************************************************************
*                                                                      *
        Type-checking the top level of a module (continued)
*                                                                      *
************************************************************************
-}

rnTopSrcDecls :: HsGroup GhcPs -> TcM (TcGblEnv, HsGroup GhcRn)
-- Fails if there are any errors
rnTopSrcDecls group
 = do { -- Rename the source decls
        traceRn "rn12" empty ;
        (tcg_env, rn_decls) <- checkNoErrs $ rnSrcDecls group ;
        traceRn "rn13" empty ;

        -- save the renamed syntax, if we want it
        let { tcg_env'
                | Just grp <- tcg_rn_decls tcg_env
                  = tcg_env{ tcg_rn_decls = Just (appendGroups grp rn_decls) }
                | otherwise
                   = tcg_env };

                -- Dump trace of renaming part
        rnDump rn_decls ;
        return (tcg_env', rn_decls)
   }

tcTopSrcDecls :: HsGroup GhcRn -> TcM (TcGblEnv, TcLclEnv)
tcTopSrcDecls (HsGroup { hs_tyclds = tycl_decls,
                         hs_derivds = deriv_decls,
                         hs_fords  = foreign_decls,
                         hs_defds  = default_decls,
                         hs_annds  = annotation_decls,
                         hs_ruleds = rule_decls,
                         hs_vects  = vect_decls,
                         hs_valds  = hs_val_binds@(XValBindsLR
                                              (NValBinds val_binds val_sigs)) })
 = do {         -- Type-check the type and class decls, and all imported decls
                -- The latter come in via tycl_decls
        traceTc "Tc2 (src)" empty ;

                -- Source-language instances, including derivings,
                -- and import the supporting declarations
        traceTc "Tc3" empty ;
        (tcg_env, inst_infos, XValBindsLR (NValBinds deriv_binds deriv_sigs))
            <- tcTyClsInstDecls tycl_decls deriv_decls val_binds ;

        setGblEnv tcg_env       $ do {

                -- Generate Applicative/Monad proposal (AMP) warnings
        traceTc "Tc3b" empty ;

                -- Generate Semigroup/Monoid warnings
        traceTc "Tc3c" empty ;
        tcSemigroupWarnings ;

                -- Foreign import declarations next.
        traceTc "Tc4" empty ;
        (fi_ids, fi_decls, fi_gres) <- tcForeignImports foreign_decls ;
        tcExtendGlobalValEnv fi_ids     $ do {

                -- Default declarations
        traceTc "Tc4a" empty ;
        default_tys <- tcDefaults default_decls ;
        updGblEnv (\gbl -> gbl { tcg_default = default_tys }) $ do {

                -- Value declarations next.
                -- It is important that we check the top-level value bindings
                -- before the GHC-generated derived bindings, since the latter
                -- may be defined in terms of the former. (For instance,
                -- the bindings produced in a Data instance.)
        traceTc "Tc5" empty ;
        tc_envs <- tcTopBinds val_binds val_sigs;
        setEnvs tc_envs $ do {

                -- Now GHC-generated derived bindings, generics, and selectors
                -- Do not generate warnings from compiler-generated code;
                -- hence the use of discardWarnings
        tc_envs@(tcg_env, tcl_env)
            <- discardWarnings (tcTopBinds deriv_binds deriv_sigs) ;
        setEnvs tc_envs $ do {  -- Environment doesn't change now

                -- Second pass over class and instance declarations,
                -- now using the kind-checked decls
        traceTc "Tc6" empty ;
        inst_binds <- tcInstDecls2 (tyClGroupTyClDecls tycl_decls) inst_infos ;

                -- Foreign exports
        traceTc "Tc7" empty ;
        (foe_binds, foe_decls, foe_gres) <- tcForeignExports foreign_decls ;

                -- Annotations
        annotations <- tcAnnotations annotation_decls ;

                -- Rules
        rules <- tcRules rule_decls ;

                -- Vectorisation declarations
        vects <- tcVectDecls vect_decls ;

                -- Wrap up
        traceTc "Tc7a" empty ;
        let { all_binds = inst_binds     `unionBags`
                          foe_binds

            ; fo_gres = fi_gres `unionBags` foe_gres
            ; fo_fvs = foldrBag (\gre fvs -> fvs `addOneFV` gre_name gre)
                                emptyFVs fo_gres

            ; sig_names = mkNameSet (collectHsValBinders hs_val_binds)
                          `minusNameSet` getTypeSigNames val_sigs

                -- Extend the GblEnv with the (as yet un-zonked)
                -- bindings, rules, foreign decls
            ; tcg_env' = tcg_env { tcg_binds   = tcg_binds tcg_env `unionBags` all_binds
                                 , tcg_sigs    = tcg_sigs tcg_env `unionNameSet` sig_names
                                 , tcg_rules   = tcg_rules tcg_env
                                                      ++ flattenRuleDecls rules
                                 , tcg_vects   = tcg_vects tcg_env ++ vects
                                 , tcg_anns    = tcg_anns tcg_env ++ annotations
                                 , tcg_ann_env = extendAnnEnvList (tcg_ann_env tcg_env) annotations
                                 , tcg_fords   = tcg_fords tcg_env ++ foe_decls ++ fi_decls
                                 , tcg_dus     = tcg_dus tcg_env `plusDU` usesOnly fo_fvs } } ;
                                 -- tcg_dus: see Note [Newtype constructor usage in foreign declarations]

        -- See Note [Newtype constructor usage in foreign declarations]
        addUsedGREs (bagToList fo_gres) ;

        return (tcg_env', tcl_env)
    }}}}}}

tcTopSrcDecls _ = panic "tcTopSrcDecls: ValBindsIn"


tcSemigroupWarnings :: TcM ()
tcSemigroupWarnings = do
    traceTc "tcSemigroupWarnings" empty
    let warnFlag = Opt_WarnSemigroup
    tcPreludeClashWarn warnFlag sappendName
    tcMissingParentClassWarn warnFlag monoidClassName semigroupClassName


-- | Warn on local definitions of names that would clash with future Prelude
-- elements.
--
--   A name clashes if the following criteria are met:
--       1. It would is imported (unqualified) from Prelude
--       2. It is locally defined in the current module
--       3. It has the same literal name as the reference function
--       4. It is not identical to the reference function
tcPreludeClashWarn :: WarningFlag
                   -> Name
                   -> TcM ()
tcPreludeClashWarn warnFlag name = do
    { warn <- woptM warnFlag
    ; when warn $ do
    { traceTc "tcPreludeClashWarn/wouldBeImported" empty
    -- Is the name imported (unqualified) from Prelude? (Point 4 above)
    ; rnImports <- fmap (map unLoc . tcg_rn_imports) getGblEnv
    -- (Note that this automatically handles -XNoImplicitPrelude, as Prelude
    -- will not appear in rnImports automatically if it is set.)

    -- Continue only the name is imported from Prelude
    ; when (importedViaPrelude name rnImports) $ do
      -- Handle 2.-4.
    { rdrElts <- fmap (concat . occEnvElts . tcg_rdr_env) getGblEnv

    ; let clashes :: GlobalRdrElt -> Bool
          clashes x = isLocalDef && nameClashes && isNotInProperModule
            where
              isLocalDef = gre_lcl x == True
              -- Names are identical ...
              nameClashes = nameOccName (gre_name x) == nameOccName name
              -- ... but not the actual definitions, because we don't want to
              -- warn about a bad definition of e.g. <> in Data.Semigroup, which
              -- is the (only) proper place where this should be defined
              isNotInProperModule = gre_name x /= name

          -- List of all offending definitions
          clashingElts :: [GlobalRdrElt]
          clashingElts = filter clashes rdrElts

    ; traceTc "tcPreludeClashWarn/prelude_functions"
                (hang (ppr name) 4 (sep [ppr clashingElts]))

    ; let warn_msg x = addWarnAt (Reason warnFlag) (nameSrcSpan (gre_name x)) (hsep
              [ text "Local definition of"
              , (quotes . ppr . nameOccName . gre_name) x
              , text "clashes with a future Prelude name." ]
              $$
              text "This will become an error in a future release." )
    ; mapM_ warn_msg clashingElts
    }}}

  where

    -- Is the given name imported via Prelude?
    --
    -- Possible scenarios:
    --   a) Prelude is imported implicitly, issue warnings.
    --   b) Prelude is imported explicitly, but without mentioning the name in
    --      question. Issue no warnings.
    --   c) Prelude is imported hiding the name in question. Issue no warnings.
    --   d) Qualified import of Prelude, no warnings.
    importedViaPrelude :: Name
                       -> [ImportDecl GhcRn]
                       -> Bool
    importedViaPrelude name = any importViaPrelude
      where
        isPrelude :: ImportDecl GhcRn -> Bool
        isPrelude imp = unLoc (ideclName imp) == pRELUDE_NAME

        -- Implicit (Prelude) import?
        isImplicit :: ImportDecl GhcRn -> Bool
        isImplicit = ideclImplicit

        -- Unqualified import?
        isUnqualified :: ImportDecl GhcRn -> Bool
        isUnqualified = not . ideclQualified

        -- List of explicitly imported (or hidden) Names from a single import.
        --   Nothing -> No explicit imports
        --   Just (False, <names>) -> Explicit import list of <names>
        --   Just (True , <names>) -> Explicit hiding of <names>
        importListOf :: ImportDecl GhcRn -> Maybe (Bool, [Name])
        importListOf = fmap toImportList . ideclHiding
          where
            toImportList (h, loc) = (h, map (ieName . unLoc) (unLoc loc))

        isExplicit :: ImportDecl GhcRn -> Bool
        isExplicit x = case importListOf x of
            Nothing -> False
            Just (False, explicit)
                -> nameOccName name `elem`    map nameOccName explicit
            Just (True, hidden)
                -> nameOccName name `notElem` map nameOccName hidden

        -- Check whether the given name would be imported (unqualified) from
        -- an import declaration.
        importViaPrelude :: ImportDecl GhcRn -> Bool
        importViaPrelude x = isPrelude x
                          && isUnqualified x
                          && (isImplicit x || isExplicit x)


-- Notation: is* is for classes the type is an instance of, should* for those
--           that it should also be an instance of based on the corresponding
--           is*.
tcMissingParentClassWarn :: WarningFlag
                         -> Name -- ^ Instances of this ...
                         -> Name -- ^ should also be instances of this
                         -> TcM ()
tcMissingParentClassWarn warnFlag isName shouldName
  = do { warn <- woptM warnFlag
       ; when warn $ do
       { traceTc "tcMissingParentClassWarn" empty
       ; isClass'     <- tcLookupClass_maybe isName
       ; shouldClass' <- tcLookupClass_maybe shouldName
       ; case (isClass', shouldClass') of
              (Just isClass, Just shouldClass) -> do
                  { localInstances <- tcGetInsts
                  ; let isInstance m = is_cls m == isClass
                        isInsts = filter isInstance localInstances
                  ; traceTc "tcMissingParentClassWarn/isInsts" (ppr isInsts)
                  ; forM_ isInsts (checkShouldInst isClass shouldClass)
                  }
              (is',should') ->
                  traceTc "tcMissingParentClassWarn/notIsShould"
                          (hang (ppr isName <> text "/" <> ppr shouldName) 2 (
                            (hsep [ quotes (text "Is"), text "lookup for"
                                  , ppr isName
                                  , text "resulted in", ppr is' ])
                            $$
                            (hsep [ quotes (text "Should"), text "lookup for"
                                  , ppr shouldName
                                  , text "resulted in", ppr should' ])))
       }}
  where
    -- Check whether the desired superclass exists in a given environment.
    checkShouldInst :: Class   -- ^ Class of existing instance
                    -> Class   -- ^ Class there should be an instance of
                    -> ClsInst -- ^ Existing instance
                    -> TcM ()
    checkShouldInst isClass shouldClass isInst
      = do { instEnv <- tcGetInstEnvs
           ; let (instanceMatches, shouldInsts, _)
                    = lookupInstEnv False instEnv shouldClass (is_tys isInst)

           ; traceTc "tcMissingParentClassWarn/checkShouldInst"
                     (hang (ppr isInst) 4
                         (sep [ppr instanceMatches, ppr shouldInsts]))

           -- "<location>: Warning: <type> is an instance of <is> but not
           -- <should>" e.g. "Foo is an instance of Monad but not Applicative"
           ; let instLoc = srcLocSpan . nameSrcLoc $ getName isInst
                 warnMsg (Just name:_) =
                      addWarnAt (Reason warnFlag) instLoc $
                           hsep [ (quotes . ppr . nameOccName) name
                                , text "is an instance of"
                                , (ppr . nameOccName . className) isClass
                                , text "but not"
                                , (ppr . nameOccName . className) shouldClass ]
                                <> text "."
                           $$
                           hsep [ text "This will become an error in"
                                , text "a future release." ]
                 warnMsg _ = pure ()
           ; when (null shouldInsts && null instanceMatches) $
                  warnMsg (is_tcs isInst)
           }

    tcLookupClass_maybe :: Name -> TcM (Maybe Class)
    tcLookupClass_maybe name = tcLookupImported_maybe name >>= \case
        Succeeded (ATyCon tc) | cls@(Just _) <- tyConClass_maybe tc -> pure cls
        _else -> pure Nothing


---------------------------
tcTyClsInstDecls :: [TyClGroup GhcRn]
                 -> [LDerivDecl GhcRn]
                 -> [(RecFlag, LHsBinds GhcRn)]
                 -> TcM (TcGblEnv,            -- The full inst env
                         [InstInfo GhcRn],    -- Source-code instance decls to
                                              -- process; contains all dfuns for
                                              -- this module
                          HsValBinds GhcRn)   -- Supporting bindings for derived
                                              -- instances

tcTyClsInstDecls tycl_decls deriv_decls binds
 = tcAddDataFamConPlaceholders (tycl_decls >>= group_instds) $
   tcAddPatSynPlaceholders (getPatSynBinds binds) $
   do { (tcg_env, inst_info, datafam_deriv_info)
          <- tcTyAndClassDecls tycl_decls ;
      ; setGblEnv tcg_env $ do {
          -- With the @TyClDecl@s and @InstDecl@s checked we're ready to
          -- process the deriving clauses, including data family deriving
          -- clauses discovered in @tcTyAndClassDecls@.
          --
          -- Careful to quit now in case there were instance errors, so that
          -- the deriving errors don't pile up as well.
          ; failIfErrsM
          ; let tyclds = tycl_decls >>= group_tyclds
          ; (tcg_env', inst_info', val_binds)
              <- tcInstDeclsDeriv datafam_deriv_info tyclds deriv_decls
          ; setGblEnv tcg_env' $ do {
                failIfErrsM
              ; pure (tcg_env', inst_info' ++ inst_info, val_binds)
      }}}

{- *********************************************************************
*                                                                      *
        Checking for 'main'
*                                                                      *
************************************************************************
-}

checkMain :: Bool  -- False => no 'module M(..) where' header at all
          -> TcM TcGblEnv
-- If we are in module Main, check that 'main' is defined.
checkMain explicit_mod_hdr
 = do   { dflags  <- getDynFlags
        ; tcg_env <- getGblEnv
        ; check_main dflags tcg_env explicit_mod_hdr }

check_main :: DynFlags -> TcGblEnv -> Bool -> TcM TcGblEnv
check_main dflags tcg_env explicit_mod_hdr
 | mod /= main_mod
 = traceTc "checkMain not" (ppr main_mod <+> ppr mod) >>
   return tcg_env

 | otherwise
 = do   { mb_main <- lookupGlobalOccRn_maybe main_fn
                -- Check that 'main' is in scope
                -- It might be imported from another module!
        ; case mb_main of {
             Nothing -> do { traceTc "checkMain fail" (ppr main_mod <+> ppr main_fn)
                           ; complain_no_main
                           ; return tcg_env } ;
             Just main_name -> do

        { traceTc "checkMain found" (ppr main_mod <+> ppr main_fn)
        ; let loc       = srcLocSpan (getSrcLoc main_name)
        ; ioTyCon <- tcLookupTyCon ioTyConName
        ; res_ty <- newFlexiTyVarTy liftedTypeKind
        ; let io_ty = mkTyConApp ioTyCon [res_ty]
              skol_info = SigSkol (FunSigCtxt main_name False) io_ty []
        ; (ev_binds, main_expr)
               <- checkConstraints skol_info [] [] $
                  addErrCtxt mainCtxt    $
                  tcMonoExpr (L loc (HsVar noExt (L loc main_name)))
                             (mkCheckExpType io_ty)

                -- See Note [Root-main Id]
                -- Construct the binding
                --      :Main.main :: IO res_ty = runMainIO res_ty main
        ; run_main_id <- tcLookupId runMainIOName
        ; let { root_main_name =  mkExternalName rootMainKey rOOT_MAIN
                                   (mkVarOccFS (fsLit "main"))
                                   (getSrcSpan main_name)
              ; root_main_id = Id.mkExportedVanillaId root_main_name
                                                      (mkTyConApp ioTyCon [res_ty])
              ; co  = mkWpTyApps [res_ty]
              ; rhs = mkHsDictLet ev_binds $
                      nlHsApp (mkLHsWrap co (nlHsVar run_main_id)) main_expr
              ; main_bind = mkVarBind root_main_id rhs }

        ; return (tcg_env { tcg_main  = Just main_name,
                            tcg_binds = tcg_binds tcg_env
                                        `snocBag` main_bind,
                            tcg_dus   = tcg_dus tcg_env
                                        `plusDU` usesOnly (unitFV main_name)
                        -- Record the use of 'main', so that we don't
                        -- complain about it being defined but not used
                 })
    }}}
  where
    mod         = tcg_mod tcg_env
    main_mod    = mainModIs dflags
    main_fn     = getMainFun dflags
    interactive = ghcLink dflags == LinkInMemory

    complain_no_main = checkTc (interactive && not explicit_mod_hdr) noMainMsg
        -- In interactive mode, without an explicit module header, don't
        -- worry about the absence of 'main'.
        -- In other modes, fail altogether, so that we don't go on
        -- and complain a second time when processing the export list.

    mainCtxt  = text "When checking the type of the" <+> pp_main_fn
    noMainMsg = text "The" <+> pp_main_fn
                <+> text "is not defined in module" <+> quotes (ppr main_mod)
    pp_main_fn = ppMainFn main_fn

-- | Get the unqualified name of the function to use as the \"main\" for the main module.
-- Either returns the default name or the one configured on the command line with -main-is
getMainFun :: DynFlags -> RdrName
getMainFun dflags = case mainFunIs dflags of
                      Just fn -> mkRdrUnqual (mkVarOccFS (mkFastString fn))
                      Nothing -> main_RDR_Unqual

-- If we are in module Main, check that 'main' is exported.
checkMainExported :: TcGblEnv -> TcM ()
checkMainExported tcg_env
  = case tcg_main tcg_env of
      Nothing -> return () -- not the main module
      Just main_name ->
         do { dflags <- getDynFlags
            ; let main_mod = mainModIs dflags
            ; checkTc (main_name `elem` concatMap availNames (tcg_exports tcg_env)) $
                text "The" <+> ppMainFn (nameRdrName main_name) <+>
                text "is not exported by module" <+> quotes (ppr main_mod) }

ppMainFn :: RdrName -> SDoc
ppMainFn main_fn
  | rdrNameOcc main_fn == mainOcc
  = text "IO action" <+> quotes (ppr main_fn)
  | otherwise
  = text "main IO action" <+> quotes (ppr main_fn)

mainOcc :: OccName
mainOcc = mkVarOccFS (fsLit "main")

{-
Note [Root-main Id]
~~~~~~~~~~~~~~~~~~~
The function that the RTS invokes is always :Main.main, which we call
root_main_id.  (Because GHC allows the user to have a module not
called Main as the main module, we can't rely on the main function
being called "Main.main".  That's why root_main_id has a fixed module
":Main".)

This is unusual: it's a LocalId whose Name has a Module from another
module.  Tiresomely, we must filter it out again in MkIface, les we
get two defns for 'main' in the interface file!


*********************************************************
*                                                       *
                GHCi stuff
*                                                       *
*********************************************************
-}

runTcInteractive :: HscEnv -> TcRn a -> IO (Messages, Maybe a)
-- Initialise the tcg_inst_env with instances from all home modules.
-- This mimics the more selective call to hptInstances in tcRnImports
runTcInteractive hsc_env thing_inside
  = initTcInteractive hsc_env $ withTcPlugins hsc_env $
    do { traceTc "setInteractiveContext" $
            vcat [ text "ic_tythings:" <+> vcat (map ppr (ic_tythings icxt))
                 , text "ic_insts:" <+> vcat (map (pprBndr LetBind . instanceDFunId) ic_insts)
                 , text "ic_rn_gbl_env (LocalDef)" <+>
                      vcat (map ppr [ local_gres | gres <- occEnvElts (ic_rn_gbl_env icxt)
                                                 , let local_gres = filter isLocalGRE gres
                                                 , not (null local_gres) ]) ]

       ; let getOrphans m mb_pkg = fmap (\iface -> mi_module iface
                                          : dep_orphs (mi_deps iface))
                                 (loadSrcInterface (text "runTcInteractive") m
                                                   False mb_pkg)

       ; orphs <- fmap concat . forM (ic_imports icxt) $ \i ->
            case i of
                IIModule n -> getOrphans n Nothing
                IIDecl i ->
                  let mb_pkg = sl_fs <$> ideclPkgQual i in
                  getOrphans (unLoc (ideclName i)) mb_pkg

       ; let imports = emptyImportAvails {
                            imp_orphs = orphs
                        }
       ; (gbl_env, lcl_env) <- getEnvs
       ; let gbl_env' = gbl_env {
                           tcg_rdr_env      = ic_rn_gbl_env icxt
                         , tcg_type_env     = type_env
                         , tcg_inst_env     = extendInstEnvList
                                               (extendInstEnvList (tcg_inst_env gbl_env) ic_insts)
                                               home_insts
                         , tcg_fam_inst_env = extendFamInstEnvList
                                               (extendFamInstEnvList (tcg_fam_inst_env gbl_env)
                                                                     ic_finsts)
                                               home_fam_insts
                         , tcg_field_env    = mkNameEnv con_fields
                              -- setting tcg_field_env is necessary
                              -- to make RecordWildCards work (test: ghci049)
                         , tcg_fix_env      = ic_fix_env icxt
                         , tcg_default      = ic_default icxt
                              -- must calculate imp_orphs of the ImportAvails
                              -- so that instance visibility is done correctly
                         , tcg_imports      = imports
                         }

       ; lcl_env' <- tcExtendLocalTypeEnv lcl_env (map (fmap unrestricted) lcl_ids) -- TODO: arnaud: I don't know what `lcl_ids` are so I don't know if unrestricted is right
       ; setEnvs (gbl_env', lcl_env') thing_inside }
  where
    (home_insts, home_fam_insts) = hptInstances hsc_env (\_ -> True)

    icxt                     = hsc_IC hsc_env
    (ic_insts, ic_finsts)    = ic_instances icxt
    (lcl_ids, top_ty_things) = partitionWith is_closed (ic_tythings icxt)

    is_closed :: TyThing -> Either (Name, TcTyThing) TyThing
    -- Put Ids with free type variables (always RuntimeUnks)
    -- in the *local* type environment
    -- See Note [Initialising the type environment for GHCi]
    is_closed thing
      | AnId id <- thing
      , not (isTypeClosedLetBndr id)
      = Left (idName id, ATcId { tct_id = id
                               , tct_info = NotLetBound })
      | otherwise
      = Right thing

    type_env1 = mkTypeEnvWithImplicits top_ty_things
    type_env  = extendTypeEnvWithIds type_env1 (map instanceDFunId ic_insts)
                -- Putting the dfuns in the type_env
                -- is just to keep Core Lint happy

    con_fields = [ (dataConName c, dataConFieldLabels c)
                 | ATyCon t <- top_ty_things
                 , c <- tyConDataCons t ]


{- Note [Initialising the type environment for GHCi]
~~~~~~~~~~~~~~~~~~~~~~~~~~~~~~~~~~~~~~~~~~~~~~~~~~~~
Most of the Ids in ic_things, defined by the user in 'let' stmts,
have closed types. E.g.
   ghci> let foo x y = x && not y

However the GHCi debugger creates top-level bindings for Ids whose
types have free RuntimeUnk skolem variables, standing for unknown
types.  If we don't register these free TyVars as global TyVars then
the typechecker will try to quantify over them and fall over in
zonkQuantifiedTyVar. so we must add any free TyVars to the
typechecker's global TyVar set.  That is most conveniently by using
tcExtendLocalTypeEnv, which automatically extends the global TyVar
set.

We do this by splitting out the Ids with open types, using 'is_closed'
to do the partition.  The top-level things go in the global TypeEnv;
the open, NotTopLevel, Ids, with free RuntimeUnk tyvars, go in the
local TypeEnv.

Note that we don't extend the local RdrEnv (tcl_rdr); all the in-scope
things are already in the interactive context's GlobalRdrEnv.
Extending the local RdrEnv isn't terrible, but it means there is an
entry for the same Name in both global and local RdrEnvs, and that
lead to duplicate "perhaps you meant..." suggestions (e.g. T5564).

We don't bother with the tcl_th_bndrs environment either.
-}

-- | The returned [Id] is the list of new Ids bound by this statement. It can
-- be used to extend the InteractiveContext via extendInteractiveContext.
--
-- The returned TypecheckedHsExpr is of type IO [ () ], a list of the bound
-- values, coerced to ().
tcRnStmt :: HscEnv -> GhciLStmt GhcPs
         -> IO (Messages, Maybe ([Id], LHsExpr GhcTc, FixityEnv))
tcRnStmt hsc_env rdr_stmt
  = runTcInteractive hsc_env $ do {

    -- The real work is done here
    ((bound_ids, tc_expr), fix_env) <- tcUserStmt rdr_stmt ;
    zonked_expr <- zonkTopLExpr tc_expr ;
    zonked_ids  <- zonkTopBndrs bound_ids ;

    failIfErrsM ;  -- we can't do the next step if there are levity polymorphism errors
                   -- test case: ghci/scripts/T13202{,a}

        -- None of the Ids should be of unboxed type, because we
        -- cast them all to HValues in the end!
    mapM_ bad_unboxed (filter (isUnliftedType . idType) zonked_ids) ;

    traceTc "tcs 1" empty ;
    this_mod <- getModule ;
    global_ids <- mapM (externaliseAndTidyId this_mod) zonked_ids ;
        -- Note [Interactively-bound Ids in GHCi] in HscTypes

{- ---------------------------------------------
   At one stage I removed any shadowed bindings from the type_env;
   they are inaccessible but might, I suppose, cause a space leak if we leave them there.
   However, with Template Haskell they aren't necessarily inaccessible.  Consider this
   GHCi session
         Prelude> let f n = n * 2 :: Int
         Prelude> fName <- runQ [| f |]
         Prelude> $(return $ AppE fName (LitE (IntegerL 7)))
         14
         Prelude> let f n = n * 3 :: Int
         Prelude> $(return $ AppE fName (LitE (IntegerL 7)))
   In the last line we use 'fName', which resolves to the *first* 'f'
   in scope. If we delete it from the type env, GHCi crashes because
   it doesn't expect that.

   Hence this code is commented out

-------------------------------------------------- -}

    traceOptTcRn Opt_D_dump_tc
        (vcat [text "Bound Ids" <+> pprWithCommas ppr global_ids,
               text "Typechecked expr" <+> ppr zonked_expr]) ;

    return (global_ids, zonked_expr, fix_env)
    }
  where
    bad_unboxed id = addErr (sep [text "GHCi can't bind a variable of unlifted type:",
                                  nest 2 (ppr id <+> dcolon <+> ppr (idType id))])

{-
--------------------------------------------------------------------------
                Typechecking Stmts in GHCi

Here is the grand plan, implemented in tcUserStmt

        What you type                   The IO [HValue] that hscStmt returns
        -------------                   ------------------------------------
        let pat = expr          ==>     let pat = expr in return [coerce HVal x, coerce HVal y, ...]
                                        bindings: [x,y,...]

        pat <- expr             ==>     expr >>= \ pat -> return [coerce HVal x, coerce HVal y, ...]
                                        bindings: [x,y,...]

        expr (of IO type)       ==>     expr >>= \ it -> return [coerce HVal it]
          [NB: result not printed]      bindings: [it]

        expr (of non-IO type,   ==>     let it = expr in print it >> return [coerce HVal it]
          result showable)              bindings: [it]

        expr (of non-IO type,
          result not showable)  ==>     error
-}

-- | A plan is an attempt to lift some code into the IO monad.
type PlanResult = ([Id], LHsExpr GhcTc)
type Plan = TcM PlanResult

-- | Try the plans in order. If one fails (by raising an exn), try the next.
-- If one succeeds, take it.
runPlans :: [Plan] -> TcM PlanResult
runPlans []     = panic "runPlans"
runPlans [p]    = p
runPlans (p:ps) = tryTcDiscardingErrs (runPlans ps) p

-- | Typecheck (and 'lift') a stmt entered by the user in GHCi into the
-- GHCi 'environment'.
--
-- By 'lift' and 'environment we mean that the code is changed to
-- execute properly in an IO monad. See Note [Interactively-bound Ids
-- in GHCi] in HscTypes for more details. We do this lifting by trying
-- different ways ('plans') of lifting the code into the IO monad and
-- type checking each plan until one succeeds.
tcUserStmt :: GhciLStmt GhcPs -> TcM (PlanResult, FixityEnv)

-- An expression typed at the prompt is treated very specially
tcUserStmt (L loc (BodyStmt expr _ _ _))
  = do  { (rn_expr, fvs) <- checkNoErrs (rnLExpr expr)
               -- Don't try to typecheck if the renamer fails!
        ; ghciStep <- getGhciStepIO
        ; uniq <- newUnique
        ; interPrintName <- getInteractivePrintName
        ; let fresh_it  = itName uniq loc
              matches   = [mkMatch (mkPrefixFunRhs (L loc fresh_it)) [] rn_expr
                                   (noLoc emptyLocalBinds)]
              -- [it = expr]
              the_bind  = L loc $ (mkTopFunBind FromSource
                                     (L loc fresh_it) matches) { fun_ext = fvs }
                          -- Care here!  In GHCi the expression might have
                          -- free variables, and they in turn may have free type variables
                          -- (if we are at a breakpoint, say).  We must put those free vars

              -- [let it = expr]
              let_stmt  = L loc $ LetStmt $ noLoc $ HsValBinds noExt
                           $ XValBindsLR
                               (NValBinds [(NonRecursive,unitBag the_bind)] [])

              -- [it <- e]
              bind_stmt = L loc $ BindStmt
                                       (L loc (VarPat noExt (L loc fresh_it)))
                                       (nlHsApp ghciStep rn_expr)
                                       (mkRnSyntaxExpr bindIOName)
                                       noSyntaxExpr
                                       placeHolder

              -- [; print it]
              print_it  = L loc $ BodyStmt (nlHsApp (nlHsVar interPrintName) (nlHsVar fresh_it))
                                           (mkRnSyntaxExpr thenIOName)
                                                  noSyntaxExpr placeHolderType

              -- NewA
              no_it_a = L loc $ BodyStmt (nlHsApps bindIOName
                                       [rn_expr , nlHsVar interPrintName])
                                       (mkRnSyntaxExpr thenIOName)
                                       noSyntaxExpr placeHolderType

              no_it_b = L loc $ BodyStmt (rn_expr)
                                       (mkRnSyntaxExpr thenIOName)
                                       noSyntaxExpr placeHolderType

              no_it_c = L loc $ BodyStmt (nlHsApp (nlHsVar interPrintName) rn_expr)
                                       (mkRnSyntaxExpr thenIOName)
                                       noSyntaxExpr placeHolderType

              -- See Note [GHCi Plans]

              it_plans = [
                    -- Plan A
                    do { stuff@([it_id], _) <- tcGhciStmts [bind_stmt, print_it]
                       ; it_ty <- zonkTcType (idType it_id)
                       ; when (isUnitTy $ it_ty) failM
                       ; return stuff },

                        -- Plan B; a naked bind statement
                    tcGhciStmts [bind_stmt],

                        -- Plan C; check that the let-binding is typeable all by itself.
                        -- If not, fail; if so, try to print it.
                        -- The two-step process avoids getting two errors: one from
                        -- the expression itself, and one from the 'print it' part
                        -- This two-step story is very clunky, alas
                    do { _ <- checkNoErrs (tcGhciStmts [let_stmt])
                                --- checkNoErrs defeats the error recovery of let-bindings
                       ; tcGhciStmts [let_stmt, print_it] } ]

              -- Plans where we don't bind "it"
              no_it_plans = [
                    tcGhciStmts [no_it_a] ,
                    tcGhciStmts [no_it_b] ,
                    tcGhciStmts [no_it_c] ]


        -- Ensure that type errors don't get deferred when type checking the
        -- naked expression. Deferring type errors here is unhelpful because the
        -- expression gets evaluated right away anyway. It also would potentially
        -- emit two redundant type-error warnings, one from each plan.
        ; generate_it <- goptM Opt_NoIt
        ; plan <- unsetGOptM Opt_DeferTypeErrors $
                  unsetGOptM Opt_DeferTypedHoles $
                    runPlans $ if generate_it
                                 then no_it_plans
                                 else it_plans


        ; fix_env <- getFixityEnv
        ; return (plan, fix_env) }

tcUserStmt rdr_stmt@(L loc _)
  = do { (([rn_stmt], fix_env), fvs) <- checkNoErrs $
           rnStmts GhciStmtCtxt rnLExpr [rdr_stmt] $ \_ -> do
             fix_env <- getFixityEnv
             return (fix_env, emptyFVs)
            -- Don't try to typecheck if the renamer fails!
       ; traceRn "tcRnStmt" (vcat [ppr rdr_stmt, ppr rn_stmt, ppr fvs])
       ; rnDump rn_stmt ;

       ; ghciStep <- getGhciStepIO
       ; let gi_stmt
               | (L loc (BindStmt pat expr op1 op2 ty)) <- rn_stmt
                           = L loc $ BindStmt pat (nlHsApp ghciStep expr) op1 op2 ty
               | otherwise = rn_stmt

       ; opt_pr_flag <- goptM Opt_PrintBindResult
       ; let print_result_plan
               | opt_pr_flag                         -- The flag says "print result"
               , [v] <- collectLStmtBinders gi_stmt  -- One binder
                           =  [mk_print_result_plan gi_stmt v]
               | otherwise = []

        -- The plans are:
        --      [stmt; print v]         if one binder and not v::()
        --      [stmt]                  otherwise
       ; plan <- runPlans (print_result_plan ++ [tcGhciStmts [gi_stmt]])
       ; return (plan, fix_env) }
  where
    mk_print_result_plan stmt v
      = do { stuff@([v_id], _) <- tcGhciStmts [stmt, print_v]
           ; v_ty <- zonkTcType (idType v_id)
           ; when (isUnitTy v_ty || not (isTauTy v_ty)) failM
           ; return stuff }
      where
        print_v  = L loc $ BodyStmt (nlHsApp (nlHsVar printName) (nlHsVar v))
                                    (mkRnSyntaxExpr thenIOName) noSyntaxExpr
                                    placeHolderType

{-
Note [GHCi Plans]

When a user types an expression in the repl we try to print it in three different
ways. Also, depending on whether -fno-it is set, we bind a variable called `it`
which can be used to refer to the result of the expression subsequently in the repl.

The normal plans are :
  A. [it <- e; print e]     but not if it::()
  B. [it <- e]
  C. [let it = e; print it]

When -fno-it is set, the plans are:
  A. [e >>= print]
  B. [e]
  C. [let it = e in print it]

The reason for -fno-it is explained in #14336. `it` can lead to the repl
leaking memory as it is repeatedly queried.
-}

-- | Typecheck the statements given and then return the results of the
-- statement in the form 'IO [()]'.
tcGhciStmts :: [GhciLStmt GhcRn] -> TcM PlanResult
tcGhciStmts stmts
 = do { ioTyCon <- tcLookupTyCon ioTyConName ;
        ret_id  <- tcLookupId returnIOName ;            -- return @ IO
        let {
            ret_ty      = mkListTy unitTy ;
            io_ret_ty   = mkTyConApp ioTyCon [ret_ty] ;
            tc_io_stmts = tcStmtsAndThen GhciStmtCtxt tcDoStmt stmts
                                         (mkCheckExpType io_ret_ty) ;
            names = collectLStmtsBinders stmts ;
         } ;

        -- OK, we're ready to typecheck the stmts
        traceTc "TcRnDriver.tcGhciStmts: tc stmts" empty ;
        ((tc_stmts, ids), lie) <- captureTopConstraints $
                                  tc_io_stmts $ \ _ ->
                                  mapM tcLookupId names  ;
                        -- Look up the names right in the middle,
                        -- where they will all be in scope

        -- Simplify the context
        traceTc "TcRnDriver.tcGhciStmts: simplify ctxt" empty ;
        const_binds <- checkNoErrs (simplifyInteractive lie) ;
                -- checkNoErrs ensures that the plan fails if context redn fails

        traceTc "TcRnDriver.tcGhciStmts: done" empty ;
        let {   -- mk_return builds the expression
                --      returnIO @ [()] [coerce () x, ..,  coerce () z]
                --
                -- Despite the inconvenience of building the type applications etc,
                -- this *has* to be done in type-annotated post-typecheck form
                -- because we are going to return a list of *polymorphic* values
                -- coerced to type (). If we built a *source* stmt
                --      return [coerce x, ..., coerce z]
                -- then the type checker would instantiate x..z, and we wouldn't
                -- get their *polymorphic* values.  (And we'd get ambiguity errs
                -- if they were overloaded, since they aren't applied to anything.)
            ret_expr = nlHsApp (nlHsTyApp ret_id [ret_ty])
                       (noLoc $ ExplicitList unitTy Nothing
                                                            (map mk_item ids)) ;
            mk_item id = let ty_args = [idType id, unitTy] in
                         nlHsApp (nlHsTyApp unsafeCoerceId
                                   (map getRuntimeRep ty_args ++ ty_args))
                                 (nlHsVar id) ;
            stmts = tc_stmts ++ [noLoc (mkLastStmt ret_expr)]
        } ;
        return (ids, mkHsDictLet (EvBinds const_binds) $
                     noLoc (HsDo io_ret_ty GhciStmtCtxt (noLoc stmts)))
    }

-- | Generate a typed ghciStepIO expression (ghciStep :: Ty a -> IO a)
getGhciStepIO :: TcM (LHsExpr GhcRn)
getGhciStepIO = do
    ghciTy <- getGHCiMonad
    a_tv <- newName (mkTyVarOccFS (fsLit "a"))
    let ghciM   = nlHsAppTy (nlHsTyVar ghciTy) (nlHsTyVar a_tv)
        ioM     = nlHsAppTy (nlHsTyVar ioTyConName) (nlHsTyVar a_tv)

<<<<<<< HEAD
        step_ty = noLoc $ HsForAllTy { hst_bndrs = [noLoc $ UserTyVar (noLoc a_tv)]
                                     , hst_body  = nlHsFunTy ghciM Omega ioM }
=======
        step_ty = noLoc $ HsForAllTy
                     { hst_bndrs = [noLoc $ UserTyVar noExt (noLoc a_tv)]
                     , hst_xforall = noExt
                     , hst_body  = nlHsFunTy ghciM ioM }
>>>>>>> fea04def

        stepTy :: LHsSigWcType GhcRn
        stepTy = mkEmptyWildCardBndrs (mkEmptyImplicitBndrs step_ty)

    return (noLoc $ ExprWithTySig stepTy (nlHsVar ghciStepIoMName))

isGHCiMonad :: HscEnv -> String -> IO (Messages, Maybe Name)
isGHCiMonad hsc_env ty
  = runTcInteractive hsc_env $ do
        rdrEnv <- getGlobalRdrEnv
        let occIO = lookupOccEnv rdrEnv (mkOccName tcName ty)
        case occIO of
            Just [n] -> do
                let name = gre_name n
                ghciClass <- tcLookupClass ghciIoClassName
                userTyCon <- tcLookupTyCon name
                let userTy = mkTyConApp userTyCon []
                _ <- tcLookupInstance ghciClass [userTy]
                return name

            Just _  -> failWithTc $ text "Ambiguous type!"
            Nothing -> failWithTc $ text ("Can't find type:" ++ ty)

-- | How should we infer a type? See Note [TcRnExprMode]
data TcRnExprMode = TM_Inst    -- ^ Instantiate the type fully (:type)
                  | TM_NoInst  -- ^ Do not instantiate the type (:type +v)
                  | TM_Default -- ^ Default the type eagerly (:type +d)

-- | tcRnExpr just finds the type of an expression
tcRnExpr :: HscEnv
         -> TcRnExprMode
         -> LHsExpr GhcPs
         -> IO (Messages, Maybe Type)
tcRnExpr hsc_env mode rdr_expr
  = runTcInteractive hsc_env $
    do {

    (rn_expr, _fvs) <- rnLExpr rdr_expr ;
    failIfErrsM ;

        -- Now typecheck the expression, and generalise its type
        -- it might have a rank-2 type (e.g. :t runST)
    uniq <- newUnique ;
    let { fresh_it  = itName uniq (getLoc rdr_expr)
        ; orig = lexprCtOrigin rn_expr } ;
    (tclvl, lie, res_ty)
          <- pushLevelAndCaptureConstraints $
             do { (_tc_expr, expr_ty) <- tcInferSigma rn_expr
                ; if inst
                  then snd <$> deeplyInstantiate orig expr_ty
                  else return expr_ty } ;

    -- Generalise
    ((qtvs, dicts, _, _), lie_top) <- captureTopConstraints $
                                      {-# SCC "simplifyInfer" #-}
                                      simplifyInfer tclvl
                                                 infer_mode
                                                 []    {- No sig vars -}
                                                 [(fresh_it, res_ty)]
                                                 lie ;

    -- Ignore the dictionary bindings
    _ <- perhaps_disable_default_warnings $
         simplifyInteractive lie_top ;

    let { all_expr_ty = mkInvForAllTys qtvs (mkLamTypes dicts res_ty) } ;
    ty <- zonkTcType all_expr_ty ;

    -- We normalise type families, so that the type of an expression is the
    -- same as of a bound expression (TcBinds.mkInferredPolyId). See Trac
    -- #10321 for further discussion.
    fam_envs <- tcGetFamInstEnvs ;
    -- normaliseType returns a coercion which we discard, so the Role is
    -- irrelevant
    return (snd (normaliseType fam_envs Nominal ty))
    }
  where
    -- See Note [TcRnExprMode]
    (inst, infer_mode, perhaps_disable_default_warnings) = case mode of
      TM_Inst    -> (True,  NoRestrictions, id)
      TM_NoInst  -> (False, NoRestrictions, id)
      TM_Default -> (True,  EagerDefaulting, unsetWOptM Opt_WarnTypeDefaults)

--------------------------
tcRnImportDecls :: HscEnv
                -> [LImportDecl GhcPs]
                -> IO (Messages, Maybe GlobalRdrEnv)
-- Find the new chunk of GlobalRdrEnv created by this list of import
-- decls.  In contract tcRnImports *extends* the TcGblEnv.
tcRnImportDecls hsc_env import_decls
 =  runTcInteractive hsc_env $
    do { gbl_env <- updGblEnv zap_rdr_env $
                    tcRnImports hsc_env import_decls
       ; return (tcg_rdr_env gbl_env) }
  where
    zap_rdr_env gbl_env = gbl_env { tcg_rdr_env = emptyGlobalRdrEnv }

-- tcRnType just finds the kind of a type
tcRnType :: HscEnv
         -> Bool        -- Normalise the returned type
         -> LHsType GhcPs
         -> IO (Messages, Maybe (Type, Kind))
tcRnType hsc_env normalise rdr_type
  = runTcInteractive hsc_env $
    setXOptM LangExt.PolyKinds $   -- See Note [Kind-generalise in tcRnType]
    do { (HsWC { hswc_wcs = wcs, hswc_body = rn_type }, _fvs)
               <- rnHsWcType GHCiCtx (mkHsWildCardBndrs rdr_type)
                  -- The type can have wild cards, but no implicit
                  -- generalisation; e.g.   :kind (T _)
       ; failIfErrsM

        -- Now kind-check the type
        -- It can have any rank or kind
        -- First bring into scope any wildcards
       ; traceTc "tcRnType" (vcat [ppr wcs, ppr rn_type])
       ; (ty, kind) <- solveEqualities $
                       tcWildCardBinders (SigTypeSkol GhciCtxt) wcs $ \ _ ->
                       tcLHsTypeUnsaturated rn_type

       -- Do kind generalisation; see Note [Kind-generalise in tcRnType]
       ; kind <- zonkTcType kind
       ; kvs <- kindGeneralize kind
       ; ty  <- zonkTcTypeToType emptyZonkEnv ty

       ; ty' <- if normalise
                then do { fam_envs <- tcGetFamInstEnvs
                        ; let (_, ty')
                                = normaliseType fam_envs Nominal ty
                        ; return ty' }
                else return ty ;

       ; return (ty', mkInvForAllTys kvs (typeKind ty')) }

{- Note [TcRnExprMode]
~~~~~~~~~~~~~~~~~~~~~~
How should we infer a type when a user asks for the type of an expression e
at the GHCi prompt? We offer 3 different possibilities, described below. Each
considers this example, with -fprint-explicit-foralls enabled:

  foo :: forall a f b. (Show a, Num b, Foldable f) => a -> f b -> String
  :type{,-spec,-def} foo @Int

:type / TM_Inst

  In this mode, we report the type that would be inferred if a variable
  were assigned to expression e, without applying the monomorphism restriction.
  This means we deeply instantiate the type and then regeneralize, as discussed
  in #11376.

  > :type foo @Int
  forall {b} {f :: * -> *}. (Foldable f, Num b) => Int -> f b -> String

  Note that the variables and constraints are reordered here, because this
  is possible during regeneralization. Also note that the variables are
  reported as Inferred instead of Specified.

:type +v / TM_NoInst

  This mode is for the benefit of users using TypeApplications. It does no
  instantiation whatsoever, sometimes meaning that class constraints are not
  solved.

  > :type +v foo @Int
  forall f b. (Show Int, Num b, Foldable f) => Int -> f b -> String

  Note that Show Int is still reported, because the solver never got a chance
  to see it.

:type +d / TM_Default

  This mode is for the benefit of users who wish to see instantiations of
  generalized types, and in particular to instantiate Foldable and Traversable.
  In this mode, any type variable that can be defaulted is defaulted. Because
  GHCi uses -XExtendedDefaultRules, this means that Foldable and Traversable are
  defaulted.

  > :type +d foo @Int
  Int -> [Integer] -> String

  Note that this mode can sometimes lead to a type error, if a type variable is
  used with a defaultable class but cannot actually be defaulted:

  bar :: (Num a, Monoid a) => a -> a
  > :type +d bar
  ** error **

  The error arises because GHC tries to default a but cannot find a concrete
  type in the defaulting list that is both Num and Monoid. (If this list is
  modified to include an element that is both Num and Monoid, the defaulting
  would succeed, of course.)

Note [Kind-generalise in tcRnType]
~~~~~~~~~~~~~~~~~~~~~~~~~~~~~~~~~~~~~
We switch on PolyKinds when kind-checking a user type, so that we will
kind-generalise the type, even when PolyKinds is not otherwise on.
This gives the right default behaviour at the GHCi prompt, where if
you say ":k T", and T has a polymorphic kind, you'd like to see that
polymorphism. Of course.  If T isn't kind-polymorphic you won't get
anything unexpected, but the apparent *loss* of polymorphism, for
types that you know are polymorphic, is quite surprising.  See Trac
#7688 for a discussion.

Note that the goal is to generalise the *kind of the type*, not
the type itself! Example:
  ghci> data T m a = MkT (m a)  -- T :: forall . (k -> *) -> k -> *
  ghci> :k T
We instantiate T to get (T kappa).  We do not want to kind-generalise
that to forall k. T k!  Rather we want to take its kind
   T kappa :: (kappa -> *) -> kappa -> *
and now kind-generalise that kind, to forall k. (k->*) -> k -> *
(It was Trac #10122 that made me realise how wrong the previous
approach was.) -}


{-
************************************************************************
*                                                                      *
                 tcRnDeclsi
*                                                                      *
************************************************************************

tcRnDeclsi exists to allow class, data, and other declarations in GHCi.
-}

tcRnDeclsi :: HscEnv
           -> [LHsDecl GhcPs]
           -> IO (Messages, Maybe TcGblEnv)
tcRnDeclsi hsc_env local_decls
  = runTcInteractive hsc_env $
    tcRnSrcDecls False local_decls

externaliseAndTidyId :: Module -> Id -> TcM Id
externaliseAndTidyId this_mod id
  = do { name' <- externaliseName this_mod (idName id)
       ; return (globaliseAndTidyId (setIdName id name')) }


{-
************************************************************************
*                                                                      *
        More GHCi stuff, to do with browsing and getting info
*                                                                      *
************************************************************************
-}

-- | ASSUMES that the module is either in the 'HomePackageTable' or is
-- a package module with an interface on disk.  If neither of these is
-- true, then the result will be an error indicating the interface
-- could not be found.
getModuleInterface :: HscEnv -> Module -> IO (Messages, Maybe ModIface)
getModuleInterface hsc_env mod
  = runTcInteractive hsc_env $
    loadModuleInterface (text "getModuleInterface") mod

tcRnLookupRdrName :: HscEnv -> Located RdrName
                  -> IO (Messages, Maybe [Name])
-- ^ Find all the Names that this RdrName could mean, in GHCi
tcRnLookupRdrName hsc_env (L loc rdr_name)
  = runTcInteractive hsc_env $
    setSrcSpan loc           $
    do {   -- If the identifier is a constructor (begins with an
           -- upper-case letter), then we need to consider both
           -- constructor and type class identifiers.
         let rdr_names = dataTcOccs rdr_name
       ; names_s <- mapM lookupInfoOccRn rdr_names
       ; let names = concat names_s
       ; when (null names) (addErrTc (text "Not in scope:" <+> quotes (ppr rdr_name)))
       ; return names }

tcRnLookupName :: HscEnv -> Name -> IO (Messages, Maybe TyThing)
tcRnLookupName hsc_env name
  = runTcInteractive hsc_env $
    tcRnLookupName' name

-- To look up a name we have to look in the local environment (tcl_lcl)
-- as well as the global environment, which is what tcLookup does.
-- But we also want a TyThing, so we have to convert:

tcRnLookupName' :: Name -> TcRn TyThing
tcRnLookupName' name = do
   tcthing <- tcLookup name
   case tcthing of
     AGlobal thing    -> return thing
     ATcId{tct_id=id} -> return (AnId id)
     _ -> panic "tcRnLookupName'"

tcRnGetInfo :: HscEnv
            -> Name
            -> IO ( Messages
                  , Maybe (TyThing, Fixity, [ClsInst], [FamInst], SDoc))

-- Used to implement :info in GHCi
--
-- Look up a RdrName and return all the TyThings it might be
-- A capitalised RdrName is given to us in the DataName namespace,
-- but we want to treat it as *both* a data constructor
--  *and* as a type or class constructor;
-- hence the call to dataTcOccs, and we return up to two results
tcRnGetInfo hsc_env name
  = runTcInteractive hsc_env $
    do { loadUnqualIfaces hsc_env (hsc_IC hsc_env)
           -- Load the interface for all unqualified types and classes
           -- That way we will find all the instance declarations
           -- (Packages have not orphan modules, and we assume that
           --  in the home package all relevant modules are loaded.)

       ; thing  <- tcRnLookupName' name
       ; fixity <- lookupFixityRn name
       ; (cls_insts, fam_insts) <- lookupInsts thing
       ; let info = lookupKnownNameInfo name
       ; return (thing, fixity, cls_insts, fam_insts, info) }


-- Lookup all class and family instances for a type constructor.
--
-- This function filters all instances in the type environment, so there
-- is a lot of duplicated work if it is called many times in the same
-- type environment. If this becomes a problem, the NameEnv computed
-- in GHC.getNameToInstancesIndex could be cached in TcM and both functions
-- could be changed to consult that index.
lookupInsts :: TyThing -> TcM ([ClsInst],[FamInst])
lookupInsts (ATyCon tc)
  = do  { InstEnvs { ie_global = pkg_ie, ie_local = home_ie, ie_visible = vis_mods } <- tcGetInstEnvs
        ; (pkg_fie, home_fie) <- tcGetFamInstEnvs
                -- Load all instances for all classes that are
                -- in the type environment (which are all the ones
                -- we've seen in any interface file so far)

          -- Return only the instances relevant to the given thing, i.e.
          -- the instances whose head contains the thing's name.
        ; let cls_insts =
                 [ ispec        -- Search all
                 | ispec <- instEnvElts home_ie ++ instEnvElts pkg_ie
                 , instIsVisible vis_mods ispec
                 , tc_name `elemNameSet` orphNamesOfClsInst ispec ]
        ; let fam_insts =
                 [ fispec
                 | fispec <- famInstEnvElts home_fie ++ famInstEnvElts pkg_fie
                 , tc_name `elemNameSet` orphNamesOfFamInst fispec ]
        ; return (cls_insts, fam_insts) }
  where
    tc_name     = tyConName tc

lookupInsts _ = return ([],[])

loadUnqualIfaces :: HscEnv -> InteractiveContext -> TcM ()
-- Load the interface for everything that is in scope unqualified
-- This is so that we can accurately report the instances for
-- something
loadUnqualIfaces hsc_env ictxt
  = initIfaceTcRn $ do
    mapM_ (loadSysInterface doc) (moduleSetElts (mkModuleSet unqual_mods))
  where
    this_pkg = thisPackage (hsc_dflags hsc_env)

    unqual_mods = [ nameModule name
                  | gre <- globalRdrEnvElts (ic_rn_gbl_env ictxt)
                  , let name = gre_name gre
                  , nameIsFromExternalPackage this_pkg name
                  , isTcOcc (nameOccName name)   -- Types and classes only
                  , unQualOK gre ]               -- In scope unqualified
    doc = text "Need interface for module whose export(s) are in scope unqualified"



{-
************************************************************************
*                                                                      *
                Degugging output
*                                                                      *
************************************************************************
-}

rnDump :: (Outputable a, Data a) => a -> TcRn ()
-- Dump, with a banner, if -ddump-rn
rnDump rn = do { traceOptTcRn Opt_D_dump_rn (mkDumpDoc "Renamer" (ppr rn)) }

tcDump :: TcGblEnv -> TcRn ()
tcDump env
 = do { dflags <- getDynFlags ;

        -- Dump short output if -ddump-types or -ddump-tc
        when (dopt Opt_D_dump_types dflags || dopt Opt_D_dump_tc dflags)
             (printForUserTcRn short_dump) ;

        -- Dump bindings if -ddump-tc
        traceOptTcRn Opt_D_dump_tc (mkDumpDoc "Typechecker" full_dump);

        -- Dump bindings as an hsSyn AST if -ddump-tc-ast
        traceOptTcRn Opt_D_dump_tc_ast (mkDumpDoc "Typechecker" ast_dump)
   }
  where
    short_dump = pprTcGblEnv env
    full_dump  = pprLHsBinds (tcg_binds env)
        -- NB: foreign x-d's have undefined's in their types;
        --     hence can't show the tc_fords
    ast_dump = showAstData NoBlankSrcSpan (tcg_binds env)

-- It's unpleasant having both pprModGuts and pprModDetails here
pprTcGblEnv :: TcGblEnv -> SDoc
pprTcGblEnv (TcGblEnv { tcg_type_env  = type_env,
                        tcg_insts     = insts,
                        tcg_fam_insts = fam_insts,
                        tcg_rules     = rules,
                        tcg_vects     = vects,
                        tcg_imports   = imports })
  = vcat [ ppr_types type_env
         , ppr_tycons fam_insts type_env
         , ppr_insts insts
         , ppr_fam_insts fam_insts
         , vcat (map ppr rules)
         , vcat (map ppr vects)
         , text "Dependent modules:" <+>
                pprUFM (imp_dep_mods imports) (ppr . sort)
         , text "Dependent packages:" <+>
                ppr (S.toList $ imp_dep_pkgs imports)]
  where         -- The use of sort is just to reduce unnecessary
                -- wobbling in testsuite output

ppr_types :: TypeEnv -> SDoc
ppr_types type_env = getPprDebug $ \dbg ->
  let
    ids = [id | id <- typeEnvIds type_env, want_sig id]
    want_sig id | dbg
                = True
                | otherwise
                = isExternalName (idName id) &&
                  (not (isDerivedOccName (getOccName id)))
        -- Top-level user-defined things have External names.
        -- Suppress internally-generated things unless -dppr-debug
  in
  text "TYPE SIGNATURES" $$ nest 2 (ppr_sigs ids)

ppr_tycons :: [FamInst] -> TypeEnv -> SDoc
ppr_tycons fam_insts type_env = getPprDebug $ \dbg ->
  let
    fi_tycons = famInstsRepTyCons fam_insts
    tycons = [tycon | tycon <- typeEnvTyCons type_env, want_tycon tycon]
    want_tycon tycon | dbg        = True
                     | otherwise  = not (isImplicitTyCon tycon) &&
                                    isExternalName (tyConName tycon) &&
                                    not (tycon `elem` fi_tycons)
  in
  vcat [ text "TYPE CONSTRUCTORS"
       ,   nest 2 (ppr_tydecls tycons)
       , text "COERCION AXIOMS"
       ,   nest 2 (vcat (map pprCoAxiom (typeEnvCoAxioms type_env))) ]

ppr_insts :: [ClsInst] -> SDoc
ppr_insts []     = empty
ppr_insts ispecs = text "INSTANCES" $$ nest 2 (pprInstances ispecs)

ppr_fam_insts :: [FamInst] -> SDoc
ppr_fam_insts []        = empty
ppr_fam_insts fam_insts =
  text "FAMILY INSTANCES" $$ nest 2 (pprFamInsts fam_insts)

ppr_sigs :: [Var] -> SDoc
ppr_sigs ids
        -- Print type signatures; sort by OccName
  = vcat (map ppr_sig (sortBy (comparing getOccName) ids))
  where
    ppr_sig id = hang (ppr id <+> dcolon) 2 (ppr (tidyTopType (idType id)))

ppr_tydecls :: [TyCon] -> SDoc
ppr_tydecls tycons
  -- Print type constructor info for debug purposes
  -- Sort by OccName to reduce unnecessary changes
  = vcat [ ppr (tyThingToIfaceDecl (ATyCon tc))
         | tc <- sortBy (comparing getOccName) tycons ]
    -- The Outputable instance for IfaceDecl uses
    -- showToIface, which is what we want here, whereas
    -- pprTyThing uses ShowSome.

{-
********************************************************************************

Type Checker Plugins

********************************************************************************
-}

withTcPlugins :: HscEnv -> TcM a -> TcM a
withTcPlugins hsc_env m =
  do let plugins = getTcPlugins (hsc_dflags hsc_env)
     case plugins of
       [] -> m  -- Common fast case
       _  -> do ev_binds_var <- newTcEvBinds
                (solvers,stops) <- unzip `fmap` mapM (startPlugin ev_binds_var) plugins
                -- This ensures that tcPluginStop is called even if a type
                -- error occurs during compilation (Fix of #10078)
                eitherRes <- tryM $ do
                  updGblEnv (\e -> e { tcg_tc_plugins = solvers }) m
                mapM_ (flip runTcPluginM ev_binds_var) stops
                case eitherRes of
                  Left _ -> failM
                  Right res -> return res
  where
  startPlugin ev_binds_var (TcPlugin start solve stop) =
    do s <- runTcPluginM start ev_binds_var
       return (solve s, stop s)

getTcPlugins :: DynFlags -> [TcPlugin]
getTcPlugins dflags = catMaybes $ map get_plugin (plugins dflags)
  where get_plugin p = tcPlugin (lpPlugin p) (lpArguments p)<|MERGE_RESOLUTION|>--- conflicted
+++ resolved
@@ -2189,15 +2189,9 @@
     let ghciM   = nlHsAppTy (nlHsTyVar ghciTy) (nlHsTyVar a_tv)
         ioM     = nlHsAppTy (nlHsTyVar ioTyConName) (nlHsTyVar a_tv)
 
-<<<<<<< HEAD
-        step_ty = noLoc $ HsForAllTy { hst_bndrs = [noLoc $ UserTyVar (noLoc a_tv)]
+        step_ty = noLoc $ HsForAllTy { hst_bndrs = [noLoc $ UserTyVar noExt (noLoc a_tv)]
+                                     , hst_xforall = noExt
                                      , hst_body  = nlHsFunTy ghciM Omega ioM }
-=======
-        step_ty = noLoc $ HsForAllTy
-                     { hst_bndrs = [noLoc $ UserTyVar noExt (noLoc a_tv)]
-                     , hst_xforall = noExt
-                     , hst_body  = nlHsFunTy ghciM ioM }
->>>>>>> fea04def
 
         stepTy :: LHsSigWcType GhcRn
         stepTy = mkEmptyWildCardBndrs (mkEmptyImplicitBndrs step_ty)
