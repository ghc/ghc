{-# LANGUAGE CPP #-}

module ClsInst (
     matchGlobalInst,
     ClsInstResult(..),
     InstanceWhat(..), safeOverlap
  ) where

#include "HsVersions.h"

import GhcPrelude

import TcEnv
import TcRnMonad
import TcType
import TcMType
import TcEvidence
import RnEnv( addUsedGRE )
import RdrName( lookupGRE_FieldLabel )
import InstEnv
import Inst( instDFunType )
import FamInst( tcGetFamInstEnvs, tcInstNewTyCon_maybe, tcLookupDataFamInst )

import TysWiredIn
import TysPrim( eqPrimTyCon, eqReprPrimTyCon )
import PrelNames

import Id
import Type
<<<<<<< HEAD
import Weight
import Kind( isConstraintKind )
=======
>>>>>>> 45cfe651
import MkCore ( mkStringExprFS, mkNaturalExpr )

import Unique ( hasKey )
import Name   ( Name )
import Var    ( DFunId )
import DataCon
import TyCon
import Class
import DynFlags
import Outputable
import Util( splitAtList, fstOf3 )
import Data.Maybe

{- *******************************************************************
*                                                                    *
                       Class lookup
*                                                                    *
**********************************************************************-}

-- | Indicates if Instance met the Safe Haskell overlapping instances safety
-- check.
--
-- See Note [Safe Haskell Overlapping Instances] in TcSimplify
-- See Note [Safe Haskell Overlapping Instances Implementation] in TcSimplify
type SafeOverlapping = Bool

data ClsInstResult
  = NoInstance   -- Definitely no instance

  | OneInst { cir_new_theta :: [TcPredType]
            , cir_mk_ev     :: [EvExpr] -> EvTerm
            , cir_what      :: InstanceWhat }

  | NotSure      -- Multiple matches and/or one or more unifiers

data InstanceWhat
  = BuiltinInstance
  | LocalInstance
  | TopLevInstance { iw_dfun_id   :: DFunId
                   , iw_safe_over :: SafeOverlapping }

instance Outputable ClsInstResult where
  ppr NoInstance = text "NoInstance"
  ppr NotSure    = text "NotSure"
  ppr (OneInst { cir_new_theta = ev
               , cir_what = what })
    = text "OneInst" <+> vcat [ppr ev, ppr what]

instance Outputable InstanceWhat where
  ppr BuiltinInstance = text "built-in instance"
  ppr LocalInstance   = text "locally-quantified instance"
  ppr (TopLevInstance { iw_safe_over = so })
     = text "top-level instance" <+> (text $ if so then "[safe]" else "[unsafe]")

safeOverlap :: InstanceWhat -> Bool
safeOverlap (TopLevInstance { iw_safe_over = so }) = so
safeOverlap _                                      = True

matchGlobalInst :: DynFlags
                -> Bool      -- True <=> caller is the short-cut solver
                             -- See Note [Shortcut solving: overlap]
                -> Class -> [Type] -> TcM ClsInstResult
matchGlobalInst dflags short_cut clas tys
  | cls_name == knownNatClassName     = matchKnownNat        clas tys
  | cls_name == knownSymbolClassName  = matchKnownSymbol     clas tys
  | isCTupleClass clas                = matchCTuple          clas tys
  | cls_name == typeableClassName     = matchTypeable        clas tys
  | clas `hasKey` heqTyConKey         = matchHeteroEquality       tys
  | clas `hasKey` eqTyConKey          = matchHomoEquality         tys
  | clas `hasKey` coercibleTyConKey   = matchCoercible            tys
  | cls_name == hasFieldClassName     = matchHasField dflags short_cut clas tys
  | otherwise                         = matchInstEnv dflags short_cut clas tys
  where
    cls_name = className clas


{- ********************************************************************
*                                                                     *
                   Looking in the instance environment
*                                                                     *
***********************************************************************-}


matchInstEnv :: DynFlags -> Bool -> Class -> [Type] -> TcM ClsInstResult
matchInstEnv dflags short_cut_solver clas tys
   = do { instEnvs <- tcGetInstEnvs
        ; let safeOverlapCheck = safeHaskell dflags `elem` [Sf_Safe, Sf_Trustworthy]
              (matches, unify, unsafeOverlaps) = lookupInstEnv True instEnvs clas tys
              safeHaskFail = safeOverlapCheck && not (null unsafeOverlaps)
        ; traceTc "matchInstEnv" $
            vcat [ text "goal:" <+> ppr clas <+> ppr tys
                 , text "matches:" <+> ppr matches
                 , text "unify:" <+> ppr unify ]
        ; case (matches, unify, safeHaskFail) of

            -- Nothing matches
            ([], [], _)
                -> do { traceTc "matchClass not matching" (ppr pred)
                      ; return NoInstance }

            -- A single match (& no safe haskell failure)
            ([(ispec, inst_tys)], [], False)
                | short_cut_solver      -- Called from the short-cut solver
                , isOverlappable ispec
                -- If the instance has OVERLAPPABLE or OVERLAPS or INCOHERENT
                -- then don't let the short-cut solver choose it, because a
                -- later instance might overlap it.  Trac #14434 is an example
                -- See Note [Shortcut solving: overlap]
                -> do { traceTc "matchClass: ignoring overlappable" (ppr pred)
                      ; return NotSure }

                | otherwise
                -> do { let dfun_id = instanceDFunId ispec
                      ; traceTc "matchClass success" $
                        vcat [text "dict" <+> ppr pred,
                              text "witness" <+> ppr dfun_id
                                             <+> ppr (idType dfun_id) ]
                                -- Record that this dfun is needed
                      ; match_one (null unsafeOverlaps) dfun_id inst_tys }

            -- More than one matches (or Safe Haskell fail!). Defer any
            -- reactions of a multitude until we learn more about the reagent
            _   -> do { traceTc "matchClass multiple matches, deferring choice" $
                        vcat [text "dict" <+> ppr pred,
                              text "matches" <+> ppr matches]
                      ; return NotSure } }
   where
     pred = mkClassPred clas tys

match_one :: SafeOverlapping -> DFunId -> [DFunInstType] -> TcM ClsInstResult
             -- See Note [DFunInstType: instantiating types] in InstEnv
match_one so dfun_id mb_inst_tys
  = do { traceTc "match_one" (ppr dfun_id $$ ppr mb_inst_tys)
       ; (tys, theta) <- instDFunType dfun_id mb_inst_tys
       ; traceTc "match_one 2" (ppr dfun_id $$ ppr tys $$ ppr theta)
       ; return $ OneInst { cir_new_theta = theta
                          , cir_mk_ev     = evDFunApp dfun_id tys
                          , cir_what      = TopLevInstance { iw_dfun_id = dfun_id
                                                           , iw_safe_over = so } } }


{- ********************************************************************
*                                                                     *
                   Class lookup for CTuples
*                                                                     *
***********************************************************************-}

matchCTuple :: Class -> [Type] -> TcM ClsInstResult
matchCTuple clas tys   -- (isCTupleClass clas) holds
  = return (OneInst { cir_new_theta = tys
                    , cir_mk_ev     = tuple_ev
                    , cir_what      = BuiltinInstance })
            -- The dfun *is* the data constructor!
  where
     data_con = tyConSingleDataCon (classTyCon clas)
     tuple_ev = evDFunApp (dataConWrapId data_con) (omegaDataConTy : tys)

{- ********************************************************************
*                                                                     *
                   Class lookup for Literals
*                                                                     *
***********************************************************************-}

{-
Note [KnownNat & KnownSymbol and EvLit]
~~~~~~~~~~~~~~~~~~~~~~~~~~~~~~~~~~~~~~~
A part of the type-level literals implementation are the classes
"KnownNat" and "KnownSymbol", which provide a "smart" constructor for
defining singleton values.  Here is the key stuff from GHC.TypeLits

  class KnownNat (n :: Nat) where
    natSing :: SNat n

  newtype SNat (n :: Nat) = SNat Integer

Conceptually, this class has infinitely many instances:

  instance KnownNat 0       where natSing = SNat 0
  instance KnownNat 1       where natSing = SNat 1
  instance KnownNat 2       where natSing = SNat 2
  ...

In practice, we solve `KnownNat` predicates in the type-checker
(see typecheck/TcInteract.hs) because we can't have infinitely many instances.
The evidence (aka "dictionary") for `KnownNat` is of the form `EvLit (EvNum n)`.

We make the following assumptions about dictionaries in GHC:
  1. The "dictionary" for classes with a single method---like `KnownNat`---is
     a newtype for the type of the method, so using a evidence amounts
     to a coercion, and
  2. Newtypes use the same representation as their definition types.

So, the evidence for `KnownNat` is just a value of the representation type,
wrapped in two newtype constructors: one to make it into a `SNat` value,
and another to make it into a `KnownNat` dictionary.

Also note that `natSing` and `SNat` are never actually exposed from the
library---they are just an implementation detail.  Instead, users see
a more convenient function, defined in terms of `natSing`:

  natVal :: KnownNat n => proxy n -> Integer

The reason we don't use this directly in the class is that it is simpler
and more efficient to pass around an integer rather than an entire function,
especially when the `KnowNat` evidence is packaged up in an existential.

The story for kind `Symbol` is analogous:
  * class KnownSymbol
  * newtype SSymbol
  * Evidence: a Core literal (e.g. mkNaturalExpr)
-}

matchKnownNat :: Class -> [Type] -> TcM ClsInstResult
matchKnownNat clas [ty]     -- clas = KnownNat
  | Just n <- isNumLitTy ty = do
        et <- mkNaturalExpr n
        makeLitDict clas ty et
matchKnownNat _ _           = return NoInstance

matchKnownSymbol :: Class -> [Type] -> TcM ClsInstResult
matchKnownSymbol clas [ty]  -- clas = KnownSymbol
  | Just s <- isStrLitTy ty = do
        et <- mkStringExprFS s
        makeLitDict clas ty et
matchKnownSymbol _ _       = return NoInstance

makeLitDict :: Class -> Type -> EvExpr -> TcM ClsInstResult
-- makeLitDict adds a coercion that will convert the literal into a dictionary
-- of the appropriate type.  See Note [KnownNat & KnownSymbol and EvLit]
-- in TcEvidence.  The coercion happens in 2 steps:
--
--     Integer -> SNat n     -- representation of literal to singleton
--     SNat n  -> KnownNat n -- singleton to dictionary
--
--     The process is mirrored for Symbols:
--     String    -> SSymbol n
--     SSymbol n -> KnownSymbol n
makeLitDict clas ty et
    | Just (_, co_dict) <- tcInstNewTyCon_maybe (classTyCon clas) [ty]
          -- co_dict :: KnownNat n ~ SNat n
    , [ meth ]   <- classMethods clas
    , Just tcRep <- tyConAppTyCon_maybe -- SNat
                      $ funResultTy         -- SNat n
                      $ dropForAlls         -- KnownNat n => SNat n
                      $ idType meth         -- forall n. KnownNat n => SNat n
    , Just (_, co_rep) <- tcInstNewTyCon_maybe tcRep [ty]
          -- SNat n ~ Integer
    , let ev_tm = mkEvCast et (mkTcSymCo (mkTcTransCo co_dict co_rep))
    = return $ OneInst { cir_new_theta = []
                       , cir_mk_ev     = \_ -> ev_tm
                       , cir_what      = BuiltinInstance }

    | otherwise
    = pprPanic "makeLitDict" $
      text "Unexpected evidence for" <+> ppr (className clas)
      $$ vcat (map (ppr . idType) (classMethods clas))

{- ********************************************************************
*                                                                     *
                   Class lookup for Typeable
*                                                                     *
***********************************************************************-}

-- | Assumes that we've checked that this is the 'Typeable' class,
-- and it was applied to the correct argument.
matchTypeable :: Class -> [Type] -> TcM ClsInstResult
matchTypeable clas [k,t]  -- clas = Typeable
  -- For the first two cases, See Note [No Typeable for polytypes or qualified types]
  | isForAllTy k                      = return NoInstance   -- Polytype
  | isJust (tcSplitPredFunTy_maybe t) = return NoInstance   -- Qualified type

  -- Now cases that do work
  | k `eqType` typeNatKind                 = doTyLit knownNatClassName         t
  | k `eqType` typeSymbolKind              = doTyLit knownSymbolClassName      t
  | tcIsConstraintKind t                   = doTyConApp clas t constraintKindTyCon []
  | Just (arg,ret) <- splitFunTy_maybe t   = doFunTy    clas t arg ret
  | Just (tc, ks) <- splitTyConApp_maybe t -- See Note [Typeable (T a b c)]
  , onlyNamedBndrsApplied tc ks            = doTyConApp clas t tc ks
  | Just (f,kt)   <- splitAppTy_maybe t    = doTyApp    clas t f kt

matchTypeable _ _ = return NoInstance

-- | Representation for a type @ty@ of the form @arg -> ret@.
doFunTy :: Class -> Type -> Weighted Type -> Type -> TcM ClsInstResult
doFunTy clas ty (Weighted _ arg_ty) ret_ty -- arnaud: TODO: bug here, where linear and unrestricted arrows are considered the same type in Typeable. Change EvTypeableTrFun below to have weight information 
  = return $ OneInst { cir_new_theta = preds
                     , cir_mk_ev     = mk_ev
                     , cir_what      = BuiltinInstance }
  where
    preds = map (mk_typeable_pred clas) [arg_ty, ret_ty]
    mk_ev [arg_ev, ret_ev] = evTypeable ty $
                             EvTypeableTrFun (EvExpr arg_ev) (EvExpr ret_ev)
    mk_ev _ = panic "TcInteract.doFunTy"


-- | Representation for type constructor applied to some kinds.
-- 'onlyNamedBndrsApplied' has ensured that this application results in a type
-- of monomorphic kind (e.g. all kind variables have been instantiated).
doTyConApp :: Class -> Type -> TyCon -> [Kind] -> TcM ClsInstResult
doTyConApp clas ty tc kind_args
  | Just _ <- tyConRepName_maybe tc
  = return $ OneInst { cir_new_theta = (map (mk_typeable_pred clas) kind_args)
                     , cir_mk_ev     = mk_ev
                     , cir_what      = BuiltinInstance }
  | otherwise
  = return NoInstance
  where
    mk_ev kinds = evTypeable ty $ EvTypeableTyCon tc (map EvExpr kinds)

-- | Representation for TyCon applications of a concrete kind. We just use the
-- kind itself, but first we must make sure that we've instantiated all kind-
-- polymorphism, but no more.
onlyNamedBndrsApplied :: TyCon -> [KindOrType] -> Bool
onlyNamedBndrsApplied tc ks
 = all isNamedTyConBinder used_bndrs &&
   not (any isNamedTyConBinder leftover_bndrs)
 where
   bndrs                        = tyConBinders tc
   (used_bndrs, leftover_bndrs) = splitAtList ks bndrs

doTyApp :: Class -> Type -> Type -> KindOrType -> TcM ClsInstResult
-- Representation for an application of a type to a type-or-kind.
--  This may happen when the type expression starts with a type variable.
--  Example (ignoring kind parameter):
--    Typeable (f Int Char)                      -->
--    (Typeable (f Int), Typeable Char)          -->
--    (Typeable f, Typeable Int, Typeable Char)  --> (after some simp. steps)
--    Typeable f
doTyApp clas ty f tk
  | isForAllTy (typeKind f)
  = return NoInstance -- We can't solve until we know the ctr.
  | otherwise
  = return $ OneInst { cir_new_theta = map (mk_typeable_pred clas) [f, tk]
                     , cir_mk_ev     = mk_ev
                     , cir_what      = BuiltinInstance }
  where
    mk_ev [t1,t2] = evTypeable ty $ EvTypeableTyApp (EvExpr t1) (EvExpr t2)
    mk_ev _ = panic "doTyApp"


-- Emit a `Typeable` constraint for the given type.
mk_typeable_pred :: Class -> Type -> PredType
mk_typeable_pred clas ty = mkClassPred clas [ typeKind ty, ty ]

  -- Typeable is implied by KnownNat/KnownSymbol. In the case of a type literal
  -- we generate a sub-goal for the appropriate class.
  -- See Note [Typeable for Nat and Symbol]
doTyLit :: Name -> Type -> TcM ClsInstResult
doTyLit kc t = do { kc_clas <- tcLookupClass kc
                  ; let kc_pred    = mkClassPred kc_clas [ t ]
                        mk_ev [ev] = evTypeable t $ EvTypeableTyLit (EvExpr ev)
                        mk_ev _    = panic "doTyLit"
                  ; return (OneInst { cir_new_theta = [kc_pred]
                                    , cir_mk_ev     = mk_ev
                                    , cir_what      = BuiltinInstance }) }

{- Note [Typeable (T a b c)]
~~~~~~~~~~~~~~~~~~~~~~~~~~~~
For type applications we always decompose using binary application,
via doTyApp, until we get to a *kind* instantiation.  Example
   Proxy :: forall k. k -> *

To solve Typeable (Proxy (* -> *) Maybe) we
  - First decompose with doTyApp,
    to get (Typeable (Proxy (* -> *))) and Typeable Maybe
  - Then solve (Typeable (Proxy (* -> *))) with doTyConApp

If we attempt to short-cut by solving it all at once, via
doTyConApp

(this note is sadly truncated FIXME)


Note [No Typeable for polytypes or qualified types]
~~~~~~~~~~~~~~~~~~~~~~~~~~~~~~~~~~~~~~~~~~~~~~~~~~~
We do not support impredicative typeable, such as
   Typeable (forall a. a->a)
   Typeable (Eq a => a -> a)
   Typeable (() => Int)
   Typeable (((),()) => Int)

See Trac #9858.  For forall's the case is clear: we simply don't have
a TypeRep for them.  For qualified but not polymorphic types, like
(Eq a => a -> a), things are murkier.  But:

 * We don't need a TypeRep for these things.  TypeReps are for
   monotypes only.

 * Perhaps we could treat `=>` as another type constructor for `Typeable`
   purposes, and thus support things like `Eq Int => Int`, however,
   at the current state of affairs this would be an odd exception as
   no other class works with impredicative types.
   For now we leave it off, until we have a better story for impredicativity.


Note [Typeable for Nat and Symbol]
~~~~~~~~~~~~~~~~~~~~~~~~~~~~~~~~~~
We have special Typeable instances for Nat and Symbol.  Roughly we
have this instance, implemented here by doTyLit:
      instance KnownNat n => Typeable (n :: Nat) where
         typeRep = tyepNatTypeRep @n
where
   Data.Typeable.Internals.typeNatTypeRep :: KnownNat a => TypeRep a

Ultimately typeNatTypeRep uses 'natSing' from KnownNat to get a
runtime value 'n'; it turns it into a string with 'show' and uses
that to whiz up a TypeRep TyCon for 'n', with mkTypeLitTyCon.
See #10348.

Because of this rule it's inadvisable (see #15322) to have a constraint
    f :: (Typeable (n :: Nat)) => blah
in a function signature; it gives rise to overlap problems just as
if you'd written
    f :: Eq [a] => blah
-}

{- ********************************************************************
*                                                                     *
                   Class lookup for lifted equality
*                                                                     *
***********************************************************************-}

-- See also Note [The equality types story] in TysPrim
matchHeteroEquality :: [Type] -> TcM ClsInstResult
-- Solves (t1 ~~ t2)
matchHeteroEquality args
  = return (OneInst { cir_new_theta = [ mkTyConApp eqPrimTyCon args ]
                    , cir_mk_ev     = evDFunApp (dataConWrapId heqDataCon) (omegaDataConTy : args)
                    , cir_what      = BuiltinInstance })

matchHomoEquality :: [Type] -> TcM ClsInstResult
-- Solves (t1 ~ t2)
matchHomoEquality args@[k,t1,t2]
  = return (OneInst { cir_new_theta = [ mkTyConApp eqPrimTyCon [k,k,t1,t2] ]
                    , cir_mk_ev     = evDFunApp (dataConWrapId eqDataCon) args
                    , cir_what      = BuiltinInstance })
matchHomoEquality args = pprPanic "matchHomoEquality" (ppr args)

-- See also Note [The equality types story] in TysPrim
matchCoercible :: [Type] -> TcM ClsInstResult
matchCoercible args@[k, t1, t2]
  = return (OneInst { cir_new_theta = [ mkTyConApp eqReprPrimTyCon args' ]
                    , cir_mk_ev     = evDFunApp (dataConWrapId coercibleDataCon)
                                                (omegaDataConTy : args)
                    , cir_what      = BuiltinInstance })
  where
    args' = [k, k, t1, t2]
matchCoercible args = pprPanic "matchLiftedCoercible" (ppr args)


{- ********************************************************************
*                                                                     *
              Class lookup for overloaded record fields
*                                                                     *
***********************************************************************-}

{-
Note [HasField instances]
~~~~~~~~~~~~~~~~~~~~~~~~~
Suppose we have

    data T y = MkT { foo :: [y] }

and `foo` is in scope.  Then GHC will automatically solve a constraint like

    HasField "foo" (T Int) b

by emitting a new wanted

    T alpha -> [alpha] ~# T Int -> b

and building a HasField dictionary out of the selector function `foo`,
appropriately cast.

The HasField class is defined (in GHC.Records) thus:

    class HasField (x :: k) r a | x r -> a where
      getField :: r -> a

Since this is a one-method class, it is represented as a newtype.
Hence we can solve `HasField "foo" (T Int) b` by taking an expression
of type `T Int -> b` and casting it using the newtype coercion.
Note that

    foo :: forall y . T y -> [y]

so the expression we construct is

    foo @alpha |> co

where

    co :: (T alpha -> [alpha]) ~# HasField "foo" (T Int) b

is built from

    co1 :: (T alpha -> [alpha]) ~# (T Int -> b)

which is the new wanted, and

    co2 :: (T Int -> b) ~# HasField "foo" (T Int) b

which can be derived from the newtype coercion.

If `foo` is not in scope, or has a higher-rank or existentially
quantified type, then the constraint is not solved automatically, but
may be solved by a user-supplied HasField instance.  Similarly, if we
encounter a HasField constraint where the field is not a literal
string, or does not belong to the type, then we fall back on the
normal constraint solver behaviour.
-}

-- See Note [HasField instances]
matchHasField :: DynFlags -> Bool -> Class -> [Type] -> TcM ClsInstResult
matchHasField dflags short_cut clas tys
  = do { fam_inst_envs <- tcGetFamInstEnvs
       ; rdr_env       <- getGlobalRdrEnv
       ; case tys of
           -- We are matching HasField {k} x r a...
           [_k_ty, x_ty, r_ty, a_ty]
               -- x should be a literal string
             | Just x <- isStrLitTy x_ty
               -- r should be an applied type constructor
             , Just (tc, args) <- tcSplitTyConApp_maybe r_ty
               -- use representation tycon (if data family); it has the fields
             , let r_tc = fstOf3 (tcLookupDataFamInst fam_inst_envs tc args)
               -- x should be a field of r
             , Just fl <- lookupTyConFieldLabel x r_tc
               -- the field selector should be in scope
             , Just gre <- lookupGRE_FieldLabel rdr_env fl

             -> do { sel_id <- tcLookupId (flSelector fl)
                   ; (tv_prs, preds, sel_ty) <- tcInstType newMetaTyVars sel_id

                         -- The first new wanted constraint equates the actual
                         -- type of the selector with the type (r -> a) within
                         -- the HasField x r a dictionary.  The preds will
                         -- typically be empty, but if the datatype has a
                         -- "stupid theta" then we have to include it here.
                   ; let theta = mkPrimEqPred sel_ty (mkFunTyOm r_ty a_ty) : preds

                         -- Use the equality proof to cast the selector Id to
                         -- type (r -> a), then use the newtype coercion to cast
                         -- it to a HasField dictionary.
                         mk_ev (ev1:evs) = evSelector sel_id tvs evs `evCast` co
                           where
                             co = mkTcSubCo (evTermCoercion (EvExpr ev1))
                                      `mkTcTransCo` mkTcSymCo co2
                         mk_ev [] = panic "matchHasField.mk_ev"

                         Just (_, co2) = tcInstNewTyCon_maybe (classTyCon clas)
                                                              tys

                         tvs = mkTyVarTys (map snd tv_prs)

                     -- The selector must not be "naughty" (i.e. the field
                     -- cannot have an existentially quantified type), and
                     -- it must not be higher-rank.
                   ; if not (isNaughtyRecordSelector sel_id) && isTauTy sel_ty
                     then do { addUsedGRE True gre
                             ; return OneInst { cir_new_theta = theta
                                              , cir_mk_ev     = mk_ev
                                              , cir_what      = BuiltinInstance } }
                     else matchInstEnv dflags short_cut clas tys }

           _ -> matchInstEnv dflags short_cut clas tys }<|MERGE_RESOLUTION|>--- conflicted
+++ resolved
@@ -27,11 +27,7 @@
 
 import Id
 import Type
-<<<<<<< HEAD
 import Weight
-import Kind( isConstraintKind )
-=======
->>>>>>> 45cfe651
 import MkCore ( mkStringExprFS, mkNaturalExpr )
 
 import Unique ( hasKey )
