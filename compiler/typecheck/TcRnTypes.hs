{-
(c) The University of Glasgow 2006-2012
(c) The GRASP Project, Glasgow University, 1992-2002


Various types used during typechecking, please see TcRnMonad as well for
operations on these types. You probably want to import it, instead of this
module.

All the monads exported here are built on top of the same IOEnv monad. The
monad functions like a Reader monad in the way it passes the environment
around. This is done to allow the environment to be manipulated in a stack
like fashion when entering expressions... etc.

For state that is global and should be returned at the end (e.g not part
of the stack mechanism), you should use a TcRef (= IORef) to store them.
-}

{-# LANGUAGE CPP, ExistentialQuantification, GeneralizedNewtypeDeriving,
             ViewPatterns #-}

module TcRnTypes(
        TcRnIf, TcRn, TcM, RnM, IfM, IfL, IfG, -- The monad is opaque outside this module
        TcRef,

        -- The environment types
        Env(..),
        TcGblEnv(..), TcLclEnv(..),
        IfGblEnv(..), IfLclEnv(..),
        tcVisibleOrphanMods,

        -- Frontend types (shouldn't really be here)
        FrontendResult(..),

        -- Renamer types
        ErrCtxt, RecFieldEnv,
        ImportAvails(..), emptyImportAvails, plusImportAvails,
        WhereFrom(..), mkModDeps, modDepsElts,

        -- Typechecker types
        TcTypeEnv, TcBinderStack, TcBinder(..),
        TcTyThing(..), PromotionErr(..),
        IdBindingInfo(..), ClosedTypeId, RhsNames,
        IsGroupClosed(..),
        SelfBootInfo(..),
        pprTcTyThingCategory, pprPECategory, CompleteMatch(..),

        -- Desugaring types
        DsM, DsLclEnv(..), DsGblEnv(..), PArrBuiltin(..),
        DsMetaEnv, DsMetaVal(..), CompleteMatchMap,
        mkCompleteMatchMap, extendCompleteMatchMap,

        -- Template Haskell
        ThStage(..), SpliceType(..), PendingStuff(..),
        topStage, topAnnStage, topSpliceStage,
        ThLevel, impLevel, outerLevel, thLevel,
        ForeignSrcLang(..),

        -- Arrows
        ArrowCtxt(..),

        -- TcSigInfo
        TcSigFun, TcSigInfo(..), TcIdSigInfo(..),
        TcIdSigInst(..), TcPatSynInfo(..),
        isPartialSig, hasCompleteSig,

        -- Canonical constraints
        Xi, Ct(..), Cts, emptyCts, andCts, andManyCts, pprCts,
        singleCt, listToCts, ctsElts, consCts, snocCts, extendCtsList,
        isEmptyCts, isCTyEqCan, isCFunEqCan,
        isPendingScDict, superClassesMightHelp,
        isCDictCan_Maybe, isCFunEqCan_maybe,
        isCNonCanonical, isWantedCt, isDerivedCt,
        isGivenCt, isHoleCt, isOutOfScopeCt, isExprHoleCt, isTypeHoleCt,
        isUserTypeErrorCt, getUserTypeErrorMsg,
        ctEvidence, ctLoc, setCtLoc, ctPred, ctFlavour, ctEqRel, ctOrigin,
        ctEvId, mkTcEqPredLikeEv,
        mkNonCanonical, mkNonCanonicalCt, mkGivens,
        mkIrredCt, mkInsolubleCt,
        ctEvPred, ctEvLoc, ctEvOrigin, ctEvEqRel,
        ctEvExpr, ctEvCoercion, ctEvEvId,
        tyCoVarsOfCt, tyCoVarsOfCts,
        tyCoVarsOfCtList, tyCoVarsOfCtsList,

        WantedConstraints(..), insolubleWC, emptyWC, isEmptyWC,
        andWC, unionsWC, mkSimpleWC, mkImplicWC,
<<<<<<< HEAD
        addInsols, getInsolubles, insolublesOnly, addSimples, addImplics,
        tyCoVarsOfWC, dropDerivedWC, dropDerivedSimples, dropDerivedInsols,
        tyCoVarsOfWCList, trulyInsoluble,
        isDroppableDerivedLoc, insolubleImplic,
=======
        addInsols, insolublesOnly, addSimples, addImplics,
        tyCoVarsOfWC, dropDerivedWC, dropDerivedSimples,
        tyCoVarsOfWCList, insolubleWantedCt, insolubleEqCt,
        isDroppableCt, insolubleImplic,
>>>>>>> affdea82
        arisesFromGivens,

        Implication(..), newImplication,
        ImplicStatus(..), isInsolubleStatus, isSolvedStatus,
        SubGoalDepth, initialSubGoalDepth, maxSubGoalDepth,
        bumpSubGoalDepth, subGoalDepthExceeded,
        CtLoc(..), ctLocSpan, ctLocEnv, ctLocLevel, ctLocOrigin,
        ctLocTypeOrKind_maybe,
        ctLocDepth, bumpCtLocDepth, isGivenLoc,
        setCtLocOrigin, updateCtLocOrigin, setCtLocEnv, setCtLocSpan,
        CtOrigin(..), exprCtOrigin, lexprCtOrigin, matchesCtOrigin, grhssCtOrigin,
        isVisibleOrigin, toInvisibleOrigin,
        TypeOrKind(..), isTypeLevel, isKindLevel,
        pprCtOrigin, pprCtLoc,
        pushErrCtxt, pushErrCtxtSameOrigin,


        SkolemInfo(..), pprSigSkolInfo, pprSkolInfo,
        termEvidenceAllowed,

        CtEvidence(..), TcEvDest(..),
        mkKindLoc, toKindLoc, mkGivenLoc,
        isWanted, isGiven, isDerived, isGivenOrWDeriv,
        ctEvRole,

        wrapType, wrapTypeWithImplication,

        -- Constraint solver plugins
        TcPlugin(..), TcPluginResult(..), TcPluginSolver,
        TcPluginM, runTcPluginM, unsafeTcPluginTcM,
        getEvBindsTcPluginM,

        CtFlavour(..), ShadowInfo(..), ctEvFlavour,
        CtFlavourRole, ctEvFlavourRole, ctFlavourRole,
        eqCanRewrite, eqCanRewriteFR, eqMayRewriteFR,
        eqCanDischargeFR,
        funEqCanDischarge, funEqCanDischargeF,

        -- Pretty printing
        pprEvVarTheta,
        pprEvVars, pprEvVarWithType,

        -- Misc other types
        TcId, TcIdSet,
        Hole(..), holeOcc,
        NameShape(..),

        -- Role annotations
        RoleAnnotEnv, emptyRoleAnnotEnv, mkRoleAnnotEnv,
        lookupRoleAnnot, getRoleAnnots,

  ) where

#include "HsVersions.h"

import GhcPrelude

import HsSyn
import CoreSyn
import HscTypes
import TcEvidence
import Type
import Class    ( Class )
import TyCon    ( TyCon, tyConKind )
<<<<<<< HEAD
=======
import TyCoRep  ( CoercionHole(..), coHoleCoVar )
>>>>>>> affdea82
import Coercion ( Coercion, mkHoleCo )
import ConLike  ( ConLike(..) )
import DataCon  ( DataCon, dataConUserType, dataConOrigArgTys )
import PatSyn   ( PatSyn, pprPatSynType )
import Id       ( idType, idName )
import FieldLabel ( FieldLabel )
import Weight
import TcType
import Annotations
import InstEnv
import FamInstEnv
import PmExpr
import IOEnv
import RdrName
import Name
import NameEnv
import NameSet
import Avail
import Var
import FV
import VarEnv
import Module
import SrcLoc
import VarSet
import ErrUtils
import UniqFM
import UniqSupply
import BasicTypes
import Bag
import DynFlags
import Outputable
import ListSetOps
import FastString
import qualified GHC.LanguageExtensions as LangExt
import Fingerprint
import Util
import PrelNames ( isUnboundName )
import CostCentreState

import Control.Monad (ap, liftM, msum)
import qualified Control.Monad.Fail as MonadFail
import Data.Set      ( Set )
import qualified Data.Set as S

import Data.List ( sort )
import Data.Map ( Map )
import Data.Dynamic  ( Dynamic )
import Data.Typeable ( TypeRep )
import Data.Maybe    ( mapMaybe )
import GHCi.Message
import GHCi.RemoteTypes

import qualified Language.Haskell.TH as TH

-- | A 'NameShape' is a substitution on 'Name's that can be used
-- to refine the identities of a hole while we are renaming interfaces
-- (see 'RnModIface').  Specifically, a 'NameShape' for
-- 'ns_module_name' @A@, defines a mapping from @{A.T}@
-- (for some 'OccName' @T@) to some arbitrary other 'Name'.
--
-- The most intruiging thing about a 'NameShape', however, is
-- how it's constructed.  A 'NameShape' is *implied* by the
-- exported 'AvailInfo's of the implementor of an interface:
-- if an implementor of signature @<H>@ exports @M.T@, you implicitly
-- define a substitution from @{H.T}@ to @M.T@.  So a 'NameShape'
-- is computed from the list of 'AvailInfo's that are exported
-- by the implementation of a module, or successively merged
-- together by the export lists of signatures which are joining
-- together.
--
-- It's not the most obvious way to go about doing this, but it
-- does seem to work!
--
-- NB: Can't boot this and put it in NameShape because then we
-- start pulling in too many DynFlags things.
data NameShape = NameShape {
        ns_mod_name :: ModuleName,
        ns_exports :: [AvailInfo],
        ns_map :: OccEnv Name
    }


{-
************************************************************************
*                                                                      *
               Standard monad definition for TcRn
    All the combinators for the monad can be found in TcRnMonad
*                                                                      *
************************************************************************

The monad itself has to be defined here, because it is mentioned by ErrCtxt
-}

type TcRnIf a b = IOEnv (Env a b)
type TcRn       = TcRnIf TcGblEnv TcLclEnv    -- Type inference
type IfM lcl    = TcRnIf IfGblEnv lcl         -- Iface stuff
type IfG        = IfM ()                      --    Top level
type IfL        = IfM IfLclEnv                --    Nested
type DsM        = TcRnIf DsGblEnv DsLclEnv    -- Desugaring

-- TcRn is the type-checking and renaming monad: the main monad that
-- most type-checking takes place in.  The global environment is
-- 'TcGblEnv', which tracks all of the top-level type-checking
-- information we've accumulated while checking a module, while the
-- local environment is 'TcLclEnv', which tracks local information as
-- we move inside expressions.

-- | Historical "renaming monad" (now it's just 'TcRn').
type RnM  = TcRn

-- | Historical "type-checking monad" (now it's just 'TcRn').
type TcM  = TcRn

-- We 'stack' these envs through the Reader like monad infrastructure
-- as we move into an expression (although the change is focused in
-- the lcl type).
data Env gbl lcl
  = Env {
        env_top  :: HscEnv,  -- Top-level stuff that never changes
                             -- Includes all info about imported things

        env_us   :: {-# UNPACK #-} !(IORef UniqSupply),
                             -- Unique supply for local variables

        env_gbl  :: gbl,     -- Info about things defined at the top level
                             -- of the module being compiled

        env_lcl  :: lcl      -- Nested stuff; changes as we go into
    }

instance ContainsDynFlags (Env gbl lcl) where
    extractDynFlags env = hsc_dflags (env_top env)

instance ContainsModule gbl => ContainsModule (Env gbl lcl) where
    extractModule env = extractModule (env_gbl env)


{-
************************************************************************
*                                                                      *
                The interface environments
              Used when dealing with IfaceDecls
*                                                                      *
************************************************************************
-}

data IfGblEnv
  = IfGblEnv {
        -- Some information about where this environment came from;
        -- useful for debugging.
        if_doc :: SDoc,
        -- The type environment for the module being compiled,
        -- in case the interface refers back to it via a reference that
        -- was originally a hi-boot file.
        -- We need the module name so we can test when it's appropriate
        -- to look in this env.
        -- See Note [Tying the knot] in TcIface
        if_rec_types :: Maybe (Module, IfG TypeEnv)
                -- Allows a read effect, so it can be in a mutable
                -- variable; c.f. handling the external package type env
                -- Nothing => interactive stuff, no loops possible
    }

data IfLclEnv
  = IfLclEnv {
        -- The module for the current IfaceDecl
        -- So if we see   f = \x -> x
        -- it means M.f = \x -> x, where M is the if_mod
        -- NB: This is a semantic module, see
        -- Note [Identity versus semantic module]
        if_mod :: Module,

        -- Whether or not the IfaceDecl came from a boot
        -- file or not; we'll use this to choose between
        -- NoUnfolding and BootUnfolding
        if_boot :: Bool,

        -- The field is used only for error reporting
        -- if (say) there's a Lint error in it
        if_loc :: SDoc,
                -- Where the interface came from:
                --      .hi file, or GHCi state, or ext core
                -- plus which bit is currently being examined

        if_nsubst :: Maybe NameShape,

        -- This field is used to make sure "implicit" declarations
        -- (anything that cannot be exported in mi_exports) get
        -- wired up correctly in typecheckIfacesForMerging.  Most
        -- of the time it's @Nothing@.  See Note [Resolving never-exported Names in TcIface]
        -- in TcIface.
        if_implicits_env :: Maybe TypeEnv,

        if_tv_env  :: FastStringEnv TyVar,     -- Nested tyvar bindings
        if_id_env  :: FastStringEnv Id         -- Nested id binding
    }

{-
************************************************************************
*                                                                      *
                Desugarer monad
*                                                                      *
************************************************************************

Now the mondo monad magic (yes, @DsM@ is a silly name)---carry around
a @UniqueSupply@ and some annotations, which
presumably include source-file location information:
-}

-- If '-XParallelArrays' is given, the desugarer populates this table with the corresponding
-- variables found in 'Data.Array.Parallel'.
--
data PArrBuiltin
        = PArrBuiltin
        { lengthPVar         :: Var     -- ^ lengthP
        , replicatePVar      :: Var     -- ^ replicateP
        , singletonPVar      :: Var     -- ^ singletonP
        , mapPVar            :: Var     -- ^ mapP
        , filterPVar         :: Var     -- ^ filterP
        , zipPVar            :: Var     -- ^ zipP
        , crossMapPVar       :: Var     -- ^ crossMapP
        , indexPVar          :: Var     -- ^ (!:)
        , emptyPVar          :: Var     -- ^ emptyP
        , appPVar            :: Var     -- ^ (+:+)
        , enumFromToPVar     :: Var     -- ^ enumFromToP
        , enumFromThenToPVar :: Var     -- ^ enumFromThenToP
        }

data DsGblEnv
        = DsGblEnv
        { ds_mod          :: Module             -- For SCC profiling
        , ds_fam_inst_env :: FamInstEnv         -- Like tcg_fam_inst_env
        , ds_unqual  :: PrintUnqualified
        , ds_msgs    :: IORef Messages          -- Warning messages
        , ds_if_env  :: (IfGblEnv, IfLclEnv)    -- Used for looking up global,
                                                -- possibly-imported things
        , ds_dph_env :: GlobalRdrEnv            -- exported entities of 'Data.Array.Parallel.Prim'
                                                -- iff '-fvectorise' flag was given as well as
                                                -- exported entities of 'Data.Array.Parallel' iff
                                                -- '-XParallelArrays' was given; otherwise, empty
        , ds_parr_bi :: PArrBuiltin             -- desugarer names for '-XParallelArrays'
        , ds_complete_matches :: CompleteMatchMap
           -- Additional complete pattern matches
        , ds_cc_st   :: IORef CostCentreState
           -- Tracking indices for cost centre annotations
        }

instance ContainsModule DsGblEnv where
    extractModule = ds_mod

data DsLclEnv = DsLclEnv {
        dsl_meta    :: DsMetaEnv,        -- Template Haskell bindings
        dsl_loc     :: RealSrcSpan,      -- To put in pattern-matching error msgs
        dsl_dicts   :: Bag EvVar,        -- Constraints from GADT pattern-matching
        dsl_tm_cs   :: Bag SimpleEq,
        dsl_pm_iter :: IORef Int         -- no iterations for pmcheck
     }

-- Inside [| |] brackets, the desugarer looks
-- up variables in the DsMetaEnv
type DsMetaEnv = NameEnv DsMetaVal

data DsMetaVal
   = DsBound Id         -- Bound by a pattern inside the [| |].
                        -- Will be dynamically alpha renamed.
                        -- The Id has type THSyntax.Var

   | DsSplice (HsExpr GhcTc) -- These bindings are introduced by
                             -- the PendingSplices on a HsBracketOut


{-
************************************************************************
*                                                                      *
                Global typechecker environment
*                                                                      *
************************************************************************
-}

-- | 'FrontendResult' describes the result of running the
-- frontend of a Haskell module.  Usually, you'll get
-- a 'FrontendTypecheck', since running the frontend involves
-- typechecking a program, but for an hs-boot merge you'll
-- just get a ModIface, since no actual typechecking occurred.
--
-- This data type really should be in HscTypes, but it needs
-- to have a TcGblEnv which is only defined here.
data FrontendResult
        = FrontendTypecheck TcGblEnv

-- Note [Identity versus semantic module]
-- ~~~~~~~~~~~~~~~~~~~~~~~~~~~~~~~~~~~~~~
-- When typechecking an hsig file, it is convenient to keep track
-- of two different "this module" identifiers:
--
--      - The IDENTITY module is simply thisPackage + the module
--        name; i.e. it uniquely *identifies* the interface file
--        we're compiling.  For example, p[A=<A>]:A is an
--        identity module identifying the requirement named A
--        from library p.
--
--      - The SEMANTIC module, which is the actual module that
--        this signature is intended to represent (e.g. if
--        we have a identity module p[A=base:Data.IORef]:A,
--        then the semantic module is base:Data.IORef)
--
-- Which one should you use?
--
--      - In the desugarer and later phases of compilation,
--        identity and semantic modules coincide, since we never compile
--        signatures (we just generate blank object files for
--        hsig files.)
--
--        A corrolary of this is that the following invariant holds at any point
--        past desugaring,
--
--            if I have a Module, this_mod, in hand representing the module
--            currently being compiled,
--            then moduleUnitId this_mod == thisPackage dflags
--
--      - For any code involving Names, we want semantic modules.
--        See lookupIfaceTop in IfaceEnv, mkIface and addFingerprints
--        in MkIface, and tcLookupGlobal in TcEnv
--
--      - When reading interfaces, we want the identity module to
--        identify the specific interface we want (such interfaces
--        should never be loaded into the EPS).  However, if a
--        hole module <A> is requested, we look for A.hi
--        in the home library we are compiling.  (See LoadIface.)
--        Similarly, in RnNames we check for self-imports using
--        identity modules, to allow signatures to import their implementor.
--
--      - For recompilation avoidance, you want the identity module,
--        since that will actually say the specific interface you
--        want to track (and recompile if it changes)

-- | 'TcGblEnv' describes the top-level of the module at the
-- point at which the typechecker is finished work.
-- It is this structure that is handed on to the desugarer
-- For state that needs to be updated during the typechecking
-- phase and returned at end, use a 'TcRef' (= 'IORef').
data TcGblEnv
  = TcGblEnv {
        tcg_mod     :: Module,         -- ^ Module being compiled
        tcg_semantic_mod :: Module,    -- ^ If a signature, the backing module
            -- See also Note [Identity versus semantic module]
        tcg_src     :: HscSource,
          -- ^ What kind of module (regular Haskell, hs-boot, hsig)

        tcg_rdr_env :: GlobalRdrEnv,   -- ^ Top level envt; used during renaming
        tcg_default :: Maybe [Type],
          -- ^ Types used for defaulting. @Nothing@ => no @default@ decl

        tcg_fix_env   :: FixityEnv,     -- ^ Just for things in this module
        tcg_field_env :: RecFieldEnv,   -- ^ Just for things in this module
                                        -- See Note [The interactive package] in HscTypes

        tcg_type_env :: TypeEnv,
          -- ^ Global type env for the module we are compiling now.  All
          -- TyCons and Classes (for this module) end up in here right away,
          -- along with their derived constructors, selectors.
          --
          -- (Ids defined in this module start in the local envt, though they
          --  move to the global envt during zonking)
          --
          -- NB: for what "things in this module" means, see
          -- Note [The interactive package] in HscTypes

        tcg_type_env_var :: TcRef TypeEnv,
                -- Used only to initialise the interface-file
                -- typechecker in initIfaceTcRn, so that it can see stuff
                -- bound in this module when dealing with hi-boot recursions
                -- Updated at intervals (e.g. after dealing with types and classes)

        tcg_inst_env     :: InstEnv,
          -- ^ Instance envt for all /home-package/ modules;
          -- Includes the dfuns in tcg_insts
        tcg_fam_inst_env :: FamInstEnv, -- ^ Ditto for family instances
        tcg_ann_env      :: AnnEnv,     -- ^ And for annotations

                -- Now a bunch of things about this module that are simply
                -- accumulated, but never consulted until the end.
                -- Nevertheless, it's convenient to accumulate them along
                -- with the rest of the info from this module.
        tcg_exports :: [AvailInfo],     -- ^ What is exported
        tcg_imports :: ImportAvails,
          -- ^ Information about what was imported from where, including
          -- things bound in this module. Also store Safe Haskell info
          -- here about transitive trusted package requirements.
          --
          -- There are not many uses of this field, so you can grep for
          -- all them.
          --
          -- The ImportAvails records information about the following
          -- things:
          --
          --    1. All of the modules you directly imported (tcRnImports)
          --    2. The orphans (only!) of all imported modules in a GHCi
          --       session (runTcInteractive)
          --    3. The module that instantiated a signature
          --    4. Each of the signatures that merged in
          --
          -- It is used in the following ways:
          --    - imp_orphs is used to determine what orphan modules should be
          --      visible in the context (tcVisibleOrphanMods)
          --    - imp_finsts is used to determine what family instances should
          --      be visible (tcExtendLocalFamInstEnv)
          --    - To resolve the meaning of the export list of a module
          --      (tcRnExports)
          --    - imp_mods is used to compute usage info (mkIfaceTc, deSugar)
          --    - imp_trust_own_pkg is used for Safe Haskell in interfaces
          --      (mkIfaceTc, as well as in HscMain)
          --    - To create the Dependencies field in interface (mkDependencies)

        tcg_dus       :: DefUses,   -- ^ What is defined in this module and what is used.
        tcg_used_gres :: TcRef [GlobalRdrElt],  -- ^ Records occurrences of imported entities
          -- See Note [Tracking unused binding and imports]

        tcg_keep :: TcRef NameSet,
          -- ^ Locally-defined top-level names to keep alive.
          --
          -- "Keep alive" means give them an Exported flag, so that the
          -- simplifier does not discard them as dead code, and so that they
          -- are exposed in the interface file (but not to export to the
          -- user).
          --
          -- Some things, like dict-fun Ids and default-method Ids are "born"
          -- with the Exported flag on, for exactly the above reason, but some
          -- we only discover as we go.  Specifically:
          --
          --   * The to/from functions for generic data types
          --
          --   * Top-level variables appearing free in the RHS of an orphan
          --     rule
          --
          --   * Top-level variables appearing free in a TH bracket

        tcg_th_used :: TcRef Bool,
          -- ^ @True@ <=> Template Haskell syntax used.
          --
          -- We need this so that we can generate a dependency on the
          -- Template Haskell package, because the desugarer is going
          -- to emit loads of references to TH symbols.  The reference
          -- is implicit rather than explicit, so we have to zap a
          -- mutable variable.

        tcg_th_splice_used :: TcRef Bool,
          -- ^ @True@ <=> A Template Haskell splice was used.
          --
          -- Splices disable recompilation avoidance (see #481)

        tcg_th_top_level_locs :: TcRef (Set RealSrcSpan),
          -- ^ Locations of the top-level splices; used for providing details on
          -- scope in error messages for out-of-scope variables

        tcg_dfun_n  :: TcRef OccSet,
          -- ^ Allows us to choose unique DFun names.

        tcg_merged :: [(Module, Fingerprint)],
          -- ^ The requirements we merged with; we always have to recompile
          -- if any of these changed.

        -- The next fields accumulate the payload of the module
        -- The binds, rules and foreign-decl fields are collected
        -- initially in un-zonked form and are finally zonked in tcRnSrcDecls

        tcg_rn_exports :: Maybe [(Located (IE GhcRn), Avails)],
                -- Nothing <=> no explicit export list
                -- Is always Nothing if we don't want to retain renamed
                -- exports.
                -- If present contains each renamed export list item
                -- together with its exported names.

        tcg_rn_imports :: [LImportDecl GhcRn],
                -- Keep the renamed imports regardless.  They are not
                -- voluminous and are needed if you want to report unused imports

        tcg_rn_decls :: Maybe (HsGroup GhcRn),
          -- ^ Renamed decls, maybe.  @Nothing@ <=> Don't retain renamed
          -- decls.

        tcg_dependent_files :: TcRef [FilePath], -- ^ dependencies from addDependentFile

        tcg_th_topdecls :: TcRef [LHsDecl GhcPs],
        -- ^ Top-level declarations from addTopDecls

        tcg_th_foreign_files :: TcRef [(ForeignSrcLang, String)],
        -- ^ Foreign files emitted from TH.

        tcg_th_topnames :: TcRef NameSet,
        -- ^ Exact names bound in top-level declarations in tcg_th_topdecls

        tcg_th_modfinalizers :: TcRef [TcM ()],
        -- ^ Template Haskell module finalizers.
        --
        -- They are computations in the @TcM@ monad rather than @Q@ because we
        -- set them to use particular local environments.

        tcg_th_coreplugins :: TcRef [String],
        -- ^ Core plugins added by Template Haskell code.

        tcg_th_state :: TcRef (Map TypeRep Dynamic),
        tcg_th_remote_state :: TcRef (Maybe (ForeignRef (IORef QState))),
        -- ^ Template Haskell state

        tcg_ev_binds  :: Bag EvBind,        -- Top-level evidence bindings

        -- Things defined in this module, or (in GHCi)
        -- in the declarations for a single GHCi command.
        -- For the latter, see Note [The interactive package] in HscTypes
        tcg_tr_module :: Maybe Id,   -- Id for $trModule :: GHC.Types.Module
                                             -- for which every module has a top-level defn
                                             -- except in GHCi in which case we have Nothing
        tcg_binds     :: LHsBinds GhcTc,     -- Value bindings in this module
        tcg_sigs      :: NameSet,            -- ...Top-level names that *lack* a signature
        tcg_imp_specs :: [LTcSpecPrag],      -- ...SPECIALISE prags for imported Ids
        tcg_warns     :: Warnings,           -- ...Warnings and deprecations
        tcg_anns      :: [Annotation],       -- ...Annotations
        tcg_tcs       :: [TyCon],            -- ...TyCons and Classes
        tcg_insts     :: [ClsInst],          -- ...Instances
        tcg_fam_insts :: [FamInst],          -- ...Family instances
        tcg_rules     :: [LRuleDecl GhcTc],  -- ...Rules
        tcg_fords     :: [LForeignDecl GhcTc], -- ...Foreign import & exports
        tcg_vects     :: [LVectDecl GhcTc],   -- ...Vectorisation declarations
        tcg_patsyns   :: [PatSyn],            -- ...Pattern synonyms

        tcg_doc_hdr   :: Maybe LHsDocString, -- ^ Maybe Haddock header docs
        tcg_hpc       :: AnyHpcUsage,        -- ^ @True@ if any part of the
                                             --  prog uses hpc instrumentation.

        tcg_self_boot :: SelfBootInfo,       -- ^ Whether this module has a
                                             -- corresponding hi-boot file

        tcg_main      :: Maybe Name,         -- ^ The Name of the main
                                             -- function, if this module is
                                             -- the main module.

        tcg_safeInfer :: TcRef (Bool, WarningMessages),
        -- ^ Has the typechecker inferred this module as -XSafe (Safe Haskell)
        -- See Note [Safe Haskell Overlapping Instances Implementation],
        -- although this is used for more than just that failure case.

        tcg_tc_plugins :: [TcPluginSolver],
        -- ^ A list of user-defined plugins for the constraint solver.

        tcg_top_loc :: RealSrcSpan,
        -- ^ The RealSrcSpan this module came from

        tcg_static_wc :: TcRef WantedConstraints,
          -- ^ Wanted constraints of static forms.
        -- See Note [Constraints in static forms].
        tcg_complete_matches :: [CompleteMatch],

        -- ^ Tracking indices for cost centre annotations
        tcg_cc_st   :: TcRef CostCentreState
    }

-- NB: topModIdentity, not topModSemantic!
-- Definition sites of orphan identities will be identity modules, not semantic
-- modules.

-- Note [Constraints in static forms]
-- ~~~~~~~~~~~~~~~~~~~~~~~~~~~~~~~~~~
--
-- When a static form produces constraints like
--
-- f :: StaticPtr (Bool -> String)
-- f = static show
--
-- we collect them in tcg_static_wc and resolve them at the end
-- of type checking. They need to be resolved separately because
-- we don't want to resolve them in the context of the enclosing
-- expression. Consider
--
-- g :: Show a => StaticPtr (a -> String)
-- g = static show
--
-- If the @Show a0@ constraint that the body of the static form produces was
-- resolved in the context of the enclosing expression, then the body of the
-- static form wouldn't be closed because the Show dictionary would come from
-- g's context instead of coming from the top level.

tcVisibleOrphanMods :: TcGblEnv -> ModuleSet
tcVisibleOrphanMods tcg_env
    = mkModuleSet (tcg_mod tcg_env : imp_orphs (tcg_imports tcg_env))

instance ContainsModule TcGblEnv where
    extractModule env = tcg_semantic_mod env

type RecFieldEnv = NameEnv [FieldLabel]
        -- Maps a constructor name *in this module*
        -- to the fields for that constructor.
        -- This is used when dealing with ".." notation in record
        -- construction and pattern matching.
        -- The FieldEnv deals *only* with constructors defined in *this*
        -- module.  For imported modules, we get the same info from the
        -- TypeEnv

data SelfBootInfo
  = NoSelfBoot    -- No corresponding hi-boot file
  | SelfBoot
       { sb_mds :: ModDetails   -- There was a hi-boot file,
       , sb_tcs :: NameSet }    -- defining these TyCons,
-- What is sb_tcs used for?  See Note [Extra dependencies from .hs-boot files]
-- in RnSource


{- Note [Tracking unused binding and imports]
~~~~~~~~~~~~~~~~~~~~~~~~~~~~~~~~~~~~~~~~~~~~~
We gather two sorts of usage information

 * tcg_dus (defs/uses)
      Records *defined* Names (local, top-level)
          and *used*    Names (local or imported)

      Used (a) to report "defined but not used"
               (see RnNames.reportUnusedNames)
           (b) to generate version-tracking usage info in interface
               files (see MkIface.mkUsedNames)
   This usage info is mainly gathered by the renamer's
   gathering of free-variables

 * tcg_used_gres
      Used only to report unused import declarations

      Records each *occurrence* an *imported* (not locally-defined) entity.
      The occurrence is recorded by keeping a GlobalRdrElt for it.
      These is not the GRE that is in the GlobalRdrEnv; rather it
      is recorded *after* the filtering done by pickGREs.  So it reflect
      /how that occurrence is in scope/.   See Note [GRE filtering] in
      RdrName.


************************************************************************
*                                                                      *
                The local typechecker environment
*                                                                      *
************************************************************************

Note [The Global-Env/Local-Env story]
~~~~~~~~~~~~~~~~~~~~~~~~~~~~~~~~~~~~~
During type checking, we keep in the tcg_type_env
        * All types and classes
        * All Ids derived from types and classes (constructors, selectors)

At the end of type checking, we zonk the local bindings,
and as we do so we add to the tcg_type_env
        * Locally defined top-level Ids

Why?  Because they are now Ids not TcIds.  This final GlobalEnv is
        a) fed back (via the knot) to typechecking the
           unfoldings of interface signatures
        b) used in the ModDetails of this module
-}

data TcLclEnv           -- Changes as we move inside an expression
                        -- Discarded after typecheck/rename; not passed on to desugarer
  = TcLclEnv {
        tcl_loc        :: RealSrcSpan,     -- Source span
        tcl_ctxt       :: [ErrCtxt],       -- Error context, innermost on top
        tcl_tclvl      :: TcLevel,         -- Birthplace for new unification variables

        tcl_th_ctxt    :: ThStage,         -- Template Haskell context
        tcl_th_bndrs   :: ThBindEnv,       -- and binder info
            -- The ThBindEnv records the TH binding level of in-scope Names
            -- defined in this module (not imported)
            -- We can't put this info in the TypeEnv because it's needed
            -- (and extended) in the renamer, for untyed splices

        tcl_arrow_ctxt :: ArrowCtxt,       -- Arrow-notation context

        tcl_rdr :: LocalRdrEnv,         -- Local name envt
                -- Maintained during renaming, of course, but also during
                -- type checking, solely so that when renaming a Template-Haskell
                -- splice we have the right environment for the renamer.
                --
                --   Does *not* include global name envt; may shadow it
                --   Includes both ordinary variables and type variables;
                --   they are kept distinct because tyvar have a different
                --   occurrence constructor (Name.TvOcc)
                -- We still need the unsullied global name env so that
                --   we can look up record field names

        tcl_env  :: TcTypeEnv,    -- The local type environment:
                                  -- Ids and TyVars defined in this module

<<<<<<< HEAD
        tcl_usage :: TcRef UsageEnv, -- Required weight of bindings is accumulated here.

        tcl_bndrs :: TcIdBinderStack,   -- Used for reporting relevant bindings

        tcl_tidy :: TidyEnv,      -- Used for tidying types; contains all
                                  -- in-scope type variables (but not term variables)
=======
        tcl_bndrs :: TcBinderStack,   -- Used for reporting relevant bindings,
                                      -- and for tidying types
>>>>>>> affdea82

        tcl_tyvars :: TcRef TcTyVarSet, -- The "global tyvars"
                        -- Namely, the in-scope TyVars bound in tcl_env,
                        -- plus the tyvars mentioned in the types of Ids bound
                        -- in tcl_lenv.
                        -- Why mutable? see notes with tcGetGlobalTyCoVars

        tcl_lie  :: TcRef WantedConstraints,    -- Place to accumulate type constraints
        tcl_errs :: TcRef Messages              -- Place to accumulate errors
    }

<<<<<<< HEAD
type TcTypeEnv = NameEnv (Weighted TcTyThing)
=======
type ErrCtxt = (Bool, TidyEnv -> TcM (TidyEnv, MsgDoc))
        -- Monadic so that we have a chance
        -- to deal with bound type variables just before error
        -- message construction

        -- Bool:  True <=> this is a landmark context; do not
        --                 discard it when trimming for display

type TcTypeEnv = NameEnv TcTyThing
>>>>>>> affdea82

type ThBindEnv = NameEnv (TopLevelFlag, ThLevel)
   -- Domain = all Ids bound in this module (ie not imported)
   -- The TopLevelFlag tells if the binding is syntactically top level.
   -- We need to know this, because the cross-stage persistence story allows
   -- cross-stage at arbitrary types if the Id is bound at top level.
   --
   -- Nota bene: a ThLevel of 'outerLevel' is *not* the same as being
   -- bound at top level!  See Note [Template Haskell levels] in TcSplice

{- Note [Given Insts]
   ~~~~~~~~~~~~~~~~~~
Because of GADTs, we have to pass inwards the Insts provided by type signatures
and existential contexts. Consider
        data T a where { T1 :: b -> b -> T [b] }
        f :: Eq a => T a -> Bool
        f (T1 x y) = [x]==[y]

The constructor T1 binds an existential variable 'b', and we need Eq [b].
Well, we have it, because Eq a refines to Eq [b], but we can only spot that if we
pass it inwards.

-}

-- | Type alias for 'IORef'; the convention is we'll use this for mutable
-- bits of data in 'TcGblEnv' which are updated during typechecking and
-- returned at the end.
type TcRef a     = IORef a
-- ToDo: when should I refer to it as a 'TcId' instead of an 'Id'?
type TcId        = Id
type TcIdSet     = IdSet

---------------------------
-- The TcBinderStack
---------------------------

type TcBinderStack = [TcBinder]
   -- This is a stack of locally-bound ids and tyvars,
   --   innermost on top
   -- Used only in error reporting (relevantBindings in TcError),
   --   and in tidying
   -- We can't use the tcl_env type environment, because it doesn't
   --   keep track of the nesting order

data TcBinder
  = TcIdBndr
       TcId
       TopLevelFlag    -- Tells whether the binding is syntactically top-level
                       -- (The monomorphic Ids for a recursive group count
                       --  as not-top-level for this purpose.)

  | TcIdBndr_ExpType  -- Variant that allows the type to be specified as
                      -- an ExpType
       Name
       ExpType
       TopLevelFlag

  | TcTvBndr          -- e.g.   case x of P (y::a) -> blah
       Name           -- We bind the lexical name "a" to the type of y,
       TyVar          -- which might be an utterly different (perhaps
                      -- existential) tyvar

instance Outputable TcBinder where
   ppr (TcIdBndr id top_lvl)           = ppr id <> brackets (ppr top_lvl)
   ppr (TcIdBndr_ExpType id _ top_lvl) = ppr id <> brackets (ppr top_lvl)
   ppr (TcTvBndr name tv)              = ppr name <+> ppr tv

instance HasOccName TcBinder where
    occName (TcIdBndr id _)             = occName (idName id)
    occName (TcIdBndr_ExpType name _ _) = occName name
    occName (TcTvBndr name _)           = occName name

---------------------------
-- Template Haskell stages and levels
---------------------------

data SpliceType = Typed | Untyped

data ThStage    -- See Note [Template Haskell state diagram] in TcSplice
  = Splice SpliceType -- Inside a top-level splice
                      -- This code will be run *at compile time*;
                      --   the result replaces the splice
                      -- Binding level = 0

  | RunSplice (TcRef [ForeignRef (TH.Q ())])
      -- Set when running a splice, i.e. NOT when renaming or typechecking the
      -- Haskell code for the splice. See Note [RunSplice ThLevel].
      --
      -- Contains a list of mod finalizers collected while executing the splice.
      --
      -- 'addModFinalizer' inserts finalizers here, and from here they are taken
      -- to construct an @HsSpliced@ annotation for untyped splices. See Note
      -- [Delaying modFinalizers in untyped splices] in "RnSplice".
      --
      -- For typed splices, the typechecker takes finalizers from here and
      -- inserts them in the list of finalizers in the global environment.
      --
      -- See Note [Collecting modFinalizers in typed splices] in "TcSplice".

  | Comp        -- Ordinary Haskell code
                -- Binding level = 1

  | Brack                       -- Inside brackets
      ThStage                   --   Enclosing stage
      PendingStuff

data PendingStuff
  = RnPendingUntyped              -- Renaming the inside of an *untyped* bracket
      (TcRef [PendingRnSplice])   -- Pending splices in here

  | RnPendingTyped                -- Renaming the inside of a *typed* bracket

  | TcPending                     -- Typechecking the inside of a typed bracket
      (TcRef [PendingTcSplice])   --   Accumulate pending splices here
      (TcRef WantedConstraints)   --     and type constraints here

topStage, topAnnStage, topSpliceStage :: ThStage
topStage       = Comp
topAnnStage    = Splice Untyped
topSpliceStage = Splice Untyped

instance Outputable ThStage where
   ppr (Splice _)    = text "Splice"
   ppr (RunSplice _) = text "RunSplice"
   ppr Comp          = text "Comp"
   ppr (Brack s _)   = text "Brack" <> parens (ppr s)

type ThLevel = Int
    -- NB: see Note [Template Haskell levels] in TcSplice
    -- Incremented when going inside a bracket,
    -- decremented when going inside a splice
    -- NB: ThLevel is one greater than the 'n' in Fig 2 of the
    --     original "Template meta-programming for Haskell" paper

impLevel, outerLevel :: ThLevel
impLevel = 0    -- Imported things; they can be used inside a top level splice
outerLevel = 1  -- Things defined outside brackets

thLevel :: ThStage -> ThLevel
thLevel (Splice _)    = 0
thLevel (RunSplice _) =
    -- See Note [RunSplice ThLevel].
    panic "thLevel: called when running a splice"
thLevel Comp          = 1
thLevel (Brack s _)   = thLevel s + 1

{- Node [RunSplice ThLevel]
~~~~~~~~~~~~~~~~~~~~~~~~~~~~
The 'RunSplice' stage is set when executing a splice, and only when running a
splice. In particular it is not set when the splice is renamed or typechecked.

'RunSplice' is needed to provide a reference where 'addModFinalizer' can insert
the finalizer (see Note [Delaying modFinalizers in untyped splices]), and
'addModFinalizer' runs when doing Q things. Therefore, It doesn't make sense to
set 'RunSplice' when renaming or typechecking the splice, where 'Splice', 'Brak'
or 'Comp' are used instead.

-}

---------------------------
-- Arrow-notation context
---------------------------

{- Note [Escaping the arrow scope]
~~~~~~~~~~~~~~~~~~~~~~~~~~~~~~~~~~~
In arrow notation, a variable bound by a proc (or enclosed let/kappa)
is not in scope to the left of an arrow tail (-<) or the head of (|..|).
For example

        proc x -> (e1 -< e2)

Here, x is not in scope in e1, but it is in scope in e2.  This can get
a bit complicated:

        let x = 3 in
        proc y -> (proc z -> e1) -< e2

Here, x and z are in scope in e1, but y is not.

We implement this by
recording the environment when passing a proc (using newArrowScope),
and returning to that (using escapeArrowScope) on the left of -< and the
head of (|..|).

All this can be dealt with by the *renamer*. But the type checker needs
to be involved too.  Example (arrowfail001)
  class Foo a where foo :: a -> ()
  data Bar = forall a. Foo a => Bar a
  get :: Bar -> ()
  get = proc x -> case x of Bar a -> foo -< a
Here the call of 'foo' gives rise to a (Foo a) constraint that should not
be captured by the pattern match on 'Bar'.  Rather it should join the
constraints from further out.  So we must capture the constraint bag
from further out in the ArrowCtxt that we push inwards.
-}

data ArrowCtxt   -- Note [Escaping the arrow scope]
  = NoArrowCtxt
  | ArrowCtxt LocalRdrEnv (TcRef WantedConstraints)


---------------------------
-- TcTyThing
---------------------------

-- | A typecheckable thing available in a local context.  Could be
-- 'AGlobal' 'TyThing', but also lexically scoped variables, etc.
-- See 'TcEnv' for how to retrieve a 'TyThing' given a 'Name'.
data TcTyThing
  = AGlobal TyThing             -- Used only in the return type of a lookup

  | ATcId           -- Ids defined in this module; may not be fully zonked
      { tct_id   :: TcId
      , tct_info :: IdBindingInfo   -- See Note [Meaning of IdBindingInfo]
      }

  | ATyVar  Name TcTyVar        -- The type variable to which the lexically scoped type
                                -- variable is bound. We only need the Name
                                -- for error-message purposes; it is the corresponding
                                -- Name in the domain of the envt

  | ATcTyCon TyCon   -- Used temporarily, during kind checking, for the
                     -- tycons and clases in this recursive group
                     -- The TyCon is always a TcTyCon.  Its kind
                     -- can be a mono-kind or a poly-kind; in TcTyClsDcls see
                     -- Note [Type checking recursive type and class declarations]

  | APromotionErr PromotionErr

data PromotionErr
  = TyConPE          -- TyCon used in a kind before we are ready
                     --     data T :: T -> * where ...
  | ClassPE          -- Ditto Class

  | FamDataConPE     -- Data constructor for a data family
                     -- See Note [AFamDataCon: not promoting data family constructors]
                     -- in TcEnv.
  | PatSynPE         -- Pattern synonyms
                     -- See Note [Don't promote pattern synonyms] in TcEnv

  | PatSynExPE       -- Pattern synonym existential type variable
                     -- See Note [Pattern synonym existentials do not scope] in TcPatSyn

  | RecDataConPE     -- Data constructor in a recursive loop
                     -- See Note [Recursion and promoting data constructors] in TcTyClsDecls
  | NoDataKindsTC    -- -XDataKinds not enabled (for a tycon)
  | NoDataKindsDC    -- -XDataKinds not enabled (for a datacon)
  | NoTypeInTypeTC   -- -XTypeInType not enabled (for a tycon)
  | NoTypeInTypeDC   -- -XTypeInType not enabled (for a datacon)

instance Outputable TcTyThing where     -- Debugging only
   ppr (AGlobal g)      = ppr g
   ppr elt@(ATcId {})   = text "Identifier" <>
                          brackets (ppr (tct_id elt) <> dcolon
                                 <> ppr (varType (tct_id elt)) <> comma
                                 <+> ppr (tct_info elt))
   ppr (ATyVar n tv)    = text "Type variable" <+> quotes (ppr n) <+> equals <+> ppr tv
<<<<<<< HEAD
=======
                            <+> dcolon <+> ppr (varType tv)
>>>>>>> affdea82
   ppr (ATcTyCon tc)    = text "ATcTyCon" <+> ppr tc <+> dcolon <+> ppr (tyConKind tc)
   ppr (APromotionErr err) = text "APromotionErr" <+> ppr err

-- | IdBindingInfo describes how an Id is bound.
--
-- It is used for the following purposes:
-- a) for static forms in TcExpr.checkClosedInStaticForm and
-- b) to figure out when a nested binding can be generalised,
--    in TcBinds.decideGeneralisationPlan.
--
data IdBindingInfo -- See Note [Meaning of IdBindingInfo and ClosedTypeId]
    = NotLetBound
    | ClosedLet
    | NonClosedLet
         RhsNames        -- Used for (static e) checks only
         ClosedTypeId    -- Used for generalisation checks
                         -- and for (static e) checks

-- | IsGroupClosed describes a group of mutually-recursive bindings
data IsGroupClosed
  = IsGroupClosed
      (NameEnv RhsNames)  -- Free var info for the RHS of each binding in the goup
                          -- Used only for (static e) checks

      ClosedTypeId        -- True <=> all the free vars of the group are
                          --          imported or ClosedLet or
                          --          NonClosedLet with ClosedTypeId=True.
                          --          In particular, no tyvars, no NotLetBound

type RhsNames = NameSet   -- Names of variables, mentioned on the RHS of
                          -- a definition, that are not Global or ClosedLet

type ClosedTypeId = Bool
  -- See Note [Meaning of IdBindingInfo and ClosedTypeId]

{- Note [Meaning of IdBindingInfo]
~~~~~~~~~~~~~~~~~~~~~~~~~~~~~~~~~~
NotLetBound means that
  the Id is not let-bound (e.g. it is bound in a
  lambda-abstraction or in a case pattern)

ClosedLet means that
   - The Id is let-bound,
   - Any free term variables are also Global or ClosedLet
   - Its type has no free variables (NB: a top-level binding subject
     to the MR might have free vars in its type)
   These ClosedLets can definitely be floated to top level; and we
   may need to do so for static forms.

   Property:   ClosedLet
             is equivalent to
               NonClosedLet emptyNameSet True

(NonClosedLet (fvs::RhsNames) (cl::ClosedTypeId)) means that
   - The Id is let-bound

   - The fvs::RhsNames contains the free names of the RHS,
     excluding Global and ClosedLet ones.

   - For the ClosedTypeId field see Note [Bindings with closed types]

For (static e) to be valid, we need for every 'x' free in 'e',
that x's binding is floatable to the top level.  Specifically:
   * x's RhsNames must be empty
   * x's type has no free variables
See Note [Grand plan for static forms] in StaticPtrTable.hs.
This test is made in TcExpr.checkClosedInStaticForm.
Actually knowing x's RhsNames (rather than just its emptiness
or otherwise) is just so we can produce better error messages

Note [Bindings with closed types: ClosedTypeId]
~~~~~~~~~~~~~~~~~~~~~~~~~~~~~~~~~~~~~~~~~~~~~~~
Consider

  f x = let g ys = map not ys
        in ...

Can we generalise 'g' under the OutsideIn algorithm?  Yes,
because all g's free variables are top-level; that is they themselves
have no free type variables, and it is the type variables in the
environment that makes things tricky for OutsideIn generalisation.

Here's the invariant:
   If an Id has ClosedTypeId=True (in its IdBindingInfo), then
   the Id's type is /definitely/ closed (has no free type variables).
   Specifically,
       a) The Id's acutal type is closed (has no free tyvars)
       b) Either the Id has a (closed) user-supplied type signature
          or all its free variables are Global/ClosedLet
             or NonClosedLet with ClosedTypeId=True.
          In particular, none are NotLetBound.

Why is (b) needed?   Consider
    \x. (x :: Int, let y = x+1 in ...)
Initially x::alpha.  If we happen to typecheck the 'let' before the
(x::Int), y's type will have a free tyvar; but if the other way round
it won't.  So we treat any let-bound variable with a free
non-let-bound variable as not ClosedTypeId, regardless of what the
free vars of its type actually are.

But if it has a signature, all is well:
   \x. ...(let { y::Int; y = x+1 } in
           let { v = y+2 } in ...)...
Here the signature on 'v' makes 'y' a ClosedTypeId, so we can
generalise 'v'.

Note that:

  * A top-level binding may not have ClosedTypeId=True, if it suffers
    from the MR

  * A nested binding may be closed (eg 'g' in the example we started
    with). Indeed, that's the point; whether a function is defined at
    top level or nested is orthogonal to the question of whether or
    not it is closed.

  * A binding may be non-closed because it mentions a lexically scoped
    *type variable*  Eg
        f :: forall a. blah
        f x = let g y = ...(y::a)...

Under OutsideIn we are free to generalise an Id all of whose free
variables have ClosedTypeId=True (or imported).  This is an extension
compared to the JFP paper on OutsideIn, which used "top-level" as a
proxy for "closed".  (It's not a good proxy anyway -- the MR can make
a top-level binding with a free type variable.)
-}

instance Outputable IdBindingInfo where
  ppr NotLetBound = text "NotLetBound"
  ppr ClosedLet = text "TopLevelLet"
  ppr (NonClosedLet fvs closed_type) =
    text "TopLevelLet" <+> ppr fvs <+> ppr closed_type

instance Outputable PromotionErr where
  ppr ClassPE        = text "ClassPE"
  ppr TyConPE        = text "TyConPE"
  ppr PatSynPE       = text "PatSynPE"
  ppr PatSynExPE     = text "PatSynExPE"
  ppr FamDataConPE   = text "FamDataConPE"
  ppr RecDataConPE   = text "RecDataConPE"
  ppr NoDataKindsTC  = text "NoDataKindsTC"
  ppr NoDataKindsDC  = text "NoDataKindsDC"
  ppr NoTypeInTypeTC = text "NoTypeInTypeTC"
  ppr NoTypeInTypeDC = text "NoTypeInTypeDC"

pprTcTyThingCategory :: TcTyThing -> SDoc
pprTcTyThingCategory (AGlobal thing)    = pprTyThingCategory thing
pprTcTyThingCategory (ATyVar {})        = text "Type variable"
pprTcTyThingCategory (ATcId {})         = text "Local identifier"
pprTcTyThingCategory (ATcTyCon {})     = text "Local tycon"
pprTcTyThingCategory (APromotionErr pe) = pprPECategory pe

pprPECategory :: PromotionErr -> SDoc
pprPECategory ClassPE        = text "Class"
pprPECategory TyConPE        = text "Type constructor"
pprPECategory PatSynPE       = text "Pattern synonym"
pprPECategory PatSynExPE     = text "Pattern synonym existential"
pprPECategory FamDataConPE   = text "Data constructor"
pprPECategory RecDataConPE   = text "Data constructor"
pprPECategory NoDataKindsTC  = text "Type constructor"
pprPECategory NoDataKindsDC  = text "Data constructor"
pprPECategory NoTypeInTypeTC = text "Type constructor"
pprPECategory NoTypeInTypeDC = text "Data constructor"

{-
************************************************************************
*                                                                      *
        Operations over ImportAvails
*                                                                      *
************************************************************************
-}

-- | 'ImportAvails' summarises what was imported from where, irrespective of
-- whether the imported things are actually used or not.  It is used:
--
--  * when processing the export list,
--
--  * when constructing usage info for the interface file,
--
--  * to identify the list of directly imported modules for initialisation
--    purposes and for optimised overlap checking of family instances,
--
--  * when figuring out what things are really unused
--
data ImportAvails
   = ImportAvails {
        imp_mods :: ImportedMods,
          --      = ModuleEnv [ImportedModsVal],
          -- ^ Domain is all directly-imported modules
          --
          -- See the documentation on ImportedModsVal in HscTypes for the
          -- meaning of the fields.
          --
          -- We need a full ModuleEnv rather than a ModuleNameEnv here,
          -- because we might be importing modules of the same name from
          -- different packages. (currently not the case, but might be in the
          -- future).

        imp_dep_mods :: ModuleNameEnv (ModuleName, IsBootInterface),
          -- ^ Home-package modules needed by the module being compiled
          --
          -- It doesn't matter whether any of these dependencies
          -- are actually /used/ when compiling the module; they
          -- are listed if they are below it at all.  For
          -- example, suppose M imports A which imports X.  Then
          -- compiling M might not need to consult X.hi, but X
          -- is still listed in M's dependencies.

        imp_dep_pkgs :: Set InstalledUnitId,
          -- ^ Packages needed by the module being compiled, whether directly,
          -- or via other modules in this package, or via modules imported
          -- from other packages.

        imp_trust_pkgs :: Set InstalledUnitId,
          -- ^ This is strictly a subset of imp_dep_pkgs and records the
          -- packages the current module needs to trust for Safe Haskell
          -- compilation to succeed. A package is required to be trusted if
          -- we are dependent on a trustworthy module in that package.
          -- While perhaps making imp_dep_pkgs a tuple of (UnitId, Bool)
          -- where True for the bool indicates the package is required to be
          -- trusted is the more logical  design, doing so complicates a lot
          -- of code not concerned with Safe Haskell.
          -- See Note [RnNames . Tracking Trust Transitively]

        imp_trust_own_pkg :: Bool,
          -- ^ Do we require that our own package is trusted?
          -- This is to handle efficiently the case where a Safe module imports
          -- a Trustworthy module that resides in the same package as it.
          -- See Note [RnNames . Trust Own Package]

        imp_orphs :: [Module],
          -- ^ Orphan modules below us in the import tree (and maybe including
          -- us for imported modules)

        imp_finsts :: [Module]
          -- ^ Family instance modules below us in the import tree (and maybe
          -- including us for imported modules)
      }

mkModDeps :: [(ModuleName, IsBootInterface)]
          -> ModuleNameEnv (ModuleName, IsBootInterface)
mkModDeps deps = foldl add emptyUFM deps
               where
                 add env elt@(m,_) = addToUFM env m elt

modDepsElts
  :: ModuleNameEnv (ModuleName, IsBootInterface)
  -> [(ModuleName, IsBootInterface)]
modDepsElts = sort . nonDetEltsUFM
  -- It's OK to use nonDetEltsUFM here because sorting by module names
  -- restores determinism

emptyImportAvails :: ImportAvails
emptyImportAvails = ImportAvails { imp_mods          = emptyModuleEnv,
                                   imp_dep_mods      = emptyUFM,
                                   imp_dep_pkgs      = S.empty,
                                   imp_trust_pkgs    = S.empty,
                                   imp_trust_own_pkg = False,
                                   imp_orphs         = [],
                                   imp_finsts        = [] }

-- | Union two ImportAvails
--
-- This function is a key part of Import handling, basically
-- for each import we create a separate ImportAvails structure
-- and then union them all together with this function.
plusImportAvails ::  ImportAvails ->  ImportAvails ->  ImportAvails
plusImportAvails
  (ImportAvails { imp_mods = mods1,
                  imp_dep_mods = dmods1, imp_dep_pkgs = dpkgs1,
                  imp_trust_pkgs = tpkgs1, imp_trust_own_pkg = tself1,
                  imp_orphs = orphs1, imp_finsts = finsts1 })
  (ImportAvails { imp_mods = mods2,
                  imp_dep_mods = dmods2, imp_dep_pkgs = dpkgs2,
                  imp_trust_pkgs = tpkgs2, imp_trust_own_pkg = tself2,
                  imp_orphs = orphs2, imp_finsts = finsts2 })
  = ImportAvails { imp_mods          = plusModuleEnv_C (++) mods1 mods2,
                   imp_dep_mods      = plusUFM_C plus_mod_dep dmods1 dmods2,
                   imp_dep_pkgs      = dpkgs1 `S.union` dpkgs2,
                   imp_trust_pkgs    = tpkgs1 `S.union` tpkgs2,
                   imp_trust_own_pkg = tself1 || tself2,
                   imp_orphs         = orphs1 `unionLists` orphs2,
                   imp_finsts        = finsts1 `unionLists` finsts2 }
  where
    plus_mod_dep r1@(m1, boot1) r2@(m2, boot2)
      | ASSERT2( m1 == m2, (ppr m1 <+> ppr m2) $$ (ppr boot1 <+> ppr boot2) )
        boot1 = r2
      | otherwise = r1
      -- If either side can "see" a non-hi-boot interface, use that
      -- Reusing existing tuples saves 10% of allocations on test
      -- perf/compiler/MultiLayerModules

{-
************************************************************************
*                                                                      *
\subsection{Where from}
*                                                                      *
************************************************************************

The @WhereFrom@ type controls where the renamer looks for an interface file
-}

data WhereFrom
  = ImportByUser IsBootInterface        -- Ordinary user import (perhaps {-# SOURCE #-})
  | ImportBySystem                      -- Non user import.
  | ImportByPlugin                      -- Importing a plugin;
                                        -- See Note [Care with plugin imports] in LoadIface

instance Outputable WhereFrom where
  ppr (ImportByUser is_boot) | is_boot     = text "{- SOURCE -}"
                             | otherwise   = empty
  ppr ImportBySystem                       = text "{- SYSTEM -}"
  ppr ImportByPlugin                       = text "{- PLUGIN -}"


{- *********************************************************************
*                                                                      *
                Type signatures
*                                                                      *
********************************************************************* -}

-- These data types need to be here only because
-- TcSimplify uses them, and TcSimplify is fairly
-- low down in the module hierarchy

type TcSigFun  = Name -> Maybe TcSigInfo

data TcSigInfo = TcIdSig     TcIdSigInfo
               | TcPatSynSig TcPatSynInfo

data TcIdSigInfo   -- See Note [Complete and partial type signatures]
  = CompleteSig    -- A complete signature with no wildcards,
                   -- so the complete polymorphic type is known.
      { sig_bndr :: TcId          -- The polymorphic Id with that type

      , sig_ctxt :: UserTypeCtxt  -- In the case of type-class default methods,
                                  -- the Name in the FunSigCtxt is not the same
                                  -- as the TcId; the former is 'op', while the
                                  -- latter is '$dmop' or some such

      , sig_loc  :: SrcSpan       -- Location of the type signature
      }

  | PartialSig     -- A partial type signature (i.e. includes one or more
                   -- wildcards). In this case it doesn't make sense to give
                   -- the polymorphic Id, because we are going to /infer/ its
                   -- type, so we can't make the polymorphic Id ab-initio
      { psig_name  :: Name   -- Name of the function; used when report wildcards
      , psig_hs_ty :: LHsSigWcType GhcRn  -- The original partial signature in
                                          -- HsSyn form
      , sig_ctxt   :: UserTypeCtxt
      , sig_loc    :: SrcSpan            -- Location of the type signature
      }


{- Note [Complete and partial type signatures]
~~~~~~~~~~~~~~~~~~~~~~~~~~~~~~~~~~~~~~~~~~~~~~
A type signature is partial when it contains one or more wildcards
(= type holes).  The wildcard can either be:
* A (type) wildcard occurring in sig_theta or sig_tau. These are
  stored in sig_wcs.
      f :: Bool -> _
      g :: Eq _a => _a -> _a -> Bool
* Or an extra-constraints wildcard, stored in sig_cts:
      h :: (Num a, _) => a -> a

A type signature is a complete type signature when there are no
wildcards in the type signature, i.e. iff sig_wcs is empty and
sig_extra_cts is Nothing.
-}

data TcIdSigInst
  = TISI { sig_inst_sig :: TcIdSigInfo

         , sig_inst_skols :: [(Name, TcTyVar)]
               -- Instantiated type and kind variables, SigTvs
               -- The Name is the Name that the renamer chose;
               --   but the TcTyVar may come from instantiating
               --   the type and hence have a different unique.
               -- No need to keep track of whether they are truly lexically
               --   scoped because the renamer has named them uniquely
               -- See Note [Binding scoped type variables] in TcSigs

         , sig_inst_theta  :: TcThetaType
               -- Instantiated theta.  In the case of a
               -- PartialSig, sig_theta does not include
               -- the extra-constraints wildcard

         , sig_inst_tau :: TcSigmaType   -- Instantiated tau
               -- See Note [sig_inst_tau may be polymorphic]

         -- Relevant for partial signature only
         , sig_inst_wcs   :: [(Name, TcTyVar)]
               -- Like sig_inst_skols, but for wildcards.  The named
               -- wildcards scope over the binding, and hence their
               -- Names may appear in type signatures in the binding

         , sig_inst_wcx   :: Maybe TcTyVar
               -- Extra-constraints wildcard to fill in, if any
         }

{- Note [sig_inst_tau may be polymorphic]
~~~~~~~~~~~~~~~~~~~~~~~~~~~~~~~~~~~~~~~~~
Note that "sig_inst_tau" might actually be a polymorphic type,
if the original function had a signature like
   forall a. Eq a => forall b. Ord b => ....
But that's ok: tcMatchesFun (called by tcRhs) can deal with that
It happens, too!  See Note [Polymorphic methods] in TcClassDcl.

Note [Wildcards in partial signatures]
~~~~~~~~~~~~~~~~~~~~~~~~~~~~~~~~~~~~~~
The wildcards in psig_wcs may stand for a type mentioning
the universally-quantified tyvars of psig_ty

E.g.  f :: forall a. _ -> a
      f x = x
We get sig_inst_skols = [a]
       sig_inst_tau   = _22 -> a
       sig_inst_wcs   = [_22]
and _22 in the end is unified with the type 'a'

Moreover the kind of a wildcard in sig_inst_wcs may mention
the universally-quantified tyvars sig_inst_skols
e.g.   f :: t a -> t _
Here we get
   sig_inst_skols = [k:*, (t::k ->*), (a::k)]
   sig_inst_tau   = t a -> t _22
   sig_inst_wcs   = [ _22::k ]
-}

data TcPatSynInfo
  = TPSI {
        patsig_name           :: Name,
        patsig_implicit_bndrs :: [TyVarBinder], -- Implicitly-bound kind vars (Inferred) and
                                                -- implicitly-bound type vars (Specified)
          -- See Note [The pattern-synonym signature splitting rule] in TcPatSyn
        patsig_univ_bndrs     :: [TyVar],       -- Bound by explicit user forall
        patsig_req            :: TcThetaType,
        patsig_ex_bndrs       :: [TyVar],       -- Bound by explicit user forall
        patsig_prov           :: TcThetaType,
        patsig_body_ty        :: TcSigmaType
    }

instance Outputable TcSigInfo where
  ppr (TcIdSig     idsi) = ppr idsi
  ppr (TcPatSynSig tpsi) = text "TcPatSynInfo" <+> ppr tpsi

instance Outputable TcIdSigInfo where
    ppr (CompleteSig { sig_bndr = bndr })
        = ppr bndr <+> dcolon <+> ppr (idType bndr)
    ppr (PartialSig { psig_name = name, psig_hs_ty = hs_ty })
        = text "psig" <+> ppr name <+> dcolon <+> ppr hs_ty

instance Outputable TcIdSigInst where
    ppr (TISI { sig_inst_sig = sig, sig_inst_skols = skols
              , sig_inst_theta = theta, sig_inst_tau = tau })
        = hang (ppr sig) 2 (vcat [ ppr skols, ppr theta <+> darrow <+> ppr tau ])

instance Outputable TcPatSynInfo where
    ppr (TPSI{ patsig_name = name}) = ppr name

isPartialSig :: TcIdSigInst -> Bool
isPartialSig (TISI { sig_inst_sig = PartialSig {} }) = True
isPartialSig _                                       = False

-- | No signature or a partial signature
hasCompleteSig :: TcSigFun -> Name -> Bool
hasCompleteSig sig_fn name
  = case sig_fn name of
      Just (TcIdSig (CompleteSig {})) -> True
      _                               -> False


{-
************************************************************************
*                                                                      *
*                       Canonical constraints                          *
*                                                                      *
*   These are the constraints the low-level simplifier works with      *
*                                                                      *
************************************************************************
-}

-- The syntax of xi (ξ) types:
-- xi ::= a | T xis | xis -> xis | ... | forall a. tau
-- Two important notes:
--      (i) No type families, unless we are under a ForAll
--      (ii) Note that xi types can contain unexpanded type synonyms;
--           however, the (transitive) expansions of those type synonyms
--           will not contain any type functions, unless we are under a ForAll.
-- We enforce the structure of Xi types when we flatten (TcCanonical)

type Xi = Type       -- In many comments, "xi" ranges over Xi

type Cts = Bag Ct

data Ct
  -- Atomic canonical constraints
  = CDictCan {  -- e.g.  Num xi
      cc_ev     :: CtEvidence, -- See Note [Ct/evidence invariant]

      cc_class  :: Class,
      cc_tyargs :: [Xi],   -- cc_tyargs are function-free, hence Xi

      cc_pend_sc :: Bool   -- See Note [The superclass story] in TcCanonical
                           -- True <=> (a) cc_class has superclasses
                           --          (b) we have not (yet) added those
                           --              superclasses as Givens
    }

  | CIrredCan {  -- These stand for yet-unusable predicates
      cc_ev    :: CtEvidence,   -- See Note [Ct/evidence invariant]
      cc_insol :: Bool   -- True  <=> definitely an error, can never be solved
                         -- False <=> might be soluble

        -- For the might-be-soluble case, the ctev_pred of the evidence is
        -- of form   (tv xi1 xi2 ... xin)   with a tyvar at the head
        --      or   (tv1 ~ ty2)   where the CTyEqCan  kind invariant fails
        --      or   (F tys ~ ty)  where the CFunEqCan kind invariant fails
        -- See Note [CIrredCan constraints]

        -- The definitely-insoluble case is for things like
        --    Int ~ Bool      tycons don't match
        --    a ~ [a]         occurs check
    }

  | CTyEqCan {  -- tv ~ rhs
       -- Invariants:
       --   * See Note [Applying the inert substitution] in TcFlatten
       --   * tv not in tvs(rhs)   (occurs check)
       --   * If tv is a TauTv, then rhs has no foralls
       --       (this avoids substituting a forall for the tyvar in other types)
       --   * typeKind ty `tcEqKind` typeKind tv; Note [Ct kind invariant]
       --   * rhs may have at most one top-level cast
       --   * rhs (perhaps under the one cast) is not necessarily function-free,
       --       but it has no top-level function.
       --     E.g. a ~ [F b]  is fine
       --     but  a ~ F b    is not
       --   * If the equality is representational, rhs has no top-level newtype
       --     See Note [No top-level newtypes on RHS of representational
       --     equalities] in TcCanonical
       --   * If rhs (perhaps under the cast) is also a tv, then it is oriented
       --     to give best chance of
       --     unification happening; eg if rhs is touchable then lhs is too
      cc_ev     :: CtEvidence, -- See Note [Ct/evidence invariant]
      cc_tyvar  :: TcTyVar,
      cc_rhs    :: TcType,     -- Not necessarily function-free (hence not Xi)
                               -- See invariants above

      cc_eq_rel :: EqRel       -- INVARIANT: cc_eq_rel = ctEvEqRel cc_ev
    }

  | CFunEqCan {  -- F xis ~ fsk
       -- Invariants:
       --   * isTypeFamilyTyCon cc_fun
       --   * typeKind (F xis) = tyVarKind fsk; Note [Ct kind invariant]
       --   * always Nominal role
      cc_ev     :: CtEvidence,  -- See Note [Ct/evidence invariant]
      cc_fun    :: TyCon,       -- A type function

      cc_tyargs :: [Xi],        -- cc_tyargs are function-free (hence Xi)
        -- Either under-saturated or exactly saturated
        --    *never* over-saturated (because if so
        --    we should have decomposed)

      cc_fsk    :: TcTyVar  -- [Given]  always a FlatSkolTv
                            -- [Wanted] always a FlatMetaTv
        -- See Note [The flattening story] in TcFlatten
    }

  | CNonCanonical {        -- See Note [NonCanonical Semantics] in TcSMonad
      cc_ev  :: CtEvidence
    }

  | CHoleCan {             -- See Note [Hole constraints]
       -- Treated as an "insoluble" constraint
       -- See Note [Insoluble constraints]
      cc_ev   :: CtEvidence,
      cc_hole :: Hole
    }

-- | An expression or type hole
data Hole = ExprHole UnboundVar
            -- ^ Either an out-of-scope variable or a "true" hole in an
            -- expression (TypedHoles)
          | TypeHole OccName
            -- ^ A hole in a type (PartialTypeSignatures)

instance Outputable Hole where
  ppr (ExprHole ub)  = ppr ub
  ppr (TypeHole occ) = text "TypeHole" <> parens (ppr occ)

holeOcc :: Hole -> OccName
holeOcc (ExprHole uv)  = unboundVarOcc uv
holeOcc (TypeHole occ) = occ

{- Note [Hole constraints]
~~~~~~~~~~~~~~~~~~~~~~~~~~
CHoleCan constraints are used for two kinds of holes,
distinguished by cc_hole:

  * For holes in expressions (including variables not in scope)
    e.g.   f x = g _ x

  * For holes in type signatures
    e.g.   f :: _ -> _
           f x = [x,True]

Note [CIrredCan constraints]
~~~~~~~~~~~~~~~~~~~~~~~~~~~~~~
CIrredCan constraints are used for constraints that are "stuck"
   - we can't solve them (yet)
   - we can't use them to solve other constraints
   - but they may become soluble if we substitute for some
     of the type variables in the constraint

Example 1:  (c Int), where c :: * -> Constraint.  We can't do anything
            with this yet, but if later c := Num, *then* we can solve it

Example 2:  a ~ b, where a :: *, b :: k, where k is a kind variable
            We don't want to use this to substitute 'b' for 'a', in case
            'k' is subequently unifed with (say) *->*, because then
            we'd have ill-kinded types floating about.  Rather we want
            to defer using the equality altogether until 'k' get resolved.

Note [Ct/evidence invariant]
~~~~~~~~~~~~~~~~~~~~~~~~~~~~
If  ct :: Ct, then extra fields of 'ct' cache precisely the ctev_pred field
of (cc_ev ct), and is fully rewritten wrt the substitution.   Eg for CDictCan,
   ctev_pred (cc_ev ct) = (cc_class ct) (cc_tyargs ct)
This holds by construction; look at the unique place where CDictCan is
built (in TcCanonical).

In contrast, the type of the evidence *term* (ctev_dest / ctev_evar) in
the evidence may *not* be fully zonked; we are careful not to look at it
during constraint solving. See Note [Evidence field of CtEvidence].
<<<<<<< HEAD
=======

Note [Ct kind invariant]
~~~~~~~~~~~~~~~~~~~~~~~~
CTyEqCan and CFunEqCan both require that the kind of the lhs matches the kind
of the rhs. This is necessary because both constraints are used for substitutions
during solving. If the kinds differed, then the substitution would take a well-kinded
type to an ill-kinded one.

>>>>>>> affdea82
-}

mkNonCanonical :: CtEvidence -> Ct
mkNonCanonical ev = CNonCanonical { cc_ev = ev }

mkNonCanonicalCt :: Ct -> Ct
mkNonCanonicalCt ct = CNonCanonical { cc_ev = cc_ev ct }

mkIrredCt :: CtEvidence -> Ct
mkIrredCt ev = CIrredCan { cc_ev = ev, cc_insol = False }

mkInsolubleCt :: CtEvidence -> Ct
mkInsolubleCt ev = CIrredCan { cc_ev = ev, cc_insol = True }

mkGivens :: CtLoc -> [EvId] -> [Ct]
mkGivens loc ev_ids
  = map mk ev_ids
  where
    mk ev_id = mkNonCanonical (CtGiven { ctev_evar = ev_id
                                       , ctev_pred = evVarPred ev_id
                                       , ctev_loc = loc })

ctEvidence :: Ct -> CtEvidence
ctEvidence = cc_ev

ctLoc :: Ct -> CtLoc
ctLoc = ctEvLoc . ctEvidence

setCtLoc :: Ct -> CtLoc -> Ct
setCtLoc ct loc = ct { cc_ev = (cc_ev ct) { ctev_loc = loc } }

ctOrigin :: Ct -> CtOrigin
ctOrigin = ctLocOrigin . ctLoc

ctPred :: Ct -> PredType
-- See Note [Ct/evidence invariant]
ctPred ct = ctEvPred (cc_ev ct)

ctEvId :: Ct -> EvVar
-- The evidence Id for this Ct
ctEvId ct = ctEvEvId (ctEvidence ct)

-- | Makes a new equality predicate with the same role as the given
-- evidence.
mkTcEqPredLikeEv :: CtEvidence -> TcType -> TcType -> TcType
mkTcEqPredLikeEv ev
  = case predTypeEqRel pred of
      NomEq  -> mkPrimEqPred
      ReprEq -> mkReprPrimEqPred
  where
    pred = ctEvPred ev

-- | Get the flavour of the given 'Ct'
ctFlavour :: Ct -> CtFlavour
ctFlavour = ctEvFlavour . ctEvidence

-- | Get the equality relation for the given 'Ct'
ctEqRel :: Ct -> EqRel
ctEqRel = ctEvEqRel . ctEvidence

instance Outputable Ct where
  ppr ct = ppr (cc_ev ct) <+> parens pp_sort
    where
      pp_sort = case ct of
         CTyEqCan {}      -> text "CTyEqCan"
         CFunEqCan {}     -> text "CFunEqCan"
         CNonCanonical {} -> text "CNonCanonical"
         CDictCan { cc_pend_sc = pend_sc }
            | pend_sc   -> text "CDictCan(psc)"
            | otherwise -> text "CDictCan"
         CIrredCan { cc_insol = insol }
            | insol     -> text "CIrredCan(insol)"
            | otherwise -> text "CIrredCan(sol)"
         CHoleCan { cc_hole = hole } -> text "CHoleCan:" <+> ppr hole

{-
************************************************************************
*                                                                      *
        Simple functions over evidence variables
*                                                                      *
************************************************************************
-}

---------------- Getting free tyvars -------------------------

-- | Returns free variables of constraints as a non-deterministic set
tyCoVarsOfCt :: Ct -> TcTyCoVarSet
tyCoVarsOfCt = fvVarSet . tyCoFVsOfCt

-- | Returns free variables of constraints as a deterministically ordered.
-- list. See Note [Deterministic FV] in FV.
tyCoVarsOfCtList :: Ct -> [TcTyCoVar]
tyCoVarsOfCtList = fvVarList . tyCoFVsOfCt

-- | Returns free variables of constraints as a composable FV computation.
-- See Note [Deterministic FV] in FV.
tyCoFVsOfCt :: Ct -> FV
tyCoFVsOfCt (CTyEqCan { cc_tyvar = tv, cc_rhs = xi })
  = tyCoFVsOfType xi `unionFV` FV.unitFV tv
                     `unionFV` tyCoFVsOfType (tyVarKind tv)
tyCoFVsOfCt (CFunEqCan { cc_tyargs = tys, cc_fsk = fsk })
  = tyCoFVsOfTypes tys `unionFV` FV.unitFV fsk
                       `unionFV` tyCoFVsOfType (tyVarKind fsk)
tyCoFVsOfCt (CDictCan { cc_tyargs = tys }) = tyCoFVsOfTypes tys
tyCoFVsOfCt (CIrredCan { cc_ev = ev }) = tyCoFVsOfType (ctEvPred ev)
tyCoFVsOfCt (CHoleCan { cc_ev = ev }) = tyCoFVsOfType (ctEvPred ev)
tyCoFVsOfCt (CNonCanonical { cc_ev = ev }) = tyCoFVsOfType (ctEvPred ev)

-- | Returns free variables of a bag of constraints as a non-deterministic
-- set. See Note [Deterministic FV] in FV.
tyCoVarsOfCts :: Cts -> TcTyCoVarSet
tyCoVarsOfCts = fvVarSet . tyCoFVsOfCts

-- | Returns free variables of a bag of constraints as a deterministically
-- odered list. See Note [Deterministic FV] in FV.
tyCoVarsOfCtsList :: Cts -> [TcTyCoVar]
tyCoVarsOfCtsList = fvVarList . tyCoFVsOfCts

-- | Returns free variables of a bag of constraints as a composable FV
-- computation. See Note [Deterministic FV] in FV.
tyCoFVsOfCts :: Cts -> FV
tyCoFVsOfCts = foldrBag (unionFV . tyCoFVsOfCt) emptyFV

-- | Returns free variables of WantedConstraints as a non-deterministic
-- set. See Note [Deterministic FV] in FV.
tyCoVarsOfWC :: WantedConstraints -> TyCoVarSet
-- Only called on *zonked* things, hence no need to worry about flatten-skolems
tyCoVarsOfWC = fvVarSet . tyCoFVsOfWC

-- | Returns free variables of WantedConstraints as a deterministically
-- ordered list. See Note [Deterministic FV] in FV.
tyCoVarsOfWCList :: WantedConstraints -> [TyCoVar]
-- Only called on *zonked* things, hence no need to worry about flatten-skolems
tyCoVarsOfWCList = fvVarList . tyCoFVsOfWC

-- | Returns free variables of WantedConstraints as a composable FV
-- computation. See Note [Deterministic FV] in FV.
tyCoFVsOfWC :: WantedConstraints -> FV
-- Only called on *zonked* things, hence no need to worry about flatten-skolems
tyCoFVsOfWC (WC { wc_simple = simple, wc_impl = implic })
  = tyCoFVsOfCts simple `unionFV`
    tyCoFVsOfBag tyCoFVsOfImplic implic

-- | Returns free variables of Implication as a composable FV computation.
-- See Note [Deterministic FV] in FV.
tyCoFVsOfImplic :: Implication -> FV
-- Only called on *zonked* things, hence no need to worry about flatten-skolems
tyCoFVsOfImplic (Implic { ic_skols = skols
                        , ic_given = givens
                        , ic_wanted = wanted })
  = FV.delFVs (mkVarSet skols `unionVarSet` mkVarSet givens)
      (tyCoFVsOfWC wanted `unionFV` tyCoFVsOfTypes (map evVarPred givens))

tyCoFVsOfBag :: (a -> FV) -> Bag a -> FV
tyCoFVsOfBag tvs_of = foldrBag (unionFV . tvs_of) emptyFV

---------------------------
dropDerivedWC :: WantedConstraints -> WantedConstraints
-- See Note [Dropping derived constraints]
dropDerivedWC wc@(WC { wc_simple = simples })
  = wc { wc_simple = dropDerivedSimples simples }
    -- The wc_impl implications are already (recursively) filtered

--------------------------
dropDerivedSimples :: Cts -> Cts
-- Drop all Derived constraints, but make [W] back into [WD],
-- so that if we re-simplify these constraints we will get all
-- the right derived constraints re-generated.  Forgetting this
-- step led to #12936
dropDerivedSimples simples = mapMaybeBag dropDerivedCt simples

dropDerivedCt :: Ct -> Maybe Ct
dropDerivedCt ct
  = case ctEvFlavour ev of
      Wanted WOnly -> Just (ct' { cc_ev = ev_wd })
      Wanted _     -> Just ct'
<<<<<<< HEAD
      _            -> ASSERT( isDerivedCt ct ) Nothing
                      -- simples are all Wanted or Derived
=======
      _ | isDroppableCt ct -> Nothing
        | otherwise        -> Just ct
>>>>>>> affdea82
  where
    ev    = ctEvidence ct
    ev_wd = ev { ctev_nosh = WDeriv }
    ct'   = setPendingScDict ct -- See Note [Resetting cc_pend_sc]
<<<<<<< HEAD

{- Note [Resetting cc_pend_sc]
~~~~~~~~~~~~~~~~~~~~~~~~~~~
When we discard Derived constraints, in dropDerivedSimples, we must
set the cc_pend_sc flag to True, so that if we re-process this
CDictCan we will re-generate its derived superclasses. Otherwise
we might miss some fundeps.  Trac #13662 showed this up.

See Note [The superclass story] in TcCanonical.
-}

=======
>>>>>>> affdea82

{- Note [Resetting cc_pend_sc]
~~~~~~~~~~~~~~~~~~~~~~~~~~~
When we discard Derived constraints, in dropDerivedSimples, we must
set the cc_pend_sc flag to True, so that if we re-process this
CDictCan we will re-generate its derived superclasses. Otherwise
we might miss some fundeps.  Trac #13662 showed this up.

See Note [The superclass story] in TcCanonical.
-}

isDroppableCt :: Ct -> Bool
isDroppableCt ct
  = isDerived ev && not keep_deriv
    -- Drop only derived constraints, and then only if they
    -- obey Note [Dropping derived constraints]
  where
    ev   = ctEvidence ct
    loc  = ctEvLoc ev
    orig = ctLocOrigin loc

    keep_deriv
      = case ct of
          CHoleCan {} -> True
          CIrredCan { cc_insol = insoluble }
                      -> keep_eq insoluble
          _           -> keep_eq False

    keep_eq definitely_insoluble
       | isGivenOrigin orig    -- Arising only from givens
       = definitely_insoluble  -- Keep only definitely insoluble
       | otherwise
       = case orig of
           KindEqOrigin {} -> True    -- Why?

           -- See Note [Dropping derived constraints]
           -- For fundeps, drop wanted/wanted interactions
           FunDepOrigin2 {} -> True   -- Top-level/Wanted
           FunDepOrigin1 _ loc1 _ loc2
             | g1 || g2  -> True  -- Given/Wanted errors: keep all
             | otherwise -> False -- Wanted/Wanted errors: discard
             where
               g1 = isGivenLoc loc1
               g2 = isGivenLoc loc2

           _ -> False

arisesFromGivens :: Ct -> Bool
arisesFromGivens ct
  = case ctEvidence ct of
      CtGiven {}                   -> True
      CtWanted {}                  -> False
      CtDerived { ctev_loc = loc } -> isGivenLoc loc

isGivenLoc :: CtLoc -> Bool
isGivenLoc loc = isGivenOrigin (ctLocOrigin loc)

isGivenOrigin :: CtOrigin -> Bool
isGivenOrigin (GivenOrigin {})          = True
isGivenOrigin (FunDepOrigin1 _ l1 _ l2) = isGivenLoc l1 && isGivenLoc l2
isGivenOrigin (FunDepOrigin2 _ o1 _ _)  = isGivenOrigin o1
isGivenOrigin _                         = False

{- Note [Dropping derived constraints]
~~~~~~~~~~~~~~~~~~~~~~~~~~~~~~~~~~~~~~
In general we discard derived constraints at the end of constraint solving;
see dropDerivedWC.  For example

 * Superclasses: if we have an unsolved [W] (Ord a), we don't want to
   complain about an unsolved [D] (Eq a) as well.

 * If we have [W] a ~ Int, [W] a ~ Bool, improvement will generate
   [D] Int ~ Bool, and we don't want to report that because it's
   incomprehensible. That is why we don't rewrite wanteds with wanteds!

But (tiresomely) we do keep *some* Derived constraints:

 * Type holes are derived constraints, because they have no evidence
   and we want to keep them, so we get the error report

 * Insoluble kind equalities (e.g. [D] * ~ (* -> *)), with
   KindEqOrigin, may arise from a type equality a ~ Int#, say.  See
   Note [Equalities with incompatible kinds] in TcCanonical.

 * We keep most derived equalities arising from functional dependencies
      - Given/Given interactions (subset of FunDepOrigin1):
        The definitely-insoluble ones reflect unreachable code.

        Others not-definitely-insoluble ones like [D] a ~ Int do not
        reflect unreachable code; indeed if fundeps generated proofs, it'd
        be a useful equality.  See Trac #14763.   So we discard them.

      - Given/Wanted interacGiven or Wanted interacting with an
        instance declaration (FunDepOrigin2)

      - Given/Wanted interactions (FunDepOrigin1); see Trac #9612

      - But for Wanted/Wanted interactions we do /not/ want to report an
        error (Trac #13506).  Consider [W] C Int Int, [W] C Int Bool, with
        a fundep on class C.  We don't want to report an insoluble Int~Bool;
        c.f. "wanteds do not rewrite wanteds".

To distinguish these cases we use the CtOrigin.

NB: we keep *all* derived insolubles under some circumstances:

  * They are looked at by simplifyInfer, to decide whether to
    generalise.  Example: [W] a ~ Int, [W] a ~ Bool
    We get [D] Int ~ Bool, and indeed the constraints are insoluble,
    and we want simplifyInfer to see that, even though we don't
    ultimately want to generate an (inexplicable) error message from it


************************************************************************
*                                                                      *
                    CtEvidence
         The "flavor" of a canonical constraint
*                                                                      *
************************************************************************
-}

isWantedCt :: Ct -> Bool
isWantedCt = isWanted . cc_ev

isGivenCt :: Ct -> Bool
isGivenCt = isGiven . cc_ev

isDerivedCt :: Ct -> Bool
isDerivedCt = isDerived . cc_ev

isCTyEqCan :: Ct -> Bool
isCTyEqCan (CTyEqCan {})  = True
isCTyEqCan (CFunEqCan {}) = False
isCTyEqCan _              = False

isCDictCan_Maybe :: Ct -> Maybe Class
isCDictCan_Maybe (CDictCan {cc_class = cls })  = Just cls
isCDictCan_Maybe _              = Nothing

isCFunEqCan_maybe :: Ct -> Maybe (TyCon, [Type])
isCFunEqCan_maybe (CFunEqCan { cc_fun = tc, cc_tyargs = xis }) = Just (tc, xis)
isCFunEqCan_maybe _ = Nothing

isCFunEqCan :: Ct -> Bool
isCFunEqCan (CFunEqCan {}) = True
isCFunEqCan _ = False

isCNonCanonical :: Ct -> Bool
isCNonCanonical (CNonCanonical {}) = True
isCNonCanonical _ = False

isHoleCt:: Ct -> Bool
isHoleCt (CHoleCan {}) = True
isHoleCt _ = False

isOutOfScopeCt :: Ct -> Bool
-- We treat expression holes representing out-of-scope variables a bit
-- differently when it comes to error reporting
isOutOfScopeCt (CHoleCan { cc_hole = ExprHole (OutOfScope {}) }) = True
isOutOfScopeCt _ = False

isExprHoleCt :: Ct -> Bool
isExprHoleCt (CHoleCan { cc_hole = ExprHole {} }) = True
isExprHoleCt _ = False

isTypeHoleCt :: Ct -> Bool
isTypeHoleCt (CHoleCan { cc_hole = TypeHole {} }) = True
isTypeHoleCt _ = False


{- Note [Custom type errors in constraints]
~~~~~~~~~~~~~~~~~~~~~~~~~~~~~~~~~~~~~~~~~~~

When GHC reports a type-error about an unsolved-constraint, we check
to see if the constraint contains any custom-type errors, and if so
we report them.  Here are some examples of constraints containing type
errors:

TypeError msg           -- The actual constraint is a type error

TypError msg ~ Int      -- Some type was supposed to be Int, but ended up
                        -- being a type error instead

Eq (TypeError msg)      -- A class constraint is stuck due to a type error

F (TypeError msg) ~ a   -- A type function failed to evaluate due to a type err

It is also possible to have constraints where the type error is nested deeper,
for example see #11990, and also:

Eq (F (TypeError msg))  -- Here the type error is nested under a type-function
                        -- call, which failed to evaluate because of it,
                        -- and so the `Eq` constraint was unsolved.
                        -- This may happen when one function calls another
                        -- and the called function produced a custom type error.
-}

-- | A constraint is considered to be a custom type error, if it contains
-- custom type errors anywhere in it.
-- See Note [Custom type errors in constraints]
getUserTypeErrorMsg :: Ct -> Maybe Type
getUserTypeErrorMsg ct = findUserTypeError (ctPred ct)
  where
  findUserTypeError t = msum ( userTypeError_maybe t
                             : map findUserTypeError (subTys t)
                             )

  subTys t            = case splitAppTys t of
                          (t,[]) ->
                            case splitTyConApp_maybe t of
                              Nothing     -> []
                              Just (_,ts) -> ts
                          (t,ts) -> t : ts




isUserTypeErrorCt :: Ct -> Bool
isUserTypeErrorCt ct = case getUserTypeErrorMsg ct of
                         Just _ -> True
                         _      -> False

isPendingScDict :: Ct -> Maybe Ct
-- Says whether cc_pend_sc is True, AND if so flips the flag
isPendingScDict ct@(CDictCan { cc_pend_sc = True })
                  = Just (ct { cc_pend_sc = False })
isPendingScDict _ = Nothing

setPendingScDict :: Ct -> Ct
-- Set the cc_pend_sc flag to True
setPendingScDict ct@(CDictCan { cc_pend_sc = False })
                    = ct { cc_pend_sc = True }
setPendingScDict ct = ct

superClassesMightHelp :: Ct -> Bool
-- ^ True if taking superclasses of givens, or of wanteds (to perhaps
-- expose more equalities or functional dependencies) might help to
-- solve this constraint.  See Note [When superclasses help]
superClassesMightHelp ct
  = isWantedCt ct && not (is_ip ct)
  where
    is_ip (CDictCan { cc_class = cls }) = isIPClass cls
    is_ip _                             = False

{- Note [When superclasses help]
~~~~~~~~~~~~~~~~~~~~~~~~~~~~~~~~
First read Note [The superclass story] in TcCanonical.

We expand superclasses and iterate only if there is at unsolved wanted
for which expansion of superclasses (e.g. from given constraints)
might actually help. The function superClassesMightHelp tells if
doing this superclass expansion might help solve this constraint.
Note that

  * Superclasses help only for Wanted constraints.  Derived constraints
    are not really "unsolved" and we certainly don't want them to
    trigger superclass expansion. This was a good part of the loop
    in  Trac #11523

  * Even for Wanted constraints, we say "no" for implicit parameters.
    we have [W] ?x::ty, expanding superclasses won't help:
      - Superclasses can't be implicit parameters
      - If we have a [G] ?x:ty2, then we'll have another unsolved
        [D] ty ~ ty2 (from the functional dependency)
        which will trigger superclass expansion.

    It's a bit of a special case, but it's easy to do.  The runtime cost
    is low because the unsolved set is usually empty anyway (errors
    aside), and the first non-imlicit-parameter will terminate the search.

    The special case is worth it (Trac #11480, comment:2) because it
    applies to CallStack constraints, which aren't type errors. If we have
       f :: (C a) => blah
       f x = ...undefined...
    we'll get a CallStack constraint.  If that's the only unsolved
    constraint it'll eventually be solved by defaulting.  So we don't
    want to emit warnings about hitting the simplifier's iteration
    limit.  A CallStack constraint really isn't an unsolved
    constraint; it can always be solved by defaulting.
-}

singleCt :: Ct -> Cts
singleCt = unitBag

andCts :: Cts -> Cts -> Cts
andCts = unionBags

listToCts :: [Ct] -> Cts
listToCts = listToBag

ctsElts :: Cts -> [Ct]
ctsElts = bagToList

consCts :: Ct -> Cts -> Cts
consCts = consBag

snocCts :: Cts -> Ct -> Cts
snocCts = snocBag

extendCtsList :: Cts -> [Ct] -> Cts
extendCtsList cts xs | null xs   = cts
                     | otherwise = cts `unionBags` listToBag xs

andManyCts :: [Cts] -> Cts
andManyCts = unionManyBags

emptyCts :: Cts
emptyCts = emptyBag

isEmptyCts :: Cts -> Bool
isEmptyCts = isEmptyBag

pprCts :: Cts -> SDoc
pprCts cts = vcat (map ppr (bagToList cts))

{-
************************************************************************
*                                                                      *
                Wanted constraints
     These are forced to be in TcRnTypes because
           TcLclEnv mentions WantedConstraints
           WantedConstraint mentions CtLoc
           CtLoc mentions ErrCtxt
           ErrCtxt mentions TcM
*                                                                      *
v%************************************************************************
-}

data WantedConstraints
  = WC { wc_simple :: Cts              -- Unsolved constraints, all wanted
       , wc_impl   :: Bag Implication
    }

emptyWC :: WantedConstraints
emptyWC = WC { wc_simple = emptyBag, wc_impl = emptyBag }

mkSimpleWC :: [CtEvidence] -> WantedConstraints
mkSimpleWC cts
  = WC { wc_simple = listToBag (map mkNonCanonical cts)
       , wc_impl = emptyBag }

mkImplicWC :: Bag Implication -> WantedConstraints
mkImplicWC implic
  = WC { wc_simple = emptyBag, wc_impl = implic }

isEmptyWC :: WantedConstraints -> Bool
isEmptyWC (WC { wc_simple = f, wc_impl = i })
  = isEmptyBag f && isEmptyBag i

andWC :: WantedConstraints -> WantedConstraints -> WantedConstraints
andWC (WC { wc_simple = f1, wc_impl = i1 })
      (WC { wc_simple = f2, wc_impl = i2 })
  = WC { wc_simple = f1 `unionBags` f2
       , wc_impl   = i1 `unionBags` i2 }

unionsWC :: [WantedConstraints] -> WantedConstraints
unionsWC = foldr andWC emptyWC

addSimples :: WantedConstraints -> Bag Ct -> WantedConstraints
addSimples wc cts
  = wc { wc_simple = wc_simple wc `unionBags` cts }
    -- Consider: Put the new constraints at the front, so they get solved first

addImplics :: WantedConstraints -> Bag Implication -> WantedConstraints
addImplics wc implic = wc { wc_impl = wc_impl wc `unionBags` implic }

addInsols :: WantedConstraints -> Bag Ct -> WantedConstraints
addInsols wc cts
  = wc { wc_simple = wc_simple wc `unionBags` cts }

insolublesOnly :: WantedConstraints -> WantedConstraints
-- Keep only the definitely-insoluble constraints
insolublesOnly (WC { wc_simple = simples, wc_impl = implics })
  = WC { wc_simple = filterBag insolubleWantedCt simples
       , wc_impl   = mapBag implic_insols_only implics }
  where
    implic_insols_only implic
      = implic { ic_wanted = insolublesOnly (ic_wanted implic) }

isSolvedStatus :: ImplicStatus -> Bool
isSolvedStatus (IC_Solved {}) = True
isSolvedStatus _              = False

isInsolubleStatus :: ImplicStatus -> Bool
isInsolubleStatus IC_Insoluble = True
isInsolubleStatus _            = False

insolubleImplic :: Implication -> Bool
insolubleImplic ic = isInsolubleStatus (ic_status ic)

insolubleWC :: WantedConstraints -> Bool
insolubleWC (WC { wc_impl = implics, wc_simple = simples })
  =  anyBag insolubleWantedCt simples
  || anyBag insolubleImplic implics

insolubleWantedCt :: Ct -> Bool
-- Definitely insoluble, in particular /excluding/ type-hole constraints
insolubleWantedCt ct
  | isGivenCt ct     = False              -- See Note [Given insolubles]
  | isHoleCt ct      = isOutOfScopeCt ct  -- See Note [Insoluble holes]
  | insolubleEqCt ct = True
  | otherwise        = False

insolubleEqCt :: Ct -> Bool
-- Returns True of /equality/ constraints
-- that are /definitely/ insoluble
-- It won't detect some definite errors like
--       F a ~ T (F a)
-- where F is a type family, which actually has an occurs check
--
-- The function is tuned for application /after/ constraint solving
--       i.e. assuming canonicalisation has been done
-- E.g.  It'll reply True  for     a ~ [a]
--               but False for   [a] ~ a
-- and
--                   True for  Int ~ F a Int
--               but False for  Maybe Int ~ F a Int Int
--               (where F is an arity-1 type function)
insolubleEqCt (CIrredCan { cc_insol = insol }) = insol
insolubleEqCt _                                = False

instance Outputable WantedConstraints where
  ppr (WC {wc_simple = s, wc_impl = i})
   = text "WC" <+> braces (vcat
        [ ppr_bag (text "wc_simple") s
        , ppr_bag (text "wc_impl") i ])

ppr_bag :: Outputable a => SDoc -> Bag a -> SDoc
ppr_bag doc bag
 | isEmptyBag bag = empty
 | otherwise      = hang (doc <+> equals)
                       2 (foldrBag (($$) . ppr) empty bag)

{- Note [Given insolubles]
~~~~~~~~~~~~~~~~~~~~~~~~~~
Consider (Trac #14325, comment:)
    class (a~b) => C a b

    foo :: C a c => a -> c
    foo x = x

    hm3 :: C (f b) b => b -> f b
    hm3 x = foo x

In the RHS of hm3, from the [G] C (f b) b we get the insoluble
[G] f b ~# b.  Then we also get an unsolved [W] C b (f b).
Residual implication looks like
    forall b. C (f b) b => [G] f b ~# b
                           [W] C f (f b)

We do /not/ want to set the implication status to IC_Insoluble,
because that'll suppress reports of [W] C b (f b).  But we
may not report the insoluble [G] f b ~# b either (see Note [Given errors]
in TcErrors), so we may fail to report anything at all!  Yikes.

Bottom line: insolubleWC (called in TcSimplify.setImplicationStatus)
             should ignore givens even if they are insoluble.

Note [Insoluble holes]
~~~~~~~~~~~~~~~~~~~~~~
Hole constraints that ARE NOT treated as truly insoluble:
  a) type holes, arising from PartialTypeSignatures,
  b) "true" expression holes arising from TypedHoles

An "expression hole" or "type hole" constraint isn't really an error
at all; it's a report saying "_ :: Int" here.  But an out-of-scope
variable masquerading as expression holes IS treated as truly
insoluble, so that it trumps other errors during error reporting.
Yuk!

************************************************************************
*                                                                      *
                Implication constraints
*                                                                      *
************************************************************************
-}

data Implication
  = Implic {   -- Invariants for a tree of implications:
               -- see TcType Note [TcLevel and untouchable type variables]

      ic_tclvl :: TcLevel,       -- TcLevel of unification variables
                                 -- allocated /inside/ this implication

      ic_skols :: [TcTyVar],     -- Introduced skolems
      ic_info  :: SkolemInfo,    -- See Note [Skolems in an implication]
                                 -- See Note [Shadowing in a constraint]

      ic_given  :: [EvVar],      -- Given evidence variables
                                 --   (order does not matter)
                                 -- See Invariant (GivenInv) in TcType

      ic_no_eqs :: Bool,         -- True  <=> ic_givens have no equalities, for sure
                                 -- False <=> ic_givens might have equalities

      ic_env   :: TcLclEnv,      -- Gives the source location and error context
                                 -- for the implication, and hence for all the
                                 -- given evidence variables

      ic_wanted :: WantedConstraints,  -- The wanteds
                                       -- See Invariang (WantedInf) in TcType

      ic_binds  :: EvBindsVar,    -- Points to the place to fill in the
                                  -- abstraction and bindings.

      -- The ic_need fields keep track of which Given evidence
      -- is used by this implication or its children
      -- NB: including stuff used by nested implications that have since
      --     been discarded
      ic_need_inner :: VarSet,    -- Includes all used Given evidence
      ic_need_outer :: VarSet,    -- Includes only the free Given evidence
                                  --  i.e. ic_need_inner after deleting
                                  --       (a) givens (b) binders of ic_binds

      ic_status   :: ImplicStatus
    }

newImplication :: Implication
newImplication
  = Implic { -- These fields must be initialisad
             ic_tclvl = panic "newImplic:tclvl"
           , ic_binds = panic "newImplic:binds"
           , ic_info  = panic "newImplic:info"
           , ic_env   = panic "newImplic:env"

             -- The rest have sensible default values
           , ic_skols      = []
           , ic_given      = []
           , ic_wanted     = emptyWC
           , ic_no_eqs     = False
           , ic_status     = IC_Unsolved
           , ic_need_inner = emptyVarSet
           , ic_need_outer = emptyVarSet }

data ImplicStatus
  = IC_Solved     -- All wanteds in the tree are solved, all the way down
       { ics_dead :: [EvVar] }  -- Subset of ic_given that are not needed
         -- See Note [Tracking redundant constraints] in TcSimplify

  | IC_Insoluble  -- At least one insoluble constraint in the tree

  | IC_Unsolved   -- Neither of the above; might go either way

instance Outputable Implication where
  ppr (Implic { ic_tclvl = tclvl, ic_skols = skols
              , ic_given = given, ic_no_eqs = no_eqs
              , ic_wanted = wanted, ic_status = status
              , ic_binds = binds, ic_need_inner = need_in
              , ic_need_outer = need_out, ic_info = info })
   = hang (text "Implic" <+> lbrace)
        2 (sep [ text "TcLevel =" <+> ppr tclvl
               , text "Skolems =" <+> pprTyVars skols
               , text "No-eqs =" <+> ppr no_eqs
               , text "Status =" <+> ppr status
               , hang (text "Given =")  2 (pprEvVars given)
               , hang (text "Wanted =") 2 (ppr wanted)
               , text "Binds =" <+> ppr binds
               , text "Needed inner =" <+> ppr need_in
               , text "Needed outer =" <+> ppr need_out
               , pprSkolInfo info ] <+> rbrace)

instance Outputable ImplicStatus where
  ppr IC_Insoluble   = text "Insoluble"
  ppr IC_Unsolved    = text "Unsolved"
  ppr (IC_Solved { ics_dead = dead })
    = text "Solved" <+> (braces (text "Dead givens =" <+> ppr dead))

{-
Note [Needed evidence variables]
~~~~~~~~~~~~~~~~~~~~~~~~~~~~~~~~
Th ic_need_evs field holds the free vars of ic_binds, and all the
ic_binds in nested implications.

  * Main purpose: if one of the ic_givens is not mentioned in here, it
    is redundant.

  * solveImplication may drop an implication altogether if it has no
    remaining 'wanteds'. But we still track the free vars of its
    evidence binds, even though it has now disappeared.

Note [Shadowing in a constraint]
~~~~~~~~~~~~~~~~~~~~~~~~~~~~~~~~
We assume NO SHADOWING in a constraint.  Specifically
 * The unification variables are all implicitly quantified at top
   level, and are all unique
 * The skolem variables bound in ic_skols are all freah when the
   implication is created.
So we can safely substitute. For example, if we have
   forall a.  a~Int => ...(forall b. ...a...)...
we can push the (a~Int) constraint inwards in the "givens" without
worrying that 'b' might clash.

Note [Skolems in an implication]
~~~~~~~~~~~~~~~~~~~~~~~~~~~~~~~~
The skolems in an implication are not there to perform a skolem escape
check.  That happens because all the environment variables are in the
untouchables, and therefore cannot be unified with anything at all,
let alone the skolems.

Instead, ic_skols is used only when considering floating a constraint
outside the implication in TcSimplify.floatEqualities or
TcSimplify.approximateImplications

Note [Insoluble constraints]
~~~~~~~~~~~~~~~~~~~~~~~~~~~~
Some of the errors that we get during canonicalization are best
reported when all constraints have been simplified as much as
possible. For instance, assume that during simplification the
following constraints arise:

 [Wanted]   F alpha ~  uf1
 [Wanted]   beta ~ uf1 beta

When canonicalizing the wanted (beta ~ uf1 beta), if we eagerly fail
we will simply see a message:
    'Can't construct the infinite type  beta ~ uf1 beta'
and the user has no idea what the uf1 variable is.

Instead our plan is that we will NOT fail immediately, but:
    (1) Record the "frozen" error in the ic_insols field
    (2) Isolate the offending constraint from the rest of the inerts
    (3) Keep on simplifying/canonicalizing

At the end, we will hopefully have substituted uf1 := F alpha, and we
will be able to report a more informative error:
    'Can't construct the infinite type beta ~ F alpha beta'

Insoluble constraints *do* include Derived constraints. For example,
a functional dependency might give rise to [D] Int ~ Bool, and we must
report that.  If insolubles did not contain Deriveds, reportErrors would
never see it.


************************************************************************
*                                                                      *
            Pretty printing
*                                                                      *
************************************************************************
-}

pprEvVars :: [EvVar] -> SDoc    -- Print with their types
pprEvVars ev_vars = vcat (map pprEvVarWithType ev_vars)

pprEvVarTheta :: [EvVar] -> SDoc
pprEvVarTheta ev_vars = pprTheta (map evVarPred ev_vars)

pprEvVarWithType :: EvVar -> SDoc
pprEvVarWithType v = ppr v <+> dcolon <+> pprType (evVarPred v)



-- | Wraps the given type with the constraints (via ic_given) in the given
-- implication, according to the variables mentioned (via ic_skols)
-- in the implication, but taking care to only wrap those variables
-- that are mentioned in the type or the implication.
wrapTypeWithImplication :: Type -> Implication -> Type
wrapTypeWithImplication ty impl = wrapType ty mentioned_skols givens
    where givens = map idType $ ic_given impl
          skols = ic_skols impl
          freeVars = fvVarSet $ tyCoFVsOfTypes (ty:givens)
          mentioned_skols = filter (`elemVarSet` freeVars) skols

wrapType :: Type -> [TyVar] -> [PredType] -> Type
wrapType ty skols givens = mkSpecForAllTys skols $ mkFunTys givens ty


{-
************************************************************************
*                                                                      *
            CtEvidence
*                                                                      *
************************************************************************

Note [Evidence field of CtEvidence]
~~~~~~~~~~~~~~~~~~~~~~~~~~~~~~~~~~~
During constraint solving we never look at the type of ctev_evar/ctev_dest;
instead we look at the ctev_pred field.  The evtm/evar field
may be un-zonked.

Note [Bind new Givens immediately]
~~~~~~~~~~~~~~~~~~~~~~~~~~~~~~~~~~
For Givens we make new EvVars and bind them immediately. Two main reasons:
  * Gain sharing.  E.g. suppose we start with g :: C a b, where
       class D a => C a b
       class (E a, F a) => D a
    If we generate all g's superclasses as separate EvTerms we might
    get    selD1 (selC1 g) :: E a
           selD2 (selC1 g) :: F a
           selC1 g :: D a
    which we could do more economically as:
           g1 :: D a = selC1 g
           g2 :: E a = selD1 g1
           g3 :: F a = selD2 g1

  * For *coercion* evidence we *must* bind each given:
      class (a~b) => C a b where ....
      f :: C a b => ....
    Then in f's Givens we have g:(C a b) and the superclass sc(g,0):a~b.
    But that superclass selector can't (yet) appear in a coercion
    (see evTermCoercion), so the easy thing is to bind it to an Id.

So a Given has EvVar inside it rather than (as previously) an EvTerm.

Note [Given in ctEvCoercion]
~~~~~~~~~~~~~~~~~~~~~~~~~~~~
When retrieving the evidence from a Given equality, we update the type of the EvVar
from the ctev_pred field. In Note [Evidence field of CtEvidence], we claim that
the type of the evidence is never looked at -- but this isn't true in the case of
a coercion that is used in a type. (See the comments in Note [Flattening] in TcFlatten
about the FTRNotFollowed case of flattenTyVar.) So, right here where we are retrieving
the coercion from a Given, we update the type to make sure it's zonked.

-}

-- | A place for type-checking evidence to go after it is generated.
-- Wanted equalities are always HoleDest; other wanteds are always
-- EvVarDest.
data TcEvDest
  = EvVarDest EvVar         -- ^ bind this var to the evidence
              -- EvVarDest is always used for non-type-equalities
              -- e.g. class constraints

  | HoleDest  CoercionHole  -- ^ fill in this hole with the evidence
              -- HoleDest is always used for type-equalities
              -- See Note [Coercion holes] in TyCoRep

data CtEvidence
  = CtGiven    -- Truly given, not depending on subgoals
      { ctev_pred :: TcPredType      -- See Note [Ct/evidence invariant]
      , ctev_evar :: EvVar           -- See Note [Evidence field of CtEvidence]
      , ctev_loc  :: CtLoc }


  | CtWanted   -- Wanted goal
      { ctev_pred :: TcPredType     -- See Note [Ct/evidence invariant]
      , ctev_dest :: TcEvDest
      , ctev_nosh :: ShadowInfo     -- See Note [Constraint flavours]
      , ctev_loc  :: CtLoc }

  | CtDerived  -- A goal that we don't really have to solve and can't
               -- immediately rewrite anything other than a derived
               -- (there's no evidence!) but if we do manage to solve
               -- it may help in solving other goals.
      { ctev_pred :: TcPredType
      , ctev_loc  :: CtLoc }

ctEvPred :: CtEvidence -> TcPredType
-- The predicate of a flavor
ctEvPred = ctev_pred

ctEvLoc :: CtEvidence -> CtLoc
ctEvLoc = ctev_loc

ctEvOrigin :: CtEvidence -> CtOrigin
ctEvOrigin = ctLocOrigin . ctEvLoc

-- | Get the equality relation relevant for a 'CtEvidence'
ctEvEqRel :: CtEvidence -> EqRel
ctEvEqRel = predTypeEqRel . ctEvPred

-- | Get the role relevant for a 'CtEvidence'
ctEvRole :: CtEvidence -> Role
ctEvRole = eqRelRole . ctEvEqRel

ctEvExpr :: CtEvidence -> EvExpr
ctEvExpr ev@(CtWanted { ctev_dest = HoleDest _ }) = evCoercion $ ctEvCoercion ev
ctEvExpr ev = evId (ctEvEvId ev)

-- Always returns a coercion whose type is precisely ctev_pred of the CtEvidence.
-- See also Note [Given in ctEvCoercion]
ctEvCoercion :: CtEvidence -> Coercion
ctEvCoercion (CtGiven { ctev_pred = pred_ty, ctev_evar = ev_id })
  = mkTcCoVarCo (setVarType ev_id pred_ty)  -- See Note [Given in ctEvCoercion]
<<<<<<< HEAD
ctEvCoercion (CtWanted { ctev_dest = dest, ctev_pred = pred })
  | HoleDest hole <- dest
  , Just (role, ty1, ty2) <- getEqPredTys_maybe pred
  = -- ctEvCoercion is only called on type equalities
    -- and they always have HoleDests
    mkHoleCo hole role ty1 ty2
ctEvCoercion ev
  = pprPanic "ctEvCoercion" (ppr ev)

ctEvId :: CtEvidence -> TcId
ctEvId (CtWanted { ctev_dest = EvVarDest ev }) = ev
ctEvId (CtGiven  { ctev_evar = ev }) = ev
ctEvId ctev = pprPanic "ctEvId:" (ppr ctev)
=======
ctEvCoercion (CtWanted { ctev_dest = dest })
  | HoleDest hole <- dest
  = -- ctEvCoercion is only called on type equalities
    -- and they always have HoleDests
    mkHoleCo hole
ctEvCoercion ev
  = pprPanic "ctEvCoercion" (ppr ev)

ctEvEvId :: CtEvidence -> EvVar
ctEvEvId (CtWanted { ctev_dest = EvVarDest ev }) = ev
ctEvEvId (CtWanted { ctev_dest = HoleDest h })   = coHoleCoVar h
ctEvEvId (CtGiven  { ctev_evar = ev })           = ev
ctEvEvId ctev@(CtDerived {}) = pprPanic "ctEvId:" (ppr ctev)
>>>>>>> affdea82

instance Outputable TcEvDest where
  ppr (HoleDest h)   = text "hole" <> ppr h
  ppr (EvVarDest ev) = ppr ev

instance Outputable CtEvidence where
  ppr ev = ppr (ctEvFlavour ev)
           <+> pp_ev
           <+> braces (ppr (ctl_depth (ctEvLoc ev))) <> dcolon
                  -- Show the sub-goal depth too
           <+> ppr (ctEvPred ev)
    where
      pp_ev = case ev of
             CtGiven { ctev_evar = v } -> ppr v
             CtWanted {ctev_dest = d } -> ppr d
             CtDerived {}              -> text "_"

isWanted :: CtEvidence -> Bool
isWanted (CtWanted {}) = True
isWanted _ = False

isGiven :: CtEvidence -> Bool
isGiven (CtGiven {})  = True
isGiven _ = False

isDerived :: CtEvidence -> Bool
isDerived (CtDerived {}) = True
isDerived _              = False

{-
%************************************************************************
%*                                                                      *
            CtFlavour
%*                                                                      *
%************************************************************************

Note [Constraint flavours]
~~~~~~~~~~~~~~~~~~~~~~~~~~
Constraints come in four flavours:

* [G] Given: we have evidence

* [W] Wanted WOnly: we want evidence

* [D] Derived: any solution must satisfy this constraint, but
      we don't need evidence for it.  Examples include:
        - superclasses of [W] class constraints
        - equalities arising from functional dependencies
          or injectivity

* [WD] Wanted WDeriv: a single constraint that represents
                      both [W] and [D]
  We keep them paired as one both for efficiency, and because
  when we have a finite map  F tys -> CFunEqCan, it's inconvenient
  to have two CFunEqCans in the range

The ctev_nosh field of a Wanted distinguishes between [W] and [WD]

Wanted constraints are born as [WD], but are split into [W] and its
"shadow" [D] in TcSMonad.maybeEmitShadow.

See Note [The improvement story and derived shadows] in TcSMonad
-}

data CtFlavour  -- See Note [Constraint flavours]
  = Given
  | Wanted ShadowInfo
  | Derived
  deriving Eq

data ShadowInfo
  = WDeriv   -- [WD] This Wanted constraint has no Derived shadow,
             -- so it behaves like a pair of a Wanted and a Derived
  | WOnly    -- [W] It has a separate derived shadow
             -- See Note [Derived shadows]
  deriving( Eq )

isGivenOrWDeriv :: CtFlavour -> Bool
isGivenOrWDeriv Given           = True
isGivenOrWDeriv (Wanted WDeriv) = True
isGivenOrWDeriv _               = False

instance Outputable CtFlavour where
  ppr Given           = text "[G]"
  ppr (Wanted WDeriv) = text "[WD]"
  ppr (Wanted WOnly)  = text "[W]"
  ppr Derived         = text "[D]"

ctEvFlavour :: CtEvidence -> CtFlavour
ctEvFlavour (CtWanted { ctev_nosh = nosh }) = Wanted nosh
ctEvFlavour (CtGiven {})                    = Given
ctEvFlavour (CtDerived {})                  = Derived

-- | Whether or not one 'Ct' can rewrite another is determined by its
-- flavour and its equality relation. See also
-- Note [Flavours with roles] in TcSMonad
type CtFlavourRole = (CtFlavour, EqRel)

-- | Extract the flavour, role, and boxity from a 'CtEvidence'
ctEvFlavourRole :: CtEvidence -> CtFlavourRole
ctEvFlavourRole ev = (ctEvFlavour ev, ctEvEqRel ev)

-- | Extract the flavour and role from a 'Ct'
ctFlavourRole :: Ct -> CtFlavourRole
-- Uses short-cuts to role for special cases
ctFlavourRole (CDictCan { cc_ev = ev })
  = (ctEvFlavour ev, NomEq)
ctFlavourRole (CTyEqCan { cc_ev = ev, cc_eq_rel = eq_rel })
  = (ctEvFlavour ev, eq_rel)
ctFlavourRole (CFunEqCan { cc_ev = ev })
  = (ctEvFlavour ev, NomEq)
ctFlavourRole (CHoleCan { cc_ev = ev })
  = (ctEvFlavour ev, NomEq)
ctFlavourRole ct
  = ctEvFlavourRole (cc_ev ct)

{- Note [eqCanRewrite]
~~~~~~~~~~~~~~~~~~~~~~
(eqCanRewrite ct1 ct2) holds if the constraint ct1 (a CTyEqCan of form
tv ~ ty) can be used to rewrite ct2.  It must satisfy the properties of
a can-rewrite relation, see Definition [Can-rewrite relation] in
TcSMonad.

With the solver handling Coercible constraints like equality constraints,
the rewrite conditions must take role into account, never allowing
a representational equality to rewrite a nominal one.

Note [Wanteds do not rewrite Wanteds]
~~~~~~~~~~~~~~~~~~~~~~~~~~~~~~~~~~~~~
We don't allow Wanteds to rewrite Wanteds, because that can give rise
to very confusing type error messages.  A good example is Trac #8450.
Here's another
   f :: a -> Bool
   f x = ( [x,'c'], [x,True] ) `seq` True
Here we get
  [W] a ~ Char
  [W] a ~ Bool
but we do not want to complain about Bool ~ Char!

Note [Deriveds do rewrite Deriveds]
~~~~~~~~~~~~~~~~~~~~~~~~~~~~~~~~~~~
However we DO allow Deriveds to rewrite Deriveds, because that's how
improvement works; see Note [The improvement story] in TcInteract.

However, for now at least I'm only letting (Derived,NomEq) rewrite
(Derived,NomEq) and not doing anything for ReprEq.  If we have
    eqCanRewriteFR (Derived, NomEq) (Derived, _)  = True
then we lose property R2 of Definition [Can-rewrite relation]
in TcSMonad
  R2.  If f1 >= f, and f2 >= f,
       then either f1 >= f2 or f2 >= f1
Consider f1 = (Given, ReprEq)
         f2 = (Derived, NomEq)
          f = (Derived, ReprEq)

I thought maybe we could never get Derived ReprEq constraints, but
we can; straight from the Wanteds during improvement. And from a Derived
ReprEq we could conceivably get a Derived NomEq improvement (by decomposing
a type constructor with Nomninal role), and hence unify.
-}

eqCanRewrite :: EqRel -> EqRel -> Bool
eqCanRewrite NomEq  _      = True
eqCanRewrite ReprEq ReprEq = True
eqCanRewrite ReprEq NomEq  = False

eqCanRewriteFR :: CtFlavourRole -> CtFlavourRole -> Bool
-- Can fr1 actually rewrite fr2?
-- Very important function!
-- See Note [eqCanRewrite]
-- See Note [Wanteds do not rewrite Wanteds]
-- See Note [Deriveds do rewrite Deriveds]
eqCanRewriteFR (Given,         r1)    (_,       r2)    = eqCanRewrite r1 r2
eqCanRewriteFR (Wanted WDeriv, NomEq) (Derived, NomEq) = True
eqCanRewriteFR (Derived,       NomEq) (Derived, NomEq) = True
eqCanRewriteFR _                      _                = False

eqMayRewriteFR :: CtFlavourRole -> CtFlavourRole -> Bool
-- Is it /possible/ that fr1 can rewrite fr2?
-- This is used when deciding which inerts to kick out,
-- at which time a [WD] inert may be split into [W] and [D]
eqMayRewriteFR (Wanted WDeriv, NomEq) (Wanted WDeriv, NomEq) = True
eqMayRewriteFR (Derived,       NomEq) (Wanted WDeriv, NomEq) = True
eqMayRewriteFR fr1 fr2 = eqCanRewriteFR fr1 fr2

-----------------
{- Note [funEqCanDischarge]
~~~~~~~~~~~~~~~~~~~~~~~~~~~
Suppose we have two CFunEqCans with the same LHS:
    (x1:F ts ~ f1) `funEqCanDischarge` (x2:F ts ~ f2)
Can we drop x2 in favour of x1, either unifying
f2 (if it's a flatten meta-var) or adding a new Given
(f1 ~ f2), if x2 is a Given?

Answer: yes if funEqCanDischarge is true.
-}

funEqCanDischarge
  :: CtEvidence -> CtEvidence
  -> ( SwapFlag   -- NotSwapped => lhs can discharge rhs
                  -- Swapped    => rhs can discharge lhs
     , Bool)      -- True <=> upgrade non-discharded one
                  --          from [W] to [WD]
-- See Note [funEqCanDischarge]
funEqCanDischarge ev1 ev2
  = ASSERT2( ctEvEqRel ev1 == NomEq, ppr ev1 )
    ASSERT2( ctEvEqRel ev2 == NomEq, ppr ev2 )
    -- CFunEqCans are all Nominal, hence asserts
    funEqCanDischargeF (ctEvFlavour ev1) (ctEvFlavour ev2)

funEqCanDischargeF :: CtFlavour -> CtFlavour -> (SwapFlag, Bool)
funEqCanDischargeF Given           _               = (NotSwapped, False)
funEqCanDischargeF _               Given           = (IsSwapped,  False)
funEqCanDischargeF (Wanted WDeriv) _               = (NotSwapped, False)
funEqCanDischargeF _               (Wanted WDeriv) = (IsSwapped,  True)
funEqCanDischargeF (Wanted WOnly)  (Wanted WOnly)  = (NotSwapped, False)
funEqCanDischargeF (Wanted WOnly)  Derived         = (NotSwapped, True)
funEqCanDischargeF Derived         (Wanted WOnly)  = (IsSwapped,  True)
funEqCanDischargeF Derived         Derived         = (NotSwapped, False)


{- Note [eqCanDischarge]
~~~~~~~~~~~~~~~~~~~~~~~~
Suppose we have two identical CTyEqCan equality constraints
(i.e. both LHS and RHS are the same)
      (x1:a~t) `eqCanDischarge` (xs:a~t)
Can we just drop x2 in favour of x1?

Answer: yes if eqCanDischarge is true.

Note that we do /not/ allow Wanted to discharge Derived.
We must keep both.  Why?  Because the Derived may rewrite
other Deriveds in the model whereas the Wanted cannot.

However a Wanted can certainly discharge an identical Wanted.  So
eqCanDischarge does /not/ define a can-rewrite relation in the
sense of Definition [Can-rewrite relation] in TcSMonad.

We /do/ say that a [W] can discharge a [WD].  In evidence terms it
certainly can, and the /caller/ arranges that the otherwise-lost [D]
is spat out as a new Derived.  -}

eqCanDischargeFR :: CtFlavourRole -> CtFlavourRole -> Bool
-- See Note [eqCanDischarge]
eqCanDischargeFR (f1,r1) (f2, r2) =  eqCanRewrite r1 r2
                                  && eqCanDischargeF f1 f2

eqCanDischargeF :: CtFlavour -> CtFlavour -> Bool
eqCanDischargeF Given   _                  = True
eqCanDischargeF (Wanted _)      (Wanted _) = True
eqCanDischargeF (Wanted WDeriv) Derived    = True
eqCanDischargeF Derived         Derived    = True
eqCanDischargeF _               _          = False


{-
************************************************************************
*                                                                      *
            SubGoalDepth
*                                                                      *
************************************************************************

Note [SubGoalDepth]
~~~~~~~~~~~~~~~~~~~
The 'SubGoalDepth' takes care of stopping the constraint solver from looping.

The counter starts at zero and increases. It includes dictionary constraints,
equality simplification, and type family reduction. (Why combine these? Because
it's actually quite easy to mistake one for another, in sufficiently involved
scenarios, like ConstraintKinds.)

The flag -fcontext-stack=n (not very well named!) fixes the maximium
level.

* The counter includes the depth of type class instance declarations.  Example:
     [W] d{7} : Eq [Int]
  That is d's dictionary-constraint depth is 7.  If we use the instance
     $dfEqList :: Eq a => Eq [a]
  to simplify it, we get
     d{7} = $dfEqList d'{8}
  where d'{8} : Eq Int, and d' has depth 8.

  For civilised (decidable) instance declarations, each increase of
  depth removes a type constructor from the type, so the depth never
  gets big; i.e. is bounded by the structural depth of the type.

* The counter also increments when resolving
equalities involving type functions. Example:
  Assume we have a wanted at depth 7:
    [W] d{7} : F () ~ a
  If there is a type function equation "F () = Int", this would be rewritten to
    [W] d{8} : Int ~ a
  and remembered as having depth 8.

  Again, without UndecidableInstances, this counter is bounded, but without it
  can resolve things ad infinitum. Hence there is a maximum level.

* Lastly, every time an equality is rewritten, the counter increases. Again,
  rewriting an equality constraint normally makes progress, but it's possible
  the "progress" is just the reduction of an infinitely-reducing type family.
  Hence we need to track the rewrites.

When compiling a program requires a greater depth, then GHC recommends turning
off this check entirely by setting -freduction-depth=0. This is because the
exact number that works is highly variable, and is likely to change even between
minor releases. Because this check is solely to prevent infinite compilation
times, it seems safe to disable it when a user has ascertained that their program
doesn't loop at the type level.

-}

-- | See Note [SubGoalDepth]
newtype SubGoalDepth = SubGoalDepth Int
  deriving (Eq, Ord, Outputable)

initialSubGoalDepth :: SubGoalDepth
initialSubGoalDepth = SubGoalDepth 0

bumpSubGoalDepth :: SubGoalDepth -> SubGoalDepth
bumpSubGoalDepth (SubGoalDepth n) = SubGoalDepth (n + 1)

maxSubGoalDepth :: SubGoalDepth -> SubGoalDepth -> SubGoalDepth
maxSubGoalDepth (SubGoalDepth n) (SubGoalDepth m) = SubGoalDepth (n `max` m)

subGoalDepthExceeded :: DynFlags -> SubGoalDepth -> Bool
subGoalDepthExceeded dflags (SubGoalDepth d)
  = mkIntWithInf d > reductionDepth dflags

{-
************************************************************************
*                                                                      *
            CtLoc
*                                                                      *
************************************************************************

The 'CtLoc' gives information about where a constraint came from.
This is important for decent error message reporting because
dictionaries don't appear in the original source code.
type will evolve...

-}

data CtLoc = CtLoc { ctl_origin :: CtOrigin
                   , ctl_env    :: TcLclEnv
                   , ctl_t_or_k :: Maybe TypeOrKind  -- OK if we're not sure
                   , ctl_depth  :: !SubGoalDepth }

  -- The TcLclEnv includes particularly
  --    source location:  tcl_loc   :: RealSrcSpan
  --    context:          tcl_ctxt  :: [ErrCtxt]
  --    binder stack:     tcl_bndrs :: TcBinderStack
  --    level:            tcl_tclvl :: TcLevel

mkKindLoc :: TcType -> TcType   -- original *types* being compared
          -> CtLoc -> CtLoc
mkKindLoc s1 s2 loc = setCtLocOrigin (toKindLoc loc)
                        (KindEqOrigin s1 (Just s2) (ctLocOrigin loc)
                                      (ctLocTypeOrKind_maybe loc))

-- | Take a CtLoc and moves it to the kind level
toKindLoc :: CtLoc -> CtLoc
toKindLoc loc = loc { ctl_t_or_k = Just KindLevel }

mkGivenLoc :: TcLevel -> SkolemInfo -> TcLclEnv -> CtLoc
mkGivenLoc tclvl skol_info env
  = CtLoc { ctl_origin = GivenOrigin skol_info
          , ctl_env    = env { tcl_tclvl = tclvl }
          , ctl_t_or_k = Nothing    -- this only matters for error msgs
          , ctl_depth  = initialSubGoalDepth }

ctLocEnv :: CtLoc -> TcLclEnv
ctLocEnv = ctl_env

ctLocLevel :: CtLoc -> TcLevel
ctLocLevel loc = tcl_tclvl (ctLocEnv loc)

ctLocDepth :: CtLoc -> SubGoalDepth
ctLocDepth = ctl_depth

ctLocOrigin :: CtLoc -> CtOrigin
ctLocOrigin = ctl_origin

ctLocSpan :: CtLoc -> RealSrcSpan
ctLocSpan (CtLoc { ctl_env = lcl}) = tcl_loc lcl

ctLocTypeOrKind_maybe :: CtLoc -> Maybe TypeOrKind
ctLocTypeOrKind_maybe = ctl_t_or_k

setCtLocSpan :: CtLoc -> RealSrcSpan -> CtLoc
setCtLocSpan ctl@(CtLoc { ctl_env = lcl }) loc = setCtLocEnv ctl (lcl { tcl_loc = loc })

bumpCtLocDepth :: CtLoc -> CtLoc
bumpCtLocDepth loc@(CtLoc { ctl_depth = d }) = loc { ctl_depth = bumpSubGoalDepth d }

setCtLocOrigin :: CtLoc -> CtOrigin -> CtLoc
setCtLocOrigin ctl orig = ctl { ctl_origin = orig }

updateCtLocOrigin :: CtLoc -> (CtOrigin -> CtOrigin) -> CtLoc
updateCtLocOrigin ctl@(CtLoc { ctl_origin = orig }) upd
  = ctl { ctl_origin = upd orig }

setCtLocEnv :: CtLoc -> TcLclEnv -> CtLoc
setCtLocEnv ctl env = ctl { ctl_env = env }

pushErrCtxt :: CtOrigin -> ErrCtxt -> CtLoc -> CtLoc
pushErrCtxt o err loc@(CtLoc { ctl_env = lcl })
  = loc { ctl_origin = o, ctl_env = lcl { tcl_ctxt = err : tcl_ctxt lcl } }

pushErrCtxtSameOrigin :: ErrCtxt -> CtLoc -> CtLoc
-- Just add information w/o updating the origin!
pushErrCtxtSameOrigin err loc@(CtLoc { ctl_env = lcl })
  = loc { ctl_env = lcl { tcl_ctxt = err : tcl_ctxt lcl } }

{-
************************************************************************
*                                                                      *
                SkolemInfo
*                                                                      *
************************************************************************
-}

-- SkolemInfo gives the origin of *given* constraints
--   a) type variables are skolemised
--   b) an implication constraint is generated
data SkolemInfo
  = SigSkol -- A skolem that is created by instantiating
            -- a programmer-supplied type signature
            -- Location of the binding site is on the TyVar
            -- See Note [SigSkol SkolemInfo]
       UserTypeCtxt        -- What sort of signature
       TcType              -- Original type signature (before skolemisation)
       [(Name,TcTyVar)]    -- Maps the original name of the skolemised tyvar
                           -- to its instantiated version

  | ClsSkol Class       -- Bound at a class decl

  | DerivSkol Type      -- Bound by a 'deriving' clause;
                        -- the type is the instance we are trying to derive

  | InstSkol            -- Bound at an instance decl
  | InstSC TypeSize     -- A "given" constraint obtained by superclass selection.
                        -- If (C ty1 .. tyn) is the largest class from
                        --    which we made a superclass selection in the chain,
                        --    then TypeSize = sizeTypes [ty1, .., tyn]
                        -- See Note [Solving superclass constraints] in TcInstDcls

  | DataSkol            -- Bound at a data type declaration
  | FamInstSkol         -- Bound at a family instance decl
  | PatSkol             -- An existential type variable bound by a pattern for
      ConLike           -- a data constructor with an existential type.
      (HsMatchContext Name)
             -- e.g.   data T = forall a. Eq a => MkT a
             --        f (MkT x) = ...
             -- The pattern MkT x will allocate an existential type
             -- variable for 'a'.

  | ArrowSkol           -- An arrow form (see TcArrows)

  | IPSkol [HsIPName]   -- Binding site of an implicit parameter

  | RuleSkol RuleName   -- The LHS of a RULE

  | InferSkol [(Name,TcType)]
                        -- We have inferred a type for these (mutually-recursivive)
                        -- polymorphic Ids, and are now checking that their RHS
                        -- constraints are satisfied.

  | BracketSkol         -- Template Haskell bracket

  | UnifyForAllSkol     -- We are unifying two for-all types
       TcType           -- The instantiated type *inside* the forall

  | UnkSkol             -- Unhelpful info (until I improve it)

instance Outputable SkolemInfo where
  ppr = pprSkolInfo

termEvidenceAllowed :: SkolemInfo -> Bool
-- Whether an implication constraint with this SkolemInfo
-- is permitted to have term-level evidence.  There is
-- only one that is not, associated with unifiying
-- forall-types
termEvidenceAllowed (UnifyForAllSkol {}) = False
termEvidenceAllowed _                    = True

pprSkolInfo :: SkolemInfo -> SDoc
-- Complete the sentence "is a rigid type variable bound by..."
pprSkolInfo (SigSkol cx ty _) = pprSigSkolInfo cx ty
pprSkolInfo (IPSkol ips)      = text "the implicit-parameter binding" <> plural ips <+> text "for"
                                 <+> pprWithCommas ppr ips
pprSkolInfo (ClsSkol cls)     = text "the class declaration for" <+> quotes (ppr cls)
pprSkolInfo (DerivSkol pred)  = text "the deriving clause for" <+> quotes (ppr pred)
pprSkolInfo InstSkol          = text "the instance declaration"
pprSkolInfo (InstSC n)        = text "the instance declaration" <> whenPprDebug (parens (ppr n))
pprSkolInfo DataSkol          = text "a data type declaration"
pprSkolInfo FamInstSkol       = text "a family instance declaration"
pprSkolInfo BracketSkol       = text "a Template Haskell bracket"
pprSkolInfo (RuleSkol name)   = text "the RULE" <+> pprRuleName name
pprSkolInfo ArrowSkol         = text "an arrow form"
pprSkolInfo (PatSkol cl mc)   = sep [ pprPatSkolInfo cl
                                    , text "in" <+> pprMatchContext mc ]
pprSkolInfo (InferSkol ids)   = hang (text "the inferred type" <> plural ids <+> text "of")
                                   2 (vcat [ ppr name <+> dcolon <+> ppr ty
                                                   | (name,ty) <- ids ])
pprSkolInfo (UnifyForAllSkol ty) = text "the type" <+> ppr ty

-- UnkSkol
-- For type variables the others are dealt with by pprSkolTvBinding.
-- For Insts, these cases should not happen
pprSkolInfo UnkSkol = WARN( True, text "pprSkolInfo: UnkSkol" ) text "UnkSkol"

pprSigSkolInfo :: UserTypeCtxt -> TcType -> SDoc
-- The type is already tidied
pprSigSkolInfo ctxt ty
  = case ctxt of
       FunSigCtxt f _ -> vcat [ text "the type signature for:"
                              , nest 2 (pprPrefixOcc f <+> dcolon <+> ppr ty) ]
       PatSynCtxt {}  -> pprUserTypeCtxt ctxt  -- See Note [Skolem info for pattern synonyms]
       _              -> vcat [ pprUserTypeCtxt ctxt <> colon
                              , nest 2 (ppr ty) ]

pprPatSkolInfo :: ConLike -> SDoc
pprPatSkolInfo (RealDataCon dc)
  = sep [ text "a pattern with constructor:"
        , nest 2 $ ppr dc <+> dcolon
          <+> pprType (dataConUserType dc) <> comma ]
          -- pprType prints forall's regardless of -fprint-explicit-foralls
          -- which is what we want here, since we might be saying
          -- type variable 't' is bound by ...

pprPatSkolInfo (PatSynCon ps)
  = sep [ text "a pattern with pattern synonym:"
        , nest 2 $ ppr ps <+> dcolon
                   <+> pprPatSynType ps <> comma ]

{- Note [Skolem info for pattern synonyms]
~~~~~~~~~~~~~~~~~~~~~~~~~~~~~~~~~~~~~~~~~~
For pattern synonym SkolemInfo we have
   SigSkol (PatSynCtxt p) ty _
but the type 'ty' is not very helpful.  The full pattern-synonym type
has the provided and required pieces, which it is inconvenient to
record and display here. So we simply don't display the type at all,
contenting outselves with just the name of the pattern synonym, which
is fine.  We could do more, but it doesn't seem worth it.

Note [SigSkol SkolemInfo]
~~~~~~~~~~~~~~~~~~~~~~~~~
Suppose we (deeply) skolemise a type
   f :: forall a. a -> forall b. b -> a
Then we'll instantiate [a :-> a', b :-> b'], and with the instantiated
      a' -> b' -> a.
But when, in an error message, we report that "b is a rigid type
variable bound by the type signature for f", we want to show the foralls
in the right place.  So we proceed as follows:

* In SigSkol we record
    - the original signature forall a. a -> forall b. b -> a
    - the instantiation mapping [a :-> a', b :-> b']

* Then when tidying in TcMType.tidySkolemInfo, we first tidy a' to
  whatever it tidies to, say a''; and then we walk over the type
  replacing the binder a by the tidied version a'', to give
       forall a''. a'' -> forall b''. b'' -> a''
  We need to do this under function arrows, to match what deeplySkolemise
  does.

* Typically a'' will have a nice pretty name like "a", but the point is
  that the foral-bound variables of the signature we report line up with
  the instantiated skolems lying  around in other types.


************************************************************************
*                                                                      *
            CtOrigin
*                                                                      *
************************************************************************
-}

data CtOrigin
  = GivenOrigin SkolemInfo

  -- All the others are for *wanted* constraints
  | OccurrenceOf Name              -- Occurrence of an overloaded identifier
  | OccurrenceOfRecSel RdrName     -- Occurrence of a record selector
  | AppOrigin                      -- An application of some kind

  | SpecPragOrigin UserTypeCtxt    -- Specialisation pragma for
                                   -- function or instance

  | TypeEqOrigin { uo_actual   :: TcType
                 , uo_expected :: TcType
                 , uo_thing    :: Maybe SDoc
                       -- ^ The thing that has type "actual"
                 , uo_visible  :: Bool
                       -- ^ Is at least one of the three elements above visible?
                       -- (Errors from the polymorphic subsumption check are considered
                       -- visible.) Only used for prioritizing error messages.
                 }

  | KindEqOrigin  -- See Note [Equalities with incompatible kinds] in TcCanonical.
      TcType (Maybe TcType)     -- A kind equality arising from unifying these two types
      CtOrigin                  -- originally arising from this
      (Maybe TypeOrKind)        -- the level of the eq this arises from

  | IPOccOrigin  HsIPName       -- Occurrence of an implicit parameter
  | OverLabelOrigin FastString  -- Occurrence of an overloaded label

  | LiteralOrigin (HsOverLit GhcRn)     -- Occurrence of a literal
  | NegateOrigin                        -- Occurrence of syntactic negation

  | ArithSeqOrigin (ArithSeqInfo GhcRn) -- [x..], [x..y] etc
  | PArrSeqOrigin  (ArithSeqInfo GhcRn) -- [:x..y:] and [:x,y..z:]
  | SectionOrigin
  | TupleOrigin                        -- (..,..)
  | ExprSigOrigin       -- e :: ty
  | PatSigOrigin        -- p :: ty
  | PatOrigin           -- Instantiating a polytyped pattern at a constructor
  | ProvCtxtOrigin      -- The "provided" context of a pattern synonym signature
        (PatSynBind GhcRn GhcRn) -- Information about the pattern synonym, in
                                 -- particular the name and the right-hand side
  | RecordUpdOrigin
  | ViewPatOrigin

  | ScOrigin TypeSize   -- Typechecking superclasses of an instance declaration
                        -- If the instance head is C ty1 .. tyn
                        --    then TypeSize = sizeTypes [ty1, .., tyn]
                        -- See Note [Solving superclass constraints] in TcInstDcls

  | DerivClauseOrigin   -- Typechecking a deriving clause (as opposed to
                        -- standalone deriving).
  | DerivOriginDC DataCon Int Bool
      -- Checking constraints arising from this data con and field index. The
      -- Bool argument in DerivOriginDC and DerivOriginCoerce is True if
      -- standalong deriving (with a wildcard constraint) is being used. This
      -- is used to inform error messages on how to recommended fixes (e.g., if
      -- the argument is True, then don't recommend "use standalone deriving",
      -- but rather "fill in the wildcard constraint yourself").
      -- See Note [Inferring the instance context] in TcDerivInfer
  | DerivOriginCoerce Id Type Type Bool
                        -- DerivOriginCoerce id ty1 ty2: Trying to coerce class method `id` from
                        -- `ty1` to `ty2`.
  | StandAloneDerivOrigin -- Typechecking stand-alone deriving. Useful for
                          -- constraints coming from a wildcard constraint,
                          -- e.g., deriving instance _ => Eq (Foo a)
                          -- See Note [Inferring the instance context]
                          -- in TcDerivInfer
  | DefaultOrigin       -- Typechecking a default decl
  | DoOrigin            -- Arising from a do expression
  | DoPatOrigin (LPat GhcRn) -- Arising from a failable pattern in
                             -- a do expression
  | MCompOrigin         -- Arising from a monad comprehension
  | MCompPatOrigin (LPat GhcRn) -- Arising from a failable pattern in a
                                -- monad comprehension
  | IfOrigin            -- Arising from an if statement
  | ProcOrigin          -- Arising from a proc expression
  | AnnOrigin           -- An annotation

  | FunDepOrigin1       -- A functional dependency from combining
        PredType CtLoc      -- This constraint arising from ...
        PredType CtLoc      -- and this constraint arising from ...

  | FunDepOrigin2       -- A functional dependency from combining
        PredType CtOrigin   -- This constraint arising from ...
        PredType SrcSpan    -- and this top-level instance
        -- We only need a CtOrigin on the first, because the location
        -- is pinned on the entire error message

  | HoleOrigin
  | UnboundOccurrenceOf OccName
  | ListOrigin          -- An overloaded list
  | StaticOrigin        -- A static form
  | FailablePattern (LPat GhcTcId) -- A failable pattern in do-notation for the
                                   -- MonadFail Proposal (MFP). Obsolete when
                                   -- actual desugaring to MonadFail.fail is
                                   -- live.
  | Shouldn'tHappenOrigin String
                            -- the user should never see this one,
                            -- unless ImpredicativeTypes is on, where all
                            -- bets are off
  | InstProvidedOrigin Module ClsInst
        -- Skolem variable arose when we were testing if an instance
        -- is solvable or not.

-- | Flag to see whether we're type-checking terms or kind-checking types
data TypeOrKind = TypeLevel | KindLevel
  deriving Eq

instance Outputable TypeOrKind where
  ppr TypeLevel = text "TypeLevel"
  ppr KindLevel = text "KindLevel"

isTypeLevel :: TypeOrKind -> Bool
isTypeLevel TypeLevel = True
isTypeLevel KindLevel = False

isKindLevel :: TypeOrKind -> Bool
isKindLevel TypeLevel = False
isKindLevel KindLevel = True

-- An origin is visible if the place where the constraint arises is manifest
-- in user code. Currently, all origins are visible except for invisible
-- TypeEqOrigins. This is used when choosing which error of
-- several to report
isVisibleOrigin :: CtOrigin -> Bool
isVisibleOrigin (TypeEqOrigin { uo_visible = vis }) = vis
isVisibleOrigin (KindEqOrigin _ _ sub_orig _)       = isVisibleOrigin sub_orig
isVisibleOrigin _                                   = True

-- Converts a visible origin to an invisible one, if possible. Currently,
-- this works only for TypeEqOrigin
toInvisibleOrigin :: CtOrigin -> CtOrigin
toInvisibleOrigin orig@(TypeEqOrigin {}) = orig { uo_visible = False }
toInvisibleOrigin orig                   = orig

instance Outputable CtOrigin where
  ppr = pprCtOrigin

ctoHerald :: SDoc
ctoHerald = text "arising from"

-- | Extract a suitable CtOrigin from a HsExpr
lexprCtOrigin :: LHsExpr GhcRn -> CtOrigin
lexprCtOrigin (L _ e) = exprCtOrigin e

exprCtOrigin :: HsExpr GhcRn -> CtOrigin
exprCtOrigin (HsVar (L _ name)) = OccurrenceOf name
exprCtOrigin (HsUnboundVar uv)  = UnboundOccurrenceOf (unboundVarOcc uv)
exprCtOrigin (HsConLikeOut {})  = panic "exprCtOrigin HsConLikeOut"
exprCtOrigin (HsRecFld f)       = OccurrenceOfRecSel (rdrNameAmbiguousFieldOcc f)
exprCtOrigin (HsOverLabel _ l)  = OverLabelOrigin l
exprCtOrigin (HsIPVar ip)       = IPOccOrigin ip
exprCtOrigin (HsOverLit lit)    = LiteralOrigin lit
exprCtOrigin (HsLit {})         = Shouldn'tHappenOrigin "concrete literal"
exprCtOrigin (HsLam matches)    = matchesCtOrigin matches
exprCtOrigin (HsLamCase ms)     = matchesCtOrigin ms
exprCtOrigin (HsApp e1 _)       = lexprCtOrigin e1
exprCtOrigin (HsAppType e1 _)   = lexprCtOrigin e1
exprCtOrigin (HsAppTypeOut {})  = panic "exprCtOrigin HsAppTypeOut"
exprCtOrigin (OpApp _ op _ _)   = lexprCtOrigin op
exprCtOrigin (NegApp e _)       = lexprCtOrigin e
exprCtOrigin (HsPar e)          = lexprCtOrigin e
exprCtOrigin (SectionL _ _)     = SectionOrigin
exprCtOrigin (SectionR _ _)     = SectionOrigin
exprCtOrigin (ExplicitTuple {}) = Shouldn'tHappenOrigin "explicit tuple"
exprCtOrigin ExplicitSum{}      = Shouldn'tHappenOrigin "explicit sum"
exprCtOrigin (HsCase _ matches) = matchesCtOrigin matches
exprCtOrigin (HsIf (Just syn) _ _ _) = exprCtOrigin (syn_expr syn)
exprCtOrigin (HsIf {})          = Shouldn'tHappenOrigin "if expression"
exprCtOrigin (HsMultiIf _ rhs)  = lGRHSCtOrigin rhs
exprCtOrigin (HsLet _ e)        = lexprCtOrigin e
exprCtOrigin (HsDo _ _ _)       = DoOrigin
exprCtOrigin (ExplicitList {})  = Shouldn'tHappenOrigin "list"
exprCtOrigin (ExplicitPArr {})  = Shouldn'tHappenOrigin "parallel array"
exprCtOrigin (RecordCon {})     = Shouldn'tHappenOrigin "record construction"
exprCtOrigin (RecordUpd {})     = Shouldn'tHappenOrigin "record update"
exprCtOrigin (ExprWithTySig {}) = ExprSigOrigin
exprCtOrigin (ExprWithTySigOut {}) = panic "exprCtOrigin ExprWithTySigOut"
exprCtOrigin (ArithSeq {})      = Shouldn'tHappenOrigin "arithmetic sequence"
exprCtOrigin (PArrSeq {})       = Shouldn'tHappenOrigin "parallel array sequence"
exprCtOrigin (HsSCC _ _ e)      = lexprCtOrigin e
exprCtOrigin (HsCoreAnn _ _ e)  = lexprCtOrigin e
exprCtOrigin (HsBracket {})     = Shouldn'tHappenOrigin "TH bracket"
exprCtOrigin (HsRnBracketOut {})= Shouldn'tHappenOrigin "HsRnBracketOut"
exprCtOrigin (HsTcBracketOut {})= panic "exprCtOrigin HsTcBracketOut"
exprCtOrigin (HsSpliceE {})     = Shouldn'tHappenOrigin "TH splice"
exprCtOrigin (HsProc {})        = Shouldn'tHappenOrigin "proc"
exprCtOrigin (HsStatic {})      = Shouldn'tHappenOrigin "static expression"
exprCtOrigin (HsArrApp {})      = panic "exprCtOrigin HsArrApp"
exprCtOrigin (HsArrForm {})     = panic "exprCtOrigin HsArrForm"
exprCtOrigin (HsTick _ e)       = lexprCtOrigin e
exprCtOrigin (HsBinTick _ _ e)  = lexprCtOrigin e
exprCtOrigin (HsTickPragma _ _ _ e) = lexprCtOrigin e
exprCtOrigin EWildPat           = panic "exprCtOrigin EWildPat"
exprCtOrigin (EAsPat {})        = panic "exprCtOrigin EAsPat"
exprCtOrigin (EViewPat {})      = panic "exprCtOrigin EViewPat"
exprCtOrigin (ELazyPat {})      = panic "exprCtOrigin ELazyPat"
exprCtOrigin (HsWrap {})        = panic "exprCtOrigin HsWrap"

-- | Extract a suitable CtOrigin from a MatchGroup
matchesCtOrigin :: MatchGroup GhcRn (LHsExpr GhcRn) -> CtOrigin
matchesCtOrigin (MG { mg_alts = alts })
  | L _ [L _ match] <- alts
  , Match { m_grhss = grhss } <- match
  = grhssCtOrigin grhss

  | otherwise
  = Shouldn'tHappenOrigin "multi-way match"

-- | Extract a suitable CtOrigin from guarded RHSs
grhssCtOrigin :: GRHSs GhcRn (LHsExpr GhcRn) -> CtOrigin
grhssCtOrigin (GRHSs { grhssGRHSs = lgrhss }) = lGRHSCtOrigin lgrhss

-- | Extract a suitable CtOrigin from a list of guarded RHSs
lGRHSCtOrigin :: [LGRHS GhcRn (LHsExpr GhcRn)] -> CtOrigin
lGRHSCtOrigin [L _ (GRHS _ (L _ e))] = exprCtOrigin e
lGRHSCtOrigin _ = Shouldn'tHappenOrigin "multi-way GRHS"

pprCtLoc :: CtLoc -> SDoc
-- "arising from ... at ..."
-- Not an instance of Outputable because of the "arising from" prefix
pprCtLoc (CtLoc { ctl_origin = o, ctl_env = lcl})
  = sep [ pprCtOrigin o
        , text "at" <+> ppr (tcl_loc lcl)]

pprCtOrigin :: CtOrigin -> SDoc
-- "arising from ..."
-- Not an instance of Outputable because of the "arising from" prefix
pprCtOrigin (GivenOrigin sk) = ctoHerald <+> ppr sk

pprCtOrigin (SpecPragOrigin ctxt)
  = case ctxt of
       FunSigCtxt n _ -> text "a SPECIALISE pragma for" <+> quotes (ppr n)
       SpecInstCtxt   -> text "a SPECIALISE INSTANCE pragma"
       _              -> text "a SPECIALISE pragma"  -- Never happens I think

pprCtOrigin (FunDepOrigin1 pred1 loc1 pred2 loc2)
  = hang (ctoHerald <+> text "a functional dependency between constraints:")
       2 (vcat [ hang (quotes (ppr pred1)) 2 (pprCtLoc loc1)
               , hang (quotes (ppr pred2)) 2 (pprCtLoc loc2) ])

pprCtOrigin (FunDepOrigin2 pred1 orig1 pred2 loc2)
  = hang (ctoHerald <+> text "a functional dependency between:")
       2 (vcat [ hang (text "constraint" <+> quotes (ppr pred1))
                    2 (pprCtOrigin orig1 )
               , hang (text "instance" <+> quotes (ppr pred2))
                    2 (text "at" <+> ppr loc2) ])

pprCtOrigin (KindEqOrigin t1 (Just t2) _ _)
  = hang (ctoHerald <+> text "a kind equality arising from")
       2 (sep [ppr t1, char '~', ppr t2])

pprCtOrigin (KindEqOrigin t1 Nothing _ _)
  = hang (ctoHerald <+> text "a kind equality when matching")
       2 (ppr t1)

pprCtOrigin (UnboundOccurrenceOf name)
  = ctoHerald <+> text "an undeclared identifier" <+> quotes (ppr name)

pprCtOrigin (DerivOriginDC dc n _)
  = hang (ctoHerald <+> text "the" <+> speakNth n
          <+> text "field of" <+> quotes (ppr dc))
       2 (parens (text "type" <+> quotes (ppr ty)))
  where
    ty = dataConOrigArgTys dc !! (n-1)

pprCtOrigin (DerivOriginCoerce meth ty1 ty2 _)
  = hang (ctoHerald <+> text "the coercion of the method" <+> quotes (ppr meth))
       2 (sep [ text "from type" <+> quotes (ppr ty1)
              , nest 2 $ text "to type" <+> quotes (ppr ty2) ])

pprCtOrigin (DoPatOrigin pat)
    = ctoHerald <+> text "a do statement"
      $$
      text "with the failable pattern" <+> quotes (ppr pat)

pprCtOrigin (MCompPatOrigin pat)
    = ctoHerald <+> hsep [ text "the failable pattern"
           , quotes (ppr pat)
           , text "in a statement in a monad comprehension" ]
pprCtOrigin (FailablePattern pat)
    = ctoHerald <+> text "the failable pattern" <+> quotes (ppr pat)
      $$
      text "(this will become an error in a future GHC release)"

pprCtOrigin (Shouldn'tHappenOrigin note)
  = sdocWithDynFlags $ \dflags ->
    if xopt LangExt.ImpredicativeTypes dflags
    then text "a situation created by impredicative types"
    else
    vcat [ text "<< This should not appear in error messages. If you see this"
         , text "in an error message, please report a bug mentioning" <+> quotes (text note) <+> text "at"
         , text "https://ghc.haskell.org/trac/ghc/wiki/ReportABug >>" ]

pprCtOrigin (ProvCtxtOrigin PSB{ psb_id = (L _ name) })
  = hang (ctoHerald <+> text "the \"provided\" constraints claimed by")
       2 (text "the signature of" <+> quotes (ppr name))

pprCtOrigin (InstProvidedOrigin mod cls_inst)
  = vcat [ text "arising when attempting to show that"
         , ppr cls_inst
         , text "is provided by" <+> quotes (ppr mod)]

pprCtOrigin simple_origin
  = ctoHerald <+> pprCtO simple_origin

-- | Short one-liners
pprCtO :: CtOrigin -> SDoc
pprCtO (OccurrenceOf name)   = hsep [text "a use of", quotes (ppr name)]
pprCtO (OccurrenceOfRecSel name) = hsep [text "a use of", quotes (ppr name)]
pprCtO AppOrigin             = text "an application"
pprCtO (IPOccOrigin name)    = hsep [text "a use of implicit parameter", quotes (ppr name)]
pprCtO (OverLabelOrigin l)   = hsep [text "the overloaded label"
                                    ,quotes (char '#' <> ppr l)]
pprCtO RecordUpdOrigin       = text "a record update"
pprCtO ExprSigOrigin         = text "an expression type signature"
pprCtO PatSigOrigin          = text "a pattern type signature"
pprCtO PatOrigin             = text "a pattern"
pprCtO ViewPatOrigin         = text "a view pattern"
pprCtO IfOrigin              = text "an if expression"
pprCtO (LiteralOrigin lit)   = hsep [text "the literal", quotes (ppr lit)]
pprCtO (ArithSeqOrigin seq)  = hsep [text "the arithmetic sequence", quotes (ppr seq)]
pprCtO (PArrSeqOrigin seq)   = hsep [text "the parallel array sequence", quotes (ppr seq)]
pprCtO SectionOrigin         = text "an operator section"
pprCtO TupleOrigin           = text "a tuple"
pprCtO NegateOrigin          = text "a use of syntactic negation"
pprCtO (ScOrigin n)          = text "the superclasses of an instance declaration"
                               <> whenPprDebug (parens (ppr n))
pprCtO DerivClauseOrigin     = text "the 'deriving' clause of a data type declaration"
pprCtO StandAloneDerivOrigin = text "a 'deriving' declaration"
pprCtO DefaultOrigin         = text "a 'default' declaration"
pprCtO DoOrigin              = text "a do statement"
pprCtO MCompOrigin           = text "a statement in a monad comprehension"
pprCtO ProcOrigin            = text "a proc expression"
pprCtO (TypeEqOrigin t1 t2 _ _)= text "a type equality" <+> sep [ppr t1, char '~', ppr t2]
pprCtO AnnOrigin             = text "an annotation"
pprCtO HoleOrigin            = text "a use of" <+> quotes (text "_")
pprCtO ListOrigin            = text "an overloaded list"
pprCtO StaticOrigin          = text "a static form"
pprCtO _                     = panic "pprCtOrigin"

{-
Constraint Solver Plugins
-------------------------
-}

type TcPluginSolver = [Ct]    -- given
                   -> [Ct]    -- derived
                   -> [Ct]    -- wanted
                   -> TcPluginM TcPluginResult

newtype TcPluginM a = TcPluginM (EvBindsVar -> TcM a)

instance Functor TcPluginM where
  fmap = liftM

instance Applicative TcPluginM where
  pure x = TcPluginM (const $ pure x)
  (<*>) = ap

instance Monad TcPluginM where
  fail = MonadFail.fail
  TcPluginM m >>= k =
    TcPluginM (\ ev -> do a <- m ev
                          runTcPluginM (k a) ev)

instance MonadFail.MonadFail TcPluginM where
  fail x   = TcPluginM (const $ fail x)

runTcPluginM :: TcPluginM a -> EvBindsVar -> TcM a
runTcPluginM (TcPluginM m) = m

-- | This function provides an escape for direct access to
-- the 'TcM` monad.  It should not be used lightly, and
-- the provided 'TcPluginM' API should be favoured instead.
unsafeTcPluginTcM :: TcM a -> TcPluginM a
unsafeTcPluginTcM = TcPluginM . const

-- | Access the 'EvBindsVar' carried by the 'TcPluginM' during
-- constraint solving.  Returns 'Nothing' if invoked during
-- 'tcPluginInit' or 'tcPluginStop'.
getEvBindsTcPluginM :: TcPluginM EvBindsVar
getEvBindsTcPluginM = TcPluginM return


data TcPlugin = forall s. TcPlugin
  { tcPluginInit  :: TcPluginM s
    -- ^ Initialize plugin, when entering type-checker.

  , tcPluginSolve :: s -> TcPluginSolver
    -- ^ Solve some constraints.
    -- TODO: WRITE MORE DETAILS ON HOW THIS WORKS.

  , tcPluginStop  :: s -> TcPluginM ()
   -- ^ Clean up after the plugin, when exiting the type-checker.
  }

data TcPluginResult
  = TcPluginContradiction [Ct]
    -- ^ The plugin found a contradiction.
    -- The returned constraints are removed from the inert set,
    -- and recorded as insoluble.

  | TcPluginOk [(EvTerm,Ct)] [Ct]
    -- ^ The first field is for constraints that were solved.
    -- These are removed from the inert set,
    -- and the evidence for them is recorded.
    -- The second field contains new work, that should be processed by
    -- the constraint solver.

{- *********************************************************************
*                                                                      *
                        Role annotations
*                                                                      *
********************************************************************* -}

type RoleAnnotEnv = NameEnv (LRoleAnnotDecl GhcRn)

mkRoleAnnotEnv :: [LRoleAnnotDecl GhcRn] -> RoleAnnotEnv
mkRoleAnnotEnv role_annot_decls
 = mkNameEnv [ (name, ra_decl)
             | ra_decl <- role_annot_decls
             , let name = roleAnnotDeclName (unLoc ra_decl)
             , not (isUnboundName name) ]
       -- Some of the role annots will be unbound;
       -- we don't wish to include these

emptyRoleAnnotEnv :: RoleAnnotEnv
emptyRoleAnnotEnv = emptyNameEnv

lookupRoleAnnot :: RoleAnnotEnv -> Name -> Maybe (LRoleAnnotDecl GhcRn)
lookupRoleAnnot = lookupNameEnv

getRoleAnnots :: [Name] -> RoleAnnotEnv
              -> ([LRoleAnnotDecl GhcRn], RoleAnnotEnv)
getRoleAnnots bndrs role_env
  = ( mapMaybe (lookupRoleAnnot role_env) bndrs
    , delListFromNameEnv role_env bndrs )<|MERGE_RESOLUTION|>--- conflicted
+++ resolved
@@ -84,17 +84,10 @@
 
         WantedConstraints(..), insolubleWC, emptyWC, isEmptyWC,
         andWC, unionsWC, mkSimpleWC, mkImplicWC,
-<<<<<<< HEAD
-        addInsols, getInsolubles, insolublesOnly, addSimples, addImplics,
-        tyCoVarsOfWC, dropDerivedWC, dropDerivedSimples, dropDerivedInsols,
-        tyCoVarsOfWCList, trulyInsoluble,
-        isDroppableDerivedLoc, insolubleImplic,
-=======
         addInsols, insolublesOnly, addSimples, addImplics,
         tyCoVarsOfWC, dropDerivedWC, dropDerivedSimples,
         tyCoVarsOfWCList, insolubleWantedCt, insolubleEqCt,
         isDroppableCt, insolubleImplic,
->>>>>>> affdea82
         arisesFromGivens,
 
         Implication(..), newImplication,
@@ -159,10 +152,7 @@
 import Type
 import Class    ( Class )
 import TyCon    ( TyCon, tyConKind )
-<<<<<<< HEAD
-=======
 import TyCoRep  ( CoercionHole(..), coHoleCoVar )
->>>>>>> affdea82
 import Coercion ( Coercion, mkHoleCo )
 import ConLike  ( ConLike(..) )
 import DataCon  ( DataCon, dataConUserType, dataConOrigArgTys )
@@ -849,17 +839,8 @@
         tcl_env  :: TcTypeEnv,    -- The local type environment:
                                   -- Ids and TyVars defined in this module
 
-<<<<<<< HEAD
-        tcl_usage :: TcRef UsageEnv, -- Required weight of bindings is accumulated here.
-
-        tcl_bndrs :: TcIdBinderStack,   -- Used for reporting relevant bindings
-
-        tcl_tidy :: TidyEnv,      -- Used for tidying types; contains all
-                                  -- in-scope type variables (but not term variables)
-=======
         tcl_bndrs :: TcBinderStack,   -- Used for reporting relevant bindings,
                                       -- and for tidying types
->>>>>>> affdea82
 
         tcl_tyvars :: TcRef TcTyVarSet, -- The "global tyvars"
                         -- Namely, the in-scope TyVars bound in tcl_env,
@@ -871,9 +852,8 @@
         tcl_errs :: TcRef Messages              -- Place to accumulate errors
     }
 
-<<<<<<< HEAD
 type TcTypeEnv = NameEnv (Weighted TcTyThing)
-=======
+
 type ErrCtxt = (Bool, TidyEnv -> TcM (TidyEnv, MsgDoc))
         -- Monadic so that we have a chance
         -- to deal with bound type variables just before error
@@ -881,9 +861,6 @@
 
         -- Bool:  True <=> this is a landmark context; do not
         --                 discard it when trimming for display
-
-type TcTypeEnv = NameEnv TcTyThing
->>>>>>> affdea82
 
 type ThBindEnv = NameEnv (TopLevelFlag, ThLevel)
    -- Domain = all Ids bound in this module (ie not imported)
@@ -1141,10 +1118,7 @@
                                  <> ppr (varType (tct_id elt)) <> comma
                                  <+> ppr (tct_info elt))
    ppr (ATyVar n tv)    = text "Type variable" <+> quotes (ppr n) <+> equals <+> ppr tv
-<<<<<<< HEAD
-=======
                             <+> dcolon <+> ppr (varType tv)
->>>>>>> affdea82
    ppr (ATcTyCon tc)    = text "ATcTyCon" <+> ppr tc <+> dcolon <+> ppr (tyConKind tc)
    ppr (APromotionErr err) = text "APromotionErr" <+> ppr err
 
@@ -1782,8 +1756,6 @@
 In contrast, the type of the evidence *term* (ctev_dest / ctev_evar) in
 the evidence may *not* be fully zonked; we are careful not to look at it
 during constraint solving. See Note [Evidence field of CtEvidence].
-<<<<<<< HEAD
-=======
 
 Note [Ct kind invariant]
 ~~~~~~~~~~~~~~~~~~~~~~~~
@@ -1792,7 +1764,6 @@
 during solving. If the kinds differed, then the substitution would take a well-kinded
 type to an ill-kinded one.
 
->>>>>>> affdea82
 -}
 
 mkNonCanonical :: CtEvidence -> Ct
@@ -1969,31 +1940,12 @@
   = case ctEvFlavour ev of
       Wanted WOnly -> Just (ct' { cc_ev = ev_wd })
       Wanted _     -> Just ct'
-<<<<<<< HEAD
-      _            -> ASSERT( isDerivedCt ct ) Nothing
-                      -- simples are all Wanted or Derived
-=======
       _ | isDroppableCt ct -> Nothing
         | otherwise        -> Just ct
->>>>>>> affdea82
   where
     ev    = ctEvidence ct
     ev_wd = ev { ctev_nosh = WDeriv }
     ct'   = setPendingScDict ct -- See Note [Resetting cc_pend_sc]
-<<<<<<< HEAD
-
-{- Note [Resetting cc_pend_sc]
-~~~~~~~~~~~~~~~~~~~~~~~~~~~
-When we discard Derived constraints, in dropDerivedSimples, we must
-set the cc_pend_sc flag to True, so that if we re-process this
-CDictCan we will re-generate its derived superclasses. Otherwise
-we might miss some fundeps.  Trac #13662 showed this up.
-
-See Note [The superclass story] in TcCanonical.
--}
-
-=======
->>>>>>> affdea82
 
 {- Note [Resetting cc_pend_sc]
 ~~~~~~~~~~~~~~~~~~~~~~~~~~~
@@ -2767,21 +2719,7 @@
 ctEvCoercion :: CtEvidence -> Coercion
 ctEvCoercion (CtGiven { ctev_pred = pred_ty, ctev_evar = ev_id })
   = mkTcCoVarCo (setVarType ev_id pred_ty)  -- See Note [Given in ctEvCoercion]
-<<<<<<< HEAD
-ctEvCoercion (CtWanted { ctev_dest = dest, ctev_pred = pred })
-  | HoleDest hole <- dest
-  , Just (role, ty1, ty2) <- getEqPredTys_maybe pred
-  = -- ctEvCoercion is only called on type equalities
-    -- and they always have HoleDests
-    mkHoleCo hole role ty1 ty2
-ctEvCoercion ev
-  = pprPanic "ctEvCoercion" (ppr ev)
-
-ctEvId :: CtEvidence -> TcId
-ctEvId (CtWanted { ctev_dest = EvVarDest ev }) = ev
-ctEvId (CtGiven  { ctev_evar = ev }) = ev
-ctEvId ctev = pprPanic "ctEvId:" (ppr ctev)
-=======
+
 ctEvCoercion (CtWanted { ctev_dest = dest })
   | HoleDest hole <- dest
   = -- ctEvCoercion is only called on type equalities
@@ -2795,7 +2733,6 @@
 ctEvEvId (CtWanted { ctev_dest = HoleDest h })   = coHoleCoVar h
 ctEvEvId (CtGiven  { ctev_evar = ev })           = ev
 ctEvEvId ctev@(CtDerived {}) = pprPanic "ctEvId:" (ppr ctev)
->>>>>>> affdea82
 
 instance Outputable TcEvDest where
   ppr (HoleDest h)   = text "hole" <> ppr h
