--- conflicted
+++ resolved
@@ -45,11 +45,7 @@
 import TcEnv
 import TcEvidence
 import InstEnv
-<<<<<<< HEAD
-import TysWiredIn  ( heqDataCon, omegaDataConTy )
-=======
-import TysWiredIn  ( heqDataCon, eqDataCon )
->>>>>>> 45cfe651
+import TysWiredIn  ( heqDataCon, eqDataCon, omegaDataConTy )
 import CoreSyn     ( isOrphan )
 import FunDeps
 import TcMType
