--- conflicted
+++ resolved
@@ -50,12 +50,8 @@
 import FunDeps
 import TcMType
 import Type
-<<<<<<< HEAD
 import Weight
-import TyCoRep     ( TyBinder(..) )
-=======
 import TyCoRep
->>>>>>> affdea82
 import TcType
 import HscTypes
 import Class( Class )
@@ -151,11 +147,7 @@
 
     go subst ty
       | Just (arg_tys, tvs, theta, ty') <- tcDeepSplitSigmaTy_maybe ty
-<<<<<<< HEAD
       = do { let arg_tys' = getCompose $ substTys subst (Compose arg_tys)
-=======
-      = do { let arg_tys' = substTys subst arg_tys
->>>>>>> affdea82
            ; ids1           <- newSysLocalIds (fsLit "dk") arg_tys'
            ; (subst', tvs1) <- tcInstSkolTyVarsX subst tvs
            ; ev_vars1       <- newEvVars (substTheta subst' theta)
@@ -207,12 +199,8 @@
        ; (subst, inst_tvs') <- mapAccumLM newMetaTyVarX empty_subst inst_tvs
        ; let inst_theta' = substTheta subst inst_theta
              sigma'      = substTy subst (mkForAllTys leave_bndrs $
-<<<<<<< HEAD
                                           mkFunTys (map unrestricted leave_theta) rho)
-=======
-                                          mkFunTys leave_theta rho)
              inst_tv_tys' = mkTyVarTys inst_tvs'
->>>>>>> affdea82
 
        ; wrap1 <- instCall orig inst_tv_tys' inst_theta'
        ; traceTc "Instantiating"
@@ -271,14 +259,9 @@
 deeply_instantiate orig subst ty
   | Just (arg_tys, tvs, theta, rho) <- tcDeepSplitSigmaTy_maybe ty
   = do { (subst', tvs') <- newMetaTyVarsX subst tvs
-<<<<<<< HEAD
-       ; ids1  <- newSysLocalIds (fsLit "di") (getCompose $ substTys subst' (Compose arg_tys))
-       ; let theta' = substTheta subst' theta
-=======
-       ; let arg_tys' = substTys   subst' arg_tys
+       ; let arg_tys' = getCompose $ substTys subst' (Compose arg_tys)
              theta'   = substTheta subst' theta
        ; ids1  <- newSysLocalIds (fsLit "di") arg_tys'
->>>>>>> affdea82
        ; wrap1 <- instCall orig (mkTyVarTys tvs') theta'
        ; traceTc "Instantiating (deeply)" (vcat [ text "origin" <+> pprCtOrigin orig
                                                 , text "type" <+> ppr ty
