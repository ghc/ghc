{-
(c) The University of Glasgow 2006
(c) The GRASP/AQUA Project, Glasgow University, 1992-1998


The @Inst@ type: dictionaries or method instances
-}

{-# LANGUAGE CPP, MultiWayIf, TupleSections #-}
{-# LANGUAGE FlexibleContexts #-}

module Inst (
       deeplySkolemise,
       topInstantiate, topInstantiateInferred, deeplyInstantiate,
       instCall, instDFunType, instStupidTheta, instTyVarsWith,
       newWanted, newWanteds,

       tcInstBinders, tcInstBinder,

       newOverloadedLit, mkOverLit,

       newClsInst,
       tcGetInsts, tcGetInstEnvs, getOverlapFlag,
       tcExtendLocalInstEnv,
       instCallConstraints, newMethodFromName,
       tcSyntaxName,

       -- Simple functions over evidence variables
       tyCoVarsOfWC,
       tyCoVarsOfCt, tyCoVarsOfCts,
    ) where

#include "HsVersions.h"

import GhcPrelude

import {-# SOURCE #-}   TcExpr( tcPolyExpr, tcSyntaxOp )
import {-# SOURCE #-}   TcUnify( unifyType, unifyKind )

import BasicTypes ( IntegralLit(..), SourceText(..) )
import FastString
import HsSyn
import TcHsSyn
import TcRnMonad
import TcEnv
import TcEvidence
import InstEnv
<<<<<<< HEAD
import TysWiredIn  ( heqDataCon, coercibleDataCon, omegaDataConTy )
=======
import TysWiredIn  ( heqDataCon )
>>>>>>> 83a7b1cf
import CoreSyn     ( isOrphan )
import FunDeps
import TcMType
import Type
import Weight
import TyCoRep
import TcType
import HscTypes
import Class( Class )
import MkId( mkDictFunId )
import CoreSyn( Expr(..) )  -- For the Coercion constructor
import Id
import Name
import Var      ( EvVar, mkTyVar, tyVarName, TyVarBndr(..) )
import DataCon
import TyCon
import VarEnv
import PrelNames
import SrcLoc
import DynFlags
import Util
import Outputable
import qualified GHC.LanguageExtensions as LangExt

import Control.Monad( unless )
import Data.Functor.Compose

{-
************************************************************************
*                                                                      *
                Creating and emittind constraints
*                                                                      *
************************************************************************
-}

newMethodFromName :: CtOrigin -> Name -> TcRhoType -> TcM (HsExpr GhcTcId)
-- Used when Name is the wired-in name for a wired-in class method,
-- so the caller knows its type for sure, which should be of form
--    forall a. C a => <blah>
-- newMethodFromName is supposed to instantiate just the outer
-- type variable and constraint

newMethodFromName origin name inst_ty
  = do { id <- tcLookupId name
              -- Use tcLookupId not tcLookupGlobalId; the method is almost
              -- always a class op, but with -XRebindableSyntax GHC is
              -- meant to find whatever thing is in scope, and that may
              -- be an ordinary function.

       ; let ty = piResultTy (idType id) inst_ty
             (theta, _caller_knows_this) = tcSplitPhiTy ty
       ; wrap <- ASSERT( not (isForAllTy ty) && isSingleton theta )
                 instCall origin [inst_ty] theta

       ; return (mkHsWrap wrap (HsVar noExt (noLoc id))) }

{-
************************************************************************
*                                                                      *
        Deep instantiation and skolemisation
*                                                                      *
************************************************************************

Note [Deep skolemisation]
~~~~~~~~~~~~~~~~~~~~~~~~~
deeplySkolemise decomposes and skolemises a type, returning a type
with all its arrows visible (ie not buried under foralls)

Examples:

  deeplySkolemise (Int -> forall a. Ord a => blah)
    =  ( wp, [a], [d:Ord a], Int -> blah )
    where wp = \x:Int. /\a. \(d:Ord a). <hole> x

  deeplySkolemise  (forall a. Ord a => Maybe a -> forall b. Eq b => blah)
    =  ( wp, [a,b], [d1:Ord a,d2:Eq b], Maybe a -> blah )
    where wp = /\a.\(d1:Ord a).\(x:Maybe a)./\b.\(d2:Ord b). <hole> x

In general,
  if      deeplySkolemise ty = (wrap, tvs, evs, rho)
    and   e :: rho
  then    wrap e :: ty
    and   'wrap' binds tvs, evs

ToDo: this eta-abstraction plays fast and loose with termination,
      because it can introduce extra lambdas.  Maybe add a `seq` to
      fix this
-}

deeplySkolemise :: TcSigmaType
                -> TcM ( HsWrapper
                       , [(Name,TyVar)]     -- All skolemised variables
                       , [EvVar]            -- All "given"s
                       , TcRhoType )

deeplySkolemise ty
  = go init_subst ty
  where
    init_subst = mkEmptyTCvSubst (mkInScopeSet (tyCoVarsOfType ty))

    go subst ty
      | Just (arg_tys, tvs, theta, ty') <- tcDeepSplitSigmaTy_maybe ty
      = do { let arg_tys' = getCompose $ substTys subst (Compose arg_tys)
           ; ids1           <- newSysLocalIds (fsLit "dk") arg_tys'
           ; (subst', tvs1) <- tcInstSkolTyVarsX subst tvs
           ; ev_vars1       <- newEvVars (substTheta subst' theta)
           ; (wrap, tvs_prs2, ev_vars2, rho) <- go subst' ty'
           ; let tv_prs1 = map tyVarName tvs `zip` tvs1
           ; return ( mkWpLams ids1
                      <.> mkWpTyLams tvs1
                      <.> mkWpLams ev_vars1
                      <.> wrap
                      <.> mkWpEvVarApps ids1
                    , tv_prs1  ++ tvs_prs2
                    , ev_vars1 ++ ev_vars2
                    , mkFunTys arg_tys' rho ) }

      | otherwise
      = return (idHsWrapper, [], [], substTy subst ty)
        -- substTy is a quick no-op on an empty substitution

-- | Instantiate all outer type variables
-- and any context. Never looks through arrows.
topInstantiate :: CtOrigin -> TcSigmaType -> TcM (HsWrapper, TcRhoType)
-- if    topInstantiate ty = (wrap, rho)
-- and   e :: ty
-- then  wrap e :: rho  (that is, wrap :: ty "->" rho)
topInstantiate = top_instantiate True

-- | Instantiate all outer 'Inferred' binders
-- and any context. Never looks through arrows or specified type variables.
-- Used for visible type application.
topInstantiateInferred :: CtOrigin -> TcSigmaType
                       -> TcM (HsWrapper, TcSigmaType)
-- if    topInstantiate ty = (wrap, rho)
-- and   e :: ty
-- then  wrap e :: rho
topInstantiateInferred = top_instantiate False

top_instantiate :: Bool   -- True  <=> instantiate *all* variables
                          -- False <=> instantiate only the inferred ones
                -> CtOrigin -> TcSigmaType -> TcM (HsWrapper, TcRhoType)
top_instantiate inst_all orig ty
  | not (null binders && null theta)
  = do { let (inst_bndrs, leave_bndrs) = span should_inst binders
             (inst_theta, leave_theta)
               | null leave_bndrs = (theta, [])
               | otherwise        = ([], theta)
             in_scope    = mkInScopeSet (tyCoVarsOfType ty)
             empty_subst = mkEmptyTCvSubst in_scope
             inst_tvs    = binderVars inst_bndrs
       ; (subst, inst_tvs') <- mapAccumLM newMetaTyVarX empty_subst inst_tvs
       ; let inst_theta' = substTheta subst inst_theta
             sigma'      = substTy subst (mkForAllTys leave_bndrs $
                                          mkFunTys (map unrestricted leave_theta) rho)
             inst_tv_tys' = mkTyVarTys inst_tvs'

       ; wrap1 <- instCall orig inst_tv_tys' inst_theta'
       ; traceTc "Instantiating"
                 (vcat [ text "all tyvars?" <+> ppr inst_all
                       , text "origin" <+> pprCtOrigin orig
                       , text "type" <+> debugPprType ty
                       , text "theta" <+> ppr theta
                       , text "leave_bndrs" <+> ppr leave_bndrs
                       , text "with" <+> vcat (map debugPprType inst_tv_tys')
                       , text "theta:" <+>  ppr inst_theta' ])

       ; (wrap2, rho2) <-
           if null leave_bndrs

         -- account for types like forall a. Num a => forall b. Ord b => ...
           then top_instantiate inst_all orig sigma'

         -- but don't loop if there were any un-inst'able tyvars
           else return (idHsWrapper, sigma')

       ; return (wrap2 <.> wrap1, rho2) }

  | otherwise = return (idHsWrapper, ty)
  where
    (binders, phi) = tcSplitForAllTyVarBndrs ty
    (theta, rho)   = tcSplitPhiTy phi

    should_inst bndr
      | inst_all  = True
      | otherwise = binderArgFlag bndr == Inferred

deeplyInstantiate :: CtOrigin -> TcSigmaType -> TcM (HsWrapper, TcRhoType)
--   Int -> forall a. a -> a  ==>  (\x:Int. [] x alpha) :: Int -> alpha
-- In general if
-- if    deeplyInstantiate ty = (wrap, rho)
-- and   e :: ty
-- then  wrap e :: rho
-- That is, wrap :: ty ~> rho
--
-- If you don't need the HsWrapper returned from this function, consider
-- using tcSplitNestedSigmaTys in TcType, which is a pure alternative that
-- only computes the returned TcRhoType.

deeplyInstantiate orig ty =
  deeply_instantiate orig
                     (mkEmptyTCvSubst (mkInScopeSet (tyCoVarsOfType ty)))
                     ty

deeply_instantiate :: CtOrigin
                   -> TCvSubst
                   -> TcSigmaType -> TcM (HsWrapper, TcRhoType)
-- Internal function to deeply instantiate that builds on an existing subst.
-- It extends the input substitution and applies the final subtitution to
-- the types on return.  See #12549.

deeply_instantiate orig subst ty
  | Just (arg_tys, tvs, theta, rho) <- tcDeepSplitSigmaTy_maybe ty
  = do { (subst', tvs') <- newMetaTyVarsX subst tvs
       ; let arg_tys' = getCompose $ substTys subst' (Compose arg_tys)
             theta'   = substTheta subst' theta
       ; ids1  <- newSysLocalIds (fsLit "di") arg_tys'
       ; wrap1 <- instCall orig (mkTyVarTys tvs') theta'
       ; traceTc "Instantiating (deeply)" (vcat [ text "origin" <+> pprCtOrigin orig
                                                , text "type" <+> ppr ty
                                                , text "with" <+> ppr tvs'
                                                , text "args:" <+> ppr ids1
                                                , text "theta:" <+>  ppr theta'
                                                , text "subst:" <+> ppr subst'])
       ; (wrap2, rho2) <- deeply_instantiate orig subst' rho
       ; return (mkWpLams ids1
                    <.> wrap2
                    <.> wrap1
                    <.> mkWpEvVarApps ids1,
                 mkFunTys arg_tys' rho2) }

  | otherwise
  = do { let ty' = substTy subst ty
       ; traceTc "deeply_instantiate final subst"
                 (vcat [ text "origin:"   <+> pprCtOrigin orig
                       , text "type:"     <+> ppr ty
                       , text "new type:" <+> ppr ty'
                       , text "subst:"    <+> ppr subst ])
      ; return (idHsWrapper, ty') }


instTyVarsWith :: CtOrigin -> [TyVar] -> [TcType] -> TcM TCvSubst
-- Use this when you want to instantiate (forall a b c. ty) with
-- types [ta, tb, tc], but when the kinds of 'a' and 'ta' might
-- not yet match (perhaps because there are unsolved constraints; Trac #14154)
-- If they don't match, emit a kind-equality to promise that they will
-- eventually do so, and thus make a kind-homongeneous substitution.
instTyVarsWith orig tvs tys
  = go empty_subst tvs tys
  where
    empty_subst = mkEmptyTCvSubst (mkInScopeSet (tyCoVarsOfTypes tys))

    go subst [] []
      = return subst
    go subst (tv:tvs) (ty:tys)
      | tv_kind `tcEqType` ty_kind
      = go (extendTCvSubst subst tv ty) tvs tys
      | otherwise
      = do { co <- emitWantedEq orig KindLevel Nominal ty_kind tv_kind
           ; go (extendTCvSubst subst tv (ty `mkCastTy` co)) tvs tys }
      where
        tv_kind = substTy subst (tyVarKind tv)
        ty_kind = typeKind ty

    go _ _ _ = pprPanic "instTysWith" (ppr tvs $$ ppr tys)

{-
************************************************************************
*                                                                      *
            Instantiating a call
*                                                                      *
************************************************************************

Note [Handling boxed equality]
~~~~~~~~~~~~~~~~~~~~~~~~~~~~~~
The solver deals entirely in terms of unboxed (primitive) equality.
There should never be a boxed Wanted equality. Ever. But, what if
we are calling `foo :: forall a. (F a ~ Bool) => ...`? That equality
is boxed, so naive treatment here would emit a boxed Wanted equality.

So we simply check for this case and make the right boxing of evidence.

-}

----------------
instCall :: CtOrigin -> [TcType] -> TcThetaType -> TcM HsWrapper
-- Instantiate the constraints of a call
--      (instCall o tys theta)
-- (a) Makes fresh dictionaries as necessary for the constraints (theta)
-- (b) Throws these dictionaries into the LIE
-- (c) Returns an HsWrapper ([.] tys dicts)

instCall orig tys theta
  = do  { dict_app <- instCallConstraints orig theta
        ; return (dict_app <.> mkWpTyApps tys) }

----------------
instCallConstraints :: CtOrigin -> TcThetaType -> TcM HsWrapper
-- Instantiates the TcTheta, puts all constraints thereby generated
-- into the LIE, and returns a HsWrapper to enclose the call site.

instCallConstraints orig preds
  | null preds
  = return idHsWrapper
  | otherwise
  = do { evs <- mapM go preds
       ; traceTc "instCallConstraints" (ppr evs)
       ; return (mkWpEvApps evs) }
  where
    go :: TcPredType -> TcM EvTerm
    go pred
     | Just (Nominal, ty1, ty2) <- getEqPredTys_maybe pred -- Try short-cut #1
     = do  { co <- unifyType Nothing ty1 ty2
           ; return (evCoercion co) }

       -- Try short-cut #2
     | Just (tc, args@[_, _, ty1, ty2]) <- splitTyConApp_maybe pred
     , tc `hasKey` heqTyConKey
     = do { co <- unifyType Nothing ty1 ty2
          ; return (evDFunApp (dataConWrapId heqDataCon) (omegaDataConTy : args) [Coercion co]) }

     | otherwise
     = emitWanted orig pred

instDFunType :: DFunId -> [DFunInstType]
             -> TcM ( [TcType]      -- instantiated argument types
                    , TcThetaType ) -- instantiated constraint
-- See Note [DFunInstType: instantiating types] in InstEnv
instDFunType dfun_id dfun_inst_tys
  = do { (subst, inst_tys) <- go empty_subst dfun_tvs dfun_inst_tys
       ; return (inst_tys, substTheta subst dfun_theta) }
  where
    dfun_ty = idType dfun_id
    (dfun_tvs, dfun_theta, _) = tcSplitSigmaTy dfun_ty
    empty_subst = mkEmptyTCvSubst (mkInScopeSet (tyCoVarsOfType dfun_ty))
                  -- With quantified constraints, the
                  -- type of a dfun may not be closed

    go :: TCvSubst -> [TyVar] -> [DFunInstType] -> TcM (TCvSubst, [TcType])
    go subst [] [] = return (subst, [])
    go subst (tv:tvs) (Just ty : mb_tys)
      = do { (subst', tys) <- go (extendTvSubstAndInScope subst tv ty)
                                 tvs
                                 mb_tys
           ; return (subst', ty : tys) }
    go subst (tv:tvs) (Nothing : mb_tys)
      = do { (subst', tv') <- newMetaTyVarX subst tv
           ; (subst'', tys) <- go subst' tvs mb_tys
           ; return (subst'', mkTyVarTy tv' : tys) }
    go _ _ _ = pprPanic "instDFunTypes" (ppr dfun_id $$ ppr dfun_inst_tys)

----------------
instStupidTheta :: CtOrigin -> TcThetaType -> TcM ()
-- Similar to instCall, but only emit the constraints in the LIE
-- Used exclusively for the 'stupid theta' of a data constructor
instStupidTheta orig theta
  = do  { _co <- instCallConstraints orig theta -- Discard the coercion
        ; return () }

{-
************************************************************************
*                                                                      *
         Instantiating Kinds
*                                                                      *
************************************************************************

-}

---------------------------
-- | This is used to instantiate binders when type-checking *types* only.
-- The @VarEnv Kind@ gives some known instantiations.
-- See also Note [Bidirectional type checking]
tcInstBinders :: TCvSubst -> Maybe (VarEnv Kind)
               -> [TyBinder] -> TcM (TCvSubst, [TcType])
tcInstBinders subst mb_kind_info bndrs
  = do { (subst, args) <- mapAccumLM (tcInstBinder mb_kind_info) subst bndrs
       ; traceTc "instantiating tybinders:"
           (vcat $ zipWith (\bndr arg -> ppr bndr <+> text ":=" <+> ppr arg)
                           bndrs args)
       ; return (subst, args) }

-- | Used only in *types*
tcInstBinder :: Maybe (VarEnv Kind)
              -> TCvSubst -> TyBinder -> TcM (TCvSubst, TcType)
tcInstBinder mb_kind_info subst (Named (TvBndr tv _))
  = case lookup_tv tv of
      Just ki -> return (extendTvSubstAndInScope subst tv ki, ki)
      Nothing -> do { (subst', tv') <- newMetaTyVarX subst tv
                    ; return (subst', mkTyVarTy tv') }
  where
    lookup_tv tv = do { env <- mb_kind_info   -- `Maybe` monad
                      ; lookupVarEnv env tv }


tcInstBinder _ subst (Anon ty)
     -- This is the *only* constraint currently handled in types.
  | Just (mk, role, k1, k2) <- get_pred_tys_maybe substed_ty
  = do { let origin = TypeEqOrigin { uo_actual   = k1
                                   , uo_expected = k2
                                   , uo_thing    = Nothing
                                   , uo_visible  = True }
       ; co <- case role of
                 Nominal          -> unifyKind Nothing k1 k2
                 Representational -> emitWantedEq origin KindLevel role k1 k2
                 Phantom          -> pprPanic "tcInstBinder Phantom" (ppr ty)
       ; arg' <- mk co k1 k2
       ; return (subst, arg') }

  | isPredTy substed_ty
  = do { let (env, tidy_ty) = tidyOpenType emptyTidyEnv substed_ty
       ; addErrTcM (env, text "Illegal constraint in a kind:" <+> ppr tidy_ty)

         -- just invent a new variable so that we can continue
       ; u <- newUnique
       ; let name = mkSysTvName u (fsLit "dict")
       ; return (subst, mkTyVarTy $ mkTyVar name substed_ty) }


  | otherwise
  = do { tv_ty <- newFlexiTyVarTy substed_ty
       ; return (subst, tv_ty) }

  where
    substed_ty = substTy subst (weightedThing ty)

      -- handle boxed equality constraints, because it's so easy
    get_pred_tys_maybe ty
      | Just (r, k1, k2) <- getEqPredTys_maybe ty
      = Just (\co _ _ -> return $ mkCoercionTy co, r, k1, k2)
      | Just (tc, [_, _, k1, k2]) <- splitTyConApp_maybe ty
      = if | tc `hasKey` heqTyConKey
             -> Just (mkHEqBoxTy, Nominal, k1, k2)
           | otherwise
             -> Nothing
      | Just (tc, [_, k1, k2]) <- splitTyConApp_maybe ty
      = if | tc `hasKey` eqTyConKey
             -> Just (mkEqBoxTy, Nominal, k1, k2)
           | otherwise
             -> Nothing
      | otherwise
      = Nothing

-------------------------------
-- | This takes @a ~# b@ and returns @a ~~ b@.
mkHEqBoxTy :: TcCoercion -> Type -> Type -> TcM Type
-- monadic just for convenience with mkEqBoxTy
mkHEqBoxTy co ty1 ty2
  = return $
    mkTyConApp (promoteDataCon heqDataCon) [k1, k2, ty1, ty2, mkCoercionTy co]
  where k1 = typeKind ty1
        k2 = typeKind ty2

-- | This takes @a ~# b@ and returns @a ~ b@.
mkEqBoxTy :: TcCoercion -> Type -> Type -> TcM Type
mkEqBoxTy co ty1 ty2
  = do { eq_tc <- tcLookupTyCon eqTyConName
       ; let [datacon] = tyConDataCons eq_tc
       ; hetero <- mkHEqBoxTy co ty1 ty2
       ; return $ mkTyConApp (promoteDataCon datacon) [k, ty1, ty2, hetero] }
  where k = typeKind ty1

{-
************************************************************************
*                                                                      *
                Literals
*                                                                      *
************************************************************************

-}

{-
In newOverloadedLit we convert directly to an Int or Integer if we
know that's what we want.  This may save some time, by not
temporarily generating overloaded literals, but it won't catch all
cases (the rest are caught in lookupInst).

-}

newOverloadedLit :: HsOverLit GhcRn
                 -> ExpRhoType
                 -> TcM (HsOverLit GhcTcId)
newOverloadedLit
  lit@(OverLit { ol_val = val, ol_ext = rebindable }) res_ty
  | not rebindable
    -- all built-in overloaded lits are tau-types, so we can just
    -- tauify the ExpType
  = do { res_ty <- expTypeToType res_ty
       ; dflags <- getDynFlags
       ; case shortCutLit dflags val res_ty of
        -- Do not generate a LitInst for rebindable syntax.
        -- Reason: If we do, tcSimplify will call lookupInst, which
        --         will call tcSyntaxName, which does unification,
        --         which tcSimplify doesn't like
           Just expr -> return (lit { ol_witness = expr
                                    , ol_ext = OverLitTc False res_ty })
           Nothing   -> newNonTrivialOverloadedLit orig lit
                                                   (mkCheckExpType res_ty) }

  | otherwise
  = newNonTrivialOverloadedLit orig lit res_ty
  where
    orig = LiteralOrigin lit
newOverloadedLit XOverLit{} _ = panic "newOverloadedLit"

-- Does not handle things that 'shortCutLit' can handle. See also
-- newOverloadedLit in TcUnify
newNonTrivialOverloadedLit :: CtOrigin
                           -> HsOverLit GhcRn
                           -> ExpRhoType
                           -> TcM (HsOverLit GhcTcId)
newNonTrivialOverloadedLit orig
  lit@(OverLit { ol_val = val, ol_witness = HsVar _ (L _ meth_name)
               , ol_ext = rebindable }) res_ty
  = do  { hs_lit <- mkOverLit val
        ; let lit_ty = hsLitType hs_lit
        ; (_, fi') <- tcSyntaxOp orig (mkRnSyntaxExpr meth_name)
                                      [synKnownType lit_ty] res_ty $
                      \_ _ -> return ()
        ; let L _ witness = nlHsSyntaxApps fi' [nlHsLit hs_lit]
        ; res_ty <- readExpType res_ty
        ; return (lit { ol_witness = witness
                      , ol_ext = OverLitTc rebindable res_ty }) }
newNonTrivialOverloadedLit _ lit _
  = pprPanic "newNonTrivialOverloadedLit" (ppr lit)

------------
mkOverLit ::OverLitVal -> TcM (HsLit GhcTc)
mkOverLit (HsIntegral i)
  = do  { integer_ty <- tcMetaTy integerTyConName
        ; return (HsInteger (il_text i)
                            (il_value i) integer_ty) }

mkOverLit (HsFractional r)
  = do  { rat_ty <- tcMetaTy rationalTyConName
        ; return (HsRat noExt r rat_ty) }

mkOverLit (HsIsString src s) = return (HsString src s)

{-
************************************************************************
*                                                                      *
                Re-mappable syntax

     Used only for arrow syntax -- find a way to nuke this
*                                                                      *
************************************************************************

Suppose we are doing the -XRebindableSyntax thing, and we encounter
a do-expression.  We have to find (>>) in the current environment, which is
done by the rename. Then we have to check that it has the same type as
Control.Monad.(>>).  Or, more precisely, a compatible type. One 'customer' had
this:

  (>>) :: HB m n mn => m a -> n b -> mn b

So the idea is to generate a local binding for (>>), thus:

        let then72 :: forall a b. m a -> m b -> m b
            then72 = ...something involving the user's (>>)...
        in
        ...the do-expression...

Now the do-expression can proceed using then72, which has exactly
the expected type.

In fact tcSyntaxName just generates the RHS for then72, because we only
want an actual binding in the do-expression case. For literals, we can
just use the expression inline.
-}

tcSyntaxName :: CtOrigin
             -> TcType                 -- ^ Type to instantiate it at
             -> (Name, HsExpr GhcRn)   -- ^ (Standard name, user name)
             -> TcM (Name, HsExpr GhcTcId)
                                       -- ^ (Standard name, suitable expression)
-- USED ONLY FOR CmdTop (sigh) ***
-- See Note [CmdSyntaxTable] in HsExpr

tcSyntaxName orig ty (std_nm, HsVar _ (L _ user_nm))
  | std_nm == user_nm
  = do rhs <- newMethodFromName orig std_nm ty
       return (std_nm, rhs)

tcSyntaxName orig ty (std_nm, user_nm_expr) = do
    std_id <- tcLookupId std_nm
    let
        -- C.f. newMethodAtLoc
        ([tv], _, tau) = tcSplitSigmaTy (idType std_id)
        sigma1         = substTyWith [tv] [ty] tau
        -- Actually, the "tau-type" might be a sigma-type in the
        -- case of locally-polymorphic methods.

    addErrCtxtM (syntaxNameCtxt user_nm_expr orig sigma1) $ do

        -- Check that the user-supplied thing has the
        -- same type as the standard one.
        -- Tiresome jiggling because tcCheckSigma takes a located expression
     span <- getSrcSpanM
     expr <- tcPolyExpr (L span user_nm_expr) sigma1
     return (std_nm, unLoc expr)

syntaxNameCtxt :: HsExpr GhcRn -> CtOrigin -> Type -> TidyEnv
               -> TcRn (TidyEnv, SDoc)
syntaxNameCtxt name orig ty tidy_env
  = do { inst_loc <- getCtLocM orig (Just TypeLevel)
       ; let msg = vcat [ text "When checking that" <+> quotes (ppr name)
                          <+> text "(needed by a syntactic construct)"
                        , nest 2 (text "has the required type:"
                                  <+> ppr (tidyType tidy_env ty))
                        , nest 2 (pprCtLoc inst_loc) ]
       ; return (tidy_env, msg) }

{-
************************************************************************
*                                                                      *
                Instances
*                                                                      *
************************************************************************
-}

getOverlapFlag :: Maybe OverlapMode -> TcM OverlapFlag
-- Construct the OverlapFlag from the global module flags,
-- but if the overlap_mode argument is (Just m),
--     set the OverlapMode to 'm'
getOverlapFlag overlap_mode
  = do  { dflags <- getDynFlags
        ; let overlap_ok    = xopt LangExt.OverlappingInstances dflags
              incoherent_ok = xopt LangExt.IncoherentInstances  dflags
              use x = OverlapFlag { isSafeOverlap = safeLanguageOn dflags
                                  , overlapMode   = x }
              default_oflag | incoherent_ok = use (Incoherent NoSourceText)
                            | overlap_ok    = use (Overlaps NoSourceText)
                            | otherwise     = use (NoOverlap NoSourceText)

              final_oflag = setOverlapModeMaybe default_oflag overlap_mode
        ; return final_oflag }

tcGetInsts :: TcM [ClsInst]
-- Gets the local class instances.
tcGetInsts = fmap tcg_insts getGblEnv

newClsInst :: Maybe OverlapMode -> Name -> [TyVar] -> ThetaType
           -> Class -> [Type] -> TcM ClsInst
newClsInst overlap_mode dfun_name tvs theta clas tys
  = do { (subst, tvs') <- freshenTyVarBndrs tvs
             -- Be sure to freshen those type variables,
             -- so they are sure not to appear in any lookup
       ; let tys' = substTys subst tys

             dfun = mkDictFunId dfun_name tvs theta clas tys
             -- The dfun uses the original 'tvs' because
             -- (a) they don't need to be fresh
             -- (b) they may be mentioned in the ib_binds field of
             --     an InstInfo, and in TcEnv.pprInstInfoDetails it's
             --     helpful to use the same names

       ; oflag <- getOverlapFlag overlap_mode
       ; let inst = mkLocalInstance dfun oflag tvs' clas tys'
       ; warnIfFlag Opt_WarnOrphans
                    (isOrphan (is_orphan inst))
                    (instOrphWarn inst)
       ; return inst }

instOrphWarn :: ClsInst -> SDoc
instOrphWarn inst
  = hang (text "Orphan instance:") 2 (pprInstanceHdr inst)
    $$ text "To avoid this"
    $$ nest 4 (vcat possibilities)
  where
    possibilities =
      text "move the instance declaration to the module of the class or of the type, or" :
      text "wrap the type with a newtype and declare the instance on the new type." :
      []

tcExtendLocalInstEnv :: [ClsInst] -> TcM a -> TcM a
  -- Add new locally-defined instances
tcExtendLocalInstEnv dfuns thing_inside
 = do { traceDFuns dfuns
      ; env <- getGblEnv
      ; (inst_env', cls_insts') <- foldlM addLocalInst
                                          (tcg_inst_env env, tcg_insts env)
                                          dfuns
      ; let env' = env { tcg_insts    = cls_insts'
                       , tcg_inst_env = inst_env' }
      ; setGblEnv env' thing_inside }

addLocalInst :: (InstEnv, [ClsInst]) -> ClsInst -> TcM (InstEnv, [ClsInst])
-- Check that the proposed new instance is OK,
-- and then add it to the home inst env
-- If overwrite_inst, then we can overwrite a direct match
addLocalInst (home_ie, my_insts) ispec
   = do {
             -- Load imported instances, so that we report
             -- duplicates correctly

             -- 'matches'  are existing instance declarations that are less
             --            specific than the new one
             -- 'dups'     are those 'matches' that are equal to the new one
         ; isGHCi <- getIsGHCi
         ; eps    <- getEps
         ; tcg_env <- getGblEnv

           -- In GHCi, we *override* any identical instances
           -- that are also defined in the interactive context
           -- See Note [Override identical instances in GHCi]
         ; let home_ie'
                 | isGHCi    = deleteFromInstEnv home_ie ispec
                 | otherwise = home_ie

               global_ie = eps_inst_env eps
               inst_envs = InstEnvs { ie_global  = global_ie
                                    , ie_local   = home_ie'
                                    , ie_visible = tcVisibleOrphanMods tcg_env }

             -- Check for inconsistent functional dependencies
         ; let inconsistent_ispecs = checkFunDeps inst_envs ispec
         ; unless (null inconsistent_ispecs) $
           funDepErr ispec inconsistent_ispecs

             -- Check for duplicate instance decls.
         ; let (_tvs, cls, tys) = instanceHead ispec
               (matches, _, _)  = lookupInstEnv False inst_envs cls tys
               dups             = filter (identicalClsInstHead ispec) (map fst matches)
         ; unless (null dups) $
           dupInstErr ispec (head dups)

         ; return (extendInstEnv home_ie' ispec, ispec : my_insts) }

{-
Note [Signature files and type class instances]
~~~~~~~~~~~~~~~~~~~~~~~~~~~~~~~~~~~~~~~~~~~~~~~
Instances in signature files do not have an effect when compiling:
when you compile a signature against an implementation, you will
see the instances WHETHER OR NOT the instance is declared in
the file (this is because the signatures go in the EPS and we
can't filter them out easily.)  This is also why we cannot
place the instance in the hi file: it would show up as a duplicate,
and we don't have instance reexports anyway.

However, you might find them useful when typechecking against
a signature: the instance is a way of indicating to GHC that
some instance exists, in case downstream code uses it.

Implementing this is a little tricky.  Consider the following
situation (sigof03):

 module A where
     instance C T where ...

 module ASig where
     instance C T

When compiling ASig, A.hi is loaded, which brings its instances
into the EPS.  When we process the instance declaration in ASig,
we should ignore it for the purpose of doing a duplicate check,
since it's not actually a duplicate. But don't skip the check
entirely, we still want this to fail (tcfail221):

 module ASig where
     instance C T
     instance C T

Note that in some situations, the interface containing the type
class instances may not have been loaded yet at all.  The usual
situation when A imports another module which provides the
instances (sigof02m):

 module A(module B) where
     import B

See also Note [Signature lazy interface loading].  We can't
rely on this, however, since sometimes we'll have spurious
type class instances in the EPS, see #9422 (sigof02dm)

************************************************************************
*                                                                      *
        Errors and tracing
*                                                                      *
************************************************************************
-}

traceDFuns :: [ClsInst] -> TcRn ()
traceDFuns ispecs
  = traceTc "Adding instances:" (vcat (map pp ispecs))
  where
    pp ispec = hang (ppr (instanceDFunId ispec) <+> colon)
                  2 (ppr ispec)
        -- Print the dfun name itself too

funDepErr :: ClsInst -> [ClsInst] -> TcRn ()
funDepErr ispec ispecs
  = addClsInstsErr (text "Functional dependencies conflict between instance declarations:")
                    (ispec : ispecs)

dupInstErr :: ClsInst -> ClsInst -> TcRn ()
dupInstErr ispec dup_ispec
  = addClsInstsErr (text "Duplicate instance declarations:")
                    [ispec, dup_ispec]

addClsInstsErr :: SDoc -> [ClsInst] -> TcRn ()
addClsInstsErr herald ispecs
  = setSrcSpan (getSrcSpan (head sorted)) $
    addErr (hang herald 2 (pprInstances sorted))
 where
   sorted = sortWith getSrcLoc ispecs
   -- The sortWith just arranges that instances are dislayed in order
   -- of source location, which reduced wobbling in error messages,
   -- and is better for users<|MERGE_RESOLUTION|>--- conflicted
+++ resolved
@@ -45,11 +45,7 @@
 import TcEnv
 import TcEvidence
 import InstEnv
-<<<<<<< HEAD
-import TysWiredIn  ( heqDataCon, coercibleDataCon, omegaDataConTy )
-=======
-import TysWiredIn  ( heqDataCon )
->>>>>>> 83a7b1cf
+import TysWiredIn  ( heqDataCon, omegaDataConTy )
 import CoreSyn     ( isOrphan )
 import FunDeps
 import TcMType
