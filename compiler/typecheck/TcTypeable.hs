{-
(c) The University of Glasgow 2006
(c) The GRASP/AQUA Project, Glasgow University, 1992-1999
-}

{-# LANGUAGE RecordWildCards #-}
{-# LANGUAGE GeneralizedNewtypeDeriving #-}
{-# LANGUAGE TypeFamilies #-}

module TcTypeable(mkTypeableBinds) where


import GhcPrelude

import BasicTypes ( Boxity(..), neverInlinePragma, SourceText(..) )
import TcBinds( addTypecheckedBinds )
import IfaceEnv( newGlobalBinder )
import TyCoRep( Type(..), TyLit(..) )
import TcEnv
import TcEvidence ( mkWpTyApps )
import TcRnMonad
import HscTypes ( lookupId )
import PrelNames
import TysPrim ( primTyCons )
import TysWiredIn ( tupleTyCon, sumTyCon, runtimeRepTyCon
                  , vecCountTyCon, vecElemTyCon
                  , nilDataCon, consDataCon )
import Name
import Id
import Type
<<<<<<< HEAD
import Multiplicity
import Kind ( isTYPEApp )
=======
>>>>>>> 4773b430
import TyCon
import DataCon
import Module
import HsSyn
import DynFlags
import Bag
import Var ( VarBndr(..) )
import CoreMap
import Constants
import Fingerprint(Fingerprint(..), fingerprintString, fingerprintFingerprints)
import Outputable
import FastString ( FastString, mkFastString, fsLit )

import Control.Monad.Trans.State
import Control.Monad.Trans.Class (lift)
import Data.Maybe ( isJust )
import Data.Word( Word64 )

{- Note [Grand plan for Typeable]
~~~~~~~~~~~~~~~~~~~~~~~~~~~~~~~~~
The overall plan is this:

1. Generate a binding for each module p:M
   (done in TcTypeable by mkModIdBindings)
       M.$trModule :: GHC.Types.Module
       M.$trModule = Module "p" "M"
   ("tr" is short for "type representation"; see GHC.Types)

   We might want to add the filename too.
   This can be used for the lightweight stack-tracing stuff too

   Record the Name M.$trModule in the tcg_tr_module field of TcGblEnv

2. Generate a binding for every data type declaration T in module M,
       M.$tcT :: GHC.Types.TyCon
       M.$tcT = TyCon ...fingerprint info...
                      $trModule
                      "T"
                      0#
                      kind_rep

   Here 0# is the number of arguments expected by the tycon to fully determine
   its kind. kind_rep is a value of type GHC.Types.KindRep, which gives a
   recipe for computing the kind of an instantiation of the tycon (see
   Note [Representing TyCon kinds: KindRep] later in this file for details).

   We define (in TyCon)

        type TyConRepName = Name

   to use for these M.$tcT "tycon rep names". Note that these must be
   treated as "never exported" names by Backpack (see
   Note [Handling never-exported TyThings under Backpack]). Consequently
   they get slightly special treatment in RnModIface.rnIfaceDecl.

3. Record the TyConRepName in T's TyCon, including for promoted
   data and type constructors, and kinds like * and #.

   The TyConRepName is not an "implicit Id".  It's more like a record
   selector: the TyCon knows its name but you have to go to the
   interface file to find its type, value, etc

4. Solve Typeable constraints.  This is done by a custom Typeable solver,
   currently in TcInteract, that use M.$tcT so solve (Typeable T).

There are many wrinkles:

* The timing of when we produce this bindings is rather important: they must be
  defined after the rest of the module has been typechecked since we need to be
  able to lookup Module and TyCon in the type environment and we may be
  currently compiling GHC.Types (where they are defined).

* GHC.Prim doesn't have any associated object code, so we need to put the
  representations for types defined in this module elsewhere. We chose this
  place to be GHC.Types. TcTypeable.mkPrimTypeableBinds is responsible for
  injecting the bindings for the GHC.Prim representions when compiling
  GHC.Types.

* TyCon.tyConRepModOcc is responsible for determining where to find
  the representation binding for a given type. This is where we handle
  the special case for GHC.Prim.

* To save space and reduce dependencies, we need use quite low-level
  representations for TyCon and Module.  See GHC.Types
  Note [Runtime representation of modules and tycons]

* The KindReps can unfortunately get quite large. Moreover, the simplifier will
  float out various pieces of them, resulting in numerous top-level bindings.
  Consequently we mark the KindRep bindings as noinline, ensuring that the
  float-outs don't make it into the interface file. This is important since
  there is generally little benefit to inlining KindReps and they would
  otherwise strongly affect compiler performance.

* In general there are lots of things of kind *, * -> *, and * -> * -> *. To
  reduce the number of bindings we need to produce, we generate their KindReps
  once in GHC.Types. These are referred to as "built-in" KindReps below.

* Even though KindReps aren't inlined, this scheme still has more of an effect on
  compilation time than I'd like. This is especially true in the case of
  families of type constructors (e.g. tuples and unboxed sums). The problem is
  particularly bad in the case of sums, since each arity-N tycon brings with it
  N promoted datacons, each with a KindRep whose size also scales with N.
  Consequently we currently simply don't allow sums to be Typeable.

  In general we might consider moving some or all of this generation logic back
  to the solver since the performance hit we take in doing this at
  type-definition time is non-trivial and Typeable isn't very widely used. This
  is discussed in #13261.

-}

-- | Generate the Typeable bindings for a module. This is the only
-- entry-point of this module and is invoked by the typechecker driver in
-- 'tcRnSrcDecls'.
--
-- See Note [Grand plan for Typeable] in TcTypeable.
mkTypeableBinds :: TcM TcGblEnv
mkTypeableBinds
  = do { -- Create a binding for $trModule.
         -- Do this before processing any data type declarations,
         -- which need tcg_tr_module to be initialised
       ; tcg_env <- mkModIdBindings
         -- Now we can generate the TyCon representations...
         -- First we handle the primitive TyCons if we are compiling GHC.Types
       ; (tcg_env, prim_todos) <- setGblEnv tcg_env mkPrimTypeableTodos

         -- Then we produce bindings for the user-defined types in this module.
       ; setGblEnv tcg_env $
    do { mod <- getModule
       ; let tycons = filter needs_typeable_binds (tcg_tcs tcg_env)
             mod_id = case tcg_tr_module tcg_env of  -- Should be set by now
                        Just mod_id -> mod_id
                        Nothing     -> pprPanic "tcMkTypeableBinds" (ppr tycons)
       ; traceTc "mkTypeableBinds" (ppr tycons)
       ; this_mod_todos <- todoForTyCons mod mod_id tycons
       ; mkTypeRepTodoBinds (this_mod_todos : prim_todos)
       } }
  where
    needs_typeable_binds tc
      | tc `elem` [runtimeRepTyCon, vecCountTyCon, vecElemTyCon]
      = False
      | otherwise =
          isAlgTyCon tc
       || isDataFamilyTyCon tc
       || isClassTyCon tc


{- *********************************************************************
*                                                                      *
            Building top-level binding for $trModule
*                                                                      *
********************************************************************* -}

mkModIdBindings :: TcM TcGblEnv
mkModIdBindings
  = do { mod <- getModule
       ; loc <- getSrcSpanM
       ; mod_nm        <- newGlobalBinder mod (mkVarOcc "$trModule") loc
       ; trModuleTyCon <- tcLookupTyCon trModuleTyConName
       ; let mod_id = mkExportedVanillaId mod_nm (mkTyConApp trModuleTyCon [])
       ; mod_bind      <- mkVarBind mod_id <$> mkModIdRHS mod

       ; tcg_env <- tcExtendGlobalValEnv [mod_id] getGblEnv
       ; return (tcg_env { tcg_tr_module = Just mod_id }
                 `addTypecheckedBinds` [unitBag mod_bind]) }

mkModIdRHS :: Module -> TcM (LHsExpr GhcTc)
mkModIdRHS mod
  = do { trModuleDataCon <- tcLookupDataCon trModuleDataConName
       ; trNameLit <- mkTrNameLit
       ; return $ dataConOmega trModuleDataCon
                  `nlHsApp` trNameLit (unitIdFS (moduleUnitId mod))
                  `nlHsApp` trNameLit (moduleNameFS (moduleName mod))
       }

{- *********************************************************************
*                                                                      *
                Building type-representation bindings
*                                                                      *
********************************************************************* -}

-- | Information we need about a 'TyCon' to generate its representation. We
-- carry the 'Id' in order to share it between the generation of the @TyCon@ and
-- @KindRep@ bindings.
data TypeableTyCon
    = TypeableTyCon
      { tycon        :: !TyCon
      , tycon_rep_id :: !Id
      }

-- | A group of 'TyCon's in need of type-rep bindings.
data TypeRepTodo
    = TypeRepTodo
      { mod_rep_expr    :: LHsExpr GhcTc    -- ^ Module's typerep binding
      , pkg_fingerprint :: !Fingerprint     -- ^ Package name fingerprint
      , mod_fingerprint :: !Fingerprint     -- ^ Module name fingerprint
      , todo_tycons     :: [TypeableTyCon]
        -- ^ The 'TyCon's in need of bindings kinds
      }
    | ExportedKindRepsTodo [(Kind, Id)]
      -- ^ Build exported 'KindRep' bindings for the given set of kinds.

todoForTyCons :: Module -> Id -> [TyCon] -> TcM TypeRepTodo
todoForTyCons mod mod_id tycons = do
    trTyConTy <- mkTyConTy <$> tcLookupTyCon trTyConTyConName
    let mk_rep_id :: TyConRepName -> Id
        mk_rep_id rep_name = mkExportedVanillaId rep_name trTyConTy

    let typeable_tycons :: [TypeableTyCon]
        typeable_tycons =
            [ TypeableTyCon { tycon = tc''
                            , tycon_rep_id = mk_rep_id rep_name
                            }
            | tc     <- tycons
            , tc'    <- tc : tyConATs tc
              -- We need type representations for any associated types
            , let promoted = map promoteDataCon (tyConDataCons tc')
            , tc''   <- tc' : promoted
              -- Don't make bindings for data-family instance tycons.
              -- Do, however, make them for their promoted datacon (see #13915).
            , not $ isFamInstTyCon tc''
            , Just rep_name <- pure $ tyConRepName_maybe tc''
            , typeIsTypeable $ dropForAlls $ tyConKind tc''
            ]
    return TypeRepTodo { mod_rep_expr    = nlHsVar mod_id
                       , pkg_fingerprint = pkg_fpr
                       , mod_fingerprint = mod_fpr
                       , todo_tycons     = typeable_tycons
                       }
  where
    mod_fpr = fingerprintString $ moduleNameString $ moduleName mod
    pkg_fpr = fingerprintString $ unitIdString $ moduleUnitId mod

todoForExportedKindReps :: [(Kind, Name)] -> TcM TypeRepTodo
todoForExportedKindReps kinds = do
    trKindRepTy <- mkTyConTy <$> tcLookupTyCon kindRepTyConName
    let mkId (k, name) = (k, mkExportedVanillaId name trKindRepTy)
    return $ ExportedKindRepsTodo $ map mkId kinds

-- | Generate TyCon bindings for a set of type constructors
mkTypeRepTodoBinds :: [TypeRepTodo] -> TcM TcGblEnv
mkTypeRepTodoBinds [] = getGblEnv
mkTypeRepTodoBinds todos
  = do { stuff <- collect_stuff

         -- First extend the type environment with all of the bindings
         -- which we are going to produce since we may need to refer to them
         -- while generating kind representations (namely, when we want to
         -- represent a TyConApp in a kind, we must be able to look up the
         -- TyCon associated with the applied type constructor).
       ; let produced_bndrs :: [Id]
             produced_bndrs = [ tycon_rep_id
                              | todo@(TypeRepTodo{}) <- todos
                              , TypeableTyCon {..} <- todo_tycons todo
                              ] ++
                              [ rep_id
                              | ExportedKindRepsTodo kinds <- todos
                              , (_, rep_id) <- kinds
                              ]
       ; gbl_env <- tcExtendGlobalValEnv produced_bndrs getGblEnv

       ; let mk_binds :: TypeRepTodo -> KindRepM [LHsBinds GhcTc]
             mk_binds todo@(TypeRepTodo {}) =
                 mapM (mkTyConRepBinds stuff todo) (todo_tycons todo)
             mk_binds (ExportedKindRepsTodo kinds) =
                 mkExportedKindReps stuff kinds >> return []

       ; (gbl_env, binds) <- setGblEnv gbl_env
                             $ runKindRepM (mapM mk_binds todos)
       ; return $ gbl_env `addTypecheckedBinds` concat binds }

-- | Generate bindings for the type representation of a wired-in 'TyCon's
-- defined by the virtual "GHC.Prim" module. This is where we inject the
-- representation bindings for these primitive types into "GHC.Types"
--
-- See Note [Grand plan for Typeable] in this module.
mkPrimTypeableTodos :: TcM (TcGblEnv, [TypeRepTodo])
mkPrimTypeableTodos
  = do { mod <- getModule
       ; if mod == gHC_TYPES
           then do { -- Build Module binding for GHC.Prim
                     trModuleTyCon <- tcLookupTyCon trModuleTyConName
                   ; let ghc_prim_module_id =
                             mkExportedVanillaId trGhcPrimModuleName
                                                 (mkTyConTy trModuleTyCon)

                   ; ghc_prim_module_bind <- mkVarBind ghc_prim_module_id
                                             <$> mkModIdRHS gHC_PRIM

                     -- Extend our environment with above
                   ; gbl_env <- tcExtendGlobalValEnv [ghc_prim_module_id]
                                                     getGblEnv
                   ; let gbl_env' = gbl_env `addTypecheckedBinds`
                                    [unitBag ghc_prim_module_bind]

                     -- Build TypeRepTodos for built-in KindReps
                   ; todo1 <- todoForExportedKindReps builtInKindReps
                     -- Build TypeRepTodos for types in GHC.Prim
                   ; todo2 <- todoForTyCons gHC_PRIM ghc_prim_module_id
                                            ghcPrimTypeableTyCons
                   ; return ( gbl_env' , [todo1, todo2])
                   }
           else do gbl_env <- getGblEnv
                   return (gbl_env, [])
       }

-- | This is the list of primitive 'TyCon's for which we must generate bindings
-- in "GHC.Types". This should include all types defined in "GHC.Prim".
--
-- The majority of the types we need here are contained in 'primTyCons'.
-- However, not all of them: in particular unboxed tuples are absent since we
-- don't want to include them in the original name cache. See
-- Note [Built-in syntax and the OrigNameCache] in IfaceEnv for more.
ghcPrimTypeableTyCons :: [TyCon]
ghcPrimTypeableTyCons = concat
    [ [ runtimeRepTyCon, vecCountTyCon, vecElemTyCon, funTyCon]
    , map (tupleTyCon Unboxed) [0..mAX_TUPLE_SIZE]
    , map sumTyCon [2..mAX_SUM_SIZE]
    , primTyCons
    ]

data TypeableStuff
    = Stuff { dflags         :: DynFlags
            , trTyConDataCon :: DataCon         -- ^ of @TyCon@
            , trNameLit      :: FastString -> LHsExpr GhcTc
                                                -- ^ To construct @TrName@s
              -- The various TyCon and DataCons of KindRep
            , kindRepTyCon           :: TyCon
            , kindRepTyConAppDataCon :: DataCon
            , kindRepVarDataCon      :: DataCon
            , kindRepAppDataCon      :: DataCon
            , kindRepFunDataCon      :: DataCon
            , kindRepTYPEDataCon     :: DataCon
            , kindRepTypeLitSDataCon :: DataCon
            , typeLitSymbolDataCon   :: DataCon
            , typeLitNatDataCon      :: DataCon
            }

-- | Collect various tidbits which we'll need to generate TyCon representations.
collect_stuff :: TcM TypeableStuff
collect_stuff = do
    dflags <- getDynFlags
    trTyConDataCon         <- tcLookupDataCon trTyConDataConName
    kindRepTyCon           <- tcLookupTyCon   kindRepTyConName
    kindRepTyConAppDataCon <- tcLookupDataCon kindRepTyConAppDataConName
    kindRepVarDataCon      <- tcLookupDataCon kindRepVarDataConName
    kindRepAppDataCon      <- tcLookupDataCon kindRepAppDataConName
    kindRepFunDataCon      <- tcLookupDataCon kindRepFunDataConName
    kindRepTYPEDataCon     <- tcLookupDataCon kindRepTYPEDataConName
    kindRepTypeLitSDataCon <- tcLookupDataCon kindRepTypeLitSDataConName
    typeLitSymbolDataCon   <- tcLookupDataCon typeLitSymbolDataConName
    typeLitNatDataCon      <- tcLookupDataCon typeLitNatDataConName
    trNameLit              <- mkTrNameLit
    return Stuff {..}

-- | Defaults the multiplicity of an argument to Omega
dataConOmega :: DataCon -> LHsExpr GhcTc
dataConOmega dc = nlHsDataCon dc

-- | Lookup the necessary pieces to construct the @trNameLit@. We do this so we
-- can save the work of repeating lookups when constructing many TyCon
-- representations.
mkTrNameLit :: TcM (FastString -> LHsExpr GhcTc)
mkTrNameLit = do
    trNameSDataCon <- tcLookupDataCon trNameSDataConName
    let trNameLit :: FastString -> LHsExpr GhcTc
        trNameLit fs = nlHsPar $ dataConOmega trNameSDataCon
                       `nlHsApp` nlHsLit (mkHsStringPrimLit fs)
    return trNameLit

-- | Make Typeable bindings for the given 'TyCon'.
mkTyConRepBinds :: TypeableStuff -> TypeRepTodo
                -> TypeableTyCon -> KindRepM (LHsBinds GhcTc)
mkTyConRepBinds stuff@(Stuff {..}) todo (TypeableTyCon {..})
  = do -- Make a KindRep
       let (bndrs, kind) = splitForAllVarBndrs (tyConKind tycon)
       liftTc $ traceTc "mkTyConKindRepBinds"
                        (ppr tycon $$ ppr (tyConKind tycon) $$ ppr kind)
       let ctx = mkDeBruijnContext (map binderVar bndrs)
       kind_rep <- getKindRep stuff ctx kind

       -- Make the TyCon binding
       let tycon_rep_rhs = mkTyConRepTyConRHS stuff todo tycon kind_rep
           tycon_rep_bind = mkVarBind tycon_rep_id tycon_rep_rhs
       return $ unitBag tycon_rep_bind

-- | Here is where we define the set of Typeable types. These exclude type
-- families and polytypes.
tyConIsTypeable :: TyCon -> Bool
tyConIsTypeable tc =
       isJust (tyConRepName_maybe tc)
    && typeIsTypeable (dropForAlls $ tyConKind tc)
      -- Ensure that the kind of the TyCon, with its initial foralls removed,
      -- is representable (e.g. has no higher-rank polymorphism or type
      -- synonyms).

-- | Is a particular 'Type' representable by @Typeable@? Here we look for
-- polytypes and types containing casts (which may be, for instance, a type
-- family).
typeIsTypeable :: Type -> Bool
-- We handle types of the form (TYPE rep) specifically to avoid
-- looping on (tyConIsTypeable RuntimeRep)
typeIsTypeable ty
  | Just ty' <- coreView ty         = typeIsTypeable ty'
typeIsTypeable ty
  | isJust (kindRep_maybe ty)       = True
typeIsTypeable (TyVarTy _)          = True
typeIsTypeable (AppTy a b)          = typeIsTypeable a && typeIsTypeable b
typeIsTypeable (FunTy _ a b)        = typeIsTypeable a && typeIsTypeable b
typeIsTypeable (TyConApp tc args)   = tyConIsTypeable tc
                                   && all typeIsTypeable args
typeIsTypeable (ForAllTy{})         = False
typeIsTypeable (LitTy _)            = True
typeIsTypeable (CastTy{})           = False
typeIsTypeable (CoercionTy{})       = False

-- | Maps kinds to 'KindRep' bindings. This binding may either be defined in
-- some other module (in which case the @Maybe (LHsExpr Id@ will be 'Nothing')
-- or a binding which we generated in the current module (in which case it will
-- be 'Just' the RHS of the binding).
type KindRepEnv = TypeMap (Id, Maybe (LHsExpr GhcTc))

-- | A monad within which we will generate 'KindRep's. Here we keep an
-- environment containing 'KindRep's which we've already generated so we can
-- re-use them opportunistically.
newtype KindRepM a = KindRepM { unKindRepM :: StateT KindRepEnv TcRn a }
                   deriving (Functor, Applicative, Monad)

liftTc :: TcRn a -> KindRepM a
liftTc = KindRepM . lift

-- | We generate @KindRep@s for a few common kinds in @GHC.Types@ so that they
-- can be reused across modules.
builtInKindReps :: [(Kind, Name)]
builtInKindReps =
    [ (star, starKindRepName)
    , (mkFunTyOm star star, starArrStarKindRepName)
    , (mkFunTys [unrestricted star, unrestricted star] star, starArrStarArrStarKindRepName)
    ]
  where
    star = liftedTypeKind

initialKindRepEnv :: TcRn KindRepEnv
initialKindRepEnv = foldlM add_kind_rep emptyTypeMap builtInKindReps
  where
    add_kind_rep acc (k,n) = do
        id <- tcLookupId n
        return $! extendTypeMap acc k (id, Nothing)

-- | Performed while compiling "GHC.Types" to generate the built-in 'KindRep's.
mkExportedKindReps :: TypeableStuff
                   -> [(Kind, Id)]  -- ^ the kinds to generate bindings for
                   -> KindRepM ()
mkExportedKindReps stuff@(Stuff {..}) = mapM_ kindrep_binding
  where
    empty_scope = mkDeBruijnContext []

    kindrep_binding :: (Kind, Id) -> KindRepM ()
    kindrep_binding (kind, rep_bndr) = do
        -- We build the binding manually here instead of using mkKindRepRhs
        -- since the latter would find the built-in 'KindRep's in the
        -- 'KindRepEnv' (by virtue of being in 'initialKindRepEnv').
        rhs <- mkKindRepRhs stuff empty_scope kind
        addKindRepBind empty_scope kind rep_bndr rhs

addKindRepBind :: CmEnv -> Kind -> Id -> LHsExpr GhcTc -> KindRepM ()
addKindRepBind in_scope k bndr rhs =
    KindRepM $ modify' $
    \env -> extendTypeMapWithScope env in_scope k (bndr, Just rhs)

-- | Run a 'KindRepM' and add the produced 'KindRep's to the typechecking
-- environment.
runKindRepM :: KindRepM a -> TcRn (TcGblEnv, a)
runKindRepM (KindRepM action) = do
    kindRepEnv <- initialKindRepEnv
    (res, reps_env) <- runStateT action kindRepEnv
    let rep_binds = foldTypeMap to_bind_pair [] reps_env
        to_bind_pair (bndr, Just rhs) rest = (bndr, rhs) : rest
        to_bind_pair (_, Nothing) rest = rest
    tcg_env <- tcExtendGlobalValEnv (map fst rep_binds) getGblEnv
    let binds = map (uncurry mkVarBind) rep_binds
        tcg_env' = tcg_env `addTypecheckedBinds` [listToBag binds]
    return (tcg_env', res)

-- | Produce or find a 'KindRep' for the given kind.
getKindRep :: TypeableStuff -> CmEnv  -- ^ in-scope kind variables
           -> Kind   -- ^ the kind we want a 'KindRep' for
           -> KindRepM (LHsExpr GhcTc)
getKindRep stuff@(Stuff {..}) in_scope = go
  where
    go :: Kind -> KindRepM (LHsExpr GhcTc)
    go = KindRepM . StateT . go'

    go' :: Kind -> KindRepEnv -> TcRn (LHsExpr GhcTc, KindRepEnv)
    go' k env
        -- Look through type synonyms
      | Just k' <- tcView k = go' k' env

        -- We've already generated the needed KindRep
      | Just (id, _) <- lookupTypeMapWithScope env in_scope k
      = return (nlHsVar id, env)

        -- We need to construct a new KindRep binding
      | otherwise
      = do -- Place a NOINLINE pragma on KindReps since they tend to be quite
           -- large and bloat interface files.
           rep_bndr <- (`setInlinePragma` neverInlinePragma)
                   <$> newSysLocalId (fsLit "$krep") Omega (mkTyConTy kindRepTyCon)

           -- do we need to tie a knot here?
           flip runStateT env $ unKindRepM $ do
               rhs <- mkKindRepRhs stuff in_scope k
               addKindRepBind in_scope k rep_bndr rhs
               return $ nlHsVar rep_bndr

-- | Construct the right-hand-side of the 'KindRep' for the given 'Kind' and
-- in-scope kind variable set.
mkKindRepRhs :: TypeableStuff
             -> CmEnv       -- ^ in-scope kind variables
             -> Kind        -- ^ the kind we want a 'KindRep' for
             -> KindRepM (LHsExpr GhcTc) -- ^ RHS expression
mkKindRepRhs stuff@(Stuff {..}) in_scope = new_kind_rep
  where
    new_kind_rep k
<<<<<<< HEAD
        -- We handle TYPE separately to make it clear to consumers
        -- (e.g. serializers) that there is a loop here (as
        -- TYPE :: RuntimeRep -> TYPE 'LiftedRep)
      | Just rr <- isTYPEApp k
      = return $ dataConOmega kindRepTYPEDataCon `nlHsApp` dataConOmega rr
=======
        -- We handle (TYPE LiftedRep) etc separately to make it
        -- clear to consumers (e.g. serializers) that there is
        -- a loop here (as TYPE :: RuntimeRep -> TYPE 'LiftedRep)
      | not (tcIsConstraintKind k)    -- Typeable respects the Constraint/* distinction
                                      -- so do not follow the special case here
      , Just arg <- kindRep_maybe k
      , Just (tc, []) <- splitTyConApp_maybe arg
      , Just dc <- isPromotedDataCon_maybe tc
      = return $ nlHsDataCon kindRepTYPEDataCon `nlHsApp` nlHsDataCon dc
>>>>>>> 4773b430

    new_kind_rep (TyVarTy v)
      | Just idx <- lookupCME in_scope v
      = return $ dataConOmega kindRepVarDataCon
                 `nlHsApp` nlHsIntLit (fromIntegral idx)
      | otherwise
      = pprPanic "mkTyConKindRepBinds.go(tyvar)" (ppr v)

    new_kind_rep (AppTy t1 t2)
      = do rep1 <- getKindRep stuff in_scope t1
           rep2 <- getKindRep stuff in_scope t2
           return $ dataConOmega kindRepAppDataCon
                    `nlHsApp` rep1 `nlHsApp` rep2

    new_kind_rep k@(TyConApp tc tys)
      | Just rep_name <- tyConRepName_maybe tc
      = do rep_id <- liftTc $ lookupId rep_name
           tys' <- mapM (getKindRep stuff in_scope) tys
           return $ dataConOmega kindRepTyConAppDataCon
                    `nlHsApp` nlHsVar rep_id
                    `nlHsApp` mkList (mkTyConTy kindRepTyCon) tys'
      | otherwise
      = pprPanic "mkTyConKindRepBinds(TyConApp)" (ppr tc $$ ppr k)

    new_kind_rep (ForAllTy (Bndr var _) ty)
      = pprPanic "mkTyConKindRepBinds(ForAllTy)" (ppr var $$ ppr ty)

    new_kind_rep (FunTy _ t1 t2)
      = do rep1 <- getKindRep stuff in_scope t1
           rep2 <- getKindRep stuff in_scope t2
           return $ dataConOmega kindRepFunDataCon
                    `nlHsApp` rep1 `nlHsApp` rep2

    new_kind_rep (LitTy (NumTyLit n))
      = return $ dataConOmega kindRepTypeLitSDataCon
                 `nlHsApp` dataConOmega typeLitNatDataCon
                 `nlHsApp` nlHsLit (mkHsStringPrimLit $ mkFastString $ show n)

    new_kind_rep (LitTy (StrTyLit s))
      = return $ dataConOmega kindRepTypeLitSDataCon
                 `nlHsApp` dataConOmega typeLitSymbolDataCon
                 `nlHsApp` nlHsLit (mkHsStringPrimLit $ mkFastString $ show s)

    new_kind_rep (CastTy ty co)
      = pprPanic "mkTyConKindRepBinds.go(cast)" (ppr ty $$ ppr co)

    new_kind_rep (CoercionTy co)
      = pprPanic "mkTyConKindRepBinds.go(coercion)" (ppr co)

-- | Produce the right-hand-side of a @TyCon@ representation.
mkTyConRepTyConRHS :: TypeableStuff -> TypeRepTodo
                   -> TyCon      -- ^ the 'TyCon' we are producing a binding for
                   -> LHsExpr GhcTc -- ^ its 'KindRep'
                   -> LHsExpr GhcTc
mkTyConRepTyConRHS (Stuff {..}) todo tycon kind_rep
  =           dataConOmega trTyConDataCon
    `nlHsApp` nlHsLit (word64 dflags high)
    `nlHsApp` nlHsLit (word64 dflags low)
    `nlHsApp` mod_rep_expr todo
    `nlHsApp` trNameLit (mkFastString tycon_str)
    `nlHsApp` nlHsLit (int n_kind_vars)
    `nlHsApp` kind_rep
  where
    n_kind_vars = length $ filter isNamedTyConBinder (tyConBinders tycon)
    tycon_str = add_tick (occNameString (getOccName tycon))
    add_tick s | isPromotedDataCon tycon = '\'' : s
               | otherwise               = s

    -- This must match the computation done in
    -- Data.Typeable.Internal.mkTyConFingerprint.
    Fingerprint high low = fingerprintFingerprints [ pkg_fingerprint todo
                                                   , mod_fingerprint todo
                                                   , fingerprintString tycon_str
                                                   ]

    int :: Int -> HsLit GhcTc
    int n = HsIntPrim (SourceText $ show n) (toInteger n)

word64 :: DynFlags -> Word64 -> HsLit GhcTc
word64 dflags n
  | wORD_SIZE dflags == 4 = HsWord64Prim NoSourceText (toInteger n)
  | otherwise             = HsWordPrim   NoSourceText (toInteger n)

{-
Note [Representing TyCon kinds: KindRep]
~~~~~~~~~~~~~~~~~~~~~~~~~~~~~~~~~~~~~~~~
One of the operations supported by Typeable is typeRepKind,

    typeRepKind :: TypeRep (a :: k) -> TypeRep k

Implementing this is a bit tricky for poly-kinded types like

    data Proxy (a :: k) :: Type
    -- Proxy :: forall k. k -> Type

The TypeRep encoding of `Proxy Type Int` looks like this:

    $tcProxy :: GHC.Types.TyCon
    $trInt   :: TypeRep Int
    TrType   :: TypeRep Type

    $trProxyType :: TypeRep (Proxy Type :: Type -> Type)
    $trProxyType = TrTyCon $tcProxy
                           [TrType]  -- kind variable instantiation
                           (tyConKind $tcProxy [TrType]) -- The TypeRep of
                                                         -- Type -> Type

    $trProxy :: TypeRep (Proxy Type Int)
    $trProxy = TrApp $trProxyType $trInt TrType

    $tkProxy :: GHC.Types.KindRep
    $tkProxy = KindRepFun (KindRepVar 0)
                          (KindRepTyConApp (KindRepTYPE LiftedRep) [])

Note how $trProxyType cannot use 'TrApp', because TypeRep cannot represent
polymorphic types.  So instead

 * $trProxyType uses 'TrTyCon' to apply Proxy to (the representations)
   of all its kind arguments. We can't represent a tycon that is
   applied to only some of its kind arguments.

 * In $tcProxy, the GHC.Types.TyCon structure for Proxy, we store a
   GHC.Types.KindRep, which represents the polymorphic kind of Proxy
       Proxy :: forall k. k->Type

 * A KindRep is just a recipe that we can instantiate with the
   argument kinds, using Data.Typeable.Internal.tyConKind and
   store in the relevant 'TypeRep' constructor.

   Data.Typeable.Internal.typeRepKind looks up the stored kinds.

 * In a KindRep, the kind variables are represented by 0-indexed
   de Bruijn numbers:

    type KindBndr = Int   -- de Bruijn index

    data KindRep = KindRepTyConApp TyCon [KindRep]
                 | KindRepVar !KindBndr
                 | KindRepApp KindRep KindRep
                 | KindRepFun KindRep KindRep
                 ...
-}

mkList :: Type -> [LHsExpr GhcTc] -> LHsExpr GhcTc
mkList ty = foldr consApp (nilExpr ty)
  where
    cons = consExpr ty
    consApp :: LHsExpr GhcTc -> LHsExpr GhcTc -> LHsExpr GhcTc
    consApp x xs = cons `nlHsApp` x `nlHsApp` xs

    nilExpr :: Type -> LHsExpr GhcTc
    nilExpr ty = mkLHsWrap (mkWpTyApps [ty]) (dataConOmega nilDataCon)

    consExpr :: Type -> LHsExpr GhcTc
    consExpr ty = mkLHsWrap (mkWpTyApps [ty]) (dataConOmega consDataCon)<|MERGE_RESOLUTION|>--- conflicted
+++ resolved
@@ -28,11 +28,7 @@
 import Name
 import Id
 import Type
-<<<<<<< HEAD
 import Multiplicity
-import Kind ( isTYPEApp )
-=======
->>>>>>> 4773b430
 import TyCon
 import DataCon
 import Module
@@ -557,13 +553,6 @@
 mkKindRepRhs stuff@(Stuff {..}) in_scope = new_kind_rep
   where
     new_kind_rep k
-<<<<<<< HEAD
-        -- We handle TYPE separately to make it clear to consumers
-        -- (e.g. serializers) that there is a loop here (as
-        -- TYPE :: RuntimeRep -> TYPE 'LiftedRep)
-      | Just rr <- isTYPEApp k
-      = return $ dataConOmega kindRepTYPEDataCon `nlHsApp` dataConOmega rr
-=======
         -- We handle (TYPE LiftedRep) etc separately to make it
         -- clear to consumers (e.g. serializers) that there is
         -- a loop here (as TYPE :: RuntimeRep -> TYPE 'LiftedRep)
@@ -572,8 +561,7 @@
       , Just arg <- kindRep_maybe k
       , Just (tc, []) <- splitTyConApp_maybe arg
       , Just dc <- isPromotedDataCon_maybe tc
-      = return $ nlHsDataCon kindRepTYPEDataCon `nlHsApp` nlHsDataCon dc
->>>>>>> 4773b430
+      = return $ dataConOmega kindRepTYPEDataCon `nlHsApp` dataConOmega dc
 
     new_kind_rep (TyVarTy v)
       | Just idx <- lookupCME in_scope v
