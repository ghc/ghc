--- conflicted
+++ resolved
@@ -466,17 +466,6 @@
         ; return (ListPat (ListPatTc elt_ty (Just (tau_pat_ty,e'))) pats', res)
 }
 
-<<<<<<< HEAD
-tc_pat penv (PArrPat _ pats) pat_ty thing_inside
-  = do  { (coi, elt_ty) <- matchExpectedPatTy matchExpectedPArrTy penv (weightedThing pat_ty)
-        ; (pats', res) <- tcMultiple (\p -> tc_lpat p (pat_ty `weightedSet` mkCheckExpType elt_ty))
-                                     pats penv thing_inside
-        ; pat_ty <- readExpType (weightedThing pat_ty)
-        ; return (mkHsWrapPat coi (PArrPat elt_ty pats') pat_ty, res)
-        }
-
-=======
->>>>>>> faee23bb
 tc_pat penv (TuplePat _ pats boxity) pat_ty thing_inside
   = do  { let arity = length pats
               tc = tupleTyCon boxity arity
