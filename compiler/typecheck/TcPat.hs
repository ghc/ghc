--- conflicted
+++ resolved
@@ -448,15 +448,9 @@
                 -- from an outer scope to mention one of these tyvars in its kind.
         ; (pat', res) <- tcExtendNameTyVarEnv wcs      $
                          tcExtendNameTyVarEnv tv_binds $
-<<<<<<< HEAD
                          tc_lpat pat (pat_ty `weightedSet` mkCheckExpType inner_ty) penv thing_inside
         ; pat_ty <- readExpType (weightedThing pat_ty)
-        ; return (mkHsWrapPat wrap (SigPat inner_ty pat') pat_ty, res) }
-=======
-                         tc_lpat pat (mkCheckExpType inner_ty) penv thing_inside
-        ; pat_ty <- readExpType pat_ty
         ; return (mkHsWrapPat wrap (SigPat inner_ty pat' sig_ty) pat_ty, res) }
->>>>>>> 5126764b
 
 ------------------------
 -- Lists, tuples, arrays
