--- conflicted
+++ resolved
@@ -437,17 +437,10 @@
                 -- because we're not really bringing fresh tyvars into scope.
                 -- We're *naming* existing tyvars. Note that it is OK for a tyvar
                 -- from an outer scope to mention one of these tyvars in its kind.
-<<<<<<< HEAD
-        ; (pat', res) <- tcExtendTyVarEnv2 wcs      $
-                         tcExtendTyVarEnv2 tv_binds $
+        ; (pat', res) <- tcExtendNameTyVarEnv wcs      $
+                         tcExtendNameTyVarEnv tv_binds $
                          tc_lpat pat (pat_ty `weightedSet` mkCheckExpType inner_ty) penv thing_inside
         ; pat_ty <- readExpType (weightedThing pat_ty)
-=======
-        ; (pat', res) <- tcExtendNameTyVarEnv wcs      $
-                         tcExtendNameTyVarEnv tv_binds $
-                         tc_lpat pat (mkCheckExpType inner_ty) penv thing_inside
-        ; pat_ty <- readExpType pat_ty
->>>>>>> 9b7eec86
         ; return (mkHsWrapPat wrap (SigPat inner_ty pat') pat_ty, res) }
 
 ------------------------
