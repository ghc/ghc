{-
(c) The University of Glasgow 2006
(c) The GRASP/AQUA Project, Glasgow University, 1992-1998

\section[TcPatSyn]{Typechecking pattern synonym declarations}
-}

{-# LANGUAGE CPP #-}
{-# LANGUAGE FlexibleContexts #-}
{-# LANGUAGE TypeFamilies #-}

 module TcPatSyn ( tcInferPatSynDecl, tcCheckPatSynDecl
                , tcPatSynBuilderBind, tcPatSynBuilderOcc, nonBidirectionalErr
  ) where

import GhcPrelude

import HsSyn
import TcPat
import Weight
import Type( mkEmptyTCvSubst, tidyTyVarBinders, tidyTypes, tidyType )
import TcRnMonad
import TcSigs( emptyPragEnv, completeSigFromId )
import TcType( mkMinimalBySCs )
import TcEnv
import TcMType
import TcHsSyn( zonkTyVarBindersX, zonkTcTypeToTypes
              , zonkTcTypeToType, emptyZonkEnv )
import TysPrim
import TysWiredIn  ( runtimeRepTy )
import Name
import SrcLoc
import PatSyn
import NameSet
import Panic
import Outputable
import FastString
import Var
import VarEnv( emptyTidyEnv, mkInScopeSet )
import Id
import IdInfo( RecSelParent(..), setLevityInfoWithType )
import TcBinds
import BasicTypes
import TcSimplify
import TcUnify
import TcType
import TcEvidence
import BuildTyCl
import VarSet
import MkId
import TcTyDecls
import ConLike
import FieldLabel
import Bag
import Util
import ErrUtils
import Control.Monad ( zipWithM )
import Data.List( partition )

#include "HsVersions.h"

{-
************************************************************************
*                                                                      *
                    Type checking a pattern synonym
*                                                                      *
************************************************************************
-}

tcInferPatSynDecl :: PatSynBind GhcRn GhcRn
                  -> TcM (LHsBinds GhcTc, TcGblEnv)
tcInferPatSynDecl PSB{ psb_id = lname@(L _ name), psb_args = details,
                       psb_def = lpat, psb_dir = dir }
  = addPatSynCtxt lname $
    do { traceTc "tcInferPatSynDecl {" $ ppr name

       ; let (arg_names, rec_fields, is_infix) = collectPatSynArgInfo details
       ; (tclvl, wanted, ((lpat', args), pat_ty))
            <- pushLevelAndCaptureConstraints  $
               tcInferNoInst $ \ exp_ty ->
               tcPat PatSyn lpat (unrestricted exp_ty) $
               mapM tcLookupId arg_names

       ; let named_taus = (name, pat_ty) : map (\arg -> (getName arg, varType arg)) args

       ; (qtvs, req_dicts, ev_binds, _) <- simplifyInfer tclvl NoRestrictions []
                                                         named_taus wanted

       ; let (ex_tvs, prov_dicts) = tcCollectEx lpat'
             ex_tv_set  = mkVarSet ex_tvs
             univ_tvs   = filterOut (`elemVarSet` ex_tv_set) qtvs
             req_theta  = map evVarPred req_dicts

       ; prov_dicts <- mapM zonkId prov_dicts
       ; let filtered_prov_dicts = mkMinimalBySCs evVarPred prov_dicts
             prov_theta = map evVarPred filtered_prov_dicts
             -- Filtering: see Note [Remove redundant provided dicts]

       -- Report bad universal type variables
       -- See Note [Type variables whose kind is captured]
       ; let bad_tvs    = [ tv | tv <- univ_tvs
                               , tyCoVarsOfType (tyVarKind tv)
                                 `intersectsVarSet` ex_tv_set ]
       ; mapM_ (badUnivTvErr ex_tvs) bad_tvs

       -- Report coercions that esacpe
       -- See Note [Coercions that escape]
       ; args <- mapM zonkId args
       ; let bad_args = [ (arg, bad_cos) | arg <- args ++ prov_dicts
                              , let bad_cos = filterDVarSet isId $
                                              (tyCoVarsOfTypeDSet (idType arg))
                              , not (isEmptyDVarSet bad_cos) ]
       ; mapM_ dependentArgErr bad_args

       ; traceTc "tcInferPatSynDecl }" $ (ppr name $$ ppr ex_tvs)
       ; tc_patsyn_finish lname dir is_infix lpat'
                          (mkTyVarBinders Inferred univ_tvs
                            , req_theta,  ev_binds, req_dicts)
                          (mkTyVarBinders Inferred ex_tvs
                            , mkTyVarTys ex_tvs, prov_theta, map evId filtered_prov_dicts)
                          (map nlHsVar args, map idType args)
                          pat_ty rec_fields }
tcInferPatSynDecl (XPatSynBind _) = panic "tcInferPatSynDecl"

badUnivTvErr :: [TyVar] -> TyVar -> TcM ()
-- See Note [Type variables whose kind is captured]
badUnivTvErr ex_tvs bad_tv
  = addErrTc $
    vcat [ text "Universal type variable" <+> quotes (ppr bad_tv)
                <+> text "has existentially bound kind:"
         , nest 2 (ppr_with_kind bad_tv)
         , hang (text "Existentially-bound variables:")
              2 (vcat (map ppr_with_kind ex_tvs))
         , text "Probable fix: give the pattern synoym a type signature"
         ]
  where
    ppr_with_kind tv = ppr tv <+> dcolon <+> ppr (tyVarKind tv)

dependentArgErr :: (Id, DTyCoVarSet) -> TcM ()
-- See Note [Coercions that escape]
dependentArgErr (arg, bad_cos)
  = addErrTc $
    vcat [ text "Iceland Jack!  Iceland Jack! Stop torturing me!"
         , hang (text "Pattern-bound variable")
              2 (ppr arg <+> dcolon <+> ppr (idType arg))
         , nest 2 $
           hang (text "has a type that mentions pattern-bound coercion"
                 <> plural bad_co_list <> colon)
              2 (pprWithCommas ppr bad_co_list)
         , text "Hint: use -fprint-explicit-coercions to see the coercions"
         , text "Probable fix: add a pattern signature" ]
  where
    bad_co_list = dVarSetElems bad_cos

{- Note [Remove redundant provided dicts]
~~~~~~~~~~~~~~~~~~~~~~~~~~~~~~~~~~~~~~~~~
Recall that
   HRefl :: forall k1 k2 (a1:k1) (a2:k2). (k1 ~ k2, a1 ~ a2)
                                       => a1 :~~: a2
(NB: technically the (k1~k2) existential dictionary is not necessary,
but it's there at the moment.)

Now consider (Trac #14394):
   pattern Foo = HRefl
in a non-poly-kinded module.  We don't want to get
    pattern Foo :: () => (* ~ *, b ~ a) => a :~~: b
with that redundant (* ~ *).  We'd like to remove it; hence the call to
mkMinimalWithSCs.

Similarly consider
  data S a where { MkS :: Ord a => a -> S a }
  pattern Bam x y <- (MkS (x::a), MkS (y::a)))

The pattern (Bam x y) binds two (Ord a) dictionaries, but we only
need one.  Agian mkMimimalWithSCs removes the redundant one.

Note [Type variables whose kind is captured]
~~~~~~~~~~~~~~~~~~~~~~~~~~~~~~~~~~~~~~~~~~~~
Consider
  data AST a = Sym [a]
  class Prj s where { prj :: [a] -> Maybe (s a)
  pattern P x <= Sym (prj -> Just x)

Here we get a matcher with this type
  $mP :: forall s a. Prj s => AST a -> (s a -> r) -> r -> r

No problem.  But note that 's' is not fixed by the type of the
pattern (AST a), nor is it existentially bound.  It's really only
fixed by the type of the continuation.

Trac #14552 showed that this can go wrong if the kind of 's' mentions
existentially bound variables.  We obviously can't make a type like
  $mP :: forall (s::k->*) a. Prj s => AST a -> (forall k. s a -> r)
                                   -> r -> r
But neither is 's' itself existentially bound, so the forall (s::k->*)
can't go in the inner forall either.  (What would the matcher apply
the continuation to?)

So we just fail in this case, with a pretty terrible error message.
Maybe we could do better, but I can't see how.  (It'd be possible to
default 's' to (Any k), but that probably isn't what the user wanted,
and it not straightforward to implement, because by the time we see
the problem, simplifyInfer has already skolemised 's'.)

This stuff can only happen in the presence of view patterns, with
TypeInType, so it's a bit of a corner case.

Note [Coercions that escape]
~~~~~~~~~~~~~~~~~~~~~~~~~~~~
Trac #14507 showed an example where the inferred type of the matcher
for the pattern synonym was somethign like
   $mSO :: forall (r :: TYPE rep) kk (a :: k).
           TypeRep k a
           -> ((Bool ~ k) => TypeRep Bool (a |> co_a2sv) -> r)
           -> (Void# -> r)
           -> r

What is that co_a2sv :: Bool ~# *??  It was bound (via a superclass
selection) by the pattern being matched; and indeed it is implicit in
the context (Bool ~ k).  You could imagine trying to extract it like
this:
   $mSO :: forall (r :: TYPE rep) kk (a :: k).
           TypeRep k a
           -> ( co :: ((Bool :: *) ~ (k :: *)) =>
                  let co_a2sv = sc_sel co
                  in TypeRep Bool (a |> co_a2sv) -> r)
           -> (Void# -> r)
           -> r

But we simply don't allow that in types.  Maybe one day but not now.

How to detect this situation?  We just look for free coercion variables
in the types of any of the arguments to the matcher.  The error message
is not very helpful, but at least we don't get a Lint error.
-}

tcCheckPatSynDecl :: PatSynBind GhcRn GhcRn
                  -> TcPatSynInfo
                  -> TcM (LHsBinds GhcTc, TcGblEnv)
tcCheckPatSynDecl psb@PSB{ psb_id = lname@(L _ name), psb_args = details
                         , psb_def = lpat, psb_dir = dir }
                  TPSI{ patsig_implicit_bndrs = implicit_tvs
                      , patsig_univ_bndrs = explicit_univ_tvs, patsig_prov = prov_theta
                      , patsig_ex_bndrs   = explicit_ex_tvs,   patsig_req  = req_theta
                      , patsig_body_ty    = sig_body_ty }
  = addPatSynCtxt lname $
    do { let decl_arity = length arg_names
             (arg_names, rec_fields, is_infix) = collectPatSynArgInfo details

       ; traceTc "tcCheckPatSynDecl" $
         vcat [ ppr implicit_tvs, ppr explicit_univ_tvs, ppr req_theta
              , ppr explicit_ex_tvs, ppr prov_theta, ppr sig_body_ty ]

       ; (arg_tys, pat_ty) <- case tcSplitFunTysN decl_arity sig_body_ty of -- TODO: arnaud: tcSplitFunTysN should return weighted types
                                 Right stuff  -> return stuff
                                 Left missing -> wrongNumberOfParmsErr name decl_arity missing

       -- Complain about:  pattern P :: () => forall x. x -> P x
       -- The existential 'x' should not appear in the result type
       -- Can't check this until we know P's arity
       ; let bad_tvs = filter (`elemVarSet` tyCoVarsOfType pat_ty) explicit_ex_tvs
       ; checkTc (null bad_tvs) $
         hang (sep [ text "The result type of the signature for" <+> quotes (ppr name) <> comma
                   , text "namely" <+> quotes (ppr pat_ty) ])
            2 (text "mentions existential type variable" <> plural bad_tvs
               <+> pprQuotedList bad_tvs)

         -- See Note [The pattern-synonym signature splitting rule] in TcSigs
       ; let univ_fvs = closeOverKinds $
                        (tyCoVarsOfTypes (pat_ty : req_theta) `extendVarSetList` explicit_univ_tvs)
             (extra_univ, extra_ex) = partition ((`elemVarSet` univ_fvs) . binderVar) implicit_tvs
             univ_bndrs = extra_univ ++ mkTyVarBinders Specified explicit_univ_tvs
             ex_bndrs   = extra_ex   ++ mkTyVarBinders Specified explicit_ex_tvs
             univ_tvs   = binderVars univ_bndrs
             ex_tvs     = binderVars ex_bndrs

       -- Right!  Let's check the pattern against the signature
       -- See Note [Checking against a pattern signature]
       ; req_dicts <- newEvVars req_theta
       ; (tclvl, wanted, (lpat', (ex_tvs', prov_dicts, args'))) <-
           ASSERT2( equalLength arg_names arg_tys, ppr name $$ ppr arg_names $$ ppr arg_tys )
           pushLevelAndCaptureConstraints            $
           tcExtendTyVarEnv (map unrestricted univ_tvs)  $ -- TODO: arnaud: I'm not sure
           tcExtendKindEnvList [(getName (binderVar ex_tv), unrestricted (APromotionErr PatSynExPE))
                               | ex_tv <- extra_ex] $
               -- See Note [Pattern synonym existentials do not scope]
           tcPat PatSyn lpat (unrestricted $ mkCheckExpType pat_ty) $ -- TODO: arnaud: when tclSplitFunTysN returns weighted type, should preserve the weight
           do { let in_scope    = mkInScopeSet (mkVarSet univ_tvs)
                    empty_subst = mkEmptyTCvSubst in_scope
              ; (subst, ex_tvs') <- mapAccumLM newMetaTyVarX empty_subst ex_tvs
                    -- newMetaTyVarX: see the "Existential type variables"
                    -- part of Note [Checking against a pattern signature]
              ; traceTc "tcpatsyn1" (vcat [ ppr v <+> dcolon <+> ppr (tyVarKind v) | v <- ex_tvs])
              ; traceTc "tcpatsyn2" (vcat [ ppr v <+> dcolon <+> ppr (tyVarKind v) | v <- ex_tvs'])
              ; let prov_theta' = substTheta subst prov_theta
                  -- Add univ_tvs to the in_scope set to
                  -- satisfy the substitution invariant. There's no need to
                  -- add 'ex_tvs' as they are already in the domain of the
                  -- substitution.
                  -- See also Note [The substitution invariant] in TyCoRep.
              ; prov_dicts <- mapM (emitWanted (ProvCtxtOrigin psb)) prov_theta'
              ; args'      <- zipWithM (tc_arg subst) arg_names (map weightedThing arg_tys)
              ; return (ex_tvs', prov_dicts, args') }

       ; let skol_info = SigSkol (PatSynCtxt name) pat_ty []
                         -- The type here is a bit bogus, but we do not print
                         -- the type for PatSynCtxt, so it doesn't matter
                         -- See TcRnTypes Note [Skolem info for pattern synonyms]
       ; (implics, ev_binds) <- buildImplicationFor tclvl skol_info univ_tvs req_dicts wanted

       -- Solve the constraints now, because we are about to make a PatSyn,
       -- which should not contain unification variables and the like (Trac #10997)
       ; simplifyTopImplic implics

       -- ToDo: in the bidirectional case, check that the ex_tvs' are all distinct
       -- Otherwise we may get a type error when typechecking the builder,
       -- when that should be impossible

       ; traceTc "tcCheckPatSynDecl }" $ ppr name
       ; tc_patsyn_finish lname dir is_infix lpat'
                          (univ_bndrs, req_theta, ev_binds, req_dicts)
                          (ex_bndrs, mkTyVarTys ex_tvs', prov_theta, prov_dicts)
                          (args', (map weightedThing arg_tys))
                          pat_ty rec_fields }
  where
    tc_arg :: TCvSubst -> Name -> Type -> TcM (LHsExpr GhcTcId)
    tc_arg subst arg_name arg_ty
      = do {   -- Look up the variable actually bound by lpat
               -- and check that it has the expected type
             arg_id <- tcLookupId arg_name
           ; wrap <- tcSubType_NC GenSigCtxt
                                 (idType arg_id)
                                 (substTyUnchecked subst arg_ty)
                -- Why do we need tcSubType here?
                -- See Note [Pattern synonyms and higher rank types]
           ; return (mkLHsWrap wrap $ nlHsVar arg_id) }
tcCheckPatSynDecl (XPatSynBind _) _ = panic "tcCheckPatSynDecl"

{- [Pattern synonyms and higher rank types]
~~~~~~~~~~~~~~~~~~~~~~~~~~~~~~~~~~~~~~~~~~~
Consider
  data T = MkT (forall a. a->a)

  pattern P :: (Int -> Int) -> T
  pattern P x <- MkT x

This should work.  But in the matcher we must match against MkT, and then
instantiate its argument 'x', to get a function of type (Int -> Int).
Equality is not enough!  Trac #13752 was an example.

Note [Pattern synonym existentials do not scope]
~~~~~~~~~~~~~~~~~~~~~~~~~~~~~~~~~~~~~~~~~~~~~~~~
Consider this (Trac #14498):
  pattern SS :: forall (t :: k). () =>
                => forall (a :: kk -> k) (n :: kk).
                => TypeRep n -> TypeRep t
  pattern SS n <- (App (Typeable :: TypeRep (a::kk -> k)) n)

Here 'k' is implicitly bound in the signature, but (with
-XScopedTypeVariables) it does still scope over the pattern-synonym
definition.  But what about 'kk', which is oexistential?  It too is
implicitly bound in the signature; should it too scope?  And if so,
what type variable is it bound to?

The trouble is that the type variable to which it is bound is itself
only brought into scope in part the pattern, so it makes no sense for
'kk' to scope over the whole pattern.  See the discussion on
Trac #14498, esp comment:16ff. Here is a simpler example:
  data T where { MkT :: x -> (x->Int) -> T }
  pattern P :: () => forall x. x -> (x->Int) -> T
  pattern P a b = (MkT a b, True)

Here it would make no sense to mention 'x' in the True pattern,
like this:
  pattern P a b = (MkT a b, True :: x)

The 'x' only makes sense "under" the MkT pattern. Conclusion: the
existential type variables of a pattern-synonym signature should not
scope.

But it's not that easy to implement, because we don't know
exactly what the existentials /are/ until we get to type checking.
(See Note [The pattern-synonym signature splitting rule], and
the partition of implicit_tvs in tcCheckPatSynDecl.)

So we do this:

- The reaner brings all the implicitly-bound kind variables into
  scope, without trying to distinguish universal from existential

- tcCheckPatSynDecl uses tcExtendKindEnvList to bind the
  implicitly-bound existentials to
      APromotionErr PatSynExPE
  It's not really a promotion error, but it's a way to bind the Name
  (which the renamer has not complained about) to something that, when
  looked up, will cause a complaint (in this case
  TcHsType.promotionErr)


Note [The pattern-synonym signature splitting rule]
~~~~~~~~~~~~~~~~~~~~~~~~~~~~~~~~~~~~~~~~~~~~~~~~~~~
Given a pattern signature, we must split
     the kind-generalised variables, and
     the implicitly-bound variables
into universal and existential.  The rule is this
(see discussion on Trac #11224):

     The universal tyvars are the ones mentioned in
          - univ_tvs: the user-specified (forall'd) universals
          - req_theta
          - res_ty
     The existential tyvars are all the rest

For example

   pattern P :: () => b -> T a
   pattern P x = ...

Here 'a' is universal, and 'b' is existential.  But there is a wrinkle:
how do we split the arg_tys from req_ty?  Consider

   pattern Q :: () => b -> S c -> T a
   pattern Q x = ...

This is an odd example because Q has only one syntactic argument, and
so presumably is defined by a view pattern matching a function.  But
it can happen (Trac #11977, #12108).

We don't know Q's arity from the pattern signature, so we have to wait
until we see the pattern declaration itself before deciding res_ty is,
and hence which variables are existential and which are universal.

And that in turn is why TcPatSynInfo has a separate field,
patsig_implicit_bndrs, to capture the implicitly bound type variables,
because we don't yet know how to split them up.

It's a slight compromise, because it means we don't really know the
pattern synonym's real signature until we see its declaration.  So,
for example, in hs-boot file, we may need to think what to do...
(eg don't have any implicitly-bound variables).


Note [Checking against a pattern signature]
~~~~~~~~~~~~~~~~~~~~~~~~~~~~~~~~~~~~~~~~~~~~~~
When checking the actual supplied pattern against the pattern synonym
signature, we need to be quite careful.

----- Provided constraints
Example

    data T a where
      MkT :: Ord a => a -> T a

    pattern P :: () => Eq a => a -> [T a]
    pattern P x = [MkT x]

We must check that the (Eq a) that P claims to bind (and to
make available to matches against P), is derivable from the
actual pattern.  For example:
    f (P (x::a)) = ...here (Eq a) should be available...
And yes, (Eq a) is derivable from the (Ord a) bound by P's rhs.

----- Existential type variables
Unusually, we instantiate the existential tyvars of the pattern with
*meta* type variables.  For example

    data S where
      MkS :: Eq a => [a] -> S

    pattern P :: () => Eq x => x -> S
    pattern P x <- MkS x

The pattern synonym conceals from its client the fact that MkS has a
list inside it.  The client just thinks it's a type 'x'.  So we must
unify x := [a] during type checking, and then use the instantiating type
[a] (called ex_tys) when building the matcher.  In this case we'll get

   $mP :: S -> (forall x. Ex x => x -> r) -> r -> r
   $mP x k = case x of
               MkS a (d:Eq a) (ys:[a]) -> let dl :: Eq [a]
                                              dl = $dfunEqList d
                                          in k [a] dl ys

All this applies when type-checking the /matching/ side of
a pattern synonym.  What about the /building/ side?

* For Unidirectional, there is no builder

* For ExplicitBidirectional, the builder is completely separate
  code, typechecked in tcPatSynBuilderBind

* For ImplicitBidirectional, the builder is still typechecked in
  tcPatSynBuilderBind, by converting the pattern to an expression and
  typechecking it.

  At one point, for ImplicitBidirectional I used SigTvs (instead of
  TauTvs) in tcCheckPatSynDecl.  But (a) strengthening the check here
  is redundant since tcPatSynBuilderBind does the job, (b) it was
  still incomplete (SigTvs can unify with each other), and (c) it
  didn't even work (Trac #13441 was accepted with
  ExplicitBidirectional, but rejected if expressed in
  ImplicitBidirectional form.  Conclusion: trying to be too clever is
  a bad idea.
-}

collectPatSynArgInfo :: HsPatSynDetails (Located Name)
                     -> ([Name], [Name], Bool)
collectPatSynArgInfo details =
  case details of
    PrefixCon names      -> (map unLoc names, [], False)
    InfixCon name1 name2 -> (map unLoc [name1, name2], [], True)
    RecCon names         -> (vars, sels, False)
                         where
                            (vars, sels) = unzip (map splitRecordPatSyn names)
  where
    splitRecordPatSyn :: RecordPatSynField (Located Name)
                      -> (Name, Name)
    splitRecordPatSyn (RecordPatSynField { recordPatSynPatVar = L _ patVar
                                         , recordPatSynSelectorId = L _ selId })
      = (patVar, selId)

addPatSynCtxt :: Located Name -> TcM a -> TcM a
addPatSynCtxt (L loc name) thing_inside
  = setSrcSpan loc $
    addErrCtxt (text "In the declaration for pattern synonym"
                <+> quotes (ppr name)) $
    thing_inside

wrongNumberOfParmsErr :: Name -> Arity -> Arity -> TcM a
wrongNumberOfParmsErr name decl_arity missing
  = failWithTc $
    hang (text "Pattern synonym" <+> quotes (ppr name) <+> ptext (sLit "has")
          <+> speakNOf decl_arity (text "argument"))
       2 (text "but its type signature has" <+> int missing <+> text "fewer arrows")

-------------------------
-- Shared by both tcInferPatSyn and tcCheckPatSyn
tc_patsyn_finish :: Located Name      -- ^ PatSyn Name
                 -> HsPatSynDir GhcRn -- ^ PatSyn type (Uni/Bidir/ExplicitBidir)
                 -> Bool              -- ^ Whether infix
                 -> LPat GhcTc        -- ^ Pattern of the PatSyn
                 -> ([TcTyVarBinder], [PredType], TcEvBinds, [EvVar])
                 -> ([TcTyVarBinder], [TcType], [PredType], [EvExpr])
                 -> ([LHsExpr GhcTcId], [TcType])   -- ^ Pattern arguments and
                                                    -- types
                 -> TcType            -- ^ Pattern type
                 -> [Name]            -- ^ Selector names
                 -- ^ Whether fields, empty if not record PatSyn
                 -> TcM (LHsBinds GhcTc, TcGblEnv)
tc_patsyn_finish lname dir is_infix lpat'
                 (univ_tvs, req_theta, req_ev_binds, req_dicts)
                 (ex_tvs,   ex_tys,    prov_theta,   prov_dicts)
                 (args, arg_tys)
                 pat_ty field_labels
  = do { -- Zonk everything.  We are about to build a final PatSyn
         -- so there had better be no unification variables in there

         (ze, univ_tvs') <- zonkTyVarBindersX emptyZonkEnv univ_tvs
       ; req_theta'      <- zonkTcTypeToTypes ze req_theta
       ; (ze, ex_tvs')   <- zonkTyVarBindersX ze ex_tvs
       ; prov_theta'     <- zonkTcTypeToTypes ze prov_theta
       ; pat_ty'         <- zonkTcTypeToType ze pat_ty
       ; arg_tys'        <- zonkTcTypeToTypes ze arg_tys

       ; let (env1, univ_tvs) = tidyTyVarBinders emptyTidyEnv univ_tvs'
             (env2, ex_tvs)   = tidyTyVarBinders env1 ex_tvs'
             req_theta  = tidyTypes env2 req_theta'
             prov_theta = tidyTypes env2 prov_theta'
             arg_tys    = tidyTypes env2 arg_tys'
             pat_ty     = tidyType  env2 pat_ty'

       ; traceTc "tc_patsyn_finish {" $
           ppr (unLoc lname) $$ ppr (unLoc lpat') $$
           ppr (univ_tvs, req_theta, req_ev_binds, req_dicts) $$
           ppr (ex_tvs, prov_theta, prov_dicts) $$
           ppr args $$
           ppr arg_tys $$
           ppr pat_ty

       -- Make the 'matcher'
       ; (matcher_id, matcher_bind) <- tcPatSynMatcher lname lpat'
                                         (binderVars univ_tvs, req_theta, req_ev_binds, req_dicts)
                                         (binderVars ex_tvs, ex_tys, prov_theta, prov_dicts)
                                         (args, arg_tys)
                                         pat_ty

       -- Make the 'builder'
       ; builder_id <- mkPatSynBuilderId dir lname
                                         univ_tvs req_theta
                                         ex_tvs   prov_theta
                                         arg_tys pat_ty

         -- TODO: Make this have the proper information
       ; let mkFieldLabel name = FieldLabel { flLabel = occNameFS (nameOccName name)
                                            , flIsOverloaded = False
                                            , flSelector = name }
             field_labels' = map mkFieldLabel field_labels


       -- Make the PatSyn itself
       ; let patSyn = mkPatSyn (unLoc lname) is_infix
                        (univ_tvs, req_theta)
                        (ex_tvs, prov_theta)
                        arg_tys
                        pat_ty
                        matcher_id builder_id
                        field_labels'

       -- Selectors
       ; let rn_rec_sel_binds = mkPatSynRecSelBinds patSyn (patSynFieldLabels patSyn)
             tything = AConLike (PatSynCon patSyn)
       ; tcg_env <- tcExtendGlobalEnv [tything] $
                    tcRecSelBinds rn_rec_sel_binds

       ; traceTc "tc_patsyn_finish }" empty
       ; return (matcher_bind, tcg_env) }

{-
************************************************************************
*                                                                      *
         Constructing the "matcher" Id and its binding
*                                                                      *
************************************************************************
-}

tcPatSynMatcher :: Located Name
                -> LPat GhcTc
                -> ([TcTyVar], ThetaType, TcEvBinds, [EvVar])
                -> ([TcTyVar], [TcType], ThetaType, [EvExpr])
                -> ([LHsExpr GhcTcId], [TcType])
                -> TcType
                -> TcM ((Id, Bool), LHsBinds GhcTc)
-- See Note [Matchers and builders for pattern synonyms] in PatSyn
tcPatSynMatcher (L loc name) lpat
                (univ_tvs, req_theta, req_ev_binds, req_dicts)
                (ex_tvs, ex_tys, prov_theta, prov_dicts)
                (args, arg_tys) pat_ty
  = do { rr_name <- newNameAt (mkTyVarOcc "rep") loc
       ; tv_name <- newNameAt (mkTyVarOcc "r")   loc
       ; let rr_tv  = mkTcTyVar rr_name runtimeRepTy vanillaSkolemTv
             rr     = mkTyVarTy rr_tv
             res_tv = mkTcTyVar tv_name (tYPE rr) vanillaSkolemTv
             res_ty = mkTyVarTy res_tv
             is_unlifted = null args && null prov_dicts
             (cont_args, cont_arg_tys)
               | is_unlifted = ([nlHsVar voidPrimId], [voidPrimTy])
               | otherwise   = (args,                 arg_tys)
             cont_ty = mkInfSigmaTy ex_tvs prov_theta $
                       mkFunTys (map unrestricted cont_arg_tys) res_ty -- TODO: arnaud: unrestricted probably wrong here

             fail_ty  = mkFunTyOm voidPrimTy res_ty -- TODO: arnaud: unsure about Omega here

       ; matcher_name <- newImplicitBinder name mkMatcherOcc
       ; scrutinee    <- newSysLocalId (fsLit "scrut") Omega pat_ty -- TODO: arnaud: unsure about Omega here
       ; cont         <- newSysLocalId (fsLit "cont")  Omega cont_ty -- TODO: arnaud: unsure about Omega here
       ; fail         <- newSysLocalId (fsLit "fail")  Omega fail_ty -- TODO: arnaud: unsure about Omega here

       ; let matcher_tau   = mkFunTys (map unrestricted [pat_ty, cont_ty, fail_ty]) res_ty
             matcher_sigma = mkInfSigmaTy (rr_tv:res_tv:univ_tvs) req_theta matcher_tau
             matcher_id    = mkExportedVanillaId matcher_name matcher_sigma
                             -- See Note [Exported LocalIds] in Id

             inst_wrap = mkWpEvApps prov_dicts <.> mkWpTyApps ex_tys
             cont' = foldl nlHsApp (mkLHsWrap inst_wrap (nlHsVar cont)) cont_args

             fail' = nlHsApps fail [nlHsVar voidPrimId]

             args = map nlVarPat [scrutinee, cont, fail]
             lwpat = noLoc $ WildPat pat_ty
             cases = if isIrrefutableHsPat lpat
                     then [mkHsCaseAlt lpat  cont']
                     else [mkHsCaseAlt lpat  cont',
                           mkHsCaseAlt lwpat fail']
             body = mkLHsWrap (mkWpLet req_ev_binds) $
                    L (getLoc lpat) $
                    HsCase noExt (nlHsVar scrutinee) $
                    MG{ mg_alts = L (getLoc lpat) cases
<<<<<<< HEAD
                      , mg_arg_tys = [unrestricted pat_ty] -- TODO: arnaud: unrestricted is surely incorrect here
                      , mg_res_ty = res_ty
=======
                      , mg_ext = MatchGroupTc [pat_ty] res_ty
>>>>>>> 79bbb23f
                      , mg_origin = Generated
                      , mg_weight = Omega -- MattP: Probably wrong
                      }
             body' = noLoc $
                     HsLam noExt $
                     MG{ mg_alts = noLoc [mkSimpleMatch LambdaExpr
                                                        args body]
<<<<<<< HEAD
                       , mg_arg_tys = map unrestricted [pat_ty, cont_ty, fail_ty] -- TODO: arnaud: unrestricted is surely incorrect here
                       , mg_res_ty = res_ty
=======
                       , mg_ext = MatchGroupTc [pat_ty, cont_ty, fail_ty] res_ty
>>>>>>> 79bbb23f
                       , mg_origin = Generated
                       , mg_weight = Omega -- MattP: Probably wrong
                       }
             match = mkMatch (mkPrefixFunRhs (L loc name)) []
                             (mkHsLams (rr_tv:res_tv:univ_tvs)
                             req_dicts body')
                             (noLoc (EmptyLocalBinds noExt))
             mg :: MatchGroup GhcTc (LHsExpr GhcTc)
             mg = MG{ mg_alts = L (getLoc match) [match]
                    , mg_ext = MatchGroupTc [] res_ty
                    , mg_origin = Generated
                    , mg_weight = Omega -- MattP: Probably wrong
                    }

       ; let bind = FunBind{ fun_ext = emptyNameSet
                           , fun_id = L loc matcher_id
                           , fun_matches = mg
                           , fun_co_fn = idHsWrapper
                           , fun_tick = [] }
             matcher_bind = unitBag (noLoc bind)

       ; traceTc "tcPatSynMatcher" (ppr name $$ ppr (idType matcher_id))
       ; traceTc "tcPatSynMatcher" (ppr matcher_bind)

       ; return ((matcher_id, is_unlifted), matcher_bind) }

mkPatSynRecSelBinds :: PatSyn
                    -> [FieldLabel]  -- ^ Visible field labels
                    -> HsValBinds GhcRn
mkPatSynRecSelBinds ps fields
  = XValBindsLR (NValBinds selector_binds sigs)
  where
    (sigs, selector_binds) = unzip (map mkRecSel fields)
    mkRecSel fld_lbl = mkOneRecordSelector [PatSynCon ps] (RecSelPatSyn ps) fld_lbl

isUnidirectional :: HsPatSynDir a -> Bool
isUnidirectional Unidirectional          = True
isUnidirectional ImplicitBidirectional   = False
isUnidirectional ExplicitBidirectional{} = False

{-
************************************************************************
*                                                                      *
         Constructing the "builder" Id
*                                                                      *
************************************************************************
-}

mkPatSynBuilderId :: HsPatSynDir a -> Located Name
                  -> [TyVarBinder] -> ThetaType
                  -> [TyVarBinder] -> ThetaType
                  -> [Type] -> Type
                  -> TcM (Maybe (Id, Bool))
mkPatSynBuilderId dir (L _ name)
                  univ_bndrs req_theta ex_bndrs prov_theta
                  arg_tys pat_ty
  | isUnidirectional dir
  = return Nothing
  | otherwise
  = do { builder_name <- newImplicitBinder name mkBuilderOcc
       ; let theta          = req_theta ++ prov_theta
             need_dummy_arg = isUnliftedType pat_ty && null arg_tys && null theta
             builder_sigma  = add_void need_dummy_arg $
                              mkForAllTys univ_bndrs $
                              mkForAllTys ex_bndrs $
                              mkFunTys (map unrestricted theta) $ -- TODO: arnaud: and following line probably wrong
                              mkFunTys (map unrestricted arg_tys) $
                              pat_ty
             builder_id     = mkExportedVanillaId builder_name builder_sigma
              -- See Note [Exported LocalIds] in Id

             builder_id'    = modifyIdInfo (`setLevityInfoWithType` pat_ty) builder_id

       ; return (Just (builder_id', need_dummy_arg)) }
  where

tcPatSynBuilderBind :: PatSynBind GhcRn GhcRn
                    -> TcM (LHsBinds GhcTc)
-- See Note [Matchers and builders for pattern synonyms] in PatSyn
tcPatSynBuilderBind (PSB { psb_id = L loc name, psb_def = lpat
                         , psb_dir = dir, psb_args = details })
  | isUnidirectional dir
  = return emptyBag

  | Left why <- mb_match_group       -- Can't invert the pattern
  = setSrcSpan (getLoc lpat) $ failWithTc $
    vcat [ hang (text "Invalid right-hand side of bidirectional pattern synonym"
                 <+> quotes (ppr name) <> colon)
              2 why
         , text "RHS pattern:" <+> ppr lpat ]

  | Right match_group <- mb_match_group  -- Bidirectional
  = do { patsyn <- tcLookupPatSyn name
       ; let Just (builder_id, need_dummy_arg) = patSynBuilder patsyn
                   -- Bidirectional, so patSynBuilder returns Just

             match_group' | need_dummy_arg = add_dummy_arg match_group
                          | otherwise      = match_group

             bind = FunBind { fun_ext = placeHolderNamesTc
                            , fun_id      = L loc (idName builder_id)
                            , fun_matches = match_group'
                            , fun_co_fn   = idHsWrapper
                            , fun_tick    = [] }

             sig = completeSigFromId (PatSynCtxt name) builder_id

       ; traceTc "tcPatSynBuilderBind {" $
         ppr patsyn $$ ppr builder_id <+> dcolon <+> ppr (idType builder_id)
       ; (builder_binds, _) <- tcPolyCheck emptyPragEnv sig (noLoc bind)
       ; traceTc "tcPatSynBuilderBind }" $ ppr builder_binds
       ; return builder_binds }

  | otherwise = panic "tcPatSynBuilderBind"  -- Both cases dealt with
  where
    mb_match_group
       = case dir of
           ExplicitBidirectional explicit_mg -> Right explicit_mg
           ImplicitBidirectional -> fmap mk_mg (tcPatToExpr name args lpat)
           Unidirectional -> panic "tcPatSynBuilderBind"

    mk_mg :: LHsExpr GhcRn -> MatchGroup GhcRn (LHsExpr GhcRn)
    mk_mg body = mkMatchGroup Generated [builder_match]
          where
            builder_args  = [L loc (VarPat noExt (L loc n)) | L loc n <- args]
            builder_match = mkMatch (mkPrefixFunRhs (L loc name))
                                    builder_args body
                                    (noLoc (EmptyLocalBinds noExt))

    args = case details of
              PrefixCon args     -> args
              InfixCon arg1 arg2 -> [arg1, arg2]
              RecCon args        -> map recordPatSynPatVar args

    add_dummy_arg :: MatchGroup GhcRn (LHsExpr GhcRn)
                  -> MatchGroup GhcRn (LHsExpr GhcRn)
    add_dummy_arg mg@(MG { mg_alts = L l [L loc match@(Match { m_pats = pats })] })
      = mg { mg_alts = L l [L loc (match { m_pats = nlWildPatName : pats })] }
    add_dummy_arg other_mg = pprPanic "add_dummy_arg" $
                             pprMatches other_mg
tcPatSynBuilderBind (XPatSynBind _) = panic "tcPatSynBuilderBind"

tcPatSynBuilderOcc :: PatSyn -> TcM (HsExpr GhcTcId, TcSigmaType)
-- monadic only for failure
tcPatSynBuilderOcc ps
  | Just (builder_id, add_void_arg) <- builder
  , let builder_expr = HsConLikeOut noExt (PatSynCon ps)
        builder_ty   = idType builder_id
  = return $
    if add_void_arg
    then ( builder_expr   -- still just return builder_expr; the void# arg is added
                          -- by dsConLike in the desugarer
         , tcFunResultTy builder_ty )
    else (builder_expr, builder_ty)

  | otherwise  -- Unidirectional
  = nonBidirectionalErr name
  where
    name    = patSynName ps
    builder = patSynBuilder ps

add_void :: Bool -> Type -> Type
add_void need_dummy_arg ty
  | need_dummy_arg = mkFunTyOm voidPrimTy ty
  | otherwise      = ty

tcPatToExpr :: Name -> [Located Name] -> LPat GhcRn
            -> Either MsgDoc (LHsExpr GhcRn)
-- Given a /pattern/, return an /expression/ that builds a value
-- that matches the pattern.  E.g. if the pattern is (Just [x]),
-- the expression is (Just [x]).  They look the same, but the
-- input uses constructors from HsPat and the output uses constructors
-- from HsExpr.
--
-- Returns (Left r) if the pattern is not invertible, for reason r.
-- See Note [Builder for a bidirectional pattern synonym]
tcPatToExpr name args pat = go pat
  where
    lhsVars = mkNameSet (map unLoc args)

    -- Make a prefix con for prefix and infix patterns for simplicity
    mkPrefixConExpr :: Located Name -> [LPat GhcRn]
                    -> Either MsgDoc (HsExpr GhcRn)
    mkPrefixConExpr lcon@(L loc _) pats
      = do { exprs <- mapM go pats
           ; return (foldl (\x y -> HsApp noExt (L loc x) y)
                           (HsVar noExt lcon) exprs) }

    mkRecordConExpr :: Located Name -> HsRecFields GhcRn (LPat GhcRn)
                    -> Either MsgDoc (HsExpr GhcRn)
    mkRecordConExpr con fields
      = do { exprFields <- mapM go fields
           ; return (RecordCon noExt con exprFields) }

    go :: LPat GhcRn -> Either MsgDoc (LHsExpr GhcRn)
    go (L loc p) = L loc <$> go1 p

    go1 :: Pat GhcRn -> Either MsgDoc (HsExpr GhcRn)
    go1 (ConPatIn con info)
      = case info of
          PrefixCon ps  -> mkPrefixConExpr con ps
          InfixCon l r  -> mkPrefixConExpr con [l,r]
          RecCon fields -> mkRecordConExpr con fields

    go1 (SigPat _ pat) = go1 (unLoc pat)
        -- See Note [Type signatures and the builder expression]

    go1 (VarPat _ (L l var))
        | var `elemNameSet` lhsVars
        = return $ HsVar noExt (L l var)
        | otherwise
        = Left (quotes (ppr var) <+> text "is not bound by the LHS of the pattern synonym")
    go1 (ParPat _ pat)          = fmap (HsPar noExt) $ go pat
    go1 (PArrPat _ pats)        = do { exprs <- mapM go pats
                                     ; return $ ExplicitPArr noExt exprs }
    go1 p@(ListPat reb pats)
      | Nothing <- reb = do { exprs <- mapM go pats
                            ; return $ ExplicitList noExt Nothing exprs }
      | otherwise                   = notInvertibleListPat p
    go1 (TuplePat _ pats box)       = do { exprs <- mapM go pats
                                         ; return $ ExplicitTuple noExt
                                           (map (noLoc . (Present noExt)) exprs)
                                                                           box }
    go1 (SumPat _ pat alt arity)    = do { expr <- go1 (unLoc pat)
                                         ; return $ ExplicitSum noExt alt arity
                                                                   (noLoc expr)
                                         }
    go1 (LitPat _ lit)              = return $ HsLit noExt lit
    go1 (NPat _ (L _ n) mb_neg _)
        | Just neg <- mb_neg        = return $ unLoc $ nlHsSyntaxApps neg
                                                     [noLoc (HsOverLit noExt n)]
        | otherwise                 = return $ HsOverLit noExt n
    go1 (ConPatOut{})               = panic "ConPatOut in output of renamer"
    go1 (CoPat{})                   = panic "CoPat in output of renamer"
    go1 (SplicePat _ (HsSpliced _ _ (HsSplicedPat pat)))
                                    = go1 pat
    go1 (SplicePat _ (HsSpliced{})) = panic "Invalid splice variety"

    -- The following patterns are not invertible.
    go1 p@(BangPat {})                       = notInvertible p -- #14112
    go1 p@(LazyPat {})                       = notInvertible p
    go1 p@(WildPat {})                       = notInvertible p
    go1 p@(AsPat {})                         = notInvertible p
    go1 p@(ViewPat {})                       = notInvertible p
    go1 p@(NPlusKPat {})                     = notInvertible p
    go1 p@(XPat {})                          = notInvertible p
    go1 p@(SplicePat _ (HsTypedSplice {}))   = notInvertible p
    go1 p@(SplicePat _ (HsUntypedSplice {})) = notInvertible p
    go1 p@(SplicePat _ (HsQuasiQuote {}))    = notInvertible p
    go1 p@(SplicePat _ (XSplice {}))         = notInvertible p

    notInvertible p = Left (not_invertible_msg p)

    not_invertible_msg p
      =   text "Pattern" <+> quotes (ppr p) <+> text "is not invertible"
      $+$ hang (text "Suggestion: instead use an explicitly bidirectional"
                <+> text "pattern synonym, e.g.")
             2 (hang (text "pattern" <+> pp_name <+> pp_args <+> larrow
                      <+> ppr pat <+> text "where")
                   2 (pp_name <+> pp_args <+> equals <+> text "..."))
      where
        pp_name = ppr name
        pp_args = hsep (map ppr args)

    -- We should really be able to invert list patterns, even when
    -- rebindable syntax is on, but doing so involves a bit of
    -- refactoring; see Trac #14380.  Until then we reject with a
    -- helpful error message.
    notInvertibleListPat p
      = Left (vcat [ not_invertible_msg p
                   , text "Reason: rebindable syntax is on."
                   , text "This is fixable: add use-case to Trac #14380" ])

{- Note [Builder for a bidirectional pattern synonym]
~~~~~~~~~~~~~~~~~~~~~~~~~~~~~~~~~~~~~~~~~~~~~~~~~~~~~
For a bidirectional pattern synonym we need to produce an /expression/
that matches the supplied /pattern/, given values for the arguments
of the pattern synoymy.  For example
  pattern F x y = (Just x, [y])
The 'builder' for F looks like
  $builderF x y = (Just x, [y])

We can't always do this:
 * Some patterns aren't invertible; e.g. view patterns
      pattern F x = (reverse -> x:_)

 * The RHS pattern might bind more variables than the pattern
   synonym, so again we can't invert it
      pattern F x = (x,y)

 * Ditto wildcards
      pattern F x = (x,_)


Note [Redundant constraints for builder]
~~~~~~~~~~~~~~~~~~~~~~~~~~~~~~~~~~~~~~~~
The builder can have redundant constraints, which are awkard to eliminate.
Consider
   pattern P = Just 34
To match against this pattern we need (Eq a, Num a).  But to build
(Just 34) we need only (Num a).  Fortunately instTcSigFromId sets
sig_warn_redundant to False.

************************************************************************
*                                                                      *
         Helper functions
*                                                                      *
************************************************************************

Note [As-patterns in pattern synonym definitions]
~~~~~~~~~~~~~~~~~~~~~~~~~~~~~~~~~~~~~~~~~~~~~~~~~
The rationale for rejecting as-patterns in pattern synonym definitions
is that an as-pattern would introduce nonindependent pattern synonym
arguments, e.g. given a pattern synonym like:

        pattern K x y = x@(Just y)

one could write a nonsensical function like

        f (K Nothing x) = ...

or
        g (K (Just True) False) = ...

Note [Type signatures and the builder expression]
~~~~~~~~~~~~~~~~~~~~~~~~~~~~~~~~~~~~~~~~~~~~~~~~~
Consider
   pattern L x = Left x :: Either [a] [b]

In tc{Infer/Check}PatSynDecl we will check that the pattern has the
specified type.  We check the pattern *as a pattern*, so the type
signature is a pattern signature, and so brings 'a' and 'b' into
scope.  But we don't have a way to bind 'a, b' in the LHS, as we do
'x', say.  Nevertheless, the sigature may be useful to constrain
the type.

When making the binding for the *builder*, though, we don't want
  $buildL x = Left x :: Either [a] [b]
because that wil either mean (forall a b. Either [a] [b]), or we'll
get a complaint that 'a' and 'b' are out of scope. (Actually the
latter; Trac #9867.)  No, the job of the signature is done, so when
converting the pattern to an expression (for the builder RHS) we
simply discard the signature.

Note [Record PatSyn Desugaring]
-------------------------------
It is important that prov_theta comes before req_theta as this ordering is used
when desugaring record pattern synonym updates.

Any change to this ordering should make sure to change deSugar/DsExpr.hs if you
want to avoid difficult to decipher core lint errors!
 -}


nonBidirectionalErr :: Outputable name => name -> TcM a
nonBidirectionalErr name = failWithTc $
    text "non-bidirectional pattern synonym"
    <+> quotes (ppr name) <+> text "used in an expression"

-- Walk the whole pattern and for all ConPatOuts, collect the
-- existentially-bound type variables and evidence binding variables.
--
-- These are used in computing the type of a pattern synonym and also
-- in generating matcher functions, since success continuations need
-- to be passed these pattern-bound evidences.
tcCollectEx
  :: LPat GhcTc
  -> ( [TyVar]        -- Existentially-bound type variables
                      -- in correctly-scoped order; e.g. [ k:*, x:k ]
     , [EvVar] )      -- and evidence variables

tcCollectEx pat = go pat
  where
    go :: LPat GhcTc -> ([TyVar], [EvVar])
    go = go1 . unLoc

    go1 :: Pat GhcTc -> ([TyVar], [EvVar])
    go1 (LazyPat _ p)      = go p
    go1 (AsPat _ _ p)      = go p
    go1 (ParPat _ p)       = go p
    go1 (BangPat _ p)      = go p
    go1 (ListPat _ ps)     = mergeMany . map go $ ps
    go1 (TuplePat _ ps _)  = mergeMany . map go $ ps
    go1 (SumPat _ p _ _)   = go p
    go1 (PArrPat _ ps)     = mergeMany . map go $ ps
    go1 (ViewPat _ _ p)    = go p
    go1 con@ConPatOut{}    = merge (pat_tvs con, pat_dicts con) $
                              goConDetails $ pat_args con
    go1 (SigPat _ p)       = go p
    go1 (CoPat _ _ p _)    = go1 p
    go1 (NPlusKPat _ n k _ geq subtract)
      = pprPanic "TODO: NPlusKPat" $ ppr n $$ ppr k $$ ppr geq $$ ppr subtract
    go1 _                   = empty

    goConDetails :: HsConPatDetails GhcTc -> ([TyVar], [EvVar])
    goConDetails (PrefixCon ps) = mergeMany . map go $ ps
    goConDetails (InfixCon p1 p2) = go p1 `merge` go p2
    goConDetails (RecCon HsRecFields{ rec_flds = flds })
      = mergeMany . map goRecFd $ flds

    goRecFd :: LHsRecField GhcTc (LPat GhcTc) -> ([TyVar], [EvVar])
    goRecFd (L _ HsRecField{ hsRecFieldArg = p }) = go p

    merge (vs1, evs1) (vs2, evs2) = (vs1 ++ vs2, evs1 ++ evs2)
    mergeMany = foldr merge empty
    empty     = ([], [])<|MERGE_RESOLUTION|>--- conflicted
+++ resolved
@@ -675,27 +675,15 @@
                     L (getLoc lpat) $
                     HsCase noExt (nlHsVar scrutinee) $
                     MG{ mg_alts = L (getLoc lpat) cases
-<<<<<<< HEAD
-                      , mg_arg_tys = [unrestricted pat_ty] -- TODO: arnaud: unrestricted is surely incorrect here
-                      , mg_res_ty = res_ty
-=======
-                      , mg_ext = MatchGroupTc [pat_ty] res_ty
->>>>>>> 79bbb23f
+                      , mg_ext = MatchGroupTc [unrestricted pat_ty] res_ty Omega -- MattP : Probably wrong
                       , mg_origin = Generated
-                      , mg_weight = Omega -- MattP: Probably wrong
                       }
              body' = noLoc $
                      HsLam noExt $
                      MG{ mg_alts = noLoc [mkSimpleMatch LambdaExpr
                                                         args body]
-<<<<<<< HEAD
-                       , mg_arg_tys = map unrestricted [pat_ty, cont_ty, fail_ty] -- TODO: arnaud: unrestricted is surely incorrect here
-                       , mg_res_ty = res_ty
-=======
-                       , mg_ext = MatchGroupTc [pat_ty, cont_ty, fail_ty] res_ty
->>>>>>> 79bbb23f
+                       , mg_ext = MatchGroupTc (map unrestricted [pat_ty, cont_ty, fail_ty]) res_ty Omega -- MattP: Probably wrong
                        , mg_origin = Generated
-                       , mg_weight = Omega -- MattP: Probably wrong
                        }
              match = mkMatch (mkPrefixFunRhs (L loc name)) []
                              (mkHsLams (rr_tv:res_tv:univ_tvs)
@@ -703,10 +691,9 @@
                              (noLoc (EmptyLocalBinds noExt))
              mg :: MatchGroup GhcTc (LHsExpr GhcTc)
              mg = MG{ mg_alts = L (getLoc match) [match]
-                    , mg_ext = MatchGroupTc [] res_ty
-                    , mg_origin = Generated
-                    , mg_weight = Omega -- MattP: Probably wrong
-                    }
+                    , mg_ext = MatchGroupTc [] res_ty Omega
+                    , mg_origin = Generated }
+                    -- MattP: Probably wrong
 
        ; let bind = FunBind{ fun_ext = emptyNameSet
                            , fun_id = L loc matcher_id
