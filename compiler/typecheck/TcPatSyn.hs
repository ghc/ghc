--- conflicted
+++ resolved
@@ -17,13 +17,8 @@
 
 import HsSyn
 import TcPat
-<<<<<<< HEAD
-import Type( mkTyVarBinders, mkEmptyTCvSubst
-           , tidyTyVarBinders, tidyTypes, tidyType )
 import Weight
-=======
 import Type( mkEmptyTCvSubst, tidyTyVarBinders, tidyTypes, tidyType )
->>>>>>> affdea82
 import TcRnMonad
 import TcSigs( emptyPragEnv, completeSigFromId )
 import TcType( mkMinimalBySCs )
@@ -255,13 +250,7 @@
          vcat [ ppr implicit_tvs, ppr explicit_univ_tvs, ppr req_theta
               , ppr explicit_ex_tvs, ppr prov_theta, ppr sig_body_ty ]
 
-<<<<<<< HEAD
-       ; tcCheckPatSynPat lpat
-
        ; (arg_tys, pat_ty) <- case tcSplitFunTysN decl_arity sig_body_ty of -- TODO: arnaud: tcSplitFunTysN should return weighted types
-=======
-       ; (arg_tys, pat_ty) <- case tcSplitFunTysN decl_arity sig_body_ty of
->>>>>>> affdea82
                                  Right stuff  -> return stuff
                                  Left missing -> wrongNumberOfParmsErr name decl_arity missing
 
@@ -290,16 +279,11 @@
        ; (tclvl, wanted, (lpat', (ex_tvs', prov_dicts, args'))) <-
            ASSERT2( equalLength arg_names arg_tys, ppr name $$ ppr arg_names $$ ppr arg_tys )
            pushLevelAndCaptureConstraints            $
-<<<<<<< HEAD
            tcExtendTyVarEnv (map unrestricted univ_tvs)  $ -- TODO: arnaud: I'm not sure
-           tcPat PatSyn lpat (unrestricted $ mkCheckExpType pat_ty) $ -- TODO: arnaud: when tclSplitFunTysN returns weighted type, should preserve the weight
-=======
-           tcExtendTyVarEnv univ_tvs                 $
            tcExtendKindEnvList [(getName (binderVar ex_tv), APromotionErr PatSynExPE)
                                | ex_tv <- extra_ex] $
                -- See Note [Pattern synonym existentials do not scope]
-           tcPat PatSyn lpat (mkCheckExpType pat_ty) $
->>>>>>> affdea82
+           tcPat PatSyn lpat (unrestricted $ mkCheckExpType pat_ty) $ -- TODO: arnaud: when tclSplitFunTysN returns weighted type, should preserve the weight
            do { let in_scope    = mkInScopeSet (mkVarSet univ_tvs)
                     empty_subst = mkEmptyTCvSubst in_scope
               ; (subst, ex_tvs') <- mapAccumLM newMetaTyVarX empty_subst ex_tvs
@@ -497,7 +481,6 @@
 
 All this applies when type-checking the /matching/ side of
 a pattern synonym.  What about the /building/ side?
-<<<<<<< HEAD
 
 * For Unidirectional, there is no builder
 
@@ -508,18 +491,6 @@
   tcPatSynBuilderBind, by converting the pattern to an expression and
   typechecking it.
 
-=======
-
-* For Unidirectional, there is no builder
-
-* For ExplicitBidirectional, the builder is completely separate
-  code, typechecked in tcPatSynBuilderBind
-
-* For ImplicitBidirectional, the builder is still typechecked in
-  tcPatSynBuilderBind, by converting the pattern to an expression and
-  typechecking it.
-
->>>>>>> affdea82
   At one point, for ImplicitBidirectional I used SigTvs (instead of
   TauTvs) in tcCheckPatSynDecl.  But (a) strengthening the check here
   is redundant since tcPatSynBuilderBind does the job, (b) it was
