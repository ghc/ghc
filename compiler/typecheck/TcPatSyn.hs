--- conflicted
+++ resolved
@@ -18,12 +18,8 @@
 
 import HsSyn
 import TcPat
-<<<<<<< HEAD
 import Multiplicity
-import Type( mkEmptyTCvSubst, tidyTyCoVarBinders, tidyTypes, tidyType )
-=======
 import Type( tidyTyCoVarBinders, tidyTypes, tidyType )
->>>>>>> df570d92
 import TcRnMonad
 import TcSigs( emptyPragEnv, completeSigFromId )
 import TcEnv
@@ -747,13 +743,8 @@
              body = mkLHsWrap (mkWpLet req_ev_binds) $
                     cL (getLoc lpat) $
                     HsCase noExt (nlHsVar scrutinee) $
-<<<<<<< HEAD
-                    MG{ mg_alts = L (getLoc lpat) cases
+                    MG{ mg_alts = cL (getLoc lpat) cases
                       , mg_ext = MatchGroupTc [unrestricted pat_ty] res_ty
-=======
-                    MG{ mg_alts = cL (getLoc lpat) cases
-                      , mg_ext = MatchGroupTc [pat_ty] res_ty
->>>>>>> df570d92
                       , mg_origin = Generated
                       }
              body' = noLoc $
