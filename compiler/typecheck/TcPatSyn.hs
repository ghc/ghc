--- conflicted
+++ resolved
@@ -17,12 +17,8 @@
 
 import HsSyn
 import TcPat
-<<<<<<< HEAD
 import Weight
-import Type( mkEmptyTCvSubst, tidyTyVarBinders, tidyTypes, tidyType )
-=======
 import Type( mkEmptyTCvSubst, tidyTyCoVarBinders, tidyTypes, tidyType )
->>>>>>> a3bce956
 import TcRnMonad
 import TcSigs( emptyPragEnv, completeSigFromId )
 import TcType( mkMinimalBySCs )
