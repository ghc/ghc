{-
(c) The University of Glasgow 2006
(c) The AQUA Project, Glasgow University, 1993-1998

\section[TcAnnotations]{Typechecking annotations}
-}

{-# LANGUAGE CPP #-}
{-# LANGUAGE FlexibleContexts #-}

module TcAnnotations ( tcAnnotations, annCtxt ) where

import GhcPrelude

import {-# SOURCE #-} TcSplice ( runAnnotation )
import Module
import DynFlags
import Control.Monad ( when )

import HsSyn
import Name
import Annotations
import TcRnMonad
import SrcLoc
import Outputable

-- Some platforms don't support the external interpreter, and
-- compilation on those platforms shouldn't fail just due to
-- annotations
#ifndef GHCI
<<<<<<< HEAD
tcAnnotations :: [LAnnDecl Name] -> TcM [Annotation]
=======
tcAnnotations :: [LAnnDecl GhcRn] -> TcM [Annotation]
>>>>>>> affdea82
tcAnnotations anns = do
  dflags <- getDynFlags
  case gopt Opt_ExternalInterpreter dflags of
    True  -> tcAnnotations' anns
    False -> warnAnns anns
<<<<<<< HEAD
warnAnns :: [LAnnDecl Name] -> TcM [Annotation]
=======
warnAnns :: [LAnnDecl GhcRn] -> TcM [Annotation]
>>>>>>> affdea82
--- No GHCI; emit a warning (not an error) and ignore. cf Trac #4268
warnAnns [] = return []
warnAnns anns@(L loc _ : _)
  = do { setSrcSpan loc $ addWarnTc NoReason $
             (text "Ignoring ANN annotation" <> plural anns <> comma
             <+> text "because this is a stage-1 compiler without -fexternal-interpreter or doesn't support GHCi")
       ; return [] }
#else
<<<<<<< HEAD
tcAnnotations :: [LAnnDecl Name] -> TcM [Annotation]
tcAnnotations = tcAnnotations'
#endif

tcAnnotations' :: [LAnnDecl Name] -> TcM [Annotation]
=======
tcAnnotations :: [LAnnDecl GhcRn] -> TcM [Annotation]
tcAnnotations = tcAnnotations'
#endif

tcAnnotations' :: [LAnnDecl GhcRn] -> TcM [Annotation]
>>>>>>> affdea82
tcAnnotations' anns = mapM tcAnnotation anns

tcAnnotation :: LAnnDecl GhcRn -> TcM Annotation
tcAnnotation (L loc ann@(HsAnnotation _ provenance expr)) = do
    -- Work out what the full target of this annotation was
    mod <- getModule
    let target = annProvenanceToTarget mod provenance

    -- Run that annotation and construct the full Annotation data structure
    setSrcSpan loc $ addErrCtxt (annCtxt ann) $ do
      -- See #10826 -- Annotations allow one to bypass Safe Haskell.
      dflags <- getDynFlags
      when (safeLanguageOn dflags) $ failWithTc safeHsErr
      runAnnotation target expr
    where
      safeHsErr = vcat [ text "Annotations are not compatible with Safe Haskell."
                  , text "See https://ghc.haskell.org/trac/ghc/ticket/10826" ]

annProvenanceToTarget :: Module -> AnnProvenance Name
                      -> AnnTarget Name
annProvenanceToTarget _   (ValueAnnProvenance (L _ name)) = NamedTarget name
annProvenanceToTarget _   (TypeAnnProvenance (L _ name))  = NamedTarget name
annProvenanceToTarget mod ModuleAnnProvenance             = ModuleTarget mod

annCtxt :: (SourceTextX p, OutputableBndrId p) => AnnDecl p -> SDoc
annCtxt ann
  = hang (text "In the annotation:") 2 (ppr ann)<|MERGE_RESOLUTION|>--- conflicted
+++ resolved
@@ -28,21 +28,13 @@
 -- compilation on those platforms shouldn't fail just due to
 -- annotations
 #ifndef GHCI
-<<<<<<< HEAD
-tcAnnotations :: [LAnnDecl Name] -> TcM [Annotation]
-=======
 tcAnnotations :: [LAnnDecl GhcRn] -> TcM [Annotation]
->>>>>>> affdea82
 tcAnnotations anns = do
   dflags <- getDynFlags
   case gopt Opt_ExternalInterpreter dflags of
     True  -> tcAnnotations' anns
     False -> warnAnns anns
-<<<<<<< HEAD
-warnAnns :: [LAnnDecl Name] -> TcM [Annotation]
-=======
 warnAnns :: [LAnnDecl GhcRn] -> TcM [Annotation]
->>>>>>> affdea82
 --- No GHCI; emit a warning (not an error) and ignore. cf Trac #4268
 warnAnns [] = return []
 warnAnns anns@(L loc _ : _)
@@ -51,19 +43,11 @@
              <+> text "because this is a stage-1 compiler without -fexternal-interpreter or doesn't support GHCi")
        ; return [] }
 #else
-<<<<<<< HEAD
-tcAnnotations :: [LAnnDecl Name] -> TcM [Annotation]
-tcAnnotations = tcAnnotations'
-#endif
-
-tcAnnotations' :: [LAnnDecl Name] -> TcM [Annotation]
-=======
 tcAnnotations :: [LAnnDecl GhcRn] -> TcM [Annotation]
 tcAnnotations = tcAnnotations'
 #endif
 
 tcAnnotations' :: [LAnnDecl GhcRn] -> TcM [Annotation]
->>>>>>> affdea82
 tcAnnotations' anns = mapM tcAnnotation anns
 
 tcAnnotation :: LAnnDecl GhcRn -> TcM Annotation
