\begin{code}
-- Type definitions for the constraint solver
module TcSMonad ( 

       -- Canonical constraints
    CanonicalCts, emptyCCan, andCCan, andCCans, 
    singleCCan, extendCCans, isEmptyCCan, isCTyEqCan, 
    isCDictCan_Maybe, isCIPCan_Maybe, isCFunEqCan_Maybe,
    isCFrozenErr,

    WorkList, unionWorkList, unionWorkLists, isEmptyWorkList, emptyWorkList,
    workListFromEq, workListFromNonEq,
    workListFromEqs, workListFromNonEqs, foldrWorkListM,

    CanonicalCt(..), Xi, tyVarsOfCanonical, tyVarsOfCanonicals, tyVarsOfCDicts, 
    deCanonicalise, mkFrozenError,

    isWanted, isGivenOrSolved, isDerived,
    isGivenOrSolvedCt, isGivenCt_maybe, 
    isWantedCt, isDerivedCt, pprFlavorArising,

    isFlexiTcsTv,

    canRewrite, canSolve,
    combineCtLoc, mkSolvedFlavor, mkGivenFlavor,
    mkWantedFlavor,
    getWantedLoc,

    TcS, runTcS, failTcS, panicTcS, traceTcS, -- Basic functionality 
    traceFireTcS, bumpStepCountTcS,
    tryTcS, nestImplicTcS, recoverTcS, wrapErrTcS, wrapWarnTcS,
    SimplContext(..), isInteractive, simplEqsOnly, performDefaulting,

       -- Creation of evidence variables
    newEvVar, newCoVar, newGivenCoVar,
    newDerivedId, 
    newIPVar, newDictVar, newKindConstraint,

       -- Setting evidence variables 
    setCoBind, setIPBind, setDictBind, setEvBind,

    setWantedTyBind,

    lookupFlatCacheMap, updateFlatCacheMap,

    getInstEnvs, getFamInstEnvs,                -- Getting the environments
    getTopEnv, getGblEnv, getTcEvBinds, getUntouchables,
    tcsLookupClass, tcsLookupTyCon,
    getTcEvBindsBag, getTcSContext, getTcSTyBinds, getTcSTyBindsMap,

    newFlattenSkolemTy,                         -- Flatten skolems 


    instDFunTypes,                              -- Instantiation
    instDFunConstraints,          
    newFlexiTcSTy, instFlexiTcS,

    compatKind,

    TcsUntouchables,
    isTouchableMetaTyVar,
    isTouchableMetaTyVar_InRange, 

    getDefaultInfo, getDynFlags,

    matchClass, matchFam, MatchInstResult (..), 
    checkWellStagedDFun, 
    warnTcS,
    pprEq                                   -- Smaller utils, re-exported from TcM 
                                             -- TODO (DV): these are only really used in the 
                                             -- instance matcher in TcSimplify. I am wondering
                                             -- if the whole instance matcher simply belongs
                                             -- here 
) where 

#include "HsVersions.h"

import HscTypes
import BasicTypes 

import Inst
import InstEnv 
import FamInst 
import FamInstEnv

import qualified TcRnMonad as TcM
import qualified TcMType as TcM
import qualified TcEnv as TcM 
<<<<<<< HEAD
       ( checkWellStaged, topIdLvl, tcLookupFamInst, tcGetDefaultTys
       , tcLookupClass, tcLookupTyCon )
=======
       ( checkWellStaged, topIdLvl, tcLookupFamInst, tcGetDefaultTys )
import Kind
>>>>>>> a8defd8a
import TcType
import DynFlags

import Coercion
import Class
import TyCon
import TypeRep 

import Name
import Var
import VarEnv
import Outputable
import Bag
import MonadUtils
import VarSet
import Pair
import FastString

import HsBinds               -- for TcEvBinds stuff 
import Id 
import TcRnTypes
import Data.IORef

import qualified Data.Map as Map

#ifdef DEBUG
import StaticFlags( opt_PprStyle_Debug )
import Control.Monad( when )
#endif
\end{code}


%************************************************************************
%*									*
%*                       Canonical constraints                          *
%*                                                                      *
%*   These are the constraints the low-level simplifier works with      *
%*									*
%************************************************************************

\begin{code}
-- Types without any type functions inside.  However, note that xi
-- types CAN contain unexpanded type synonyms; however, the
-- (transitive) expansions of those type synonyms will not contain any
-- type functions.
type Xi = Type       -- In many comments, "xi" ranges over Xi

type CanonicalCts = Bag CanonicalCt
 
data CanonicalCt
  -- Atomic canonical constraints 
  = CDictCan {  -- e.g.  Num xi
      cc_id     :: EvVar,
      cc_flavor :: CtFlavor, 
      cc_class  :: Class, 
      cc_tyargs :: [Xi]
    }

  | CIPCan {	-- ?x::tau
      -- See note [Canonical implicit parameter constraints].
      cc_id     :: EvVar,
      cc_flavor :: CtFlavor,
      cc_ip_nm  :: IPName Name,
      cc_ip_ty  :: TcTauType
    }

  | CTyEqCan {  -- tv ~ xi	(recall xi means function free)
       -- Invariant: 
       --   * tv not in tvs(xi)   (occurs check)
       --   * typeKind xi `compatKind` typeKind tv
       --       See Note [Spontaneous solving and kind compatibility]
       --   * We prefer unification variables on the left *JUST* for efficiency
      cc_id     :: EvVar, 
      cc_flavor :: CtFlavor, 
      cc_tyvar  :: TcTyVar, 
      cc_rhs    :: Xi
    }

  | CFunEqCan {  -- F xis ~ xi  
                 -- Invariant: * isSynFamilyTyCon cc_fun 
                 --            * typeKind (F xis) `compatKind` typeKind xi
      cc_id     :: EvVar,
      cc_flavor :: CtFlavor, 
      cc_fun    :: TyCon,	-- A type function
      cc_tyargs :: [Xi],	-- Either under-saturated or exactly saturated
      cc_rhs    :: Xi      	--    *never* over-saturated (because if so
      		      		--    we should have decomposed)
                   
    }

  | CFrozenErr {      -- A "frozen error" does not interact with anything
                      -- See Note [Frozen Errors]
      cc_id     :: EvVar,
      cc_flavor :: CtFlavor
    }

mkFrozenError :: CtFlavor -> EvVar -> CanonicalCt
mkFrozenError fl ev = CFrozenErr { cc_id = ev, cc_flavor = fl }

compatKind :: Kind -> Kind -> Bool
compatKind k1 k2 = k1 `isSubKind` k2 || k2 `isSubKind` k1 

deCanonicalise :: CanonicalCt -> FlavoredEvVar
deCanonicalise ct = mkEvVarX (cc_id ct) (cc_flavor ct)

tyVarsOfCanonical :: CanonicalCt -> TcTyVarSet
tyVarsOfCanonical (CTyEqCan { cc_tyvar = tv, cc_rhs = xi })    = extendVarSet (tyVarsOfType xi) tv
tyVarsOfCanonical (CFunEqCan { cc_tyargs = tys, cc_rhs = xi }) = tyVarsOfTypes (xi:tys)
tyVarsOfCanonical (CDictCan { cc_tyargs = tys }) 	       = tyVarsOfTypes tys
tyVarsOfCanonical (CIPCan { cc_ip_ty = ty })                   = tyVarsOfType ty
tyVarsOfCanonical (CFrozenErr { cc_id = ev })                  = tyVarsOfEvVar ev

tyVarsOfCDict :: CanonicalCt -> TcTyVarSet 
tyVarsOfCDict (CDictCan { cc_tyargs = tys }) = tyVarsOfTypes tys
tyVarsOfCDict _ct                            = emptyVarSet 

tyVarsOfCDicts :: CanonicalCts -> TcTyVarSet 
tyVarsOfCDicts = foldrBag (unionVarSet . tyVarsOfCDict) emptyVarSet

tyVarsOfCanonicals :: CanonicalCts -> TcTyVarSet
tyVarsOfCanonicals = foldrBag (unionVarSet . tyVarsOfCanonical) emptyVarSet

instance Outputable CanonicalCt where
  ppr (CDictCan d fl cls tys)     
      = ppr fl <+> ppr d  <+> dcolon <+> pprClassPred cls tys
  ppr (CIPCan ip fl ip_nm ty)     
      = ppr fl <+> ppr ip <+> dcolon <+> parens (ppr ip_nm <> dcolon <> ppr ty)
  ppr (CTyEqCan co fl tv ty)      
      = ppr fl <+> ppr co <+> dcolon <+> pprEqPred (Pair (mkTyVarTy tv) ty)
  ppr (CFunEqCan co fl tc tys ty) 
      = ppr fl <+> ppr co <+> dcolon <+> pprEqPred (Pair (mkTyConApp tc tys) ty)
  ppr (CFrozenErr co fl)
      = ppr fl <+> pprEvVarWithType co
\end{code}

Note [Canonical implicit parameter constraints]
~~~~~~~~~~~~~~~~~~~~~~~~~~~~~~~~~~~~~~~~~~~~~~~
The type in a canonical implicit parameter constraint doesn't need to
be a xi (type-function-free type) since we can defer the flattening
until checking this type for equality with another type.  If we
encounter two IP constraints with the same name, they MUST have the
same type, and at that point we can generate a flattened equality
constraint between the types.  (On the other hand, the types in two
class constraints for the same class MAY be equal, so they need to be
flattened in the first place to facilitate comparing them.)

\begin{code}
singleCCan :: CanonicalCt -> CanonicalCts 
singleCCan = unitBag 

andCCan :: CanonicalCts -> CanonicalCts -> CanonicalCts 
andCCan = unionBags

extendCCans :: CanonicalCts -> CanonicalCt -> CanonicalCts 
extendCCans = snocBag 

andCCans :: [CanonicalCts] -> CanonicalCts 
andCCans = unionManyBags

emptyCCan :: CanonicalCts 
emptyCCan = emptyBag

isEmptyCCan :: CanonicalCts -> Bool
isEmptyCCan = isEmptyBag

isCTyEqCan :: CanonicalCt -> Bool 
isCTyEqCan (CTyEqCan {})  = True 
isCTyEqCan (CFunEqCan {}) = False
isCTyEqCan _              = False 

isCDictCan_Maybe :: CanonicalCt -> Maybe Class
isCDictCan_Maybe (CDictCan {cc_class = cls })  = Just cls
isCDictCan_Maybe _              = Nothing

isCIPCan_Maybe :: CanonicalCt -> Maybe (IPName Name)
isCIPCan_Maybe  (CIPCan {cc_ip_nm = nm }) = Just nm
isCIPCan_Maybe _                = Nothing

isCFunEqCan_Maybe :: CanonicalCt -> Maybe TyCon
isCFunEqCan_Maybe (CFunEqCan { cc_fun = tc }) = Just tc
isCFunEqCan_Maybe _ = Nothing

isCFrozenErr :: CanonicalCt -> Bool
isCFrozenErr (CFrozenErr {}) = True
isCFrozenErr _               = False


-- A mixture of Given, Wanted, and Derived constraints. 
-- We split between equalities and the rest to process equalities first. 
data WorkList = WorkList { weqs  :: CanonicalCts 
                                 -- NB: weqs includes equalities /and/ family equalities
                         , wrest :: CanonicalCts }

unionWorkList :: WorkList -> WorkList -> WorkList
unionWorkList wl1 wl2
  = WorkList { weqs = weqs wl1 `andCCan` weqs wl2
             , wrest = wrest wl1 `andCCan` wrest wl2 }

unionWorkLists :: [WorkList] -> WorkList 
unionWorkLists = foldr unionWorkList emptyWorkList

isEmptyWorkList :: WorkList -> Bool
isEmptyWorkList wl = isEmptyCCan (weqs wl) && isEmptyCCan (wrest wl)

emptyWorkList :: WorkList
emptyWorkList
  = WorkList { weqs = emptyBag, wrest = emptyBag }

workListFromEq :: CanonicalCt -> WorkList
workListFromEq = workListFromEqs . singleCCan

workListFromNonEq :: CanonicalCt -> WorkList
workListFromNonEq = workListFromNonEqs . singleCCan 

workListFromNonEqs :: CanonicalCts -> WorkList
workListFromNonEqs cts
  = WorkList { weqs = emptyCCan, wrest = cts }

workListFromEqs :: CanonicalCts -> WorkList
workListFromEqs cts
  = WorkList { weqs = cts, wrest = emptyCCan }

foldrWorkListM :: (Monad m) => (CanonicalCt -> r -> m r) 
                           -> r -> WorkList -> m r
-- Prioritizes equalities
foldrWorkListM on_ct r (WorkList {weqs = eqs, wrest = rest })
  = do { r1 <- foldrBagM on_ct r eqs
       ; foldrBagM on_ct r1 rest }

instance Outputable WorkList where 
  ppr wl = vcat [ text "WorkList (Equalities) = " <+> ppr (weqs wl)
                , text "WorkList (Other)      = " <+> ppr (wrest wl) ]

\end{code}



%************************************************************************
%*									*
                    CtFlavor
         The "flavor" of a canonical constraint
%*									*
%************************************************************************

\begin{code}
getWantedLoc :: CanonicalCt -> WantedLoc
getWantedLoc ct 
  = ASSERT (isWanted (cc_flavor ct))
    case cc_flavor ct of 
      Wanted wl -> wl 
      _         -> pprPanic "Can't get WantedLoc of non-wanted constraint!" empty

isWantedCt :: CanonicalCt -> Bool
isWantedCt ct = isWanted (cc_flavor ct)
isDerivedCt :: CanonicalCt -> Bool
isDerivedCt ct = isDerived (cc_flavor ct)

isGivenCt_maybe :: CanonicalCt -> Maybe GivenKind
isGivenCt_maybe ct = isGiven_maybe (cc_flavor ct)

isGivenOrSolvedCt :: CanonicalCt -> Bool
isGivenOrSolvedCt ct = isGivenOrSolved (cc_flavor ct)


canSolve :: CtFlavor -> CtFlavor -> Bool 
-- canSolve ctid1 ctid2 
-- The constraint ctid1 can be used to solve ctid2 
-- "to solve" means a reaction where the active parts of the two constraints match.
--  active(F xis ~ xi) = F xis 
--  active(tv ~ xi)    = tv 
--  active(D xis)      = D xis 
--  active(IP nm ty)   = nm 
--
-- NB:  either (a `canSolve` b) or (b `canSolve` a) must hold
-----------------------------------------
canSolve (Given {})   _            = True 
canSolve (Wanted {})  (Derived {}) = True
canSolve (Wanted {})  (Wanted {})  = True
canSolve (Derived {}) (Derived {}) = True  -- Important: derived can't solve wanted/given
canSolve _ _ = False  	       	     	   -- (There is no *evidence* for a derived.)

canRewrite :: CtFlavor -> CtFlavor -> Bool 
-- canRewrite ctid1 ctid2 
-- The *equality_constraint* ctid1 can be used to rewrite inside ctid2 
canRewrite = canSolve 

combineCtLoc :: CtFlavor -> CtFlavor -> WantedLoc
-- Precondition: At least one of them should be wanted 
combineCtLoc (Wanted loc) _    = loc
combineCtLoc _ (Wanted loc)    = loc
combineCtLoc (Derived loc ) _  = loc
combineCtLoc _ (Derived loc )  = loc
combineCtLoc _ _ = panic "combineCtLoc: both given"

mkSolvedFlavor :: CtFlavor -> SkolemInfo -> CtFlavor
-- To be called when we actually solve a wanted/derived (perhaps leaving residual goals)
mkSolvedFlavor (Wanted  loc) sk  = Given (setCtLocOrigin loc sk) GivenSolved
mkSolvedFlavor (Derived loc) sk  = Given (setCtLocOrigin loc sk) GivenSolved
mkSolvedFlavor fl@(Given {}) _sk = pprPanic "Solving a given constraint!" $ ppr fl

mkGivenFlavor :: CtFlavor -> SkolemInfo -> CtFlavor
mkGivenFlavor (Wanted  loc) sk  = Given (setCtLocOrigin loc sk) GivenOrig
mkGivenFlavor (Derived loc) sk  = Given (setCtLocOrigin loc sk) GivenOrig
mkGivenFlavor fl@(Given {}) _sk = pprPanic "Solving a given constraint!" $ ppr fl

mkWantedFlavor :: CtFlavor -> CtFlavor
mkWantedFlavor (Wanted  loc) = Wanted loc
mkWantedFlavor (Derived loc) = Wanted loc
mkWantedFlavor fl@(Given {}) = pprPanic "mkWantedFlavor" (ppr fl)
\end{code}

%************************************************************************
%*									*
%*		The TcS solver monad                                    *
%*									*
%************************************************************************

Note [The TcS monad]
~~~~~~~~~~~~~~~~~~~~
The TcS monad is a weak form of the main Tc monad

All you can do is
    * fail
    * allocate new variables
    * fill in evidence variables

Filling in a dictionary evidence variable means to create a binding
for it, so TcS carries a mutable location where the binding can be
added.  This is initialised from the innermost implication constraint.

\begin{code}
data TcSEnv
  = TcSEnv { 
      tcs_ev_binds :: EvBindsVar,
          -- Evidence bindings

      tcs_ty_binds :: IORef (TyVarEnv (TcTyVar, TcType)),
          -- Global type bindings

      tcs_context :: SimplContext,
                     
      tcs_untch :: TcsUntouchables,

      tcs_ic_depth   :: Int,       -- Implication nesting depth
      tcs_count      :: IORef Int, -- Global step count

      tcs_flat_map   :: IORef FlatCache
    }

data FlatCache 
  = FlatCache { givenFlatCache  :: Map.Map FunEqHead (TcType,Coercion,CtFlavor)
                -- Invariant: all CtFlavors here satisfy isGiven
              , wantedFlatCache :: Map.Map FunEqHead (TcType,Coercion,CtFlavor) }
                -- Invariant: all CtFlavors here satisfy isWanted

emptyFlatCache :: FlatCache
emptyFlatCache 
 = FlatCache { givenFlatCache  = Map.empty, wantedFlatCache = Map.empty }

newtype FunEqHead = FunEqHead (TyCon,[Xi])

instance Eq FunEqHead where
  FunEqHead (tc1,xis1) == FunEqHead (tc2,xis2) = tc1 == tc2 && eqTypes xis1 xis2

instance Ord FunEqHead where
  FunEqHead (tc1,xis1) `compare` FunEqHead (tc2,xis2) 
    = case compare tc1 tc2 of 
        EQ    -> cmpTypes xis1 xis2
        other -> other

type TcsUntouchables = (Untouchables,TcTyVarSet)
-- Like the TcM Untouchables, 
-- but records extra TcsTv variables generated during simplification
-- See Note [Extra TcsTv untouchables] in TcSimplify
\end{code}

\begin{code}
data SimplContext
  = SimplInfer SDoc	   -- Inferring type of a let-bound thing
  | SimplRuleLhs RuleName  -- Inferring type of a RULE lhs
  | SimplInteractive	   -- Inferring type at GHCi prompt
  | SimplCheck SDoc	   -- Checking a type signature or RULE rhs

instance Outputable SimplContext where
  ppr (SimplInfer d)   = ptext (sLit "SimplInfer") <+> d
  ppr (SimplCheck d)   = ptext (sLit "SimplCheck") <+> d
  ppr (SimplRuleLhs n) = ptext (sLit "SimplRuleLhs") <+> doubleQuotes (ftext n)
  ppr SimplInteractive = ptext (sLit "SimplInteractive")

isInteractive :: SimplContext -> Bool
isInteractive SimplInteractive = True
isInteractive _                = False

simplEqsOnly :: SimplContext -> Bool
-- Simplify equalities only, not dictionaries
-- This is used for the LHS of rules; ee
-- Note [Simplifying RULE lhs constraints] in TcSimplify
simplEqsOnly (SimplRuleLhs {}) = True
simplEqsOnly _                 = False

performDefaulting :: SimplContext -> Bool
performDefaulting (SimplInfer {})   = False
performDefaulting (SimplRuleLhs {}) = False
performDefaulting SimplInteractive  = True
performDefaulting (SimplCheck {})   = True

---------------
newtype TcS a = TcS { unTcS :: TcSEnv -> TcM a } 

instance Functor TcS where
  fmap f m = TcS $ fmap f . unTcS m

instance Monad TcS where 
  return x  = TcS (\_ -> return x) 
  fail err  = TcS (\_ -> fail err) 
  m >>= k   = TcS (\ebs -> unTcS m ebs >>= \r -> unTcS (k r) ebs)

-- Basic functionality 
-- ~~~~~~~~~~~~~~~~~~~~~~~~~~~~~~~~~~~~~~~~~~~~~~~~~~~~~~~~~~~~~~~~~
wrapTcS :: TcM a -> TcS a 
-- Do not export wrapTcS, because it promotes an arbitrary TcM to TcS,
-- and TcS is supposed to have limited functionality
wrapTcS = TcS . const -- a TcM action will not use the TcEvBinds

wrapErrTcS :: TcM a -> TcS a 
-- The thing wrapped should just fail
-- There's no static check; it's up to the user
-- Having a variant for each error message is too painful
wrapErrTcS = wrapTcS

wrapWarnTcS :: TcM a -> TcS a 
-- The thing wrapped should just add a warning, or no-op
-- There's no static check; it's up to the user
wrapWarnTcS = wrapTcS

failTcS, panicTcS :: SDoc -> TcS a
failTcS      = wrapTcS . TcM.failWith
panicTcS doc = pprPanic "TcCanonical" doc

traceTcS :: String -> SDoc -> TcS ()
traceTcS herald doc = TcS $ \_env -> TcM.traceTc herald doc

bumpStepCountTcS :: TcS ()
bumpStepCountTcS = TcS $ \env -> do { let ref = tcs_count env
                                    ; n <- TcM.readTcRef ref
                                    ; TcM.writeTcRef ref (n+1) }

traceFireTcS :: Int -> SDoc -> TcS ()
-- Dump a rule-firing trace
traceFireTcS depth doc 
  = TcS $ \env -> 
    TcM.ifDOptM Opt_D_dump_cs_trace $ 
    do { n <- TcM.readTcRef (tcs_count env)
       ; let msg = int n 
                <> text (replicate (tcs_ic_depth env) '>')
                <> brackets (int depth) <+> doc
       ; TcM.dumpTcRn msg }

runTcS :: SimplContext
       -> Untouchables 	       -- Untouchables
       -> TcS a		       -- What to run
       -> TcM (a, Bag EvBind)
runTcS context untouch tcs 
  = do { ty_binds_var <- TcM.newTcRef emptyVarEnv
       ; ev_binds_var@(EvBindsVar evb_ref _) <- TcM.newTcEvBinds
       ; step_count <- TcM.newTcRef 0
       ; flat_cache_var <- TcM.newTcRef emptyFlatCache
       ; let env = TcSEnv { tcs_ev_binds = ev_binds_var
                          , tcs_ty_binds = ty_binds_var
                          , tcs_context  = context
                          , tcs_untch    = (untouch, emptyVarSet) -- No Tcs untouchables yet
			  , tcs_count    = step_count
			  , tcs_ic_depth = 0
                          , tcs_flat_map = flat_cache_var
                          }

	     -- Run the computation
       ; res <- unTcS tcs env
	     -- Perform the type unifications required
       ; ty_binds <- TcM.readTcRef ty_binds_var
       ; mapM_ do_unification (varEnvElts ty_binds)

#ifdef DEBUG
       ; count <- TcM.readTcRef step_count
       ; when (opt_PprStyle_Debug && count > 0) $
         TcM.debugDumpTcRn (ptext (sLit "Constraint solver steps =") 
                            <+> int count <+> ppr context)
#endif
             -- And return
       ; ev_binds      <- TcM.readTcRef evb_ref
       ; return (res, evBindMapBinds ev_binds) }
  where
    do_unification (tv,ty) = TcM.writeMetaTyVar tv ty

nestImplicTcS :: EvBindsVar -> TcsUntouchables -> TcS a -> TcS a
nestImplicTcS ref (inner_range, inner_tcs) (TcS thing_inside)
  = TcS $ \ TcSEnv { tcs_ty_binds = ty_binds 
    	    	   , tcs_untch = (_outer_range, outer_tcs)
		   , tcs_count = count
		   , tcs_ic_depth = idepth
                   , tcs_context = ctxt 
                   , tcs_flat_map = orig_flat_cache_var
                   } ->
    do { let inner_untch = (inner_range, outer_tcs `unionVarSet` inner_tcs)
       		   -- The inner_range should be narrower than the outer one
		   -- (thus increasing the set of untouchables) but 
		   -- the inner Tcs-untouchables must be unioned with the
		   -- outer ones!

       ; orig_flat_cache <- TcM.readTcRef orig_flat_cache_var
       ; flat_cache_var  <- TcM.newTcRef orig_flat_cache
       -- One could be more conservative as well: 
       -- ; flat_cache_var  <- TcM.newTcRef emptyFlatCache 

                            -- Consider copying the results the tcs_flat_map of the 
                            -- incomping constraint, but we must make sure that we
                            -- have pushed everything in, which seems somewhat fragile
       ; let nest_env = TcSEnv { tcs_ev_binds = ref
                               , tcs_ty_binds = ty_binds
                               , tcs_untch    = inner_untch
                               , tcs_count    = count
                               , tcs_ic_depth = idepth+1
                               , tcs_context  = ctxtUnderImplic ctxt 
                               , tcs_flat_map = flat_cache_var }
       ; thing_inside nest_env }

recoverTcS :: TcS a -> TcS a -> TcS a
recoverTcS (TcS recovery_code) (TcS thing_inside)
  = TcS $ \ env ->
    TcM.recoverM (recovery_code env) (thing_inside env)

ctxtUnderImplic :: SimplContext -> SimplContext
-- See Note [Simplifying RULE lhs constraints] in TcSimplify
ctxtUnderImplic (SimplRuleLhs n) = SimplCheck (ptext (sLit "lhs of rule") 
                                               <+> doubleQuotes (ftext n))
ctxtUnderImplic ctxt              = ctxt

tryTcS :: TcS a -> TcS a
-- Like runTcS, but from within the TcS monad
-- Ignore all the evidence generated, and do not affect caller's evidence!
tryTcS tcs
  = TcS (\env -> do { ty_binds_var <- TcM.newTcRef emptyVarEnv
                    ; ev_binds_var <- TcM.newTcEvBinds
                    ; flat_cache_var <- TcM.newTcRef emptyFlatCache
                    ; let env1 = env { tcs_ev_binds = ev_binds_var
                                     , tcs_ty_binds = ty_binds_var
                                     , tcs_flat_map = flat_cache_var }
                   ; unTcS tcs env1 })

-- Update TcEvBinds 
-- ~~~~~~~~~~~~~~~~~~~~~~~~~~~~~~~~~~~~~~~~~~~~~~~~~~~~~~~~~~~~~~~~~

getDynFlags :: TcS DynFlags
getDynFlags = wrapTcS TcM.getDOpts

getTcSContext :: TcS SimplContext
getTcSContext = TcS (return . tcs_context)

getTcEvBinds :: TcS EvBindsVar
getTcEvBinds = TcS (return . tcs_ev_binds) 

getUntouchables :: TcS TcsUntouchables
getUntouchables = TcS (return . tcs_untch)

getTcSTyBinds :: TcS (IORef (TyVarEnv (TcTyVar, TcType)))
getTcSTyBinds = TcS (return . tcs_ty_binds)

getTcSTyBindsMap :: TcS (TyVarEnv (TcTyVar, TcType))
getTcSTyBindsMap = getTcSTyBinds >>= wrapTcS . (TcM.readTcRef) 

getFlatCacheMapVar :: TcS (IORef FlatCache)
getFlatCacheMapVar
  = TcS (return . tcs_flat_map)

lookupFlatCacheMap :: TyCon -> [Xi] -> CtFlavor 
                   -> TcS (Maybe (TcType,Coercion,CtFlavor))
-- For givens, we lookup in given flat cache
lookupFlatCacheMap tc xis (Given {})
  = do { cache_ref <- getFlatCacheMapVar
       ; cache_map <- wrapTcS $ TcM.readTcRef cache_ref
       ; return $ Map.lookup (FunEqHead (tc,xis)) (givenFlatCache cache_map) }
-- For wanteds, we first lookup in givenFlatCache.
-- If we get nothing back then we lookup in wantedFlatCache.
lookupFlatCacheMap tc xis (Wanted {})
  = do { cache_ref <- getFlatCacheMapVar
       ; cache_map <- wrapTcS $ TcM.readTcRef cache_ref
       ; case Map.lookup (FunEqHead (tc,xis)) (givenFlatCache cache_map) of
           Nothing -> return $ Map.lookup (FunEqHead (tc,xis)) (wantedFlatCache cache_map)
           other   -> return other }
lookupFlatCacheMap _tc _xis (Derived {}) = return Nothing

updateFlatCacheMap :: TyCon -> [Xi]
                   -> TcType -> CtFlavor -> Coercion -> TcS ()
updateFlatCacheMap _tc _xis _tv (Derived {}) _co
  = return () -- Not caching deriveds
updateFlatCacheMap tc xis ty fl co
  = do { cache_ref <- getFlatCacheMapVar
       ; cache_map <- wrapTcS $ TcM.readTcRef cache_ref
       ; let new_cache_map
              | isGivenOrSolved fl
              = cache_map { givenFlatCache = Map.insert (FunEqHead (tc,xis)) (ty,co,fl) $
                                             givenFlatCache cache_map }
              | isWanted fl
              = cache_map { wantedFlatCache = Map.insert (FunEqHead (tc,xis)) (ty,co,fl) $
                                              wantedFlatCache cache_map }
              | otherwise = pprPanic "updateFlatCacheMap, met Derived!" $ empty
       ; wrapTcS $ TcM.writeTcRef cache_ref new_cache_map }


getTcEvBindsBag :: TcS EvBindMap
getTcEvBindsBag
  = do { EvBindsVar ev_ref _ <- getTcEvBinds 
       ; wrapTcS $ TcM.readTcRef ev_ref }


setCoBind :: CoVar -> Coercion -> TcS () 
setCoBind cv co = setEvBind cv (EvCoercion co)

setWantedTyBind :: TcTyVar -> TcType -> TcS () 
-- Add a type binding
-- We never do this twice!
setWantedTyBind tv ty 
  = do { ref <- getTcSTyBinds
       ; wrapTcS $ 
         do { ty_binds <- TcM.readTcRef ref
#ifdef DEBUG
            ; TcM.checkErr (not (tv `elemVarEnv` ty_binds)) $
              vcat [ text "TERRIBLE ERROR: double set of meta type variable"
                   , ppr tv <+> text ":=" <+> ppr ty
                   , text "Old value =" <+> ppr (lookupVarEnv_NF ty_binds tv)]
#endif
            ; TcM.writeTcRef ref (extendVarEnv ty_binds tv (tv,ty)) } }

setIPBind :: EvVar -> EvTerm -> TcS () 
setIPBind = setEvBind 

setDictBind :: EvVar -> EvTerm -> TcS () 
setDictBind = setEvBind 

setEvBind :: EvVar -> EvTerm -> TcS () 
-- Internal
setEvBind ev rhs 
  = do { tc_evbinds <- getTcEvBinds
       ; wrapTcS (TcM.addTcEvBind tc_evbinds ev rhs) }

warnTcS :: CtLoc orig -> Bool -> SDoc -> TcS ()
warnTcS loc warn_if doc 
  | warn_if   = wrapTcS $ TcM.setCtLoc loc $ TcM.addWarnTc doc
  | otherwise = return ()

getDefaultInfo ::  TcS (SimplContext, [Type], (Bool, Bool))
getDefaultInfo 
  = do { ctxt <- getTcSContext
       ; (tys, flags) <- wrapTcS (TcM.tcGetDefaultTys (isInteractive ctxt))
       ; return (ctxt, tys, flags) }

-- Just get some environments needed for instance looking up and matching
-- ~~~~~~~~~~~~~~~~~~~~~~~~~~~~~~~~~~~~~~~~~~~~~~~~~~~~~~~~~~~~~~~~~~~~~~

getInstEnvs :: TcS (InstEnv, InstEnv) 
getInstEnvs = wrapTcS $ Inst.tcGetInstEnvs 

getFamInstEnvs :: TcS (FamInstEnv, FamInstEnv) 
getFamInstEnvs = wrapTcS $ FamInst.tcGetFamInstEnvs

getTopEnv :: TcS HscEnv 
getTopEnv = wrapTcS $ TcM.getTopEnv 

getGblEnv :: TcS TcGblEnv 
getGblEnv = wrapTcS $ TcM.getGblEnv 

tcsLookupClass :: Name -> TcS Class
tcsLookupClass name = wrapTcS (TcM.tcLookupClass name)

tcsLookupTyCon :: Name -> TcS TyCon
tcsLookupTyCon name = wrapTcS (TcM.tcLookupTyCon name)

-- Various smaller utilities [TODO, maybe will be absorbed in the instance matcher]
-- ~~~~~~~~~~~~~~~~~~~~~~~~~~~~~~~~~~~~~~~~~~~~~~~~~~~~~~~~~~~~~~~~~~~~~~~~~~~~~~~~

checkWellStagedDFun :: PredType -> DFunId -> WantedLoc -> TcS () 
checkWellStagedDFun pred dfun_id loc 
  = wrapTcS $ TcM.setCtLoc loc $ 
    do { use_stage <- TcM.getStage
       ; TcM.checkWellStaged pp_thing bind_lvl (thLevel use_stage) }
  where
    pp_thing = ptext (sLit "instance for") <+> quotes (ppr pred)
    bind_lvl = TcM.topIdLvl dfun_id

pprEq :: TcType -> TcType -> SDoc
pprEq ty1 ty2 = pprPredTy $ mkEqPred (ty1,ty2)

isTouchableMetaTyVar :: TcTyVar -> TcS Bool
isTouchableMetaTyVar tv 
  = do { untch <- getUntouchables
       ; return $ isTouchableMetaTyVar_InRange untch tv } 

isTouchableMetaTyVar_InRange :: TcsUntouchables -> TcTyVar -> Bool 
isTouchableMetaTyVar_InRange (untch,untch_tcs) tv 
  = case tcTyVarDetails tv of 
      MetaTv TcsTv _ -> not (tv `elemVarSet` untch_tcs)
                        -- See Note [Touchable meta type variables] 
      MetaTv {}      -> inTouchableRange untch tv 
      _              -> False 


\end{code}


Note [Touchable meta type variables]
~~~~~~~~~~~~~~~~~~~~~~~~~~~~~~~~~~~~
Meta type variables allocated *by the constraint solver itself* are always
touchable.  Example: 
   instance C a b => D [a] where...
if we use this instance declaration we "make up" a fresh meta type
variable for 'b', which we must later guess.  (Perhaps C has a
functional dependency.)  But since we aren't in the constraint *generator*
we can't allocate a Unique in the touchable range for this implication
constraint.  Instead, we mark it as a "TcsTv", which makes it always-touchable.


\begin{code}
-- Flatten skolems
-- ~~~~~~~~~~~~~~~~~~~~~~~~~~~~~~~~~~~~~~~~~~~~~~~~~~~~~~~~~~~~~~~~~~~

newFlattenSkolemTy :: TcType -> TcS TcType
newFlattenSkolemTy ty = mkTyVarTy <$> newFlattenSkolemTyVar ty

newFlattenSkolemTyVar :: TcType -> TcS TcTyVar
newFlattenSkolemTyVar ty
  = do { tv <- wrapTcS $ do { uniq <- TcM.newUnique
                            ; let name = TcM.mkTcTyVarName uniq (fsLit "f")
                            ; return $ mkTcTyVar name (typeKind ty) (FlatSkol ty) } 
       ; traceTcS "New Flatten Skolem Born" $ 
           (ppr tv <+> text "[:= " <+> ppr ty <+> text "]")
       ; return tv }

-- Instantiations 
-- ~~~~~~~~~~~~~~~~~~~~~~~~~~~~~~~~~~~~~~~~~~~~~~~~~~~~~~~~~~~~~~~~~~

instDFunTypes :: [Either TyVar TcType] -> TcS [TcType] 
instDFunTypes mb_inst_tys 
  = mapM inst_tv mb_inst_tys
  where
    inst_tv :: Either TyVar TcType -> TcS Type
    inst_tv (Left tv)  = mkTyVarTy <$> instFlexiTcS tv
    inst_tv (Right ty) = return ty 

instDFunConstraints :: TcThetaType -> TcS [EvVar] 
instDFunConstraints preds = wrapTcS $ TcM.newWantedEvVars preds 


instFlexiTcS :: TyVar -> TcS TcTyVar 
-- Like TcM.instMetaTyVar but the variable that is created is always
-- touchable; we are supposed to guess its instantiation. 
-- See Note [Touchable meta type variables] 
instFlexiTcS tv = instFlexiTcSHelper (tyVarName tv) (tyVarKind tv) 

newFlexiTcSTy :: Kind -> TcS TcType  
newFlexiTcSTy knd 
  = wrapTcS $
    do { uniq <- TcM.newUnique 
       ; ref  <- TcM.newMutVar  Flexi 
       ; let name = TcM.mkTcTyVarName uniq (fsLit "uf")
       ; return $ mkTyVarTy (mkTcTyVar name knd (MetaTv TcsTv ref)) }

isFlexiTcsTv :: TyVar -> Bool
isFlexiTcsTv tv
  | not (isTcTyVar tv)                  = False
  | MetaTv TcsTv _ <- tcTyVarDetails tv = True
  | otherwise                           = False

newKindConstraint :: TcTyVar -> Kind -> TcS CoVar
-- Create new wanted CoVar that constrains the type to have the specified kind. 
newKindConstraint tv knd 
  = do { tv_k <- instFlexiTcSHelper (tyVarName tv) knd 
       ; let ty_k = mkTyVarTy tv_k
       ; co_var <- newCoVar (mkTyVarTy tv) ty_k
       ; return co_var }

instFlexiTcSHelper :: Name -> Kind -> TcS TcTyVar
instFlexiTcSHelper tvname tvkind
  = wrapTcS $ 
    do { uniq <- TcM.newUnique 
       ; ref  <- TcM.newMutVar  Flexi 
       ; let name = setNameUnique tvname uniq 
             kind = tvkind 
       ; return (mkTcTyVar name kind (MetaTv TcsTv ref)) }

-- Superclasses and recursive dictionaries 
-- ~~~~~~~~~~~~~~~~~~~~~~~~~~~~~~~~~~~~~~~~~~~~~~~~~~~~~~~~~~~~~~~~~~~~~

newEvVar :: TcPredType -> TcS EvVar
newEvVar pty = wrapTcS $ TcM.newEvVar pty

newDerivedId :: TcPredType -> TcS EvVar 
newDerivedId pty = wrapTcS $ TcM.newEvVar pty

newGivenCoVar :: TcType -> TcType -> Coercion -> TcS EvVar 
-- Note we create immutable variables for given or derived, since we
-- must bind them to TcEvBinds (because their evidence may involve 
-- superclasses). However we should be able to override existing
-- 'derived' evidence, even in TcEvBinds 
newGivenCoVar ty1 ty2 co 
  = do { cv <- newCoVar ty1 ty2
       ; setEvBind cv (EvCoercion co) 
       ; return cv } 

newCoVar :: TcType -> TcType -> TcS EvVar
newCoVar ty1 ty2 = wrapTcS $ TcM.newCoVar ty1 ty2 

newIPVar :: IPName Name -> TcType -> TcS EvVar 
newIPVar nm ty = wrapTcS $ TcM.newIP nm ty 

newDictVar :: Class -> [TcType] -> TcS EvVar 
newDictVar cl tys = wrapTcS $ TcM.newDict cl tys 
\end{code} 


\begin{code} 
-- Matching and looking up classes and family instances
-- ~~~~~~~~~~~~~~~~~~~~~~~~~~~~~~~~~~~~~~~~~~~~~~~~~~~~~~~~~~~~~~~~~~~~~

data MatchInstResult mi
  = MatchInstNo         -- No matching instance 
  | MatchInstSingle mi  -- Single matching instance
  | MatchInstMany       -- Multiple matching instances


matchClass :: Class -> [Type] -> TcS (MatchInstResult (DFunId, [Either TyVar TcType])) 
-- Look up a class constraint in the instance environment
matchClass clas tys
  = do	{ let pred = mkClassPred clas tys 
        ; instEnvs <- getInstEnvs
        ; case lookupInstEnv instEnvs clas tys of {
            ([], unifs)               -- Nothing matches  
                -> do { traceTcS "matchClass not matching"
                                 (vcat [ text "dict" <+> ppr pred, 
                                         text "unifs" <+> ppr unifs ]) 
                      ; return MatchInstNo  
                      } ;  
	    ([(ispec, inst_tys)], []) -- A single match 
		-> do	{ let dfun_id = is_dfun ispec
			; traceTcS "matchClass success"
				   (vcat [text "dict" <+> ppr pred, 
				          text "witness" <+> ppr dfun_id
                                           <+> ppr (idType dfun_id) ])
				  -- Record that this dfun is needed
                        ; return $ MatchInstSingle (dfun_id, inst_tys)
                        } ;
     	    (matches, unifs)          -- More than one matches 
		-> do	{ traceTcS "matchClass multiple matches, deferring choice"
			           (vcat [text "dict" <+> ppr pred,
				   	  text "matches" <+> ppr matches,
				   	  text "unifs" <+> ppr unifs])
                        ; return MatchInstMany 
		        }
	}
        }

matchFam :: TyCon
         -> [Type] 
         -> TcS (MatchInstResult (TyCon, [Type]))
matchFam tycon args
  = do { mb <- wrapTcS $ TcM.tcLookupFamInst tycon args
       ; case mb of 
           Nothing  -> return MatchInstNo 
           Just res -> return $ MatchInstSingle res
       -- DV: We never return MatchInstMany, since tcLookupFamInst never returns 
       -- multiple matches. Check. 
       }
\end{code}<|MERGE_RESOLUTION|>--- conflicted
+++ resolved
@@ -86,13 +86,9 @@
 import qualified TcRnMonad as TcM
 import qualified TcMType as TcM
 import qualified TcEnv as TcM 
-<<<<<<< HEAD
        ( checkWellStaged, topIdLvl, tcLookupFamInst, tcGetDefaultTys
        , tcLookupClass, tcLookupTyCon )
-=======
-       ( checkWellStaged, topIdLvl, tcLookupFamInst, tcGetDefaultTys )
 import Kind
->>>>>>> a8defd8a
 import TcType
 import DynFlags
 
