--- conflicted
+++ resolved
@@ -156,11 +156,7 @@
                     -- See Note [Pattern signature binders] in TcHsType
 
               -- The type variables scope over subsequent bindings; yuk
-<<<<<<< HEAD
-        ; vars <- tcExtendTyVarEnv2 (map (\(a, b) -> (a, unrestricted b)) tvs) $ -- TODO: arnaud: type variables, should be Zero
-=======
-        ; vars <- tcExtendNameTyVarEnv tvs $
->>>>>>> 9b7eec86
+        ; vars <- tcExtendNameTyVarEnv (map (\(a, b) -> (a, unrestricted b)) tvs) $ -- TODO: arnaud: type variables, should be Zero
                   tcRuleBndrs rule_bndrs
         ; return (map snd tvs ++ id : vars) }
 tcRuleBndrs (L _ (XRuleBndr _) : _) = panic "tcRuleBndrs"
