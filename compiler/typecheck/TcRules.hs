{-
(c) The University of Glasgow 2006
(c) The AQUA Project, Glasgow University, 1993-1998


TcRules: Typechecking transformation rules
-}

{-# LANGUAGE ViewPatterns #-}
{-# LANGUAGE TypeFamilies #-}

module TcRules ( tcRules ) where

import GhcPrelude

import HsSyn
import TcRnTypes
import TcRnMonad
import TcSimplify
import TcMType
import TcType
import TcHsType
import TcExpr
import TcEnv
import TcUnify( buildImplicationFor )
import TcEvidence( mkTcCoVarCo )
import Type
<<<<<<< HEAD
import Weight
import Id
import Var( EvVar )
import Name
=======
import TyCon( isTypeFamilyTyCon )
import Id
import Var( EvVar )
import VarSet
>>>>>>> affdea82
import BasicTypes       ( RuleName )
import SrcLoc
import Outputable
import FastString
import Bag
import Data.List( partition )

{-
Note [Typechecking rules]
~~~~~~~~~~~~~~~~~~~~~~~~~
We *infer* the typ of the LHS, and use that type to *check* the type of
the RHS.  That means that higher-rank rules work reasonably well. Here's
an example (test simplCore/should_compile/rule2.hs) produced by Roman:

   foo :: (forall m. m a -> m b) -> m a -> m b
   foo f = ...

   bar :: (forall m. m a -> m a) -> m a -> m a
   bar f = ...

   {-# RULES "foo/bar" foo = bar #-}

He wanted the rule to typecheck.
-}

tcRules :: [LRuleDecls GhcRn] -> TcM [LRuleDecls GhcTcId]
tcRules decls = mapM (wrapLocM tcRuleDecls) decls

tcRuleDecls :: RuleDecls GhcRn -> TcM (RuleDecls GhcTcId)
tcRuleDecls (HsRules src decls)
   = do { tc_decls <- mapM (wrapLocM tcRule) decls
        ; return (HsRules src tc_decls) }

tcRule :: RuleDecl GhcRn -> TcM (RuleDecl GhcTcId)
tcRule (HsRule name act hs_bndrs lhs fv_lhs rhs fv_rhs)
  = addErrCtxt (ruleCtxt $ snd $ unLoc name)  $
    do { traceTc "---- Rule ------" (pprFullRuleName name)

        -- Note [Typechecking rules]
       ; (vars, bndr_wanted) <- captureConstraints $
                                tcRuleBndrs hs_bndrs
              -- bndr_wanted constraints can include wildcard hole
              -- constraints, which we should not forget about.
              -- It may mention the skolem type variables bound by
              -- the RULE.  c.f. Trac #10072

       ; let (id_bndrs, tv_bndrs) = partition isId vars
       ; (lhs', lhs_wanted, rhs', rhs_wanted, rule_ty)
            <- tcExtendTyVarEnv (map unrestricted tv_bndrs) $ -- TODO: arnaud: type variables should be Zero
               tcExtendIdEnv    (map unrestricted id_bndrs) $ -- TODO: arnaud: I don't know what `id_bndrs` are so I don't know if unrestricted is right
               do { -- See Note [Solve order for RULES]
                    ((lhs', rule_ty), lhs_wanted) <- captureConstraints (tcInferRho lhs)
                  ; (rhs', rhs_wanted) <- captureConstraints $
                                          tcMonoExpr rhs (mkCheckExpType rule_ty)
                  ; return (lhs', lhs_wanted, rhs', rhs_wanted, rule_ty) }

       ; traceTc "tcRule 1" (vcat [ pprFullRuleName name
                                  , ppr lhs_wanted
                                  , ppr rhs_wanted ])
       ; let all_lhs_wanted = bndr_wanted `andWC` lhs_wanted
       ; (lhs_evs, residual_lhs_wanted) <- simplifyRule (snd $ unLoc name)
                                              all_lhs_wanted
                                              rhs_wanted

       -- SimplfyRule Plan, step 4
       -- Now figure out what to quantify over
       -- c.f. TcSimplify.simplifyInfer
       -- We quantify over any tyvars free in *either* the rule
       --  *or* the bound variables.  The latter is important.  Consider
       --      ss (x,(y,z)) = (x,z)
       --      RULE:  forall v. fst (ss v) = fst v
       -- The type of the rhs of the rule is just a, but v::(a,(b,c))
       --
       -- We also need to get the completely-uconstrained tyvars of
       -- the LHS, lest they otherwise get defaulted to Any; but we do that
       -- during zonking (see TcHsSyn.zonkRule)

       ; let tpl_ids = lhs_evs ++ id_bndrs
       ; forall_tkvs <- zonkTcTypesAndSplitDepVars $
                        rule_ty : map idType tpl_ids
       ; gbls  <- tcGetGlobalTyCoVars -- Even though top level, there might be top-level
                                      -- monomorphic bindings from the MR; test tc111
       ; qtkvs <- quantifyTyVars gbls forall_tkvs
       ; traceTc "tcRule" (vcat [ pprFullRuleName name
                                , ppr forall_tkvs
                                , ppr qtkvs
                                , ppr rule_ty
                                , vcat [ ppr id <+> dcolon <+> ppr (idType id) | id <- tpl_ids ]
                  ])

       -- SimplfyRule Plan, step 5
       -- Simplify the LHS and RHS constraints:
       -- For the LHS constraints we must solve the remaining constraints
       -- (a) so that we report insoluble ones
       -- (b) so that we bind any soluble ones
       ; let skol_info = RuleSkol (snd (unLoc name))
       ; (lhs_implic, lhs_binds) <- buildImplicationFor topTcLevel skol_info qtkvs
                                         lhs_evs residual_lhs_wanted
       ; (rhs_implic, rhs_binds) <- buildImplicationFor topTcLevel skol_info qtkvs
                                         lhs_evs rhs_wanted

       ; emitImplications (lhs_implic `unionBags` rhs_implic)
       ; return (HsRule name act
                    (map (noLoc . RuleBndr . noLoc) (qtkvs ++ tpl_ids))
                    (mkHsDictLet lhs_binds lhs') fv_lhs
                    (mkHsDictLet rhs_binds rhs') fv_rhs) }

tcRuleBndrs :: [LRuleBndr GhcRn] -> TcM [Var]
tcRuleBndrs []
  = return []
tcRuleBndrs (L _ (RuleBndr (L _ name)) : rule_bndrs)
  = do  { ty <- newOpenFlexiTyVarTy
        ; vars <- tcRuleBndrs rule_bndrs
        ; return (mkLocalId name Omega ty : vars) }
tcRuleBndrs (L _ (RuleBndrSig (L _ name) rn_ty) : rule_bndrs)
--  e.g         x :: a->a
--  The tyvar 'a' is brought into scope first, just as if you'd written
--              a::*, x :: a->a
  = do  { let ctxt = RuleSigCtxt name
        ; (_ , tvs, id_ty) <- tcHsPatSigType ctxt rn_ty
        ; let id  = mkLocalIdOrCoVar name Omega id_ty
                    -- See Note [Pattern signature binders] in TcHsType

              -- The type variables scope over subsequent bindings; yuk
<<<<<<< HEAD
        ; vars <- tcExtendTyVarEnv (map unrestricted tvs) $ -- TODO: arnaud: type variables, should be Zero
=======
        ; vars <- tcExtendTyVarEnv2 tvs $
>>>>>>> affdea82
                  tcRuleBndrs rule_bndrs
        ; return (map snd tvs ++ id : vars) }

ruleCtxt :: FastString -> SDoc
ruleCtxt name = text "When checking the transformation rule" <+>
                doubleQuotes (ftext name)


{-
*********************************************************************************
*                                                                                 *
              Constraint simplification for rules
*                                                                                 *
***********************************************************************************

Note [The SimplifyRule Plan]
~~~~~~~~~~~~~~~~~~~~~~~~~~~~
Example.  Consider the following left-hand side of a rule
        f (x == y) (y > z) = ...
If we typecheck this expression we get constraints
        d1 :: Ord a, d2 :: Eq a
We do NOT want to "simplify" to the LHS
        forall x::a, y::a, z::a, d1::Ord a.
          f ((==) (eqFromOrd d1) x y) ((>) d1 y z) = ...
Instead we want
        forall x::a, y::a, z::a, d1::Ord a, d2::Eq a.
          f ((==) d2 x y) ((>) d1 y z) = ...

Here is another example:
        fromIntegral :: (Integral a, Num b) => a -> b
        {-# RULES "foo"  fromIntegral = id :: Int -> Int #-}
In the rule, a=b=Int, and Num Int is a superclass of Integral Int. But
we *dont* want to get
        forall dIntegralInt.
           fromIntegral Int Int dIntegralInt (scsel dIntegralInt) = id Int
because the scsel will mess up RULE matching.  Instead we want
        forall dIntegralInt, dNumInt.
          fromIntegral Int Int dIntegralInt dNumInt = id Int

Even if we have
        g (x == y) (y == z) = ..
where the two dictionaries are *identical*, we do NOT WANT
        forall x::a, y::a, z::a, d1::Eq a
          f ((==) d1 x y) ((>) d1 y z) = ...
because that will only match if the dict args are (visibly) equal.
Instead we want to quantify over the dictionaries separately.

In short, simplifyRuleLhs must *only* squash equalities, leaving
all dicts unchanged, with absolutely no sharing.

Also note that we can't solve the LHS constraints in isolation:
Example   foo :: Ord a => a -> a
          foo_spec :: Int -> Int
          {-# RULE "foo"  foo = foo_spec #-}
Here, it's the RHS that fixes the type variable

HOWEVER, under a nested implication things are different
Consider
  f :: (forall a. Eq a => a->a) -> Bool -> ...
  {-# RULES "foo" forall (v::forall b. Eq b => b->b).
       f b True = ...
    #-}
Here we *must* solve the wanted (Eq a) from the given (Eq a)
resulting from skolemising the argument type of g.  So we
revert to SimplCheck when going under an implication.


--------- So the SimplifyRule Plan is this -----------------------

* Step 0: typecheck the LHS and RHS to get constraints from each

* Step 1: Simplify the LHS and RHS constraints all together in one bag
          We do this to discover all unification equalities

* Step 2: Zonk the ORIGINAL (unsimplified) LHS constraints, to take
          advantage of those unifications

* Setp 3: Partition the LHS constraints into the ones we will
          quantify over, and the others.
          See Note [RULE quantification over equalities]

* Step 4: Decide on the type variables to quantify over

* Step 5: Simplify the LHS and RHS constraints separately, using the
          quantified constraints as givens

Note [Solve order for RULES]
~~~~~~~~~~~~~~~~~~~~~~~~~~~~
In step 1 above, we need to be a bit careful about solve order.
Consider
   f :: Int -> T Int
   type instance T Int = Bool

   RULE f 3 = True

From the RULE we get
   lhs-constraints:  T Int ~ alpha
   rhs-constraints:  Bool ~ alpha
where 'alpha' is the type that connects the two.  If we glom them
all together, and solve the RHS constraint first, we might solve
with alpha := Bool.  But then we'd end up with a RULE like

    RULE: f 3 |> (co :: T Int ~ Bool) = True

which is terrible.  We want

    RULE: f 3 = True |> (sym co :: Bool ~ T Int)

So we are careful to solve the LHS constraints first, and *then* the
RHS constraints.  Actually much of this is done by the on-the-fly
constraint solving, so the same order must be observed in
tcRule.


Note [RULE quantification over equalities]
~~~~~~~~~~~~~~~~~~~~~~~~~~~~~~~~~~~~~~~~~~
Deciding which equalities to quantify over is tricky:
 * We do not want to quantify over insoluble equalities (Int ~ Bool)
    (a) because we prefer to report a LHS type error
    (b) because if such things end up in 'givens' we get a bogus
        "inaccessible code" error

 * But we do want to quantify over things like (a ~ F b), where
   F is a type function.

The difficulty is that it's hard to tell what is insoluble!
So we see whether the simplification step yielded any type errors,
and if so refrain from quantifying over *any* equalities.

Note [Quantifying over coercion holes]
~~~~~~~~~~~~~~~~~~~~~~~~~~~~~~~~~~~~~~
Equality constraints from the LHS will emit coercion hole Wanteds.
These don't have a name, so we can't quantify over them directly.
Instead, because we really do want to quantify here, invent a new
EvVar for the coercion, fill the hole with the invented EvVar, and
then quantify over the EvVar. Not too tricky -- just some
impedance matching, really.

Note [Simplify cloned constraints]
~~~~~~~~~~~~~~~~~~~~~~~~~~~~~~~~~~~~~
At this stage, we're simplifying constraints only for insolubility
and for unification. Note that all the evidence is quickly discarded.
We use a clone of the real constraint. If we don't do this,
then RHS coercion-hole constraints get filled in, only to get filled
in *again* when solving the implications emitted from tcRule. That's
terrible, so we avoid the problem by cloning the constraints.

-}

simplifyRule :: RuleName
             -> WantedConstraints       -- Constraints from LHS
             -> WantedConstraints       -- Constraints from RHS
             -> TcM ( [EvVar]               -- Quantify over these LHS vars
                    , WantedConstraints)    -- Residual un-quantified LHS constraints
-- See Note [The SimplifyRule Plan]
-- NB: This consumes all simple constraints on the LHS, but not
-- any LHS implication constraints.
simplifyRule name lhs_wanted rhs_wanted
  = do {
       -- Note [The SimplifyRule Plan] step 1
       -- First solve the LHS and *then* solve the RHS
       -- Crucially, this performs unifications
       -- Why clone?  See Note [Simplify cloned constraints]
       ; lhs_clone <- cloneWC lhs_wanted
       ; rhs_clone <- cloneWC rhs_wanted
<<<<<<< HEAD

       -- Note [The SimplifyRule Plan] step 1
       -- First solve the LHS and *then* solve the RHS
       -- Crucially, this performs unifications
       -- See Note [Solve order for RULES]
       -- See Note [Simplify cloned constraints]
       ; insoluble <- runTcSDeriveds $
             do { lhs_resid <- solveWanteds lhs_clone
                ; rhs_resid <- solveWanteds rhs_clone
                ; return ( insolubleWC lhs_resid ||
                           insolubleWC rhs_resid ) }

       -- Note [The SimplifyRule Plan] step 2
       ; zonked_lhs_simples <- zonkSimples (wc_simple lhs_wanted)

       -- Note [The SimplifyRule Plan] step 3
       ; let (quant_cts, no_quant_cts) = partitionBag (quantify_ct insoluble)
                                                      zonked_lhs_simples

=======
       ; runTcSDeriveds $
             do { _ <- solveWanteds lhs_clone
                ; _ <- solveWanteds rhs_clone
                  -- Why do them separately?
                  -- See Note [Solve order for RULES]
                ; return () }

       -- Note [The SimplifyRule Plan] step 2
       ; lhs_wanted <- zonkWC lhs_wanted
       ; let (quant_cts, residual_lhs_wanted) = getRuleQuantCts lhs_wanted

       -- Note [The SimplifyRule Plan] step 3
>>>>>>> affdea82
       ; quant_evs <- mapM mk_quant_ev (bagToList quant_cts)

       ; traceTc "simplifyRule" $
         vcat [ text "LHS of rule" <+> doubleQuotes (ftext name)
              , text "lhs_wanted" <+> ppr lhs_wanted
              , text "rhs_wanted" <+> ppr rhs_wanted
<<<<<<< HEAD
              , text "zonked_lhs_simples" <+> ppr zonked_lhs_simples
              , text "quant_cts" <+> ppr quant_cts
              , text "no_quant_cts" <+> ppr no_quant_cts
              ]

       ; return (quant_evs, lhs_wanted { wc_simple = no_quant_cts }) }

  where
    quantify_ct :: Bool -> Ct -> Bool
    quantify_ct insol ct
      | EqPred _ t1 t2 <- classifyPredType (ctPred ct)
      = not (insol || t1 `tcEqType` t2)
        -- Note [RULE quantification over equalities]

      | otherwise
      = True

    mk_quant_ev :: Ct -> TcM EvVar
    mk_quant_ev ct
      | CtWanted { ctev_dest = dest, ctev_pred = pred } <- ctEvidence ct
      = case dest of
          EvVarDest ev_id -> return ev_id
          HoleDest hole   -> -- See Note [Quantifying over coercion holes]
                             do { ev_id <- newEvVar pred
                                ; fillCoercionHole hole (mkTcCoVarCo ev_id)
                                ; return ev_id }
    mk_quant_ev ct = pprPanic "mk_quant_ev" (ppr ct)
=======
              , text "quant_cts" <+> ppr quant_cts
              , text "residual_lhs_wanted" <+> ppr residual_lhs_wanted
              ]

       ; return (quant_evs, residual_lhs_wanted) }

  where
    mk_quant_ev :: Ct -> TcM EvVar
    mk_quant_ev ct
      | CtWanted { ctev_dest = dest, ctev_pred = pred } <- ctEvidence ct
      = case dest of
          EvVarDest ev_id -> return ev_id
          HoleDest hole   -> -- See Note [Quantifying over coercion holes]
                             do { ev_id <- newEvVar pred
                                ; fillCoercionHole hole (mkTcCoVarCo ev_id)
                                ; return ev_id }
    mk_quant_ev ct = pprPanic "mk_quant_ev" (ppr ct)


getRuleQuantCts :: WantedConstraints -> (Cts, WantedConstraints)
-- Extract all the constraints we can quantify over,
--   also returning the depleted WantedConstraints
--
-- NB: we must look inside implications, because with
--     -fdefer-type-errors we generate implications rather eagerly;
--     see TcUnify.implicationNeeded. Not doing so caused Trac #14732.
--
-- Unlike simplifyInfer, we don't leave the WantedConstraints unchanged,
--   and attempt to solve them from the quantified constraints.  That
--   nearly works, but fails for a constraint like (d :: Eq Int).
--   We /do/ want to quantify over it, but the short-cut solver
--   (see TcInteract Note [Shortcut solving]) ignores the quantified
--   and instead solves from the top level.
--
--   So we must partition the WantedConstraints ourselves
--   Not hard, but tiresome.

getRuleQuantCts wc
  = float_wc emptyVarSet wc
  where
    float_wc :: TcTyCoVarSet -> WantedConstraints -> (Cts, WantedConstraints)
    float_wc skol_tvs (WC { wc_simple = simples, wc_impl = implics })
      = ( simple_yes `andCts` implic_yes
        , WC { wc_simple = simple_no, wc_impl = implics_no })
     where
        (simple_yes, simple_no) = partitionBag (rule_quant_ct skol_tvs) simples
        (implic_yes, implics_no) = mapAccumBagL (float_implic skol_tvs)
                                                emptyBag implics

    float_implic :: TcTyCoVarSet -> Cts -> Implication -> (Cts, Implication)
    float_implic skol_tvs yes1 imp
      = (yes1 `andCts` yes2, imp { ic_wanted = no })
      where
        (yes2, no) = float_wc new_skol_tvs (ic_wanted imp)
        new_skol_tvs = skol_tvs `extendVarSetList` ic_skols imp

    rule_quant_ct :: TcTyCoVarSet -> Ct -> Bool
    rule_quant_ct skol_tvs ct
      | EqPred _ t1 t2 <- classifyPredType (ctPred ct)
      , not (ok_eq t1 t2)
       = False        -- Note [RULE quantification over equalities]
      | isHoleCt ct
      = False         -- Don't quantify over type holes, obviously
      | otherwise
      = tyCoVarsOfCt ct `disjointVarSet` skol_tvs

    ok_eq t1 t2
       | t1 `tcEqType` t2 = False
       | otherwise        = is_fun_app t1 || is_fun_app t2

    is_fun_app ty   -- ty is of form (F tys) where F is a type function
      = case tyConAppTyCon_maybe ty of
          Just tc -> isTypeFamilyTyCon tc
          Nothing -> False
>>>>>>> affdea82
<|MERGE_RESOLUTION|>--- conflicted
+++ resolved
@@ -25,17 +25,11 @@
 import TcUnify( buildImplicationFor )
 import TcEvidence( mkTcCoVarCo )
 import Type
-<<<<<<< HEAD
 import Weight
 import Id
 import Var( EvVar )
-import Name
-=======
 import TyCon( isTypeFamilyTyCon )
-import Id
-import Var( EvVar )
 import VarSet
->>>>>>> affdea82
 import BasicTypes       ( RuleName )
 import SrcLoc
 import Outputable
@@ -160,11 +154,7 @@
                     -- See Note [Pattern signature binders] in TcHsType
 
               -- The type variables scope over subsequent bindings; yuk
-<<<<<<< HEAD
-        ; vars <- tcExtendTyVarEnv (map unrestricted tvs) $ -- TODO: arnaud: type variables, should be Zero
-=======
-        ; vars <- tcExtendTyVarEnv2 tvs $
->>>>>>> affdea82
+        ; vars <- tcExtendTyVarEnv2 (map unrestricted tvs) $ -- TODO: arnaud: type variables, should be Zero
                   tcRuleBndrs rule_bndrs
         ; return (map snd tvs ++ id : vars) }
 
@@ -330,27 +320,6 @@
        -- Why clone?  See Note [Simplify cloned constraints]
        ; lhs_clone <- cloneWC lhs_wanted
        ; rhs_clone <- cloneWC rhs_wanted
-<<<<<<< HEAD
-
-       -- Note [The SimplifyRule Plan] step 1
-       -- First solve the LHS and *then* solve the RHS
-       -- Crucially, this performs unifications
-       -- See Note [Solve order for RULES]
-       -- See Note [Simplify cloned constraints]
-       ; insoluble <- runTcSDeriveds $
-             do { lhs_resid <- solveWanteds lhs_clone
-                ; rhs_resid <- solveWanteds rhs_clone
-                ; return ( insolubleWC lhs_resid ||
-                           insolubleWC rhs_resid ) }
-
-       -- Note [The SimplifyRule Plan] step 2
-       ; zonked_lhs_simples <- zonkSimples (wc_simple lhs_wanted)
-
-       -- Note [The SimplifyRule Plan] step 3
-       ; let (quant_cts, no_quant_cts) = partitionBag (quantify_ct insoluble)
-                                                      zonked_lhs_simples
-
-=======
        ; runTcSDeriveds $
              do { _ <- solveWanteds lhs_clone
                 ; _ <- solveWanteds rhs_clone
@@ -363,42 +332,12 @@
        ; let (quant_cts, residual_lhs_wanted) = getRuleQuantCts lhs_wanted
 
        -- Note [The SimplifyRule Plan] step 3
->>>>>>> affdea82
        ; quant_evs <- mapM mk_quant_ev (bagToList quant_cts)
 
        ; traceTc "simplifyRule" $
          vcat [ text "LHS of rule" <+> doubleQuotes (ftext name)
               , text "lhs_wanted" <+> ppr lhs_wanted
               , text "rhs_wanted" <+> ppr rhs_wanted
-<<<<<<< HEAD
-              , text "zonked_lhs_simples" <+> ppr zonked_lhs_simples
-              , text "quant_cts" <+> ppr quant_cts
-              , text "no_quant_cts" <+> ppr no_quant_cts
-              ]
-
-       ; return (quant_evs, lhs_wanted { wc_simple = no_quant_cts }) }
-
-  where
-    quantify_ct :: Bool -> Ct -> Bool
-    quantify_ct insol ct
-      | EqPred _ t1 t2 <- classifyPredType (ctPred ct)
-      = not (insol || t1 `tcEqType` t2)
-        -- Note [RULE quantification over equalities]
-
-      | otherwise
-      = True
-
-    mk_quant_ev :: Ct -> TcM EvVar
-    mk_quant_ev ct
-      | CtWanted { ctev_dest = dest, ctev_pred = pred } <- ctEvidence ct
-      = case dest of
-          EvVarDest ev_id -> return ev_id
-          HoleDest hole   -> -- See Note [Quantifying over coercion holes]
-                             do { ev_id <- newEvVar pred
-                                ; fillCoercionHole hole (mkTcCoVarCo ev_id)
-                                ; return ev_id }
-    mk_quant_ev ct = pprPanic "mk_quant_ev" (ppr ct)
-=======
               , text "quant_cts" <+> ppr quant_cts
               , text "residual_lhs_wanted" <+> ppr residual_lhs_wanted
               ]
@@ -472,5 +411,4 @@
     is_fun_app ty   -- ty is of form (F tys) where F is a type function
       = case tyConAppTyCon_maybe ty of
           Just tc -> isTypeFamilyTyCon tc
-          Nothing -> False
->>>>>>> affdea82
+          Nothing -> False