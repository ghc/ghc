--- conflicted
+++ resolved
@@ -457,11 +457,7 @@
     -- Returns a case alternative  Ki b1 b2 ... bv -> compare (a1,a2,...) with (b1,b2,...)
     mkInnerEqAlt op data_con
       = mkHsCaseAlt (nlConVarPat data_con_RDR bs_needed) $
-<<<<<<< HEAD
-        mkCompareFields tycon op (map weightedThing $ dataConOrigArgTys data_con)
-=======
-        mkCompareFields op (dataConOrigArgTys data_con)
->>>>>>> 82a5c241
+        mkCompareFields op (map weightedThing $ dataConOrigArgTys data_con)
       where
         data_con_RDR = getRdrName data_con
         bs_needed    = take (dataConSourceArity data_con) bs_RDRs
