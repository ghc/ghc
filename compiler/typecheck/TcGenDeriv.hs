{-
    %
(c) The University of Glasgow 2006
(c) The GRASP/AQUA Project, Glasgow University, 1992-1998


TcGenDeriv: Generating derived instance declarations

This module is nominally ``subordinate'' to @TcDeriv@, which is the
``official'' interface to deriving-related things.

This is where we do all the grimy bindings' generation.
-}

{-# LANGUAGE CPP, ScopedTypeVariables #-}
{-# LANGUAGE FlexibleContexts #-}
{-# LANGUAGE TypeFamilies #-}

module TcGenDeriv (
        BagDerivStuff, DerivStuff(..),

        gen_Eq_binds,
        gen_Ord_binds,
        gen_Enum_binds,
        gen_Bounded_binds,
        gen_Ix_binds,
        gen_Show_binds,
        gen_Read_binds,
        gen_Data_binds,
        gen_Lift_binds,
        gen_Newtype_binds,
        mkCoerceClassMethEqn,
        genAuxBinds,
        ordOpTbl, boxConTbl, litConTbl,
        mkRdrFunBind, mkRdrFunBindEC, mkRdrFunBindSE, error_Expr
    ) where

#include "HsVersions.h"

import GhcPrelude

import TcRnMonad
import HsSyn
import RdrName
import BasicTypes
import DataCon
import Name
import Fingerprint
import Encoding

import DynFlags
import PrelInfo
import FamInst
import FamInstEnv
import PrelNames
import THNames
import Module ( moduleName, moduleNameString
              , moduleUnitId, unitIdString )
import MkId ( coerceId )
import PrimOp
import SrcLoc
import TyCon
import TcEnv
import TcType
import TcValidity ( checkValidTyFamEqn )
import TysPrim
import TysWiredIn
import Type
import Weight
import Class
import VarSet
import VarEnv
import Util
import Var
import Outputable
import Lexeme
import FastString
import Pair
import Bag

import Data.List  ( partition, intersperse )

type BagDerivStuff = Bag DerivStuff

data AuxBindSpec
  = DerivCon2Tag TyCon  -- The con2Tag for given TyCon
  | DerivTag2Con TyCon  -- ...ditto tag2Con
  | DerivMaxTag  TyCon  -- ...and maxTag
  deriving( Eq )
  -- All these generate ZERO-BASED tag operations
  -- I.e first constructor has tag 0

data DerivStuff     -- Please add this auxiliary stuff
  = DerivAuxBind AuxBindSpec

  -- Generics and DeriveAnyClass
  | DerivFamInst FamInst               -- New type family instances

  -- New top-level auxiliary bindings
  | DerivHsBind (LHsBind GhcPs, LSig GhcPs) -- Also used for SYB


{-
************************************************************************
*                                                                      *
                Eq instances
*                                                                      *
************************************************************************

Here are the heuristics for the code we generate for @Eq@. Let's
assume we have a data type with some (possibly zero) nullary data
constructors and some ordinary, non-nullary ones (the rest, also
possibly zero of them).  Here's an example, with both \tr{N}ullary and
\tr{O}rdinary data cons.

  data Foo ... = N1 | N2 ... | Nn | O1 a b | O2 Int | O3 Double b b | ...

* For the ordinary constructors (if any), we emit clauses to do The
  Usual Thing, e.g.,:

    (==) (O1 a1 b1)    (O1 a2 b2)    = a1 == a2 && b1 == b2
    (==) (O2 a1)       (O2 a2)       = a1 == a2
    (==) (O3 a1 b1 c1) (O3 a2 b2 c2) = a1 == a2 && b1 == b2 && c1 == c2

  Note: if we're comparing unlifted things, e.g., if 'a1' and
  'a2' are Float#s, then we have to generate
       case (a1 `eqFloat#` a2) of r -> r
  for that particular test.

* If there are a lot of (more than ten) nullary constructors, we emit a
  catch-all clause of the form:

      (==) a b  = case (con2tag_Foo a) of { a# ->
                  case (con2tag_Foo b) of { b# ->
                  case (a# ==# b#)     of {
                    r -> r }}}

  If con2tag gets inlined this leads to join point stuff, so
  it's better to use regular pattern matching if there aren't too
  many nullary constructors.  "Ten" is arbitrary, of course

* If there aren't any nullary constructors, we emit a simpler
  catch-all:

     (==) a b  = False

* For the @(/=)@ method, we normally just use the default method.
  If the type is an enumeration type, we could/may/should? generate
  special code that calls @con2tag_Foo@, much like for @(==)@ shown
  above.

We thought about doing this: If we're also deriving 'Ord' for this
tycon, we generate:
  instance ... Eq (Foo ...) where
    (==) a b  = case (compare a b) of { _LT -> False; _EQ -> True ; _GT -> False}
    (/=) a b  = case (compare a b) of { _LT -> True ; _EQ -> False; _GT -> True }
However, that requires that (Ord <whatever>) was put in the context
for the instance decl, which it probably wasn't, so the decls
produced don't get through the typechecker.
-}

gen_Eq_binds :: SrcSpan -> TyCon -> TcM (LHsBinds GhcPs, BagDerivStuff)
gen_Eq_binds loc tycon = do
    dflags <- getDynFlags
    return (method_binds dflags, aux_binds)
  where
    all_cons = tyConDataCons tycon
    (nullary_cons, non_nullary_cons) = partition isNullarySrcDataCon all_cons

    -- If there are ten or more (arbitrary number) nullary constructors,
    -- use the con2tag stuff.  For small types it's better to use
    -- ordinary pattern matching.
    (tag_match_cons, pat_match_cons)
       | nullary_cons `lengthExceeds` 10 = (nullary_cons, non_nullary_cons)
       | otherwise                       = ([],           all_cons)

    no_tag_match_cons = null tag_match_cons

    fall_through_eqn dflags
      | no_tag_match_cons   -- All constructors have arguments
      = case pat_match_cons of
          []  -> []   -- No constructors; no fall-though case
          [_] -> []   -- One constructor; no fall-though case
          _   ->      -- Two or more constructors; add fall-through of
                      --       (==) _ _ = False
                 [([nlWildPat, nlWildPat], false_Expr)]

      | otherwise -- One or more tag_match cons; add fall-through of
                  -- extract tags compare for equality
      = [([a_Pat, b_Pat],
         untag_Expr dflags tycon [(a_RDR,ah_RDR), (b_RDR,bh_RDR)]
                    (genPrimOpApp (nlHsVar ah_RDR) eqInt_RDR (nlHsVar bh_RDR)))]

    aux_binds | no_tag_match_cons = emptyBag
              | otherwise         = unitBag $ DerivAuxBind $ DerivCon2Tag tycon

    method_binds dflags = unitBag (eq_bind dflags)
    eq_bind dflags = mkFunBindEC 2 loc eq_RDR (const true_Expr)
                                 (map pats_etc pat_match_cons
                                   ++ fall_through_eqn dflags)

    ------------------------------------------------------------------
    pats_etc data_con
      = let
            con1_pat = nlParPat $ nlConVarPat data_con_RDR as_needed
            con2_pat = nlParPat $ nlConVarPat data_con_RDR bs_needed

            data_con_RDR = getRdrName data_con
            con_arity   = length tys_needed
            as_needed   = take con_arity as_RDRs
            bs_needed   = take con_arity bs_RDRs
            tys_needed  = dataConOrigArgTys data_con
        in
        ([con1_pat, con2_pat], nested_eq_expr (map weightedThing tys_needed) as_needed bs_needed)
      where
        nested_eq_expr []  [] [] = true_Expr
        nested_eq_expr tys as bs
          = foldl1 and_Expr (zipWith3Equal "nested_eq" nested_eq tys as bs)
          where
            nested_eq ty a b = nlHsPar (eq_Expr tycon ty (nlHsVar a) (nlHsVar b))

{-
************************************************************************
*                                                                      *
        Ord instances
*                                                                      *
************************************************************************

Note [Generating Ord instances]
~~~~~~~~~~~~~~~~~~~~~~~~~~~~~~~
Suppose constructors are K1..Kn, and some are nullary.
The general form we generate is:

* Do case on first argument
        case a of
          K1 ... -> rhs_1
          K2 ... -> rhs_2
          ...
          Kn ... -> rhs_n
          _ -> nullary_rhs

* To make rhs_i
     If i = 1, 2, n-1, n, generate a single case.
        rhs_2    case b of
                   K1 {}  -> LT
                   K2 ... -> ...eq_rhs(K2)...
                   _      -> GT

     Otherwise do a tag compare against the bigger range
     (because this is the one most likely to succeed)
        rhs_3    case tag b of tb ->
                 if 3 <# tg then GT
                 else case b of
                         K3 ... -> ...eq_rhs(K3)....
                         _      -> LT

* To make eq_rhs(K), which knows that
    a = K a1 .. av
    b = K b1 .. bv
  we just want to compare (a1,b1) then (a2,b2) etc.
  Take care on the last field to tail-call into comparing av,bv

* To make nullary_rhs generate this
     case con2tag a of a# ->
     case con2tag b of ->
     a# `compare` b#

Several special cases:

* Two or fewer nullary constructors: don't generate nullary_rhs

* Be careful about unlifted comparisons.  When comparing unboxed
  values we can't call the overloaded functions.
  See function unliftedOrdOp

Note [Game plan for deriving Ord]
~~~~~~~~~~~~~~~~~~~~~~~~~~~~~
It's a bad idea to define only 'compare', and build the other binary
comparisons on top of it; see Trac #2130, #4019.  Reason: we don't
want to laboriously make a three-way comparison, only to extract a
binary result, something like this:
     (>) (I# x) (I# y) = case <# x y of
                            True -> False
                            False -> case ==# x y of
                                       True  -> False
                                       False -> True

This being said, we can get away with generating full code only for
'compare' and '<' thus saving us generation of other three operators.
Other operators can be cheaply expressed through '<':
a <= b = not $ b < a
a > b = b < a
a >= b = not $ a < b

So for sufficiently small types (few constructors, or all nullary)
we generate all methods; for large ones we just use 'compare'.

-}

data OrdOp = OrdCompare | OrdLT | OrdLE | OrdGE | OrdGT

------------
ordMethRdr :: OrdOp -> RdrName
ordMethRdr op
  = case op of
       OrdCompare -> compare_RDR
       OrdLT      -> lt_RDR
       OrdLE      -> le_RDR
       OrdGE      -> ge_RDR
       OrdGT      -> gt_RDR

------------
ltResult :: OrdOp -> LHsExpr GhcPs
-- Knowing a<b, what is the result for a `op` b?
ltResult OrdCompare = ltTag_Expr
ltResult OrdLT      = true_Expr
ltResult OrdLE      = true_Expr
ltResult OrdGE      = false_Expr
ltResult OrdGT      = false_Expr

------------
eqResult :: OrdOp -> LHsExpr GhcPs
-- Knowing a=b, what is the result for a `op` b?
eqResult OrdCompare = eqTag_Expr
eqResult OrdLT      = false_Expr
eqResult OrdLE      = true_Expr
eqResult OrdGE      = true_Expr
eqResult OrdGT      = false_Expr

------------
gtResult :: OrdOp -> LHsExpr GhcPs
-- Knowing a>b, what is the result for a `op` b?
gtResult OrdCompare = gtTag_Expr
gtResult OrdLT      = false_Expr
gtResult OrdLE      = false_Expr
gtResult OrdGE      = true_Expr
gtResult OrdGT      = true_Expr

------------
gen_Ord_binds :: SrcSpan -> TyCon -> TcM (LHsBinds GhcPs, BagDerivStuff)
gen_Ord_binds loc tycon = do
    dflags <- getDynFlags
    return $ if null tycon_data_cons -- No data-cons => invoke bale-out case
      then ( unitBag $ mkFunBindEC 2 loc compare_RDR (const eqTag_Expr) []
           , emptyBag)
      else ( unitBag (mkOrdOp dflags OrdCompare) `unionBags` other_ops dflags
           , aux_binds)
  where
    aux_binds | single_con_type = emptyBag
              | otherwise       = unitBag $ DerivAuxBind $ DerivCon2Tag tycon

        -- Note [Game plan for deriving Ord]
    other_ops dflags
      | (last_tag - first_tag) <= 2     -- 1-3 constructors
        || null non_nullary_cons        -- Or it's an enumeration
      = listToBag [mkOrdOp dflags OrdLT, lE, gT, gE]
      | otherwise
      = emptyBag

    negate_expr = nlHsApp (nlHsVar not_RDR)
    lE = mk_easy_FunBind loc le_RDR [a_Pat, b_Pat] $
        negate_expr (nlHsApp (nlHsApp (nlHsVar lt_RDR) b_Expr) a_Expr)
    gT = mk_easy_FunBind loc gt_RDR [a_Pat, b_Pat] $
        nlHsApp (nlHsApp (nlHsVar lt_RDR) b_Expr) a_Expr
    gE = mk_easy_FunBind loc ge_RDR [a_Pat, b_Pat] $
        negate_expr (nlHsApp (nlHsApp (nlHsVar lt_RDR) a_Expr) b_Expr)

    get_tag con = dataConTag con - fIRST_TAG
        -- We want *zero-based* tags, because that's what
        -- con2Tag returns (generated by untag_Expr)!

    tycon_data_cons = tyConDataCons tycon
    single_con_type = isSingleton tycon_data_cons
    (first_con : _) = tycon_data_cons
    (last_con : _)  = reverse tycon_data_cons
    first_tag       = get_tag first_con
    last_tag        = get_tag last_con

    (nullary_cons, non_nullary_cons) = partition isNullarySrcDataCon tycon_data_cons


    mkOrdOp :: DynFlags -> OrdOp -> LHsBind GhcPs
    -- Returns a binding   op a b = ... compares a and b according to op ....
    mkOrdOp dflags op = mk_easy_FunBind loc (ordMethRdr op) [a_Pat, b_Pat]
                                        (mkOrdOpRhs dflags op)

    mkOrdOpRhs :: DynFlags -> OrdOp -> LHsExpr GhcPs
    mkOrdOpRhs dflags op       -- RHS for comparing 'a' and 'b' according to op
      | nullary_cons `lengthAtMost` 2 -- Two nullary or fewer, so use cases
      = nlHsCase (nlHsVar a_RDR) $
        map (mkOrdOpAlt dflags op) tycon_data_cons
        -- i.e.  case a of { C1 x y -> case b of C1 x y -> ....compare x,y...
        --                   C2 x   -> case b of C2 x -> ....comopare x.... }

      | null non_nullary_cons    -- All nullary, so go straight to comparing tags
      = mkTagCmp dflags op

      | otherwise                -- Mixed nullary and non-nullary
      = nlHsCase (nlHsVar a_RDR) $
        (map (mkOrdOpAlt dflags op) non_nullary_cons
         ++ [mkHsCaseAlt nlWildPat (mkTagCmp dflags op)])


    mkOrdOpAlt :: DynFlags -> OrdOp -> DataCon
                  -> LMatch GhcPs (LHsExpr GhcPs)
    -- Make the alternative  (Ki a1 a2 .. av ->
    mkOrdOpAlt dflags op data_con
      = mkHsCaseAlt (nlConVarPat data_con_RDR as_needed)
                    (mkInnerRhs dflags op data_con)
      where
        as_needed    = take (dataConSourceArity data_con) as_RDRs
        data_con_RDR = getRdrName data_con

    mkInnerRhs dflags op data_con
      | single_con_type
      = nlHsCase (nlHsVar b_RDR) [ mkInnerEqAlt op data_con ]

      | tag == first_tag
      = nlHsCase (nlHsVar b_RDR) [ mkInnerEqAlt op data_con
                                 , mkHsCaseAlt nlWildPat (ltResult op) ]
      | tag == last_tag
      = nlHsCase (nlHsVar b_RDR) [ mkInnerEqAlt op data_con
                                 , mkHsCaseAlt nlWildPat (gtResult op) ]

      | tag == first_tag + 1
      = nlHsCase (nlHsVar b_RDR) [ mkHsCaseAlt (nlConWildPat first_con)
                                             (gtResult op)
                                 , mkInnerEqAlt op data_con
                                 , mkHsCaseAlt nlWildPat (ltResult op) ]
      | tag == last_tag - 1
      = nlHsCase (nlHsVar b_RDR) [ mkHsCaseAlt (nlConWildPat last_con)
                                             (ltResult op)
                                 , mkInnerEqAlt op data_con
                                 , mkHsCaseAlt nlWildPat (gtResult op) ]

      | tag > last_tag `div` 2  -- lower range is larger
      = untag_Expr dflags tycon [(b_RDR, bh_RDR)] $
        nlHsIf (genPrimOpApp (nlHsVar bh_RDR) ltInt_RDR tag_lit)
               (gtResult op) $  -- Definitely GT
        nlHsCase (nlHsVar b_RDR) [ mkInnerEqAlt op data_con
                                 , mkHsCaseAlt nlWildPat (ltResult op) ]

      | otherwise               -- upper range is larger
      = untag_Expr dflags tycon [(b_RDR, bh_RDR)] $
        nlHsIf (genPrimOpApp (nlHsVar bh_RDR) gtInt_RDR tag_lit)
               (ltResult op) $  -- Definitely LT
        nlHsCase (nlHsVar b_RDR) [ mkInnerEqAlt op data_con
                                 , mkHsCaseAlt nlWildPat (gtResult op) ]
      where
        tag     = get_tag data_con
        tag_lit = noLoc (HsLit noExt (HsIntPrim NoSourceText (toInteger tag)))

    mkInnerEqAlt :: OrdOp -> DataCon -> LMatch GhcPs (LHsExpr GhcPs)
    -- First argument 'a' known to be built with K
    -- Returns a case alternative  Ki b1 b2 ... bv -> compare (a1,a2,...) with (b1,b2,...)
    mkInnerEqAlt op data_con
      = mkHsCaseAlt (nlConVarPat data_con_RDR bs_needed) $
        mkCompareFields tycon op (map weightedThing $ dataConOrigArgTys data_con)
      where
        data_con_RDR = getRdrName data_con
        bs_needed    = take (dataConSourceArity data_con) bs_RDRs

    mkTagCmp :: DynFlags -> OrdOp -> LHsExpr GhcPs
    -- Both constructors known to be nullary
    -- generates (case data2Tag a of a# -> case data2Tag b of b# -> a# `op` b#
    mkTagCmp dflags op =
      untag_Expr dflags tycon[(a_RDR, ah_RDR),(b_RDR, bh_RDR)] $
        unliftedOrdOp tycon intPrimTy op ah_RDR bh_RDR

mkCompareFields :: TyCon -> OrdOp -> [Type] -> LHsExpr GhcPs
-- Generates nested comparisons for (a1,a2...) against (b1,b2,...)
-- where the ai,bi have the given types
mkCompareFields tycon op tys
  = go tys as_RDRs bs_RDRs
  where
    go []   _      _          = eqResult op
    go [ty] (a:_)  (b:_)
      | isUnliftedType ty     = unliftedOrdOp tycon ty op a b
      | otherwise             = genOpApp (nlHsVar a) (ordMethRdr op) (nlHsVar b)
    go (ty:tys) (a:as) (b:bs) = mk_compare ty a b
                                  (ltResult op)
                                  (go tys as bs)
                                  (gtResult op)
    go _ _ _ = panic "mkCompareFields"

    -- (mk_compare ty a b) generates
    --    (case (compare a b) of { LT -> <lt>; EQ -> <eq>; GT -> <bt> })
    -- but with suitable special cases for
    mk_compare ty a b lt eq gt
      | isUnliftedType ty
      = unliftedCompare lt_op eq_op a_expr b_expr lt eq gt
      | otherwise
      = nlHsCase (nlHsPar (nlHsApp (nlHsApp (nlHsVar compare_RDR) a_expr) b_expr))
          [mkHsCaseAlt (nlNullaryConPat ltTag_RDR) lt,
           mkHsCaseAlt (nlNullaryConPat eqTag_RDR) eq,
           mkHsCaseAlt (nlNullaryConPat gtTag_RDR) gt]
      where
        a_expr = nlHsVar a
        b_expr = nlHsVar b
        (lt_op, _, eq_op, _, _) = primOrdOps "Ord" tycon ty

unliftedOrdOp :: TyCon -> Type -> OrdOp -> RdrName -> RdrName -> LHsExpr GhcPs
unliftedOrdOp tycon ty op a b
  = case op of
       OrdCompare -> unliftedCompare lt_op eq_op a_expr b_expr
                                     ltTag_Expr eqTag_Expr gtTag_Expr
       OrdLT      -> wrap lt_op
       OrdLE      -> wrap le_op
       OrdGE      -> wrap ge_op
       OrdGT      -> wrap gt_op
  where
   (lt_op, le_op, eq_op, ge_op, gt_op) = primOrdOps "Ord" tycon ty
   wrap prim_op = genPrimOpApp a_expr prim_op b_expr
   a_expr = nlHsVar a
   b_expr = nlHsVar b

unliftedCompare :: RdrName -> RdrName
                -> LHsExpr GhcPs -> LHsExpr GhcPs   -- What to cmpare
                -> LHsExpr GhcPs -> LHsExpr GhcPs -> LHsExpr GhcPs
                                                    -- Three results
                -> LHsExpr GhcPs
-- Return (if a < b then lt else if a == b then eq else gt)
unliftedCompare lt_op eq_op a_expr b_expr lt eq gt
  = nlHsIf (ascribeBool $ genPrimOpApp a_expr lt_op b_expr) lt $
                        -- Test (<) first, not (==), because the latter
                        -- is true less often, so putting it first would
                        -- mean more tests (dynamically)
        nlHsIf (ascribeBool $ genPrimOpApp a_expr eq_op b_expr) eq gt
  where
    ascribeBool e = nlExprWithTySig e boolTy

nlConWildPat :: DataCon -> LPat GhcPs
-- The pattern (K {})
nlConWildPat con = noLoc (ConPatIn (noLoc (getRdrName con))
                                   (RecCon (HsRecFields { rec_flds = []
                                                        , rec_dotdot = Nothing })))

{-
************************************************************************
*                                                                      *
        Enum instances
*                                                                      *
************************************************************************

@Enum@ can only be derived for enumeration types.  For a type
\begin{verbatim}
data Foo ... = N1 | N2 | ... | Nn
\end{verbatim}

we use both @con2tag_Foo@ and @tag2con_Foo@ functions, as well as a
@maxtag_Foo@ variable (all generated by @gen_tag_n_con_binds@).

\begin{verbatim}
instance ... Enum (Foo ...) where
    succ x   = toEnum (1 + fromEnum x)
    pred x   = toEnum (fromEnum x - 1)

    toEnum i = tag2con_Foo i

    enumFrom a = map tag2con_Foo [con2tag_Foo a .. maxtag_Foo]

    -- or, really...
    enumFrom a
      = case con2tag_Foo a of
          a# -> map tag2con_Foo (enumFromTo (I# a#) maxtag_Foo)

   enumFromThen a b
     = map tag2con_Foo [con2tag_Foo a, con2tag_Foo b .. maxtag_Foo]

    -- or, really...
    enumFromThen a b
      = case con2tag_Foo a of { a# ->
        case con2tag_Foo b of { b# ->
        map tag2con_Foo (enumFromThenTo (I# a#) (I# b#) maxtag_Foo)
        }}
\end{verbatim}

For @enumFromTo@ and @enumFromThenTo@, we use the default methods.
-}

gen_Enum_binds :: SrcSpan -> TyCon -> TcM (LHsBinds GhcPs, BagDerivStuff)
gen_Enum_binds loc tycon = do
    dflags <- getDynFlags
    return (method_binds dflags, aux_binds)
  where
    method_binds dflags = listToBag
      [ succ_enum      dflags
      , pred_enum      dflags
      , to_enum        dflags
      , enum_from      dflags
      , enum_from_then dflags
      , from_enum      dflags
      ]
    aux_binds = listToBag $ map DerivAuxBind
                  [DerivCon2Tag tycon, DerivTag2Con tycon, DerivMaxTag tycon]

    occ_nm = getOccString tycon

    succ_enum dflags
      = mk_easy_FunBind loc succ_RDR [a_Pat] $
        untag_Expr dflags tycon [(a_RDR, ah_RDR)] $
        nlHsIf (nlHsApps eq_RDR [nlHsVar (maxtag_RDR dflags tycon),
                               nlHsVarApps intDataCon_RDR [ah_RDR]])
             (illegal_Expr "succ" occ_nm "tried to take `succ' of last tag in enumeration")
             (nlHsApp (nlHsVar (tag2con_RDR dflags tycon))
                    (nlHsApps plus_RDR [nlHsVarApps intDataCon_RDR [ah_RDR],
                                        nlHsIntLit 1]))

    pred_enum dflags
      = mk_easy_FunBind loc pred_RDR [a_Pat] $
        untag_Expr dflags tycon [(a_RDR, ah_RDR)] $
        nlHsIf (nlHsApps eq_RDR [nlHsIntLit 0,
                               nlHsVarApps intDataCon_RDR [ah_RDR]])
             (illegal_Expr "pred" occ_nm "tried to take `pred' of first tag in enumeration")
             (nlHsApp (nlHsVar (tag2con_RDR dflags tycon))
                      (nlHsApps plus_RDR
                            [ nlHsVarApps intDataCon_RDR [ah_RDR]
                            , nlHsLit (HsInt noExt
                                                (mkIntegralLit (-1 :: Int)))]))

    to_enum dflags
      = mk_easy_FunBind loc toEnum_RDR [a_Pat] $
        nlHsIf (nlHsApps and_RDR
                [nlHsApps ge_RDR [nlHsVar a_RDR, nlHsIntLit 0],
                 nlHsApps le_RDR [ nlHsVar a_RDR
                                 , nlHsVar (maxtag_RDR dflags tycon)]])
             (nlHsVarApps (tag2con_RDR dflags tycon) [a_RDR])
             (illegal_toEnum_tag occ_nm (maxtag_RDR dflags tycon))

    enum_from dflags
      = mk_easy_FunBind loc enumFrom_RDR [a_Pat] $
          untag_Expr dflags tycon [(a_RDR, ah_RDR)] $
          nlHsApps map_RDR
                [nlHsVar (tag2con_RDR dflags tycon),
                 nlHsPar (enum_from_to_Expr
                            (nlHsVarApps intDataCon_RDR [ah_RDR])
                            (nlHsVar (maxtag_RDR dflags tycon)))]

    enum_from_then dflags
      = mk_easy_FunBind loc enumFromThen_RDR [a_Pat, b_Pat] $
          untag_Expr dflags tycon [(a_RDR, ah_RDR), (b_RDR, bh_RDR)] $
          nlHsApp (nlHsVarApps map_RDR [tag2con_RDR dflags tycon]) $
            nlHsPar (enum_from_then_to_Expr
                    (nlHsVarApps intDataCon_RDR [ah_RDR])
                    (nlHsVarApps intDataCon_RDR [bh_RDR])
                    (nlHsIf  (nlHsApps gt_RDR [nlHsVarApps intDataCon_RDR [ah_RDR],
                                               nlHsVarApps intDataCon_RDR [bh_RDR]])
                           (nlHsIntLit 0)
                           (nlHsVar (maxtag_RDR dflags tycon))
                           ))

    from_enum dflags
      = mk_easy_FunBind loc fromEnum_RDR [a_Pat] $
          untag_Expr dflags tycon [(a_RDR, ah_RDR)] $
          (nlHsVarApps intDataCon_RDR [ah_RDR])

{-
************************************************************************
*                                                                      *
        Bounded instances
*                                                                      *
************************************************************************
-}

gen_Bounded_binds :: SrcSpan -> TyCon -> (LHsBinds GhcPs, BagDerivStuff)
gen_Bounded_binds loc tycon
  | isEnumerationTyCon tycon
  = (listToBag [ min_bound_enum, max_bound_enum ], emptyBag)
  | otherwise
  = ASSERT(isSingleton data_cons)
    (listToBag [ min_bound_1con, max_bound_1con ], emptyBag)
  where
    data_cons = tyConDataCons tycon

    ----- enum-flavored: ---------------------------
    min_bound_enum = mkHsVarBind loc minBound_RDR (nlHsVar data_con_1_RDR)
    max_bound_enum = mkHsVarBind loc maxBound_RDR (nlHsVar data_con_N_RDR)

    data_con_1     = head data_cons
    data_con_N     = last data_cons
    data_con_1_RDR = getRdrName data_con_1
    data_con_N_RDR = getRdrName data_con_N

    ----- single-constructor-flavored: -------------
    arity          = dataConSourceArity data_con_1

    min_bound_1con = mkHsVarBind loc minBound_RDR $
                     nlHsVarApps data_con_1_RDR (nOfThem arity minBound_RDR)
    max_bound_1con = mkHsVarBind loc maxBound_RDR $
                     nlHsVarApps data_con_1_RDR (nOfThem arity maxBound_RDR)

{-
************************************************************************
*                                                                      *
        Ix instances
*                                                                      *
************************************************************************

Deriving @Ix@ is only possible for enumeration types and
single-constructor types.  We deal with them in turn.

For an enumeration type, e.g.,
\begin{verbatim}
    data Foo ... = N1 | N2 | ... | Nn
\end{verbatim}
things go not too differently from @Enum@:
\begin{verbatim}
instance ... Ix (Foo ...) where
    range (a, b)
      = map tag2con_Foo [con2tag_Foo a .. con2tag_Foo b]

    -- or, really...
    range (a, b)
      = case (con2tag_Foo a) of { a# ->
        case (con2tag_Foo b) of { b# ->
        map tag2con_Foo (enumFromTo (I# a#) (I# b#))
        }}

    -- Generate code for unsafeIndex, because using index leads
    -- to lots of redundant range tests
    unsafeIndex c@(a, b) d
      = case (con2tag_Foo d -# con2tag_Foo a) of
               r# -> I# r#

    inRange (a, b) c
      = let
            p_tag = con2tag_Foo c
        in
        p_tag >= con2tag_Foo a && p_tag <= con2tag_Foo b

    -- or, really...
    inRange (a, b) c
      = case (con2tag_Foo a)   of { a_tag ->
        case (con2tag_Foo b)   of { b_tag ->
        case (con2tag_Foo c)   of { c_tag ->
        if (c_tag >=# a_tag) then
          c_tag <=# b_tag
        else
          False
        }}}
\end{verbatim}
(modulo suitable case-ification to handle the unlifted tags)

For a single-constructor type (NB: this includes all tuples), e.g.,
\begin{verbatim}
    data Foo ... = MkFoo a b Int Double c c
\end{verbatim}
we follow the scheme given in Figure~19 of the Haskell~1.2 report
(p.~147).
-}

gen_Ix_binds :: SrcSpan -> TyCon -> TcM (LHsBinds GhcPs, BagDerivStuff)

gen_Ix_binds loc tycon = do
    dflags <- getDynFlags
    return $ if isEnumerationTyCon tycon
      then (enum_ixes dflags, listToBag $ map DerivAuxBind
                   [DerivCon2Tag tycon, DerivTag2Con tycon, DerivMaxTag tycon])
      else (single_con_ixes, unitBag (DerivAuxBind (DerivCon2Tag tycon)))
  where
    --------------------------------------------------------------
    enum_ixes dflags = listToBag
      [ enum_range   dflags
      , enum_index   dflags
      , enum_inRange dflags
      ]

    enum_range dflags
      = mk_easy_FunBind loc range_RDR [nlTuplePat [a_Pat, b_Pat] Boxed] $
          untag_Expr dflags tycon [(a_RDR, ah_RDR)] $
          untag_Expr dflags tycon [(b_RDR, bh_RDR)] $
          nlHsApp (nlHsVarApps map_RDR [tag2con_RDR dflags tycon]) $
              nlHsPar (enum_from_to_Expr
                        (nlHsVarApps intDataCon_RDR [ah_RDR])
                        (nlHsVarApps intDataCon_RDR [bh_RDR]))

    enum_index dflags
      = mk_easy_FunBind loc unsafeIndex_RDR
                [noLoc (AsPat noExt (noLoc c_RDR)
                           (nlTuplePat [a_Pat, nlWildPat] Boxed)),
                                d_Pat] (
           untag_Expr dflags tycon [(a_RDR, ah_RDR)] (
           untag_Expr dflags tycon [(d_RDR, dh_RDR)] (
           let
                rhs = nlHsVarApps intDataCon_RDR [c_RDR]
           in
           nlHsCase
             (genOpApp (nlHsVar dh_RDR) minusInt_RDR (nlHsVar ah_RDR))
             [mkHsCaseAlt (nlVarPat c_RDR) rhs]
           ))
        )

    -- This produces something like `(ch >= ah) && (ch <= bh)`
    enum_inRange dflags
      = mk_easy_FunBind loc inRange_RDR [nlTuplePat [a_Pat, b_Pat] Boxed, c_Pat] $
          untag_Expr dflags tycon [(a_RDR, ah_RDR)] (
          untag_Expr dflags tycon [(b_RDR, bh_RDR)] (
          untag_Expr dflags tycon [(c_RDR, ch_RDR)] (
          -- This used to use `if`, which interacts badly with RebindableSyntax.
          -- See #11396.
          nlHsApps and_RDR
              [ genPrimOpApp (nlHsVar ch_RDR) geInt_RDR (nlHsVar ah_RDR)
              , genPrimOpApp (nlHsVar ch_RDR) leInt_RDR (nlHsVar bh_RDR)
              ]
          )))

    --------------------------------------------------------------
    single_con_ixes
      = listToBag [single_con_range, single_con_index, single_con_inRange]

    data_con
      = case tyConSingleDataCon_maybe tycon of -- just checking...
          Nothing -> panic "get_Ix_binds"
          Just dc -> dc

    con_arity    = dataConSourceArity data_con
    data_con_RDR = getRdrName data_con

    as_needed = take con_arity as_RDRs
    bs_needed = take con_arity bs_RDRs
    cs_needed = take con_arity cs_RDRs

    con_pat  xs  = nlConVarPat data_con_RDR xs
    con_expr     = nlHsVarApps data_con_RDR cs_needed

    --------------------------------------------------------------
    single_con_range
      = mk_easy_FunBind loc range_RDR
          [nlTuplePat [con_pat as_needed, con_pat bs_needed] Boxed] $
        noLoc (mkHsComp ListComp stmts con_expr)
      where
        stmts = zipWith3Equal "single_con_range" mk_qual as_needed bs_needed cs_needed

        mk_qual a b c = noLoc $ mkBindStmt (nlVarPat c)
                                 (nlHsApp (nlHsVar range_RDR)
                                          (mkLHsVarTuple [a,b]))

    ----------------
    single_con_index
      = mk_easy_FunBind loc unsafeIndex_RDR
                [nlTuplePat [con_pat as_needed, con_pat bs_needed] Boxed,
                 con_pat cs_needed]
        -- We need to reverse the order we consider the components in
        -- so that
        --     range (l,u) !! index (l,u) i == i   -- when i is in range
        -- (from http://haskell.org/onlinereport/ix.html) holds.
                (mk_index (reverse $ zip3 as_needed bs_needed cs_needed))
      where
        -- index (l1,u1) i1 + rangeSize (l1,u1) * (index (l2,u2) i2 + ...)
        mk_index []        = nlHsIntLit 0
        mk_index [(l,u,i)] = mk_one l u i
        mk_index ((l,u,i) : rest)
          = genOpApp (
                mk_one l u i
            ) plus_RDR (
                genOpApp (
                    (nlHsApp (nlHsVar unsafeRangeSize_RDR)
                             (mkLHsVarTuple [l,u]))
                ) times_RDR (mk_index rest)
           )
        mk_one l u i
          = nlHsApps unsafeIndex_RDR [mkLHsVarTuple [l,u], nlHsVar i]

    ------------------
    single_con_inRange
      = mk_easy_FunBind loc inRange_RDR
                [nlTuplePat [con_pat as_needed, con_pat bs_needed] Boxed,
                 con_pat cs_needed] $
          if con_arity == 0
             -- If the product type has no fields, inRange is trivially true
             -- (see Trac #12853).
             then true_Expr
             else foldl1 and_Expr (zipWith3Equal "single_con_inRange" in_range
                    as_needed bs_needed cs_needed)
      where
        in_range a b c = nlHsApps inRange_RDR [mkLHsVarTuple [a,b], nlHsVar c]

{-
************************************************************************
*                                                                      *
        Read instances
*                                                                      *
************************************************************************

Example

  infix 4 %%
  data T = Int %% Int
         | T1 { f1 :: Int }
         | T2 T

instance Read T where
  readPrec =
    parens
    ( prec 4 (
        do x <- ReadP.step Read.readPrec
           expectP (Symbol "%%")
           y <- ReadP.step Read.readPrec
           return (x %% y))
      +++
      prec (appPrec+1) (
        -- Note the "+1" part; "T2 T1 {f1=3}" should parse ok
        -- Record construction binds even more tightly than application
        do expectP (Ident "T1")
           expectP (Punc '{')
           x          <- Read.readField "f1" (ReadP.reset readPrec)
           expectP (Punc '}')
           return (T1 { f1 = x }))
      +++
      prec appPrec (
        do expectP (Ident "T2")
           x <- ReadP.step Read.readPrec
           return (T2 x))
    )

  readListPrec = readListPrecDefault
  readList     = readListDefault


Note [Use expectP]
~~~~~~~~~~~~~~~~~~
Note that we use
   expectP (Ident "T1")
rather than
   Ident "T1" <- lexP
The latter desugares to inline code for matching the Ident and the
string, and this can be very voluminous. The former is much more
compact.  Cf Trac #7258, although that also concerned non-linearity in
the occurrence analyser, a separate issue.

Note [Read for empty data types]
~~~~~~~~~~~~~~~~~~~~~~~~~~~~~~~~
What should we get for this?  (Trac #7931)
   data Emp deriving( Read )   -- No data constructors

Here we want
  read "[]" :: [Emp]   to succeed, returning []
So we do NOT want
   instance Read Emp where
     readPrec = error "urk"
Rather we want
   instance Read Emp where
     readPred = pfail   -- Same as choose []

Because 'pfail' allows the parser to backtrack, but 'error' doesn't.
These instances are also useful for Read (Either Int Emp), where
we want to be able to parse (Left 3) just fine.
-}

gen_Read_binds :: (Name -> Fixity) -> SrcSpan -> TyCon
               -> (LHsBinds GhcPs, BagDerivStuff)

gen_Read_binds get_fixity loc tycon
  = (listToBag [read_prec, default_readlist, default_readlistprec], emptyBag)
  where
    -----------------------------------------------------------------------
    default_readlist
        = mkHsVarBind loc readList_RDR     (nlHsVar readListDefault_RDR)

    default_readlistprec
        = mkHsVarBind loc readListPrec_RDR (nlHsVar readListPrecDefault_RDR)
    -----------------------------------------------------------------------

    data_cons = tyConDataCons tycon
    (nullary_cons, non_nullary_cons) = partition isNullarySrcDataCon data_cons

    read_prec = mkHsVarBind loc readPrec_RDR rhs
      where
        rhs | null data_cons -- See Note [Read for empty data types]
            = nlHsVar pfail_RDR
            | otherwise
            = nlHsApp (nlHsVar parens_RDR)
                      (foldr1 mk_alt (read_nullary_cons ++
                                      read_non_nullary_cons))

    read_non_nullary_cons = map read_non_nullary_con non_nullary_cons

    read_nullary_cons
      = case nullary_cons of
            []    -> []
            [con] -> [nlHsDo DoExpr (match_con con ++ [noLoc $ mkLastStmt (result_expr con [])])]
            _     -> [nlHsApp (nlHsVar choose_RDR)
                              (nlList (map mk_pair nullary_cons))]
        -- NB For operators the parens around (:=:) are matched by the
        -- enclosing "parens" call, so here we must match the naked
        -- data_con_str con

    match_con con | isSym con_str = [symbol_pat con_str]
                  | otherwise     = ident_h_pat  con_str
                  where
                    con_str = data_con_str con
        -- For nullary constructors we must match Ident s for normal constrs
        -- and   Symbol s   for operators

    mk_pair con = mkLHsTupleExpr [nlHsLit (mkHsString (data_con_str con)),
                                  result_expr con []]

    read_non_nullary_con data_con
      | is_infix  = mk_parser infix_prec  infix_stmts  body
      | is_record = mk_parser record_prec record_stmts body
--              Using these two lines instead allows the derived
--              read for infix and record bindings to read the prefix form
--      | is_infix  = mk_alt prefix_parser (mk_parser infix_prec  infix_stmts  body)
--      | is_record = mk_alt prefix_parser (mk_parser record_prec record_stmts body)
      | otherwise = prefix_parser
      where
        body = result_expr data_con as_needed
        con_str = data_con_str data_con

        prefix_parser = mk_parser prefix_prec prefix_stmts body

        read_prefix_con
            | isSym con_str = [read_punc "(", symbol_pat con_str, read_punc ")"]
            | otherwise     = ident_h_pat con_str

        read_infix_con
            | isSym con_str = [symbol_pat con_str]
            | otherwise     = [read_punc "`"] ++ ident_h_pat con_str ++ [read_punc "`"]

        prefix_stmts            -- T a b c
          = read_prefix_con ++ read_args

        infix_stmts             -- a %% b, or  a `T` b
          = [read_a1]
            ++ read_infix_con
            ++ [read_a2]

        record_stmts            -- T { f1 = a, f2 = b }
          = read_prefix_con
            ++ [read_punc "{"]
            ++ concat (intersperse [read_punc ","] field_stmts)
            ++ [read_punc "}"]

        field_stmts  = zipWithEqual "lbl_stmts" read_field labels as_needed

        con_arity    = dataConSourceArity data_con
        labels       = map flLabel $ dataConFieldLabels data_con
        dc_nm        = getName data_con
        is_infix     = dataConIsInfix data_con
        is_record    = labels `lengthExceeds` 0
        as_needed    = take con_arity as_RDRs
        read_args    = zipWithEqual "gen_Read_binds" read_arg as_needed (map weightedThing $ dataConOrigArgTys data_con)
        (read_a1:read_a2:_) = read_args

        prefix_prec = appPrecedence
        infix_prec  = getPrecedence get_fixity dc_nm
        record_prec = appPrecedence + 1 -- Record construction binds even more tightly
                                        -- than application; e.g. T2 T1 {x=2} means T2 (T1 {x=2})

    ------------------------------------------------------------------------
    --          Helpers
    ------------------------------------------------------------------------
    mk_alt e1 e2       = genOpApp e1 alt_RDR e2                         -- e1 +++ e2
    mk_parser p ss b   = nlHsApps prec_RDR [nlHsIntLit p                -- prec p (do { ss ; b })
                                           , nlHsDo DoExpr (ss ++ [noLoc $ mkLastStmt b])]
    con_app con as     = nlHsVarApps (getRdrName con) as                -- con as
    result_expr con as = nlHsApp (nlHsVar returnM_RDR) (con_app con as) -- return (con as)

    -- For constructors and field labels ending in '#', we hackily
    -- let the lexer generate two tokens, and look for both in sequence
    -- Thus [Ident "I"; Symbol "#"].  See Trac #5041
    ident_h_pat s | Just (ss, '#') <- snocView s = [ ident_pat ss, symbol_pat "#" ]
                  | otherwise                    = [ ident_pat s ]

    bindLex pat  = noLoc (mkBodyStmt (nlHsApp (nlHsVar expectP_RDR) pat))  -- expectP p
                   -- See Note [Use expectP]
    ident_pat  s = bindLex $ nlHsApps ident_RDR  [nlHsLit (mkHsString s)]  -- expectP (Ident "foo")
    symbol_pat s = bindLex $ nlHsApps symbol_RDR [nlHsLit (mkHsString s)]  -- expectP (Symbol ">>")
    read_punc c  = bindLex $ nlHsApps punc_RDR   [nlHsLit (mkHsString c)]  -- expectP (Punc "<")

    data_con_str con = occNameString (getOccName con)

    read_arg a ty = ASSERT( not (isUnliftedType ty) )
                    noLoc (mkBindStmt (nlVarPat a) (nlHsVarApps step_RDR [readPrec_RDR]))

    -- When reading field labels we might encounter
    --      a  = 3
    --      _a = 3
    -- or   (#) = 4
    -- Note the parens!
    read_field lbl a =
        [noLoc
          (mkBindStmt
            (nlVarPat a)
            (nlHsApp
              read_field
              (nlHsVarApps reset_RDR [readPrec_RDR])
            )
          )
        ]
        where
          lbl_str = unpackFS lbl
          mk_read_field read_field_rdr lbl
              = nlHsApps read_field_rdr [nlHsLit (mkHsString lbl)]
          read_field
              | isSym lbl_str
              = mk_read_field readSymField_RDR lbl_str
              | Just (ss, '#') <- snocView lbl_str -- #14918
              = mk_read_field readFieldHash_RDR ss
              | otherwise
              = mk_read_field readField_RDR lbl_str

{-
************************************************************************
*                                                                      *
        Show instances
*                                                                      *
************************************************************************

Example

    infixr 5 :^:

    data Tree a =  Leaf a  |  Tree a :^: Tree a

    instance (Show a) => Show (Tree a) where

        showsPrec d (Leaf m) = showParen (d > app_prec) showStr
          where
             showStr = showString "Leaf " . showsPrec (app_prec+1) m

        showsPrec d (u :^: v) = showParen (d > up_prec) showStr
          where
             showStr = showsPrec (up_prec+1) u .
                       showString " :^: "      .
                       showsPrec (up_prec+1) v
                -- Note: right-associativity of :^: ignored

    up_prec  = 5    -- Precedence of :^:
    app_prec = 10   -- Application has precedence one more than
                    -- the most tightly-binding operator
-}

gen_Show_binds :: (Name -> Fixity) -> SrcSpan -> TyCon
               -> (LHsBinds GhcPs, BagDerivStuff)

gen_Show_binds get_fixity loc tycon
  = (unitBag shows_prec, emptyBag)
  where
    data_cons = tyConDataCons tycon
    shows_prec = mkFunBindEC 2 loc showsPrec_RDR id (map pats_etc data_cons)
    comma_space = nlHsVar showCommaSpace_RDR

    pats_etc data_con
      | nullary_con =  -- skip the showParen junk...
         ASSERT(null bs_needed)
         ([nlWildPat, con_pat], mk_showString_app op_con_str)
      | otherwise   =
         ([a_Pat, con_pat],
          showParen_Expr (genOpApp a_Expr ge_RDR (nlHsLit
                         (HsInt noExt (mkIntegralLit con_prec_plus_one))))
                         (nlHsPar (nested_compose_Expr show_thingies)))
        where
             data_con_RDR  = getRdrName data_con
             con_arity     = dataConSourceArity data_con
             bs_needed     = take con_arity bs_RDRs
             arg_tys       = dataConOrigArgTys data_con         -- Correspond 1-1 with bs_needed
             con_pat       = nlConVarPat data_con_RDR bs_needed
             nullary_con   = con_arity == 0
             labels        = map flLabel $ dataConFieldLabels data_con
             lab_fields    = length labels
             record_syntax = lab_fields > 0

             dc_nm          = getName data_con
             dc_occ_nm      = getOccName data_con
             con_str        = occNameString dc_occ_nm
             op_con_str     = wrapOpParens con_str
             backquote_str  = wrapOpBackquotes con_str

             show_thingies
                | is_infix      = [show_arg1, mk_showString_app (" " ++ backquote_str ++ " "), show_arg2]
                | record_syntax = mk_showString_app (op_con_str ++ " {") :
                                  show_record_args ++ [mk_showString_app "}"]
                | otherwise     = mk_showString_app (op_con_str ++ " ") : show_prefix_args

             show_label l = mk_showString_app (nm ++ " = ")
                        -- Note the spaces around the "=" sign.  If we
                        -- don't have them then we get Foo { x=-1 } and
                        -- the "=-" parses as a single lexeme.  Only the
                        -- space after the '=' is necessary, but it
                        -- seems tidier to have them both sides.
                 where
                   nm       = wrapOpParens (unpackFS l)

             show_args               = zipWith show_arg bs_needed (map weightedThing arg_tys)
             (show_arg1:show_arg2:_) = show_args
             show_prefix_args        = intersperse (nlHsVar showSpace_RDR) show_args

                -- Assumption for record syntax: no of fields == no of
                -- labelled fields (and in same order)
             show_record_args = concat $
                                intersperse [comma_space] $
                                [ [show_label lbl, arg]
                                | (lbl,arg) <- zipEqual "gen_Show_binds"
                                                        labels show_args ]

             show_arg :: RdrName -> Type -> LHsExpr GhcPs
             show_arg b arg_ty
               | isUnliftedType arg_ty
               -- See Note [Deriving and unboxed types] in TcDeriv
               = nlHsApps compose_RDR [mk_shows_app boxed_arg,
                                       mk_showString_app postfixMod]
               | otherwise
               = mk_showsPrec_app arg_prec arg
                 where
                   arg        = nlHsVar b
                   boxed_arg  = box "Show" tycon arg arg_ty
                   postfixMod = assoc_ty_id "Show" tycon postfixModTbl arg_ty

                -- Fixity stuff
             is_infix = dataConIsInfix data_con
             con_prec_plus_one = 1 + getPrec is_infix get_fixity dc_nm
             arg_prec | record_syntax = 0  -- Record fields don't need parens
                      | otherwise     = con_prec_plus_one

wrapOpParens :: String -> String
wrapOpParens s | isSym s   = '(' : s ++ ")"
               | otherwise = s

wrapOpBackquotes :: String -> String
wrapOpBackquotes s | isSym s   = s
                   | otherwise = '`' : s ++ "`"

isSym :: String -> Bool
isSym ""      = False
isSym (c : _) = startsVarSym c || startsConSym c

-- | showString :: String -> ShowS
mk_showString_app :: String -> LHsExpr GhcPs
mk_showString_app str = nlHsApp (nlHsVar showString_RDR) (nlHsLit (mkHsString str))

-- | showsPrec :: Show a => Int -> a -> ShowS
mk_showsPrec_app :: Integer -> LHsExpr GhcPs -> LHsExpr GhcPs
mk_showsPrec_app p x
  = nlHsApps showsPrec_RDR [nlHsLit (HsInt noExt (mkIntegralLit p)), x]

-- | shows :: Show a => a -> ShowS
mk_shows_app :: LHsExpr GhcPs -> LHsExpr GhcPs
mk_shows_app x = nlHsApp (nlHsVar shows_RDR) x

getPrec :: Bool -> (Name -> Fixity) -> Name -> Integer
getPrec is_infix get_fixity nm
  | not is_infix   = appPrecedence
  | otherwise      = getPrecedence get_fixity nm

appPrecedence :: Integer
appPrecedence = fromIntegral maxPrecedence + 1
  -- One more than the precedence of the most
  -- tightly-binding operator

getPrecedence :: (Name -> Fixity) -> Name -> Integer
getPrecedence get_fixity nm
   = case get_fixity nm of
        Fixity _ x _assoc -> fromIntegral x
          -- NB: the Report says that associativity is not taken
          --     into account for either Read or Show; hence we
          --     ignore associativity here

{-
************************************************************************
*                                                                      *
        Data instances
*                                                                      *
************************************************************************

From the data type

  data T a b = T1 a b | T2

we generate

  $cT1 = mkDataCon $dT "T1" Prefix
  $cT2 = mkDataCon $dT "T2" Prefix
  $dT  = mkDataType "Module.T" [] [$con_T1, $con_T2]
  -- the [] is for field labels.

  instance (Data a, Data b) => Data (T a b) where
    gfoldl k z (T1 a b) = z T `k` a `k` b
    gfoldl k z T2           = z T2
    -- ToDo: add gmapT,Q,M, gfoldr

    gunfold k z c = case conIndex c of
                        I# 1# -> k (k (z T1))
                        I# 2# -> z T2

    toConstr (T1 _ _) = $cT1
    toConstr T2       = $cT2

    dataTypeOf _ = $dT

    dataCast1 = gcast1   -- If T :: * -> *
    dataCast2 = gcast2   -- if T :: * -> * -> *
-}

gen_Data_binds :: SrcSpan
               -> TyCon                 -- For data families, this is the
                                        --  *representation* TyCon
               -> TcM (LHsBinds GhcPs,  -- The method bindings
                       BagDerivStuff)   -- Auxiliary bindings
gen_Data_binds loc rep_tc
  = do { dflags  <- getDynFlags

       -- Make unique names for the data type and constructor
       -- auxiliary bindings.  Start with the name of the TyCon/DataCon
       -- but that might not be unique: see Trac #12245.
       ; dt_occ  <- chooseUniqueOccTc (mkDataTOcc (getOccName rep_tc))
       ; dc_occs <- mapM (chooseUniqueOccTc . mkDataCOcc . getOccName)
                         (tyConDataCons rep_tc)
       ; let dt_rdr  = mkRdrUnqual dt_occ
             dc_rdrs = map mkRdrUnqual dc_occs

       -- OK, now do the work
       ; return (gen_data dflags dt_rdr dc_rdrs loc rep_tc) }

gen_data :: DynFlags -> RdrName -> [RdrName]
         -> SrcSpan -> TyCon
         -> (LHsBinds GhcPs,      -- The method bindings
             BagDerivStuff)       -- Auxiliary bindings
gen_data dflags data_type_name constr_names loc rep_tc
  = (listToBag [gfoldl_bind, gunfold_bind, toCon_bind, dataTypeOf_bind]
     `unionBags` gcast_binds,
                -- Auxiliary definitions: the data type and constructors
     listToBag ( genDataTyCon
               : zipWith genDataDataCon data_cons constr_names ) )
  where
    data_cons  = tyConDataCons rep_tc
    n_cons     = length data_cons
    one_constr = n_cons == 1
    genDataTyCon :: DerivStuff
    genDataTyCon        --  $dT
      = DerivHsBind (mkHsVarBind loc data_type_name rhs,
                     L loc (TypeSig noExt [L loc data_type_name] sig_ty))

    sig_ty = mkLHsSigWcType (nlHsTyVar dataType_RDR)
    rhs    = nlHsVar mkDataType_RDR
             `nlHsApp` nlHsLit (mkHsString (showSDocOneLine dflags (ppr rep_tc)))
             `nlHsApp` nlList (map nlHsVar constr_names)

    genDataDataCon :: DataCon -> RdrName -> DerivStuff
    genDataDataCon dc constr_name       --  $cT1 etc
      = DerivHsBind (mkHsVarBind loc constr_name rhs,
                     L loc (TypeSig noExt [L loc constr_name] sig_ty))
      where
        sig_ty   = mkLHsSigWcType (nlHsTyVar constr_RDR)
        rhs      = nlHsApps mkConstr_RDR constr_args

        constr_args
           = [ -- nlHsIntLit (toInteger (dataConTag dc)),   -- Tag
               nlHsVar (data_type_name)                     -- DataType
             , nlHsLit (mkHsString (occNameString dc_occ))  -- String name
             , nlList  labels                               -- Field labels
             , nlHsVar fixity ]                             -- Fixity

        labels   = map (nlHsLit . mkHsString . unpackFS . flLabel)
                       (dataConFieldLabels dc)
        dc_occ   = getOccName dc
        is_infix = isDataSymOcc dc_occ
        fixity | is_infix  = infix_RDR
               | otherwise = prefix_RDR

        ------------ gfoldl
    gfoldl_bind = mkFunBindEC 3 loc gfoldl_RDR id (map gfoldl_eqn data_cons)

    gfoldl_eqn con
      = ([nlVarPat k_RDR, z_Pat, nlConVarPat con_name as_needed],
                   foldl mk_k_app (z_Expr `nlHsApp` (eta_expand_data_con con)) as_needed)
                   where
                     con_name ::  RdrName
                     con_name = getRdrName con
                     as_needed = take (dataConSourceArity con) as_RDRs
                     mk_k_app e v = nlHsPar (nlHsOpApp e k_RDR (nlHsVar v))

        ------------ gunfold
    gunfold_bind = mk_easy_FunBind loc
                     gunfold_RDR
                     [k_Pat, z_Pat, if one_constr then nlWildPat else c_Pat]
                     gunfold_rhs

    gunfold_rhs
        | one_constr = mk_unfold_rhs (head data_cons)   -- No need for case
        | otherwise  = nlHsCase (nlHsVar conIndex_RDR `nlHsApp` c_Expr)
                                (map gunfold_alt data_cons)

    gunfold_alt dc = mkHsCaseAlt (mk_unfold_pat dc) (mk_unfold_rhs dc)
    mk_unfold_rhs dc = foldr nlHsApp
                           (z_Expr `nlHsApp` (eta_expand_data_con dc))
                           (replicate (dataConSourceArity dc) (nlHsVar k_RDR))

    eta_expand_data_con dc =
        mkHsLam eta_expand_pats
          (foldl nlHsApp (nlHsVar (getRdrName dc)) eta_expand_hsvars)
      where
        eta_expand_pats = map nlVarPat eta_expand_vars
        eta_expand_hsvars = map nlHsVar eta_expand_vars
        eta_expand_vars = take (dataConSourceArity dc) as_RDRs


    mk_unfold_pat dc    -- Last one is a wild-pat, to avoid
                        -- redundant test, and annoying warning
      | tag-fIRST_TAG == n_cons-1 = nlWildPat   -- Last constructor
      | otherwise = nlConPat intDataCon_RDR
                             [nlLitPat (HsIntPrim NoSourceText (toInteger tag))]
      where
        tag = dataConTag dc

        ------------ toConstr
    toCon_bind = mkFunBindEC 1 loc toConstr_RDR id
                     (zipWith to_con_eqn data_cons constr_names)
    to_con_eqn dc con_name = ([nlWildConPat dc], nlHsVar con_name)

        ------------ dataTypeOf
    dataTypeOf_bind = mk_easy_FunBind
                        loc
                        dataTypeOf_RDR
                        [nlWildPat]
                        (nlHsVar data_type_name)

        ------------ gcast1/2
        -- Make the binding    dataCast1 x = gcast1 x  -- if T :: * -> *
        --               or    dataCast2 x = gcast2 s  -- if T :: * -> * -> *
        -- (or nothing if T has neither of these two types)

        -- But care is needed for data families:
        -- If we have   data family D a
        --              data instance D (a,b,c) = A | B deriving( Data )
        -- and we want  instance ... => Data (D [(a,b,c)]) where ...
        -- then we need     dataCast1 x = gcast1 x
        -- because D :: * -> *
        -- even though rep_tc has kind * -> * -> * -> *
        -- Hence looking for the kind of fam_tc not rep_tc
        -- See Trac #4896
    tycon_kind = case tyConFamInst_maybe rep_tc of
                    Just (fam_tc, _) -> tyConKind fam_tc
                    Nothing          -> tyConKind rep_tc
    gcast_binds | tycon_kind `tcEqKind` kind1 = mk_gcast dataCast1_RDR gcast1_RDR
                | tycon_kind `tcEqKind` kind2 = mk_gcast dataCast2_RDR gcast2_RDR
                | otherwise                 = emptyBag
    mk_gcast dataCast_RDR gcast_RDR
      = unitBag (mk_easy_FunBind loc dataCast_RDR [nlVarPat f_RDR]
                                 (nlHsVar gcast_RDR `nlHsApp` nlHsVar f_RDR))


kind1, kind2 :: Kind
kind1 = liftedTypeKind `mkFunTyOm` liftedTypeKind
kind2 = liftedTypeKind `mkFunTyOm` kind1

gfoldl_RDR, gunfold_RDR, toConstr_RDR, dataTypeOf_RDR, mkConstr_RDR,
    mkDataType_RDR, conIndex_RDR, prefix_RDR, infix_RDR,
    dataCast1_RDR, dataCast2_RDR, gcast1_RDR, gcast2_RDR,
    constr_RDR, dataType_RDR,
    eqChar_RDR  , ltChar_RDR  , geChar_RDR  , gtChar_RDR  , leChar_RDR  ,
    eqInt_RDR   , ltInt_RDR   , geInt_RDR   , gtInt_RDR   , leInt_RDR   ,
    eqWord_RDR  , ltWord_RDR  , geWord_RDR  , gtWord_RDR  , leWord_RDR  ,
    eqAddr_RDR  , ltAddr_RDR  , geAddr_RDR  , gtAddr_RDR  , leAddr_RDR  ,
    eqFloat_RDR , ltFloat_RDR , geFloat_RDR , gtFloat_RDR , leFloat_RDR ,
    eqDouble_RDR, ltDouble_RDR, geDouble_RDR, gtDouble_RDR, leDouble_RDR :: RdrName
gfoldl_RDR     = varQual_RDR  gENERICS (fsLit "gfoldl")
gunfold_RDR    = varQual_RDR  gENERICS (fsLit "gunfold")
toConstr_RDR   = varQual_RDR  gENERICS (fsLit "toConstr")
dataTypeOf_RDR = varQual_RDR  gENERICS (fsLit "dataTypeOf")
dataCast1_RDR  = varQual_RDR  gENERICS (fsLit "dataCast1")
dataCast2_RDR  = varQual_RDR  gENERICS (fsLit "dataCast2")
gcast1_RDR     = varQual_RDR  tYPEABLE (fsLit "gcast1")
gcast2_RDR     = varQual_RDR  tYPEABLE (fsLit "gcast2")
mkConstr_RDR   = varQual_RDR  gENERICS (fsLit "mkConstr")
constr_RDR     = tcQual_RDR   gENERICS (fsLit "Constr")
mkDataType_RDR = varQual_RDR  gENERICS (fsLit "mkDataType")
dataType_RDR   = tcQual_RDR   gENERICS (fsLit "DataType")
conIndex_RDR   = varQual_RDR  gENERICS (fsLit "constrIndex")
prefix_RDR     = dataQual_RDR gENERICS (fsLit "Prefix")
infix_RDR      = dataQual_RDR gENERICS (fsLit "Infix")

eqChar_RDR     = varQual_RDR  gHC_PRIM (fsLit "eqChar#")
ltChar_RDR     = varQual_RDR  gHC_PRIM (fsLit "ltChar#")
leChar_RDR     = varQual_RDR  gHC_PRIM (fsLit "leChar#")
gtChar_RDR     = varQual_RDR  gHC_PRIM (fsLit "gtChar#")
geChar_RDR     = varQual_RDR  gHC_PRIM (fsLit "geChar#")

eqInt_RDR      = varQual_RDR  gHC_PRIM (fsLit "==#")
ltInt_RDR      = varQual_RDR  gHC_PRIM (fsLit "<#" )
leInt_RDR      = varQual_RDR  gHC_PRIM (fsLit "<=#")
gtInt_RDR      = varQual_RDR  gHC_PRIM (fsLit ">#" )
geInt_RDR      = varQual_RDR  gHC_PRIM (fsLit ">=#")

eqWord_RDR     = varQual_RDR  gHC_PRIM (fsLit "eqWord#")
ltWord_RDR     = varQual_RDR  gHC_PRIM (fsLit "ltWord#")
leWord_RDR     = varQual_RDR  gHC_PRIM (fsLit "leWord#")
gtWord_RDR     = varQual_RDR  gHC_PRIM (fsLit "gtWord#")
geWord_RDR     = varQual_RDR  gHC_PRIM (fsLit "geWord#")

eqAddr_RDR     = varQual_RDR  gHC_PRIM (fsLit "eqAddr#")
ltAddr_RDR     = varQual_RDR  gHC_PRIM (fsLit "ltAddr#")
leAddr_RDR     = varQual_RDR  gHC_PRIM (fsLit "leAddr#")
gtAddr_RDR     = varQual_RDR  gHC_PRIM (fsLit "gtAddr#")
geAddr_RDR     = varQual_RDR  gHC_PRIM (fsLit "geAddr#")

eqFloat_RDR    = varQual_RDR  gHC_PRIM (fsLit "eqFloat#")
ltFloat_RDR    = varQual_RDR  gHC_PRIM (fsLit "ltFloat#")
leFloat_RDR    = varQual_RDR  gHC_PRIM (fsLit "leFloat#")
gtFloat_RDR    = varQual_RDR  gHC_PRIM (fsLit "gtFloat#")
geFloat_RDR    = varQual_RDR  gHC_PRIM (fsLit "geFloat#")

eqDouble_RDR   = varQual_RDR  gHC_PRIM (fsLit "==##")
ltDouble_RDR   = varQual_RDR  gHC_PRIM (fsLit "<##" )
leDouble_RDR   = varQual_RDR  gHC_PRIM (fsLit "<=##")
gtDouble_RDR   = varQual_RDR  gHC_PRIM (fsLit ">##" )
geDouble_RDR   = varQual_RDR  gHC_PRIM (fsLit ">=##")

{-
************************************************************************
*                                                                      *
                        Lift instances
*                                                                      *
************************************************************************

Example:

    data Foo a = Foo a | a :^: a deriving Lift

    ==>

    instance (Lift a) => Lift (Foo a) where
        lift (Foo a)
          = appE
              (conE
                (mkNameG_d "package-name" "ModuleName" "Foo"))
              (lift a)
        lift (u :^: v)
          = infixApp
              (lift u)
              (conE
                (mkNameG_d "package-name" "ModuleName" ":^:"))
              (lift v)

Note that (mkNameG_d "package-name" "ModuleName" "Foo") is equivalent to what
'Foo would be when using the -XTemplateHaskell extension. To make sure that
-XDeriveLift can be used on stage-1 compilers, however, we explicitly invoke
makeG_d.
-}

gen_Lift_binds :: SrcSpan -> TyCon -> (LHsBinds GhcPs, BagDerivStuff)
gen_Lift_binds loc tycon = (unitBag lift_bind, emptyBag)
  where
    lift_bind = mkFunBindEC 1 loc lift_RDR (nlHsApp pure_Expr)
                            (map pats_etc data_cons)
    data_cons = tyConDataCons tycon

    pats_etc data_con
      = ([con_pat], lift_Expr)
       where
            con_pat      = nlConVarPat data_con_RDR as_needed
            data_con_RDR = getRdrName data_con
            con_arity    = dataConSourceArity data_con
            as_needed    = take con_arity as_RDRs
            lifted_as    = zipWithEqual "mk_lift_app" mk_lift_app
                             (map weightedThing tys_needed) as_needed
            tycon_name   = tyConName tycon
            is_infix     = dataConIsInfix data_con
            tys_needed   = dataConOrigArgTys data_con

            mk_lift_app ty a
              | not (isUnliftedType ty) = nlHsApp (nlHsVar lift_RDR)
                                                  (nlHsVar a)
              | otherwise = nlHsApp (nlHsVar litE_RDR)
                              (primLitOp (mkBoxExp (nlHsVar a)))
              where (primLitOp, mkBoxExp) = primLitOps "Lift" tycon ty

            pkg_name = unitIdString . moduleUnitId
                     . nameModule $ tycon_name
            mod_name = moduleNameString . moduleName . nameModule $ tycon_name
            con_name = occNameString . nameOccName . dataConName $ data_con

            conE_Expr = nlHsApp (nlHsVar conE_RDR)
                                (nlHsApps mkNameG_dRDR
                                  (map (nlHsLit . mkHsString)
                                    [pkg_name, mod_name, con_name]))

            lift_Expr
              | is_infix  = nlHsApps infixApp_RDR [a1, conE_Expr, a2]
              | otherwise = foldl mk_appE_app conE_Expr lifted_as
            (a1:a2:_) = lifted_as

mk_appE_app :: LHsExpr GhcPs -> LHsExpr GhcPs -> LHsExpr GhcPs
mk_appE_app a b = nlHsApps appE_RDR [a, b]

{-
************************************************************************
*                                                                      *
                     Newtype-deriving instances
*                                                                      *
************************************************************************

Note [Newtype-deriving instances]
~~~~~~~~~~~~~~~~~~~~~~~~~~~~~~~~~
We take every method in the original instance and `coerce` it to fit
into the derived instance. We need a type annotation on the argument
to `coerce` to make it obvious what instantiation of the method we're
coercing from.  So from, say,
  class C a b where
    op :: a -> [b] -> Int

  newtype T x = MkT <rep-ty>

  instance C a <rep-ty> => C a (T x) where
    op = coerce @ (a -> [<rep-ty>] -> Int)
                @ (a -> [T x]      -> Int)
                op

Notice that we give the 'coerce' two explicitly-visible type arguments
to say how it should be instantiated.  Recall

  coerce :: Coeercible a b => a -> b

By giving it explicit type arguments we deal with the case where
'op' has a higher rank type, and so we must instantiate 'coerce' with
a polytype.  E.g.
   class C a where op :: forall b. a -> b -> b
   newtype T x = MkT <rep-ty>
   instance C <rep-ty> => C (T x) where
     op = coerce @ (forall b. <rep-ty> -> b -> b)
                 @ (forall b. T x -> b -> b)
                op

The type checker checks this code, and it currently requires
-XImpredicativeTypes to permit that polymorphic type instantiation,
so we have to switch that flag on locally in TcDeriv.genInst.

See #8503 for more discussion.

Note [Newtype-deriving trickiness]
~~~~~~~~~~~~~~~~~~~~~~~~~~~~~~~~~~
Consider (Trac #12768):
  class C a where { op :: D a => a -> a }

  instance C a  => C [a] where { op = opList }

  opList :: (C a, D [a]) => [a] -> [a]
  opList = ...

Now suppose we try GND on this:
  newtype N a = MkN [a] deriving( C )

The GND is expecting to get an implementation of op for N by
coercing opList, thus:

  instance C a => C (N a) where { op = opN }

  opN :: (C a, D (N a)) => N a -> N a
  opN = coerce @(D [a]   => [a] -> [a])
               @(D (N a) => [N a] -> [N a]
               opList

But there is no reason to suppose that (D [a]) and (D (N a))
are inter-coercible; these instances might completely different.
So GHC rightly rejects this code.
-}

gen_Newtype_binds :: SrcSpan
                  -> Class   -- the class being derived
                  -> [TyVar] -- the tvs in the instance head (this includes
                             -- the tvs from both the class types and the
                             -- newtype itself)
                  -> [Type]  -- instance head parameters (incl. newtype)
                  -> Type    -- the representation type
                  -> TcM (LHsBinds GhcPs, BagDerivStuff)
-- See Note [Newtype-deriving instances]
gen_Newtype_binds loc cls inst_tvs inst_tys rhs_ty
  = do let ats = classATs cls
       atf_insts <- ASSERT( all (not . isDataFamilyTyCon) ats )
                    mapM mk_atf_inst ats
       return ( listToBag $ map mk_bind (classMethods cls)
              , listToBag $ map DerivFamInst atf_insts )
  where
    mk_bind :: Id -> LHsBind GhcPs
    mk_bind meth_id
      = mkRdrFunBind (L loc meth_RDR) [mkSimpleMatch
                                          (mkPrefixFunRhs (L loc meth_RDR))
                                          [] rhs_expr]
      where
        Pair from_ty to_ty = mkCoerceClassMethEqn cls inst_tvs inst_tys rhs_ty meth_id

        meth_RDR = getRdrName meth_id

        rhs_expr = nlHsVar (getRdrName coerceId)
                                      `nlHsAppType` from_ty
                                      `nlHsAppType` to_ty
                                      `nlHsApp`     nlHsVar meth_RDR

    mk_atf_inst :: TyCon -> TcM FamInst
    mk_atf_inst fam_tc = do
        rep_tc_name <- newFamInstTyConName (L loc (tyConName fam_tc))
                                           rep_lhs_tys
        let axiom = mkSingleCoAxiom Nominal rep_tc_name rep_tvs' rep_cvs'
                                    fam_tc rep_lhs_tys rep_rhs_ty
        -- Check (c) from Note [GND and associated type families] in TcDeriv
        checkValidTyFamEqn (Just (cls, cls_tvs, lhs_env)) fam_tc rep_tvs'
                           rep_cvs' rep_lhs_tys rep_rhs_ty pp_lhs loc
        newFamInst SynFamilyInst axiom
      where
        cls_tvs     = classTyVars cls
        in_scope    = mkInScopeSet $ mkVarSet inst_tvs
        lhs_env     = zipTyEnv cls_tvs inst_tys
        lhs_subst   = mkTvSubst in_scope lhs_env
        rhs_env     = zipTyEnv cls_tvs $ changeLast inst_tys rhs_ty
        rhs_subst   = mkTvSubst in_scope rhs_env
        fam_tvs     = tyConTyVars fam_tc
        rep_lhs_tys = substTyVars lhs_subst fam_tvs
        rep_rhs_tys = substTyVars rhs_subst fam_tvs
        rep_rhs_ty  = mkTyConApp fam_tc rep_rhs_tys
        rep_tcvs    = tyCoVarsOfTypesList rep_lhs_tys
        (rep_tvs, rep_cvs) = partition isTyVar rep_tcvs
        rep_tvs'    = toposortTyVars rep_tvs
        rep_cvs'    = toposortTyVars rep_cvs
        pp_lhs      = ppr (mkTyConApp fam_tc rep_lhs_tys)

nlHsAppType :: LHsExpr GhcPs -> Type -> LHsExpr GhcPs
nlHsAppType e s = noLoc (HsAppType hs_ty e)
  where
    hs_ty = mkHsWildCardBndrs $ nlHsParTy (typeToLHsType s)

nlExprWithTySig :: LHsExpr GhcPs -> Type -> LHsExpr GhcPs
nlExprWithTySig e s = noLoc (ExprWithTySig hs_ty e)
  where
    hs_ty = mkLHsSigWcType (typeToLHsType s)

mkCoerceClassMethEqn :: Class   -- the class being derived
                     -> [TyVar] -- the tvs in the instance head (this includes
                                -- the tvs from both the class types and the
                                -- newtype itself)
                     -> [Type]  -- instance head parameters (incl. newtype)
                     -> Type    -- the representation type
                     -> Id      -- the method to look at
                     -> Pair Type
-- See Note [Newtype-deriving instances]
-- See also Note [Newtype-deriving trickiness]
-- The pair is the (from_type, to_type), where to_type is
-- the type of the method we are tyrying to get
mkCoerceClassMethEqn cls inst_tvs inst_tys rhs_ty id
  = Pair (substTy rhs_subst user_meth_ty)
         (substTy lhs_subst user_meth_ty)
  where
    cls_tvs = classTyVars cls
    in_scope = mkInScopeSet $ mkVarSet inst_tvs
    lhs_subst = mkTvSubst in_scope (zipTyEnv cls_tvs inst_tys)
    rhs_subst = mkTvSubst in_scope (zipTyEnv cls_tvs (changeLast inst_tys rhs_ty))
    (_class_tvs, _class_constraint, user_meth_ty)
      = tcSplitMethodTy (varType id)

{-
************************************************************************
*                                                                      *
\subsection{Generating extra binds (@con2tag@ and @tag2con@)}
*                                                                      *
************************************************************************

\begin{verbatim}
data Foo ... = ...

con2tag_Foo :: Foo ... -> Int#
tag2con_Foo :: Int -> Foo ...   -- easier if Int, not Int#
maxtag_Foo  :: Int              -- ditto (NB: not unlifted)
\end{verbatim}

The `tags' here start at zero, hence the @fIRST_TAG@ (currently one)
fiddling around.
-}

genAuxBindSpec :: DynFlags -> SrcSpan -> AuxBindSpec
                  -> (LHsBind GhcPs, LSig GhcPs)
genAuxBindSpec dflags loc (DerivCon2Tag tycon)
  = (mkFunBindSE 0 loc rdr_name eqns,
     L loc (TypeSig noExt [L loc rdr_name] sig_ty))
  where
    rdr_name = con2tag_RDR dflags tycon

    sig_ty = mkLHsSigWcType $ L loc $ XHsType $ NHsCoreTy $
             mkSpecSigmaTy (tyConTyVars tycon) (tyConStupidTheta tycon) $
             mkFunTy Omega (mkParentType tycon) intPrimTy -- TODO: arnaud: I don't know what this is. So it's probably wrong.

    lots_of_constructors = tyConFamilySize tycon > 8
                        -- was: mAX_FAMILY_SIZE_FOR_VEC_RETURNS
                        -- but we don't do vectored returns any more.

    eqns | lots_of_constructors = [get_tag_eqn]
         | otherwise = map mk_eqn (tyConDataCons tycon)

    get_tag_eqn = ([nlVarPat a_RDR], nlHsApp (nlHsVar getTag_RDR) a_Expr)

    mk_eqn :: DataCon -> ([LPat GhcPs], LHsExpr GhcPs)
    mk_eqn con = ([nlWildConPat con],
                  nlHsLit (HsIntPrim NoSourceText
                                    (toInteger ((dataConTag con) - fIRST_TAG))))

genAuxBindSpec dflags loc (DerivTag2Con tycon)
  = (mkFunBindSE 0 loc rdr_name
        [([nlConVarPat intDataCon_RDR [a_RDR]],
           nlHsApp (nlHsVar tagToEnum_RDR) a_Expr)],
     L loc (TypeSig noExt [L loc rdr_name] sig_ty))
  where
    sig_ty = mkLHsSigWcType $ L loc $
<<<<<<< HEAD
             HsCoreTy $ mkSpecForAllTys (tyConTyVars tycon) $
             intTy `mkFunTyOm` mkParentType tycon -- TODO: arnaud: I don't know what this is. So it's probably wrong.
=======
             XHsType $ NHsCoreTy $ mkSpecForAllTys (tyConTyVars tycon) $
             intTy `mkFunTy` mkParentType tycon
>>>>>>> fea04def

    rdr_name = tag2con_RDR dflags tycon

genAuxBindSpec dflags loc (DerivMaxTag tycon)
  = (mkHsVarBind loc rdr_name rhs,
     L loc (TypeSig noExt [L loc rdr_name] sig_ty))
  where
    rdr_name = maxtag_RDR dflags tycon
    sig_ty = mkLHsSigWcType (L loc (XHsType (NHsCoreTy intTy)))
    rhs = nlHsApp (nlHsVar intDataCon_RDR)
                  (nlHsLit (HsIntPrim NoSourceText max_tag))
    max_tag =  case (tyConDataCons tycon) of
                 data_cons -> toInteger ((length data_cons) - fIRST_TAG)

type SeparateBagsDerivStuff =
  -- AuxBinds and SYB bindings
  ( Bag (LHsBind GhcPs, LSig GhcPs)
  -- Extra family instances (used by Generic and DeriveAnyClass)
  , Bag (FamInst) )

genAuxBinds :: DynFlags -> SrcSpan -> BagDerivStuff -> SeparateBagsDerivStuff
genAuxBinds dflags loc b = genAuxBinds' b2 where
  (b1,b2) = partitionBagWith splitDerivAuxBind b
  splitDerivAuxBind (DerivAuxBind x) = Left x
  splitDerivAuxBind  x               = Right x

  rm_dups = foldrBag dup_check emptyBag
  dup_check a b = if anyBag (== a) b then b else consBag a b

  genAuxBinds' :: BagDerivStuff -> SeparateBagsDerivStuff
  genAuxBinds' = foldrBag f ( mapBag (genAuxBindSpec dflags loc) (rm_dups b1)
                            , emptyBag )
  f :: DerivStuff -> SeparateBagsDerivStuff -> SeparateBagsDerivStuff
  f (DerivAuxBind _) = panic "genAuxBinds'" -- We have removed these before
  f (DerivHsBind  b) = add1 b
  f (DerivFamInst t) = add2 t

  add1 x (a,b) = (x `consBag` a,b)
  add2 x (a,b) = (a,x `consBag` b)

mkParentType :: TyCon -> Type
-- Turn the representation tycon of a family into
-- a use of its family constructor
mkParentType tc
  = case tyConFamInst_maybe tc of
       Nothing  -> mkTyConApp tc (mkTyVarTys (tyConTyVars tc))
       Just (fam_tc,tys) -> mkTyConApp fam_tc tys

{-
************************************************************************
*                                                                      *
\subsection{Utility bits for generating bindings}
*                                                                      *
************************************************************************
-}

-- | Make a function binding. If no equations are given, produce a function
-- with the given arity that produces a stock error.
mkFunBindSE :: Arity -> SrcSpan -> RdrName
             -> [([LPat GhcPs], LHsExpr GhcPs)]
             -> LHsBind GhcPs
mkFunBindSE arity loc fun pats_and_exprs
  = mkRdrFunBindSE arity (L loc fun) matches
  where
    matches = [mkMatch (mkPrefixFunRhs (L loc fun))
                               (map parenthesizeCompoundPat p) e
                               (noLoc emptyLocalBinds)
              | (p,e) <-pats_and_exprs]

mkRdrFunBind :: Located RdrName -> [LMatch GhcPs (LHsExpr GhcPs)]
             -> LHsBind GhcPs
mkRdrFunBind fun@(L loc _fun_rdr) matches
  = L loc (mkFunBind fun matches)

-- | Make a function binding. If no equations are given, produce a function
-- with the given arity that uses an empty case expression for the last
-- argument that is passes to the given function to produce the right-hand
-- side.
mkFunBindEC :: Arity -> SrcSpan -> RdrName
            -> (LHsExpr GhcPs -> LHsExpr GhcPs)
            -> [([LPat GhcPs], LHsExpr GhcPs)]
            -> LHsBind GhcPs
mkFunBindEC arity loc fun catch_all pats_and_exprs
  = mkRdrFunBindEC arity catch_all (L loc fun) matches
  where
    matches = [ mkMatch (mkPrefixFunRhs (L loc fun))
                                (map parenthesizeCompoundPat p) e
                                (noLoc emptyLocalBinds)
              | (p,e) <- pats_and_exprs ]

-- | Produces a function binding. When no equations are given, it generates
-- a binding of the given arity and an empty case expression
-- for the last argument that it passes to the given function to produce
-- the right-hand side.
mkRdrFunBindEC :: Arity
               -> (LHsExpr GhcPs -> LHsExpr GhcPs)
               -> Located RdrName
               -> [LMatch GhcPs (LHsExpr GhcPs)]
               -> LHsBind GhcPs
mkRdrFunBindEC arity catch_all
                 fun@(L loc _fun_rdr) matches = L loc (mkFunBind fun matches')
 where
   -- Catch-all eqn looks like
   --     fmap _ z = case z of {}
   -- or
   --     traverse _ z = pure (case z of)
   -- or
   --     foldMap _ z = mempty
   -- It's needed if there no data cons at all,
   -- which can happen with -XEmptyDataDecls
   -- See Trac #4302
   matches' = if null matches
              then [mkMatch (mkPrefixFunRhs fun)
                            (replicate (arity - 1) nlWildPat ++ [z_Pat])
                            (catch_all $ nlHsCase z_Expr [])
                            (noLoc emptyLocalBinds)]
              else matches

-- | Produces a function binding. When there are no equations, it generates
-- a binding with the given arity that produces an error based on the name of
-- the type of the last argument.
mkRdrFunBindSE :: Arity -> Located RdrName ->
                    [LMatch GhcPs (LHsExpr GhcPs)] -> LHsBind GhcPs
mkRdrFunBindSE arity
                 fun@(L loc fun_rdr) matches = L loc (mkFunBind fun matches')
 where
   -- Catch-all eqn looks like
   --     compare _ _ = error "Void compare"
   -- It's needed if there no data cons at all,
   -- which can happen with -XEmptyDataDecls
   -- See Trac #4302
   matches' = if null matches
              then [mkMatch (mkPrefixFunRhs fun)
                            (replicate arity nlWildPat)
                            (error_Expr str) (noLoc emptyLocalBinds)]
              else matches
   str = "Void " ++ occNameString (rdrNameOcc fun_rdr)


box ::         String           -- The class involved
            -> TyCon            -- The tycon involved
            -> LHsExpr GhcPs    -- The argument
            -> Type             -- The argument type
            -> LHsExpr GhcPs    -- Boxed version of the arg
-- See Note [Deriving and unboxed types] in TcDeriv
box cls_str tycon arg arg_ty = nlHsApp (nlHsVar box_con) arg
  where
    box_con = assoc_ty_id cls_str tycon boxConTbl arg_ty

---------------------
primOrdOps :: String    -- The class involved
           -> TyCon     -- The tycon involved
           -> Type      -- The type
           -> (RdrName, RdrName, RdrName, RdrName, RdrName)  -- (lt,le,eq,ge,gt)
-- See Note [Deriving and unboxed types] in TcDeriv
primOrdOps str tycon ty = assoc_ty_id str tycon ordOpTbl ty

primLitOps :: String -- The class involved
           -> TyCon  -- The tycon involved
           -> Type   -- The type
           -> ( LHsExpr GhcPs -> LHsExpr GhcPs -- Constructs a Q Exp value
              , LHsExpr GhcPs -> LHsExpr GhcPs -- Constructs a boxed value
              )
primLitOps str tycon ty = ( assoc_ty_id str tycon litConTbl ty
                          , \v -> nlHsVar boxRDR `nlHsApp` v
                          )
  where
    boxRDR
      | ty `eqType` addrPrimTy = unpackCString_RDR
      | otherwise = assoc_ty_id str tycon boxConTbl ty

ordOpTbl :: [(Type, (RdrName, RdrName, RdrName, RdrName, RdrName))]
ordOpTbl
 =  [(charPrimTy  , (ltChar_RDR  , leChar_RDR  , eqChar_RDR  , geChar_RDR  , gtChar_RDR  ))
    ,(intPrimTy   , (ltInt_RDR   , leInt_RDR   , eqInt_RDR   , geInt_RDR   , gtInt_RDR   ))
    ,(wordPrimTy  , (ltWord_RDR  , leWord_RDR  , eqWord_RDR  , geWord_RDR  , gtWord_RDR  ))
    ,(addrPrimTy  , (ltAddr_RDR  , leAddr_RDR  , eqAddr_RDR  , geAddr_RDR  , gtAddr_RDR  ))
    ,(floatPrimTy , (ltFloat_RDR , leFloat_RDR , eqFloat_RDR , geFloat_RDR , gtFloat_RDR ))
    ,(doublePrimTy, (ltDouble_RDR, leDouble_RDR, eqDouble_RDR, geDouble_RDR, gtDouble_RDR)) ]

boxConTbl :: [(Type, RdrName)]
boxConTbl
  = [(charPrimTy  , getRdrName charDataCon  )
    ,(intPrimTy   , getRdrName intDataCon   )
    ,(wordPrimTy  , getRdrName wordDataCon  )
    ,(floatPrimTy , getRdrName floatDataCon )
    ,(doublePrimTy, getRdrName doubleDataCon)
    ]

-- | A table of postfix modifiers for unboxed values.
postfixModTbl :: [(Type, String)]
postfixModTbl
  = [(charPrimTy  , "#" )
    ,(intPrimTy   , "#" )
    ,(wordPrimTy  , "##")
    ,(floatPrimTy , "#" )
    ,(doublePrimTy, "##")
    ]

litConTbl :: [(Type, LHsExpr GhcPs -> LHsExpr GhcPs)]
litConTbl
  = [(charPrimTy  , nlHsApp (nlHsVar charPrimL_RDR))
    ,(intPrimTy   , nlHsApp (nlHsVar intPrimL_RDR)
                      . nlHsApp (nlHsVar toInteger_RDR))
    ,(wordPrimTy  , nlHsApp (nlHsVar wordPrimL_RDR)
                      . nlHsApp (nlHsVar toInteger_RDR))
    ,(addrPrimTy  , nlHsApp (nlHsVar stringPrimL_RDR)
                      . nlHsApp (nlHsApp
                          (nlHsVar map_RDR)
                          (compose_RDR `nlHsApps`
                            [ nlHsVar fromIntegral_RDR
                            , nlHsVar fromEnum_RDR
                            ])))
    ,(floatPrimTy , nlHsApp (nlHsVar floatPrimL_RDR)
                      . nlHsApp (nlHsVar toRational_RDR))
    ,(doublePrimTy, nlHsApp (nlHsVar doublePrimL_RDR)
                      . nlHsApp (nlHsVar toRational_RDR))
    ]

-- | Lookup `Type` in an association list.
assoc_ty_id :: String           -- The class involved
            -> TyCon            -- The tycon involved
            -> [(Type,a)]       -- The table
            -> Type             -- The type
            -> a                -- The result of the lookup
assoc_ty_id cls_str _ tbl ty
  | null res = pprPanic "Error in deriving:" (text "Can't derive" <+> text cls_str <+>
                                              text "for primitive type" <+> ppr ty)
  | otherwise = head res
  where
    res = [id | (ty',id) <- tbl, ty `eqType` ty']

-----------------------------------------------------------------------

and_Expr :: LHsExpr GhcPs -> LHsExpr GhcPs -> LHsExpr GhcPs
and_Expr a b = genOpApp a and_RDR    b

-----------------------------------------------------------------------

eq_Expr :: TyCon -> Type -> LHsExpr GhcPs -> LHsExpr GhcPs -> LHsExpr GhcPs
eq_Expr tycon ty a b
    | not (isUnliftedType ty) = genOpApp a eq_RDR b
    | otherwise               = genPrimOpApp a prim_eq b
 where
   (_, _, prim_eq, _, _) = primOrdOps "Eq" tycon ty

untag_Expr :: DynFlags -> TyCon -> [( RdrName,  RdrName)]
              -> LHsExpr GhcPs -> LHsExpr GhcPs
untag_Expr _ _ [] expr = expr
untag_Expr dflags tycon ((untag_this, put_tag_here) : more) expr
  = nlHsCase (nlHsPar (nlHsVarApps (con2tag_RDR dflags tycon)
                                   [untag_this])) {-of-}
      [mkHsCaseAlt (nlVarPat put_tag_here) (untag_Expr dflags tycon more expr)]

enum_from_to_Expr
        :: LHsExpr GhcPs -> LHsExpr GhcPs
        -> LHsExpr GhcPs
enum_from_then_to_Expr
        :: LHsExpr GhcPs -> LHsExpr GhcPs -> LHsExpr GhcPs
        -> LHsExpr GhcPs

enum_from_to_Expr      f   t2 = nlHsApp (nlHsApp (nlHsVar enumFromTo_RDR) f) t2
enum_from_then_to_Expr f t t2 = nlHsApp (nlHsApp (nlHsApp (nlHsVar enumFromThenTo_RDR) f) t) t2

showParen_Expr
        :: LHsExpr GhcPs -> LHsExpr GhcPs
        -> LHsExpr GhcPs

showParen_Expr e1 e2 = nlHsApp (nlHsApp (nlHsVar showParen_RDR) e1) e2

nested_compose_Expr :: [LHsExpr GhcPs] -> LHsExpr GhcPs

nested_compose_Expr []  = panic "nested_compose_expr"   -- Arg is always non-empty
nested_compose_Expr [e] = parenify e
nested_compose_Expr (e:es)
  = nlHsApp (nlHsApp (nlHsVar compose_RDR) (parenify e)) (nested_compose_Expr es)

-- impossible_Expr is used in case RHSs that should never happen.
-- We generate these to keep the desugarer from complaining that they *might* happen!
error_Expr :: String -> LHsExpr GhcPs
error_Expr string = nlHsApp (nlHsVar error_RDR) (nlHsLit (mkHsString string))

-- illegal_Expr is used when signalling error conditions in the RHS of a derived
-- method. It is currently only used by Enum.{succ,pred}
illegal_Expr :: String -> String -> String -> LHsExpr GhcPs
illegal_Expr meth tp msg =
   nlHsApp (nlHsVar error_RDR) (nlHsLit (mkHsString (meth ++ '{':tp ++ "}: " ++ msg)))

-- illegal_toEnum_tag is an extended version of illegal_Expr, which also allows you
-- to include the value of a_RDR in the error string.
illegal_toEnum_tag :: String -> RdrName -> LHsExpr GhcPs
illegal_toEnum_tag tp maxtag =
   nlHsApp (nlHsVar error_RDR)
           (nlHsApp (nlHsApp (nlHsVar append_RDR)
                       (nlHsLit (mkHsString ("toEnum{" ++ tp ++ "}: tag ("))))
                    (nlHsApp (nlHsApp (nlHsApp
                           (nlHsVar showsPrec_RDR)
                           (nlHsIntLit 0))
                           (nlHsVar a_RDR))
                           (nlHsApp (nlHsApp
                               (nlHsVar append_RDR)
                               (nlHsLit (mkHsString ") is outside of enumeration's range (0,")))
                               (nlHsApp (nlHsApp (nlHsApp
                                        (nlHsVar showsPrec_RDR)
                                        (nlHsIntLit 0))
                                        (nlHsVar maxtag))
                                        (nlHsLit (mkHsString ")"))))))

parenify :: LHsExpr GhcPs -> LHsExpr GhcPs
parenify e@(L _ (HsVar _ _)) = e
parenify e                   = mkHsPar e

-- genOpApp wraps brackets round the operator application, so that the
-- renamer won't subsequently try to re-associate it.
genOpApp :: LHsExpr GhcPs -> RdrName -> LHsExpr GhcPs -> LHsExpr GhcPs
genOpApp e1 op e2 = nlHsPar (nlHsOpApp e1 op e2)

genPrimOpApp :: LHsExpr GhcPs -> RdrName -> LHsExpr GhcPs -> LHsExpr GhcPs
genPrimOpApp e1 op e2 = nlHsPar (nlHsApp (nlHsVar tagToEnum_RDR) (nlHsOpApp e1 op e2))

a_RDR, b_RDR, c_RDR, d_RDR, f_RDR, k_RDR, z_RDR, ah_RDR, bh_RDR, ch_RDR, dh_RDR
    :: RdrName
a_RDR           = mkVarUnqual (fsLit "a")
b_RDR           = mkVarUnqual (fsLit "b")
c_RDR           = mkVarUnqual (fsLit "c")
d_RDR           = mkVarUnqual (fsLit "d")
f_RDR           = mkVarUnqual (fsLit "f")
k_RDR           = mkVarUnqual (fsLit "k")
z_RDR           = mkVarUnqual (fsLit "z")
ah_RDR          = mkVarUnqual (fsLit "a#")
bh_RDR          = mkVarUnqual (fsLit "b#")
ch_RDR          = mkVarUnqual (fsLit "c#")
dh_RDR          = mkVarUnqual (fsLit "d#")

as_RDRs, bs_RDRs, cs_RDRs :: [RdrName]
as_RDRs         = [ mkVarUnqual (mkFastString ("a"++show i)) | i <- [(1::Int) .. ] ]
bs_RDRs         = [ mkVarUnqual (mkFastString ("b"++show i)) | i <- [(1::Int) .. ] ]
cs_RDRs         = [ mkVarUnqual (mkFastString ("c"++show i)) | i <- [(1::Int) .. ] ]

a_Expr, b_Expr, c_Expr, z_Expr, ltTag_Expr, eqTag_Expr, gtTag_Expr, false_Expr,
    true_Expr, pure_Expr :: LHsExpr GhcPs
a_Expr          = nlHsVar a_RDR
b_Expr          = nlHsVar b_RDR
c_Expr          = nlHsVar c_RDR
z_Expr          = nlHsVar z_RDR
ltTag_Expr      = nlHsVar ltTag_RDR
eqTag_Expr      = nlHsVar eqTag_RDR
gtTag_Expr      = nlHsVar gtTag_RDR
false_Expr      = nlHsVar false_RDR
true_Expr       = nlHsVar true_RDR
pure_Expr       = nlHsVar pure_RDR

a_Pat, b_Pat, c_Pat, d_Pat, k_Pat, z_Pat :: LPat GhcPs
a_Pat           = nlVarPat a_RDR
b_Pat           = nlVarPat b_RDR
c_Pat           = nlVarPat c_RDR
d_Pat           = nlVarPat d_RDR
k_Pat           = nlVarPat k_RDR
z_Pat           = nlVarPat z_RDR

minusInt_RDR, tagToEnum_RDR :: RdrName
minusInt_RDR  = getRdrName (primOpId IntSubOp   )
tagToEnum_RDR = getRdrName (primOpId TagToEnumOp)

con2tag_RDR, tag2con_RDR, maxtag_RDR :: DynFlags -> TyCon -> RdrName
-- Generates Orig s RdrName, for the binding positions
con2tag_RDR dflags tycon = mk_tc_deriv_name dflags tycon mkCon2TagOcc
tag2con_RDR dflags tycon = mk_tc_deriv_name dflags tycon mkTag2ConOcc
maxtag_RDR  dflags tycon = mk_tc_deriv_name dflags tycon mkMaxTagOcc

mk_tc_deriv_name :: DynFlags -> TyCon -> (OccName -> OccName) -> RdrName
mk_tc_deriv_name dflags tycon occ_fun =
   mkAuxBinderName dflags (tyConName tycon) occ_fun

mkAuxBinderName :: DynFlags -> Name -> (OccName -> OccName) -> RdrName
-- ^ Make a top-level binder name for an auxiliary binding for a parent name
-- See Note [Auxiliary binders]
mkAuxBinderName dflags parent occ_fun
  = mkRdrUnqual (occ_fun stable_parent_occ)
  where
    stable_parent_occ = mkOccName (occNameSpace parent_occ) stable_string
    stable_string
      | hasPprDebug dflags = parent_stable
      | otherwise          = parent_stable_hash
    parent_stable = nameStableString parent
    parent_stable_hash =
      let Fingerprint high low = fingerprintString parent_stable
      in toBase62 high ++ toBase62Padded low
      -- See Note [Base 62 encoding 128-bit integers] in Encoding
    parent_occ  = nameOccName parent


{-
Note [Auxiliary binders]
~~~~~~~~~~~~~~~~~~~~~~~~
We often want to make a top-level auxiliary binding.  E.g. for comparison we haev

  instance Ord T where
    compare a b = $con2tag a `compare` $con2tag b

  $con2tag :: T -> Int
  $con2tag = ...code....

Of course these top-level bindings should all have distinct name, and we are
generating RdrNames here.  We can't just use the TyCon or DataCon to distinguish
because with standalone deriving two imported TyCons might both be called T!
(See Trac #7947.)

So we use package name, module name and the name of the parent
(T in this example) as part of the OccName we generate for the new binding.
To make the symbol names short we take a base62 hash of the full name.

In the past we used the *unique* from the parent, but that's not stable across
recompilations as uniques are nondeterministic.
-}<|MERGE_RESOLUTION|>--- conflicted
+++ resolved
@@ -1798,13 +1798,8 @@
      L loc (TypeSig noExt [L loc rdr_name] sig_ty))
   where
     sig_ty = mkLHsSigWcType $ L loc $
-<<<<<<< HEAD
-             HsCoreTy $ mkSpecForAllTys (tyConTyVars tycon) $
+             XHsType $ NHsCoreTy $ mkSpecForAllTys (tyConTyVars tycon) $
              intTy `mkFunTyOm` mkParentType tycon -- TODO: arnaud: I don't know what this is. So it's probably wrong.
-=======
-             XHsType $ NHsCoreTy $ mkSpecForAllTys (tyConTyVars tycon) $
-             intTy `mkFunTy` mkParentType tycon
->>>>>>> fea04def
 
     rdr_name = tag2con_RDR dflags tycon
 
