{-
    %
(c) The University of Glasgow 2006
(c) The GRASP/AQUA Project, Glasgow University, 1992-1998


TcGenDeriv: Generating derived instance declarations

This module is nominally ``subordinate'' to @TcDeriv@, which is the
``official'' interface to deriving-related things.

This is where we do all the grimy bindings' generation.
-}

{-# LANGUAGE CPP, ScopedTypeVariables #-}
{-# LANGUAGE FlexibleContexts #-}
{-# LANGUAGE TypeFamilies #-}

module TcGenDeriv (
        BagDerivStuff, DerivStuff(..),

        gen_Eq_binds,
        gen_Ord_binds,
        gen_Enum_binds,
        gen_Bounded_binds,
        gen_Ix_binds,
        gen_Show_binds,
        gen_Read_binds,
        gen_Data_binds,
        gen_Lift_binds,
        gen_Newtype_binds,
        mkCoerceClassMethEqn,
        genAuxBinds,
        ordOpTbl, boxConTbl, litConTbl,
        mkRdrFunBind, mkRdrFunBindEC, mkRdrFunBindSE, error_Expr
    ) where

#include "HsVersions.h"

import GhcPrelude

import TcRnMonad
import HsSyn
import RdrName
import BasicTypes
import DataCon
import Name
import Fingerprint
import Encoding

import DynFlags
import PrelInfo
import FamInst
import FamInstEnv
import PrelNames
import THNames
import Module ( moduleName, moduleNameString
              , moduleUnitId, unitIdString )
import MkId ( coerceId )
import PrimOp
import SrcLoc
import TyCon
import TcEnv
import TcType
import TcValidity ( checkValidTyFamEqn )
import TysPrim
import TysWiredIn
import Type
import Weight
import Class
import VarSet
import VarEnv
import Util
import Var
import Outputable
import Lexeme
import FastString
import Pair
import Bag

import Data.List  ( partition, intersperse )

type BagDerivStuff = Bag DerivStuff

data AuxBindSpec
  = DerivCon2Tag TyCon  -- The con2Tag for given TyCon
  | DerivTag2Con TyCon  -- ...ditto tag2Con
  | DerivMaxTag  TyCon  -- ...and maxTag
  deriving( Eq )
  -- All these generate ZERO-BASED tag operations
  -- I.e first constructor has tag 0

data DerivStuff     -- Please add this auxiliary stuff
  = DerivAuxBind AuxBindSpec

  -- Generics and DeriveAnyClass
  | DerivFamInst FamInst               -- New type family instances

  -- New top-level auxiliary bindings
  | DerivHsBind (LHsBind GhcPs, LSig GhcPs) -- Also used for SYB


{-
************************************************************************
*                                                                      *
                Eq instances
*                                                                      *
************************************************************************

Here are the heuristics for the code we generate for @Eq@. Let's
assume we have a data type with some (possibly zero) nullary data
constructors and some ordinary, non-nullary ones (the rest, also
possibly zero of them).  Here's an example, with both \tr{N}ullary and
\tr{O}rdinary data cons.

  data Foo ... = N1 | N2 ... | Nn | O1 a b | O2 Int | O3 Double b b | ...

* For the ordinary constructors (if any), we emit clauses to do The
  Usual Thing, e.g.,:

    (==) (O1 a1 b1)    (O1 a2 b2)    = a1 == a2 && b1 == b2
    (==) (O2 a1)       (O2 a2)       = a1 == a2
    (==) (O3 a1 b1 c1) (O3 a2 b2 c2) = a1 == a2 && b1 == b2 && c1 == c2

  Note: if we're comparing unlifted things, e.g., if 'a1' and
  'a2' are Float#s, then we have to generate
       case (a1 `eqFloat#` a2) of r -> r
  for that particular test.

* If there are a lot of (more than ten) nullary constructors, we emit a
  catch-all clause of the form:

      (==) a b  = case (con2tag_Foo a) of { a# ->
                  case (con2tag_Foo b) of { b# ->
                  case (a# ==# b#)     of {
                    r -> r }}}

  If con2tag gets inlined this leads to join point stuff, so
  it's better to use regular pattern matching if there aren't too
  many nullary constructors.  "Ten" is arbitrary, of course

* If there aren't any nullary constructors, we emit a simpler
  catch-all:

     (==) a b  = False

* For the @(/=)@ method, we normally just use the default method.
  If the type is an enumeration type, we could/may/should? generate
  special code that calls @con2tag_Foo@, much like for @(==)@ shown
  above.

We thought about doing this: If we're also deriving 'Ord' for this
tycon, we generate:
  instance ... Eq (Foo ...) where
    (==) a b  = case (compare a b) of { _LT -> False; _EQ -> True ; _GT -> False}
    (/=) a b  = case (compare a b) of { _LT -> True ; _EQ -> False; _GT -> True }
However, that requires that (Ord <whatever>) was put in the context
for the instance decl, which it probably wasn't, so the decls
produced don't get through the typechecker.
-}

gen_Eq_binds :: SrcSpan -> TyCon -> TcM (LHsBinds GhcPs, BagDerivStuff)
gen_Eq_binds loc tycon = do
    dflags <- getDynFlags
    return (method_binds dflags, aux_binds)
  where
    all_cons = tyConDataCons tycon
    (nullary_cons, non_nullary_cons) = partition isNullarySrcDataCon all_cons

    -- If there are ten or more (arbitrary number) nullary constructors,
    -- use the con2tag stuff.  For small types it's better to use
    -- ordinary pattern matching.
    (tag_match_cons, pat_match_cons)
       | nullary_cons `lengthExceeds` 10 = (nullary_cons, non_nullary_cons)
       | otherwise                       = ([],           all_cons)

    no_tag_match_cons = null tag_match_cons

    fall_through_eqn dflags
      | no_tag_match_cons   -- All constructors have arguments
      = case pat_match_cons of
          []  -> []   -- No constructors; no fall-though case
          [_] -> []   -- One constructor; no fall-though case
          _   ->      -- Two or more constructors; add fall-through of
                      --       (==) _ _ = False
                 [([nlWildPat, nlWildPat], false_Expr)]

      | otherwise -- One or more tag_match cons; add fall-through of
                  -- extract tags compare for equality
      = [([a_Pat, b_Pat],
         untag_Expr dflags tycon [(a_RDR,ah_RDR), (b_RDR,bh_RDR)]
                    (genPrimOpApp (nlHsVar ah_RDR) eqInt_RDR (nlHsVar bh_RDR)))]

    aux_binds | no_tag_match_cons = emptyBag
              | otherwise         = unitBag $ DerivAuxBind $ DerivCon2Tag tycon

    method_binds dflags = unitBag (eq_bind dflags)
    eq_bind dflags = mkFunBindEC 2 loc eq_RDR (const true_Expr)
                                 (map pats_etc pat_match_cons
                                   ++ fall_through_eqn dflags)

    ------------------------------------------------------------------
    pats_etc data_con
      = let
            con1_pat = nlParPat $ nlConVarPat data_con_RDR as_needed
            con2_pat = nlParPat $ nlConVarPat data_con_RDR bs_needed

            data_con_RDR = getRdrName data_con
            con_arity   = length tys_needed
            as_needed   = take con_arity as_RDRs
            bs_needed   = take con_arity bs_RDRs
            tys_needed  = dataConOrigArgTys data_con
        in
        ([con1_pat, con2_pat], nested_eq_expr (map weightedThing tys_needed) as_needed bs_needed)
      where
        nested_eq_expr []  [] [] = true_Expr
        nested_eq_expr tys as bs
          = foldl1 and_Expr (zipWith3Equal "nested_eq" nested_eq tys as bs)
          where
            nested_eq ty a b = nlHsPar (eq_Expr tycon ty (nlHsVar a) (nlHsVar b))

{-
************************************************************************
*                                                                      *
        Ord instances
*                                                                      *
************************************************************************

Note [Generating Ord instances]
~~~~~~~~~~~~~~~~~~~~~~~~~~~~~~~
Suppose constructors are K1..Kn, and some are nullary.
The general form we generate is:

* Do case on first argument
        case a of
          K1 ... -> rhs_1
          K2 ... -> rhs_2
          ...
          Kn ... -> rhs_n
          _ -> nullary_rhs

* To make rhs_i
     If i = 1, 2, n-1, n, generate a single case.
        rhs_2    case b of
                   K1 {}  -> LT
                   K2 ... -> ...eq_rhs(K2)...
                   _      -> GT

     Otherwise do a tag compare against the bigger range
     (because this is the one most likely to succeed)
        rhs_3    case tag b of tb ->
                 if 3 <# tg then GT
                 else case b of
                         K3 ... -> ...eq_rhs(K3)....
                         _      -> LT

* To make eq_rhs(K), which knows that
    a = K a1 .. av
    b = K b1 .. bv
  we just want to compare (a1,b1) then (a2,b2) etc.
  Take care on the last field to tail-call into comparing av,bv

* To make nullary_rhs generate this
     case con2tag a of a# ->
     case con2tag b of ->
     a# `compare` b#

Several special cases:

* Two or fewer nullary constructors: don't generate nullary_rhs

* Be careful about unlifted comparisons.  When comparing unboxed
  values we can't call the overloaded functions.
  See function unliftedOrdOp

Note [Game plan for deriving Ord]
~~~~~~~~~~~~~~~~~~~~~~~~~~~~~
It's a bad idea to define only 'compare', and build the other binary
comparisons on top of it; see Trac #2130, #4019.  Reason: we don't
want to laboriously make a three-way comparison, only to extract a
binary result, something like this:
     (>) (I# x) (I# y) = case <# x y of
                            True -> False
                            False -> case ==# x y of
                                       True  -> False
                                       False -> True

This being said, we can get away with generating full code only for
'compare' and '<' thus saving us generation of other three operators.
Other operators can be cheaply expressed through '<':
a <= b = not $ b < a
a > b = b < a
a >= b = not $ a < b

So for sufficiently small types (few constructors, or all nullary)
we generate all methods; for large ones we just use 'compare'.

-}

data OrdOp = OrdCompare | OrdLT | OrdLE | OrdGE | OrdGT

------------
ordMethRdr :: OrdOp -> RdrName
ordMethRdr op
  = case op of
       OrdCompare -> compare_RDR
       OrdLT      -> lt_RDR
       OrdLE      -> le_RDR
       OrdGE      -> ge_RDR
       OrdGT      -> gt_RDR

------------
ltResult :: OrdOp -> LHsExpr GhcPs
-- Knowing a<b, what is the result for a `op` b?
ltResult OrdCompare = ltTag_Expr
ltResult OrdLT      = true_Expr
ltResult OrdLE      = true_Expr
ltResult OrdGE      = false_Expr
ltResult OrdGT      = false_Expr

------------
eqResult :: OrdOp -> LHsExpr GhcPs
-- Knowing a=b, what is the result for a `op` b?
eqResult OrdCompare = eqTag_Expr
eqResult OrdLT      = false_Expr
eqResult OrdLE      = true_Expr
eqResult OrdGE      = true_Expr
eqResult OrdGT      = false_Expr

------------
gtResult :: OrdOp -> LHsExpr GhcPs
-- Knowing a>b, what is the result for a `op` b?
gtResult OrdCompare = gtTag_Expr
gtResult OrdLT      = false_Expr
gtResult OrdLE      = false_Expr
gtResult OrdGE      = true_Expr
gtResult OrdGT      = true_Expr

------------
gen_Ord_binds :: SrcSpan -> TyCon -> TcM (LHsBinds GhcPs, BagDerivStuff)
gen_Ord_binds loc tycon = do
    dflags <- getDynFlags
    return $ if null tycon_data_cons -- No data-cons => invoke bale-out case
      then ( unitBag $ mkFunBindEC 2 loc compare_RDR (const eqTag_Expr) []
           , emptyBag)
      else ( unitBag (mkOrdOp dflags OrdCompare) `unionBags` other_ops dflags
           , aux_binds)
  where
    aux_binds | single_con_type = emptyBag
              | otherwise       = unitBag $ DerivAuxBind $ DerivCon2Tag tycon

        -- Note [Game plan for deriving Ord]
    other_ops dflags
      | (last_tag - first_tag) <= 2     -- 1-3 constructors
        || null non_nullary_cons        -- Or it's an enumeration
      = listToBag [mkOrdOp dflags OrdLT, lE, gT, gE]
      | otherwise
      = emptyBag

    negate_expr = nlHsApp (nlHsVar not_RDR)
    lE = mk_easy_FunBind loc le_RDR [a_Pat, b_Pat] $
        negate_expr (nlHsApp (nlHsApp (nlHsVar lt_RDR) b_Expr) a_Expr)
    gT = mk_easy_FunBind loc gt_RDR [a_Pat, b_Pat] $
        nlHsApp (nlHsApp (nlHsVar lt_RDR) b_Expr) a_Expr
    gE = mk_easy_FunBind loc ge_RDR [a_Pat, b_Pat] $
        negate_expr (nlHsApp (nlHsApp (nlHsVar lt_RDR) a_Expr) b_Expr)

    get_tag con = dataConTag con - fIRST_TAG
        -- We want *zero-based* tags, because that's what
        -- con2Tag returns (generated by untag_Expr)!

    tycon_data_cons = tyConDataCons tycon
    single_con_type = isSingleton tycon_data_cons
    (first_con : _) = tycon_data_cons
    (last_con : _)  = reverse tycon_data_cons
    first_tag       = get_tag first_con
    last_tag        = get_tag last_con

    (nullary_cons, non_nullary_cons) = partition isNullarySrcDataCon tycon_data_cons


    mkOrdOp :: DynFlags -> OrdOp -> LHsBind GhcPs
    -- Returns a binding   op a b = ... compares a and b according to op ....
    mkOrdOp dflags op = mk_easy_FunBind loc (ordMethRdr op) [a_Pat, b_Pat]
                                        (mkOrdOpRhs dflags op)

    mkOrdOpRhs :: DynFlags -> OrdOp -> LHsExpr GhcPs
    mkOrdOpRhs dflags op       -- RHS for comparing 'a' and 'b' according to op
      | nullary_cons `lengthAtMost` 2 -- Two nullary or fewer, so use cases
      = nlHsCase (nlHsVar a_RDR) $
        map (mkOrdOpAlt dflags op) tycon_data_cons
        -- i.e.  case a of { C1 x y -> case b of C1 x y -> ....compare x,y...
        --                   C2 x   -> case b of C2 x -> ....comopare x.... }

      | null non_nullary_cons    -- All nullary, so go straight to comparing tags
      = mkTagCmp dflags op

      | otherwise                -- Mixed nullary and non-nullary
      = nlHsCase (nlHsVar a_RDR) $
        (map (mkOrdOpAlt dflags op) non_nullary_cons
         ++ [mkHsCaseAlt nlWildPat (mkTagCmp dflags op)])


    mkOrdOpAlt :: DynFlags -> OrdOp -> DataCon
                  -> LMatch GhcPs (LHsExpr GhcPs)
    -- Make the alternative  (Ki a1 a2 .. av ->
    mkOrdOpAlt dflags op data_con
      = mkHsCaseAlt (nlConVarPat data_con_RDR as_needed)
                    (mkInnerRhs dflags op data_con)
      where
        as_needed    = take (dataConSourceArity data_con) as_RDRs
        data_con_RDR = getRdrName data_con

    mkInnerRhs dflags op data_con
      | single_con_type
      = nlHsCase (nlHsVar b_RDR) [ mkInnerEqAlt op data_con ]

      | tag == first_tag
      = nlHsCase (nlHsVar b_RDR) [ mkInnerEqAlt op data_con
                                 , mkHsCaseAlt nlWildPat (ltResult op) ]
      | tag == last_tag
      = nlHsCase (nlHsVar b_RDR) [ mkInnerEqAlt op data_con
                                 , mkHsCaseAlt nlWildPat (gtResult op) ]

      | tag == first_tag + 1
      = nlHsCase (nlHsVar b_RDR) [ mkHsCaseAlt (nlConWildPat first_con)
                                             (gtResult op)
                                 , mkInnerEqAlt op data_con
                                 , mkHsCaseAlt nlWildPat (ltResult op) ]
      | tag == last_tag - 1
      = nlHsCase (nlHsVar b_RDR) [ mkHsCaseAlt (nlConWildPat last_con)
                                             (ltResult op)
                                 , mkInnerEqAlt op data_con
                                 , mkHsCaseAlt nlWildPat (gtResult op) ]

      | tag > last_tag `div` 2  -- lower range is larger
      = untag_Expr dflags tycon [(b_RDR, bh_RDR)] $
        nlHsIf (genPrimOpApp (nlHsVar bh_RDR) ltInt_RDR tag_lit)
               (gtResult op) $  -- Definitely GT
        nlHsCase (nlHsVar b_RDR) [ mkInnerEqAlt op data_con
                                 , mkHsCaseAlt nlWildPat (ltResult op) ]

      | otherwise               -- upper range is larger
      = untag_Expr dflags tycon [(b_RDR, bh_RDR)] $
        nlHsIf (genPrimOpApp (nlHsVar bh_RDR) gtInt_RDR tag_lit)
               (ltResult op) $  -- Definitely LT
        nlHsCase (nlHsVar b_RDR) [ mkInnerEqAlt op data_con
                                 , mkHsCaseAlt nlWildPat (gtResult op) ]
      where
        tag     = get_tag data_con
        tag_lit = noLoc (HsLit noExt (HsIntPrim NoSourceText (toInteger tag)))

    mkInnerEqAlt :: OrdOp -> DataCon -> LMatch GhcPs (LHsExpr GhcPs)
    -- First argument 'a' known to be built with K
    -- Returns a case alternative  Ki b1 b2 ... bv -> compare (a1,a2,...) with (b1,b2,...)
    mkInnerEqAlt op data_con
      = mkHsCaseAlt (nlConVarPat data_con_RDR bs_needed) $
        mkCompareFields tycon op (map weightedThing $ dataConOrigArgTys data_con)
      where
        data_con_RDR = getRdrName data_con
        bs_needed    = take (dataConSourceArity data_con) bs_RDRs

    mkTagCmp :: DynFlags -> OrdOp -> LHsExpr GhcPs
    -- Both constructors known to be nullary
    -- generates (case data2Tag a of a# -> case data2Tag b of b# -> a# `op` b#
    mkTagCmp dflags op =
      untag_Expr dflags tycon[(a_RDR, ah_RDR),(b_RDR, bh_RDR)] $
        unliftedOrdOp tycon intPrimTy op ah_RDR bh_RDR

mkCompareFields :: TyCon -> OrdOp -> [Type] -> LHsExpr GhcPs
-- Generates nested comparisons for (a1,a2...) against (b1,b2,...)
-- where the ai,bi have the given types
mkCompareFields tycon op tys
  = go tys as_RDRs bs_RDRs
  where
    go []   _      _          = eqResult op
    go [ty] (a:_)  (b:_)
      | isUnliftedType ty     = unliftedOrdOp tycon ty op a b
      | otherwise             = genOpApp (nlHsVar a) (ordMethRdr op) (nlHsVar b)
    go (ty:tys) (a:as) (b:bs) = mk_compare ty a b
                                  (ltResult op)
                                  (go tys as bs)
                                  (gtResult op)
    go _ _ _ = panic "mkCompareFields"

    -- (mk_compare ty a b) generates
    --    (case (compare a b) of { LT -> <lt>; EQ -> <eq>; GT -> <bt> })
    -- but with suitable special cases for
    mk_compare ty a b lt eq gt
      | isUnliftedType ty
      = unliftedCompare lt_op eq_op a_expr b_expr lt eq gt
      | otherwise
      = nlHsCase (nlHsPar (nlHsApp (nlHsApp (nlHsVar compare_RDR) a_expr) b_expr))
          [mkHsCaseAlt (nlNullaryConPat ltTag_RDR) lt,
           mkHsCaseAlt (nlNullaryConPat eqTag_RDR) eq,
           mkHsCaseAlt (nlNullaryConPat gtTag_RDR) gt]
      where
        a_expr = nlHsVar a
        b_expr = nlHsVar b
        (lt_op, _, eq_op, _, _) = primOrdOps "Ord" tycon ty

unliftedOrdOp :: TyCon -> Type -> OrdOp -> RdrName -> RdrName -> LHsExpr GhcPs
unliftedOrdOp tycon ty op a b
  = case op of
       OrdCompare -> unliftedCompare lt_op eq_op a_expr b_expr
                                     ltTag_Expr eqTag_Expr gtTag_Expr
       OrdLT      -> wrap lt_op
       OrdLE      -> wrap le_op
       OrdGE      -> wrap ge_op
       OrdGT      -> wrap gt_op
  where
   (lt_op, le_op, eq_op, ge_op, gt_op) = primOrdOps "Ord" tycon ty
   wrap prim_op = genPrimOpApp a_expr prim_op b_expr
   a_expr = nlHsVar a
   b_expr = nlHsVar b

unliftedCompare :: RdrName -> RdrName
                -> LHsExpr GhcPs -> LHsExpr GhcPs   -- What to cmpare
                -> LHsExpr GhcPs -> LHsExpr GhcPs -> LHsExpr GhcPs
                                                    -- Three results
                -> LHsExpr GhcPs
-- Return (if a < b then lt else if a == b then eq else gt)
unliftedCompare lt_op eq_op a_expr b_expr lt eq gt
  = nlHsIf (ascribeBool $ genPrimOpApp a_expr lt_op b_expr) lt $
                        -- Test (<) first, not (==), because the latter
                        -- is true less often, so putting it first would
                        -- mean more tests (dynamically)
        nlHsIf (ascribeBool $ genPrimOpApp a_expr eq_op b_expr) eq gt
  where
    ascribeBool e = nlExprWithTySig e boolTy

nlConWildPat :: DataCon -> LPat GhcPs
-- The pattern (K {})
nlConWildPat con = noLoc (ConPatIn (noLoc (getRdrName con))
                                   (RecCon (HsRecFields { rec_flds = []
                                                        , rec_dotdot = Nothing })))

{-
************************************************************************
*                                                                      *
        Enum instances
*                                                                      *
************************************************************************

@Enum@ can only be derived for enumeration types.  For a type
\begin{verbatim}
data Foo ... = N1 | N2 | ... | Nn
\end{verbatim}

we use both @con2tag_Foo@ and @tag2con_Foo@ functions, as well as a
@maxtag_Foo@ variable (all generated by @gen_tag_n_con_binds@).

\begin{verbatim}
instance ... Enum (Foo ...) where
    succ x   = toEnum (1 + fromEnum x)
    pred x   = toEnum (fromEnum x - 1)

    toEnum i = tag2con_Foo i

    enumFrom a = map tag2con_Foo [con2tag_Foo a .. maxtag_Foo]

    -- or, really...
    enumFrom a
      = case con2tag_Foo a of
          a# -> map tag2con_Foo (enumFromTo (I# a#) maxtag_Foo)

   enumFromThen a b
     = map tag2con_Foo [con2tag_Foo a, con2tag_Foo b .. maxtag_Foo]

    -- or, really...
    enumFromThen a b
      = case con2tag_Foo a of { a# ->
        case con2tag_Foo b of { b# ->
        map tag2con_Foo (enumFromThenTo (I# a#) (I# b#) maxtag_Foo)
        }}
\end{verbatim}

For @enumFromTo@ and @enumFromThenTo@, we use the default methods.
-}

gen_Enum_binds :: SrcSpan -> TyCon -> TcM (LHsBinds GhcPs, BagDerivStuff)
gen_Enum_binds loc tycon = do
    dflags <- getDynFlags
    return (method_binds dflags, aux_binds)
  where
    method_binds dflags = listToBag
      [ succ_enum      dflags
      , pred_enum      dflags
      , to_enum        dflags
      , enum_from      dflags
      , enum_from_then dflags
      , from_enum      dflags
      ]
    aux_binds = listToBag $ map DerivAuxBind
                  [DerivCon2Tag tycon, DerivTag2Con tycon, DerivMaxTag tycon]

    occ_nm = getOccString tycon

    succ_enum dflags
      = mk_easy_FunBind loc succ_RDR [a_Pat] $
        untag_Expr dflags tycon [(a_RDR, ah_RDR)] $
        nlHsIf (nlHsApps eq_RDR [nlHsVar (maxtag_RDR dflags tycon),
                               nlHsVarApps intDataCon_RDR [ah_RDR]])
             (illegal_Expr "succ" occ_nm "tried to take `succ' of last tag in enumeration")
             (nlHsApp (nlHsVar (tag2con_RDR dflags tycon))
                    (nlHsApps plus_RDR [nlHsVarApps intDataCon_RDR [ah_RDR],
                                        nlHsIntLit 1]))

    pred_enum dflags
      = mk_easy_FunBind loc pred_RDR [a_Pat] $
        untag_Expr dflags tycon [(a_RDR, ah_RDR)] $
        nlHsIf (nlHsApps eq_RDR [nlHsIntLit 0,
                               nlHsVarApps intDataCon_RDR [ah_RDR]])
             (illegal_Expr "pred" occ_nm "tried to take `pred' of first tag in enumeration")
             (nlHsApp (nlHsVar (tag2con_RDR dflags tycon))
                      (nlHsApps plus_RDR
                            [ nlHsVarApps intDataCon_RDR [ah_RDR]
                            , nlHsLit (HsInt noExt
                                                (mkIntegralLit (-1 :: Int)))]))

    to_enum dflags
      = mk_easy_FunBind loc toEnum_RDR [a_Pat] $
        nlHsIf (nlHsApps and_RDR
                [nlHsApps ge_RDR [nlHsVar a_RDR, nlHsIntLit 0],
                 nlHsApps le_RDR [ nlHsVar a_RDR
                                 , nlHsVar (maxtag_RDR dflags tycon)]])
             (nlHsVarApps (tag2con_RDR dflags tycon) [a_RDR])
             (illegal_toEnum_tag occ_nm (maxtag_RDR dflags tycon))

    enum_from dflags
      = mk_easy_FunBind loc enumFrom_RDR [a_Pat] $
          untag_Expr dflags tycon [(a_RDR, ah_RDR)] $
          nlHsApps map_RDR
                [nlHsVar (tag2con_RDR dflags tycon),
                 nlHsPar (enum_from_to_Expr
                            (nlHsVarApps intDataCon_RDR [ah_RDR])
                            (nlHsVar (maxtag_RDR dflags tycon)))]

    enum_from_then dflags
      = mk_easy_FunBind loc enumFromThen_RDR [a_Pat, b_Pat] $
          untag_Expr dflags tycon [(a_RDR, ah_RDR), (b_RDR, bh_RDR)] $
          nlHsApp (nlHsVarApps map_RDR [tag2con_RDR dflags tycon]) $
            nlHsPar (enum_from_then_to_Expr
                    (nlHsVarApps intDataCon_RDR [ah_RDR])
                    (nlHsVarApps intDataCon_RDR [bh_RDR])
                    (nlHsIf  (nlHsApps gt_RDR [nlHsVarApps intDataCon_RDR [ah_RDR],
                                               nlHsVarApps intDataCon_RDR [bh_RDR]])
                           (nlHsIntLit 0)
                           (nlHsVar (maxtag_RDR dflags tycon))
                           ))

    from_enum dflags
      = mk_easy_FunBind loc fromEnum_RDR [a_Pat] $
          untag_Expr dflags tycon [(a_RDR, ah_RDR)] $
          (nlHsVarApps intDataCon_RDR [ah_RDR])

{-
************************************************************************
*                                                                      *
        Bounded instances
*                                                                      *
************************************************************************
-}

gen_Bounded_binds :: SrcSpan -> TyCon -> (LHsBinds GhcPs, BagDerivStuff)
gen_Bounded_binds loc tycon
  | isEnumerationTyCon tycon
  = (listToBag [ min_bound_enum, max_bound_enum ], emptyBag)
  | otherwise
  = ASSERT(isSingleton data_cons)
    (listToBag [ min_bound_1con, max_bound_1con ], emptyBag)
  where
    data_cons = tyConDataCons tycon

    ----- enum-flavored: ---------------------------
    min_bound_enum = mkHsVarBind loc minBound_RDR (nlHsVar data_con_1_RDR)
    max_bound_enum = mkHsVarBind loc maxBound_RDR (nlHsVar data_con_N_RDR)

    data_con_1     = head data_cons
    data_con_N     = last data_cons
    data_con_1_RDR = getRdrName data_con_1
    data_con_N_RDR = getRdrName data_con_N

    ----- single-constructor-flavored: -------------
    arity          = dataConSourceArity data_con_1

    min_bound_1con = mkHsVarBind loc minBound_RDR $
                     nlHsVarApps data_con_1_RDR (nOfThem arity minBound_RDR)
    max_bound_1con = mkHsVarBind loc maxBound_RDR $
                     nlHsVarApps data_con_1_RDR (nOfThem arity maxBound_RDR)

{-
************************************************************************
*                                                                      *
        Ix instances
*                                                                      *
************************************************************************

Deriving @Ix@ is only possible for enumeration types and
single-constructor types.  We deal with them in turn.

For an enumeration type, e.g.,
\begin{verbatim}
    data Foo ... = N1 | N2 | ... | Nn
\end{verbatim}
things go not too differently from @Enum@:
\begin{verbatim}
instance ... Ix (Foo ...) where
    range (a, b)
      = map tag2con_Foo [con2tag_Foo a .. con2tag_Foo b]

    -- or, really...
    range (a, b)
      = case (con2tag_Foo a) of { a# ->
        case (con2tag_Foo b) of { b# ->
        map tag2con_Foo (enumFromTo (I# a#) (I# b#))
        }}

    -- Generate code for unsafeIndex, because using index leads
    -- to lots of redundant range tests
    unsafeIndex c@(a, b) d
      = case (con2tag_Foo d -# con2tag_Foo a) of
               r# -> I# r#

    inRange (a, b) c
      = let
            p_tag = con2tag_Foo c
        in
        p_tag >= con2tag_Foo a && p_tag <= con2tag_Foo b

    -- or, really...
    inRange (a, b) c
      = case (con2tag_Foo a)   of { a_tag ->
        case (con2tag_Foo b)   of { b_tag ->
        case (con2tag_Foo c)   of { c_tag ->
        if (c_tag >=# a_tag) then
          c_tag <=# b_tag
        else
          False
        }}}
\end{verbatim}
(modulo suitable case-ification to handle the unlifted tags)

For a single-constructor type (NB: this includes all tuples), e.g.,
\begin{verbatim}
    data Foo ... = MkFoo a b Int Double c c
\end{verbatim}
we follow the scheme given in Figure~19 of the Haskell~1.2 report
(p.~147).
-}

gen_Ix_binds :: SrcSpan -> TyCon -> TcM (LHsBinds GhcPs, BagDerivStuff)

gen_Ix_binds loc tycon = do
    dflags <- getDynFlags
    return $ if isEnumerationTyCon tycon
      then (enum_ixes dflags, listToBag $ map DerivAuxBind
                   [DerivCon2Tag tycon, DerivTag2Con tycon, DerivMaxTag tycon])
      else (single_con_ixes, unitBag (DerivAuxBind (DerivCon2Tag tycon)))
  where
    --------------------------------------------------------------
    enum_ixes dflags = listToBag
      [ enum_range   dflags
      , enum_index   dflags
      , enum_inRange dflags
      ]

    enum_range dflags
      = mk_easy_FunBind loc range_RDR [nlTuplePat [a_Pat, b_Pat] Boxed] $
          untag_Expr dflags tycon [(a_RDR, ah_RDR)] $
          untag_Expr dflags tycon [(b_RDR, bh_RDR)] $
          nlHsApp (nlHsVarApps map_RDR [tag2con_RDR dflags tycon]) $
              nlHsPar (enum_from_to_Expr
                        (nlHsVarApps intDataCon_RDR [ah_RDR])
                        (nlHsVarApps intDataCon_RDR [bh_RDR]))

    enum_index dflags
      = mk_easy_FunBind loc unsafeIndex_RDR
                [noLoc (AsPat noExt (noLoc c_RDR)
                           (nlTuplePat [a_Pat, nlWildPat] Boxed)),
                                d_Pat] (
           untag_Expr dflags tycon [(a_RDR, ah_RDR)] (
           untag_Expr dflags tycon [(d_RDR, dh_RDR)] (
           let
                rhs = nlHsVarApps intDataCon_RDR [c_RDR]
           in
           nlHsCase
             (genOpApp (nlHsVar dh_RDR) minusInt_RDR (nlHsVar ah_RDR))
             [mkHsCaseAlt (nlVarPat c_RDR) rhs]
           ))
        )

    -- This produces something like `(ch >= ah) && (ch <= bh)`
    enum_inRange dflags
      = mk_easy_FunBind loc inRange_RDR [nlTuplePat [a_Pat, b_Pat] Boxed, c_Pat] $
          untag_Expr dflags tycon [(a_RDR, ah_RDR)] (
          untag_Expr dflags tycon [(b_RDR, bh_RDR)] (
          untag_Expr dflags tycon [(c_RDR, ch_RDR)] (
          -- This used to use `if`, which interacts badly with RebindableSyntax.
          -- See #11396.
          nlHsApps and_RDR
              [ genPrimOpApp (nlHsVar ch_RDR) geInt_RDR (nlHsVar ah_RDR)
              , genPrimOpApp (nlHsVar ch_RDR) leInt_RDR (nlHsVar bh_RDR)
              ]
          )))

    --------------------------------------------------------------
    single_con_ixes
      = listToBag [single_con_range, single_con_index, single_con_inRange]

    data_con
      = case tyConSingleDataCon_maybe tycon of -- just checking...
          Nothing -> panic "get_Ix_binds"
          Just dc -> dc

    con_arity    = dataConSourceArity data_con
    data_con_RDR = getRdrName data_con

    as_needed = take con_arity as_RDRs
    bs_needed = take con_arity bs_RDRs
    cs_needed = take con_arity cs_RDRs

    con_pat  xs  = nlConVarPat data_con_RDR xs
    con_expr     = nlHsVarApps data_con_RDR cs_needed

    --------------------------------------------------------------
    single_con_range
      = mk_easy_FunBind loc range_RDR
          [nlTuplePat [con_pat as_needed, con_pat bs_needed] Boxed] $
        noLoc (mkHsComp ListComp stmts con_expr)
      where
        stmts = zipWith3Equal "single_con_range" mk_qual as_needed bs_needed cs_needed

        mk_qual a b c = noLoc $ mkBindStmt (nlVarPat c)
                                 (nlHsApp (nlHsVar range_RDR)
                                          (mkLHsVarTuple [a,b]))

    ----------------
    single_con_index
      = mk_easy_FunBind loc unsafeIndex_RDR
                [nlTuplePat [con_pat as_needed, con_pat bs_needed] Boxed,
                 con_pat cs_needed]
        -- We need to reverse the order we consider the components in
        -- so that
        --     range (l,u) !! index (l,u) i == i   -- when i is in range
        -- (from http://haskell.org/onlinereport/ix.html) holds.
                (mk_index (reverse $ zip3 as_needed bs_needed cs_needed))
      where
        -- index (l1,u1) i1 + rangeSize (l1,u1) * (index (l2,u2) i2 + ...)
        mk_index []        = nlHsIntLit 0
        mk_index [(l,u,i)] = mk_one l u i
        mk_index ((l,u,i) : rest)
          = genOpApp (
                mk_one l u i
            ) plus_RDR (
                genOpApp (
                    (nlHsApp (nlHsVar unsafeRangeSize_RDR)
                             (mkLHsVarTuple [l,u]))
                ) times_RDR (mk_index rest)
           )
        mk_one l u i
          = nlHsApps unsafeIndex_RDR [mkLHsVarTuple [l,u], nlHsVar i]

    ------------------
    single_con_inRange
      = mk_easy_FunBind loc inRange_RDR
                [nlTuplePat [con_pat as_needed, con_pat bs_needed] Boxed,
                 con_pat cs_needed] $
          if con_arity == 0
             -- If the product type has no fields, inRange is trivially true
             -- (see Trac #12853).
             then true_Expr
             else foldl1 and_Expr (zipWith3Equal "single_con_inRange" in_range
                    as_needed bs_needed cs_needed)
      where
        in_range a b c = nlHsApps inRange_RDR [mkLHsVarTuple [a,b], nlHsVar c]

{-
************************************************************************
*                                                                      *
        Read instances
*                                                                      *
************************************************************************

Example

  infix 4 %%
  data T = Int %% Int
         | T1 { f1 :: Int }
         | T2 T

instance Read T where
  readPrec =
    parens
    ( prec 4 (
        do x <- ReadP.step Read.readPrec
           expectP (Symbol "%%")
           y <- ReadP.step Read.readPrec
           return (x %% y))
      +++
      prec (appPrec+1) (
        -- Note the "+1" part; "T2 T1 {f1=3}" should parse ok
        -- Record construction binds even more tightly than application
        do expectP (Ident "T1")
           expectP (Punc '{')
           x          <- Read.readField "f1" (ReadP.reset readPrec)
           expectP (Punc '}')
           return (T1 { f1 = x }))
      +++
      prec appPrec (
        do expectP (Ident "T2")
           x <- ReadP.step Read.readPrec
           return (T2 x))
    )

  readListPrec = readListPrecDefault
  readList     = readListDefault


Note [Use expectP]
~~~~~~~~~~~~~~~~~~
Note that we use
   expectP (Ident "T1")
rather than
   Ident "T1" <- lexP
The latter desugares to inline code for matching the Ident and the
string, and this can be very voluminous. The former is much more
compact.  Cf Trac #7258, although that also concerned non-linearity in
the occurrence analyser, a separate issue.

Note [Read for empty data types]
~~~~~~~~~~~~~~~~~~~~~~~~~~~~~~~~
What should we get for this?  (Trac #7931)
   data Emp deriving( Read )   -- No data constructors

Here we want
  read "[]" :: [Emp]   to succeed, returning []
So we do NOT want
   instance Read Emp where
     readPrec = error "urk"
Rather we want
   instance Read Emp where
     readPred = pfail   -- Same as choose []

Because 'pfail' allows the parser to backtrack, but 'error' doesn't.
These instances are also useful for Read (Either Int Emp), where
we want to be able to parse (Left 3) just fine.
-}

gen_Read_binds :: (Name -> Fixity) -> SrcSpan -> TyCon
               -> (LHsBinds GhcPs, BagDerivStuff)

gen_Read_binds get_fixity loc tycon
  = (listToBag [read_prec, default_readlist, default_readlistprec], emptyBag)
  where
    -----------------------------------------------------------------------
    default_readlist
        = mkHsVarBind loc readList_RDR     (nlHsVar readListDefault_RDR)

    default_readlistprec
        = mkHsVarBind loc readListPrec_RDR (nlHsVar readListPrecDefault_RDR)
    -----------------------------------------------------------------------

    data_cons = tyConDataCons tycon
    (nullary_cons, non_nullary_cons) = partition isNullarySrcDataCon data_cons

    read_prec = mkHsVarBind loc readPrec_RDR rhs
      where
        rhs | null data_cons -- See Note [Read for empty data types]
            = nlHsVar pfail_RDR
            | otherwise
            = nlHsApp (nlHsVar parens_RDR)
                      (foldr1 mk_alt (read_nullary_cons ++
                                      read_non_nullary_cons))

    read_non_nullary_cons = map read_non_nullary_con non_nullary_cons

    read_nullary_cons
      = case nullary_cons of
            []    -> []
            [con] -> [nlHsDo DoExpr (match_con con ++ [noLoc $ mkLastStmt (result_expr con [])])]
            _     -> [nlHsApp (nlHsVar choose_RDR)
                              (nlList (map mk_pair nullary_cons))]
        -- NB For operators the parens around (:=:) are matched by the
        -- enclosing "parens" call, so here we must match the naked
        -- data_con_str con

    match_con con | isSym con_str = [symbol_pat con_str]
                  | otherwise     = ident_h_pat  con_str
                  where
                    con_str = data_con_str con
        -- For nullary constructors we must match Ident s for normal constrs
        -- and   Symbol s   for operators

    mk_pair con = mkLHsTupleExpr [nlHsLit (mkHsString (data_con_str con)),
                                  result_expr con []]

    read_non_nullary_con data_con
      | is_infix  = mk_parser infix_prec  infix_stmts  body
      | is_record = mk_parser record_prec record_stmts body
--              Using these two lines instead allows the derived
--              read for infix and record bindings to read the prefix form
--      | is_infix  = mk_alt prefix_parser (mk_parser infix_prec  infix_stmts  body)
--      | is_record = mk_alt prefix_parser (mk_parser record_prec record_stmts body)
      | otherwise = prefix_parser
      where
        body = result_expr data_con as_needed
        con_str = data_con_str data_con

        prefix_parser = mk_parser prefix_prec prefix_stmts body

        read_prefix_con
            | isSym con_str = [read_punc "(", symbol_pat con_str, read_punc ")"]
            | otherwise     = ident_h_pat con_str

        read_infix_con
            | isSym con_str = [symbol_pat con_str]
            | otherwise     = [read_punc "`"] ++ ident_h_pat con_str ++ [read_punc "`"]

        prefix_stmts            -- T a b c
          = read_prefix_con ++ read_args

        infix_stmts             -- a %% b, or  a `T` b
          = [read_a1]
            ++ read_infix_con
            ++ [read_a2]

        record_stmts            -- T { f1 = a, f2 = b }
          = read_prefix_con
            ++ [read_punc "{"]
            ++ concat (intersperse [read_punc ","] field_stmts)
            ++ [read_punc "}"]

        field_stmts  = zipWithEqual "lbl_stmts" read_field labels as_needed

        con_arity    = dataConSourceArity data_con
        labels       = map flLabel $ dataConFieldLabels data_con
        dc_nm        = getName data_con
        is_infix     = dataConIsInfix data_con
        is_record    = labels `lengthExceeds` 0
        as_needed    = take con_arity as_RDRs
        read_args    = zipWithEqual "gen_Read_binds" read_arg as_needed (map weightedThing $ dataConOrigArgTys data_con)
        (read_a1:read_a2:_) = read_args

        prefix_prec = appPrecedence
        infix_prec  = getPrecedence get_fixity dc_nm
        record_prec = appPrecedence + 1 -- Record construction binds even more tightly
                                        -- than application; e.g. T2 T1 {x=2} means T2 (T1 {x=2})

    ------------------------------------------------------------------------
    --          Helpers
    ------------------------------------------------------------------------
    mk_alt e1 e2       = genOpApp e1 alt_RDR e2                         -- e1 +++ e2
    mk_parser p ss b   = nlHsApps prec_RDR [nlHsIntLit p                -- prec p (do { ss ; b })
                                           , nlHsDo DoExpr (ss ++ [noLoc $ mkLastStmt b])]
    con_app con as     = nlHsVarApps (getRdrName con) as                -- con as
    result_expr con as = nlHsApp (nlHsVar returnM_RDR) (con_app con as) -- return (con as)

    -- For constructors and field labels ending in '#', we hackily
    -- let the lexer generate two tokens, and look for both in sequence
    -- Thus [Ident "I"; Symbol "#"].  See Trac #5041
    ident_h_pat s | Just (ss, '#') <- snocView s = [ ident_pat ss, symbol_pat "#" ]
                  | otherwise                    = [ ident_pat s ]

    bindLex pat  = noLoc (mkBodyStmt (nlHsApp (nlHsVar expectP_RDR) pat))  -- expectP p
                   -- See Note [Use expectP]
    ident_pat  s = bindLex $ nlHsApps ident_RDR  [nlHsLit (mkHsString s)]  -- expectP (Ident "foo")
    symbol_pat s = bindLex $ nlHsApps symbol_RDR [nlHsLit (mkHsString s)]  -- expectP (Symbol ">>")
    read_punc c  = bindLex $ nlHsApps punc_RDR   [nlHsLit (mkHsString c)]  -- expectP (Punc "<")

    data_con_str con = occNameString (getOccName con)

    read_arg a ty = ASSERT( not (isUnliftedType ty) )
                    noLoc (mkBindStmt (nlVarPat a) (nlHsVarApps step_RDR [readPrec_RDR]))

    -- When reading field labels we might encounter
    --      a  = 3
    --      _a = 3
    -- or   (#) = 4
    -- Note the parens!
    read_field lbl a =
        [noLoc
          (mkBindStmt
            (nlVarPat a)
            (nlHsApp
              read_field
              (nlHsVarApps reset_RDR [readPrec_RDR])
            )
          )
        ]
        where
          lbl_str = unpackFS lbl
          mk_read_field read_field_rdr lbl
              = nlHsApps read_field_rdr [nlHsLit (mkHsString lbl)]
          read_field
              | isSym lbl_str
              = mk_read_field readSymField_RDR lbl_str
              | Just (ss, '#') <- snocView lbl_str -- #14918
              = mk_read_field readFieldHash_RDR ss
              | otherwise
              = mk_read_field readField_RDR lbl_str

{-
************************************************************************
*                                                                      *
        Show instances
*                                                                      *
************************************************************************

Example

    infixr 5 :^:

    data Tree a =  Leaf a  |  Tree a :^: Tree a

    instance (Show a) => Show (Tree a) where

        showsPrec d (Leaf m) = showParen (d > app_prec) showStr
          where
             showStr = showString "Leaf " . showsPrec (app_prec+1) m

        showsPrec d (u :^: v) = showParen (d > up_prec) showStr
          where
             showStr = showsPrec (up_prec+1) u .
                       showString " :^: "      .
                       showsPrec (up_prec+1) v
                -- Note: right-associativity of :^: ignored

    up_prec  = 5    -- Precedence of :^:
    app_prec = 10   -- Application has precedence one more than
                    -- the most tightly-binding operator
-}

gen_Show_binds :: (Name -> Fixity) -> SrcSpan -> TyCon
               -> (LHsBinds GhcPs, BagDerivStuff)

gen_Show_binds get_fixity loc tycon
  = (unitBag shows_prec, emptyBag)
  where
    data_cons = tyConDataCons tycon
    shows_prec = mkFunBindEC 2 loc showsPrec_RDR id (map pats_etc data_cons)
    comma_space = nlHsVar showCommaSpace_RDR

    pats_etc data_con
      | nullary_con =  -- skip the showParen junk...
         ASSERT(null bs_needed)
         ([nlWildPat, con_pat], mk_showString_app op_con_str)
      | otherwise   =
         ([a_Pat, con_pat],
          showParen_Expr (genOpApp a_Expr ge_RDR (nlHsLit
                         (HsInt noExt (mkIntegralLit con_prec_plus_one))))
                         (nlHsPar (nested_compose_Expr show_thingies)))
        where
             data_con_RDR  = getRdrName data_con
             con_arity     = dataConSourceArity data_con
             bs_needed     = take con_arity bs_RDRs
             arg_tys       = dataConOrigArgTys data_con         -- Correspond 1-1 with bs_needed
             con_pat       = nlConVarPat data_con_RDR bs_needed
             nullary_con   = con_arity == 0
             labels        = map flLabel $ dataConFieldLabels data_con
             lab_fields    = length labels
             record_syntax = lab_fields > 0

             dc_nm          = getName data_con
             dc_occ_nm      = getOccName data_con
             con_str        = occNameString dc_occ_nm
             op_con_str     = wrapOpParens con_str
             backquote_str  = wrapOpBackquotes con_str

             show_thingies
                | is_infix      = [show_arg1, mk_showString_app (" " ++ backquote_str ++ " "), show_arg2]
                | record_syntax = mk_showString_app (op_con_str ++ " {") :
                                  show_record_args ++ [mk_showString_app "}"]
                | otherwise     = mk_showString_app (op_con_str ++ " ") : show_prefix_args

             show_label l = mk_showString_app (nm ++ " = ")
                        -- Note the spaces around the "=" sign.  If we
                        -- don't have them then we get Foo { x=-1 } and
                        -- the "=-" parses as a single lexeme.  Only the
                        -- space after the '=' is necessary, but it
                        -- seems tidier to have them both sides.
                 where
                   nm       = wrapOpParens (unpackFS l)

             show_args               = zipWith show_arg bs_needed (map weightedThing arg_tys)
             (show_arg1:show_arg2:_) = show_args
             show_prefix_args        = intersperse (nlHsVar showSpace_RDR) show_args

                -- Assumption for record syntax: no of fields == no of
                -- labelled fields (and in same order)
             show_record_args = concat $
                                intersperse [comma_space] $
                                [ [show_label lbl, arg]
                                | (lbl,arg) <- zipEqual "gen_Show_binds"
                                                        labels show_args ]

             show_arg :: RdrName -> Type -> LHsExpr GhcPs
             show_arg b arg_ty
               | isUnliftedType arg_ty
               -- See Note [Deriving and unboxed types] in TcDeriv
               = nlHsApps compose_RDR [mk_shows_app boxed_arg,
                                       mk_showString_app postfixMod]
               | otherwise
               = mk_showsPrec_app arg_prec arg
                 where
                   arg        = nlHsVar b
                   boxed_arg  = box "Show" tycon arg arg_ty
                   postfixMod = assoc_ty_id "Show" tycon postfixModTbl arg_ty

                -- Fixity stuff
             is_infix = dataConIsInfix data_con
             con_prec_plus_one = 1 + getPrec is_infix get_fixity dc_nm
             arg_prec | record_syntax = 0  -- Record fields don't need parens
                      | otherwise     = con_prec_plus_one

wrapOpParens :: String -> String
wrapOpParens s | isSym s   = '(' : s ++ ")"
               | otherwise = s

wrapOpBackquotes :: String -> String
wrapOpBackquotes s | isSym s   = s
                   | otherwise = '`' : s ++ "`"

isSym :: String -> Bool
isSym ""      = False
isSym (c : _) = startsVarSym c || startsConSym c

-- | showString :: String -> ShowS
mk_showString_app :: String -> LHsExpr GhcPs
mk_showString_app str = nlHsApp (nlHsVar showString_RDR) (nlHsLit (mkHsString str))

-- | showsPrec :: Show a => Int -> a -> ShowS
mk_showsPrec_app :: Integer -> LHsExpr GhcPs -> LHsExpr GhcPs
mk_showsPrec_app p x
  = nlHsApps showsPrec_RDR [nlHsLit (HsInt noExt (mkIntegralLit p)), x]

-- | shows :: Show a => a -> ShowS
mk_shows_app :: LHsExpr GhcPs -> LHsExpr GhcPs
mk_shows_app x = nlHsApp (nlHsVar shows_RDR) x

getPrec :: Bool -> (Name -> Fixity) -> Name -> Integer
getPrec is_infix get_fixity nm
  | not is_infix   = appPrecedence
  | otherwise      = getPrecedence get_fixity nm

appPrecedence :: Integer
appPrecedence = fromIntegral maxPrecedence + 1
  -- One more than the precedence of the most
  -- tightly-binding operator

getPrecedence :: (Name -> Fixity) -> Name -> Integer
getPrecedence get_fixity nm
   = case get_fixity nm of
        Fixity _ x _assoc -> fromIntegral x
          -- NB: the Report says that associativity is not taken
          --     into account for either Read or Show; hence we
          --     ignore associativity here

{-
************************************************************************
*                                                                      *
        Data instances
*                                                                      *
************************************************************************

From the data type

  data T a b = T1 a b | T2

we generate

  $cT1 = mkDataCon $dT "T1" Prefix
  $cT2 = mkDataCon $dT "T2" Prefix
  $dT  = mkDataType "Module.T" [] [$con_T1, $con_T2]
  -- the [] is for field labels.

  instance (Data a, Data b) => Data (T a b) where
    gfoldl k z (T1 a b) = z T `k` a `k` b
    gfoldl k z T2           = z T2
    -- ToDo: add gmapT,Q,M, gfoldr

    gunfold k z c = case conIndex c of
                        I# 1# -> k (k (z T1))
                        I# 2# -> z T2

    toConstr (T1 _ _) = $cT1
    toConstr T2       = $cT2

    dataTypeOf _ = $dT

    dataCast1 = gcast1   -- If T :: * -> *
    dataCast2 = gcast2   -- if T :: * -> * -> *
-}

gen_Data_binds :: SrcSpan
               -> TyCon                 -- For data families, this is the
                                        --  *representation* TyCon
               -> TcM (LHsBinds GhcPs,  -- The method bindings
                       BagDerivStuff)   -- Auxiliary bindings
gen_Data_binds loc rep_tc
  = do { dflags  <- getDynFlags

       -- Make unique names for the data type and constructor
       -- auxiliary bindings.  Start with the name of the TyCon/DataCon
       -- but that might not be unique: see Trac #12245.
       ; dt_occ  <- chooseUniqueOccTc (mkDataTOcc (getOccName rep_tc))
       ; dc_occs <- mapM (chooseUniqueOccTc . mkDataCOcc . getOccName)
                         (tyConDataCons rep_tc)
       ; let dt_rdr  = mkRdrUnqual dt_occ
             dc_rdrs = map mkRdrUnqual dc_occs

       -- OK, now do the work
       ; return (gen_data dflags dt_rdr dc_rdrs loc rep_tc) }

gen_data :: DynFlags -> RdrName -> [RdrName]
         -> SrcSpan -> TyCon
         -> (LHsBinds GhcPs,      -- The method bindings
             BagDerivStuff)       -- Auxiliary bindings
gen_data dflags data_type_name constr_names loc rep_tc
  = (listToBag [gfoldl_bind, gunfold_bind, toCon_bind, dataTypeOf_bind]
     `unionBags` gcast_binds,
                -- Auxiliary definitions: the data type and constructors
     listToBag ( genDataTyCon
               : zipWith genDataDataCon data_cons constr_names ) )
  where
    data_cons  = tyConDataCons rep_tc
    n_cons     = length data_cons
    one_constr = n_cons == 1
    genDataTyCon :: DerivStuff
    genDataTyCon        --  $dT
      = DerivHsBind (mkHsVarBind loc data_type_name rhs,
                     L loc (TypeSig noExt [L loc data_type_name] sig_ty))

    sig_ty = mkLHsSigWcType (nlHsTyVar dataType_RDR)
    rhs    = nlHsVar mkDataType_RDR
             `nlHsApp` nlHsLit (mkHsString (showSDocOneLine dflags (ppr rep_tc)))
             `nlHsApp` nlList (map nlHsVar constr_names)

    genDataDataCon :: DataCon -> RdrName -> DerivStuff
    genDataDataCon dc constr_name       --  $cT1 etc
      = DerivHsBind (mkHsVarBind loc constr_name rhs,
                     L loc (TypeSig noExt [L loc constr_name] sig_ty))
      where
        sig_ty   = mkLHsSigWcType (nlHsTyVar constr_RDR)
        rhs      = nlHsApps mkConstr_RDR constr_args

        constr_args
           = [ -- nlHsIntLit (toInteger (dataConTag dc)),   -- Tag
               nlHsVar (data_type_name)                     -- DataType
             , nlHsLit (mkHsString (occNameString dc_occ))  -- String name
             , nlList  labels                               -- Field labels
             , nlHsVar fixity ]                             -- Fixity

        labels   = map (nlHsLit . mkHsString . unpackFS . flLabel)
                       (dataConFieldLabels dc)
        dc_occ   = getOccName dc
        is_infix = isDataSymOcc dc_occ
        fixity | is_infix  = infix_RDR
               | otherwise = prefix_RDR

        ------------ gfoldl
    gfoldl_bind = mkFunBindEC 3 loc gfoldl_RDR id (map gfoldl_eqn data_cons)

    gfoldl_eqn con
      = ([nlVarPat k_RDR, z_Pat, nlConVarPat con_name as_needed],
<<<<<<< HEAD
                   foldl mk_k_app (z_Expr `nlHsApp` (eta_expand_data_con con)) as_needed)
=======
                   foldl' mk_k_app (z_Expr `nlHsApp` nlHsVar con_name) as_needed)
>>>>>>> 8a05836a
                   where
                     con_name ::  RdrName
                     con_name = getRdrName con
                     as_needed = take (dataConSourceArity con) as_RDRs
                     mk_k_app e v = nlHsPar (nlHsOpApp e k_RDR (nlHsVar v))

        ------------ gunfold
    gunfold_bind = mk_easy_FunBind loc
                     gunfold_RDR
                     [k_Pat, z_Pat, if one_constr then nlWildPat else c_Pat]
                     gunfold_rhs

    gunfold_rhs
        | one_constr = mk_unfold_rhs (head data_cons)   -- No need for case
        | otherwise  = nlHsCase (nlHsVar conIndex_RDR `nlHsApp` c_Expr)
                                (map gunfold_alt data_cons)

    gunfold_alt dc = mkHsCaseAlt (mk_unfold_pat dc) (mk_unfold_rhs dc)
    mk_unfold_rhs dc = foldr nlHsApp
                           (z_Expr `nlHsApp` (eta_expand_data_con dc))
                           (replicate (dataConSourceArity dc) (nlHsVar k_RDR))

    eta_expand_data_con dc =
        mkHsLam eta_expand_pats
          (foldl nlHsApp (nlHsVar (getRdrName dc)) eta_expand_hsvars)
      where
        eta_expand_pats = map nlVarPat eta_expand_vars
        eta_expand_hsvars = map nlHsVar eta_expand_vars
        eta_expand_vars = take (dataConSourceArity dc) as_RDRs


    mk_unfold_pat dc    -- Last one is a wild-pat, to avoid
                        -- redundant test, and annoying warning
      | tag-fIRST_TAG == n_cons-1 = nlWildPat   -- Last constructor
      | otherwise = nlConPat intDataCon_RDR
                             [nlLitPat (HsIntPrim NoSourceText (toInteger tag))]
      where
        tag = dataConTag dc

        ------------ toConstr
    toCon_bind = mkFunBindEC 1 loc toConstr_RDR id
                     (zipWith to_con_eqn data_cons constr_names)
    to_con_eqn dc con_name = ([nlWildConPat dc], nlHsVar con_name)

        ------------ dataTypeOf
    dataTypeOf_bind = mk_easy_FunBind
                        loc
                        dataTypeOf_RDR
                        [nlWildPat]
                        (nlHsVar data_type_name)

        ------------ gcast1/2
        -- Make the binding    dataCast1 x = gcast1 x  -- if T :: * -> *
        --               or    dataCast2 x = gcast2 s  -- if T :: * -> * -> *
        -- (or nothing if T has neither of these two types)

        -- But care is needed for data families:
        -- If we have   data family D a
        --              data instance D (a,b,c) = A | B deriving( Data )
        -- and we want  instance ... => Data (D [(a,b,c)]) where ...
        -- then we need     dataCast1 x = gcast1 x
        -- because D :: * -> *
        -- even though rep_tc has kind * -> * -> * -> *
        -- Hence looking for the kind of fam_tc not rep_tc
        -- See Trac #4896
    tycon_kind = case tyConFamInst_maybe rep_tc of
                    Just (fam_tc, _) -> tyConKind fam_tc
                    Nothing          -> tyConKind rep_tc
    gcast_binds | tycon_kind `tcEqKind` kind1 = mk_gcast dataCast1_RDR gcast1_RDR
                | tycon_kind `tcEqKind` kind2 = mk_gcast dataCast2_RDR gcast2_RDR
                | otherwise                 = emptyBag
    mk_gcast dataCast_RDR gcast_RDR
      = unitBag (mk_easy_FunBind loc dataCast_RDR [nlVarPat f_RDR]
                                 (nlHsVar gcast_RDR `nlHsApp` nlHsVar f_RDR))


kind1, kind2 :: Kind
kind1 = liftedTypeKind `mkFunTyOm` liftedTypeKind
kind2 = liftedTypeKind `mkFunTyOm` kind1

gfoldl_RDR, gunfold_RDR, toConstr_RDR, dataTypeOf_RDR, mkConstr_RDR,
    mkDataType_RDR, conIndex_RDR, prefix_RDR, infix_RDR,
    dataCast1_RDR, dataCast2_RDR, gcast1_RDR, gcast2_RDR,
    constr_RDR, dataType_RDR,
    eqChar_RDR  , ltChar_RDR  , geChar_RDR  , gtChar_RDR  , leChar_RDR  ,
    eqInt_RDR   , ltInt_RDR   , geInt_RDR   , gtInt_RDR   , leInt_RDR   ,
    eqWord_RDR  , ltWord_RDR  , geWord_RDR  , gtWord_RDR  , leWord_RDR  ,
    eqAddr_RDR  , ltAddr_RDR  , geAddr_RDR  , gtAddr_RDR  , leAddr_RDR  ,
    eqFloat_RDR , ltFloat_RDR , geFloat_RDR , gtFloat_RDR , leFloat_RDR ,
    eqDouble_RDR, ltDouble_RDR, geDouble_RDR, gtDouble_RDR, leDouble_RDR :: RdrName
gfoldl_RDR     = varQual_RDR  gENERICS (fsLit "gfoldl")
gunfold_RDR    = varQual_RDR  gENERICS (fsLit "gunfold")
toConstr_RDR   = varQual_RDR  gENERICS (fsLit "toConstr")
dataTypeOf_RDR = varQual_RDR  gENERICS (fsLit "dataTypeOf")
dataCast1_RDR  = varQual_RDR  gENERICS (fsLit "dataCast1")
dataCast2_RDR  = varQual_RDR  gENERICS (fsLit "dataCast2")
gcast1_RDR     = varQual_RDR  tYPEABLE (fsLit "gcast1")
gcast2_RDR     = varQual_RDR  tYPEABLE (fsLit "gcast2")
mkConstr_RDR   = varQual_RDR  gENERICS (fsLit "mkConstr")
constr_RDR     = tcQual_RDR   gENERICS (fsLit "Constr")
mkDataType_RDR = varQual_RDR  gENERICS (fsLit "mkDataType")
dataType_RDR   = tcQual_RDR   gENERICS (fsLit "DataType")
conIndex_RDR   = varQual_RDR  gENERICS (fsLit "constrIndex")
prefix_RDR     = dataQual_RDR gENERICS (fsLit "Prefix")
infix_RDR      = dataQual_RDR gENERICS (fsLit "Infix")

eqChar_RDR     = varQual_RDR  gHC_PRIM (fsLit "eqChar#")
ltChar_RDR     = varQual_RDR  gHC_PRIM (fsLit "ltChar#")
leChar_RDR     = varQual_RDR  gHC_PRIM (fsLit "leChar#")
gtChar_RDR     = varQual_RDR  gHC_PRIM (fsLit "gtChar#")
geChar_RDR     = varQual_RDR  gHC_PRIM (fsLit "geChar#")

eqInt_RDR      = varQual_RDR  gHC_PRIM (fsLit "==#")
ltInt_RDR      = varQual_RDR  gHC_PRIM (fsLit "<#" )
leInt_RDR      = varQual_RDR  gHC_PRIM (fsLit "<=#")
gtInt_RDR      = varQual_RDR  gHC_PRIM (fsLit ">#" )
geInt_RDR      = varQual_RDR  gHC_PRIM (fsLit ">=#")

eqWord_RDR     = varQual_RDR  gHC_PRIM (fsLit "eqWord#")
ltWord_RDR     = varQual_RDR  gHC_PRIM (fsLit "ltWord#")
leWord_RDR     = varQual_RDR  gHC_PRIM (fsLit "leWord#")
gtWord_RDR     = varQual_RDR  gHC_PRIM (fsLit "gtWord#")
geWord_RDR     = varQual_RDR  gHC_PRIM (fsLit "geWord#")

eqAddr_RDR     = varQual_RDR  gHC_PRIM (fsLit "eqAddr#")
ltAddr_RDR     = varQual_RDR  gHC_PRIM (fsLit "ltAddr#")
leAddr_RDR     = varQual_RDR  gHC_PRIM (fsLit "leAddr#")
gtAddr_RDR     = varQual_RDR  gHC_PRIM (fsLit "gtAddr#")
geAddr_RDR     = varQual_RDR  gHC_PRIM (fsLit "geAddr#")

eqFloat_RDR    = varQual_RDR  gHC_PRIM (fsLit "eqFloat#")
ltFloat_RDR    = varQual_RDR  gHC_PRIM (fsLit "ltFloat#")
leFloat_RDR    = varQual_RDR  gHC_PRIM (fsLit "leFloat#")
gtFloat_RDR    = varQual_RDR  gHC_PRIM (fsLit "gtFloat#")
geFloat_RDR    = varQual_RDR  gHC_PRIM (fsLit "geFloat#")

eqDouble_RDR   = varQual_RDR  gHC_PRIM (fsLit "==##")
ltDouble_RDR   = varQual_RDR  gHC_PRIM (fsLit "<##" )
leDouble_RDR   = varQual_RDR  gHC_PRIM (fsLit "<=##")
gtDouble_RDR   = varQual_RDR  gHC_PRIM (fsLit ">##" )
geDouble_RDR   = varQual_RDR  gHC_PRIM (fsLit ">=##")

{-
************************************************************************
*                                                                      *
                        Lift instances
*                                                                      *
************************************************************************

Example:

    data Foo a = Foo a | a :^: a deriving Lift

    ==>

    instance (Lift a) => Lift (Foo a) where
        lift (Foo a)
          = appE
              (conE
                (mkNameG_d "package-name" "ModuleName" "Foo"))
              (lift a)
        lift (u :^: v)
          = infixApp
              (lift u)
              (conE
                (mkNameG_d "package-name" "ModuleName" ":^:"))
              (lift v)

Note that (mkNameG_d "package-name" "ModuleName" "Foo") is equivalent to what
'Foo would be when using the -XTemplateHaskell extension. To make sure that
-XDeriveLift can be used on stage-1 compilers, however, we explicitly invoke
makeG_d.
-}

gen_Lift_binds :: SrcSpan -> TyCon -> (LHsBinds GhcPs, BagDerivStuff)
gen_Lift_binds loc tycon = (unitBag lift_bind, emptyBag)
  where
    lift_bind = mkFunBindEC 1 loc lift_RDR (nlHsApp pure_Expr)
                            (map pats_etc data_cons)
    data_cons = tyConDataCons tycon

    pats_etc data_con
      = ([con_pat], lift_Expr)
       where
            con_pat      = nlConVarPat data_con_RDR as_needed
            data_con_RDR = getRdrName data_con
            con_arity    = dataConSourceArity data_con
            as_needed    = take con_arity as_RDRs
            lifted_as    = zipWithEqual "mk_lift_app" mk_lift_app
                             (map weightedThing tys_needed) as_needed
            tycon_name   = tyConName tycon
            is_infix     = dataConIsInfix data_con
            tys_needed   = dataConOrigArgTys data_con

            mk_lift_app ty a
              | not (isUnliftedType ty) = nlHsApp (nlHsVar lift_RDR)
                                                  (nlHsVar a)
              | otherwise = nlHsApp (nlHsVar litE_RDR)
                              (primLitOp (mkBoxExp (nlHsVar a)))
              where (primLitOp, mkBoxExp) = primLitOps "Lift" tycon ty

            pkg_name = unitIdString . moduleUnitId
                     . nameModule $ tycon_name
            mod_name = moduleNameString . moduleName . nameModule $ tycon_name
            con_name = occNameString . nameOccName . dataConName $ data_con

            conE_Expr = nlHsApp (nlHsVar conE_RDR)
                                (nlHsApps mkNameG_dRDR
                                  (map (nlHsLit . mkHsString)
                                    [pkg_name, mod_name, con_name]))

            lift_Expr
              | is_infix  = nlHsApps infixApp_RDR [a1, conE_Expr, a2]
              | otherwise = foldl' mk_appE_app conE_Expr lifted_as
            (a1:a2:_) = lifted_as

mk_appE_app :: LHsExpr GhcPs -> LHsExpr GhcPs -> LHsExpr GhcPs
mk_appE_app a b = nlHsApps appE_RDR [a, b]

{-
************************************************************************
*                                                                      *
                     Newtype-deriving instances
*                                                                      *
************************************************************************

Note [Newtype-deriving instances]
~~~~~~~~~~~~~~~~~~~~~~~~~~~~~~~~~
We take every method in the original instance and `coerce` it to fit
into the derived instance. We need type applications on the argument
to `coerce` to make it obvious what instantiation of the method we're
coercing from.  So from, say,

  class C a b where
    op :: forall c. a -> [b] -> c -> Int

  newtype T x = MkT <rep-ty>

  instance C a <rep-ty> => C a (T x) where
    op = coerce @ (a -> [<rep-ty>] -> c -> Int)
                @ (a -> [T x]      -> c -> Int)
                op :: forall c. a -> [T x] -> c -> Int

In addition to the type applications, we also have an explicit
type signature on the entire RHS. This brings the method-bound variable
`c` into scope over the two type applications.
See Note [GND and QuantifiedConstraints] for more information on why this
is important.

Giving 'coerce' two explicitly-visible type arguments grants us finer control
over how it should be instantiated. Recall

  coerce :: Coercible a b => a -> b

By giving it explicit type arguments we deal with the case where
'op' has a higher rank type, and so we must instantiate 'coerce' with
a polytype.  E.g.

   class C a where op :: a -> forall b. b -> b
   newtype T x = MkT <rep-ty>
   instance C <rep-ty> => C (T x) where
     op = coerce @ (<rep-ty> -> forall b. b -> b)
                 @ (T x      -> forall b. b -> b)
                op :: T x -> forall b. b -> b

The use of type applications is crucial here. If we had tried using only
explicit type signatures, like so:

   instance C <rep-ty> => C (T x) where
     op = coerce (op :: <rep-ty> -> forall b. b -> b)
                     :: T x      -> forall b. b -> b

Then GHC will attempt to deeply skolemize the two type signatures, which will
wreak havoc with the Coercible solver. Therefore, we instead use type
applications, which do not deeply skolemize and thus avoid this issue.
The downside is that we currently require -XImpredicativeTypes to permit this
polymorphic type instantiation, so we have to switch that flag on locally in
TcDeriv.genInst. See #8503 for more discussion.

Note [Newtype-deriving trickiness]
~~~~~~~~~~~~~~~~~~~~~~~~~~~~~~~~~~
Consider (Trac #12768):
  class C a where { op :: D a => a -> a }

  instance C a  => C [a] where { op = opList }

  opList :: (C a, D [a]) => [a] -> [a]
  opList = ...

Now suppose we try GND on this:
  newtype N a = MkN [a] deriving( C )

The GND is expecting to get an implementation of op for N by
coercing opList, thus:

  instance C a => C (N a) where { op = opN }

  opN :: (C a, D (N a)) => N a -> N a
  opN = coerce @([a]   -> [a])
               @([N a] -> [N a]
               opList :: D (N a) => [N a] -> [N a]

But there is no reason to suppose that (D [a]) and (D (N a))
are inter-coercible; these instances might completely different.
So GHC rightly rejects this code.

Note [GND and QuantifiedConstraints]
~~~~~~~~~~~~~~~~~~~~~~~~~~~~~~~~~~~~
Consider the following example from #15290:

  class C m where
    join :: m (m a) -> m a

  newtype T m a = MkT (m a)

  deriving instance
    (C m, forall p q. Coercible p q => Coercible (m p) (m q)) =>
    C (T m)

The code that GHC used to generate for this was:

  instance (C m, forall p q. Coercible p q => Coercible (m p) (m q)) =>
      C (T m) where
    join = coerce @(forall a.   m   (m a) ->   m a)
                  @(forall a. T m (T m a) -> T m a)
                  join

This instantiates `coerce` at a polymorphic type, a form of impredicative
polymorphism, so we're already on thin ice. And in fact the ice breaks,
as we'll explain:

The call to `coerce` gives rise to:

  Coercible (forall a.   m   (m a) ->   m a)
            (forall a. T m (T m a) -> T m a)

And that simplified to the following implication constraint:

  forall a <no-ev>. m (T m a) ~R# m (m a)

But because this constraint is under a `forall`, inside a type, we have to
prove it *without computing any term evidence* (hence the <no-ev>). Alas, we
*must* generate a term-level evidence binding in order to instantiate the
quantified constraint! In response, GHC currently chooses not to use such
a quantified constraint.
See Note [Instances in no-evidence implications] in TcInteract.

But this isn't the death knell for combining QuantifiedConstraints with GND.
On the contrary, if we generate GND bindings in a slightly different way, then
we can avoid this situation altogether. Instead of applying `coerce` to two
polymorphic types, we instead let an explicit type signature do the polymorphic
instantiation, and omit the `forall`s in the type applications.
More concretely, we generate the following code instead:

  instance (C m, forall p q. Coercible p q => Coercible (m p) (m q)) =>
      C (T m) where
    join = coerce @(  m   (m a) ->   m a)
                  @(T m (T m a) -> T m a)
                  join :: forall a. T m (T m a) -> T m a

Now the visible type arguments are both monotypes, so we need do any of this
funny quantified constraint instantiation business.

You might think that that second @(T m (T m a) -> T m a) argument is redundant
in the presence of the explicit `:: forall a. T m (T m a) -> T m a` type
signature, but in fact leaving it off will break this example (from the
T15290d test case):

  class C a where
    c :: Int -> forall b. b -> a

  instance C Int

  instance C Age where
    c = coerce @(Int -> forall b. b -> Int)
               c :: Int -> forall b. b -> Age

That is because the explicit type signature deeply skolemizes the forall-bound
`b`, which wreaks havoc with the `Coercible` solver. An additional visible type
argument of @(Int -> forall b. b -> Age) is enough to prevent this.

Be aware that the use of an explicit type signature doesn't /solve/ this
problem; it just makes it less likely to occur. For example, if a class has
a truly higher-rank type like so:

  class CProblem m where
    op :: (forall b. ... (m b) ...) -> Int

Then the same situation will arise again. But at least it won't arise for the
common case of methods with ordinary, prenex-quantified types.
-}

gen_Newtype_binds :: SrcSpan
                  -> Class   -- the class being derived
                  -> [TyVar] -- the tvs in the instance head (this includes
                             -- the tvs from both the class types and the
                             -- newtype itself)
                  -> [Type]  -- instance head parameters (incl. newtype)
                  -> Type    -- the representation type
                  -> TcM (LHsBinds GhcPs, BagDerivStuff)
-- See Note [Newtype-deriving instances]
gen_Newtype_binds loc cls inst_tvs inst_tys rhs_ty
  = do let ats = classATs cls
       atf_insts <- ASSERT( all (not . isDataFamilyTyCon) ats )
                    mapM mk_atf_inst ats
       return ( listToBag $ map mk_bind (classMethods cls)
              , listToBag $ map DerivFamInst atf_insts )
  where
    mk_bind :: Id -> LHsBind GhcPs
    mk_bind meth_id
      = mkRdrFunBind (L loc meth_RDR) [mkSimpleMatch
                                          (mkPrefixFunRhs (L loc meth_RDR))
                                          [] rhs_expr]
      where
        Pair from_ty to_ty = mkCoerceClassMethEqn cls inst_tvs inst_tys rhs_ty meth_id
        (_, _, from_tau) = tcSplitSigmaTy from_ty
        (_, _, to_tau)   = tcSplitSigmaTy to_ty

        meth_RDR = getRdrName meth_id

        rhs_expr = nlHsVar (getRdrName coerceId)
                                      `nlHsAppType`     from_tau
                                      `nlHsAppType`     to_tau
                                      `nlHsApp`         nlHsVar meth_RDR
                                      `nlExprWithTySig` to_ty

    mk_atf_inst :: TyCon -> TcM FamInst
    mk_atf_inst fam_tc = do
        rep_tc_name <- newFamInstTyConName (L loc (tyConName fam_tc))
                                           rep_lhs_tys
        let axiom = mkSingleCoAxiom Nominal rep_tc_name rep_tvs' rep_cvs'
                                    fam_tc rep_lhs_tys rep_rhs_ty
        -- Check (c) from Note [GND and associated type families] in TcDeriv
        checkValidTyFamEqn (Just (cls, cls_tvs, lhs_env)) fam_tc rep_tvs'
                           rep_cvs' rep_lhs_tys rep_rhs_ty pp_lhs loc
        newFamInst SynFamilyInst axiom
      where
        cls_tvs     = classTyVars cls
        in_scope    = mkInScopeSet $ mkVarSet inst_tvs
        lhs_env     = zipTyEnv cls_tvs inst_tys
        lhs_subst   = mkTvSubst in_scope lhs_env
        rhs_env     = zipTyEnv cls_tvs $ changeLast inst_tys rhs_ty
        rhs_subst   = mkTvSubst in_scope rhs_env
        fam_tvs     = tyConTyVars fam_tc
        rep_lhs_tys = substTyVars lhs_subst fam_tvs
        rep_rhs_tys = substTyVars rhs_subst fam_tvs
        rep_rhs_ty  = mkTyConApp fam_tc rep_rhs_tys
        rep_tcvs    = tyCoVarsOfTypesList rep_lhs_tys
        (rep_tvs, rep_cvs) = partition isTyVar rep_tcvs
        rep_tvs'    = toposortTyVars rep_tvs
        rep_cvs'    = toposortTyVars rep_cvs
        pp_lhs      = ppr (mkTyConApp fam_tc rep_lhs_tys)

nlHsAppType :: LHsExpr GhcPs -> Type -> LHsExpr GhcPs
nlHsAppType e s = noLoc (HsAppType hs_ty e)
  where
    hs_ty = mkHsWildCardBndrs $ parenthesizeHsType appPrec (typeToLHsType s)

nlExprWithTySig :: LHsExpr GhcPs -> Type -> LHsExpr GhcPs
nlExprWithTySig e s = noLoc $ ExprWithTySig hs_ty
                            $ parenthesizeHsExpr sigPrec e
  where
    hs_ty = mkLHsSigWcType (typeToLHsType s)

mkCoerceClassMethEqn :: Class   -- the class being derived
                     -> [TyVar] -- the tvs in the instance head (this includes
                                -- the tvs from both the class types and the
                                -- newtype itself)
                     -> [Type]  -- instance head parameters (incl. newtype)
                     -> Type    -- the representation type
                     -> Id      -- the method to look at
                     -> Pair Type
-- See Note [Newtype-deriving instances]
-- See also Note [Newtype-deriving trickiness]
-- The pair is the (from_type, to_type), where to_type is
-- the type of the method we are tyrying to get
mkCoerceClassMethEqn cls inst_tvs inst_tys rhs_ty id
  = Pair (substTy rhs_subst user_meth_ty)
         (substTy lhs_subst user_meth_ty)
  where
    cls_tvs = classTyVars cls
    in_scope = mkInScopeSet $ mkVarSet inst_tvs
    lhs_subst = mkTvSubst in_scope (zipTyEnv cls_tvs inst_tys)
    rhs_subst = mkTvSubst in_scope (zipTyEnv cls_tvs (changeLast inst_tys rhs_ty))
    (_class_tvs, _class_constraint, user_meth_ty)
      = tcSplitMethodTy (varType id)

{-
************************************************************************
*                                                                      *
\subsection{Generating extra binds (@con2tag@ and @tag2con@)}
*                                                                      *
************************************************************************

\begin{verbatim}
data Foo ... = ...

con2tag_Foo :: Foo ... -> Int#
tag2con_Foo :: Int -> Foo ...   -- easier if Int, not Int#
maxtag_Foo  :: Int              -- ditto (NB: not unlifted)
\end{verbatim}

The `tags' here start at zero, hence the @fIRST_TAG@ (currently one)
fiddling around.
-}

genAuxBindSpec :: DynFlags -> SrcSpan -> AuxBindSpec
                  -> (LHsBind GhcPs, LSig GhcPs)
genAuxBindSpec dflags loc (DerivCon2Tag tycon)
  = (mkFunBindSE 0 loc rdr_name eqns,
     L loc (TypeSig noExt [L loc rdr_name] sig_ty))
  where
    rdr_name = con2tag_RDR dflags tycon

    sig_ty = mkLHsSigWcType $ L loc $ XHsType $ NHsCoreTy $
             mkSpecSigmaTy (tyConTyVars tycon) (tyConStupidTheta tycon) $
             mkFunTy Omega (mkParentType tycon) intPrimTy

    lots_of_constructors = tyConFamilySize tycon > 8
                        -- was: mAX_FAMILY_SIZE_FOR_VEC_RETURNS
                        -- but we don't do vectored returns any more.

    eqns | lots_of_constructors = [get_tag_eqn]
         | otherwise = map mk_eqn (tyConDataCons tycon)

    get_tag_eqn = ([nlVarPat a_RDR], nlHsApp (nlHsVar getTag_RDR) a_Expr)

    mk_eqn :: DataCon -> ([LPat GhcPs], LHsExpr GhcPs)
    mk_eqn con = ([nlWildConPat con],
                  nlHsLit (HsIntPrim NoSourceText
                                    (toInteger ((dataConTag con) - fIRST_TAG))))

genAuxBindSpec dflags loc (DerivTag2Con tycon)
  = (mkFunBindSE 0 loc rdr_name
        [([nlConVarPat intDataCon_RDR [a_RDR]],
           nlHsApp (nlHsVar tagToEnum_RDR) a_Expr)],
     L loc (TypeSig noExt [L loc rdr_name] sig_ty))
  where
    sig_ty = mkLHsSigWcType $ L loc $
             XHsType $ NHsCoreTy $ mkSpecForAllTys (tyConTyVars tycon) $
             intTy `mkFunTyOm` mkParentType tycon

    rdr_name = tag2con_RDR dflags tycon

genAuxBindSpec dflags loc (DerivMaxTag tycon)
  = (mkHsVarBind loc rdr_name rhs,
     L loc (TypeSig noExt [L loc rdr_name] sig_ty))
  where
    rdr_name = maxtag_RDR dflags tycon
    sig_ty = mkLHsSigWcType (L loc (XHsType (NHsCoreTy intTy)))
    rhs = nlHsApp (nlHsVar intDataCon_RDR)
                  (nlHsLit (HsIntPrim NoSourceText max_tag))
    max_tag =  case (tyConDataCons tycon) of
                 data_cons -> toInteger ((length data_cons) - fIRST_TAG)

type SeparateBagsDerivStuff =
  -- AuxBinds and SYB bindings
  ( Bag (LHsBind GhcPs, LSig GhcPs)
  -- Extra family instances (used by Generic and DeriveAnyClass)
  , Bag (FamInst) )

genAuxBinds :: DynFlags -> SrcSpan -> BagDerivStuff -> SeparateBagsDerivStuff
genAuxBinds dflags loc b = genAuxBinds' b2 where
  (b1,b2) = partitionBagWith splitDerivAuxBind b
  splitDerivAuxBind (DerivAuxBind x) = Left x
  splitDerivAuxBind  x               = Right x

  rm_dups = foldrBag dup_check emptyBag
  dup_check a b = if anyBag (== a) b then b else consBag a b

  genAuxBinds' :: BagDerivStuff -> SeparateBagsDerivStuff
  genAuxBinds' = foldrBag f ( mapBag (genAuxBindSpec dflags loc) (rm_dups b1)
                            , emptyBag )
  f :: DerivStuff -> SeparateBagsDerivStuff -> SeparateBagsDerivStuff
  f (DerivAuxBind _) = panic "genAuxBinds'" -- We have removed these before
  f (DerivHsBind  b) = add1 b
  f (DerivFamInst t) = add2 t

  add1 x (a,b) = (x `consBag` a,b)
  add2 x (a,b) = (a,x `consBag` b)

mkParentType :: TyCon -> Type
-- Turn the representation tycon of a family into
-- a use of its family constructor
mkParentType tc
  = case tyConFamInst_maybe tc of
       Nothing  -> mkTyConApp tc (mkTyVarTys (tyConTyVars tc))
       Just (fam_tc,tys) -> mkTyConApp fam_tc tys

{-
************************************************************************
*                                                                      *
\subsection{Utility bits for generating bindings}
*                                                                      *
************************************************************************
-}

-- | Make a function binding. If no equations are given, produce a function
-- with the given arity that produces a stock error.
mkFunBindSE :: Arity -> SrcSpan -> RdrName
             -> [([LPat GhcPs], LHsExpr GhcPs)]
             -> LHsBind GhcPs
mkFunBindSE arity loc fun pats_and_exprs
  = mkRdrFunBindSE arity (L loc fun) matches
  where
    matches = [mkMatch (mkPrefixFunRhs (L loc fun))
                               (map (parenthesizePat appPrec) p) e
                               (noLoc emptyLocalBinds)
              | (p,e) <-pats_and_exprs]

mkRdrFunBind :: Located RdrName -> [LMatch GhcPs (LHsExpr GhcPs)]
             -> LHsBind GhcPs
mkRdrFunBind fun@(L loc _fun_rdr) matches
  = L loc (mkFunBind fun matches)

-- | Make a function binding. If no equations are given, produce a function
-- with the given arity that uses an empty case expression for the last
-- argument that is passes to the given function to produce the right-hand
-- side.
mkFunBindEC :: Arity -> SrcSpan -> RdrName
            -> (LHsExpr GhcPs -> LHsExpr GhcPs)
            -> [([LPat GhcPs], LHsExpr GhcPs)]
            -> LHsBind GhcPs
mkFunBindEC arity loc fun catch_all pats_and_exprs
  = mkRdrFunBindEC arity catch_all (L loc fun) matches
  where
    matches = [ mkMatch (mkPrefixFunRhs (L loc fun))
                                (map (parenthesizePat appPrec) p) e
                                (noLoc emptyLocalBinds)
              | (p,e) <- pats_and_exprs ]

-- | Produces a function binding. When no equations are given, it generates
-- a binding of the given arity and an empty case expression
-- for the last argument that it passes to the given function to produce
-- the right-hand side.
mkRdrFunBindEC :: Arity
               -> (LHsExpr GhcPs -> LHsExpr GhcPs)
               -> Located RdrName
               -> [LMatch GhcPs (LHsExpr GhcPs)]
               -> LHsBind GhcPs
mkRdrFunBindEC arity catch_all
                 fun@(L loc _fun_rdr) matches = L loc (mkFunBind fun matches')
 where
   -- Catch-all eqn looks like
   --     fmap _ z = case z of {}
   -- or
   --     traverse _ z = pure (case z of)
   -- or
   --     foldMap _ z = mempty
   -- It's needed if there no data cons at all,
   -- which can happen with -XEmptyDataDecls
   -- See Trac #4302
   matches' = if null matches
              then [mkMatch (mkPrefixFunRhs fun)
                            (replicate (arity - 1) nlWildPat ++ [z_Pat])
                            (catch_all $ nlHsCase z_Expr [])
                            (noLoc emptyLocalBinds)]
              else matches

-- | Produces a function binding. When there are no equations, it generates
-- a binding with the given arity that produces an error based on the name of
-- the type of the last argument.
mkRdrFunBindSE :: Arity -> Located RdrName ->
                    [LMatch GhcPs (LHsExpr GhcPs)] -> LHsBind GhcPs
mkRdrFunBindSE arity
                 fun@(L loc fun_rdr) matches = L loc (mkFunBind fun matches')
 where
   -- Catch-all eqn looks like
   --     compare _ _ = error "Void compare"
   -- It's needed if there no data cons at all,
   -- which can happen with -XEmptyDataDecls
   -- See Trac #4302
   matches' = if null matches
              then [mkMatch (mkPrefixFunRhs fun)
                            (replicate arity nlWildPat)
                            (error_Expr str) (noLoc emptyLocalBinds)]
              else matches
   str = "Void " ++ occNameString (rdrNameOcc fun_rdr)


box ::         String           -- The class involved
            -> TyCon            -- The tycon involved
            -> LHsExpr GhcPs    -- The argument
            -> Type             -- The argument type
            -> LHsExpr GhcPs    -- Boxed version of the arg
-- See Note [Deriving and unboxed types] in TcDeriv
box cls_str tycon arg arg_ty = nlHsApp (nlHsVar box_con) arg
  where
    box_con = assoc_ty_id cls_str tycon boxConTbl arg_ty

---------------------
primOrdOps :: String    -- The class involved
           -> TyCon     -- The tycon involved
           -> Type      -- The type
           -> (RdrName, RdrName, RdrName, RdrName, RdrName)  -- (lt,le,eq,ge,gt)
-- See Note [Deriving and unboxed types] in TcDeriv
primOrdOps str tycon ty = assoc_ty_id str tycon ordOpTbl ty

primLitOps :: String -- The class involved
           -> TyCon  -- The tycon involved
           -> Type   -- The type
           -> ( LHsExpr GhcPs -> LHsExpr GhcPs -- Constructs a Q Exp value
              , LHsExpr GhcPs -> LHsExpr GhcPs -- Constructs a boxed value
              )
primLitOps str tycon ty = ( assoc_ty_id str tycon litConTbl ty
                          , \v -> nlHsVar boxRDR `nlHsApp` v
                          )
  where
    boxRDR
      | ty `eqType` addrPrimTy = unpackCString_RDR
      | otherwise = assoc_ty_id str tycon boxConTbl ty

ordOpTbl :: [(Type, (RdrName, RdrName, RdrName, RdrName, RdrName))]
ordOpTbl
 =  [(charPrimTy  , (ltChar_RDR  , leChar_RDR  , eqChar_RDR  , geChar_RDR  , gtChar_RDR  ))
    ,(intPrimTy   , (ltInt_RDR   , leInt_RDR   , eqInt_RDR   , geInt_RDR   , gtInt_RDR   ))
    ,(wordPrimTy  , (ltWord_RDR  , leWord_RDR  , eqWord_RDR  , geWord_RDR  , gtWord_RDR  ))
    ,(addrPrimTy  , (ltAddr_RDR  , leAddr_RDR  , eqAddr_RDR  , geAddr_RDR  , gtAddr_RDR  ))
    ,(floatPrimTy , (ltFloat_RDR , leFloat_RDR , eqFloat_RDR , geFloat_RDR , gtFloat_RDR ))
    ,(doublePrimTy, (ltDouble_RDR, leDouble_RDR, eqDouble_RDR, geDouble_RDR, gtDouble_RDR)) ]

boxConTbl :: [(Type, RdrName)]
boxConTbl
  = [(charPrimTy  , getRdrName charDataCon  )
    ,(intPrimTy   , getRdrName intDataCon   )
    ,(wordPrimTy  , getRdrName wordDataCon  )
    ,(floatPrimTy , getRdrName floatDataCon )
    ,(doublePrimTy, getRdrName doubleDataCon)
    ]

-- | A table of postfix modifiers for unboxed values.
postfixModTbl :: [(Type, String)]
postfixModTbl
  = [(charPrimTy  , "#" )
    ,(intPrimTy   , "#" )
    ,(wordPrimTy  , "##")
    ,(floatPrimTy , "#" )
    ,(doublePrimTy, "##")
    ]

litConTbl :: [(Type, LHsExpr GhcPs -> LHsExpr GhcPs)]
litConTbl
  = [(charPrimTy  , nlHsApp (nlHsVar charPrimL_RDR))
    ,(intPrimTy   , nlHsApp (nlHsVar intPrimL_RDR)
                      . nlHsApp (nlHsVar toInteger_RDR))
    ,(wordPrimTy  , nlHsApp (nlHsVar wordPrimL_RDR)
                      . nlHsApp (nlHsVar toInteger_RDR))
    ,(addrPrimTy  , nlHsApp (nlHsVar stringPrimL_RDR)
                      . nlHsApp (nlHsApp
                          (nlHsVar map_RDR)
                          (compose_RDR `nlHsApps`
                            [ nlHsVar fromIntegral_RDR
                            , nlHsVar fromEnum_RDR
                            ])))
    ,(floatPrimTy , nlHsApp (nlHsVar floatPrimL_RDR)
                      . nlHsApp (nlHsVar toRational_RDR))
    ,(doublePrimTy, nlHsApp (nlHsVar doublePrimL_RDR)
                      . nlHsApp (nlHsVar toRational_RDR))
    ]

-- | Lookup `Type` in an association list.
assoc_ty_id :: String           -- The class involved
            -> TyCon            -- The tycon involved
            -> [(Type,a)]       -- The table
            -> Type             -- The type
            -> a                -- The result of the lookup
assoc_ty_id cls_str _ tbl ty
  | null res = pprPanic "Error in deriving:" (text "Can't derive" <+> text cls_str <+>
                                              text "for primitive type" <+> ppr ty)
  | otherwise = head res
  where
    res = [id | (ty',id) <- tbl, ty `eqType` ty']

-----------------------------------------------------------------------

and_Expr :: LHsExpr GhcPs -> LHsExpr GhcPs -> LHsExpr GhcPs
and_Expr a b = genOpApp a and_RDR    b

-----------------------------------------------------------------------

eq_Expr :: TyCon -> Type -> LHsExpr GhcPs -> LHsExpr GhcPs -> LHsExpr GhcPs
eq_Expr tycon ty a b
    | not (isUnliftedType ty) = genOpApp a eq_RDR b
    | otherwise               = genPrimOpApp a prim_eq b
 where
   (_, _, prim_eq, _, _) = primOrdOps "Eq" tycon ty

untag_Expr :: DynFlags -> TyCon -> [( RdrName,  RdrName)]
              -> LHsExpr GhcPs -> LHsExpr GhcPs
untag_Expr _ _ [] expr = expr
untag_Expr dflags tycon ((untag_this, put_tag_here) : more) expr
  = nlHsCase (nlHsPar (nlHsVarApps (con2tag_RDR dflags tycon)
                                   [untag_this])) {-of-}
      [mkHsCaseAlt (nlVarPat put_tag_here) (untag_Expr dflags tycon more expr)]

enum_from_to_Expr
        :: LHsExpr GhcPs -> LHsExpr GhcPs
        -> LHsExpr GhcPs
enum_from_then_to_Expr
        :: LHsExpr GhcPs -> LHsExpr GhcPs -> LHsExpr GhcPs
        -> LHsExpr GhcPs

enum_from_to_Expr      f   t2 = nlHsApp (nlHsApp (nlHsVar enumFromTo_RDR) f) t2
enum_from_then_to_Expr f t t2 = nlHsApp (nlHsApp (nlHsApp (nlHsVar enumFromThenTo_RDR) f) t) t2

showParen_Expr
        :: LHsExpr GhcPs -> LHsExpr GhcPs
        -> LHsExpr GhcPs

showParen_Expr e1 e2 = nlHsApp (nlHsApp (nlHsVar showParen_RDR) e1) e2

nested_compose_Expr :: [LHsExpr GhcPs] -> LHsExpr GhcPs

nested_compose_Expr []  = panic "nested_compose_expr"   -- Arg is always non-empty
nested_compose_Expr [e] = parenify e
nested_compose_Expr (e:es)
  = nlHsApp (nlHsApp (nlHsVar compose_RDR) (parenify e)) (nested_compose_Expr es)

-- impossible_Expr is used in case RHSs that should never happen.
-- We generate these to keep the desugarer from complaining that they *might* happen!
error_Expr :: String -> LHsExpr GhcPs
error_Expr string = nlHsApp (nlHsVar error_RDR) (nlHsLit (mkHsString string))

-- illegal_Expr is used when signalling error conditions in the RHS of a derived
-- method. It is currently only used by Enum.{succ,pred}
illegal_Expr :: String -> String -> String -> LHsExpr GhcPs
illegal_Expr meth tp msg =
   nlHsApp (nlHsVar error_RDR) (nlHsLit (mkHsString (meth ++ '{':tp ++ "}: " ++ msg)))

-- illegal_toEnum_tag is an extended version of illegal_Expr, which also allows you
-- to include the value of a_RDR in the error string.
illegal_toEnum_tag :: String -> RdrName -> LHsExpr GhcPs
illegal_toEnum_tag tp maxtag =
   nlHsApp (nlHsVar error_RDR)
           (nlHsApp (nlHsApp (nlHsVar append_RDR)
                       (nlHsLit (mkHsString ("toEnum{" ++ tp ++ "}: tag ("))))
                    (nlHsApp (nlHsApp (nlHsApp
                           (nlHsVar showsPrec_RDR)
                           (nlHsIntLit 0))
                           (nlHsVar a_RDR))
                           (nlHsApp (nlHsApp
                               (nlHsVar append_RDR)
                               (nlHsLit (mkHsString ") is outside of enumeration's range (0,")))
                               (nlHsApp (nlHsApp (nlHsApp
                                        (nlHsVar showsPrec_RDR)
                                        (nlHsIntLit 0))
                                        (nlHsVar maxtag))
                                        (nlHsLit (mkHsString ")"))))))

parenify :: LHsExpr GhcPs -> LHsExpr GhcPs
parenify e@(L _ (HsVar _ _)) = e
parenify e                   = mkHsPar e

-- genOpApp wraps brackets round the operator application, so that the
-- renamer won't subsequently try to re-associate it.
genOpApp :: LHsExpr GhcPs -> RdrName -> LHsExpr GhcPs -> LHsExpr GhcPs
genOpApp e1 op e2 = nlHsPar (nlHsOpApp e1 op e2)

genPrimOpApp :: LHsExpr GhcPs -> RdrName -> LHsExpr GhcPs -> LHsExpr GhcPs
genPrimOpApp e1 op e2 = nlHsPar (nlHsApp (nlHsVar tagToEnum_RDR) (nlHsOpApp e1 op e2))

a_RDR, b_RDR, c_RDR, d_RDR, f_RDR, k_RDR, z_RDR, ah_RDR, bh_RDR, ch_RDR, dh_RDR
    :: RdrName
a_RDR           = mkVarUnqual (fsLit "a")
b_RDR           = mkVarUnqual (fsLit "b")
c_RDR           = mkVarUnqual (fsLit "c")
d_RDR           = mkVarUnqual (fsLit "d")
f_RDR           = mkVarUnqual (fsLit "f")
k_RDR           = mkVarUnqual (fsLit "k")
z_RDR           = mkVarUnqual (fsLit "z")
ah_RDR          = mkVarUnqual (fsLit "a#")
bh_RDR          = mkVarUnqual (fsLit "b#")
ch_RDR          = mkVarUnqual (fsLit "c#")
dh_RDR          = mkVarUnqual (fsLit "d#")

as_RDRs, bs_RDRs, cs_RDRs :: [RdrName]
as_RDRs         = [ mkVarUnqual (mkFastString ("a"++show i)) | i <- [(1::Int) .. ] ]
bs_RDRs         = [ mkVarUnqual (mkFastString ("b"++show i)) | i <- [(1::Int) .. ] ]
cs_RDRs         = [ mkVarUnqual (mkFastString ("c"++show i)) | i <- [(1::Int) .. ] ]

a_Expr, b_Expr, c_Expr, z_Expr, ltTag_Expr, eqTag_Expr, gtTag_Expr, false_Expr,
    true_Expr, pure_Expr :: LHsExpr GhcPs
a_Expr          = nlHsVar a_RDR
b_Expr          = nlHsVar b_RDR
c_Expr          = nlHsVar c_RDR
z_Expr          = nlHsVar z_RDR
ltTag_Expr      = nlHsVar ltTag_RDR
eqTag_Expr      = nlHsVar eqTag_RDR
gtTag_Expr      = nlHsVar gtTag_RDR
false_Expr      = nlHsVar false_RDR
true_Expr       = nlHsVar true_RDR
pure_Expr       = nlHsVar pure_RDR

a_Pat, b_Pat, c_Pat, d_Pat, k_Pat, z_Pat :: LPat GhcPs
a_Pat           = nlVarPat a_RDR
b_Pat           = nlVarPat b_RDR
c_Pat           = nlVarPat c_RDR
d_Pat           = nlVarPat d_RDR
k_Pat           = nlVarPat k_RDR
z_Pat           = nlVarPat z_RDR

minusInt_RDR, tagToEnum_RDR :: RdrName
minusInt_RDR  = getRdrName (primOpId IntSubOp   )
tagToEnum_RDR = getRdrName (primOpId TagToEnumOp)

con2tag_RDR, tag2con_RDR, maxtag_RDR :: DynFlags -> TyCon -> RdrName
-- Generates Orig s RdrName, for the binding positions
con2tag_RDR dflags tycon = mk_tc_deriv_name dflags tycon mkCon2TagOcc
tag2con_RDR dflags tycon = mk_tc_deriv_name dflags tycon mkTag2ConOcc
maxtag_RDR  dflags tycon = mk_tc_deriv_name dflags tycon mkMaxTagOcc

mk_tc_deriv_name :: DynFlags -> TyCon -> (OccName -> OccName) -> RdrName
mk_tc_deriv_name dflags tycon occ_fun =
   mkAuxBinderName dflags (tyConName tycon) occ_fun

mkAuxBinderName :: DynFlags -> Name -> (OccName -> OccName) -> RdrName
-- ^ Make a top-level binder name for an auxiliary binding for a parent name
-- See Note [Auxiliary binders]
mkAuxBinderName dflags parent occ_fun
  = mkRdrUnqual (occ_fun stable_parent_occ)
  where
    stable_parent_occ = mkOccName (occNameSpace parent_occ) stable_string
    stable_string
      | hasPprDebug dflags = parent_stable
      | otherwise          = parent_stable_hash
    parent_stable = nameStableString parent
    parent_stable_hash =
      let Fingerprint high low = fingerprintString parent_stable
      in toBase62 high ++ toBase62Padded low
      -- See Note [Base 62 encoding 128-bit integers] in Encoding
    parent_occ  = nameOccName parent


{-
Note [Auxiliary binders]
~~~~~~~~~~~~~~~~~~~~~~~~
We often want to make a top-level auxiliary binding.  E.g. for comparison we haev

  instance Ord T where
    compare a b = $con2tag a `compare` $con2tag b

  $con2tag :: T -> Int
  $con2tag = ...code....

Of course these top-level bindings should all have distinct name, and we are
generating RdrNames here.  We can't just use the TyCon or DataCon to distinguish
because with standalone deriving two imported TyCons might both be called T!
(See Trac #7947.)

So we use package name, module name and the name of the parent
(T in this example) as part of the OccName we generate for the new binding.
To make the symbol names short we take a base62 hash of the full name.

In the past we used the *unique* from the parent, but that's not stable across
recompilations as uniques are nondeterministic.
-}<|MERGE_RESOLUTION|>--- conflicted
+++ resolved
@@ -1363,11 +1363,7 @@
 
     gfoldl_eqn con
       = ([nlVarPat k_RDR, z_Pat, nlConVarPat con_name as_needed],
-<<<<<<< HEAD
-                   foldl mk_k_app (z_Expr `nlHsApp` (eta_expand_data_con con)) as_needed)
-=======
-                   foldl' mk_k_app (z_Expr `nlHsApp` nlHsVar con_name) as_needed)
->>>>>>> 8a05836a
+                   foldl' mk_k_app (z_Expr `nlHsApp` (eta_expand_data_con con)) as_needed)
                    where
                      con_name ::  RdrName
                      con_name = getRdrName con
