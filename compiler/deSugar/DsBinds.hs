--- conflicted
+++ resolved
@@ -31,10 +31,7 @@
 
 import HsSyn            -- lots of things
 import CoreSyn          -- lots of things
-<<<<<<< HEAD
 import Literal          ( Literal(MachStr) )
-=======
->>>>>>> affdea82
 import CoreOpt          ( simpleOptExpr )
 import OccurAnal        ( occurAnalyseExpr )
 import MkCore
@@ -266,20 +263,7 @@
   = do { let core_bind = Rec [ makeCorePair dflags (add_inline lcl_id) False 0 rhs
                               | (lcl_id, rhs) <- bind_prs ]
                 -- Monomorphic recursion possible, hence Rec
-<<<<<<< HEAD
-              new_force_vars = get_new_force_vars local_force_vars
-              locals       = map abe_mono exports
-              all_locals   = locals ++ new_force_vars
-              tup_expr     = mkBigCoreVarTup all_locals
-              tup_ty       = exprType tup_expr
-        ; ds_binds <- dsTcEvBinds_s ev_binds
-        ; let poly_tup_rhs = mkLams tyvars $ mkLams dicts $
-                             mkCoreLets ds_binds $
-                             mkLet core_bind $
-                             tup_expr
-
-        ; poly_tup_id <- newSysLocalDs Omega (exprType poly_tup_rhs)
-=======
+
              new_force_vars = get_new_force_vars force_vars
              locals       = map abe_mono exports
              all_locals   = locals ++ new_force_vars
@@ -290,27 +274,18 @@
                             mkLet core_bind $
                             tup_expr
 
-       ; poly_tup_id <- newSysLocalDs (exprType poly_tup_rhs)
->>>>>>> affdea82
+       ; poly_tup_id <- newSysLocalDs Omega (exprType poly_tup_rhs)
 
         -- Find corresponding global or make up a new one: sometimes
         -- we need to make new export to desugar strict binds, see
         -- Note [Desugar Strict binds]
        ; (exported_force_vars, extra_exports) <- get_exports force_vars
 
-<<<<<<< HEAD
-        ; let mk_bind (ABE { abe_wrap = wrap
-                           , abe_poly = global
-                           , abe_mono = local, abe_prags = spec_prags })
-                         -- See Note [AbsBinds wrappers] in HsBinds
-                = do { tup_id  <- newSysLocalDs Omega tup_ty
-=======
        ; let mk_bind (ABE { abe_wrap = wrap
                           , abe_poly = global
                           , abe_mono = local, abe_prags = spec_prags })
                           -- See Note [AbsBinds wrappers] in HsBinds
-                = do { tup_id  <- newSysLocalDs tup_ty
->>>>>>> affdea82
+                = do { tup_id  <- newSysLocalDs Omega tup_ty
                      ; core_wrap <- dsHsWrapper wrap
                      ; let rhs = core_wrap $ mkLams tyvars $ mkLams dicts $
                                  mkTupleSelector all_locals local tup_id $
@@ -1249,18 +1224,12 @@
        ; mkTrApp <- dsLookupGlobalId mkTrAppName
                     -- mkTrApp :: forall k1 k2 (a :: k1 -> k2) (b :: k1).
                     --            TypeRep a -> TypeRep b -> TypeRep (a b)
-<<<<<<< HEAD
        ; let (Weighted _ k1, k2) = splitFunTy (typeKind t1)
-       ; return $ mkApps (mkTyApps (Var mkTrApp) [ k1, k2, t1, t2 ])
-                         [ e1, e2 ] }
-=======
-       ; let (k1, k2) = splitFunTy (typeKind t1)
        ; let expr =  mkApps (mkTyApps (Var mkTrApp) [ k1, k2, t1, t2 ])
                             [ e1, e2 ]
        -- ; pprRuntimeTrace "Trace mkTrApp" (ppr expr) expr
        ; return expr
        }
->>>>>>> affdea82
 
 ds_ev_typeable ty (EvTypeableTrFun ev1 ev2)
   | Just (Weighted _ t1,t2) <- splitFunTy_maybe ty
