--- conflicted
+++ resolved
@@ -253,18 +253,11 @@
   where
     go n (HsForAllTy { hst_body = ty }) = go n (unLoc ty)
     go n (HsQualTy   { hst_body = ty }) = go n (unLoc ty)
-<<<<<<< HEAD
-    go n (HsFunTy _ (L _ (HsDocTy _ _ (L _ x))) _ (L _ ty)) =
+    go n (HsFunTy _ (dL->L _
+                      (HsDocTy _ _ (dL->L _ x))) _ (dL->L _ ty)) =
        M.insert n x $ go (n+1) ty
     go n (HsFunTy _ _ _ ty) = go (n+1) (unLoc ty)
-    go n (HsDocTy _ _ (L _ doc)) = M.singleton n doc
-=======
-    go n (HsFunTy _ (dL->L _
-                      (HsDocTy _ _ (dL->L _ x))) (dL->L _ ty)) =
-       M.insert n x $ go (n+1) ty
-    go n (HsFunTy _ _ ty) = go (n+1) (unLoc ty)
     go n (HsDocTy _ _ (dL->L _ doc)) = M.singleton n doc
->>>>>>> df570d92
     go _ _ = M.empty
 
 -- | The top-level declarations of a module that we care about,
