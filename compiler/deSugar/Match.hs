--- conflicted
+++ resolved
@@ -162,23 +162,15 @@
 
 type MatchId = Id   -- See Note [Match Ids]
 
-<<<<<<< HEAD
-match :: [MatchId]        -- Variables rep\'ing the exprs we\'re matching with
-                          -- See Note [Match Ids]
-                          --
-                          -- Note that the Match Ids carry not only a name, but
-                          -- also the multiplicity at which each column has been
-                          -- type checked.
-      -> Type             -- Type of the case expression
-      -> [EquationInfo]   -- Info about patterns, etc. (type synonym below)
-      -> DsM MatchResult  -- Desugared result!
-=======
 match :: [MatchId]        -- ^ Variables rep\'ing the exprs we\'re matching with
                           -- ^ See Note [Match Ids]
+                          --
+                          -- ^ Note that the Match Ids carry not only a name, but
+                          -- ^ also the multiplicity at which each column has been
+                          -- ^ type checked.
       -> Type             -- ^ Type of the case expression
       -> [EquationInfo]   -- ^ Info about patterns, etc. (type synonym below)
       -> DsM MatchResult  -- ^ Desugared result!
->>>>>>> 4773b430
 
 match [] ty eqns
   = ASSERT2( not (null eqns), ppr ty )
@@ -531,13 +523,8 @@
   -- Newtypes: push bang inwards (Trac #9844)
   =
     if isNewTyCon (dataConTyCon dc)
-<<<<<<< HEAD
-      then tidy1 v (p { pat_args = push_bang_into_newtype_arg l (scaledThing ty) args })
-      else tidy1 v p  -- Data types: discard the bang
-=======
-      then tidy1 v o (p { pat_args = push_bang_into_newtype_arg l ty args })
+      then tidy1 v o (p { pat_args = push_bang_into_newtype_arg l (scaledThing ty) args })
       else tidy1 v o p  -- Data types: discard the bang
->>>>>>> 4773b430
     where
       (ty:_) = dataConInstArgTys dc arg_tys
 
