--- conflicted
+++ resolved
@@ -1,9 +1,6 @@
 {-# LANGUAGE CPP, TypeFamilies #-}
 {-# LANGUAGE FlexibleContexts #-}
-<<<<<<< HEAD
 {-# LANGUAGE PatternSynonyms #-}
-=======
->>>>>>> df570d92
 {-# LANGUAGE ViewPatterns #-}
 
 -----------------------------------------------------------------------------
@@ -1123,17 +1120,10 @@
 repTy ty@(HsForAllTy {}) = repForall ty
 repTy ty@(HsQualTy {})   = repForall ty
 
-<<<<<<< HEAD
-repTy (HsTyVar _ _ (L _ n))
+repTy (HsTyVar _ _ (dL->L _ n))
   | isLiftedTypeKindTyConName n        = repTStar
   | n `hasKey` constraintKindTyConKey  = repTConstraint
   | n `hasKey` unrestrictedFunTyConKey = repArrowTyCon
-=======
-repTy (HsTyVar _ _ (dL->L _ n))
-  | isLiftedTypeKindTyConName n       = repTStar
-  | n `hasKey` constraintKindTyConKey = repTConstraint
-  | n `hasKey` funTyConKey            = repArrowTyCon
->>>>>>> df570d92
   | isTvOcc occ   = do tv1 <- lookupOcc n
                        repTvar tv1
   | isDataOcc occ = do tc1 <- lookupOcc n
@@ -2397,15 +2387,9 @@
     = do arg_tys  <- repList bangTypeQTyConName repBangTy (map hsThing ps)
          rep2 normalCName [unC con, unC arg_tys]
 
-<<<<<<< HEAD
-repConstr (PrefixCon ps) (Just (L _ res_ty)) cons
+repConstr (PrefixCon ps) (Just res_ty) cons
     = do arg_tys     <- repList bangTypeQTyConName repBangTy (map hsThing ps)
-         res_ty' <- repTy res_ty
-=======
-repConstr (PrefixCon ps) (Just res_ty) cons
-    = do arg_tys     <- repList bangTypeQTyConName repBangTy ps
          res_ty' <- repLTy res_ty
->>>>>>> df570d92
          rep2 gadtCName [ unC (nonEmptyCoreList cons), unC arg_tys, unC res_ty']
 
 repConstr (RecCon ips) resTy cons
