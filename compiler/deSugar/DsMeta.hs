{-# LANGUAGE CPP, TypeFamilies #-}
{-# LANGUAGE FlexibleContexts #-}

-----------------------------------------------------------------------------
--
-- (c) The University of Glasgow 2006
--
-- The purpose of this module is to transform an HsExpr into a CoreExpr which
-- when evaluated, returns a (Meta.Q Meta.Exp) computation analogous to the
-- input HsExpr. We do this in the DsM monad, which supplies access to
-- CoreExpr's of the "smart constructors" of the Meta.Exp datatype.
--
-- It also defines a bunch of knownKeyNames, in the same way as is done
-- in prelude/PrelNames.  It's much more convenient to do it here, because
-- otherwise we have to recompile PrelNames whenever we add a Name, which is
-- a Royal Pain (triggers other recompilation).
-----------------------------------------------------------------------------

module DsMeta( dsBracket ) where

#include "HsVersions.h"

import GhcPrelude

import {-# SOURCE #-}   DsExpr ( dsExpr )

import MatchLit
import DsMonad

import qualified Language.Haskell.TH as TH

import HsSyn
import Class
import PrelNames
-- To avoid clashes with DsMeta.varName we must make a local alias for
-- OccName.varName we do this by removing varName from the import of
-- OccName above, making a qualified instance of OccName and using
-- OccNameAlias.varName where varName ws previously used in this file.
import qualified OccName( isDataOcc, isVarOcc, isTcOcc )

import Module
import Id
import Name hiding( isVarOcc, isTcOcc, varName, tcName )
import THNames
import NameEnv
import NameSet
import TcType
import TyCon
import Weight
import TysWiredIn
import CoreSyn
import MkCore
import CoreUtils
import SrcLoc
import Unique
import BasicTypes
import Outputable
import Bag
import DynFlags
import FastString
import ForeignCall
import Util
import Maybes
import MonadUtils

import Data.ByteString ( unpack )
import Control.Monad
import Data.List

-----------------------------------------------------------------------------
dsBracket :: HsBracket GhcRn -> [PendingTcSplice] -> DsM CoreExpr
-- Returns a CoreExpr of type TH.ExpQ
-- The quoted thing is parameterised over Name, even though it has
-- been type checked.  We don't want all those type decorations!

dsBracket brack splices
  = dsExtendMetaEnv new_bit (do_brack brack)
  where
    new_bit = mkNameEnv [(n, DsSplice (unLoc e)) | PendingTcSplice n e <- splices]

    do_brack (VarBr _ n) = do { MkC e1  <- lookupOcc n ; return e1 }
    do_brack (ExpBr e)   = do { MkC e1  <- repLE e     ; return e1 }
    do_brack (PatBr p)   = do { MkC p1  <- repTopP p   ; return p1 }
    do_brack (TypBr t)   = do { MkC t1  <- repLTy t    ; return t1 }
    do_brack (DecBrG gp) = do { MkC ds1 <- repTopDs gp ; return ds1 }
    do_brack (DecBrL _)  = panic "dsBracket: unexpected DecBrL"
    do_brack (TExpBr e)  = do { MkC e1  <- repLE e     ; return e1 }

{- -------------- Examples --------------------

  [| \x -> x |]
====>
  gensym (unpackString "x"#) `bindQ` \ x1::String ->
  lam (pvar x1) (var x1)


  [| \x -> $(f [| x |]) |]
====>
  gensym (unpackString "x"#) `bindQ` \ x1::String ->
  lam (pvar x1) (f (var x1))
-}


-------------------------------------------------------
--                      Declarations
-------------------------------------------------------

repTopP :: LPat GhcRn -> DsM (Core TH.PatQ)
repTopP pat = do { ss <- mkGenSyms (collectPatBinders pat)
                 ; pat' <- addBinds ss (repLP pat)
                 ; wrapGenSyms ss pat' }

repTopDs :: HsGroup GhcRn -> DsM (Core (TH.Q [TH.Dec]))
repTopDs group@(HsGroup { hs_valds   = valds
                        , hs_splcds  = splcds
                        , hs_tyclds  = tyclds
                        , hs_derivds = derivds
                        , hs_fixds   = fixds
                        , hs_defds   = defds
                        , hs_fords   = fords
                        , hs_warnds  = warnds
                        , hs_annds   = annds
                        , hs_ruleds  = ruleds
                        , hs_vects   = vects
                        , hs_docs    = docs })
 = do { let { bndrs  = hsSigTvBinders valds
                       ++ hsGroupBinders group
                       ++ hsPatSynSelectors valds
            ; instds = tyclds >>= group_instds } ;
        ss <- mkGenSyms bndrs ;

        -- Bind all the names mainly to avoid repeated use of explicit strings.
        -- Thus we get
        --      do { t :: String <- genSym "T" ;
        --           return (Data t [] ...more t's... }
        -- The other important reason is that the output must mention
        -- only "T", not "Foo:T" where Foo is the current module

        decls <- addBinds ss (
                  do { val_ds   <- rep_val_binds valds
                     ; _        <- mapM no_splice splcds
                     ; tycl_ds  <- mapM repTyClD (tyClGroupTyClDecls tyclds)
                     ; role_ds  <- mapM repRoleD (concatMap group_roles tyclds)
                     ; inst_ds  <- mapM repInstD instds
                     ; deriv_ds <- mapM repStandaloneDerivD derivds
                     ; fix_ds   <- mapM repFixD fixds
                     ; _        <- mapM no_default_decl defds
                     ; for_ds   <- mapM repForD fords
                     ; _        <- mapM no_warn (concatMap (wd_warnings . unLoc)
                                                           warnds)
                     ; ann_ds   <- mapM repAnnD annds
                     ; rule_ds  <- mapM repRuleD (concatMap (rds_rules . unLoc)
                                                            ruleds)
                     ; _        <- mapM no_vect vects
                     ; _        <- mapM no_doc docs

                        -- more needed
                     ;  return (de_loc $ sort_by_loc $
                                val_ds ++ catMaybes tycl_ds ++ role_ds
                                       ++ (concat fix_ds)
                                       ++ inst_ds ++ rule_ds ++ for_ds
                                       ++ ann_ds ++ deriv_ds) }) ;

        decl_ty <- lookupType decQTyConName ;
        let { core_list = coreList' decl_ty decls } ;

        dec_ty <- lookupType decTyConName ;
        q_decs  <- repSequenceQ dec_ty core_list ;

        wrapGenSyms ss q_decs
      }
  where
    no_splice (L loc _)
      = notHandledL loc "Splices within declaration brackets" empty
    no_default_decl (L loc decl)
      = notHandledL loc "Default declarations" (ppr decl)
    no_warn (L loc (Warning thing _))
      = notHandledL loc "WARNING and DEPRECATION pragmas" $
                    text "Pragma for declaration of" <+> ppr thing
    no_vect (L loc decl)
      = notHandledL loc "Vectorisation pragmas" (ppr decl)
    no_doc (L loc _)
      = notHandledL loc "Haddock documentation" empty

hsSigTvBinders :: HsValBinds GhcRn -> [Name]
-- See Note [Scoped type variables in bindings]
hsSigTvBinders binds
  = concatMap get_scoped_tvs sigs
  where
    get_scoped_tvs :: LSig GhcRn -> [Name]
    -- Both implicit and explicit quantified variables
    -- We need the implicit ones for   f :: forall (a::k). blah
    --    here 'k' scopes too
    get_scoped_tvs (L _ (TypeSig _ sig))
       | HsIB { hsib_vars = implicit_vars
              , hsib_body = hs_ty } <- hswc_body sig
       , (explicit_vars, _) <- splitLHsForAllTy hs_ty
       = implicit_vars ++ map hsLTyVarName explicit_vars
    get_scoped_tvs _ = []

    sigs = case binds of
             ValBindsIn  _ sigs -> sigs
             ValBindsOut _ sigs -> sigs

{- Notes

Note [Scoped type variables in bindings]
~~~~~~~~~~~~~~~~~~~~~~~~~~~~~~~~~~~~~~~~
Consider
   f :: forall a. a -> a
   f x = x::a
Here the 'forall a' brings 'a' into scope over the binding group.
To achieve this we

  a) Gensym a binding for 'a' at the same time as we do one for 'f'
     collecting the relevant binders with hsSigTvBinders

  b) When processing the 'forall', don't gensym

The relevant places are signposted with references to this Note

Note [Binders and occurrences]
~~~~~~~~~~~~~~~~~~~~~~~~~~~~~~
When we desugar [d| data T = MkT |]
we want to get
        Data "T" [] [Con "MkT" []] []
and *not*
        Data "Foo:T" [] [Con "Foo:MkT" []] []
That is, the new data decl should fit into whatever new module it is
asked to fit in.   We do *not* clone, though; no need for this:
        Data "T79" ....

But if we see this:
        data T = MkT
        foo = reifyDecl T

then we must desugar to
        foo = Data "Foo:T" [] [Con "Foo:MkT" []] []

So in repTopDs we bring the binders into scope with mkGenSyms and addBinds.
And we use lookupOcc, rather than lookupBinder
in repTyClD and repC.

Note [Don't quantify implicit type variables in quotes]
~~~~~~~~~~~~~~~~~~~~~~~~~~~~~~~~~~~~~~~~~~~~~~~~~~~~~~~
If you're not careful, it's suprisingly easy to take this quoted declaration:

  [d| idProxy :: forall proxy (b :: k). proxy b -> proxy b
      idProxy x = x
    |]

and have Template Haskell turn it into this:

  idProxy :: forall k proxy (b :: k). proxy b -> proxy b
  idProxy x = x

Notice that we explicitly quantified the variable `k`! This is quite bad, as the
latter declaration requires -XTypeInType, while the former does not. Not to
mention that the latter declaration isn't even what the user wrote in the
first place.

Usually, the culprit behind these bugs is taking implicitly quantified type
variables (often from the hsib_vars field of HsImplicitBinders) and putting
them into a `ForallT` or `ForallC`. Doing so caused #13018 and #13123.
-}

-- represent associated family instances
--
repTyClD :: LTyClDecl GhcRn -> DsM (Maybe (SrcSpan, Core TH.DecQ))

repTyClD (L loc (FamDecl { tcdFam = fam })) = liftM Just $ repFamilyDecl (L loc fam)

repTyClD (L loc (SynDecl { tcdLName = tc, tcdTyVars = tvs, tcdRhs = rhs }))
  = do { tc1 <- lookupLOcc tc           -- See note [Binders and occurrences]
       ; dec <- addTyClTyVarBinds tvs $ \bndrs ->
                repSynDecl tc1 bndrs rhs
       ; return (Just (loc, dec)) }

repTyClD (L loc (DataDecl { tcdLName = tc, tcdTyVars = tvs, tcdDataDefn = defn }))
  = do { tc1 <- lookupLOcc tc           -- See note [Binders and occurrences]
       ; dec <- addTyClTyVarBinds tvs $ \bndrs ->
                repDataDefn tc1 bndrs Nothing defn
       ; return (Just (loc, dec)) }

repTyClD (L loc (ClassDecl { tcdCtxt = cxt, tcdLName = cls,
                             tcdTyVars = tvs, tcdFDs = fds,
                             tcdSigs = sigs, tcdMeths = meth_binds,
                             tcdATs = ats, tcdATDefs = atds }))
  = do { cls1 <- lookupLOcc cls         -- See note [Binders and occurrences]
       ; dec  <- addTyVarBinds tvs $ \bndrs ->
           do { cxt1   <- repLContext cxt
              ; sigs1  <- rep_sigs sigs
              ; binds1 <- rep_binds meth_binds
              ; fds1   <- repLFunDeps fds
              ; ats1   <- repFamilyDecls ats
              ; atds1  <- repAssocTyFamDefaults atds
              ; decls1 <- coreList decQTyConName (ats1 ++ atds1 ++ sigs1 ++ binds1)
              ; repClass cxt1 cls1 bndrs fds1 decls1
              }
       ; return $ Just (loc, dec)
       }

-------------------------
repRoleD :: LRoleAnnotDecl GhcRn -> DsM (SrcSpan, Core TH.DecQ)
repRoleD (L loc (RoleAnnotDecl tycon roles))
  = do { tycon1 <- lookupLOcc tycon
       ; roles1 <- mapM repRole roles
       ; roles2 <- coreList roleTyConName roles1
       ; dec <- repRoleAnnotD tycon1 roles2
       ; return (loc, dec) }

-------------------------
repDataDefn :: Core TH.Name -> Core [TH.TyVarBndrQ]
            -> Maybe (Core [TH.TypeQ])
            -> HsDataDefn GhcRn
            -> DsM (Core TH.DecQ)
repDataDefn tc bndrs opt_tys
          (HsDataDefn { dd_ND = new_or_data, dd_ctxt = cxt, dd_kindSig = ksig
                      , dd_cons = cons, dd_derivs = mb_derivs })
  = do { cxt1     <- repLContext cxt
       ; derivs1  <- repDerivs mb_derivs
       ; case (new_or_data, cons) of
           (NewType, [con])  -> do { con'  <- repC con
                                   ; ksig' <- repMaybeLTy ksig
                                   ; repNewtype cxt1 tc bndrs opt_tys ksig' con'
                                                derivs1 }
           (NewType, _) -> failWithDs (text "Multiple constructors for newtype:"
                                       <+> pprQuotedList
                                       (getConNames $ unLoc $ head cons))
           (DataType, _) -> do { ksig' <- repMaybeLTy ksig
                               ; consL <- mapM repC cons
                               ; cons1 <- coreList conQTyConName consL
                               ; repData cxt1 tc bndrs opt_tys ksig' cons1
                                         derivs1 }
       }

repSynDecl :: Core TH.Name -> Core [TH.TyVarBndrQ]
           -> LHsType GhcRn
           -> DsM (Core TH.DecQ)
repSynDecl tc bndrs ty
  = do { ty1 <- repLTy ty
       ; repTySyn tc bndrs ty1 }

repFamilyDecl :: LFamilyDecl GhcRn -> DsM (SrcSpan, Core TH.DecQ)
repFamilyDecl decl@(L loc (FamilyDecl { fdInfo      = info,
                                        fdLName     = tc,
                                        fdTyVars    = tvs,
                                        fdResultSig = L _ resultSig,
                                        fdInjectivityAnn = injectivity }))
  = do { tc1 <- lookupLOcc tc           -- See note [Binders and occurrences]
       ; let mkHsQTvs :: [LHsTyVarBndr GhcRn] -> LHsQTyVars GhcRn
             mkHsQTvs tvs = HsQTvs { hsq_implicit = [], hsq_explicit = tvs
                                   , hsq_dependent = emptyNameSet }
             resTyVar = case resultSig of
                     TyVarSig bndr -> mkHsQTvs [bndr]
                     _             -> mkHsQTvs []
       ; dec <- addTyClTyVarBinds tvs $ \bndrs ->
                addTyClTyVarBinds resTyVar $ \_ ->
           case info of
             ClosedTypeFamily Nothing ->
                 notHandled "abstract closed type family" (ppr decl)
             ClosedTypeFamily (Just eqns) ->
               do { eqns1  <- mapM (repTyFamEqn . unLoc) eqns
                  ; eqns2  <- coreList tySynEqnQTyConName eqns1
                  ; result <- repFamilyResultSig resultSig
                  ; inj    <- repInjectivityAnn injectivity
                  ; repClosedFamilyD tc1 bndrs result inj eqns2 }
             OpenTypeFamily ->
               do { result <- repFamilyResultSig resultSig
                  ; inj    <- repInjectivityAnn injectivity
                  ; repOpenFamilyD tc1 bndrs result inj }
             DataFamily ->
               do { kind <- repFamilyResultSigToMaybeKind resultSig
                  ; repDataFamilyD tc1 bndrs kind }
       ; return (loc, dec)
       }

-- | Represent result signature of a type family
repFamilyResultSig :: FamilyResultSig GhcRn -> DsM (Core TH.FamilyResultSigQ)
repFamilyResultSig  NoSig          = repNoSig
repFamilyResultSig (KindSig ki)    = do { ki' <- repLTy ki
                                        ; repKindSig ki' }
repFamilyResultSig (TyVarSig bndr) = do { bndr' <- repTyVarBndr bndr
                                        ; repTyVarSig bndr' }

-- | Represent result signature using a Maybe Kind. Used with data families,
-- where the result signature can be either missing or a kind but never a named
-- result variable.
repFamilyResultSigToMaybeKind :: FamilyResultSig GhcRn
                              -> DsM (Core (Maybe TH.KindQ))
repFamilyResultSigToMaybeKind NoSig =
    do { coreNothing kindQTyConName }
repFamilyResultSigToMaybeKind (KindSig ki) =
    do { ki' <- repLTy ki
       ; coreJust kindQTyConName ki' }
repFamilyResultSigToMaybeKind _ = panic "repFamilyResultSigToMaybeKind"

-- | Represent injectivity annotation of a type family
repInjectivityAnn :: Maybe (LInjectivityAnn GhcRn)
                  -> DsM (Core (Maybe TH.InjectivityAnn))
repInjectivityAnn Nothing =
    do { coreNothing injAnnTyConName }
repInjectivityAnn (Just (L _ (InjectivityAnn lhs rhs))) =
    do { lhs'   <- lookupBinder (unLoc lhs)
       ; rhs1   <- mapM (lookupBinder . unLoc) rhs
       ; rhs2   <- coreList nameTyConName rhs1
       ; injAnn <- rep2 injectivityAnnName [unC lhs', unC rhs2]
       ; coreJust injAnnTyConName injAnn }

repFamilyDecls :: [LFamilyDecl GhcRn] -> DsM [Core TH.DecQ]
repFamilyDecls fds = liftM de_loc (mapM repFamilyDecl fds)

repAssocTyFamDefaults :: [LTyFamDefltEqn GhcRn] -> DsM [Core TH.DecQ]
repAssocTyFamDefaults = mapM rep_deflt
  where
     -- very like repTyFamEqn, but different in the details
    rep_deflt :: LTyFamDefltEqn GhcRn -> DsM (Core TH.DecQ)
    rep_deflt (L _ (FamEqn { feqn_tycon = tc
                           , feqn_pats  = bndrs
                           , feqn_rhs   = rhs }))
      = addTyClTyVarBinds bndrs $ \ _ ->
        do { tc1  <- lookupLOcc tc
           ; tys1 <- repLTys (hsLTyVarBndrsToTypes bndrs)
           ; tys2 <- coreList typeQTyConName tys1
           ; rhs1 <- repLTy rhs
           ; eqn1 <- repTySynEqn tys2 rhs1
           ; repTySynInst tc1 eqn1 }

-------------------------
-- represent fundeps
--
repLFunDeps :: [Located (FunDep (Located Name))] -> DsM (Core [TH.FunDep])
repLFunDeps fds = repList funDepTyConName repLFunDep fds

repLFunDep :: Located (FunDep (Located Name)) -> DsM (Core TH.FunDep)
repLFunDep (L _ (xs, ys))
   = do xs' <- repList nameTyConName (lookupBinder . unLoc) xs
        ys' <- repList nameTyConName (lookupBinder . unLoc) ys
        repFunDep xs' ys'

-- Represent instance declarations
--
repInstD :: LInstDecl GhcRn -> DsM (SrcSpan, Core TH.DecQ)
repInstD (L loc (TyFamInstD { tfid_inst = fi_decl }))
  = do { dec <- repTyFamInstD fi_decl
       ; return (loc, dec) }
repInstD (L loc (DataFamInstD { dfid_inst = fi_decl }))
  = do { dec <- repDataFamInstD fi_decl
       ; return (loc, dec) }
repInstD (L loc (ClsInstD { cid_inst = cls_decl }))
  = do { dec <- repClsInstD cls_decl
       ; return (loc, dec) }

repClsInstD :: ClsInstDecl GhcRn -> DsM (Core TH.DecQ)
repClsInstD (ClsInstDecl { cid_poly_ty = ty, cid_binds = binds
                         , cid_sigs = prags, cid_tyfam_insts = ats
                         , cid_datafam_insts = adts
                         , cid_overlap_mode = overlap
                         })
  = addSimpleTyVarBinds tvs $
            -- We must bring the type variables into scope, so their
            -- occurrences don't fail, even though the binders don't
            -- appear in the resulting data structure
            --
            -- But we do NOT bring the binders of 'binds' into scope
            -- because they are properly regarded as occurrences
            -- For example, the method names should be bound to
            -- the selector Ids, not to fresh names (Trac #5410)
            --
            do { cxt1 <- repLContext cxt
               ; inst_ty1 <- repLTy inst_ty
               ; binds1 <- rep_binds binds
               ; prags1 <- rep_sigs prags
               ; ats1 <- mapM (repTyFamInstD . unLoc) ats
               ; adts1 <- mapM (repDataFamInstD . unLoc) adts
               ; decls <- coreList decQTyConName (ats1 ++ adts1 ++ binds1 ++ prags1)
               ; rOver <- repOverlap (fmap unLoc overlap)
               ; repInst rOver cxt1 inst_ty1 decls }
 where
   (tvs, cxt, inst_ty) = splitLHsInstDeclTy ty

repStandaloneDerivD :: LDerivDecl GhcRn -> DsM (SrcSpan, Core TH.DecQ)
repStandaloneDerivD (L loc (DerivDecl { deriv_strategy = strat
                                      , deriv_type     = ty }))
  = do { dec <- addSimpleTyVarBinds tvs $
                do { cxt'     <- repLContext cxt
                   ; strat'   <- repDerivStrategy strat
                   ; inst_ty' <- repLTy inst_ty
                   ; repDeriv strat' cxt' inst_ty' }
       ; return (loc, dec) }
  where
    (tvs, cxt, inst_ty) = splitLHsInstDeclTy (dropWildCards ty)

repTyFamInstD :: TyFamInstDecl GhcRn -> DsM (Core TH.DecQ)
repTyFamInstD decl@(TyFamInstDecl { tfid_eqn = eqn })
  = do { let tc_name = tyFamInstDeclLName decl
       ; tc <- lookupLOcc tc_name               -- See note [Binders and occurrences]
       ; eqn1 <- repTyFamEqn eqn
       ; repTySynInst tc eqn1 }

repTyFamEqn :: TyFamInstEqn GhcRn -> DsM (Core TH.TySynEqnQ)
repTyFamEqn (HsIB { hsib_vars = var_names
                  , hsib_body = FamEqn { feqn_pats = tys
                                       , feqn_rhs  = rhs }})
  = do { let hs_tvs = HsQTvs { hsq_implicit = var_names
                             , hsq_explicit = []
                             , hsq_dependent = emptyNameSet }   -- Yuk
       ; addTyClTyVarBinds hs_tvs $ \ _ ->
         do { tys1 <- repLTys tys
            ; tys2 <- coreList typeQTyConName tys1
            ; rhs1 <- repLTy rhs
            ; repTySynEqn tys2 rhs1 } }

repDataFamInstD :: DataFamInstDecl GhcRn -> DsM (Core TH.DecQ)
repDataFamInstD (DataFamInstDecl { dfid_eqn =
                  (HsIB { hsib_vars = var_names
                        , hsib_body = FamEqn { feqn_tycon = tc_name
                                             , feqn_pats  = tys
                                             , feqn_rhs   = defn }})})
  = do { tc <- lookupLOcc tc_name               -- See note [Binders and occurrences]
       ; let hs_tvs = HsQTvs { hsq_implicit = var_names
                             , hsq_explicit = []
                             , hsq_dependent = emptyNameSet }   -- Yuk
       ; addTyClTyVarBinds hs_tvs $ \ bndrs ->
         do { tys1 <- repList typeQTyConName repLTy tys
            ; repDataDefn tc bndrs (Just tys1) defn } }

repForD :: Located (ForeignDecl GhcRn) -> DsM (SrcSpan, Core TH.DecQ)
repForD (L loc (ForeignImport { fd_name = name, fd_sig_ty = typ
                              , fd_fi = CImport (L _ cc) (L _ s) mch cis _ }))
 = do MkC name' <- lookupLOcc name
      MkC typ' <- repHsSigType typ
      MkC cc' <- repCCallConv cc
      MkC s' <- repSafety s
      cis' <- conv_cimportspec cis
      MkC str <- coreStringLit (static ++ chStr ++ cis')
      dec <- rep2 forImpDName [cc', s', str, name', typ']
      return (loc, dec)
 where
    conv_cimportspec (CLabel cls) = notHandled "Foreign label" (doubleQuotes (ppr cls))
    conv_cimportspec (CFunction DynamicTarget) = return "dynamic"
    conv_cimportspec (CFunction (StaticTarget _ fs _ True))
                            = return (unpackFS fs)
    conv_cimportspec (CFunction (StaticTarget _ _  _ False))
                            = panic "conv_cimportspec: values not supported yet"
    conv_cimportspec CWrapper = return "wrapper"
    -- these calling conventions do not support headers and the static keyword
    raw_cconv = cc == PrimCallConv || cc == JavaScriptCallConv
    static = case cis of
                 CFunction (StaticTarget _ _ _ _) | not raw_cconv -> "static "
                 _ -> ""
    chStr = case mch of
            Just (Header _ h) | not raw_cconv -> unpackFS h ++ " "
            _ -> ""
repForD decl = notHandled "Foreign declaration" (ppr decl)

repCCallConv :: CCallConv -> DsM (Core TH.Callconv)
repCCallConv CCallConv          = rep2 cCallName []
repCCallConv StdCallConv        = rep2 stdCallName []
repCCallConv CApiConv           = rep2 cApiCallName []
repCCallConv PrimCallConv       = rep2 primCallName []
repCCallConv JavaScriptCallConv = rep2 javaScriptCallName []

repSafety :: Safety -> DsM (Core TH.Safety)
repSafety PlayRisky = rep2 unsafeName []
repSafety PlayInterruptible = rep2 interruptibleName []
repSafety PlaySafe = rep2 safeName []

repFixD :: LFixitySig GhcRn -> DsM [(SrcSpan, Core TH.DecQ)]
repFixD (L loc (FixitySig names (Fixity _ prec dir)))
  = do { MkC prec' <- coreIntLit prec
       ; let rep_fn = case dir of
                        InfixL -> infixLDName
                        InfixR -> infixRDName
                        InfixN -> infixNDName
       ; let do_one name
              = do { MkC name' <- lookupLOcc name
                   ; dec <- rep2 rep_fn [prec', name']
                   ; return (loc,dec) }
       ; mapM do_one names }

repRuleD :: LRuleDecl GhcRn -> DsM (SrcSpan, Core TH.DecQ)
repRuleD (L loc (HsRule n act bndrs lhs _ rhs _))
  = do { let bndr_names = concatMap ruleBndrNames bndrs
       ; ss <- mkGenSyms bndr_names
       ; rule1 <- addBinds ss $
                  do { bndrs' <- repList ruleBndrQTyConName repRuleBndr bndrs
                     ; n'   <- coreStringLit $ unpackFS $ snd $ unLoc n
                     ; act' <- repPhases act
                     ; lhs' <- repLE lhs
                     ; rhs' <- repLE rhs
                     ; repPragRule n' bndrs' lhs' rhs' act' }
       ; rule2 <- wrapGenSyms ss rule1
       ; return (loc, rule2) }

ruleBndrNames :: LRuleBndr GhcRn -> [Name]
ruleBndrNames (L _ (RuleBndr n))      = [unLoc n]
ruleBndrNames (L _ (RuleBndrSig n sig))
  | HsWC { hswc_body = HsIB { hsib_vars = vars }} <- sig
  = unLoc n : vars

repRuleBndr :: LRuleBndr GhcRn -> DsM (Core TH.RuleBndrQ)
repRuleBndr (L _ (RuleBndr n))
  = do { MkC n' <- lookupLBinder n
       ; rep2 ruleVarName [n'] }
repRuleBndr (L _ (RuleBndrSig n sig))
  = do { MkC n'  <- lookupLBinder n
       ; MkC ty' <- repLTy (hsSigWcType sig)
       ; rep2 typedRuleVarName [n', ty'] }

repAnnD :: LAnnDecl GhcRn -> DsM (SrcSpan, Core TH.DecQ)
repAnnD (L loc (HsAnnotation _ ann_prov (L _ exp)))
  = do { target <- repAnnProv ann_prov
       ; exp'   <- repE exp
       ; dec    <- repPragAnn target exp'
       ; return (loc, dec) }

repAnnProv :: AnnProvenance Name -> DsM (Core TH.AnnTarget)
repAnnProv (ValueAnnProvenance (L _ n))
  = do { MkC n' <- globalVar n  -- ANNs are allowed only at top-level
       ; rep2 valueAnnotationName [ n' ] }
repAnnProv (TypeAnnProvenance (L _ n))
  = do { MkC n' <- globalVar n
       ; rep2 typeAnnotationName [ n' ] }
repAnnProv ModuleAnnProvenance
  = rep2 moduleAnnotationName []

-------------------------------------------------------
--                      Constructors
-------------------------------------------------------

repC :: LConDecl GhcRn -> DsM (Core TH.ConQ)
repC (L _ (ConDeclH98 { con_name = con
                      , con_forall = False
                      , con_mb_cxt = Nothing
                      , con_args = args }))
  = repDataCon con args

repC (L _ (ConDeclH98 { con_name = con
                      , con_forall = is_existential
                      , con_ex_tvs = con_tvs
                      , con_mb_cxt = mcxt
                      , con_args = args }))
  = do { addHsTyVarBinds con_tvs $ \ ex_bndrs ->
         do { c'    <- repDataCon con args
            ; ctxt' <- repMbContext mcxt
            ; if not is_existential && isNothing mcxt
              then return c'
              else rep2 forallCName ([unC ex_bndrs, unC ctxt', unC c'])
            }
       }

repC (L _ (ConDeclGADT { con_names = cons
                       , con_qvars = qtvs, con_mb_cxt = mcxt
                       , con_args = args, con_res_ty = res_ty }))
  | isEmptyLHsQTvs qtvs  -- No implicit or explicit variables
  , Nothing <- mcxt      -- No context
                         -- ==> no need for a forall
  = repGadtDataCons cons args res_ty

  | otherwise
  = addTyVarBinds qtvs $ \ ex_bndrs ->
             -- See Note [Don't quantify implicit type variables in quotes]
    do { c'    <- repGadtDataCons cons args res_ty
       ; ctxt' <- repMbContext mcxt
       ; if null (hsQTvExplicit qtvs) && isNothing mcxt
         then return c'
         else rep2 forallCName ([unC ex_bndrs, unC ctxt', unC c']) }

repMbContext :: Maybe (LHsContext GhcRn) -> DsM (Core TH.CxtQ)
repMbContext Nothing          = repContext []
repMbContext (Just (L _ cxt)) = repContext cxt

repSrcUnpackedness :: SrcUnpackedness -> DsM (Core TH.SourceUnpackednessQ)
repSrcUnpackedness SrcUnpack   = rep2 sourceUnpackName         []
repSrcUnpackedness SrcNoUnpack = rep2 sourceNoUnpackName       []
repSrcUnpackedness NoSrcUnpack = rep2 noSourceUnpackednessName []

repSrcStrictness :: SrcStrictness -> DsM (Core TH.SourceStrictnessQ)
repSrcStrictness SrcLazy     = rep2 sourceLazyName         []
repSrcStrictness SrcStrict   = rep2 sourceStrictName       []
repSrcStrictness NoSrcStrict = rep2 noSourceStrictnessName []

repBangTy :: LBangType GhcRn -> DsM (Core (TH.BangTypeQ))
repBangTy ty = do
  MkC u <- repSrcUnpackedness su'
  MkC s <- repSrcStrictness ss'
  MkC b <- rep2 bangName [u, s]
  MkC t <- repLTy ty'
  rep2 bangTypeName [b, t]
  where
    (su', ss', ty') = case ty of
            L _ (HsBangTy (HsSrcBang _ su ss) ty) -> (su, ss, ty)
            _ -> (NoSrcUnpack, NoSrcStrict, ty)

-------------------------------------------------------
--                      Deriving clauses
-------------------------------------------------------

repDerivs :: HsDeriving GhcRn -> DsM (Core [TH.DerivClauseQ])
repDerivs (L _ clauses) = repList derivClauseQTyConName repDerivClause clauses

repDerivClause :: LHsDerivingClause GhcRn
               -> DsM (Core TH.DerivClauseQ)
repDerivClause (L _ (HsDerivingClause { deriv_clause_strategy = dcs
                                      , deriv_clause_tys      = L _ dct }))
  = do MkC dcs' <- repDerivStrategy dcs
       MkC dct' <- repList typeQTyConName (rep_deriv_ty . hsSigType) dct
       rep2 derivClauseName [dcs',dct']
  where
    rep_deriv_ty :: LHsType GhcRn -> DsM (Core TH.TypeQ)
    rep_deriv_ty (L _ ty) = repTy ty

-------------------------------------------------------
--   Signatures in a class decl, or a group of bindings
-------------------------------------------------------

rep_sigs :: [LSig GhcRn] -> DsM [Core TH.DecQ]
rep_sigs sigs = do locs_cores <- rep_sigs' sigs
                   return $ de_loc $ sort_by_loc locs_cores

rep_sigs' :: [LSig GhcRn] -> DsM [(SrcSpan, Core TH.DecQ)]
        -- We silently ignore ones we don't recognise
rep_sigs' = concatMapM rep_sig

rep_sig :: LSig GhcRn -> DsM [(SrcSpan, Core TH.DecQ)]
rep_sig (L loc (TypeSig nms ty))      = mapM (rep_wc_ty_sig sigDName loc ty) nms
rep_sig (L loc (PatSynSig nms ty))    = mapM (rep_patsyn_ty_sig loc ty) nms
rep_sig (L loc (ClassOpSig is_deflt nms ty))
  | is_deflt                          = mapM (rep_ty_sig defaultSigDName loc ty) nms
  | otherwise                         = mapM (rep_ty_sig sigDName loc ty) nms
rep_sig d@(L _ (IdSig {}))            = pprPanic "rep_sig IdSig" (ppr d)
rep_sig (L _   (FixSig {}))           = return [] -- fixity sigs at top level
rep_sig (L loc (InlineSig nm ispec))  = rep_inline nm ispec loc
rep_sig (L loc (SpecSig nm tys ispec))
  = concatMapM (\t -> rep_specialise nm t ispec loc) tys
rep_sig (L loc (SpecInstSig _ ty))    = rep_specialiseInst ty loc
rep_sig (L _   (MinimalSig {}))       = notHandled "MINIMAL pragmas" empty
rep_sig (L _   (SCCFunSig {}))        = notHandled "SCC pragmas" empty
rep_sig (L loc (CompleteMatchSig _st cls mty)) = rep_complete_sig cls mty loc


rep_ty_sig :: Name -> SrcSpan -> LHsSigType GhcRn -> Located Name
           -> DsM (SrcSpan, Core TH.DecQ)
rep_ty_sig mk_sig loc sig_ty nm
  = do { nm1 <- lookupLOcc nm
       ; ty1 <- repHsSigType sig_ty
       ; sig <- repProto mk_sig nm1 ty1
       ; return (loc, sig) }

rep_patsyn_ty_sig :: SrcSpan -> LHsSigType GhcRn -> Located Name
                  -> DsM (SrcSpan, Core TH.DecQ)
-- represents a pattern synonym type signature;
-- see Note [Pattern synonym type signatures and Template Haskell] in Convert
rep_patsyn_ty_sig loc sig_ty nm
  = do { nm1 <- lookupLOcc nm
       ; ty1 <- repHsPatSynSigType sig_ty
       ; sig <- repProto patSynSigDName nm1 ty1
       ; return (loc, sig) }

rep_wc_ty_sig :: Name -> SrcSpan -> LHsSigWcType GhcRn -> Located Name
              -> DsM (SrcSpan, Core TH.DecQ)
    -- We must special-case the top-level explicit for-all of a TypeSig
    -- See Note [Scoped type variables in bindings]
rep_wc_ty_sig mk_sig loc sig_ty nm
  | HsIB { hsib_body = hs_ty } <- hswc_body sig_ty
  , (explicit_tvs, ctxt, ty) <- splitLHsSigmaTy hs_ty
  = do { nm1 <- lookupLOcc nm
       ; let rep_in_scope_tv tv = do { name <- lookupBinder (hsLTyVarName tv)
                                     ; repTyVarBndrWithKind tv name }
       ; th_explicit_tvs <- repList tyVarBndrQTyConName rep_in_scope_tv
                                    explicit_tvs
         -- NB: Don't pass any implicit type variables to repList above
         -- See Note [Don't quantify implicit type variables in quotes]

       ; th_ctxt <- repLContext ctxt
       ; th_ty   <- repLTy ty
       ; ty1 <- if null explicit_tvs && null (unLoc ctxt)
                then return th_ty
                else repTForall th_explicit_tvs th_ctxt th_ty
       ; sig <- repProto mk_sig nm1 ty1
       ; return (loc, sig) }

rep_inline :: Located Name
           -> InlinePragma      -- Never defaultInlinePragma
           -> SrcSpan
           -> DsM [(SrcSpan, Core TH.DecQ)]
rep_inline nm ispec loc
  = do { nm1    <- lookupLOcc nm
       ; inline <- repInline $ inl_inline ispec
       ; rm     <- repRuleMatch $ inl_rule ispec
       ; phases <- repPhases $ inl_act ispec
       ; pragma <- repPragInl nm1 inline rm phases
       ; return [(loc, pragma)]
       }

rep_specialise :: Located Name -> LHsSigType GhcRn -> InlinePragma
               -> SrcSpan
               -> DsM [(SrcSpan, Core TH.DecQ)]
rep_specialise nm ty ispec loc
  = do { nm1 <- lookupLOcc nm
       ; ty1 <- repHsSigType ty
       ; phases <- repPhases $ inl_act ispec
       ; let inline = inl_inline ispec
       ; pragma <- if noUserInlineSpec inline
                   then -- SPECIALISE
                     repPragSpec nm1 ty1 phases
                   else -- SPECIALISE INLINE
                     do { inline1 <- repInline inline
                        ; repPragSpecInl nm1 ty1 inline1 phases }
       ; return [(loc, pragma)]
       }

rep_specialiseInst :: LHsSigType GhcRn -> SrcSpan
                   -> DsM [(SrcSpan, Core TH.DecQ)]
rep_specialiseInst ty loc
  = do { ty1    <- repHsSigType ty
       ; pragma <- repPragSpecInst ty1
       ; return [(loc, pragma)] }

repInline :: InlineSpec -> DsM (Core TH.Inline)
repInline NoInline  = dataCon noInlineDataConName
repInline Inline    = dataCon inlineDataConName
repInline Inlinable = dataCon inlinableDataConName
repInline spec      = notHandled "repInline" (ppr spec)

repRuleMatch :: RuleMatchInfo -> DsM (Core TH.RuleMatch)
repRuleMatch ConLike = dataCon conLikeDataConName
repRuleMatch FunLike = dataCon funLikeDataConName

repPhases :: Activation -> DsM (Core TH.Phases)
repPhases (ActiveBefore _ i) = do { MkC arg <- coreIntLit i
                                  ; dataCon' beforePhaseDataConName [arg] }
repPhases (ActiveAfter _ i)  = do { MkC arg <- coreIntLit i
                                  ; dataCon' fromPhaseDataConName [arg] }
repPhases _                  = dataCon allPhasesDataConName

rep_complete_sig :: Located [Located Name]
                 -> Maybe (Located Name)
                 -> SrcSpan
                 -> DsM [(SrcSpan, Core TH.DecQ)]
rep_complete_sig (L _ cls) mty loc
  = do { mty' <- rep_maybe_name mty
       ; cls' <- repList nameTyConName lookupLOcc cls
       ; sig <- repPragComplete cls' mty'
       ; return [(loc, sig)] }
  where
    rep_maybe_name Nothing = coreNothing nameTyConName
    rep_maybe_name (Just n) = do
      cn <- lookupLOcc n
      coreJust nameTyConName cn

-------------------------------------------------------
--                      Types
-------------------------------------------------------

addSimpleTyVarBinds :: [Name]                -- the binders to be added
                    -> DsM (Core (TH.Q a))   -- action in the ext env
                    -> DsM (Core (TH.Q a))
addSimpleTyVarBinds names thing_inside
  = do { fresh_names <- mkGenSyms names
       ; term <- addBinds fresh_names thing_inside
       ; wrapGenSyms fresh_names term }

addHsTyVarBinds :: [LHsTyVarBndr GhcRn]  -- the binders to be added
                -> (Core [TH.TyVarBndrQ] -> DsM (Core (TH.Q a)))  -- action in the ext env
                -> DsM (Core (TH.Q a))
addHsTyVarBinds exp_tvs thing_inside
  = do { fresh_exp_names <- mkGenSyms (map hsLTyVarName exp_tvs)
       ; term <- addBinds fresh_exp_names $
                 do { kbs <- repList tyVarBndrQTyConName mk_tv_bndr
                                     (exp_tvs `zip` fresh_exp_names)
                    ; thing_inside kbs }
       ; wrapGenSyms fresh_exp_names term }
  where
    mk_tv_bndr (tv, (_,v)) = repTyVarBndrWithKind tv (coreVar v)

addTyVarBinds :: LHsQTyVars GhcRn                    -- the binders to be added
              -> (Core [TH.TyVarBndrQ] -> DsM (Core (TH.Q a)))  -- action in the ext env
              -> DsM (Core (TH.Q a))
-- gensym a list of type variables and enter them into the meta environment;
-- the computations passed as the second argument is executed in that extended
-- meta environment and gets the *new* names on Core-level as an argument
addTyVarBinds (HsQTvs { hsq_implicit = imp_tvs, hsq_explicit = exp_tvs })
              thing_inside
  = addSimpleTyVarBinds imp_tvs $
    addHsTyVarBinds exp_tvs $
    thing_inside

addTyClTyVarBinds :: LHsQTyVars GhcRn
                  -> (Core [TH.TyVarBndrQ] -> DsM (Core (TH.Q a)))
                  -> DsM (Core (TH.Q a))

-- Used for data/newtype declarations, and family instances,
-- so that the nested type variables work right
--    instance C (T a) where
--      type W (T a) = blah
-- The 'a' in the type instance is the one bound by the instance decl
addTyClTyVarBinds tvs m
  = do { let tv_names = hsAllLTyVarNames tvs
       ; env <- dsGetMetaEnv
       ; freshNames <- mkGenSyms (filterOut (`elemNameEnv` env) tv_names)
            -- Make fresh names for the ones that are not already in scope
            -- This makes things work for family declarations

       ; term <- addBinds freshNames $
                 do { kbs <- repList tyVarBndrQTyConName mk_tv_bndr
                                     (hsQTvExplicit tvs)
                    ; m kbs }

       ; wrapGenSyms freshNames term }
  where
    mk_tv_bndr :: LHsTyVarBndr GhcRn -> DsM (Core TH.TyVarBndrQ)
    mk_tv_bndr tv = do { v <- lookupBinder (hsLTyVarName tv)
                       ; repTyVarBndrWithKind tv v }

-- Produce kinded binder constructors from the Haskell tyvar binders
--
repTyVarBndrWithKind :: LHsTyVarBndr GhcRn
                     -> Core TH.Name -> DsM (Core TH.TyVarBndrQ)
repTyVarBndrWithKind (L _ (UserTyVar _)) nm
  = repPlainTV nm
repTyVarBndrWithKind (L _ (KindedTyVar _ ki)) nm
  = repLTy ki >>= repKindedTV nm

-- | Represent a type variable binder
repTyVarBndr :: LHsTyVarBndr GhcRn -> DsM (Core TH.TyVarBndrQ)
repTyVarBndr (L _ (UserTyVar (L _ nm)) )= do { nm' <- lookupBinder nm
                                             ; repPlainTV nm' }
repTyVarBndr (L _ (KindedTyVar (L _ nm) ki)) = do { nm' <- lookupBinder nm
                                                  ; ki' <- repLTy ki
                                                  ; repKindedTV nm' ki' }

-- represent a type context
--
repLContext :: LHsContext GhcRn -> DsM (Core TH.CxtQ)
repLContext (L _ ctxt) = repContext ctxt

repContext :: HsContext GhcRn -> DsM (Core TH.CxtQ)
repContext ctxt = do preds <- repList typeQTyConName repLTy ctxt
                     repCtxt preds

repHsSigType :: LHsSigType GhcRn -> DsM (Core TH.TypeQ)
repHsSigType (HsIB { hsib_vars = implicit_tvs
                   , hsib_body = body })
  | (explicit_tvs, ctxt, ty) <- splitLHsSigmaTy body
  = addSimpleTyVarBinds implicit_tvs $
      -- See Note [Don't quantify implicit type variables in quotes]
    addHsTyVarBinds explicit_tvs $ \ th_explicit_tvs ->
    do { th_ctxt <- repLContext ctxt
       ; th_ty   <- repLTy ty
       ; if null explicit_tvs && null (unLoc ctxt)
         then return th_ty
         else repTForall th_explicit_tvs th_ctxt th_ty }

repHsPatSynSigType :: LHsSigType GhcRn -> DsM (Core TH.TypeQ)
repHsPatSynSigType (HsIB { hsib_vars = implicit_tvs
                         , hsib_body = body })
  = addSimpleTyVarBinds implicit_tvs $
         -- See Note [Don't quantify implicit type variables in quotes]
    addHsTyVarBinds univs            $ \th_univs ->
    addHsTyVarBinds exis             $ \th_exis ->
    do { th_reqs  <- repLContext reqs
       ; th_provs <- repLContext provs
       ; th_ty    <- repLTy ty
       ; repTForall th_univs th_reqs =<< (repTForall th_exis th_provs th_ty) }
  where
    (univs, reqs, exis, provs, ty) = splitLHsPatSynTy body

repHsSigWcType :: LHsSigWcType GhcRn -> DsM (Core TH.TypeQ)
repHsSigWcType (HsWC { hswc_body = sig1 })
  = repHsSigType sig1

-- yield the representation of a list of types
repLTys :: [LHsType GhcRn] -> DsM [Core TH.TypeQ]
repLTys tys = mapM repLTy tys

-- represent a type
repLTy :: LHsType GhcRn -> DsM (Core TH.TypeQ)
repLTy (L _ ty) = repTy ty

repForall :: HsType GhcRn -> DsM (Core TH.TypeQ)
-- Arg of repForall is always HsForAllTy or HsQualTy
repForall ty
 | (tvs, ctxt, tau) <- splitLHsSigmaTy (noLoc ty)
 = addHsTyVarBinds tvs $ \bndrs ->
   do { ctxt1  <- repLContext ctxt
      ; ty1    <- repLTy tau
      ; repTForall bndrs ctxt1 ty1 }

repTy :: HsType GhcRn -> DsM (Core TH.TypeQ)
repTy ty@(HsForAllTy {}) = repForall ty
repTy ty@(HsQualTy {})   = repForall ty

repTy (HsTyVar _ (L _ n))
  | isLiftedTypeKindTyConName n       = repTStar
  | n `hasKey` constraintKindTyConKey = repTConstraint
  | n `hasKey` funTyConKey            = repArrowTyCon
  | isTvOcc occ   = do tv1 <- lookupOcc n
                       repTvar tv1
  | isDataOcc occ = do tc1 <- lookupOcc n
                       repPromotedDataCon tc1
  | n == eqTyConName = repTequality
  | otherwise     = do tc1 <- lookupOcc n
                       repNamedTyCon tc1
  where
    occ = nameOccName n

repTy (HsAppTy f a)         = do
                                f1 <- repLTy f
                                a1 <- repLTy a
                                repTapp f1 a1
repTy (HsFunTy f _weight a)         = do
                                f1   <- repLTy f
                                a1   <- repLTy a
                                tcon <- repArrowTyCon
                                repTapps tcon [f1, a1]
repTy (HsListTy t)          = do
                                t1   <- repLTy t
                                tcon <- repListTyCon
                                repTapp tcon t1
repTy (HsPArrTy t)     = do
                           t1   <- repLTy t
                           tcon <- repTy (HsTyVar NotPromoted
                                                  (noLoc (tyConName parrTyCon)))
                           repTapp tcon t1
repTy (HsTupleTy HsUnboxedTuple tys) = do
                                tys1 <- repLTys tys
                                tcon <- repUnboxedTupleTyCon (length tys)
                                repTapps tcon tys1
repTy (HsTupleTy _ tys)     = do tys1 <- repLTys tys
                                 tcon <- repTupleTyCon (length tys)
                                 repTapps tcon tys1
repTy (HsSumTy tys)         = do tys1 <- repLTys tys
                                 tcon <- repUnboxedSumTyCon (length tys)
                                 repTapps tcon tys1
repTy (HsOpTy ty1 n ty2)    = repLTy ((nlHsTyVar (unLoc n) `nlHsAppTy` ty1)
                                   `nlHsAppTy` ty2)
repTy (HsParTy t)           = repLTy t
repTy (HsEqTy t1 t2) = do
                         t1' <- repLTy t1
                         t2' <- repLTy t2
                         eq  <- repTequality
                         repTapps eq [t1', t2']
repTy (HsKindSig t k)       = do
                                t1 <- repLTy t
                                k1 <- repLTy k
                                repTSig t1 k1
repTy (HsSpliceTy splice _)     = repSplice splice
repTy (HsExplicitListTy _ _ tys) = do
                                    tys1 <- repLTys tys
                                    repTPromotedList tys1
repTy (HsExplicitTupleTy _ tys) = do
                                    tys1 <- repLTys tys
                                    tcon <- repPromotedTupleTyCon (length tys)
                                    repTapps tcon tys1
repTy (HsTyLit lit) = do
                        lit' <- repTyLit lit
                        repTLit lit'
repTy (HsWildCardTy (AnonWildCard _)) = repTWildCard

repTy ty                      = notHandled "Exotic form of type" (ppr ty)

repTyLit :: HsTyLit -> DsM (Core TH.TyLitQ)
repTyLit (HsNumTy _ i) = do iExpr <- mkIntegerExpr i
                            rep2 numTyLitName [iExpr]
repTyLit (HsStrTy _ s) = do { s' <- mkStringExprFS s
                            ; rep2 strTyLitName [s']
                            }

<<<<<<< HEAD
-- represent a kind
--
repLKind :: LHsKind Name -> DsM (Core TH.Kind)
repLKind ki
  = do { let (kis, ki') = splitHsFunType ki
       ; kis_rep <- mapM repLKind (map weightedThing kis)
       ; ki'_rep <- repNonArrowLKind ki'
       ; kcon <- repKArrow
       ; let f k1 k2 = repKApp kcon k1 >>= flip repKApp k2
       ; foldrM f ki'_rep kis_rep
       }

-- | Represent a kind wrapped in a Maybe
repMaybeLKind :: Maybe (LHsKind Name)
              -> DsM (Core (Maybe TH.Kind))
repMaybeLKind Nothing =
    do { coreNothing kindTyConName }
repMaybeLKind (Just ki) =
    do { ki' <- repLKind ki
       ; coreJust kindTyConName ki' }

repNonArrowLKind :: LHsKind Name -> DsM (Core TH.Kind)
repNonArrowLKind (L _ ki) = repNonArrowKind ki

repNonArrowKind :: HsKind Name -> DsM (Core TH.Kind)
repNonArrowKind (HsTyVar _ (L _ name))
  | isLiftedTypeKindTyConName name       = repKStar
  | name `hasKey` constraintKindTyConKey = repKConstraint
  | isTvOcc (nameOccName name)      = lookupOcc name >>= repKVar
  | otherwise                       = lookupOcc name >>= repKCon
repNonArrowKind (HsAppTy f a)       = do  { f' <- repLKind f
                                          ; a' <- repLKind a
                                          ; repKApp f' a'
                                          }
repNonArrowKind (HsListTy k)        = do  { k' <- repLKind k
                                          ; kcon <- repKList
                                          ; repKApp kcon k'
                                          }
repNonArrowKind (HsTupleTy _ ks)    = do  { ks' <- mapM repLKind ks
                                          ; kcon <- repKTuple (length ks)
                                          ; repKApps kcon ks'
                                          }
repNonArrowKind k                   = notHandled "Exotic form of kind" (ppr k)
=======
-- | Represent a type wrapped in a Maybe
repMaybeLTy :: Maybe (LHsKind GhcRn)
            -> DsM (Core (Maybe TH.TypeQ))
repMaybeLTy Nothing =
    do { coreNothing kindQTyConName }
repMaybeLTy (Just ki) =
    do { ki' <- repLTy ki
       ; coreJust kindQTyConName ki' }
>>>>>>> affdea82

repRole :: Located (Maybe Role) -> DsM (Core TH.Role)
repRole (L _ (Just Nominal))          = rep2 nominalRName []
repRole (L _ (Just Representational)) = rep2 representationalRName []
repRole (L _ (Just Phantom))          = rep2 phantomRName []
repRole (L _ Nothing)                 = rep2 inferRName []

-----------------------------------------------------------------------------
--              Splices
-----------------------------------------------------------------------------

repSplice :: HsSplice GhcRn -> DsM (Core a)
-- See Note [How brackets and nested splices are handled] in TcSplice
-- We return a CoreExpr of any old type; the context should know
repSplice (HsTypedSplice   _ n _) = rep_splice n
repSplice (HsUntypedSplice _ n _) = rep_splice n
repSplice (HsQuasiQuote n _ _ _)  = rep_splice n
repSplice e@(HsSpliced _ _)       = pprPanic "repSplice" (ppr e)

rep_splice :: Name -> DsM (Core a)
rep_splice splice_name
 = do { mb_val <- dsLookupMetaEnv splice_name
       ; case mb_val of
           Just (DsSplice e) -> do { e' <- dsExpr e
                                   ; return (MkC e') }
           _ -> pprPanic "HsSplice" (ppr splice_name) }
                        -- Should not happen; statically checked

-----------------------------------------------------------------------------
--              Expressions
-----------------------------------------------------------------------------

repLEs :: [LHsExpr GhcRn] -> DsM (Core [TH.ExpQ])
repLEs es = repList expQTyConName repLE es

-- FIXME: some of these panics should be converted into proper error messages
--        unless we can make sure that constructs, which are plainly not
--        supported in TH already lead to error messages at an earlier stage
repLE :: LHsExpr GhcRn -> DsM (Core TH.ExpQ)
repLE (L loc e) = putSrcSpanDs loc (repE e)

repE :: HsExpr GhcRn -> DsM (Core TH.ExpQ)
repE (HsVar (L _ x))            =
  do { mb_val <- dsLookupMetaEnv x
     ; case mb_val of
        Nothing            -> do { str <- globalVar x
                                 ; repVarOrCon x str }
        Just (DsBound y)   -> repVarOrCon x (coreVar y)
        Just (DsSplice e)  -> do { e' <- dsExpr e
                                 ; return (MkC e') } }
repE e@(HsIPVar _) = notHandled "Implicit parameters" (ppr e)
repE (HsOverLabel _ s) = repOverLabel s

repE e@(HsRecFld f) = case f of
  Unambiguous _ x -> repE (HsVar (noLoc x))
  Ambiguous{}     -> notHandled "Ambiguous record selectors" (ppr e)

        -- Remember, we're desugaring renamer output here, so
        -- HsOverlit can definitely occur
repE (HsOverLit l) = do { a <- repOverloadedLiteral l; repLit a }
repE (HsLit l)     = do { a <- repLiteral l;           repLit a }
repE (HsLam (MG { mg_alts = L _ [m] })) = repLambda m
repE (HsLamCase (MG { mg_alts = L _ ms }))
                   = do { ms' <- mapM repMatchTup ms
                        ; core_ms <- coreList matchQTyConName ms'
                        ; repLamCase core_ms }
repE (HsApp x y)   = do {a <- repLE x; b <- repLE y; repApp a b}
repE (HsAppType e t) = do { a <- repLE e
                          ; s <- repLTy (hswc_body t)
                          ; repAppType a s }

repE (OpApp e1 op _ e2) =
  do { arg1 <- repLE e1;
       arg2 <- repLE e2;
       the_op <- repLE op ;
       repInfixApp arg1 the_op arg2 }
repE (NegApp x _)        = do
                              a         <- repLE x
                              negateVar <- lookupOcc negateName >>= repVar
                              negateVar `repApp` a
repE (HsPar x)            = repLE x
repE (SectionL x y)       = do { a <- repLE x; b <- repLE y; repSectionL a b }
repE (SectionR x y)       = do { a <- repLE x; b <- repLE y; repSectionR a b }
repE (HsCase e (MG { mg_alts = L _ ms }))
                          = do { arg <- repLE e
                               ; ms2 <- mapM repMatchTup ms
                               ; core_ms2 <- coreList matchQTyConName ms2
                               ; repCaseE arg core_ms2 }
repE (HsIf _ x y z)         = do
                              a <- repLE x
                              b <- repLE y
                              c <- repLE z
                              repCond a b c
repE (HsMultiIf _ alts)
  = do { (binds, alts') <- liftM unzip $ mapM repLGRHS alts
       ; expr' <- repMultiIf (nonEmptyCoreList alts')
       ; wrapGenSyms (concat binds) expr' }
repE (HsLet (L _ bs) e)         = do { (ss,ds) <- repBinds bs
                                     ; e2 <- addBinds ss (repLE e)
                                     ; z <- repLetE ds e2
                                     ; wrapGenSyms ss z }

-- FIXME: I haven't got the types here right yet
repE e@(HsDo ctxt (L _ sts) _)
 | case ctxt of { DoExpr -> True; GhciStmtCtxt -> True; _ -> False }
 = do { (ss,zs) <- repLSts sts;
        e'      <- repDoE (nonEmptyCoreList zs);
        wrapGenSyms ss e' }

 | ListComp <- ctxt
 = do { (ss,zs) <- repLSts sts;
        e'      <- repComp (nonEmptyCoreList zs);
        wrapGenSyms ss e' }

  | otherwise
  = notHandled "mdo, monad comprehension and [: :]" (ppr e)

repE (ExplicitList _ _ es) = do { xs <- repLEs es; repListExp xs }
repE e@(ExplicitPArr _ _) = notHandled "Parallel arrays" (ppr e)
repE e@(ExplicitTuple es boxed)
  | not (all tupArgPresent es) = notHandled "Tuple sections" (ppr e)
  | isBoxed boxed  = do { xs <- repLEs [e | L _ (Present e) <- es]; repTup xs }
  | otherwise      = do { xs <- repLEs [e | L _ (Present e) <- es]
                        ; repUnboxedTup xs }

repE (ExplicitSum alt arity e _)
 = do { e1 <- repLE e
      ; repUnboxedSum e1 alt arity }

repE (RecordCon { rcon_con_name = c, rcon_flds = flds })
 = do { x <- lookupLOcc c;
        fs <- repFields flds;
        repRecCon x fs }
repE (RecordUpd { rupd_expr = e, rupd_flds = flds })
 = do { x <- repLE e;
        fs <- repUpdFields flds;
        repRecUpd x fs }

repE (ExprWithTySig e ty)
  = do { e1 <- repLE e
       ; t1 <- repHsSigWcType ty
       ; repSigExp e1 t1 }

repE (ArithSeq _ _ aseq) =
  case aseq of
    From e              -> do { ds1 <- repLE e; repFrom ds1 }
    FromThen e1 e2      -> do
                             ds1 <- repLE e1
                             ds2 <- repLE e2
                             repFromThen ds1 ds2
    FromTo   e1 e2      -> do
                             ds1 <- repLE e1
                             ds2 <- repLE e2
                             repFromTo ds1 ds2
    FromThenTo e1 e2 e3 -> do
                             ds1 <- repLE e1
                             ds2 <- repLE e2
                             ds3 <- repLE e3
                             repFromThenTo ds1 ds2 ds3

repE (HsSpliceE splice)    = repSplice splice
repE (HsStatic _ e)        = repLE e >>= rep2 staticEName . (:[]) . unC
repE (HsUnboundVar uv)     = do
                               occ   <- occNameLit (unboundVarOcc uv)
                               sname <- repNameS occ
                               repUnboundVar sname

repE e@(PArrSeq {})        = notHandled "Parallel arrays" (ppr e)
repE e@(HsCoreAnn {})      = notHandled "Core annotations" (ppr e)
repE e@(HsSCC {})          = notHandled "Cost centres" (ppr e)
repE e@(HsTickPragma {})   = notHandled "Tick Pragma" (ppr e)
repE e@(HsTcBracketOut {}) = notHandled "TH brackets" (ppr e)
repE e                     = notHandled "Expression form" (ppr e)

-----------------------------------------------------------------------------
-- Building representations of auxillary structures like Match, Clause, Stmt,

repMatchTup ::  LMatch GhcRn (LHsExpr GhcRn) -> DsM (Core TH.MatchQ)
repMatchTup (L _ (Match { m_pats = [p], m_grhss = GRHSs guards (L _ wheres) })) =
  do { ss1 <- mkGenSyms (collectPatBinders p)
     ; addBinds ss1 $ do {
     ; p1 <- repLP p
     ; (ss2,ds) <- repBinds wheres
     ; addBinds ss2 $ do {
     ; gs    <- repGuards guards
     ; match <- repMatch p1 gs ds
     ; wrapGenSyms (ss1++ss2) match }}}
repMatchTup _ = panic "repMatchTup: case alt with more than one arg"

repClauseTup ::  LMatch GhcRn (LHsExpr GhcRn) -> DsM (Core TH.ClauseQ)
repClauseTup (L _ (Match { m_pats = ps, m_grhss = GRHSs guards (L _ wheres) })) =
  do { ss1 <- mkGenSyms (collectPatsBinders ps)
     ; addBinds ss1 $ do {
       ps1 <- repLPs ps
     ; (ss2,ds) <- repBinds wheres
     ; addBinds ss2 $ do {
       gs <- repGuards guards
     ; clause <- repClause ps1 gs ds
     ; wrapGenSyms (ss1++ss2) clause }}}

repGuards ::  [LGRHS GhcRn (LHsExpr GhcRn)] ->  DsM (Core TH.BodyQ)
repGuards [L _ (GRHS [] e)]
  = do {a <- repLE e; repNormal a }
repGuards other
  = do { zs <- mapM repLGRHS other
       ; let (xs, ys) = unzip zs
       ; gd <- repGuarded (nonEmptyCoreList ys)
       ; wrapGenSyms (concat xs) gd }

repLGRHS :: LGRHS GhcRn (LHsExpr GhcRn)
         -> DsM ([GenSymBind], (Core (TH.Q (TH.Guard, TH.Exp))))
repLGRHS (L _ (GRHS [L _ (BodyStmt e1 _ _ _)] e2))
  = do { guarded <- repLNormalGE e1 e2
       ; return ([], guarded) }
repLGRHS (L _ (GRHS ss rhs))
  = do { (gs, ss') <- repLSts ss
       ; rhs' <- addBinds gs $ repLE rhs
       ; guarded <- repPatGE (nonEmptyCoreList ss') rhs'
       ; return (gs, guarded) }

repFields :: HsRecordBinds GhcRn -> DsM (Core [TH.Q TH.FieldExp])
repFields (HsRecFields { rec_flds = flds })
  = repList fieldExpQTyConName rep_fld flds
  where
    rep_fld :: LHsRecField GhcRn (LHsExpr GhcRn)
            -> DsM (Core (TH.Q TH.FieldExp))
    rep_fld (L _ fld) = do { fn <- lookupLOcc (hsRecFieldSel fld)
                           ; e  <- repLE (hsRecFieldArg fld)
                           ; repFieldExp fn e }

repUpdFields :: [LHsRecUpdField GhcRn] -> DsM (Core [TH.Q TH.FieldExp])
repUpdFields = repList fieldExpQTyConName rep_fld
  where
    rep_fld :: LHsRecUpdField GhcRn -> DsM (Core (TH.Q TH.FieldExp))
    rep_fld (L l fld) = case unLoc (hsRecFieldLbl fld) of
      Unambiguous _ sel_name -> do { fn <- lookupLOcc (L l sel_name)
                                   ; e  <- repLE (hsRecFieldArg fld)
                                   ; repFieldExp fn e }
      _                      -> notHandled "Ambiguous record updates" (ppr fld)



-----------------------------------------------------------------------------
-- Representing Stmt's is tricky, especially if bound variables
-- shadow each other. Consider:  [| do { x <- f 1; x <- f x; g x } |]
-- First gensym new names for every variable in any of the patterns.
-- both static (x'1 and x'2), and dynamic ((gensym "x") and (gensym "y"))
-- if variables didn't shaddow, the static gensym wouldn't be necessary
-- and we could reuse the original names (x and x).
--
-- do { x'1 <- gensym "x"
--    ; x'2 <- gensym "x"
--    ; doE [ BindSt (pvar x'1) [| f 1 |]
--          , BindSt (pvar x'2) [| f x |]
--          , NoBindSt [| g x |]
--          ]
--    }

-- The strategy is to translate a whole list of do-bindings by building a
-- bigger environment, and a bigger set of meta bindings
-- (like:  x'1 <- gensym "x" ) and then combining these with the translations
-- of the expressions within the Do

-----------------------------------------------------------------------------
-- The helper function repSts computes the translation of each sub expression
-- and a bunch of prefix bindings denoting the dynamic renaming.

repLSts :: [LStmt GhcRn (LHsExpr GhcRn)] -> DsM ([GenSymBind], [Core TH.StmtQ])
repLSts stmts = repSts (map unLoc stmts)

repSts :: [Stmt GhcRn (LHsExpr GhcRn)] -> DsM ([GenSymBind], [Core TH.StmtQ])
repSts (BindStmt p e _ _ _ : ss) =
   do { e2 <- repLE e
      ; ss1 <- mkGenSyms (collectPatBinders p)
      ; addBinds ss1 $ do {
      ; p1 <- repLP p;
      ; (ss2,zs) <- repSts ss
      ; z <- repBindSt p1 e2
      ; return (ss1++ss2, z : zs) }}
repSts (LetStmt (L _ bs) : ss) =
   do { (ss1,ds) <- repBinds bs
      ; z <- repLetSt ds
      ; (ss2,zs) <- addBinds ss1 (repSts ss)
      ; return (ss1++ss2, z : zs) }
repSts (BodyStmt e _ _ _ : ss) =
   do { e2 <- repLE e
      ; z <- repNoBindSt e2
      ; (ss2,zs) <- repSts ss
      ; return (ss2, z : zs) }
repSts (ParStmt stmt_blocks _ _ _ : ss) =
   do { (ss_s, stmt_blocks1) <- mapAndUnzipM rep_stmt_block stmt_blocks
      ; let stmt_blocks2 = nonEmptyCoreList stmt_blocks1
            ss1 = concat ss_s
      ; z <- repParSt stmt_blocks2
      ; (ss2, zs) <- addBinds ss1 (repSts ss)
      ; return (ss1++ss2, z : zs) }
   where
     rep_stmt_block :: ParStmtBlock GhcRn GhcRn
                    -> DsM ([GenSymBind], Core [TH.StmtQ])
     rep_stmt_block (ParStmtBlock stmts _ _) =
       do { (ss1, zs) <- repSts (map unLoc stmts)
          ; zs1 <- coreList stmtQTyConName zs
          ; return (ss1, zs1) }
repSts [LastStmt e _ _]
  = do { e2 <- repLE e
       ; z <- repNoBindSt e2
       ; return ([], [z]) }
repSts []    = return ([],[])
repSts other = notHandled "Exotic statement" (ppr other)


-----------------------------------------------------------
--                      Bindings
-----------------------------------------------------------

repBinds :: HsLocalBinds GhcRn -> DsM ([GenSymBind], Core [TH.DecQ])
repBinds EmptyLocalBinds
  = do  { core_list <- coreList decQTyConName []
        ; return ([], core_list) }

repBinds b@(HsIPBinds _) = notHandled "Implicit parameters" (ppr b)

repBinds (HsValBinds decs)
 = do   { let { bndrs = hsSigTvBinders decs ++ collectHsValBinders decs }
                -- No need to worry about detailed scopes within
                -- the binding group, because we are talking Names
                -- here, so we can safely treat it as a mutually
                -- recursive group
                -- For hsSigTvBinders see Note [Scoped type variables in bindings]
        ; ss        <- mkGenSyms bndrs
        ; prs       <- addBinds ss (rep_val_binds decs)
        ; core_list <- coreList decQTyConName
                                (de_loc (sort_by_loc prs))
        ; return (ss, core_list) }

rep_val_binds :: HsValBinds GhcRn -> DsM [(SrcSpan, Core TH.DecQ)]
-- Assumes: all the binders of the binding are already in the meta-env
rep_val_binds (ValBindsOut binds sigs)
 = do { core1 <- rep_binds' (unionManyBags (map snd binds))
      ; core2 <- rep_sigs' sigs
      ; return (core1 ++ core2) }
rep_val_binds (ValBindsIn _ _)
 = panic "rep_val_binds: ValBindsIn"

rep_binds :: LHsBinds GhcRn -> DsM [Core TH.DecQ]
rep_binds binds = do { binds_w_locs <- rep_binds' binds
                     ; return (de_loc (sort_by_loc binds_w_locs)) }

rep_binds' :: LHsBinds GhcRn -> DsM [(SrcSpan, Core TH.DecQ)]
rep_binds' = mapM rep_bind . bagToList

rep_bind :: LHsBind GhcRn -> DsM (SrcSpan, Core TH.DecQ)
-- Assumes: all the binders of the binding are already in the meta-env

-- Note GHC treats declarations of a variable (not a pattern)
-- e.g.  x = g 5 as a Fun MonoBinds. This is indicated by a single match
-- with an empty list of patterns
rep_bind (L loc (FunBind
                 { fun_id = fn,
                   fun_matches = MG { mg_alts
                           = L _ [L _ (Match { m_pats = []
                                             , m_grhss = GRHSs guards (L _ wheres) })] } }))
 = do { (ss,wherecore) <- repBinds wheres
        ; guardcore <- addBinds ss (repGuards guards)
        ; fn'  <- lookupLBinder fn
        ; p    <- repPvar fn'
        ; ans  <- repVal p guardcore wherecore
        ; ans' <- wrapGenSyms ss ans
        ; return (loc, ans') }

rep_bind (L loc (FunBind { fun_id = fn
                         , fun_matches = MG { mg_alts = L _ ms } }))
 =   do { ms1 <- mapM repClauseTup ms
        ; fn' <- lookupLBinder fn
        ; ans <- repFun fn' (nonEmptyCoreList ms1)
        ; return (loc, ans) }

rep_bind (L loc (PatBind { pat_lhs = pat
                         , pat_rhs = GRHSs guards (L _ wheres) }))
 =   do { patcore <- repLP pat
        ; (ss,wherecore) <- repBinds wheres
        ; guardcore <- addBinds ss (repGuards guards)
        ; ans  <- repVal patcore guardcore wherecore
        ; ans' <- wrapGenSyms ss ans
        ; return (loc, ans') }

rep_bind (L _ (VarBind { var_id = v, var_rhs = e}))
 =   do { v' <- lookupBinder v
        ; e2 <- repLE e
        ; x <- repNormal e2
        ; patcore <- repPvar v'
        ; empty_decls <- coreList decQTyConName []
        ; ans <- repVal patcore x empty_decls
        ; return (srcLocSpan (getSrcLoc v), ans) }

rep_bind (L _ (AbsBinds {}))  = panic "rep_bind: AbsBinds"
rep_bind (L loc (PatSynBind (PSB { psb_id   = syn
                                 , psb_fvs  = _fvs
                                 , psb_args = args
                                 , psb_def  = pat
                                 , psb_dir  = dir })))
  = do { syn'      <- lookupLBinder syn
       ; dir'      <- repPatSynDir dir
       ; ss        <- mkGenArgSyms args
       ; patSynD'  <- addBinds ss (
         do { args'  <- repPatSynArgs args
            ; pat'   <- repLP pat
            ; repPatSynD syn' args' dir' pat' })
       ; patSynD'' <- wrapGenArgSyms args ss patSynD'
       ; return (loc, patSynD'') }
  where
    mkGenArgSyms :: HsPatSynDetails (Located Name) -> DsM [GenSymBind]
    -- for Record Pattern Synonyms we want to conflate the selector
    -- and the pattern-only names in order to provide a nicer TH
    -- API. Whereas inside GHC, record pattern synonym selectors and
    -- their pattern-only bound right hand sides have different names,
    -- we want to treat them the same in TH. This is the reason why we
    -- need an adjusted mkGenArgSyms in the `RecCon` case below.
    mkGenArgSyms (PrefixCon args)     = mkGenSyms (map unLoc args)
    mkGenArgSyms (InfixCon arg1 arg2) = mkGenSyms [unLoc arg1, unLoc arg2]
    mkGenArgSyms (RecCon fields)
      = do { let pats = map (unLoc . recordPatSynPatVar) fields
                 sels = map (unLoc . recordPatSynSelectorId) fields
           ; ss <- mkGenSyms sels
           ; return $ replaceNames (zip sels pats) ss }

    replaceNames selsPats genSyms
      = [ (pat, id) | (sel, id) <- genSyms, (sel', pat) <- selsPats
                    , sel == sel' ]

    wrapGenArgSyms :: HsPatSynDetails (Located Name)
                   -> [GenSymBind] -> Core TH.DecQ -> DsM (Core TH.DecQ)
    wrapGenArgSyms (RecCon _) _  dec = return dec
    wrapGenArgSyms _          ss dec = wrapGenSyms ss dec

repPatSynD :: Core TH.Name
           -> Core TH.PatSynArgsQ
           -> Core TH.PatSynDirQ
           -> Core TH.PatQ
           -> DsM (Core TH.DecQ)
repPatSynD (MkC syn) (MkC args) (MkC dir) (MkC pat)
  = rep2 patSynDName [syn, args, dir, pat]

repPatSynArgs :: HsPatSynDetails (Located Name) -> DsM (Core TH.PatSynArgsQ)
repPatSynArgs (PrefixCon args)
  = do { args' <- repList nameTyConName lookupLOcc args
       ; repPrefixPatSynArgs args' }
repPatSynArgs (InfixCon arg1 arg2)
  = do { arg1' <- lookupLOcc arg1
       ; arg2' <- lookupLOcc arg2
       ; repInfixPatSynArgs arg1' arg2' }
repPatSynArgs (RecCon fields)
  = do { sels' <- repList nameTyConName lookupLOcc sels
       ; repRecordPatSynArgs sels' }
  where sels = map recordPatSynSelectorId fields

repPrefixPatSynArgs :: Core [TH.Name] -> DsM (Core TH.PatSynArgsQ)
repPrefixPatSynArgs (MkC nms) = rep2 prefixPatSynName [nms]

repInfixPatSynArgs :: Core TH.Name -> Core TH.Name -> DsM (Core TH.PatSynArgsQ)
repInfixPatSynArgs (MkC nm1) (MkC nm2) = rep2 infixPatSynName [nm1, nm2]

repRecordPatSynArgs :: Core [TH.Name]
                    -> DsM (Core TH.PatSynArgsQ)
repRecordPatSynArgs (MkC sels) = rep2 recordPatSynName [sels]

repPatSynDir :: HsPatSynDir GhcRn -> DsM (Core TH.PatSynDirQ)
repPatSynDir Unidirectional        = rep2 unidirPatSynName []
repPatSynDir ImplicitBidirectional = rep2 implBidirPatSynName []
repPatSynDir (ExplicitBidirectional (MG { mg_alts = L _ clauses }))
  = do { clauses' <- mapM repClauseTup clauses
       ; repExplBidirPatSynDir (nonEmptyCoreList clauses') }

repExplBidirPatSynDir :: Core [TH.ClauseQ] -> DsM (Core TH.PatSynDirQ)
repExplBidirPatSynDir (MkC cls) = rep2 explBidirPatSynName [cls]


-----------------------------------------------------------------------------
-- Since everything in a Bind is mutually recursive we need rename all
-- all the variables simultaneously. For example:
-- [| AndMonoBinds (f x = x + g 2) (g x = f 1 + 2) |] would translate to
-- do { f'1 <- gensym "f"
--    ; g'2 <- gensym "g"
--    ; [ do { x'3 <- gensym "x"; fun f'1 [pvar x'3] [| x + g2 |]},
--        do { x'4 <- gensym "x"; fun g'2 [pvar x'4] [| f 1 + 2 |]}
--      ]}
-- This requires collecting the bindings (f'1 <- gensym "f"), and the
-- environment ( f |-> f'1 ) from each binding, and then unioning them
-- together. As we do this we collect GenSymBinds's which represent the renamed
-- variables bound by the Bindings. In order not to lose track of these
-- representations we build a shadow datatype MB with the same structure as
-- MonoBinds, but which has slots for the representations


-----------------------------------------------------------------------------
-- GHC allows a more general form of lambda abstraction than specified
-- by Haskell 98. In particular it allows guarded lambda's like :
-- (\  x | even x -> 0 | odd x -> 1) at the moment we can't represent this in
-- Haskell Template's Meta.Exp type so we punt if it isn't a simple thing like
-- (\ p1 .. pn -> exp) by causing an error.

repLambda :: LMatch GhcRn (LHsExpr GhcRn) -> DsM (Core TH.ExpQ)
repLambda (L _ (Match { m_pats = ps
                      , m_grhss = GRHSs [L _ (GRHS [] e)] (L _ EmptyLocalBinds) } ))
 = do { let bndrs = collectPatsBinders ps ;
      ; ss  <- mkGenSyms bndrs
      ; lam <- addBinds ss (
                do { xs <- repLPs ps; body <- repLE e; repLam xs body })
      ; wrapGenSyms ss lam }

repLambda (L _ m) = notHandled "Guarded labmdas" (pprMatch m)


-----------------------------------------------------------------------------
--                      Patterns
-- repP deals with patterns.  It assumes that we have already
-- walked over the pattern(s) once to collect the binders, and
-- have extended the environment.  So every pattern-bound
-- variable should already appear in the environment.

-- Process a list of patterns
repLPs :: [LPat GhcRn] -> DsM (Core [TH.PatQ])
repLPs ps = repList patQTyConName repLP ps

repLP :: LPat GhcRn -> DsM (Core TH.PatQ)
repLP (L _ p) = repP p

repP :: Pat GhcRn -> DsM (Core TH.PatQ)
repP (WildPat _)       = repPwild
repP (LitPat l)        = do { l2 <- repLiteral l; repPlit l2 }
repP (VarPat (L _ x))  = do { x' <- lookupBinder x; repPvar x' }
repP (LazyPat p)       = do { p1 <- repLP p; repPtilde p1 }
repP (BangPat p)       = do { p1 <- repLP p; repPbang p1 }
repP (AsPat x p)       = do { x' <- lookupLBinder x; p1 <- repLP p; repPaspat x' p1 }
repP (ParPat p)        = repLP p
repP (ListPat ps _ Nothing)    = do { qs <- repLPs ps; repPlist qs }
repP (ListPat ps ty1 (Just (_,e))) = do { p <- repP (ListPat ps ty1 Nothing); e' <- repE (syn_expr e); repPview e' p}
repP (TuplePat ps boxed _)
  | isBoxed boxed       = do { qs <- repLPs ps; repPtup qs }
  | otherwise           = do { qs <- repLPs ps; repPunboxedTup qs }
repP (SumPat p alt arity _) = do { p1 <- repLP p; repPunboxedSum p1 alt arity }
repP (ConPatIn dc details)
 = do { con_str <- lookupLOcc dc
      ; case details of
         PrefixCon ps -> do { qs <- repLPs ps; repPcon con_str qs }
         RecCon rec   -> do { fps <- repList fieldPatQTyConName rep_fld (rec_flds rec)
                            ; repPrec con_str fps }
         InfixCon p1 p2 -> do { p1' <- repLP p1;
                                p2' <- repLP p2;
                                repPinfix p1' con_str p2' }
   }
 where
   rep_fld :: LHsRecField GhcRn (LPat GhcRn) -> DsM (Core (TH.Name,TH.PatQ))
   rep_fld (L _ fld) = do { MkC v <- lookupLOcc (hsRecFieldSel fld)
                          ; MkC p <- repLP (hsRecFieldArg fld)
                          ; rep2 fieldPatName [v,p] }

repP (NPat (L _ l) Nothing _ _) = do { a <- repOverloadedLiteral l; repPlit a }
repP (ViewPat e p _) = do { e' <- repLE e; p' <- repLP p; repPview e' p' }
repP p@(NPat _ (Just _) _ _) = notHandled "Negative overloaded patterns" (ppr p)
repP (SigPatIn p t) = do { p' <- repLP p
                         ; t' <- repLTy (hsSigWcType t)
                         ; repPsig p' t' }
repP (SplicePat splice) = repSplice splice

repP other = notHandled "Exotic pattern" (ppr other)

----------------------------------------------------------
-- Declaration ordering helpers

sort_by_loc :: [(SrcSpan, a)] -> [(SrcSpan, a)]
sort_by_loc xs = sortBy comp xs
    where comp x y = compare (fst x) (fst y)

de_loc :: [(a, b)] -> [b]
de_loc = map snd

----------------------------------------------------------
--      The meta-environment

-- A name/identifier association for fresh names of locally bound entities
type GenSymBind = (Name, Id)    -- Gensym the string and bind it to the Id
                                -- I.e.         (x, x_id) means
                                --      let x_id = gensym "x" in ...

-- Generate a fresh name for a locally bound entity

mkGenSyms :: [Name] -> DsM [GenSymBind]
-- We can use the existing name.  For example:
--      [| \x_77 -> x_77 + x_77 |]
-- desugars to
--      do { x_77 <- genSym "x"; .... }
-- We use the same x_77 in the desugared program, but with the type Bndr
-- instead of Int
--
-- We do make it an Internal name, though (hence localiseName)
--
-- Nevertheless, it's monadic because we have to generate nameTy
mkGenSyms ns = do { var_ty <- lookupType nameTyConName
                  ; return [(nm, mkLocalId (localiseName nm) Omega var_ty) | nm <- ns] }
  -- TODO: arnaud: these are Template Haskell names. The Omega above may need to be replaced when I figured out TH.


addBinds :: [GenSymBind] -> DsM a -> DsM a
-- Add a list of fresh names for locally bound entities to the
-- meta environment (which is part of the state carried around
-- by the desugarer monad)
addBinds bs m = dsExtendMetaEnv (mkNameEnv [(n,DsBound id) | (n,id) <- bs]) m

-- Look up a locally bound name
--
lookupLBinder :: Located Name -> DsM (Core TH.Name)
lookupLBinder (L _ n) = lookupBinder n

lookupBinder :: Name -> DsM (Core TH.Name)
lookupBinder = lookupOcc
  -- Binders are brought into scope before the pattern or what-not is
  -- desugared.  Moreover, in instance declaration the binder of a method
  -- will be the selector Id and hence a global; so we need the
  -- globalVar case of lookupOcc

-- Look up a name that is either locally bound or a global name
--
--  * If it is a global name, generate the "original name" representation (ie,
--   the <module>:<name> form) for the associated entity
--
lookupLOcc :: Located Name -> DsM (Core TH.Name)
-- Lookup an occurrence; it can't be a splice.
-- Use the in-scope bindings if they exist
lookupLOcc (L _ n) = lookupOcc n

lookupOcc :: Name -> DsM (Core TH.Name)
lookupOcc n
  = do {  mb_val <- dsLookupMetaEnv n ;
          case mb_val of
                Nothing           -> globalVar n
                Just (DsBound x)  -> return (coreVar x)
                Just (DsSplice _) -> pprPanic "repE:lookupOcc" (ppr n)
    }

globalVar :: Name -> DsM (Core TH.Name)
-- Not bound by the meta-env
-- Could be top-level; or could be local
--      f x = $(g [| x |])
-- Here the x will be local
globalVar name
  | isExternalName name
  = do  { MkC mod <- coreStringLit name_mod
        ; MkC pkg <- coreStringLit name_pkg
        ; MkC occ <- nameLit name
        ; rep2 mk_varg [pkg,mod,occ] }
  | otherwise
  = do  { MkC occ <- nameLit name
        ; MkC uni <- coreIntLit (getKey (getUnique name))
        ; rep2 mkNameLName [occ,uni] }
  where
      mod = ASSERT( isExternalName name) nameModule name
      name_mod = moduleNameString (moduleName mod)
      name_pkg = unitIdString (moduleUnitId mod)
      name_occ = nameOccName name
      mk_varg | OccName.isDataOcc name_occ = mkNameG_dName
              | OccName.isVarOcc  name_occ = mkNameG_vName
              | OccName.isTcOcc   name_occ = mkNameG_tcName
              | otherwise                  = pprPanic "DsMeta.globalVar" (ppr name)

lookupType :: Name      -- Name of type constructor (e.g. TH.ExpQ)
           -> DsM Type  -- The type
lookupType tc_name = do { tc <- dsLookupTyCon tc_name ;
                          return (mkTyConApp tc []) }

wrapGenSyms :: [GenSymBind]
            -> Core (TH.Q a) -> DsM (Core (TH.Q a))
-- wrapGenSyms [(nm1,id1), (nm2,id2)] y
--      --> bindQ (gensym nm1) (\ id1 ->
--          bindQ (gensym nm2 (\ id2 ->
--          y))

wrapGenSyms binds body@(MkC b)
  = do  { var_ty <- lookupType nameTyConName
        ; go var_ty binds }
  where
    [elt_ty] = tcTyConAppArgs (exprType b)
        -- b :: Q a, so we can get the type 'a' by looking at the
        -- argument type. NB: this relies on Q being a data/newtype,
        -- not a type synonym

    go _ [] = return body
    go var_ty ((name,id) : binds)
      = do { MkC body'  <- go var_ty binds
           ; lit_str    <- nameLit name
           ; gensym_app <- repGensym lit_str
           ; repBindQ var_ty elt_ty
                      gensym_app (MkC (Lam id body')) }

nameLit :: Name -> DsM (Core String)
nameLit n = coreStringLit (occNameString (nameOccName n))

occNameLit :: OccName -> DsM (Core String)
occNameLit name = coreStringLit (occNameString name)


-- %*********************************************************************
-- %*                                                                   *
--              Constructing code
-- %*                                                                   *
-- %*********************************************************************

-----------------------------------------------------------------------------
-- PHANTOM TYPES for consistency. In order to make sure we do this correct
-- we invent a new datatype which uses phantom types.

newtype Core a = MkC CoreExpr
unC :: Core a -> CoreExpr
unC (MkC x) = x

rep2 :: Name -> [ CoreExpr ] -> DsM (Core a)
rep2 n xs = do { id <- dsLookupGlobalId n
               ; return (MkC (foldl App (Var id) xs)) }

dataCon' :: Name -> [CoreExpr] -> DsM (Core a)
dataCon' n args = do { id <- dsLookupDataCon n
                     ; return $ MkC $ mkCoreConApps id args }

dataCon :: Name -> DsM (Core a)
dataCon n = dataCon' n []


-- %*********************************************************************
-- %*                                                                   *
--              The 'smart constructors'
-- %*                                                                   *
-- %*********************************************************************

--------------- Patterns -----------------
repPlit   :: Core TH.Lit -> DsM (Core TH.PatQ)
repPlit (MkC l) = rep2 litPName [l]

repPvar :: Core TH.Name -> DsM (Core TH.PatQ)
repPvar (MkC s) = rep2 varPName [s]

repPtup :: Core [TH.PatQ] -> DsM (Core TH.PatQ)
repPtup (MkC ps) = rep2 tupPName [ps]

repPunboxedTup :: Core [TH.PatQ] -> DsM (Core TH.PatQ)
repPunboxedTup (MkC ps) = rep2 unboxedTupPName [ps]

repPunboxedSum :: Core TH.PatQ -> TH.SumAlt -> TH.SumArity -> DsM (Core TH.PatQ)
-- Note: not Core TH.SumAlt or Core TH.SumArity; it's easier to be direct here
repPunboxedSum (MkC p) alt arity
 = do { dflags <- getDynFlags
      ; rep2 unboxedSumPName [ p
                             , mkIntExprInt dflags alt
                             , mkIntExprInt dflags arity ] }

repPcon   :: Core TH.Name -> Core [TH.PatQ] -> DsM (Core TH.PatQ)
repPcon (MkC s) (MkC ps) = rep2 conPName [s, ps]

repPrec   :: Core TH.Name -> Core [(TH.Name,TH.PatQ)] -> DsM (Core TH.PatQ)
repPrec (MkC c) (MkC rps) = rep2 recPName [c,rps]

repPinfix :: Core TH.PatQ -> Core TH.Name -> Core TH.PatQ -> DsM (Core TH.PatQ)
repPinfix (MkC p1) (MkC n) (MkC p2) = rep2 infixPName [p1, n, p2]

repPtilde :: Core TH.PatQ -> DsM (Core TH.PatQ)
repPtilde (MkC p) = rep2 tildePName [p]

repPbang :: Core TH.PatQ -> DsM (Core TH.PatQ)
repPbang (MkC p) = rep2 bangPName [p]

repPaspat :: Core TH.Name -> Core TH.PatQ -> DsM (Core TH.PatQ)
repPaspat (MkC s) (MkC p) = rep2 asPName [s, p]

repPwild  :: DsM (Core TH.PatQ)
repPwild = rep2 wildPName []

repPlist :: Core [TH.PatQ] -> DsM (Core TH.PatQ)
repPlist (MkC ps) = rep2 listPName [ps]

repPview :: Core TH.ExpQ -> Core TH.PatQ -> DsM (Core TH.PatQ)
repPview (MkC e) (MkC p) = rep2 viewPName [e,p]

repPsig :: Core TH.PatQ -> Core TH.TypeQ -> DsM (Core TH.PatQ)
repPsig (MkC p) (MkC t) = rep2 sigPName [p, t]

--------------- Expressions -----------------
repVarOrCon :: Name -> Core TH.Name -> DsM (Core TH.ExpQ)
repVarOrCon vc str | isDataOcc (nameOccName vc) = repCon str
                   | otherwise                  = repVar str

repVar :: Core TH.Name -> DsM (Core TH.ExpQ)
repVar (MkC s) = rep2 varEName [s]

repCon :: Core TH.Name -> DsM (Core TH.ExpQ)
repCon (MkC s) = rep2 conEName [s]

repLit :: Core TH.Lit -> DsM (Core TH.ExpQ)
repLit (MkC c) = rep2 litEName [c]

repApp :: Core TH.ExpQ -> Core TH.ExpQ -> DsM (Core TH.ExpQ)
repApp (MkC x) (MkC y) = rep2 appEName [x,y]

repAppType :: Core TH.ExpQ -> Core TH.TypeQ -> DsM (Core TH.ExpQ)
repAppType (MkC x) (MkC y) = rep2 appTypeEName [x,y]

repLam :: Core [TH.PatQ] -> Core TH.ExpQ -> DsM (Core TH.ExpQ)
repLam (MkC ps) (MkC e) = rep2 lamEName [ps, e]

repLamCase :: Core [TH.MatchQ] -> DsM (Core TH.ExpQ)
repLamCase (MkC ms) = rep2 lamCaseEName [ms]

repTup :: Core [TH.ExpQ] -> DsM (Core TH.ExpQ)
repTup (MkC es) = rep2 tupEName [es]

repUnboxedTup :: Core [TH.ExpQ] -> DsM (Core TH.ExpQ)
repUnboxedTup (MkC es) = rep2 unboxedTupEName [es]

repUnboxedSum :: Core TH.ExpQ -> TH.SumAlt -> TH.SumArity -> DsM (Core TH.ExpQ)
-- Note: not Core TH.SumAlt or Core TH.SumArity; it's easier to be direct here
repUnboxedSum (MkC e) alt arity
 = do { dflags <- getDynFlags
      ; rep2 unboxedSumEName [ e
                             , mkIntExprInt dflags alt
                             , mkIntExprInt dflags arity ] }

repCond :: Core TH.ExpQ -> Core TH.ExpQ -> Core TH.ExpQ -> DsM (Core TH.ExpQ)
repCond (MkC x) (MkC y) (MkC z) = rep2 condEName [x,y,z]

repMultiIf :: Core [TH.Q (TH.Guard, TH.Exp)] -> DsM (Core TH.ExpQ)
repMultiIf (MkC alts) = rep2 multiIfEName [alts]

repLetE :: Core [TH.DecQ] -> Core TH.ExpQ -> DsM (Core TH.ExpQ)
repLetE (MkC ds) (MkC e) = rep2 letEName [ds, e]

repCaseE :: Core TH.ExpQ -> Core [TH.MatchQ] -> DsM( Core TH.ExpQ)
repCaseE (MkC e) (MkC ms) = rep2 caseEName [e, ms]

repDoE :: Core [TH.StmtQ] -> DsM (Core TH.ExpQ)
repDoE (MkC ss) = rep2 doEName [ss]

repComp :: Core [TH.StmtQ] -> DsM (Core TH.ExpQ)
repComp (MkC ss) = rep2 compEName [ss]

repListExp :: Core [TH.ExpQ] -> DsM (Core TH.ExpQ)
repListExp (MkC es) = rep2 listEName [es]

repSigExp :: Core TH.ExpQ -> Core TH.TypeQ -> DsM (Core TH.ExpQ)
repSigExp (MkC e) (MkC t) = rep2 sigEName [e,t]

repRecCon :: Core TH.Name -> Core [TH.Q TH.FieldExp]-> DsM (Core TH.ExpQ)
repRecCon (MkC c) (MkC fs) = rep2 recConEName [c,fs]

repRecUpd :: Core TH.ExpQ -> Core [TH.Q TH.FieldExp] -> DsM (Core TH.ExpQ)
repRecUpd (MkC e) (MkC fs) = rep2 recUpdEName [e,fs]

repFieldExp :: Core TH.Name -> Core TH.ExpQ -> DsM (Core (TH.Q TH.FieldExp))
repFieldExp (MkC n) (MkC x) = rep2 fieldExpName [n,x]

repInfixApp :: Core TH.ExpQ -> Core TH.ExpQ -> Core TH.ExpQ -> DsM (Core TH.ExpQ)
repInfixApp (MkC x) (MkC y) (MkC z) = rep2 infixAppName [x,y,z]

repSectionL :: Core TH.ExpQ -> Core TH.ExpQ -> DsM (Core TH.ExpQ)
repSectionL (MkC x) (MkC y) = rep2 sectionLName [x,y]

repSectionR :: Core TH.ExpQ -> Core TH.ExpQ -> DsM (Core TH.ExpQ)
repSectionR (MkC x) (MkC y) = rep2 sectionRName [x,y]

------------ Right hand sides (guarded expressions) ----
repGuarded :: Core [TH.Q (TH.Guard, TH.Exp)] -> DsM (Core TH.BodyQ)
repGuarded (MkC pairs) = rep2 guardedBName [pairs]

repNormal :: Core TH.ExpQ -> DsM (Core TH.BodyQ)
repNormal (MkC e) = rep2 normalBName [e]

------------ Guards ----
repLNormalGE :: LHsExpr GhcRn -> LHsExpr GhcRn
             -> DsM (Core (TH.Q (TH.Guard, TH.Exp)))
repLNormalGE g e = do g' <- repLE g
                      e' <- repLE e
                      repNormalGE g' e'

repNormalGE :: Core TH.ExpQ -> Core TH.ExpQ -> DsM (Core (TH.Q (TH.Guard, TH.Exp)))
repNormalGE (MkC g) (MkC e) = rep2 normalGEName [g, e]

repPatGE :: Core [TH.StmtQ] -> Core TH.ExpQ -> DsM (Core (TH.Q (TH.Guard, TH.Exp)))
repPatGE (MkC ss) (MkC e) = rep2 patGEName [ss, e]

------------- Stmts -------------------
repBindSt :: Core TH.PatQ -> Core TH.ExpQ -> DsM (Core TH.StmtQ)
repBindSt (MkC p) (MkC e) = rep2 bindSName [p,e]

repLetSt :: Core [TH.DecQ] -> DsM (Core TH.StmtQ)
repLetSt (MkC ds) = rep2 letSName [ds]

repNoBindSt :: Core TH.ExpQ -> DsM (Core TH.StmtQ)
repNoBindSt (MkC e) = rep2 noBindSName [e]

repParSt :: Core [[TH.StmtQ]] -> DsM (Core TH.StmtQ)
repParSt (MkC sss) = rep2 parSName [sss]

-------------- Range (Arithmetic sequences) -----------
repFrom :: Core TH.ExpQ -> DsM (Core TH.ExpQ)
repFrom (MkC x) = rep2 fromEName [x]

repFromThen :: Core TH.ExpQ -> Core TH.ExpQ -> DsM (Core TH.ExpQ)
repFromThen (MkC x) (MkC y) = rep2 fromThenEName [x,y]

repFromTo :: Core TH.ExpQ -> Core TH.ExpQ -> DsM (Core TH.ExpQ)
repFromTo (MkC x) (MkC y) = rep2 fromToEName [x,y]

repFromThenTo :: Core TH.ExpQ -> Core TH.ExpQ -> Core TH.ExpQ -> DsM (Core TH.ExpQ)
repFromThenTo (MkC x) (MkC y) (MkC z) = rep2 fromThenToEName [x,y,z]

------------ Match and Clause Tuples -----------
repMatch :: Core TH.PatQ -> Core TH.BodyQ -> Core [TH.DecQ] -> DsM (Core TH.MatchQ)
repMatch (MkC p) (MkC bod) (MkC ds) = rep2 matchName [p, bod, ds]

repClause :: Core [TH.PatQ] -> Core TH.BodyQ -> Core [TH.DecQ] -> DsM (Core TH.ClauseQ)
repClause (MkC ps) (MkC bod) (MkC ds) = rep2 clauseName [ps, bod, ds]

-------------- Dec -----------------------------
repVal :: Core TH.PatQ -> Core TH.BodyQ -> Core [TH.DecQ] -> DsM (Core TH.DecQ)
repVal (MkC p) (MkC b) (MkC ds) = rep2 valDName [p, b, ds]

repFun :: Core TH.Name -> Core [TH.ClauseQ] -> DsM (Core TH.DecQ)
repFun (MkC nm) (MkC b) = rep2 funDName [nm, b]

repData :: Core TH.CxtQ -> Core TH.Name -> Core [TH.TyVarBndrQ]
        -> Maybe (Core [TH.TypeQ]) -> Core (Maybe TH.KindQ)
        -> Core [TH.ConQ] -> Core [TH.DerivClauseQ] -> DsM (Core TH.DecQ)
repData (MkC cxt) (MkC nm) (MkC tvs) Nothing (MkC ksig) (MkC cons) (MkC derivs)
  = rep2 dataDName [cxt, nm, tvs, ksig, cons, derivs]
repData (MkC cxt) (MkC nm) (MkC _) (Just (MkC tys)) (MkC ksig) (MkC cons)
        (MkC derivs)
  = rep2 dataInstDName [cxt, nm, tys, ksig, cons, derivs]

repNewtype :: Core TH.CxtQ -> Core TH.Name -> Core [TH.TyVarBndrQ]
           -> Maybe (Core [TH.TypeQ]) -> Core (Maybe TH.KindQ)
           -> Core TH.ConQ -> Core [TH.DerivClauseQ] -> DsM (Core TH.DecQ)
repNewtype (MkC cxt) (MkC nm) (MkC tvs) Nothing (MkC ksig) (MkC con)
           (MkC derivs)
  = rep2 newtypeDName [cxt, nm, tvs, ksig, con, derivs]
repNewtype (MkC cxt) (MkC nm) (MkC _) (Just (MkC tys)) (MkC ksig) (MkC con)
           (MkC derivs)
  = rep2 newtypeInstDName [cxt, nm, tys, ksig, con, derivs]

repTySyn :: Core TH.Name -> Core [TH.TyVarBndrQ]
         -> Core TH.TypeQ -> DsM (Core TH.DecQ)
repTySyn (MkC nm) (MkC tvs) (MkC rhs)
  = rep2 tySynDName [nm, tvs, rhs]

repInst :: Core (Maybe TH.Overlap) ->
           Core TH.CxtQ -> Core TH.TypeQ -> Core [TH.DecQ] -> DsM (Core TH.DecQ)
repInst (MkC o) (MkC cxt) (MkC ty) (MkC ds) = rep2 instanceWithOverlapDName
                                                              [o, cxt, ty, ds]

repDerivStrategy :: Maybe (Located DerivStrategy)
                 -> DsM (Core (Maybe TH.DerivStrategy))
repDerivStrategy mds =
  case mds of
    Nothing -> nothing
    Just (L _ ds) ->
      case ds of
        StockStrategy    -> just =<< dataCon stockStrategyDataConName
        AnyclassStrategy -> just =<< dataCon anyclassStrategyDataConName
        NewtypeStrategy  -> just =<< dataCon newtypeStrategyDataConName
  where
  nothing = coreNothing derivStrategyTyConName
  just    = coreJust    derivStrategyTyConName

repOverlap :: Maybe OverlapMode -> DsM (Core (Maybe TH.Overlap))
repOverlap mb =
  case mb of
    Nothing -> nothing
    Just o ->
      case o of
        NoOverlap _    -> nothing
        Overlappable _ -> just =<< dataCon overlappableDataConName
        Overlapping _  -> just =<< dataCon overlappingDataConName
        Overlaps _     -> just =<< dataCon overlapsDataConName
        Incoherent _   -> just =<< dataCon incoherentDataConName
  where
  nothing = coreNothing overlapTyConName
  just    = coreJust overlapTyConName


repClass :: Core TH.CxtQ -> Core TH.Name -> Core [TH.TyVarBndrQ]
         -> Core [TH.FunDep] -> Core [TH.DecQ]
         -> DsM (Core TH.DecQ)
repClass (MkC cxt) (MkC cls) (MkC tvs) (MkC fds) (MkC ds)
  = rep2 classDName [cxt, cls, tvs, fds, ds]

repDeriv :: Core (Maybe TH.DerivStrategy)
         -> Core TH.CxtQ -> Core TH.TypeQ
         -> DsM (Core TH.DecQ)
repDeriv (MkC ds) (MkC cxt) (MkC ty)
  = rep2 standaloneDerivWithStrategyDName [ds, cxt, ty]

repPragInl :: Core TH.Name -> Core TH.Inline -> Core TH.RuleMatch
           -> Core TH.Phases -> DsM (Core TH.DecQ)
repPragInl (MkC nm) (MkC inline) (MkC rm) (MkC phases)
  = rep2 pragInlDName [nm, inline, rm, phases]

repPragSpec :: Core TH.Name -> Core TH.TypeQ -> Core TH.Phases
            -> DsM (Core TH.DecQ)
repPragSpec (MkC nm) (MkC ty) (MkC phases)
  = rep2 pragSpecDName [nm, ty, phases]

repPragSpecInl :: Core TH.Name -> Core TH.TypeQ -> Core TH.Inline
               -> Core TH.Phases -> DsM (Core TH.DecQ)
repPragSpecInl (MkC nm) (MkC ty) (MkC inline) (MkC phases)
  = rep2 pragSpecInlDName [nm, ty, inline, phases]

repPragSpecInst :: Core TH.TypeQ -> DsM (Core TH.DecQ)
repPragSpecInst (MkC ty) = rep2 pragSpecInstDName [ty]

repPragComplete :: Core [TH.Name] -> Core (Maybe TH.Name) -> DsM (Core TH.DecQ)
repPragComplete (MkC cls) (MkC mty) = rep2 pragCompleteDName [cls, mty]

repPragRule :: Core String -> Core [TH.RuleBndrQ] -> Core TH.ExpQ
            -> Core TH.ExpQ -> Core TH.Phases -> DsM (Core TH.DecQ)
repPragRule (MkC nm) (MkC bndrs) (MkC lhs) (MkC rhs) (MkC phases)
  = rep2 pragRuleDName [nm, bndrs, lhs, rhs, phases]

repPragAnn :: Core TH.AnnTarget -> Core TH.ExpQ -> DsM (Core TH.DecQ)
repPragAnn (MkC targ) (MkC e) = rep2 pragAnnDName [targ, e]

repTySynInst :: Core TH.Name -> Core TH.TySynEqnQ -> DsM (Core TH.DecQ)
repTySynInst (MkC nm) (MkC eqn)
    = rep2 tySynInstDName [nm, eqn]

repDataFamilyD :: Core TH.Name -> Core [TH.TyVarBndrQ]
               -> Core (Maybe TH.KindQ) -> DsM (Core TH.DecQ)
repDataFamilyD (MkC nm) (MkC tvs) (MkC kind)
    = rep2 dataFamilyDName [nm, tvs, kind]

repOpenFamilyD :: Core TH.Name
               -> Core [TH.TyVarBndrQ]
               -> Core TH.FamilyResultSigQ
               -> Core (Maybe TH.InjectivityAnn)
               -> DsM (Core TH.DecQ)
repOpenFamilyD (MkC nm) (MkC tvs) (MkC result) (MkC inj)
    = rep2 openTypeFamilyDName [nm, tvs, result, inj]

repClosedFamilyD :: Core TH.Name
                 -> Core [TH.TyVarBndrQ]
                 -> Core TH.FamilyResultSigQ
                 -> Core (Maybe TH.InjectivityAnn)
                 -> Core [TH.TySynEqnQ]
                 -> DsM (Core TH.DecQ)
repClosedFamilyD (MkC nm) (MkC tvs) (MkC res) (MkC inj) (MkC eqns)
    = rep2 closedTypeFamilyDName [nm, tvs, res, inj, eqns]

repTySynEqn :: Core [TH.TypeQ] -> Core TH.TypeQ -> DsM (Core TH.TySynEqnQ)
repTySynEqn (MkC lhs) (MkC rhs)
  = rep2 tySynEqnName [lhs, rhs]

repRoleAnnotD :: Core TH.Name -> Core [TH.Role] -> DsM (Core TH.DecQ)
repRoleAnnotD (MkC n) (MkC roles) = rep2 roleAnnotDName [n, roles]

repFunDep :: Core [TH.Name] -> Core [TH.Name] -> DsM (Core TH.FunDep)
repFunDep (MkC xs) (MkC ys) = rep2 funDepName [xs, ys]

repProto :: Name -> Core TH.Name -> Core TH.TypeQ -> DsM (Core TH.DecQ)
repProto mk_sig (MkC s) (MkC ty) = rep2 mk_sig [s, ty]

repCtxt :: Core [TH.PredQ] -> DsM (Core TH.CxtQ)
repCtxt (MkC tys) = rep2 cxtName [tys]

repDataCon :: Located Name
           -> HsConDeclDetails GhcRn
           -> DsM (Core TH.ConQ)
repDataCon con details
    = do con' <- lookupLOcc con -- See Note [Binders and occurrences]
         repConstr details Nothing [con']

repGadtDataCons :: [Located Name]
                -> HsConDeclDetails GhcRn
                -> LHsType GhcRn
                -> DsM (Core TH.ConQ)
repGadtDataCons cons details res_ty
    = do cons' <- mapM lookupLOcc cons -- See Note [Binders and occurrences]
         repConstr details (Just res_ty) cons'

-- Invariant:
--   * for plain H98 data constructors second argument is Nothing and third
--     argument is a singleton list
--   * for GADTs data constructors second argument is (Just return_type) and
--     third argument is a non-empty list
repConstr :: HsConDeclDetails GhcRn
          -> Maybe (LHsType GhcRn)
          -> [Core TH.Name]
          -> DsM (Core TH.ConQ)
repConstr (PrefixCon ps) Nothing [con]
    = do arg_tys  <- repList bangTypeQTyConName repBangTy (map weightedThing ps)
         rep2 normalCName [unC con, unC arg_tys]

repConstr (PrefixCon ps) (Just (L _ res_ty)) cons
    = do arg_tys     <- repList bangTypeQTyConName repBangTy (map weightedThing ps)
         res_ty' <- repTy res_ty
         rep2 gadtCName [ unC (nonEmptyCoreList cons), unC arg_tys, unC res_ty']

repConstr (RecCon (L _ ips)) resTy cons
    = do args     <- concatMapM rep_ip ips
         arg_vtys <- coreList varBangTypeQTyConName args
         case resTy of
           Nothing -> rep2 recCName [unC (head cons), unC arg_vtys]
           Just (L _ res_ty) -> do
             res_ty' <- repTy res_ty
             rep2 recGadtCName [unC (nonEmptyCoreList cons), unC arg_vtys,
                                unC res_ty']

    where
      rep_ip (L _ ip) = mapM (rep_one_ip (cd_fld_type ip)) (cd_fld_names ip)

      rep_one_ip :: LBangType GhcRn -> LFieldOcc GhcRn -> DsM (Core a)
      rep_one_ip t n = do { MkC v  <- lookupOcc (selectorFieldOcc $ unLoc n)
                          ; MkC ty <- repBangTy  t
                          ; rep2 varBangTypeName [v,ty] }

repConstr (InfixCon st1 st2) Nothing [con]
    = do arg1 <- repBangTy (weightedThing st1)
         arg2 <- repBangTy (weightedThing st2)
         rep2 infixCName [unC arg1, unC con, unC arg2]

repConstr (InfixCon {}) (Just _) _ =
    panic "repConstr: infix GADT constructor should be in a PrefixCon"
repConstr _ _ _ =
    panic "repConstr: invariant violated"

------------ Types -------------------

repTForall :: Core [TH.TyVarBndrQ] -> Core TH.CxtQ -> Core TH.TypeQ
           -> DsM (Core TH.TypeQ)
repTForall (MkC tvars) (MkC ctxt) (MkC ty)
    = rep2 forallTName [tvars, ctxt, ty]

repTvar :: Core TH.Name -> DsM (Core TH.TypeQ)
repTvar (MkC s) = rep2 varTName [s]

repTapp :: Core TH.TypeQ -> Core TH.TypeQ -> DsM (Core TH.TypeQ)
repTapp (MkC t1) (MkC t2) = rep2 appTName [t1, t2]

repTapps :: Core TH.TypeQ -> [Core TH.TypeQ] -> DsM (Core TH.TypeQ)
repTapps f []     = return f
repTapps f (t:ts) = do { f1 <- repTapp f t; repTapps f1 ts }

repTSig :: Core TH.TypeQ -> Core TH.KindQ -> DsM (Core TH.TypeQ)
repTSig (MkC ty) (MkC ki) = rep2 sigTName [ty, ki]

repTequality :: DsM (Core TH.TypeQ)
repTequality = rep2 equalityTName []

repTPromotedList :: [Core TH.TypeQ] -> DsM (Core TH.TypeQ)
repTPromotedList []     = repPromotedNilTyCon
repTPromotedList (t:ts) = do  { tcon <- repPromotedConsTyCon
                              ; f <- repTapp tcon t
                              ; t' <- repTPromotedList ts
                              ; repTapp f t'
                              }

repTLit :: Core TH.TyLitQ -> DsM (Core TH.TypeQ)
repTLit (MkC lit) = rep2 litTName [lit]

repTWildCard :: DsM (Core TH.TypeQ)
repTWildCard = rep2 wildCardTName []

repTStar :: DsM (Core TH.TypeQ)
repTStar = rep2 starKName []

repTConstraint :: DsM (Core TH.TypeQ)
repTConstraint = rep2 constraintKName []

--------- Type constructors --------------

repNamedTyCon :: Core TH.Name -> DsM (Core TH.TypeQ)
repNamedTyCon (MkC s) = rep2 conTName [s]

repTupleTyCon :: Int -> DsM (Core TH.TypeQ)
-- Note: not Core Int; it's easier to be direct here
repTupleTyCon i = do dflags <- getDynFlags
                     rep2 tupleTName [mkIntExprInt dflags i]

repUnboxedTupleTyCon :: Int -> DsM (Core TH.TypeQ)
-- Note: not Core Int; it's easier to be direct here
repUnboxedTupleTyCon i = do dflags <- getDynFlags
                            rep2 unboxedTupleTName [mkIntExprInt dflags i]

repUnboxedSumTyCon :: TH.SumArity -> DsM (Core TH.TypeQ)
-- Note: not Core TH.SumArity; it's easier to be direct here
repUnboxedSumTyCon arity = do dflags <- getDynFlags
                              rep2 unboxedSumTName [mkIntExprInt dflags arity]

repArrowTyCon :: DsM (Core TH.TypeQ)
repArrowTyCon = rep2 arrowTName []

repListTyCon :: DsM (Core TH.TypeQ)
repListTyCon = rep2 listTName []

repPromotedDataCon :: Core TH.Name -> DsM (Core TH.TypeQ)
repPromotedDataCon (MkC s) = rep2 promotedTName [s]

repPromotedTupleTyCon :: Int -> DsM (Core TH.TypeQ)
repPromotedTupleTyCon i = do dflags <- getDynFlags
                             rep2 promotedTupleTName [mkIntExprInt dflags i]

repPromotedNilTyCon :: DsM (Core TH.TypeQ)
repPromotedNilTyCon = rep2 promotedNilTName []

repPromotedConsTyCon :: DsM (Core TH.TypeQ)
repPromotedConsTyCon = rep2 promotedConsTName []

------------ TyVarBndrs -------------------

repPlainTV :: Core TH.Name -> DsM (Core TH.TyVarBndrQ)
repPlainTV (MkC nm) = rep2 plainTVName [nm]

repKindedTV :: Core TH.Name -> Core TH.KindQ -> DsM (Core TH.TyVarBndrQ)
repKindedTV (MkC nm) (MkC ki) = rep2 kindedTVName [nm, ki]

----------------------------------------------------------
--       Type family result signature

repNoSig :: DsM (Core TH.FamilyResultSigQ)
repNoSig = rep2 noSigName []

repKindSig :: Core TH.KindQ -> DsM (Core TH.FamilyResultSigQ)
repKindSig (MkC ki) = rep2 kindSigName [ki]

repTyVarSig :: Core TH.TyVarBndrQ -> DsM (Core TH.FamilyResultSigQ)
repTyVarSig (MkC bndr) = rep2 tyVarSigName [bndr]

----------------------------------------------------------
--              Literals

repLiteral :: HsLit GhcRn -> DsM (Core TH.Lit)
repLiteral (HsStringPrim _ bs)
  = do dflags   <- getDynFlags
       word8_ty <- lookupType word8TyConName
       let w8s = unpack bs
           w8s_expr = map (\w8 -> mkCoreConApps word8DataCon
                                  [mkWordLit dflags (toInteger w8)]) w8s
       rep2 stringPrimLName [mkListExpr word8_ty w8s_expr]
repLiteral lit
  = do lit' <- case lit of
                   HsIntPrim _ i    -> mk_integer i
                   HsWordPrim _ w   -> mk_integer w
                   HsInt _ i        -> mk_integer (il_value i)
                   HsFloatPrim _ r  -> mk_rational r
                   HsDoublePrim _ r -> mk_rational r
                   HsCharPrim _ c   -> mk_char c
                   _ -> return lit
       lit_expr <- dsLit lit'
       case mb_lit_name of
          Just lit_name -> rep2 lit_name [lit_expr]
          Nothing -> notHandled "Exotic literal" (ppr lit)
  where
    mb_lit_name = case lit of
                 HsInteger _ _ _  -> Just integerLName
                 HsInt _ _        -> Just integerLName
                 HsIntPrim _ _    -> Just intPrimLName
                 HsWordPrim _ _   -> Just wordPrimLName
                 HsFloatPrim _ _  -> Just floatPrimLName
                 HsDoublePrim _ _ -> Just doublePrimLName
                 HsChar _ _       -> Just charLName
                 HsCharPrim _ _   -> Just charPrimLName
                 HsString _ _     -> Just stringLName
                 HsRat _ _ _      -> Just rationalLName
                 _                -> Nothing

mk_integer :: Integer -> DsM (HsLit GhcRn)
mk_integer  i = do integer_ty <- lookupType integerTyConName
                   return $ HsInteger noSourceText i integer_ty

mk_rational :: FractionalLit -> DsM (HsLit GhcRn)
mk_rational r = do rat_ty <- lookupType rationalTyConName
                   return $ HsRat def r rat_ty
mk_string :: FastString -> DsM (HsLit GhcRn)
mk_string s = return $ HsString noSourceText s

mk_char :: Char -> DsM (HsLit GhcRn)
mk_char c = return $ HsChar noSourceText c

repOverloadedLiteral :: HsOverLit GhcRn -> DsM (Core TH.Lit)
repOverloadedLiteral (OverLit { ol_val = val})
  = do { lit <- mk_lit val; repLiteral lit }
        -- The type Rational will be in the environment, because
        -- the smart constructor 'TH.Syntax.rationalL' uses it in its type,
        -- and rationalL is sucked in when any TH stuff is used

mk_lit :: OverLitVal -> DsM (HsLit GhcRn)
mk_lit (HsIntegral i)     = mk_integer  (il_value i)
mk_lit (HsFractional f)   = mk_rational f
mk_lit (HsIsString _ s)   = mk_string   s

repNameS :: Core String -> DsM (Core TH.Name)
repNameS (MkC name) = rep2 mkNameSName [name]

--------------- Miscellaneous -------------------

repGensym :: Core String -> DsM (Core (TH.Q TH.Name))
repGensym (MkC lit_str) = rep2 newNameName [lit_str]

repBindQ :: Type -> Type        -- a and b
         -> Core (TH.Q a) -> Core (a -> TH.Q b) -> DsM (Core (TH.Q b))
repBindQ ty_a ty_b (MkC x) (MkC y)
  = rep2 bindQName [Type ty_a, Type ty_b, x, y]

repSequenceQ :: Type -> Core [TH.Q a] -> DsM (Core (TH.Q [a]))
repSequenceQ ty_a (MkC list)
  = rep2 sequenceQName [Type ty_a, list]

repUnboundVar :: Core TH.Name -> DsM (Core TH.ExpQ)
repUnboundVar (MkC name) = rep2 unboundVarEName [name]

repOverLabel :: FastString -> DsM (Core TH.ExpQ)
repOverLabel fs = do
                    (MkC s) <- coreStringLit $ unpackFS fs
                    rep2 labelEName [s]


------------ Lists -------------------
-- turn a list of patterns into a single pattern matching a list

repList :: Name -> (a  -> DsM (Core b))
                    -> [a] -> DsM (Core [b])
repList tc_name f args
  = do { args1 <- mapM f args
       ; coreList tc_name args1 }

coreList :: Name    -- Of the TyCon of the element type
         -> [Core a] -> DsM (Core [a])
coreList tc_name es
  = do { elt_ty <- lookupType tc_name; return (coreList' elt_ty es) }

coreList' :: Type       -- The element type
          -> [Core a] -> Core [a]
coreList' elt_ty es = MkC (mkListExpr elt_ty (map unC es ))

nonEmptyCoreList :: [Core a] -> Core [a]
  -- The list must be non-empty so we can get the element type
  -- Otherwise use coreList
nonEmptyCoreList []           = panic "coreList: empty argument"
nonEmptyCoreList xs@(MkC x:_) = MkC (mkListExpr (exprType x) (map unC xs))

coreStringLit :: String -> DsM (Core String)
coreStringLit s = do { z <- mkStringExpr s; return(MkC z) }

------------------- Maybe ------------------

-- | Construct Core expression for Nothing of a given type name
coreNothing :: Name        -- ^ Name of the TyCon of the element type
            -> DsM (Core (Maybe a))
coreNothing tc_name =
    do { elt_ty <- lookupType tc_name; return (coreNothing' elt_ty) }

-- | Construct Core expression for Nothing of a given type
coreNothing' :: Type       -- ^ The element type
             -> Core (Maybe a)
coreNothing' elt_ty = MkC (mkNothingExpr elt_ty)

-- | Store given Core expression in a Just of a given type name
coreJust :: Name        -- ^ Name of the TyCon of the element type
         -> Core a -> DsM (Core (Maybe a))
coreJust tc_name es
  = do { elt_ty <- lookupType tc_name; return (coreJust' elt_ty es) }

-- | Store given Core expression in a Just of a given type
coreJust' :: Type       -- ^ The element type
          -> Core a -> Core (Maybe a)
coreJust' elt_ty es = MkC (mkJustExpr elt_ty (unC es))

------------ Literals & Variables -------------------

coreIntLit :: Int -> DsM (Core Int)
coreIntLit i = do dflags <- getDynFlags
                  return (MkC (mkIntExprInt dflags i))

coreVar :: Id -> Core TH.Name   -- The Id has type Name
coreVar id = MkC (Var id)

----------------- Failure -----------------------
notHandledL :: SrcSpan -> String -> SDoc -> DsM a
notHandledL loc what doc
  | isGoodSrcSpan loc
  = putSrcSpanDs loc $ notHandled what doc
  | otherwise
  = notHandled what doc

notHandled :: String -> SDoc -> DsM a
notHandled what doc = failWithDs msg
  where
    msg = hang (text what <+> text "not (yet) handled by Template Haskell")
             2 doc<|MERGE_RESOLUTION|>--- conflicted
+++ resolved
@@ -1068,51 +1068,6 @@
                             ; rep2 strTyLitName [s']
                             }
 
-<<<<<<< HEAD
--- represent a kind
---
-repLKind :: LHsKind Name -> DsM (Core TH.Kind)
-repLKind ki
-  = do { let (kis, ki') = splitHsFunType ki
-       ; kis_rep <- mapM repLKind (map weightedThing kis)
-       ; ki'_rep <- repNonArrowLKind ki'
-       ; kcon <- repKArrow
-       ; let f k1 k2 = repKApp kcon k1 >>= flip repKApp k2
-       ; foldrM f ki'_rep kis_rep
-       }
-
--- | Represent a kind wrapped in a Maybe
-repMaybeLKind :: Maybe (LHsKind Name)
-              -> DsM (Core (Maybe TH.Kind))
-repMaybeLKind Nothing =
-    do { coreNothing kindTyConName }
-repMaybeLKind (Just ki) =
-    do { ki' <- repLKind ki
-       ; coreJust kindTyConName ki' }
-
-repNonArrowLKind :: LHsKind Name -> DsM (Core TH.Kind)
-repNonArrowLKind (L _ ki) = repNonArrowKind ki
-
-repNonArrowKind :: HsKind Name -> DsM (Core TH.Kind)
-repNonArrowKind (HsTyVar _ (L _ name))
-  | isLiftedTypeKindTyConName name       = repKStar
-  | name `hasKey` constraintKindTyConKey = repKConstraint
-  | isTvOcc (nameOccName name)      = lookupOcc name >>= repKVar
-  | otherwise                       = lookupOcc name >>= repKCon
-repNonArrowKind (HsAppTy f a)       = do  { f' <- repLKind f
-                                          ; a' <- repLKind a
-                                          ; repKApp f' a'
-                                          }
-repNonArrowKind (HsListTy k)        = do  { k' <- repLKind k
-                                          ; kcon <- repKList
-                                          ; repKApp kcon k'
-                                          }
-repNonArrowKind (HsTupleTy _ ks)    = do  { ks' <- mapM repLKind ks
-                                          ; kcon <- repKTuple (length ks)
-                                          ; repKApps kcon ks'
-                                          }
-repNonArrowKind k                   = notHandled "Exotic form of kind" (ppr k)
-=======
 -- | Represent a type wrapped in a Maybe
 repMaybeLTy :: Maybe (LHsKind GhcRn)
             -> DsM (Core (Maybe TH.TypeQ))
@@ -1121,7 +1076,6 @@
 repMaybeLTy (Just ki) =
     do { ki' <- repLTy ki
        ; coreJust kindQTyConName ki' }
->>>>>>> affdea82
 
 repRole :: Located (Maybe Role) -> DsM (Core TH.Role)
 repRole (L _ (Just Nominal))          = rep2 nominalRName []
