{-
(c) Galois, 2006
(c) University of Glasgow, 2007
-}

{-# LANGUAGE NondecreasingIndentation, RecordWildCards #-}

module Coverage (addTicksToBinds, hpcInitCode) where

import GhcPrelude as Prelude

import qualified GHCi
import GHCi.RemoteTypes
import Data.Array
import ByteCodeTypes
import GHC.Stack.CCS
import Type
import HsSyn
import Module
import Outputable
import DynFlags
import ConLike
import Control.Monad
import SrcLoc
import ErrUtils
import NameSet hiding (FreeVars)
import Name
import Bag
import CostCentre
import CostCentreState
import CoreSyn
import Id
import VarSet
import Data.List
import FastString
import HscTypes
import TyCon
import BasicTypes
import MonadUtils
import Maybes
import CLabel
import Util

import Data.Time
import System.Directory

import Trace.Hpc.Mix
import Trace.Hpc.Util

import Data.Map (Map)
import qualified Data.Map as Map

{-
************************************************************************
*                                                                      *
*              The main function: addTicksToBinds
*                                                                      *
************************************************************************
-}

addTicksToBinds
        :: HscEnv
        -> Module
        -> ModLocation          -- ... off the current module
        -> NameSet              -- Exported Ids.  When we call addTicksToBinds,
                                -- isExportedId doesn't work yet (the desugarer
                                -- hasn't set it), so we have to work from this set.
        -> [TyCon]              -- Type constructor in this module
        -> LHsBinds GhcTc
        -> IO (LHsBinds GhcTc, HpcInfo, Maybe ModBreaks)

addTicksToBinds hsc_env mod mod_loc exports tyCons binds
  | let dflags = hsc_dflags hsc_env
        passes = coveragePasses dflags, not (null passes),
    Just orig_file <- ml_hs_file mod_loc,
    not ("boot" `isSuffixOf` orig_file) = do

     let  orig_file2 = guessSourceFile binds orig_file

          tickPass tickish (binds,st) =
            let env = TTE
                      { fileName     = mkFastString orig_file2
                      , declPath     = []
                      , tte_dflags   = dflags
                      , exports      = exports
                      , inlines      = emptyVarSet
                      , inScope      = emptyVarSet
                      , blackList    = Map.fromList
                                          [ (getSrcSpan (tyConName tyCon),())
                                          | tyCon <- tyCons ]
                      , density      = mkDensity tickish dflags
                      , this_mod     = mod
                      , tickishType  = tickish
}
                (binds',_,st') = unTM (addTickLHsBinds binds) env st
            in (binds', st')

          initState = TT { tickBoxCount = 0
                         , mixEntries   = []
                         , ccIndices    = newCostCentreState
                         }

          (binds1,st) = foldr tickPass (binds, initState) passes

     let tickCount = tickBoxCount st
         entries = reverse $ mixEntries st
     hashNo <- writeMixEntries dflags mod tickCount entries orig_file2
     modBreaks <- mkModBreaks hsc_env mod tickCount entries

     when (dopt Opt_D_dump_ticked dflags) $
         putLogMsg dflags NoReason SevDump noSrcSpan
             (defaultDumpStyle dflags) (pprLHsBinds binds1)

     return (binds1, HpcInfo tickCount hashNo, Just modBreaks)

  | otherwise = return (binds, emptyHpcInfo False, Nothing)

guessSourceFile :: LHsBinds GhcTc -> FilePath -> FilePath
guessSourceFile binds orig_file =
     -- Try look for a file generated from a .hsc file to a
     -- .hs file, by peeking ahead.
     let top_pos = catMaybes $ foldrBag (\ (L pos _) rest ->
                                 srcSpanFileName_maybe pos : rest) [] binds
     in
     case top_pos of
        (file_name:_) | ".hsc" `isSuffixOf` unpackFS file_name
                      -> unpackFS file_name
        _ -> orig_file


mkModBreaks :: HscEnv -> Module -> Int -> [MixEntry_] -> IO ModBreaks
mkModBreaks hsc_env mod count entries
  | HscInterpreted <- hscTarget (hsc_dflags hsc_env) = do
    breakArray <- GHCi.newBreakArray hsc_env (length entries)
    ccs <- mkCCSArray hsc_env mod count entries
    let
           locsTicks  = listArray (0,count-1) [ span  | (span,_,_,_)  <- entries ]
           varsTicks  = listArray (0,count-1) [ vars  | (_,_,vars,_)  <- entries ]
           declsTicks = listArray (0,count-1) [ decls | (_,decls,_,_) <- entries ]
    return emptyModBreaks
                       { modBreaks_flags = breakArray
                       , modBreaks_locs  = locsTicks
                       , modBreaks_vars  = varsTicks
                       , modBreaks_decls = declsTicks
                       , modBreaks_ccs   = ccs
                       }
  | otherwise = return emptyModBreaks

mkCCSArray
  :: HscEnv -> Module -> Int -> [MixEntry_]
  -> IO (Array BreakIndex (RemotePtr GHC.Stack.CCS.CostCentre))
mkCCSArray hsc_env modul count entries = do
  if interpreterProfiled dflags
    then do
      let module_str = moduleNameString (moduleName modul)
      costcentres <- GHCi.mkCostCentres hsc_env module_str (map mk_one entries)
      return (listArray (0,count-1) costcentres)
    else do
      return (listArray (0,-1) [])
 where
    dflags = hsc_dflags hsc_env
    mk_one (srcspan, decl_path, _, _) = (name, src)
      where name = concat (intersperse "." decl_path)
            src = showSDoc dflags (ppr srcspan)


writeMixEntries
  :: DynFlags -> Module -> Int -> [MixEntry_] -> FilePath -> IO Int
writeMixEntries dflags mod count entries filename
  | not (gopt Opt_Hpc dflags) = return 0
  | otherwise   = do
        let
            hpc_dir = hpcDir dflags
            mod_name = moduleNameString (moduleName mod)

            hpc_mod_dir
              | moduleUnitId mod == mainUnitId  = hpc_dir
              | otherwise = hpc_dir ++ "/" ++ unitIdString (moduleUnitId mod)

            tabStop = 8 -- <tab> counts as a normal char in GHC's
                        -- location ranges.

        createDirectoryIfMissing True hpc_mod_dir
        modTime <- getModificationUTCTime filename
        let entries' = [ (hpcPos, box)
                       | (span,_,_,box) <- entries, hpcPos <- [mkHpcPos span] ]
        when (entries' `lengthIsNot` count) $ do
          panic "the number of .mix entries are inconsistent"
        let hashNo = mixHash filename modTime tabStop entries'
        mixCreate hpc_mod_dir mod_name
                       $ Mix filename modTime (toHash hashNo) tabStop entries'
        return hashNo


-- -----------------------------------------------------------------------------
-- TickDensity: where to insert ticks

data TickDensity
  = TickForCoverage       -- for Hpc
  | TickForBreakPoints    -- for GHCi
  | TickAllFunctions      -- for -prof-auto-all
  | TickTopFunctions      -- for -prof-auto-top
  | TickExportedFunctions -- for -prof-auto-exported
  | TickCallSites         -- for stack tracing
  deriving Eq

mkDensity :: TickishType -> DynFlags -> TickDensity
mkDensity tickish dflags = case tickish of
  HpcTicks             -> TickForCoverage
  SourceNotes          -> TickForCoverage
  Breakpoints          -> TickForBreakPoints
  ProfNotes ->
    case profAuto dflags of
      ProfAutoAll      -> TickAllFunctions
      ProfAutoTop      -> TickTopFunctions
      ProfAutoExports  -> TickExportedFunctions
      ProfAutoCalls    -> TickCallSites
      _other           -> panic "mkDensity"

-- | Decide whether to add a tick to a binding or not.
shouldTickBind  :: TickDensity
                -> Bool         -- top level?
                -> Bool         -- exported?
                -> Bool         -- simple pat bind?
                -> Bool         -- INLINE pragma?
                -> Bool

shouldTickBind density top_lev exported _simple_pat inline
 = case density of
      TickForBreakPoints    -> False
        -- we never add breakpoints to simple pattern bindings
        -- (there's always a tick on the rhs anyway).
      TickAllFunctions      -> not inline
      TickTopFunctions      -> top_lev && not inline
      TickExportedFunctions -> exported && not inline
      TickForCoverage       -> True
      TickCallSites         -> False

shouldTickPatBind :: TickDensity -> Bool -> Bool
shouldTickPatBind density top_lev
  = case density of
      TickForBreakPoints    -> False
      TickAllFunctions      -> True
      TickTopFunctions      -> top_lev
      TickExportedFunctions -> False
      TickForCoverage       -> False
      TickCallSites         -> False

-- -----------------------------------------------------------------------------
-- Adding ticks to bindings

addTickLHsBinds :: LHsBinds GhcTc -> TM (LHsBinds GhcTc)
addTickLHsBinds = mapBagM addTickLHsBind

addTickLHsBind :: LHsBind GhcTc -> TM (LHsBind GhcTc)
addTickLHsBind (L pos bind@(AbsBinds { abs_binds   = binds,
                                       abs_exports = abs_exports })) = do
  withEnv add_exports $ do
  withEnv add_inlines $ do
  binds' <- addTickLHsBinds binds
  return $ L pos $ bind { abs_binds = binds' }
 where
   -- in AbsBinds, the Id on each binding is not the actual top-level
   -- Id that we are defining, they are related by the abs_exports
   -- field of AbsBinds.  So if we're doing TickExportedFunctions we need
   -- to add the local Ids to the set of exported Names so that we know to
   -- tick the right bindings.
   add_exports env =
     env{ exports = exports env `extendNameSetList`
                      [ idName mid
                      | ABE{ abe_poly = pid, abe_mono = mid } <- abs_exports
                      , idName pid `elemNameSet` (exports env) ] }

   -- See Note [inline sccs]
   add_inlines env =
     env{ inlines = inlines env `extendVarSetList`
                      [ mid
                      | ABE{ abe_poly = pid, abe_mono = mid } <- abs_exports
                      , isInlinePragma (idInlinePragma pid) ] }

addTickLHsBind (L pos (funBind@(FunBind { fun_id = (L _ id)  }))) = do
  let name = getOccString id
  decl_path <- getPathEntry
  density <- getDensity

  inline_ids <- liftM inlines getEnv
  -- See Note [inline sccs]
  let inline   = isInlinePragma (idInlinePragma id)
                 || id `elemVarSet` inline_ids

  -- See Note [inline sccs]
  tickish <- tickishType `liftM` getEnv
  if inline && tickish == ProfNotes then return (L pos funBind) else do

  (fvs, mg@(MG { mg_alts = matches' })) <-
        getFreeVars $
        addPathEntry name $
        addTickMatchGroup False (fun_matches funBind)

  blackListed <- isBlackListed pos
  exported_names <- liftM exports getEnv

  -- We don't want to generate code for blacklisted positions
  -- We don't want redundant ticks on simple pattern bindings
  -- We don't want to tick non-exported bindings in TickExportedFunctions
  let simple = isSimplePatBind funBind
      toplev = null decl_path
      exported = idName id `elemNameSet` exported_names

  tick <- if not blackListed &&
               shouldTickBind density toplev exported simple inline
             then
                bindTick density name pos fvs
             else
                return Nothing

  let mbCons = maybe Prelude.id (\x xs -> x : xs)
  return $ L pos $ funBind { fun_matches = mg { mg_alts = matches' }
                           , fun_tick = tick `mbCons` fun_tick funBind }

   where
   -- a binding is a simple pattern binding if it is a funbind with
   -- zero patterns
   isSimplePatBind :: HsBind a -> Bool
   isSimplePatBind funBind = matchGroupArity (fun_matches funBind) == 0

-- TODO: Revisit this
addTickLHsBind (L pos (pat@(PatBind { pat_lhs = lhs, pat_rhs = rhs }))) = do
  let name = "(...)"
  (fvs, rhs') <- getFreeVars $ addPathEntry name $ addTickGRHSs False False rhs
  let pat' = pat { pat_rhs = rhs'}

  -- Should create ticks here?
  density <- getDensity
  decl_path <- getPathEntry
  let top_lev = null decl_path
  if not (shouldTickPatBind density top_lev) then return (L pos pat') else do

    -- Allocate the ticks
    rhs_tick <- bindTick density name pos fvs
    let patvars = map getOccString (collectPatBinders lhs)
    patvar_ticks <- mapM (\v -> bindTick density v pos fvs) patvars

    -- Add to pattern
    let mbCons = maybe id (\x xs -> x : xs)
        rhs_ticks = rhs_tick `mbCons` fst (pat_ticks pat')
        patvar_tickss = zipWith mbCons patvar_ticks
                        (snd (pat_ticks pat') ++ repeat [])
    return $ L pos $ pat' { pat_ticks = (rhs_ticks, patvar_tickss) }

-- Only internal stuff, not from source, uses VarBind, so we ignore it.
addTickLHsBind var_bind@(L _ (VarBind {})) = return var_bind
addTickLHsBind patsyn_bind@(L _ (PatSynBind {})) = return patsyn_bind
addTickLHsBind bind@(L _ (XHsBindsLR {})) = return bind


bindTick
  :: TickDensity -> String -> SrcSpan -> FreeVars -> TM (Maybe (Tickish Id))
bindTick density name pos fvs = do
  decl_path <- getPathEntry
  let
      toplev        = null decl_path
      count_entries = toplev || density == TickAllFunctions
      top_only      = density /= TickAllFunctions
      box_label     = if toplev then TopLevelBox [name]
                                else LocalBox (decl_path ++ [name])
  --
  allocATickBox box_label count_entries top_only pos fvs


-- Note [inline sccs]
--
-- The reason not to add ticks to INLINE functions is that this is
-- sometimes handy for avoiding adding a tick to a particular function
-- (see #6131)
--
-- So for now we do not add any ticks to INLINE functions at all.
--
-- We used to use isAnyInlinePragma to figure out whether to avoid adding
-- ticks for this purpose. However, #12962 indicates that this contradicts
-- the documentation on profiling (which only mentions INLINE pragmas).
-- So now we're more careful about what we avoid adding ticks to.

-- -----------------------------------------------------------------------------
-- Decorate an LHsExpr with ticks

-- selectively add ticks to interesting expressions
addTickLHsExpr :: LHsExpr GhcTc -> TM (LHsExpr GhcTc)
addTickLHsExpr e@(L pos e0) = do
  d <- getDensity
  case d of
    TickForBreakPoints | isGoodBreakExpr e0 -> tick_it
    TickForCoverage    -> tick_it
    TickCallSites      | isCallSite e0      -> tick_it
    _other             -> dont_tick_it
 where
   tick_it      = allocTickBox (ExpBox False) False False pos $ addTickHsExpr e0
   dont_tick_it = addTickLHsExprNever e

-- Add a tick to an expression which is the RHS of an equation or a binding.
-- We always consider these to be breakpoints, unless the expression is a 'let'
-- (because the body will definitely have a tick somewhere).  ToDo: perhaps
-- we should treat 'case' and 'if' the same way?
addTickLHsExprRHS :: LHsExpr GhcTc -> TM (LHsExpr GhcTc)
addTickLHsExprRHS e@(L pos e0) = do
  d <- getDensity
  case d of
     TickForBreakPoints | HsLet{} <- e0 -> dont_tick_it
                        | otherwise     -> tick_it
     TickForCoverage -> tick_it
     TickCallSites   | isCallSite e0 -> tick_it
     _other          -> dont_tick_it
 where
   tick_it      = allocTickBox (ExpBox False) False False pos $ addTickHsExpr e0
   dont_tick_it = addTickLHsExprNever e

-- The inner expression of an evaluation context:
--    let binds in [], ( [] )
-- we never tick these if we're doing HPC, but otherwise
-- we treat it like an ordinary expression.
addTickLHsExprEvalInner :: LHsExpr GhcTc -> TM (LHsExpr GhcTc)
addTickLHsExprEvalInner e = do
   d <- getDensity
   case d of
     TickForCoverage -> addTickLHsExprNever e
     _otherwise      -> addTickLHsExpr e

-- | A let body is treated differently from addTickLHsExprEvalInner
-- above with TickForBreakPoints, because for breakpoints we always
-- want to tick the body, even if it is not a redex.  See test
-- break012.  This gives the user the opportunity to inspect the
-- values of the let-bound variables.
addTickLHsExprLetBody :: LHsExpr GhcTc -> TM (LHsExpr GhcTc)
addTickLHsExprLetBody e@(L pos e0) = do
  d <- getDensity
  case d of
     TickForBreakPoints | HsLet{} <- e0 -> dont_tick_it
                        | otherwise     -> tick_it
     _other -> addTickLHsExprEvalInner e
 where
   tick_it      = allocTickBox (ExpBox False) False False pos $ addTickHsExpr e0
   dont_tick_it = addTickLHsExprNever e

-- version of addTick that does not actually add a tick,
-- because the scope of this tick is completely subsumed by
-- another.
addTickLHsExprNever :: LHsExpr GhcTc -> TM (LHsExpr GhcTc)
addTickLHsExprNever (L pos e0) = do
    e1 <- addTickHsExpr e0
    return $ L pos e1

-- general heuristic: expressions which do not denote values are good
-- break points
isGoodBreakExpr :: HsExpr GhcTc -> Bool
isGoodBreakExpr (HsApp {})     = True
isGoodBreakExpr (HsAppType {}) = True
isGoodBreakExpr (OpApp {})     = True
isGoodBreakExpr _other         = False

isCallSite :: HsExpr GhcTc -> Bool
isCallSite HsApp{}     = True
isCallSite HsAppType{} = True
isCallSite OpApp{}     = True
isCallSite _ = False

addTickLHsExprOptAlt :: Bool -> LHsExpr GhcTc -> TM (LHsExpr GhcTc)
addTickLHsExprOptAlt oneOfMany (L pos e0)
  = ifDensity TickForCoverage
        (allocTickBox (ExpBox oneOfMany) False False pos $ addTickHsExpr e0)
        (addTickLHsExpr (L pos e0))

addBinTickLHsExpr :: (Bool -> BoxLabel) -> LHsExpr GhcTc -> TM (LHsExpr GhcTc)
addBinTickLHsExpr boxLabel (L pos e0)
  = ifDensity TickForCoverage
        (allocBinTickBox boxLabel pos $ addTickHsExpr e0)
        (addTickLHsExpr (L pos e0))


-- -----------------------------------------------------------------------------
-- Decorate the body of an HsExpr with ticks.
-- (Whether to put a tick around the whole expression was already decided,
-- in the addTickLHsExpr family of functions.)

addTickHsExpr :: HsExpr GhcTc -> TM (HsExpr GhcTc)
addTickHsExpr e@(HsVar _ (L _ id)) = do freeVar id; return e
addTickHsExpr (HsUnboundVar {})    = panic "addTickHsExpr.HsUnboundVar"
addTickHsExpr e@(HsConLikeOut _ con)
  | Just id <- conLikeWrapId_maybe con = do freeVar id; return e
addTickHsExpr e@(HsIPVar {})       = return e
addTickHsExpr e@(HsOverLit {})     = return e
addTickHsExpr e@(HsOverLabel{})    = return e
addTickHsExpr e@(HsLit {})         = return e
addTickHsExpr (HsLam x matchgroup) = liftM (HsLam x)
                                           (addTickMatchGroup True matchgroup)
addTickHsExpr (HsLamCase x mgs)    = liftM (HsLamCase x)
                                           (addTickMatchGroup True mgs)
addTickHsExpr (HsApp x e1 e2)      = liftM2 (HsApp x) (addTickLHsExprNever e1)
                                                      (addTickLHsExpr      e2)
addTickHsExpr (HsAppType ty e)   = liftM2 HsAppType (return ty)
                                                    (addTickLHsExprNever e)


addTickHsExpr (OpApp fix e1 e2 e3) =
        liftM4 OpApp
                (return fix)
                (addTickLHsExpr e1)
                (addTickLHsExprNever e2)
                (addTickLHsExpr e3)
addTickHsExpr (NegApp x e neg) =
        liftM2 (NegApp x)
                (addTickLHsExpr e)
                (addTickSyntaxExpr hpcSrcSpan neg)
addTickHsExpr (HsPar x e) =
        liftM (HsPar x) (addTickLHsExprEvalInner e)
addTickHsExpr (SectionL x e1 e2) =
        liftM2 (SectionL x)
                (addTickLHsExpr e1)
                (addTickLHsExprNever e2)
addTickHsExpr (SectionR x e1 e2) =
        liftM2 (SectionR x)
                (addTickLHsExprNever e1)
                (addTickLHsExpr e2)
addTickHsExpr (ExplicitTuple x es boxity) =
        liftM2 (ExplicitTuple x)
                (mapM addTickTupArg es)
                (return boxity)
addTickHsExpr (ExplicitSum ty tag arity e) = do
        e' <- addTickLHsExpr e
        return (ExplicitSum ty tag arity e')
addTickHsExpr (HsCase x e mgs) =
        liftM2 (HsCase x)
                (addTickLHsExpr e) -- not an EvalInner; e might not necessarily
                                   -- be evaluated.
                (addTickMatchGroup False mgs)
addTickHsExpr (HsIf x cnd e1 e2 e3) =
        liftM3 (HsIf x cnd)
                (addBinTickLHsExpr (BinBox CondBinBox) e1)
                (addTickLHsExprOptAlt True e2)
                (addTickLHsExprOptAlt True e3)
addTickHsExpr (HsMultiIf ty alts)
  = do { let isOneOfMany = case alts of [_] -> False; _ -> True
       ; alts' <- mapM (liftL $ addTickGRHS isOneOfMany False) alts
       ; return $ HsMultiIf ty alts' }
addTickHsExpr (HsLet x (L l binds) e) =
        bindLocals (collectLocalBinders binds) $
          liftM2 (HsLet x . L l)
                  (addTickHsLocalBinds binds) -- to think about: !patterns.
                  (addTickLHsExprLetBody e)
addTickHsExpr (HsDo srcloc cxt (L l stmts))
  = do { (stmts', _) <- addTickLStmts' forQual stmts (return ())
       ; return (HsDo srcloc cxt (L l stmts')) }
  where
        forQual = case cxt of
                    ListComp -> Just $ (\b -> BinBox QualBinBox b)
                    _        -> Nothing
addTickHsExpr (ExplicitList ty wit es) =
        liftM3 ExplicitList
                (return ty)
                (addTickWit wit)
                (mapM (addTickLHsExpr) es)
             where addTickWit Nothing = return Nothing
                   addTickWit (Just fln)
                     = do fln' <- addTickSyntaxExpr hpcSrcSpan fln
                          return (Just fln')
addTickHsExpr (ExplicitPArr ty es) =
        liftM2 ExplicitPArr
                (return ty)
                (mapM (addTickLHsExpr) es)

addTickHsExpr (HsStatic fvs e) = HsStatic fvs <$> addTickLHsExpr e

addTickHsExpr expr@(RecordCon { rcon_flds = rec_binds })
  = do { rec_binds' <- addTickHsRecordBinds rec_binds
       ; return (expr { rcon_flds = rec_binds' }) }

addTickHsExpr expr@(RecordUpd { rupd_expr = e, rupd_flds = flds })
  = do { e' <- addTickLHsExpr e
       ; flds' <- mapM addTickHsRecField flds
       ; return (expr { rupd_expr = e', rupd_flds = flds' }) }

addTickHsExpr (ExprWithTySig ty e) =
        liftM2 ExprWithTySig
                (return ty)
                (addTickLHsExprNever e) -- No need to tick the inner expression
                                        -- for expressions with signatures
addTickHsExpr (ArithSeq ty wit arith_seq) =
        liftM3 ArithSeq
                (return ty)
                (addTickWit wit)
                (addTickArithSeqInfo arith_seq)
             where addTickWit Nothing = return Nothing
                   addTickWit (Just fl) = do fl' <- addTickSyntaxExpr hpcSrcSpan fl
                                             return (Just fl')

-- We might encounter existing ticks (multiple Coverage passes)
addTickHsExpr (HsTick x t e) =
        liftM (HsTick x t) (addTickLHsExprNever e)
addTickHsExpr (HsBinTick x t0 t1 e) =
        liftM (HsBinTick x t0 t1) (addTickLHsExprNever e)

addTickHsExpr (HsTickPragma _ _ _ _ (L pos e0)) = do
    e2 <- allocTickBox (ExpBox False) False False pos $
                addTickHsExpr e0
    return $ unLoc e2
addTickHsExpr (PArrSeq ty arith_seq) =
        liftM2 PArrSeq
                (return ty)
                (addTickArithSeqInfo arith_seq)
addTickHsExpr (HsSCC x src nm e) =
        liftM3 (HsSCC x)
                (return src)
                (return nm)
                (addTickLHsExpr e)
addTickHsExpr (HsCoreAnn x src nm e) =
        liftM3 (HsCoreAnn x)
                (return src)
                (return nm)
                (addTickLHsExpr e)
addTickHsExpr e@(HsBracket     {})   = return e
addTickHsExpr e@(HsTcBracketOut  {}) = return e
addTickHsExpr e@(HsRnBracketOut  {}) = return e
addTickHsExpr e@(HsSpliceE  {})      = return e
addTickHsExpr (HsProc x pat cmdtop) =
        liftM2 (HsProc x)
                (addTickLPat pat)
                (liftL (addTickHsCmdTop) cmdtop)
addTickHsExpr (HsWrap x w e) =
        liftM2 (HsWrap x)
                (return w)
                (addTickHsExpr e)       -- Explicitly no tick on inside

-- Others should never happen in expression content.
addTickHsExpr e  = pprPanic "addTickHsExpr" (ppr e)

addTickTupArg :: LHsTupArg GhcTc -> TM (LHsTupArg GhcTc)
addTickTupArg (L l (Present x e))  = do { e' <- addTickLHsExpr e
                                      ; return (L l (Present x e')) }
addTickTupArg (L l (Missing ty)) = return (L l (Missing ty))
addTickTupArg (L _ (XTupArg _)) = panic "addTickTupArg"

addTickMatchGroup :: Bool{-is lambda-} -> MatchGroup GhcTc (LHsExpr GhcTc)
                  -> TM (MatchGroup GhcTc (LHsExpr GhcTc))
addTickMatchGroup is_lam mg@(MG { mg_alts = L l matches }) = do
  let isOneOfMany = matchesOneOfMany matches
  matches' <- mapM (liftL (addTickMatch isOneOfMany is_lam)) matches
  return $ mg { mg_alts = L l matches' }
addTickMatchGroup _ (XMatchGroup _) = panic "addTickMatchGroup"

addTickMatch :: Bool -> Bool -> Match GhcTc (LHsExpr GhcTc)
             -> TM (Match GhcTc (LHsExpr GhcTc))
addTickMatch isOneOfMany isLambda match@(Match { m_pats = pats, m_grhss = gRHSs }) =
  bindLocals (collectPatsBinders pats) $ do
    gRHSs' <- addTickGRHSs isOneOfMany isLambda gRHSs
    return $ match { m_grhss = gRHSs' }
addTickMatch _ _ (XMatch _) = panic "addTickMatch"

addTickGRHSs :: Bool -> Bool -> GRHSs GhcTc (LHsExpr GhcTc)
             -> TM (GRHSs GhcTc (LHsExpr GhcTc))
addTickGRHSs isOneOfMany isLambda (GRHSs x guarded (L l local_binds)) = do
  bindLocals binders $ do
    local_binds' <- addTickHsLocalBinds local_binds
    guarded' <- mapM (liftL (addTickGRHS isOneOfMany isLambda)) guarded
    return $ GRHSs x guarded' (L l local_binds')
  where
    binders = collectLocalBinders local_binds
addTickGRHSs _ _ (XGRHSs _) = panic "addTickGRHSs"

addTickGRHS :: Bool -> Bool -> GRHS GhcTc (LHsExpr GhcTc)
            -> TM (GRHS GhcTc (LHsExpr GhcTc))
<<<<<<< HEAD
addTickGRHS isOneOfMany isLambda (GRHS stmts expr) = do
  (stmts',expr') <- addTickLStmts' (Just $ (\b -> BinBox GuardBinBox b)) stmts
=======
addTickGRHS isOneOfMany isLambda (GRHS x stmts expr) = do
  (stmts',expr') <- addTickLStmts' (Just $ BinBox $ GuardBinBox) stmts
>>>>>>> 79bbb23f
                        (addTickGRHSBody isOneOfMany isLambda expr)
  return $ GRHS x stmts' expr'
addTickGRHS _ _ (XGRHS _) = panic "addTickGRHS"

addTickGRHSBody :: Bool -> Bool -> LHsExpr GhcTc -> TM (LHsExpr GhcTc)
addTickGRHSBody isOneOfMany isLambda expr@(L pos e0) = do
  d <- getDensity
  case d of
    TickForCoverage  -> addTickLHsExprOptAlt isOneOfMany expr
    TickAllFunctions | isLambda ->
       addPathEntry "\\" $
         allocTickBox (ExpBox False) True{-count-} False{-not top-} pos $
           addTickHsExpr e0
    _otherwise ->
       addTickLHsExprRHS expr

addTickLStmts :: (Maybe (Bool -> BoxLabel)) -> [ExprLStmt GhcTc]
              -> TM [ExprLStmt GhcTc]
addTickLStmts isGuard stmts = do
  (stmts, _) <- addTickLStmts' isGuard stmts (return ())
  return stmts

addTickLStmts' :: (Maybe (Bool -> BoxLabel)) -> [ExprLStmt GhcTc] -> TM a
               -> TM ([ExprLStmt GhcTc], a)
addTickLStmts' isGuard lstmts res
  = bindLocals (collectLStmtsBinders lstmts) $
    do { lstmts' <- mapM (liftL (addTickStmt isGuard)) lstmts
       ; a <- res
       ; return (lstmts', a) }

addTickStmt :: (Maybe (Bool -> BoxLabel)) -> Stmt GhcTc (LHsExpr GhcTc)
            -> TM (Stmt GhcTc (LHsExpr GhcTc))
addTickStmt _isGuard (LastStmt x e noret ret) = do
        liftM3 (LastStmt x)
                (addTickLHsExpr e)
                (pure noret)
                (addTickSyntaxExpr hpcSrcSpan ret)
addTickStmt _isGuard (BindStmt x pat e bind fail) = do
        liftM4 (BindStmt x)
                (addTickLPat pat)
                (addTickLHsExprRHS e)
                (addTickSyntaxExpr hpcSrcSpan bind)
                (addTickSyntaxExpr hpcSrcSpan fail)
addTickStmt isGuard (BodyStmt x e bind' guard') = do
        liftM3 (BodyStmt x)
                (addTick isGuard e)
                (addTickSyntaxExpr hpcSrcSpan bind')
                (addTickSyntaxExpr hpcSrcSpan guard')
addTickStmt _isGuard (LetStmt x (L l binds)) = do
        liftM (LetStmt x . L l)
                (addTickHsLocalBinds binds)
addTickStmt isGuard (ParStmt x pairs mzipExpr bindExpr) = do
    liftM3 (ParStmt x)
        (mapM (addTickStmtAndBinders isGuard) pairs)
        (unLoc <$> addTickLHsExpr (L hpcSrcSpan mzipExpr))
        (addTickSyntaxExpr hpcSrcSpan bindExpr)
addTickStmt isGuard (ApplicativeStmt body_ty args mb_join) = do
    args' <- mapM (addTickApplicativeArg isGuard) args
    return (ApplicativeStmt body_ty args' mb_join)

addTickStmt isGuard stmt@(TransStmt { trS_stmts = stmts
                                    , trS_by = by, trS_using = using
                                    , trS_ret = returnExpr, trS_bind = bindExpr
                                    , trS_fmap = liftMExpr }) = do
    t_s <- addTickLStmts isGuard stmts
    t_y <- fmapMaybeM  addTickLHsExprRHS by
    t_u <- addTickLHsExprRHS using
    t_f <- addTickSyntaxExpr hpcSrcSpan returnExpr
    t_b <- addTickSyntaxExpr hpcSrcSpan bindExpr
    L _ t_m <- addTickLHsExpr (L hpcSrcSpan liftMExpr)
    return $ stmt { trS_stmts = t_s, trS_by = t_y, trS_using = t_u
                  , trS_ret = t_f, trS_bind = t_b, trS_fmap = t_m }

addTickStmt isGuard stmt@(RecStmt {})
  = do { stmts' <- addTickLStmts isGuard (recS_stmts stmt)
       ; ret'   <- addTickSyntaxExpr hpcSrcSpan (recS_ret_fn stmt)
       ; mfix'  <- addTickSyntaxExpr hpcSrcSpan (recS_mfix_fn stmt)
       ; bind'  <- addTickSyntaxExpr hpcSrcSpan (recS_bind_fn stmt)
       ; return (stmt { recS_stmts = stmts', recS_ret_fn = ret'
                      , recS_mfix_fn = mfix', recS_bind_fn = bind' }) }

addTickStmt _ (XStmtLR _) = panic "addTickStmt"

addTick :: Maybe (Bool -> BoxLabel) -> LHsExpr GhcTc -> TM (LHsExpr GhcTc)
addTick isGuard e | Just fn <- isGuard = addBinTickLHsExpr fn e
                  | otherwise          = addTickLHsExprRHS e

addTickApplicativeArg
  :: Maybe (Bool -> BoxLabel) -> (SyntaxExpr GhcTc, ApplicativeArg GhcTc)
  -> TM (SyntaxExpr GhcTc, ApplicativeArg GhcTc)
addTickApplicativeArg isGuard (op, arg) =
  liftM2 (,) (addTickSyntaxExpr hpcSrcSpan op) (addTickArg arg)
 where
<<<<<<< HEAD
  addTickArg (ApplicativeArgOne pat expr isBody) =
    (\x1 x2 x3 -> ApplicativeArgOne x1 x2 x3)
      <$> addTickLPat pat
      <*> addTickLHsExpr expr
      <*> pure isBody
  addTickArg (ApplicativeArgMany stmts ret pat) =
    (\x1 x2 x3 -> ApplicativeArgMany x1 x2 x3)
=======
  addTickArg (ApplicativeArgOne x pat expr isBody) =
    (ApplicativeArgOne x)
      <$> addTickLPat pat
      <*> addTickLHsExpr expr
      <*> pure isBody
  addTickArg (ApplicativeArgMany x stmts ret pat) =
    (ApplicativeArgMany x)
>>>>>>> 79bbb23f
      <$> addTickLStmts isGuard stmts
      <*> (unLoc <$> addTickLHsExpr (L hpcSrcSpan ret))
      <*> addTickLPat pat
  addTickArg (XApplicativeArg _) = panic "addTickApplicativeArg"

addTickStmtAndBinders :: Maybe (Bool -> BoxLabel) -> ParStmtBlock GhcTc GhcTc
                      -> TM (ParStmtBlock GhcTc GhcTc)
addTickStmtAndBinders isGuard (ParStmtBlock x stmts ids returnExpr) =
    liftM3 (ParStmtBlock x)
        (addTickLStmts isGuard stmts)
        (return ids)
        (addTickSyntaxExpr hpcSrcSpan returnExpr)
addTickStmtAndBinders _ (XParStmtBlock{}) = panic "addTickStmtAndBinders"

addTickHsLocalBinds :: HsLocalBinds GhcTc -> TM (HsLocalBinds GhcTc)
addTickHsLocalBinds (HsValBinds x binds) =
        liftM (HsValBinds x)
                (addTickHsValBinds binds)
addTickHsLocalBinds (HsIPBinds x binds)  =
        liftM (HsIPBinds x)
                (addTickHsIPBinds binds)
addTickHsLocalBinds (EmptyLocalBinds x)  = return (EmptyLocalBinds x)
addTickHsLocalBinds (XHsLocalBindsLR x)  = return (XHsLocalBindsLR x)

addTickHsValBinds :: HsValBindsLR GhcTc (GhcPass a)
                  -> TM (HsValBindsLR GhcTc (GhcPass b))
addTickHsValBinds (XValBindsLR (NValBinds binds sigs)) = do
        b <- liftM2 NValBinds
                (mapM (\ (rec,binds') ->
                                liftM2 (,)
                                        (return rec)
                                        (addTickLHsBinds binds'))
                        binds)
                (return sigs)
        return $ XValBindsLR b
addTickHsValBinds _ = panic "addTickHsValBinds"

addTickHsIPBinds :: HsIPBinds GhcTc -> TM (HsIPBinds GhcTc)
addTickHsIPBinds (IPBinds dictbinds ipbinds) =
        liftM2 IPBinds
                (return dictbinds)
                (mapM (liftL (addTickIPBind)) ipbinds)
addTickHsIPBinds (XHsIPBinds x) = return (XHsIPBinds x)

addTickIPBind :: IPBind GhcTc -> TM (IPBind GhcTc)
addTickIPBind (IPBind x nm e) =
        liftM2 (IPBind x)
                (return nm)
                (addTickLHsExpr e)
addTickIPBind (XCIPBind x) = return (XCIPBind x)

-- There is no location here, so we might need to use a context location??
addTickSyntaxExpr :: SrcSpan -> SyntaxExpr GhcTc -> TM (SyntaxExpr GhcTc)
addTickSyntaxExpr pos syn@(SyntaxExpr { syn_expr = x }) = do
        L _ x' <- addTickLHsExpr (L pos x)
        return $ syn { syn_expr = x' }
-- we do not walk into patterns.
addTickLPat :: LPat GhcTc -> TM (LPat GhcTc)
addTickLPat pat = return pat

addTickHsCmdTop :: HsCmdTop GhcTc -> TM (HsCmdTop GhcTc)
addTickHsCmdTop (HsCmdTop x cmd) =
        liftM2 HsCmdTop
                (return x)
                (addTickLHsCmd cmd)
addTickHsCmdTop (XCmdTop{}) = panic "addTickHsCmdTop"

addTickLHsCmd ::  LHsCmd GhcTc -> TM (LHsCmd GhcTc)
addTickLHsCmd (L pos c0) = do
        c1 <- addTickHsCmd c0
        return $ L pos c1

addTickHsCmd :: HsCmd GhcTc -> TM (HsCmd GhcTc)
addTickHsCmd (HsCmdLam x matchgroup) =
        liftM (HsCmdLam x) (addTickCmdMatchGroup matchgroup)
addTickHsCmd (HsCmdApp x c e) =
        liftM2 (HsCmdApp x) (addTickLHsCmd c) (addTickLHsExpr e)
{-
addTickHsCmd (OpApp e1 c2 fix c3) =
        liftM4 OpApp
                (addTickLHsExpr e1)
                (addTickLHsCmd c2)
                (return fix)
                (addTickLHsCmd c3)
-}
addTickHsCmd (HsCmdPar x e) = liftM (HsCmdPar x) (addTickLHsCmd e)
addTickHsCmd (HsCmdCase x e mgs) =
        liftM2 (HsCmdCase x)
                (addTickLHsExpr e)
                (addTickCmdMatchGroup mgs)
addTickHsCmd (HsCmdIf x cnd e1 c2 c3) =
        liftM3 (HsCmdIf x cnd)
                (addBinTickLHsExpr (BinBox CondBinBox) e1)
                (addTickLHsCmd c2)
                (addTickLHsCmd c3)
addTickHsCmd (HsCmdLet x (L l binds) c) =
        bindLocals (collectLocalBinders binds) $
          liftM2 (HsCmdLet x . L l)
                   (addTickHsLocalBinds binds) -- to think about: !patterns.
                   (addTickLHsCmd c)
addTickHsCmd (HsCmdDo srcloc (L l stmts))
  = do { (stmts', _) <- addTickLCmdStmts' stmts (return ())
       ; return (HsCmdDo srcloc (L l stmts')) }

addTickHsCmd (HsCmdArrApp  arr_ty e1 e2 ty1 lr) =
        liftM5 HsCmdArrApp
               (return arr_ty)
               (addTickLHsExpr e1)
               (addTickLHsExpr e2)
               (return ty1)
               (return lr)
addTickHsCmd (HsCmdArrForm x e f fix cmdtop) =
        liftM4 (HsCmdArrForm x)
               (addTickLHsExpr e)
               (return f)
               (return fix)
               (mapM (liftL (addTickHsCmdTop)) cmdtop)

addTickHsCmd (HsCmdWrap x w cmd)
  = liftM2 (HsCmdWrap x) (return w) (addTickHsCmd cmd)

addTickHsCmd e@(XCmd {})  = pprPanic "addTickHsCmd" (ppr e)

-- Others should never happen in a command context.
--addTickHsCmd e  = pprPanic "addTickHsCmd" (ppr e)

addTickCmdMatchGroup :: MatchGroup GhcTc (LHsCmd GhcTc)
                     -> TM (MatchGroup GhcTc (LHsCmd GhcTc))
addTickCmdMatchGroup mg@(MG { mg_alts = L l matches }) = do
  matches' <- mapM (liftL addTickCmdMatch) matches
  return $ mg { mg_alts = L l matches' }
addTickCmdMatchGroup (XMatchGroup _) = panic "addTickCmdMatchGroup"

addTickCmdMatch :: Match GhcTc (LHsCmd GhcTc) -> TM (Match GhcTc (LHsCmd GhcTc))
addTickCmdMatch match@(Match { m_pats = pats, m_grhss = gRHSs }) =
  bindLocals (collectPatsBinders pats) $ do
    gRHSs' <- addTickCmdGRHSs gRHSs
    return $ match { m_grhss = gRHSs' }
addTickCmdMatch (XMatch _) = panic "addTickCmdMatch"

addTickCmdGRHSs :: GRHSs GhcTc (LHsCmd GhcTc) -> TM (GRHSs GhcTc (LHsCmd GhcTc))
addTickCmdGRHSs (GRHSs x guarded (L l local_binds)) = do
  bindLocals binders $ do
    local_binds' <- addTickHsLocalBinds local_binds
    guarded' <- mapM (liftL addTickCmdGRHS) guarded
    return $ GRHSs x guarded' (L l local_binds')
  where
    binders = collectLocalBinders local_binds
addTickCmdGRHSs (XGRHSs _) = panic "addTickCmdGRHSs"

addTickCmdGRHS :: GRHS GhcTc (LHsCmd GhcTc) -> TM (GRHS GhcTc (LHsCmd GhcTc))
-- The *guards* are *not* Cmds, although the body is
-- C.f. addTickGRHS for the BinBox stuff
<<<<<<< HEAD
addTickCmdGRHS (GRHS stmts cmd)
  = do { (stmts',expr') <- addTickLStmts' (Just $ \x -> BinBox GuardBinBox x)
=======
addTickCmdGRHS (GRHS x stmts cmd)
  = do { (stmts',expr') <- addTickLStmts' (Just $ BinBox $ GuardBinBox)
>>>>>>> 79bbb23f
                                   stmts (addTickLHsCmd cmd)
       ; return $ GRHS x stmts' expr' }
addTickCmdGRHS (XGRHS _) = panic "addTickCmdGRHS"

addTickLCmdStmts :: [LStmt GhcTc (LHsCmd GhcTc)]
                 -> TM [LStmt GhcTc (LHsCmd GhcTc)]
addTickLCmdStmts stmts = do
  (stmts, _) <- addTickLCmdStmts' stmts (return ())
  return stmts

addTickLCmdStmts' :: [LStmt GhcTc (LHsCmd GhcTc)] -> TM a
                  -> TM ([LStmt GhcTc (LHsCmd GhcTc)], a)
addTickLCmdStmts' lstmts res
  = bindLocals binders $ do
        lstmts' <- mapM (liftL addTickCmdStmt) lstmts
        a <- res
        return (lstmts', a)
  where
        binders = collectLStmtsBinders lstmts

addTickCmdStmt :: Stmt GhcTc (LHsCmd GhcTc) -> TM (Stmt GhcTc (LHsCmd GhcTc))
addTickCmdStmt (BindStmt x pat c bind fail) = do
        liftM4 (BindStmt x)
                (addTickLPat pat)
                (addTickLHsCmd c)
                (return bind)
                (return fail)
addTickCmdStmt (LastStmt x c noret ret) = do
        liftM3 (LastStmt x)
                (addTickLHsCmd c)
                (pure noret)
                (addTickSyntaxExpr hpcSrcSpan ret)
addTickCmdStmt (BodyStmt x c bind' guard') = do
        liftM3 (BodyStmt x)
                (addTickLHsCmd c)
                (addTickSyntaxExpr hpcSrcSpan bind')
                (addTickSyntaxExpr hpcSrcSpan guard')
addTickCmdStmt (LetStmt x (L l binds)) = do
        liftM (LetStmt x . L l)
                (addTickHsLocalBinds binds)
addTickCmdStmt stmt@(RecStmt {})
  = do { stmts' <- addTickLCmdStmts (recS_stmts stmt)
       ; ret'   <- addTickSyntaxExpr hpcSrcSpan (recS_ret_fn stmt)
       ; mfix'  <- addTickSyntaxExpr hpcSrcSpan (recS_mfix_fn stmt)
       ; bind'  <- addTickSyntaxExpr hpcSrcSpan (recS_bind_fn stmt)
       ; return (stmt { recS_stmts = stmts', recS_ret_fn = ret'
                      , recS_mfix_fn = mfix', recS_bind_fn = bind' }) }
addTickCmdStmt ApplicativeStmt{} =
  panic "ToDo: addTickCmdStmt ApplicativeLastStmt"
addTickCmdStmt XStmtLR{} =
  panic "addTickCmdStmt XStmtLR"

-- Others should never happen in a command context.
addTickCmdStmt stmt  = pprPanic "addTickHsCmd" (ppr stmt)

addTickHsRecordBinds :: HsRecordBinds GhcTc -> TM (HsRecordBinds GhcTc)
addTickHsRecordBinds (HsRecFields fields dd)
  = do  { fields' <- mapM addTickHsRecField fields
        ; return (HsRecFields fields' dd) }

addTickHsRecField :: LHsRecField' id (LHsExpr GhcTc)
                  -> TM (LHsRecField' id (LHsExpr GhcTc))
addTickHsRecField (L l (HsRecField id expr pun))
        = do { expr' <- addTickLHsExpr expr
             ; return (L l (HsRecField id expr' pun)) }


addTickArithSeqInfo :: ArithSeqInfo GhcTc -> TM (ArithSeqInfo GhcTc)
addTickArithSeqInfo (From e1) =
        liftM From
                (addTickLHsExpr e1)
addTickArithSeqInfo (FromThen e1 e2) =
        liftM2 FromThen
                (addTickLHsExpr e1)
                (addTickLHsExpr e2)
addTickArithSeqInfo (FromTo e1 e2) =
        liftM2 FromTo
                (addTickLHsExpr e1)
                (addTickLHsExpr e2)
addTickArithSeqInfo (FromThenTo e1 e2 e3) =
        liftM3 FromThenTo
                (addTickLHsExpr e1)
                (addTickLHsExpr e2)
                (addTickLHsExpr e3)

liftL :: (Monad m) => (a -> m a) -> Located a -> m (Located a)
liftL f (L loc a) = do
  a' <- f a
  return $ L loc a'

data TickTransState = TT { tickBoxCount:: Int
                         , mixEntries  :: [MixEntry_]
                         , ccIndices   :: CostCentreState
                         }

data TickTransEnv = TTE { fileName     :: FastString
                        , density      :: TickDensity
                        , tte_dflags   :: DynFlags
                        , exports      :: NameSet
                        , inlines      :: VarSet
                        , declPath     :: [String]
                        , inScope      :: VarSet
                        , blackList    :: Map SrcSpan ()
                        , this_mod     :: Module
                        , tickishType  :: TickishType
                        }

--      deriving Show

data TickishType = ProfNotes | HpcTicks | Breakpoints | SourceNotes
                 deriving (Eq)

coveragePasses :: DynFlags -> [TickishType]
coveragePasses dflags =
    ifa (hscTarget dflags == HscInterpreted) Breakpoints $
    ifa (gopt Opt_Hpc dflags)                HpcTicks $
    ifa (gopt Opt_SccProfilingOn dflags &&
         profAuto dflags /= NoProfAuto)      ProfNotes $
    ifa (debugLevel dflags > 0)              SourceNotes []
  where ifa f x xs | f         = x:xs
                   | otherwise = xs

-- | Tickishs that only make sense when their source code location
-- refers to the current file. This might not always be true due to
-- LINE pragmas in the code - which would confuse at least HPC.
tickSameFileOnly :: TickishType -> Bool
tickSameFileOnly HpcTicks = True
tickSameFileOnly _other   = False

type FreeVars = OccEnv Id
noFVs :: FreeVars
noFVs = emptyOccEnv

-- Note [freevars]
--   For breakpoints we want to collect the free variables of an
--   expression for pinning on the HsTick.  We don't want to collect
--   *all* free variables though: in particular there's no point pinning
--   on free variables that are will otherwise be in scope at the GHCi
--   prompt, which means all top-level bindings.  Unfortunately detecting
--   top-level bindings isn't easy (collectHsBindsBinders on the top-level
--   bindings doesn't do it), so we keep track of a set of "in-scope"
--   variables in addition to the free variables, and the former is used
--   to filter additions to the latter.  This gives us complete control
--   over what free variables we track.

data TM a = TM { unTM :: TickTransEnv -> TickTransState -> (a,FreeVars,TickTransState) }
        -- a combination of a state monad (TickTransState) and a writer
        -- monad (FreeVars).

instance Functor TM where
    fmap = liftM

instance Applicative TM where
    pure a = TM $ \ _env st -> (a,noFVs,st)
    (<*>) = ap

instance Monad TM where
  (TM m) >>= k = TM $ \ env st ->
                                case m env st of
                                  (r1,fv1,st1) ->
                                     case unTM (k r1) env st1 of
                                       (r2,fv2,st2) ->
                                          (r2, fv1 `plusOccEnv` fv2, st2)

instance HasDynFlags TM where
  getDynFlags = TM $ \ env st -> (tte_dflags env, noFVs, st)

-- | Get the next HPC cost centre index for a given centre name
getCCIndexM :: FastString -> TM CostCentreIndex
getCCIndexM n = TM $ \_ st -> let (idx, is') = getCCIndex n $
                                                 ccIndices st
                              in (idx, noFVs, st { ccIndices = is' })

getState :: TM TickTransState
getState = TM $ \ _ st -> (st, noFVs, st)

setState :: (TickTransState -> TickTransState) -> TM ()
setState f = TM $ \ _ st -> ((), noFVs, f st)

getEnv :: TM TickTransEnv
getEnv = TM $ \ env st -> (env, noFVs, st)

withEnv :: (TickTransEnv -> TickTransEnv) -> TM a -> TM a
withEnv f (TM m) = TM $ \ env st ->
                                 case m (f env) st of
                                   (a, fvs, st') -> (a, fvs, st')

getDensity :: TM TickDensity
getDensity = TM $ \env st -> (density env, noFVs, st)

ifDensity :: TickDensity -> TM a -> TM a -> TM a
ifDensity d th el = do d0 <- getDensity; if d == d0 then th else el

getFreeVars :: TM a -> TM (FreeVars, a)
getFreeVars (TM m)
  = TM $ \ env st -> case m env st of (a, fv, st') -> ((fv,a), fv, st')

freeVar :: Id -> TM ()
freeVar id = TM $ \ env st ->
                if id `elemVarSet` inScope env
                   then ((), unitOccEnv (nameOccName (idName id)) id, st)
                   else ((), noFVs, st)

addPathEntry :: String -> TM a -> TM a
addPathEntry nm = withEnv (\ env -> env { declPath = declPath env ++ [nm] })

getPathEntry :: TM [String]
getPathEntry = declPath `liftM` getEnv

getFileName :: TM FastString
getFileName = fileName `liftM` getEnv

isGoodSrcSpan' :: SrcSpan -> Bool
isGoodSrcSpan' pos@(RealSrcSpan _) = srcSpanStart pos /= srcSpanEnd pos
isGoodSrcSpan' (UnhelpfulSpan _) = False

isGoodTickSrcSpan :: SrcSpan -> TM Bool
isGoodTickSrcSpan pos = do
  file_name <- getFileName
  tickish <- tickishType `liftM` getEnv
  let need_same_file = tickSameFileOnly tickish
      same_file      = Just file_name == srcSpanFileName_maybe pos
  return (isGoodSrcSpan' pos && (not need_same_file || same_file))

ifGoodTickSrcSpan :: SrcSpan -> TM a -> TM a -> TM a
ifGoodTickSrcSpan pos then_code else_code = do
  good <- isGoodTickSrcSpan pos
  if good then then_code else else_code

bindLocals :: [Id] -> TM a -> TM a
bindLocals new_ids (TM m)
  = TM $ \ env st ->
                 case m env{ inScope = inScope env `extendVarSetList` new_ids } st of
                   (r, fv, st') -> (r, fv `delListFromOccEnv` occs, st')
  where occs = [ nameOccName (idName id) | id <- new_ids ]

isBlackListed :: SrcSpan -> TM Bool
isBlackListed pos = TM $ \ env st ->
              case Map.lookup pos (blackList env) of
                Nothing -> (False,noFVs,st)
                Just () -> (True,noFVs,st)

-- the tick application inherits the source position of its
-- expression argument to support nested box allocations
allocTickBox :: BoxLabel -> Bool -> Bool -> SrcSpan -> TM (HsExpr GhcTc)
             -> TM (LHsExpr GhcTc)
allocTickBox boxLabel countEntries topOnly pos m =
  ifGoodTickSrcSpan pos (do
    (fvs, e) <- getFreeVars m
    env <- getEnv
    tickish <- mkTickish boxLabel countEntries topOnly pos fvs (declPath env)
    return (L pos (HsTick noExt tickish (L pos e)))
  ) (do
    e <- m
    return (L pos e)
  )

-- the tick application inherits the source position of its
-- expression argument to support nested box allocations
allocATickBox :: BoxLabel -> Bool -> Bool -> SrcSpan -> FreeVars
              -> TM (Maybe (Tickish Id))
allocATickBox boxLabel countEntries topOnly  pos fvs =
  ifGoodTickSrcSpan pos (do
    let
      mydecl_path = case boxLabel of
                      TopLevelBox x -> x
                      LocalBox xs  -> xs
                      _ -> panic "allocATickBox"
    tickish <- mkTickish boxLabel countEntries topOnly pos fvs mydecl_path
    return (Just tickish)
  ) (return Nothing)


mkTickish :: BoxLabel -> Bool -> Bool -> SrcSpan -> OccEnv Id -> [String]
          -> TM (Tickish Id)
mkTickish boxLabel countEntries topOnly pos fvs decl_path = do

  let ids = filter (not . isUnliftedType . idType) $ occEnvElts fvs
          -- unlifted types cause two problems here:
          --   * we can't bind them  at the GHCi prompt
          --     (bindLocalsAtBreakpoint already fliters them out),
          --   * the simplifier might try to substitute a literal for
          --     the Id, and we can't handle that.

      me = (pos, decl_path, map (nameOccName.idName) ids, boxLabel)

      cc_name | topOnly   = head decl_path
              | otherwise = concat (intersperse "." decl_path)

  dflags <- getDynFlags
  env <- getEnv
  case tickishType env of
    HpcTicks -> do
      c <- liftM tickBoxCount getState
      setState $ \st -> st { tickBoxCount = c + 1
                           , mixEntries = me : mixEntries st }
      return $ HpcTick (this_mod env) c

    ProfNotes -> do
      let nm = mkFastString cc_name
      flavour <- HpcCC <$> getCCIndexM nm
      let cc = mkUserCC nm (this_mod env) pos flavour
          count = countEntries && gopt Opt_ProfCountEntries dflags
      return $ ProfNote cc count True{-scopes-}

    Breakpoints -> do
      c <- liftM tickBoxCount getState
      setState $ \st -> st { tickBoxCount = c + 1
                           , mixEntries = me:mixEntries st }
      return $ Breakpoint c ids

    SourceNotes | RealSrcSpan pos' <- pos ->
      return $ SourceNote pos' cc_name

    _otherwise -> panic "mkTickish: bad source span!"


allocBinTickBox :: (Bool -> BoxLabel) -> SrcSpan -> TM (HsExpr GhcTc)
                -> TM (LHsExpr GhcTc)
allocBinTickBox boxLabel pos m = do
  env <- getEnv
  case tickishType env of
    HpcTicks -> do e <- liftM (L pos) m
                   ifGoodTickSrcSpan pos
                     (mkBinTickBoxHpc boxLabel pos e)
                     (return e)
    _other   -> allocTickBox (ExpBox False) False False pos m

mkBinTickBoxHpc :: (Bool -> BoxLabel) -> SrcSpan -> LHsExpr GhcTc
                -> TM (LHsExpr GhcTc)
mkBinTickBoxHpc boxLabel pos e =
 TM $ \ env st ->
  let meT = (pos,declPath env, [],boxLabel True)
      meF = (pos,declPath env, [],boxLabel False)
      meE = (pos,declPath env, [],ExpBox False)
      c = tickBoxCount st
      mes = mixEntries st
  in
     ( L pos $ HsTick noExt (HpcTick (this_mod env) c)
          $ L pos $ HsBinTick noExt (c+1) (c+2) e
   -- notice that F and T are reversed,
   -- because we are building the list in
   -- reverse...
     , noFVs
     , st {tickBoxCount=c+3 , mixEntries=meF:meT:meE:mes}
     )

mkHpcPos :: SrcSpan -> HpcPos
mkHpcPos pos@(RealSrcSpan s)
   | isGoodSrcSpan' pos = toHpcPos (srcSpanStartLine s,
                                    srcSpanStartCol s,
                                    srcSpanEndLine s,
                                    srcSpanEndCol s - 1)
                              -- the end column of a SrcSpan is one
                              -- greater than the last column of the
                              -- span (see SrcLoc), whereas HPC
                              -- expects to the column range to be
                              -- inclusive, hence we subtract one above.
mkHpcPos _ = panic "bad source span; expected such spans to be filtered out"

hpcSrcSpan :: SrcSpan
hpcSrcSpan = mkGeneralSrcSpan (fsLit "Haskell Program Coverage internals")

matchesOneOfMany :: [LMatch GhcTc body] -> Bool
matchesOneOfMany lmatches = sum (map matchCount lmatches) > 1
  where
        matchCount (L _ (Match { m_grhss = GRHSs _ grhss _ })) = length grhss
        matchCount (L _ (Match { m_grhss = XGRHSs _ }))
          = panic "matchesOneOfMany"
        matchCount (L _ (XMatch _)) = panic "matchesOneOfMany"

type MixEntry_ = (SrcSpan, [String], [OccName], BoxLabel)

-- For the hash value, we hash everything: the file name,
--  the timestamp of the original source file, the tab stop,
--  and the mix entries. We cheat, and hash the show'd string.
-- This hash only has to be hashed at Mix creation time,
-- and is for sanity checking only.

mixHash :: FilePath -> UTCTime -> Int -> [MixEntry] -> Int
mixHash file tm tabstop entries = fromIntegral $ hashString
        (show $ Mix file tm 0 tabstop entries)

{-
************************************************************************
*                                                                      *
*              initialisation
*                                                                      *
************************************************************************

Each module compiled with -fhpc declares an initialisation function of
the form `hpc_init_<module>()`, which is emitted into the _stub.c file
and annotated with __attribute__((constructor)) so that it gets
executed at startup time.

The function's purpose is to call hs_hpc_module to register this
module with the RTS, and it looks something like this:

static void hpc_init_Main(void) __attribute__((constructor));
static void hpc_init_Main(void)
{extern StgWord64 _hpc_tickboxes_Main_hpc[];
 hs_hpc_module("Main",8,1150288664,_hpc_tickboxes_Main_hpc);}
-}

hpcInitCode :: Module -> HpcInfo -> SDoc
hpcInitCode _ (NoHpcInfo {}) = Outputable.empty
hpcInitCode this_mod (HpcInfo tickCount hashNo)
 = vcat
    [ text "static void hpc_init_" <> ppr this_mod
         <> text "(void) __attribute__((constructor));"
    , text "static void hpc_init_" <> ppr this_mod <> text "(void)"
    , braces (vcat [
        text "extern StgWord64 " <> tickboxes <>
               text "[]" <> semi,
        text "hs_hpc_module" <>
          parens (hcat (punctuate comma [
              doubleQuotes full_name_str,
              int tickCount, -- really StgWord32
              int hashNo,    -- really StgWord32
              tickboxes
            ])) <> semi
       ])
    ]
  where
    tickboxes = ppr (mkHpcTicksLabel $ this_mod)

    module_name  = hcat (map (text.charToC) $
                         bytesFS (moduleNameFS (Module.moduleName this_mod)))
    package_name = hcat (map (text.charToC) $
                         bytesFS (unitIdFS  (moduleUnitId this_mod)))
    full_name_str
       | moduleUnitId this_mod == mainUnitId
       = module_name
       | otherwise
       = package_name <> char '/' <> module_name<|MERGE_RESOLUTION|>--- conflicted
+++ resolved
@@ -667,13 +667,8 @@
 
 addTickGRHS :: Bool -> Bool -> GRHS GhcTc (LHsExpr GhcTc)
             -> TM (GRHS GhcTc (LHsExpr GhcTc))
-<<<<<<< HEAD
-addTickGRHS isOneOfMany isLambda (GRHS stmts expr) = do
+addTickGRHS isOneOfMany isLambda (GRHS x stmts expr) = do
   (stmts',expr') <- addTickLStmts' (Just $ (\b -> BinBox GuardBinBox b)) stmts
-=======
-addTickGRHS isOneOfMany isLambda (GRHS x stmts expr) = do
-  (stmts',expr') <- addTickLStmts' (Just $ BinBox $ GuardBinBox) stmts
->>>>>>> 79bbb23f
                         (addTickGRHSBody isOneOfMany isLambda expr)
   return $ GRHS x stmts' expr'
 addTickGRHS _ _ (XGRHS _) = panic "addTickGRHS"
@@ -767,23 +762,13 @@
 addTickApplicativeArg isGuard (op, arg) =
   liftM2 (,) (addTickSyntaxExpr hpcSrcSpan op) (addTickArg arg)
  where
-<<<<<<< HEAD
-  addTickArg (ApplicativeArgOne pat expr isBody) =
-    (\x1 x2 x3 -> ApplicativeArgOne x1 x2 x3)
-      <$> addTickLPat pat
-      <*> addTickLHsExpr expr
-      <*> pure isBody
-  addTickArg (ApplicativeArgMany stmts ret pat) =
-    (\x1 x2 x3 -> ApplicativeArgMany x1 x2 x3)
-=======
   addTickArg (ApplicativeArgOne x pat expr isBody) =
-    (ApplicativeArgOne x)
+    (\x1 x2 x3 -> ApplicativeArgOne x x1 x2 x3)
       <$> addTickLPat pat
       <*> addTickLHsExpr expr
       <*> pure isBody
   addTickArg (ApplicativeArgMany x stmts ret pat) =
-    (ApplicativeArgMany x)
->>>>>>> 79bbb23f
+    (\x1 x2 x3 -> ApplicativeArgMany x x1 x2 x3)
       <$> addTickLStmts isGuard stmts
       <*> (unLoc <$> addTickLHsExpr (L hpcSrcSpan ret))
       <*> addTickLPat pat
@@ -937,13 +922,8 @@
 addTickCmdGRHS :: GRHS GhcTc (LHsCmd GhcTc) -> TM (GRHS GhcTc (LHsCmd GhcTc))
 -- The *guards* are *not* Cmds, although the body is
 -- C.f. addTickGRHS for the BinBox stuff
-<<<<<<< HEAD
-addTickCmdGRHS (GRHS stmts cmd)
-  = do { (stmts',expr') <- addTickLStmts' (Just $ \x -> BinBox GuardBinBox x)
-=======
 addTickCmdGRHS (GRHS x stmts cmd)
-  = do { (stmts',expr') <- addTickLStmts' (Just $ BinBox $ GuardBinBox)
->>>>>>> 79bbb23f
+  = do { (stmts',expr') <- addTickLStmts' (Just $ \x1 -> BinBox GuardBinBox x1)
                                    stmts (addTickLHsCmd cmd)
        ; return $ GRHS x stmts' expr' }
 addTickCmdGRHS (XGRHS _) = panic "addTickCmdGRHS"
