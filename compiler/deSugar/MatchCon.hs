{-
(c) The University of Glasgow 2006
(c) The GRASP/AQUA Project, Glasgow University, 1992-1998


Pattern-matching constructors
-}

{-# LANGUAGE CPP #-}
{-# LANGUAGE TypeFamilies #-}

module MatchCon ( matchConFamily, matchPatSyn ) where

#include "HsVersions.h"

import GhcPrelude

import {-# SOURCE #-} Match     ( match )

import HsSyn
import DsBinds
import ConLike
import TcType
import Weight
import Type ( Weighted )
import DsMonad
import DsUtils
import MkCore   ( mkCoreLets )
import Util
import Id
import NameEnv
import FieldLabel ( flSelector )
import SrcLoc
import Outputable
import Control.Monad(liftM)
import Data.List (groupBy)

{-
We are confronted with the first column of patterns in a set of
equations, all beginning with constructors from one ``family'' (e.g.,
@[]@ and @:@ make up the @List@ ``family'').  We want to generate the
alternatives for a @Case@ expression.  There are several choices:
\begin{enumerate}
\item
Generate an alternative for every constructor in the family, whether
they are used in this set of equations or not; this is what the Wadler
chapter does.
\begin{description}
\item[Advantages:]
(a)~Simple.  (b)~It may also be that large sparsely-used constructor
families are mainly handled by the code for literals.
\item[Disadvantages:]
(a)~Not practical for large sparsely-used constructor families, e.g.,
the ASCII character set.  (b)~Have to look up a list of what
constructors make up the whole family.
\end{description}

\item
Generate an alternative for each constructor used, then add a default
alternative in case some constructors in the family weren't used.
\begin{description}
\item[Advantages:]
(a)~Alternatives aren't generated for unused constructors.  (b)~The
STG is quite happy with defaults.  (c)~No lookup in an environment needed.
\item[Disadvantages:]
(a)~A spurious default alternative may be generated.
\end{description}

\item
``Do it right:'' generate an alternative for each constructor used,
and add a default alternative if all constructors in the family
weren't used.
\begin{description}
\item[Advantages:]
(a)~You will get cases with only one alternative (and no default),
which should be amenable to optimisation.  Tuples are a common example.
\item[Disadvantages:]
(b)~Have to look up constructor families in TDE (as above).
\end{description}
\end{enumerate}

We are implementing the ``do-it-right'' option for now.  The arguments
to @matchConFamily@ are the same as to @match@; the extra @Int@
returned is the number of constructors in the family.

The function @matchConFamily@ is concerned with this
have-we-used-all-the-constructors? question; the local function
@match_cons_used@ does all the real work.
-}

matchConFamily :: [Id]
               -> Type
               -> [[EquationInfo]]
               -> DsM MatchResult
-- Each group of eqns is for a single constructor
matchConFamily (var:vars) ty groups
<<<<<<< HEAD
  = do dflags <- getDynFlags
       let weight = idWeight var
           -- Each variable in the argument list correspond to one column in the
           -- pattern matching equations. It has the same type as all the
           -- pattern, and, more importantly for this function, its multiplicity
           -- is the context multiplicity of the pattern. We extract that
           -- multiplicity, so that 'matchOneconLike' knows the context
           -- multiplicity, in case it needs to come up with new variables.
           --
           -- TODO: arnaud: check correctness of the comment
       alts <- mapM (fmap toRealAlt . matchOneConLike vars ty weight) groups
       return (mkCoAlgCaseMatchResult dflags var ty alts)
=======
  = do alts <- mapM (fmap toRealAlt . matchOneConLike vars ty) groups
       return (mkCoAlgCaseMatchResult var ty alts)
>>>>>>> faee23bb
  where
    toRealAlt alt = case alt_pat alt of
        RealDataCon dcon -> alt{ alt_pat = dcon }
        _ -> panic "matchConFamily: not RealDataCon"
matchConFamily [] _ _ = panic "matchConFamily []"

matchPatSyn :: [Id]
            -> Type
            -> [EquationInfo]
            -> DsM MatchResult
matchPatSyn (var:vars) ty eqns
  = do
       let weight = idWeight var -- TODO: arnaud: this should be right. But it pertains to type synonym, so check for correctness later.
       alt <- fmap toSynAlt $ matchOneConLike vars ty weight eqns
       return (mkCoSynCaseMatchResult var ty alt)
  where
    toSynAlt alt = case alt_pat alt of
        PatSynCon psyn -> alt{ alt_pat = psyn }
        _ -> panic "matchPatSyn: not PatSynCon"
matchPatSyn _ _ _ = panic "matchPatSyn []"

type ConArgPats = HsConDetails (LPat GhcTc) (HsRecFields GhcTc (LPat GhcTc))

matchOneConLike :: [Id]
                -> Type
                -> Rig
                -> [EquationInfo]
                -> DsM (CaseAlt ConLike)
matchOneConLike vars ty weight (eqn1 : eqns)   -- All eqns for a single constructor
  = do  { let inst_tys = ASSERT( tvs1 `equalLength` ex_tvs )
                         arg_tys ++ mkTyVarTys tvs1

              val_arg_tys = conLikeInstOrigArgTys con1 inst_tys
        -- dataConInstOrigArgTys takes the univ and existential tyvars
        -- and returns the types of the *value* args, which is what we want

              match_group :: [Id]
                          -> [(ConArgPats, EquationInfo)] -> DsM MatchResult
              -- All members of the group have compatible ConArgPats
              match_group arg_vars arg_eqn_prs
                = ASSERT( notNull arg_eqn_prs )
                  do { (wraps, eqns') <- liftM unzip (mapM shift arg_eqn_prs)
                     ; let group_arg_vars = select_arg_vars arg_vars arg_eqn_prs
                     ; match_result <- match (group_arg_vars ++ vars) ty eqns'
                     ; return (adjustMatchResult (foldr1 (.) wraps) match_result) }

              shift (_, eqn@(EqnInfo { eqn_pats = ConPatOut{ pat_tvs = tvs, pat_dicts = ds,
                                                             pat_binds = bind, pat_args = args
                                                  } : pats }))
                = do ds_bind <- dsTcEvBinds bind
                     return ( wrapBinds (tvs `zip` tvs1)
                            . wrapBinds (ds  `zip` dicts1)
                            . mkCoreLets ds_bind
                            , eqn { eqn_pats = conArgPats val_arg_tys args ++ pats }
                            -- TODO: arnaud: ^ should val_arg_tys be scaled here?
                            )
              shift (_, (EqnInfo { eqn_pats = ps })) = pprPanic "matchOneCon/shift" (ppr ps)
        ; let scaled_arg_tys = map (scaleWeighted weight) val_arg_tys
            -- The 'val_arg_tys' are taken from the data type definition, they
            -- do not take into account the context multiplicity, therefore we
            -- need to scale them back to get the correct context multiplicity
            -- to desugar the sub-pattern in each field.
        ; arg_vars <- selectConMatchVars scaled_arg_tys args1
                -- Use the first equation as a source of
                -- suggestions for the new variables

        -- Divide into sub-groups; see Note [Record patterns]
        ; let groups :: [[(ConArgPats, EquationInfo)]]
              groups = groupBy compatible_pats [ (pat_args (firstPat eqn), eqn)
                                               | eqn <- eqn1:eqns ]

        ; match_results <- mapM (match_group arg_vars) groups

        ; return $ MkCaseAlt{ alt_pat = con1,
                              alt_bndrs = tvs1 ++ dicts1 ++ arg_vars,
                              alt_wrapper = wrapper1,
                              alt_result = foldr1 combineMatchResults match_results } }
  where
    ConPatOut { pat_con = L _ con1, pat_arg_tys = arg_tys, pat_wrap = wrapper1,
                pat_tvs = tvs1, pat_dicts = dicts1, pat_args = args1 }
              = firstPat eqn1
    fields1 = map flSelector (conLikeFieldLabels con1)

    ex_tvs = conLikeExTyVars con1

    -- Choose the right arg_vars in the right order for this group
    -- Note [Record patterns]
    select_arg_vars :: [Id] -> [(ConArgPats, EquationInfo)] -> [Id]
    select_arg_vars arg_vars ((arg_pats, _) : _)
      | RecCon flds <- arg_pats
      , let rpats = rec_flds flds
      , not (null rpats)     -- Treated specially; cf conArgPats
      = ASSERT2( fields1 `equalLength` arg_vars,
                 ppr con1 $$ ppr fields1 $$ ppr arg_vars )
        map lookup_fld rpats
      | otherwise
      = arg_vars
      where
        fld_var_env = mkNameEnv $ zipEqual "get_arg_vars" fields1 arg_vars
        lookup_fld (L _ rpat) = lookupNameEnv_NF fld_var_env
                                            (idName (unLoc (hsRecFieldId rpat)))
    select_arg_vars _ [] = panic "matchOneCon/select_arg_vars []"
matchOneConLike _ _ _ [] = panic "matchOneCon []"

-----------------
compatible_pats :: (ConArgPats,a) -> (ConArgPats,a) -> Bool
-- Two constructors have compatible argument patterns if the number
-- and order of sub-matches is the same in both cases
compatible_pats (RecCon flds1, _) (RecCon flds2, _) = same_fields flds1 flds2
compatible_pats (RecCon flds1, _) _                 = null (rec_flds flds1)
compatible_pats _                 (RecCon flds2, _) = null (rec_flds flds2)
compatible_pats _                 _                 = True -- Prefix or infix con

same_fields :: HsRecFields GhcTc (LPat GhcTc) -> HsRecFields GhcTc (LPat GhcTc)
            -> Bool
same_fields flds1 flds2
  = all2 (\(L _ f1) (L _ f2)
                          -> unLoc (hsRecFieldId f1) == unLoc (hsRecFieldId f2))
         (rec_flds flds1) (rec_flds flds2)


-----------------
selectConMatchVars :: [Weighted Type] -> ConArgPats -> DsM [Id]
selectConMatchVars arg_tys con = case con of
                                   (RecCon {}) -> newSysLocalsDsNoLP arg_tys
                                   (PrefixCon ps) -> selectMatchVars (zipWeights arg_tys ps)
                                   (InfixCon p1 p2) -> selectMatchVars (zipWeights arg_tys [p1, p2])
  where
    zipWeights = zipWithEqual "selectConMatchVar" (\a b -> (weightedWeight a, unLoc b))

conArgPats :: [Weighted Type]-- Instantiated argument types
                          -- Used only to fill in the types of WildPats, which
                          -- are probably never looked at anyway
           -> ConArgPats
           -> [Pat GhcTc]
conArgPats _arg_tys (PrefixCon ps)   = map unLoc ps
conArgPats _arg_tys (InfixCon p1 p2) = [unLoc p1, unLoc p2]
conArgPats  arg_tys (RecCon (HsRecFields { rec_flds = rpats }))
  | null rpats = map WildPat (map weightedThing arg_tys)
        -- Important special case for C {}, which can be used for a
        -- datacon that isn't declared to have fields at all
  | otherwise  = map (unLoc . hsRecFieldArg . unLoc) rpats

{-
Note [Record patterns]
~~~~~~~~~~~~~~~~~~~~~~
Consider
         data T = T { x,y,z :: Bool }

         f (T { y=True, x=False }) = ...

We must match the patterns IN THE ORDER GIVEN, thus for the first
one we match y=True before x=False.  See Trac #246; or imagine
matching against (T { y=False, x=undefined }): should fail without
touching the undefined.

Now consider:

         f (T { y=True, x=False }) = ...
         f (T { x=True, y= False}) = ...

In the first we must test y first; in the second we must test x
first.  So we must divide even the equations for a single constructor
T into sub-goups, based on whether they match the same field in the
same order.  That's what the (groupBy compatible_pats) grouping.

All non-record patterns are "compatible" in this sense, because the
positional patterns (T a b) and (a `T` b) all match the arguments
in order.  Also T {} is special because it's equivalent to (T _ _).
Hence the (null rpats) checks here and there.


Note [Existentials in shift_con_pat]
~~~~~~~~~~~~~~~~~~~~~~~~~~~~~~~~~~~~
Consider
        data T = forall a. Ord a => T a (a->Int)

        f (T x f) True  = ...expr1...
        f (T y g) False = ...expr2..

When we put in the tyvars etc we get

        f (T a (d::Ord a) (x::a) (f::a->Int)) True =  ...expr1...
        f (T b (e::Ord b) (y::a) (g::a->Int)) True =  ...expr2...

After desugaring etc we'll get a single case:

        f = \t::T b::Bool ->
            case t of
               T a (d::Ord a) (x::a) (f::a->Int)) ->
            case b of
                True  -> ...expr1...
                False -> ...expr2...

*** We have to substitute [a/b, d/e] in expr2! **
Hence
                False -> ....((/\b\(e:Ord b).expr2) a d)....

Originally I tried to use
        (\b -> let e = d in expr2) a
to do this substitution.  While this is "correct" in a way, it fails
Lint, because e::Ord b but d::Ord a.

-}<|MERGE_RESOLUTION|>--- conflicted
+++ resolved
@@ -94,9 +94,7 @@
                -> DsM MatchResult
 -- Each group of eqns is for a single constructor
 matchConFamily (var:vars) ty groups
-<<<<<<< HEAD
-  = do dflags <- getDynFlags
-       let weight = idWeight var
+  = do let weight = idWeight var
            -- Each variable in the argument list correspond to one column in the
            -- pattern matching equations. It has the same type as all the
            -- pattern, and, more importantly for this function, its multiplicity
@@ -106,11 +104,7 @@
            --
            -- TODO: arnaud: check correctness of the comment
        alts <- mapM (fmap toRealAlt . matchOneConLike vars ty weight) groups
-       return (mkCoAlgCaseMatchResult dflags var ty alts)
-=======
-  = do alts <- mapM (fmap toRealAlt . matchOneConLike vars ty) groups
        return (mkCoAlgCaseMatchResult var ty alts)
->>>>>>> faee23bb
   where
     toRealAlt alt = case alt_pat alt of
         RealDataCon dcon -> alt{ alt_pat = dcon }
