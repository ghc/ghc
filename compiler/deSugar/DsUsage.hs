{-# LANGUAGE CPP #-}

module DsUsage (
    -- * Dependency/fingerprinting code (used by MkIface)
    mkUsageInfo, mkUsedNames, mkDependencies
    ) where

#include "HsVersions.h"

import GhcPrelude

import DynFlags
import HscTypes
import TcRnTypes
import Name
import NameSet
import Module
import Outputable
import Util
import UniqSet
import UniqFM
import Fingerprint
import Maybes

import Data.List
import Data.IORef
import Data.Map (Map)
import qualified Data.Map as Map
import qualified Data.Set as Set

{- Note [Module self-dependency]
   ~~~~~~~~~~~~~~~~~~~~~~~~~~~~~

RnNames.calculateAvails asserts the invariant that a module must not occur in
its own dep_orphs or dep_finsts. However, if we aren't careful this can occur
in the presence of hs-boot files: Consider that we have two modules, A and B,
both with hs-boot files,

    A.hs contains a SOURCE import of B B.hs-boot contains a SOURCE import of A
    A.hs-boot declares an orphan instance A.hs defines the orphan instance

In this case, B's dep_orphs will contain A due to its SOURCE import of A.
Consequently, A will contain itself in its imp_orphs due to its import of B.
This fact would end up being recorded in A's interface file. This would then
break the invariant asserted by calculateAvails that a module does not itself in
its dep_orphs. This was the cause of Trac #14128.

-}

-- | Extract information from the rename and typecheck phases to produce
-- a dependencies information for the module being compiled.
mkDependencies :: TcGblEnv -> IO Dependencies
mkDependencies
          TcGblEnv{ tcg_mod = mod,
                    tcg_imports = imports,
                    tcg_th_used = th_var
                  }
 = do
      -- Template Haskell used?
      th_used <- readIORef th_var
      let dep_mods = modDepsElts (delFromUFM (imp_dep_mods imports)
<<<<<<< HEAD
                                           (moduleName mod))
=======
                                             (moduleName mod))
>>>>>>> affdea82
                -- M.hi-boot can be in the imp_dep_mods, but we must remove
                -- it before recording the modules on which this one depends!
                -- (We want to retain M.hi-boot in imp_dep_mods so that
                --  loadHiBootInterface can see if M's direct imports depend
                --  on M.hi-boot, and hence that we should do the hi-boot consistency
                --  check.)

          dep_orphs = filter (/= mod) (imp_orphs imports)
                -- We must also remove self-references from imp_orphs. See
                -- Note [Module self-dependency]

          pkgs | th_used   = Set.insert (toInstalledUnitId thUnitId) (imp_dep_pkgs imports)
               | otherwise = imp_dep_pkgs imports

          -- Set the packages required to be Safe according to Safe Haskell.
          -- See Note [RnNames . Tracking Trust Transitively]
          sorted_pkgs = sort (Set.toList pkgs)
          trust_pkgs  = imp_trust_pkgs imports
          dep_pkgs'   = map (\x -> (x, x `Set.member` trust_pkgs)) sorted_pkgs

      return Deps { dep_mods   = dep_mods,
                    dep_pkgs   = dep_pkgs',
                    dep_orphs  = dep_orphs,
                    dep_finsts = sortBy stableModuleCmp (imp_finsts imports) }
                    -- sort to get into canonical order
                    -- NB. remember to use lexicographic ordering

mkUsedNames :: TcGblEnv -> NameSet
mkUsedNames TcGblEnv{ tcg_dus = dus } = allUses dus

mkUsageInfo :: HscEnv -> Module -> ImportedMods -> NameSet -> [FilePath] -> [(Module, Fingerprint)] -> IO [Usage]
mkUsageInfo hsc_env this_mod dir_imp_mods used_names dependent_files merged
  = do
    eps <- hscEPS hsc_env
    hashes <- mapM getFileHash dependent_files
    let mod_usages = mk_mod_usage_info (eps_PIT eps) hsc_env this_mod
                                       dir_imp_mods used_names
        usages = mod_usages ++ [ UsageFile { usg_file_path = f
                                           , usg_file_hash = hash }
                               | (f, hash) <- zip dependent_files hashes ]
                            ++ [ UsageMergedRequirement
                                    { usg_mod = mod,
                                      usg_mod_hash = hash
                                    }
                               | (mod, hash) <- merged ]
    usages `seqList` return usages
    -- seq the list of Usages returned: occasionally these
    -- don't get evaluated for a while and we can end up hanging on to
    -- the entire collection of Ifaces.

mk_mod_usage_info :: PackageIfaceTable
              -> HscEnv
              -> Module
              -> ImportedMods
              -> NameSet
              -> [Usage]
mk_mod_usage_info pit hsc_env this_mod direct_imports used_names
  = mapMaybe mkUsage usage_mods
  where
    hpt = hsc_HPT hsc_env
    dflags = hsc_dflags hsc_env
    this_pkg = thisPackage dflags

    used_mods    = moduleEnvKeys ent_map
    dir_imp_mods = moduleEnvKeys direct_imports
    all_mods     = used_mods ++ filter (`notElem` used_mods) dir_imp_mods
    usage_mods   = sortBy stableModuleCmp all_mods
                        -- canonical order is imported, to avoid interface-file
                        -- wobblage.

    -- ent_map groups together all the things imported and used
    -- from a particular module
    ent_map :: ModuleEnv [OccName]
    ent_map  = nonDetFoldUniqSet add_mv emptyModuleEnv used_names
     -- nonDetFoldUFM is OK here. If you follow the logic, we sort by OccName
     -- in ent_hashs
     where
      add_mv name mv_map
        | isWiredInName name = mv_map  -- ignore wired-in names
        | otherwise
        = case nameModule_maybe name of
             Nothing  -> ASSERT2( isSystemName name, ppr name ) mv_map
                -- See Note [Internal used_names]

             Just mod ->
                -- See Note [Identity versus semantic module]
                let mod' = if isHoleModule mod
                            then mkModule this_pkg (moduleName mod)
                            else mod
                -- This lambda function is really just a
                -- specialised (++); originally came about to
                -- avoid quadratic behaviour (trac #2680)
                in extendModuleEnvWith (\_ xs -> occ:xs) mv_map mod' [occ]
            where occ = nameOccName name

    -- We want to create a Usage for a home module if
    --  a) we used something from it; has something in used_names
    --  b) we imported it, even if we used nothing from it
    --     (need to recompile if its export list changes: export_fprint)
    mkUsage :: Module -> Maybe Usage
    mkUsage mod
      | isNothing maybe_iface           -- We can't depend on it if we didn't
                                        -- load its interface.
      || mod == this_mod                -- We don't care about usages of
                                        -- things in *this* module
      = Nothing

      | moduleUnitId mod /= this_pkg
      = Just UsagePackageModule{ usg_mod      = mod,
                                 usg_mod_hash = mod_hash,
                                 usg_safe     = imp_safe }
        -- for package modules, we record the module hash only

      | (null used_occs
          && isNothing export_hash
          && not is_direct_import
          && not finsts_mod)
      = Nothing                 -- Record no usage info
        -- for directly-imported modules, we always want to record a usage
        -- on the orphan hash.  This is what triggers a recompilation if
        -- an orphan is added or removed somewhere below us in the future.

      | otherwise
      = Just UsageHomeModule {
                      usg_mod_name = moduleName mod,
                      usg_mod_hash = mod_hash,
                      usg_exports  = export_hash,
                      usg_entities = Map.toList ent_hashs,
                      usg_safe     = imp_safe }
      where
        maybe_iface  = lookupIfaceByModule dflags hpt pit mod
                -- In one-shot mode, the interfaces for home-package
                -- modules accumulate in the PIT not HPT.  Sigh.

        Just iface   = maybe_iface
        finsts_mod   = mi_finsts    iface
        hash_env     = mi_hash_fn   iface
        mod_hash     = mi_mod_hash  iface
        export_hash | depend_on_exports = Just (mi_exp_hash iface)
                    | otherwise         = Nothing

        by_is_safe (ImportedByUser imv) = imv_is_safe imv
        by_is_safe _ = False
        (is_direct_import, imp_safe)
            = case lookupModuleEnv direct_imports mod of
                -- ezyang: I'm not sure if any is the correct
                -- metric here. If safety was guaranteed to be uniform
                -- across all imports, why did the old code only look
                -- at the first import?
                Just bys -> (True, any by_is_safe bys)
                Nothing  -> (False, safeImplicitImpsReq dflags)
                -- Nothing case is for references to entities which were
                -- not directly imported (NB: the "implicit" Prelude import
                -- counts as directly imported!  An entity is not directly
                -- imported if, e.g., we got a reference to it from a
                -- reexport of another module.)

        used_occs = lookupModuleEnv ent_map mod `orElse` []

        -- Making a Map here ensures that (a) we remove duplicates
        -- when we have usages on several subordinates of a single parent,
        -- and (b) that the usages emerge in a canonical order, which
        -- is why we use Map rather than OccEnv: Map works
        -- using Ord on the OccNames, which is a lexicographic ordering.
        ent_hashs :: Map OccName Fingerprint
        ent_hashs = Map.fromList (map lookup_occ used_occs)

        lookup_occ occ =
            case hash_env occ of
                Nothing -> pprPanic "mkUsage" (ppr mod <+> ppr occ <+> ppr used_names)
                Just r  -> r

        depend_on_exports = is_direct_import
        {- True
              Even if we used 'import M ()', we have to register a
              usage on the export list because we are sensitive to
              changes in orphan instances/rules.
           False
              In GHC 6.8.x we always returned true, and in
              fact it recorded a dependency on *all* the
              modules underneath in the dependency tree.  This
              happens to make orphans work right, but is too
              expensive: it'll read too many interface files.
              The 'isNothing maybe_iface' check above saved us
              from generating many of these usages (at least in
              one-shot mode), but that's even more bogus!
        -}<|MERGE_RESOLUTION|>--- conflicted
+++ resolved
@@ -59,11 +59,7 @@
       -- Template Haskell used?
       th_used <- readIORef th_var
       let dep_mods = modDepsElts (delFromUFM (imp_dep_mods imports)
-<<<<<<< HEAD
                                            (moduleName mod))
-=======
-                                             (moduleName mod))
->>>>>>> affdea82
                 -- M.hi-boot can be in the imp_dep_mods, but we must remove
                 -- it before recording the modules on which this one depends!
                 -- (We want to retain M.hi-boot in imp_dep_mods so that
