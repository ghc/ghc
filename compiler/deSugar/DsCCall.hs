{-
(c) The University of Glasgow 2006
(c) The AQUA Project, Glasgow University, 1994-1998


Desugaring foreign calls
-}

{-# LANGUAGE CPP #-}
module DsCCall
        ( dsCCall
        , mkFCall
        , unboxArg
        , boxResult
        , resultWrapper
        ) where

#include "HsVersions.h"


import GhcPrelude

import CoreSyn

import DsMonad
import CoreUtils
import MkCore
import MkId
import ForeignCall
import DataCon
import DsUtils

import TcType
import Type
import Weight
import Id   ( Id )
import Coercion
import PrimOp
import TysPrim
import TyCon
import TysWiredIn
import BasicTypes
import Literal
import PrelNames
import DynFlags
import Outputable
import Util

import Data.Maybe

{-
Desugaring of @ccall@s consists of adding some state manipulation,
unboxing any boxed primitive arguments and boxing the result if
desired.

The state stuff just consists of adding in
@PrimIO (\ s -> case s of { S# s# -> ... })@ in an appropriate place.

The unboxing is straightforward, as all information needed to unbox is
available from the type.  For each boxed-primitive argument, we
transform:
\begin{verbatim}
   _ccall_ foo [ r, t1, ... tm ] e1 ... em
   |
   |
   V
   case e1 of { T1# x1# ->
   ...
   case em of { Tm# xm# -> xm#
   ccall# foo [ r, t1#, ... tm# ] x1# ... xm#
   } ... }
\end{verbatim}

The reboxing of a @_ccall_@ result is a bit tricker: the types don't
contain information about the state-pairing functions so we have to
keep a list of \tr{(type, s-p-function)} pairs.  We transform as
follows:
\begin{verbatim}
   ccall# foo [ r, t1#, ... tm# ] e1# ... em#
   |
   |
   V
   \ s# -> case (ccall# foo [ r, t1#, ... tm# ] s# e1# ... em#) of
          (StateAnd<r># result# state#) -> (R# result#, realWorld#)
\end{verbatim}
-}

dsCCall :: CLabelString -- C routine to invoke
        -> [CoreExpr]   -- Arguments (desugared)
                        -- Precondition: none have levity-polymorphic types
        -> Safety       -- Safety of the call
        -> Type         -- Type of the result: IO t
        -> DsM CoreExpr -- Result, of type ???

dsCCall lbl args may_gc result_ty
  = do (unboxed_args, arg_wrappers) <- mapAndUnzipM unboxArg args
       (ccall_result_ty, res_wrapper) <- boxResult result_ty
       uniq <- newUnique
       dflags <- getDynFlags
       let
           target = StaticTarget NoSourceText lbl Nothing True
           the_fcall    = CCall (CCallSpec target CCallConv may_gc)
           the_prim_app = mkFCall dflags uniq the_fcall unboxed_args ccall_result_ty
       return (foldr ($) (res_wrapper the_prim_app) arg_wrappers)

mkFCall :: DynFlags -> Unique -> ForeignCall
        -> [CoreExpr]     -- Args
        -> Type           -- Result type
        -> CoreExpr
-- Construct the ccall.  The only tricky bit is that the ccall Id should have
-- no free vars, so if any of the arg tys do we must give it a polymorphic type.
--      [I forget *why* it should have no free vars!]
-- For example:
--      mkCCall ... [s::StablePtr (a->b), x::Addr, c::Char]
--
-- Here we build a ccall thus
--      (ccallid::(forall a b.  StablePtr (a -> b) -> Addr -> Char -> IO Addr))
--                      a b s x c
mkFCall dflags uniq the_fcall val_args res_ty
  = ASSERT( all isTyVar tyvars )  -- this must be true because the type is top-level
    mkApps (mkVarApps (Var the_fcall_id) tyvars) val_args
  where
    arg_tys = map exprType val_args
    body_ty = (mkFunTys (map unrestricted arg_tys) res_ty)
    tyvars  = tyCoVarsOfTypeWellScoped body_ty
    ty      = mkInvForAllTys tyvars body_ty
    the_fcall_id = mkFCallId dflags uniq the_fcall ty

unboxArg :: CoreExpr                    -- The supplied argument, not levity-polymorphic
         -> DsM (CoreExpr,              -- To pass as the actual argument
                 CoreExpr -> CoreExpr   -- Wrapper to unbox the arg
                )
-- Example: if the arg is e::Int, unboxArg will return
--      (x#::Int#, \W. case x of I# x# -> W)
-- where W is a CoreExpr that probably mentions x#

-- always returns a non-levity-polymorphic expression

unboxArg arg
  -- Primitive types: nothing to unbox
  | isPrimitiveType arg_ty
  = return (arg, \body -> body)

  -- Recursive newtypes
  | Just(co, _rep_ty) <- topNormaliseNewType_maybe arg_ty
  = unboxArg (mkCastDs arg co)

  -- Booleans
  | Just tc <- tyConAppTyCon_maybe arg_ty,
    tc `hasKey` boolTyConKey
  = do dflags <- getDynFlags
       prim_arg <- newSysLocalDs Omega intPrimTy -- TODO: arnaud: this is probably not very robust. Even though it stands to reason that unboxed types should always be unrestricted, so that, for instance `I# :: Int# -> Int` (unrestricted)
       return (Var prim_arg,
              \ body -> Case (mkWildCase arg (linear arg_ty) intPrimTy
                                       [(DataAlt falseDataCon,[],mkIntLit dflags 0),
                                        (DataAlt trueDataCon, [],mkIntLit dflags 1)])
                                        -- In increasing tag order!
                             prim_arg
                             (exprType body)
                             [(DEFAULT,[],body)])

  -- Data types with a single constructor, which has a single, primitive-typed arg
  -- This deals with Int, Float etc; also Ptr, ForeignPtr
  | is_product_type && data_con_arity == 1
  = ASSERT2(isUnliftedType data_con_arg_ty1, pprType arg_ty)
                        -- Typechecker ensures this
    do case_bndr <- newSysLocalDs Omega arg_ty -- TODO: arnaud: same comment as above
       prim_arg <- newSysLocalDs Omega data_con_arg_ty1 -- TODO: arnaud: probably some of these are wrong aren't they?
       return (Var prim_arg,
               \ body -> Case arg case_bndr (exprType body) [(DataAlt data_con,[prim_arg],body)]
              )

  -- Byte-arrays, both mutable and otherwise; hack warning
  -- We're looking for values of type ByteArray, MutableByteArray
  --    data ByteArray          ix = ByteArray        ix ix ByteArray#
  --    data MutableByteArray s ix = MutableByteArray ix ix (MutableByteArray# s)
  | is_product_type &&
    data_con_arity == 3 &&
    isJust maybe_arg3_tycon &&
    (arg3_tycon ==  byteArrayPrimTyCon ||
     arg3_tycon ==  mutableByteArrayPrimTyCon)
  = do case_bndr <- newSysLocalDs Omega arg_ty -- TODO: arnaud: this is unlifting rather than unboxing, we may still want linear things there, so he above reasoning doesn't stand at all. And Omega is _wrong_
       vars@[_l_var, _r_var, arr_cts_var] <- newSysLocalsDs (map unrestricted data_con_arg_tys) -- TODO: arnaud: more wrong stuff?
       return (Var arr_cts_var,
               \ body -> Case arg case_bndr (exprType body) [(DataAlt data_con,vars,body)]
              )

  | otherwise
  = do l <- getSrcSpanDs
       pprPanic "unboxArg: " (ppr l <+> ppr arg_ty)
  where
    arg_ty                                      = exprType arg
    maybe_product_type                          = splitDataProductType_maybe arg_ty
    is_product_type                             = isJust maybe_product_type
    Just (_, _, data_con, weighted_data_con_arg_tys) = maybe_product_type
    data_con_arg_tys                            = map weightedThing weighted_data_con_arg_tys
    data_con_arity                              = dataConSourceArity data_con
    (data_con_arg_ty1 : _)                      = data_con_arg_tys

    (_ : _ : data_con_arg_ty3 : _) = data_con_arg_tys
    maybe_arg3_tycon               = tyConAppTyCon_maybe data_con_arg_ty3
    Just arg3_tycon                = maybe_arg3_tycon

boxResult :: Type
          -> DsM (Type, CoreExpr -> CoreExpr)

-- Takes the result of the user-level ccall:
--      either (IO t),
--      or maybe just t for a side-effect-free call
-- Returns a wrapper for the primitive ccall itself, along with the
-- type of the result of the primitive ccall.  This result type
-- will be of the form
--      State# RealWorld -> (# State# RealWorld, t' #)
-- where t' is the unwrapped form of t.  If t is simply (), then
-- the result type will be
--      State# RealWorld -> (# State# RealWorld #)

boxResult result_ty
  | Just (io_tycon, io_res_ty) <- tcSplitIOType_maybe result_ty
        -- isIOType_maybe handles the case where the type is a
        -- simple wrapping of IO.  E.g.
        --      newtype Wrap a = W (IO a)
        -- No coercion necessary because its a non-recursive newtype
        -- (If we wanted to handle a *recursive* newtype too, we'd need
        -- another case, and a coercion.)
        -- The result is IO t, so wrap the result in an IO constructor
  = do  { res <- resultWrapper io_res_ty
        ; let extra_result_tys
                = case res of
                     (Just ty,_)
                       | isUnboxedTupleType ty
                       -> let Just ls = tyConAppArgs_maybe ty in tail ls
                     _ -> []

              return_result state anss
                = mkCoreUbxTup
                    (realWorldStatePrimTy : io_res_ty : extra_result_tys)
                    (state : anss)

        ; (ccall_res_ty, the_alt) <- mk_alt return_result res

        ; state_id <- newSysLocalDs Omega realWorldStatePrimTy -- TODO: arnaud: certainly wrong, I don't know what I'm doing here
        ; let io_data_con = head (tyConDataCons io_tycon)
              toIOCon     = dataConWrapId io_data_con

              wrap the_call =
                              mkApps (Var toIOCon)
                                     [ Type io_res_ty,
                                       Lam state_id $
                                       mkWildCase (App the_call (Var state_id))
                                             (unrestricted ccall_res_ty) -- TODO: arnaud this probably prevents foreign import from being linear: fix.
                                             (coreAltType the_alt)
                                             [the_alt]
                                     ]

        ; return (realWorldStatePrimTy `mkFunTyOm` ccall_res_ty, wrap) }

boxResult result_ty
  = do -- It isn't IO, so do unsafePerformIO
       -- It's not conveniently available, so we inline it
       res <- resultWrapper result_ty
       (ccall_res_ty, the_alt) <- mk_alt return_result res
       let
           wrap = \ the_call -> mkWildCase (App the_call (Var realWorldPrimId))
                                           (unrestricted ccall_res_ty) -- TODO: arnaud this probably prevents foreign import from being linear: fix.
                                           (coreAltType the_alt)
                                           [the_alt]
       return (realWorldStatePrimTy `mkFunTyOm` ccall_res_ty, wrap)
  where
    return_result _ [ans] = ans
    return_result _ _     = panic "return_result: expected single result"


mk_alt :: (Expr Var -> [Expr Var] -> Expr Var)
       -> (Maybe Type, Expr Var -> Expr Var)
       -> DsM (Type, (AltCon, [Id], Expr Var))
mk_alt return_result (Nothing, wrap_result)
  = do -- The ccall returns ()
       state_id <- newSysLocalDs Omega realWorldStatePrimTy -- TODO: arnaud: certainly wrong, I don't know what I'm doing here
       let
             the_rhs = return_result (Var state_id)
                                     [wrap_result (panic "boxResult")]

             ccall_res_ty = mkTupleTy Unboxed [realWorldStatePrimTy]
             the_alt      = (DataAlt (tupleDataCon Unboxed 1), [state_id], the_rhs)

       return (ccall_res_ty, the_alt)

mk_alt return_result (Just prim_res_ty, wrap_result)
  = -- The ccall returns a non-() value
    ASSERT2( isPrimitiveType prim_res_ty, ppr prim_res_ty )
             -- True because resultWrapper ensures it is so
    do { result_id <- newSysLocalDs Omega prim_res_ty -- TODO: arnaud: certainly wrong, I don't know what I'm doing here
       ; state_id <- newSysLocalDs Omega realWorldStatePrimTy -- TODO: arnaud: certainly wrong, I don't know what I'm doing here
       ; let the_rhs = return_result (Var state_id)
                                [wrap_result (Var result_id)]
             ccall_res_ty = mkTupleTy Unboxed [realWorldStatePrimTy, prim_res_ty]
             the_alt      = (DataAlt (tupleDataCon Unboxed 2), [state_id, result_id], the_rhs)
       ; return (ccall_res_ty, the_alt) }


resultWrapper :: Type
              -> DsM (Maybe Type,               -- Type of the expected result, if any
                      CoreExpr -> CoreExpr)     -- Wrapper for the result
-- resultWrapper deals with the result *value*
-- E.g. foreign import foo :: Int -> IO T
-- Then resultWrapper deals with marshalling the 'T' part
-- So if    resultWrapper ty = (Just ty_rep, marshal)
--  then      marshal (e :: ty_rep) :: ty
-- That is, 'marshal' wrape the result returned by the foreign call,
-- of type ty_rep, into the value Haskell expected, of type 'ty'
--
-- Invariant: ty_rep is always a primitive type
--            i.e. (isPrimitiveType ty_rep) is True

resultWrapper result_ty
  -- Base case 1: primitive types
  | isPrimitiveType result_ty
  = return (Just result_ty, \e -> e)

  -- Base case 2: the unit type ()
  | Just (tc,_) <- maybe_tc_app
  , tc `hasKey` unitTyConKey
  = return (Nothing, \_ -> Var unitDataConId)

  -- Base case 3: the boolean type
  | Just (tc,_) <- maybe_tc_app
  , tc `hasKey` boolTyConKey
  = do { dflags <- getDynFlags
       ; let marshal_bool e
               = mkWildCase e (unrestricted intPrimTy) boolTy -- TODO: if I find a solution to the equality of Int# this may become linear. Should this be factored with the code for equality by the way (litEq in PrelRules)?
                   [ (DEFAULT                    ,[],Var trueDataConId )
                   , (LitAlt (mkMachInt dflags 0),[],Var falseDataConId)]
       ; return (Just intPrimTy, marshal_bool) }

  -- Newtypes
  | Just (co, rep_ty) <- topNormaliseNewType_maybe result_ty
  = do { (maybe_ty, wrapper) <- resultWrapper rep_ty
       ; return (maybe_ty, \e -> mkCastDs (wrapper e) (mkSymCo co)) }

  -- The type might contain foralls (eg. for dummy type arguments,
  -- referring to 'Ptr a' is legal).
  | Just (tyvar, rest) <- splitForAllTy_maybe result_ty
  = do { (maybe_ty, wrapper) <- resultWrapper rest
       ; return (maybe_ty, \e -> Lam tyvar (wrapper e)) }

  -- Data types with a single constructor, which has a single arg
  -- This includes types like Ptr and ForeignPtr
  | Just (tycon, tycon_arg_tys) <- maybe_tc_app
<<<<<<< HEAD
  , Just data_con <- isDataProductTyCon_maybe tycon  -- One construtor, no existentials
  , [Weighted _ unwrapped_res_ty] <- dataConInstOrigArgTys data_con tycon_arg_tys  -- One argument
=======
  , Just data_con <- isDataProductTyCon_maybe tycon  -- One constructor, no existentials
  , [unwrapped_res_ty] <- dataConInstOrigArgTys data_con tycon_arg_tys  -- One argument
>>>>>>> affdea82
  = do { dflags <- getDynFlags
       ; (maybe_ty, wrapper) <- resultWrapper unwrapped_res_ty
       ; let narrow_wrapper = maybeNarrow dflags tycon
             marshal_con e  = Var (dataConWrapId data_con)
                              `mkTyApps` tycon_arg_tys
                              `App` wrapper (narrow_wrapper e)
       ; return (maybe_ty, marshal_con) }

  | otherwise
  = pprPanic "resultWrapper" (ppr result_ty)
  where
    maybe_tc_app = splitTyConApp_maybe result_ty

-- When the result of a foreign call is smaller than the word size, we
-- need to sign- or zero-extend the result up to the word size.  The C
-- standard appears to say that this is the responsibility of the
-- caller, not the callee.

maybeNarrow :: DynFlags -> TyCon -> (CoreExpr -> CoreExpr)
maybeNarrow dflags tycon
  | tycon `hasKey` int8TyConKey   = \e -> App (Var (mkPrimOpId Narrow8IntOp)) e
  | tycon `hasKey` int16TyConKey  = \e -> App (Var (mkPrimOpId Narrow16IntOp)) e
  | tycon `hasKey` int32TyConKey
         && wORD_SIZE dflags > 4         = \e -> App (Var (mkPrimOpId Narrow32IntOp)) e

  | tycon `hasKey` word8TyConKey  = \e -> App (Var (mkPrimOpId Narrow8WordOp)) e
  | tycon `hasKey` word16TyConKey = \e -> App (Var (mkPrimOpId Narrow16WordOp)) e
  | tycon `hasKey` word32TyConKey
         && wORD_SIZE dflags > 4         = \e -> App (Var (mkPrimOpId Narrow32WordOp)) e
  | otherwise                     = id<|MERGE_RESOLUTION|>--- conflicted
+++ resolved
@@ -347,13 +347,8 @@
   -- Data types with a single constructor, which has a single arg
   -- This includes types like Ptr and ForeignPtr
   | Just (tycon, tycon_arg_tys) <- maybe_tc_app
-<<<<<<< HEAD
-  , Just data_con <- isDataProductTyCon_maybe tycon  -- One construtor, no existentials
+  , Just data_con <- isDataProductTyCon_maybe tycon  -- One constructor, no existentials
   , [Weighted _ unwrapped_res_ty] <- dataConInstOrigArgTys data_con tycon_arg_tys  -- One argument
-=======
-  , Just data_con <- isDataProductTyCon_maybe tycon  -- One constructor, no existentials
-  , [unwrapped_res_ty] <- dataConInstOrigArgTys data_con tycon_arg_tys  -- One argument
->>>>>>> affdea82
   = do { dflags <- getDynFlags
        ; (maybe_ty, wrapper) <- resultWrapper unwrapped_res_ty
        ; let narrow_wrapper = maybeNarrow dflags tycon
