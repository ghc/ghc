{-
(c) The University of Glasgow 2006
(c) The GRASP/AQUA Project, Glasgow University, 1992-1998


Utilities for desugaring

This module exports some utility functions of no great interest.
-}

{-# LANGUAGE CPP #-}
{-# LANGUAGE FlexibleContexts #-}
{-# LANGUAGE TypeFamilies #-}

-- | Utility functions for constructing Core syntax, principally for desugaring
module DsUtils (
        EquationInfo(..),
        firstPat, shiftEqns,

        MatchResult(..), CanItFail(..), CaseAlt(..),
        cantFailMatchResult, alwaysFailMatchResult,
        extractMatchResult, combineMatchResults,
        adjustMatchResult,  adjustMatchResultDs,
        mkCoLetMatchResult, mkViewMatchResult, mkGuardedMatchResult,
        matchCanFail, mkEvalMatchResult,
        mkCoPrimCaseMatchResult, mkCoAlgCaseMatchResult, mkCoSynCaseMatchResult,
        wrapBind, wrapBinds,

        mkErrorAppDs, mkCoreAppDs, mkCoreAppsDs, mkCastDs,

        seqVar,

        -- LHs tuples
        mkLHsVarPatTup, mkLHsPatTup, mkVanillaTuplePat,
        mkBigLHsVarTupId, mkBigLHsTupId, mkBigLHsVarPatTupId, mkBigLHsPatTupId,

        mkSelectorBinds,

        selectSimpleMatchVarL, selectMatchVars, selectMatchVar,
        mkOptTickBox, mkBinaryTickBox, decideBangHood, addBang
    ) where

#include "HsVersions.h"

import GhcPrelude

import {-# SOURCE #-} Match  ( matchSimply )
import {-# SOURCE #-} DsExpr ( dsLExpr )

import HsSyn
import TcHsSyn
import TcType( tcSplitTyConApp )
import CoreSyn
import DsMonad

import CoreUtils
import MkCore
import MkId
import Id
import Literal
import TyCon
import DataCon
import PatSyn
import Type
import Weight
import Coercion
import TysPrim
import TysWiredIn
import BasicTypes
import ConLike
import UniqSet
import UniqSupply
import Module
import PrelNames
import Name( isInternalName )
import Outputable
import SrcLoc
import Util
import DynFlags
import FastString
import qualified GHC.LanguageExtensions as LangExt

import TcEvidence

import Control.Monad    ( zipWithM )

{-
************************************************************************
*                                                                      *
\subsection{ Selecting match variables}
*                                                                      *
************************************************************************

We're about to match against some patterns.  We want to make some
@Ids@ to use as match variables.  If a pattern has an @Id@ readily at
hand, which should indeed be bound to the pattern as a whole, then use it;
otherwise, make one up.
-}

<<<<<<< HEAD
selectSimpleMatchVarL :: Rig -> LPat GhcTc -> DsM Id
selectSimpleMatchVarL w pat = selectMatchVar w (unLoc pat)
-- TODO: MattP: This function is used in a few places where is might be
-- necessary to take into account multiplicity but it wasn't on the
-- critical path to fix for now.

=======
selectSimpleMatchVarL :: LPat GhcTc -> DsM Id
-- Postcondition: the returned Id has an Internal Name
selectSimpleMatchVarL pat = selectMatchVar (unLoc pat)
>>>>>>> 45cfe651

-- (selectMatchVars ps tys) chooses variables of type tys
-- to use for matching ps against.  If the pattern is a variable,
-- we try to use that, to save inventing lots of fresh variables.
--
-- OLD, but interesting note:
--    But even if it is a variable, its type might not match.  Consider
--      data T a where
--        T1 :: Int -> T Int
--        T2 :: a   -> T a
--
--      f :: T a -> a -> Int
--      f (T1 i) (x::Int) = x
--      f (T2 i) (y::a)   = 0
--    Then we must not choose (x::Int) as the matching variable!
-- And nowadays we won't, because the (x::Int) will be wrapped in a CoPat

<<<<<<< HEAD
selectMatchVars :: [(Rig, Pat GhcTc)] -> DsM [Id]
selectMatchVars ps = mapM (uncurry selectMatchVar) ps

selectMatchVar :: Rig -> Pat GhcTc -> DsM Id
selectMatchVar w (BangPat _ pat) = selectMatchVar w (unLoc pat)
selectMatchVar w (LazyPat _ pat) = selectMatchVar w (unLoc pat)
selectMatchVar w (ParPat _ pat)  = selectMatchVar w (unLoc pat)
selectMatchVar _w (VarPat _ var)  = return (localiseId (unLoc var))
=======
selectMatchVars :: [Pat GhcTc] -> DsM [Id]
-- Postcondition: the returned Ids have Internal Names
selectMatchVars ps = mapM selectMatchVar ps

selectMatchVar :: Pat GhcTc -> DsM Id
-- Postcondition: the returned Id has an Internal Name
selectMatchVar (BangPat _ pat) = selectMatchVar (unLoc pat)
selectMatchVar (LazyPat _ pat) = selectMatchVar (unLoc pat)
selectMatchVar (ParPat _ pat)  = selectMatchVar (unLoc pat)
selectMatchVar (VarPat _ var)  = return (localiseId (unLoc var))
>>>>>>> 45cfe651
                                  -- Note [Localise pattern binders]
                                  --
                                  -- Remark: when the pattern is a variable (or
                                  -- an @-pattern), then w is the same as the
                                  -- multiplicity stored within the variable
                                  -- itself. It's easier to pull it from the
                                  -- variable, so we ignore the weight.
selectMatchVar _w (AsPat _ var _) = return (unLoc var)
selectMatchVar w other_pat     = newSysLocalDsNoLP w (hsPatType other_pat)

{- Note [Localise pattern binders]
~~~~~~~~~~~~~~~~~~~~~~~~~~~~~~~~~~
Consider     module M where
               [Just a] = e
After renaming it looks like
             module M where
               [Just M.a] = e

We don't generalise, since it's a pattern binding, monomorphic, etc,
so after desugaring we may get something like
             M.a = case e of (v:_) ->
                   case v of Just M.a -> M.a
Notice the "M.a" in the pattern; after all, it was in the original
pattern.  However, after optimisation those pattern binders can become
let-binders, and then end up floated to top level.  They have a
different *unique* by then (the simplifier is good about maintaining
proper scoping), but it's BAD to have two top-level bindings with the
External Name M.a, because that turns into two linker symbols for M.a.
It's quite rare for this to actually *happen* -- the only case I know
of is tc003 compiled with the 'hpc' way -- but that only makes it
all the more annoying.

To avoid this, we craftily call 'localiseId' in the desugarer, which
simply turns the External Name for the Id into an Internal one, but
doesn't change the unique.  So the desugarer produces this:
             M.a{r8} = case e of (v:_) ->
                       case v of Just a{r8} -> M.a{r8}
The unique is still 'r8', but the binding site in the pattern
is now an Internal Name.  Now the simplifier's usual mechanisms
will propagate that Name to all the occurrence sites, as well as
un-shadowing it, so we'll get
             M.a{r8} = case e of (v:_) ->
                       case v of Just a{s77} -> a{s77}
In fact, even CoreSubst.simplOptExpr will do this, and simpleOptExpr
runs on the output of the desugarer, so all is well by the end of
the desugaring pass.

See also Note [MatchIds] in Match.hs

************************************************************************
*                                                                      *
* type synonym EquationInfo and access functions for its pieces        *
*                                                                      *
************************************************************************
\subsection[EquationInfo-synonym]{@EquationInfo@: a useful synonym}

The ``equation info'' used by @match@ is relatively complicated and
worthy of a type synonym and a few handy functions.
-}

firstPat :: EquationInfo -> Pat GhcTc
firstPat eqn = ASSERT( notNull (eqn_pats eqn) ) head (eqn_pats eqn)

shiftEqns :: [EquationInfo] -> [EquationInfo]
-- Drop the first pattern in each equation
shiftEqns eqns = [ eqn { eqn_pats = tail (eqn_pats eqn) } | eqn <- eqns ]

-- Functions on MatchResults

matchCanFail :: MatchResult -> Bool
matchCanFail (MatchResult CanFail _)  = True
matchCanFail (MatchResult CantFail _) = False

alwaysFailMatchResult :: MatchResult
alwaysFailMatchResult = MatchResult CanFail (\fail -> return fail)

cantFailMatchResult :: CoreExpr -> MatchResult
cantFailMatchResult expr = MatchResult CantFail (\_ -> return expr)

extractMatchResult :: MatchResult -> CoreExpr -> DsM CoreExpr
extractMatchResult (MatchResult CantFail match_fn) _
  = match_fn (error "It can't fail!")

extractMatchResult (MatchResult CanFail match_fn) fail_expr = do
    (fail_bind, if_it_fails) <- mkFailurePair fail_expr
    body <- match_fn if_it_fails
    return (mkCoreLet fail_bind body)


combineMatchResults :: MatchResult -> MatchResult -> MatchResult
combineMatchResults (MatchResult CanFail      body_fn1)
                    (MatchResult can_it_fail2 body_fn2)
  = MatchResult can_it_fail2 body_fn
  where
    body_fn fail = do body2 <- body_fn2 fail
                      (fail_bind, duplicatable_expr) <- mkFailurePair body2
                      body1 <- body_fn1 duplicatable_expr
                      return (Let fail_bind body1)

combineMatchResults match_result1@(MatchResult CantFail _) _
  = match_result1

adjustMatchResult :: DsWrapper -> MatchResult -> MatchResult
adjustMatchResult encl_fn (MatchResult can_it_fail body_fn)
  = MatchResult can_it_fail (\fail -> encl_fn <$> body_fn fail)

adjustMatchResultDs :: (CoreExpr -> DsM CoreExpr) -> MatchResult -> MatchResult
adjustMatchResultDs encl_fn (MatchResult can_it_fail body_fn)
  = MatchResult can_it_fail (\fail -> encl_fn =<< body_fn fail)

wrapBinds :: [(Var,Var)] -> CoreExpr -> CoreExpr
wrapBinds [] e = e
wrapBinds ((new,old):prs) e = wrapBind new old (wrapBinds prs e)

wrapBind :: Var -> Var -> CoreExpr -> CoreExpr
wrapBind new old body   -- NB: this function must deal with term
  | new==old    = body  -- variables, type variables or coercion variables
  | otherwise   = Let (NonRec new (varToCoreExpr old)) body

seqVar :: Var -> CoreExpr -> CoreExpr
seqVar var body = Case (Var var) var (exprType body)
                        [(DEFAULT, [], body)]

mkCoLetMatchResult :: CoreBind -> MatchResult -> MatchResult
mkCoLetMatchResult bind = adjustMatchResult (mkCoreLet bind)

-- (mkViewMatchResult var' viewExpr mr) makes the expression
-- let var' = viewExpr in mr
mkViewMatchResult :: Id -> CoreExpr -> MatchResult -> MatchResult
mkViewMatchResult var' viewExpr =
    adjustMatchResult (mkCoreLet (NonRec var' viewExpr))

mkEvalMatchResult :: Id -> Type -> MatchResult -> MatchResult
mkEvalMatchResult var ty
  = adjustMatchResult (\e -> Case (Var var) var ty [(DEFAULT, [], e)])

mkGuardedMatchResult :: CoreExpr -> MatchResult -> MatchResult
mkGuardedMatchResult pred_expr (MatchResult _ body_fn)
  = MatchResult CanFail (\fail -> do body <- body_fn fail
                                     return (mkIfThenElse pred_expr body fail))

mkCoPrimCaseMatchResult :: Id                  -- Scrutinee
                        -> Type                      -- Type of the case
                        -> [(Literal, MatchResult)]  -- Alternatives
                        -> MatchResult               -- Literals are all unlifted
mkCoPrimCaseMatchResult var ty match_alts
  = MatchResult CanFail mk_case
  where
    mk_case fail = do
        alts <- mapM (mk_alt fail) sorted_alts
        return (Case (Var var) var ty ((DEFAULT, [], fail) : alts))

    sorted_alts = sortWith fst match_alts       -- Right order for a Case
    mk_alt fail (lit, MatchResult _ body_fn)
       = ASSERT( not (litIsLifted lit) )
         do body <- body_fn fail
            return (LitAlt lit, [], body)

data CaseAlt a = MkCaseAlt{ alt_pat :: a,
                            alt_bndrs :: [Var],
                            alt_wrapper :: HsWrapper,
                            alt_result :: MatchResult }

mkCoAlgCaseMatchResult
  :: Id                 -- Scrutinee
  -> Type               -- Type of exp
  -> [CaseAlt DataCon]  -- Alternatives (bndrs *include* tyvars, dicts)
  -> MatchResult
mkCoAlgCaseMatchResult var ty match_alts
  | isNewtype  -- Newtype case; use a let
  = ASSERT( null (tail match_alts) && null (tail arg_ids1) )
    mkCoLetMatchResult (NonRec arg_id1 newtype_rhs) match_result1

  | otherwise
  = mkDataConCase var ty match_alts
  where
    isNewtype = isNewTyCon (dataConTyCon (alt_pat alt1))

        -- [Interesting: because of GADTs, we can't rely on the type of
        --  the scrutinised Id to be sufficiently refined to have a TyCon in it]

    alt1@MkCaseAlt{ alt_bndrs = arg_ids1, alt_result = match_result1 }
      = ASSERT( notNull match_alts ) head match_alts
    -- Stuff for newtype
    arg_id1       = ASSERT( notNull arg_ids1 ) head arg_ids1
    var_ty        = idType var
    (tc, ty_args) = tcSplitTyConApp var_ty      -- Don't look through newtypes
                                                -- (not that splitTyConApp does, these days)
    newtype_rhs = unwrapNewTypeBody tc ty_args (Var var)

mkCoSynCaseMatchResult :: Id -> Type -> CaseAlt PatSyn -> MatchResult
mkCoSynCaseMatchResult var ty alt = MatchResult CanFail $ mkPatSynCase var ty alt

sort_alts :: [CaseAlt DataCon] -> [CaseAlt DataCon]
sort_alts = sortWith (dataConTag . alt_pat)

mkPatSynCase :: Id -> Type -> CaseAlt PatSyn -> CoreExpr -> DsM CoreExpr
mkPatSynCase var ty alt fail = do
    matcher <- dsLExpr $ mkLHsWrap wrapper $
                         nlHsTyApp matcher [getRuntimeRep ty, ty]
    let MatchResult _ mkCont = match_result
    cont <- mkCoreLams bndrs <$> mkCont fail
    return $ mkCoreAppsDs (text "patsyn" <+> ppr var) matcher [Var var, ensure_unstrict cont, Lam voidArgId fail]
  where
    MkCaseAlt{ alt_pat = psyn,
               alt_bndrs = bndrs,
               alt_wrapper = wrapper,
               alt_result = match_result} = alt
    (matcher, needs_void_lam) = patSynMatcher psyn

    -- See Note [Matchers and builders for pattern synonyms] in PatSyns
    -- on these extra Void# arguments
    ensure_unstrict cont | needs_void_lam = Lam voidArgId cont
                         | otherwise      = cont

mkDataConCase :: Id -> Type -> [CaseAlt DataCon] -> MatchResult
mkDataConCase _   _  []            = panic "mkDataConCase: no alternatives"
mkDataConCase var ty alts@(alt1:_) = MatchResult fail_flag mk_case
  where
    con1          = alt_pat alt1
    tycon         = dataConTyCon con1
    data_cons     = tyConDataCons tycon
    match_results = map alt_result alts

    sorted_alts :: [CaseAlt DataCon]
    sorted_alts  = sort_alts alts

    var_ty       = idType var
    (_, ty_args) = tcSplitTyConApp var_ty -- Don't look through newtypes
                                          -- (not that splitTyConApp does, these days)

    mk_case :: CoreExpr -> DsM CoreExpr
    mk_case fail = do
        alts <- mapM (mk_alt fail) sorted_alts
        return $ mkWildCase (Var var) (Weighted (idWeight var) (idType var)) ty (mk_default fail ++ alts)

    mk_alt :: CoreExpr -> CaseAlt DataCon -> DsM CoreAlt
    mk_alt fail MkCaseAlt{ alt_pat = con,
                           alt_bndrs = args,
                           alt_result = MatchResult _ body_fn }
      = do { body <- body_fn fail
           ; case dataConBoxer con of {
                Nothing -> return (DataAlt con, args, body) ;
                Just (DCB boxer) ->
        do { us <- newUniqueSupply
           ; let (rep_ids, binds) = initUs_ us (boxer ty_args args)
           ; let rep_ids' = map (\i -> scaleIdBy i (idWeight var)) rep_ids
           ; return (DataAlt con, rep_ids', mkLets binds body) } } }

    mk_default :: CoreExpr -> [CoreAlt]
    mk_default fail | exhaustive_case = []
                    | otherwise       = [(DEFAULT, [], fail)]

    fail_flag :: CanItFail
    fail_flag | exhaustive_case
              = foldr orFail CantFail [can_it_fail | MatchResult can_it_fail _ <- match_results]
              | otherwise
              = CanFail

    mentioned_constructors = mkUniqSet $ map alt_pat alts
    un_mentioned_constructors
        = mkUniqSet data_cons `minusUniqSet` mentioned_constructors
    exhaustive_case = isEmptyUniqSet un_mentioned_constructors

{-
************************************************************************
*                                                                      *
\subsection{Desugarer's versions of some Core functions}
*                                                                      *
************************************************************************
-}

mkErrorAppDs :: Id              -- The error function
             -> Type            -- Type to which it should be applied
             -> SDoc            -- The error message string to pass
             -> DsM CoreExpr

mkErrorAppDs err_id ty msg = do
    src_loc <- getSrcSpanDs
    dflags <- getDynFlags
    let
        full_msg = showSDoc dflags (hcat [ppr src_loc, vbar, msg])
        core_msg = Lit (mkMachString full_msg)
        -- mkMachString returns a result of type String#
    return (mkApps (Var err_id) [Type (getRuntimeRep ty), Type ty, core_msg])

{-
'mkCoreAppDs' and 'mkCoreAppsDs' hand the special-case desugaring of 'seq'.

Note [Desugaring seq (1)]  cf Trac #1031
~~~~~~~~~~~~~~~~~~~~~~~~~
   f x y = x `seq` (y `seq` (# x,y #))

The [CoreSyn let/app invariant] means that, other things being equal, because
the argument to the outer 'seq' has an unlifted type, we'll use call-by-value thus:

   f x y = case (y `seq` (# x,y #)) of v -> x `seq` v

But that is bad for two reasons:
  (a) we now evaluate y before x, and
  (b) we can't bind v to an unboxed pair

Seq is very, very special!  So we recognise it right here, and desugar to
        case x of _ -> case y of _ -> (# x,y #)

Note [Desugaring seq (2)]  cf Trac #2273
~~~~~~~~~~~~~~~~~~~~~~~~~
Consider
   let chp = case b of { True -> fst x; False -> 0 }
   in chp `seq` ...chp...
Here the seq is designed to plug the space leak of retaining (snd x)
for too long.

If we rely on the ordinary inlining of seq, we'll get
   let chp = case b of { True -> fst x; False -> 0 }
   case chp of _ { I# -> ...chp... }

But since chp is cheap, and the case is an alluring contet, we'll
inline chp into the case scrutinee.  Now there is only one use of chp,
so we'll inline a second copy.  Alas, we've now ruined the purpose of
the seq, by re-introducing the space leak:
    case (case b of {True -> fst x; False -> 0}) of
      I# _ -> ...case b of {True -> fst x; False -> 0}...

We can try to avoid doing this by ensuring that the binder-swap in the
case happens, so we get his at an early stage:
   case chp of chp2 { I# -> ...chp2... }
But this is fragile.  The real culprit is the source program.  Perhaps we
should have said explicitly
   let !chp2 = chp in ...chp2...

But that's painful.  So the code here does a little hack to make seq
more robust: a saturated application of 'seq' is turned *directly* into
the case expression, thus:
   x  `seq` e2 ==> case x of x -> e2    -- Note shadowing!
   e1 `seq` e2 ==> case x of _ -> e2

So we desugar our example to:
   let chp = case b of { True -> fst x; False -> 0 }
   case chp of chp { I# -> ...chp... }
And now all is well.

The reason it's a hack is because if you define mySeq=seq, the hack
won't work on mySeq.

Note [Desugaring seq (3)] cf Trac #2409
~~~~~~~~~~~~~~~~~~~~~~~~~~~~~~~~~~~~~~~
The isLocalId ensures that we don't turn
        True `seq` e
into
        case True of True { ... }
which stupidly tries to bind the datacon 'True'.
-}

-- NB: Make sure the argument is not levity polymorphic
mkCoreAppDs  :: HasCallStack => SDoc -> CoreExpr -> CoreExpr -> CoreExpr
mkCoreAppDs _ (Var f `App` Type ty1 `App` Type ty2 `App` arg1) arg2
  | f `hasKey` seqIdKey            -- Note [Desugaring seq (1), (2)]
  = Case arg1 case_bndr ty2 [(DEFAULT,[],arg2)]
  where
    case_bndr = case arg1 of
                   Var v1 | isInternalName (idName v1)
                          -> v1        -- Note [Desugaring seq (2) and (3)]
                   _      -> mkWildValBinder Omega ty1
                             -- Remark: seq is always unrestricted in its first argument

mkCoreAppDs s fun arg = mkCoreApp (text "mkCoreAppDs" $$ s) fun arg  -- The rest is done in MkCore

-- NB: No argument can be levity polymorphic
mkCoreAppsDs :: HasCallStack => SDoc -> CoreExpr -> [CoreExpr] -> CoreExpr
mkCoreAppsDs s fun args = foldl (mkCoreAppDs s) fun args

mkCastDs :: CoreExpr -> Coercion -> CoreExpr
-- We define a desugarer-specific version of CoreUtils.mkCast,
-- because in the immediate output of the desugarer, we can have
-- apparently-mis-matched coercions:  E.g.
--     let a = b
--     in (x :: a) |> (co :: b ~ Int)
-- Lint know about type-bindings for let and does not complain
-- So here we do not make the assertion checks that we make in
-- CoreUtils.mkCast; and we do less peephole optimisation too
mkCastDs e co | isReflCo co = e
              | otherwise   = Cast e co

{-
************************************************************************
*                                                                      *
               Tuples and selector bindings
*                                                                      *
************************************************************************

This is used in various places to do with lazy patterns.
For each binder $b$ in the pattern, we create a binding:
\begin{verbatim}
    b = case v of pat' -> b'
\end{verbatim}
where @pat'@ is @pat@ with each binder @b@ cloned into @b'@.

ToDo: making these bindings should really depend on whether there's
much work to be done per binding.  If the pattern is complex, it
should be de-mangled once, into a tuple (and then selected from).
Otherwise the demangling can be in-line in the bindings (as here).

Boring!  Boring!  One error message per binder.  The above ToDo is
even more helpful.  Something very similar happens for pattern-bound
expressions.

Note [mkSelectorBinds]
~~~~~~~~~~~~~~~~~~~~~~
mkSelectorBinds is used to desugar a pattern binding {p = e},
in a binding group:
  let { ...; p = e; ... } in body
where p binds x,y (this list of binders can be empty).
There are two cases.

------ Special case (A) -------
  For a pattern that is just a variable,
     let !x = e in body
  ==>
     let x = e in x `seq` body
  So we return the binding, with 'x' as the variable to seq.

------ Special case (B) -------
  For a pattern that is essentially just a tuple:
      * A product type, so cannot fail
      * Only one level, so that
          - generating multiple matches is fine
          - seq'ing it evaluates the same as matching it
  Then instead we generate
       { v = e
       ; x = case v of p -> x
       ; y = case v of p -> y }
  with 'v' as the variable to force

------ General case (C) -------
  In the general case we generate these bindings:
       let { ...; p = e; ... } in body
  ==>
       let { t = case e of p -> (x,y)
           ; x = case t of (x,y) -> x
           ; y = case t of (x,y) -> y }
       in t `seq` body

  Note that we return 't' as the variable to force if the pattern
  is strict (i.e. with -XStrict or an outermost-bang-pattern)

  Note that (A) /includes/ the situation where

   * The pattern binds exactly one variable
        let !(Just (Just x) = e in body
     ==>
       let { t = case e of Just (Just v) -> Unit v
           ; v = case t of Unit v -> v }
       in t `seq` body
    The 'Unit' is a one-tuple; see Note [One-tuples] in TysWiredIn
    Note that forcing 't' makes the pattern match happen,
    but does not force 'v'.

  * The pattern binds no variables
        let !(True,False) = e in body
    ==>
        let t = case e of (True,False) -> ()
        in t `seq` body


------ Examples ----------
  *   !(_, (_, a)) = e
    ==>
      t = case e of (_, (_, a)) -> Unit a
      a = case t of Unit a -> a

    Note that
     - Forcing 't' will force the pattern to match fully;
       e.g. will diverge if (snd e) is bottom
     - But 'a' itself is not forced; it is wrapped in a one-tuple
       (see Note [One-tuples] in TysWiredIn)

  *   !(Just x) = e
    ==>
      t = case e of Just x -> Unit x
      x = case t of Unit x -> x

    Again, forcing 't' will fail if 'e' yields Nothing.

Note that even though this is rather general, the special cases
work out well:

* One binder, not -XStrict:

    let Just (Just v) = e in body
  ==>
    let t = case e of Just (Just v) -> Unit v
        v = case t of Unit v -> v
    in body
  ==>
    let v = case (case e of Just (Just v) -> Unit v) of
              Unit v -> v
    in body
  ==>
    let v = case e of Just (Just v) -> v
    in body

* Non-recursive, -XStrict
     let p = e in body
  ==>
     let { t = case e of p -> (x,y)
         ; x = case t of (x,y) -> x
         ; y = case t of (x,y) -> x }
     in t `seq` body
  ==> {inline seq, float x,y bindings inwards}
     let t = case e of p -> (x,y) in
     case t of t' ->
     let { x = case t' of (x,y) -> x
         ; y = case t' of (x,y) -> x } in
     body
  ==> {inline t, do case of case}
     case e of p ->
     let t = (x,y) in
     let { x = case t' of (x,y) -> x
         ; y = case t' of (x,y) -> x } in
     body
  ==> {case-cancellation, drop dead code}
     case e of p -> body

* Special case (B) is there to avoid fruitlessly taking the tuple
  apart and rebuilding it. For example, consider
     { K x y = e }
  where K is a product constructor.  Then general case (A) does:
     { t = case e of K x y -> (x,y)
     ; x = case t of (x,y) -> x
     ; y = case t of (x,y) -> y }
  In the lazy case we can't optimise out this fruitless taking apart
  and rebuilding.  Instead (B) builds
     { v = e
     ; x = case v of K x y -> x
     ; y = case v of K x y -> y }
  which is better.
-}
-- Remark: pattern selectors only occur in unrestricted patterns so we are free
-- to select Omega as the multiplicity of every let-expression introduced.
mkSelectorBinds :: [[Tickish Id]] -- ^ ticks to add, possibly
                -> LPat GhcTc     -- ^ The pattern
                -> CoreExpr       -- ^ Expression to which the pattern is bound
                -> DsM (Id,[(Id,CoreExpr)])
                -- ^ Id the rhs is bound to, for desugaring strict
                -- binds (see Note [Desugar Strict binds] in DsBinds)
                -- and all the desugared binds

mkSelectorBinds ticks pat val_expr
  | L _ (VarPat _ (L _ v)) <- pat'     -- Special case (A)
  = return (v, [(v, val_expr)])

  | is_flat_prod_lpat pat'           -- Special case (B)
  = do { let pat_ty = hsLPatType pat'
       ; val_var <- newSysLocalDsNoLP Omega pat_ty

       ; let mk_bind tick bndr_var
               -- (mk_bind sv bv)  generates  bv = case sv of { pat -> bv }
               -- Remember, 'pat' binds 'bv'
               = do { rhs_expr <- matchSimply (Var val_var) PatBindRhs pat'
                                       (Var bndr_var)
                                       (Var bndr_var)  -- Neat hack
                      -- Neat hack: since 'pat' can't fail, the
                      -- "fail-expr" passed to matchSimply is not
                      -- used. But it /is/ used for its type, and for
                      -- that bndr_var is just the ticket.
                    ; return (bndr_var, mkOptTickBox tick rhs_expr) }

       ; binds <- zipWithM mk_bind ticks' binders
       ; return ( val_var, (val_var, val_expr) : binds) }

  | otherwise                          -- General case (C)
  = do { tuple_var  <- newSysLocalDs Omega tuple_ty
       ; error_expr <- mkErrorAppDs pAT_ERROR_ID tuple_ty (ppr pat')
       ; tuple_expr <- matchSimply val_expr PatBindRhs pat
                                   local_tuple error_expr
       ; let mk_tup_bind tick binder
               = (binder, mkOptTickBox tick $
                          mkTupleSelector1 local_binders binder
                                           tuple_var (Var tuple_var))
             tup_binds = zipWith mk_tup_bind ticks' binders
       ; return (tuple_var, (tuple_var, tuple_expr) : tup_binds) }
  where
    pat' = strip_bangs pat
           -- Strip the bangs before looking for case (A) or (B)
           -- The incoming pattern may well have a bang on it

    binders = collectPatBinders pat'
    ticks'  = ticks ++ repeat []

    local_binders = map localiseId binders      -- See Note [Localise pattern binders]
    local_tuple   = mkBigCoreVarTup1 binders
    tuple_ty      = exprType local_tuple

strip_bangs :: LPat a -> LPat a
-- Remove outermost bangs and parens
strip_bangs (L _ (ParPat _ p))  = strip_bangs p
strip_bangs (L _ (BangPat _ p)) = strip_bangs p
strip_bangs lp                  = lp

is_flat_prod_lpat :: LPat a -> Bool
is_flat_prod_lpat p = is_flat_prod_pat (unLoc p)

is_flat_prod_pat :: Pat a -> Bool
is_flat_prod_pat (ParPat _ p)          = is_flat_prod_lpat p
is_flat_prod_pat (TuplePat _ ps Boxed) = all is_triv_lpat ps
is_flat_prod_pat (ConPatOut { pat_con  = L _ pcon, pat_args = ps})
  | RealDataCon con <- pcon
  , isProductTyCon (dataConTyCon con)
  = all is_triv_lpat (hsConPatArgs ps)
is_flat_prod_pat _ = False

is_triv_lpat :: LPat a -> Bool
is_triv_lpat p = is_triv_pat (unLoc p)

is_triv_pat :: Pat a -> Bool
is_triv_pat (VarPat {})  = True
is_triv_pat (WildPat{})  = True
is_triv_pat (ParPat _ p) = is_triv_lpat p
is_triv_pat _            = False


{- *********************************************************************
*                                                                      *
  Creating big tuples and their types for full Haskell expressions.
  They work over *Ids*, and create tuples replete with their types,
  which is whey they are not in HsUtils.
*                                                                      *
********************************************************************* -}

mkLHsPatTup :: [LPat GhcTc] -> LPat GhcTc
mkLHsPatTup []     = noLoc $ mkVanillaTuplePat [] Boxed
mkLHsPatTup [lpat] = lpat
mkLHsPatTup lpats  = L (getLoc (head lpats)) $
                     mkVanillaTuplePat lpats Boxed

mkLHsVarPatTup :: [Id] -> LPat GhcTc
mkLHsVarPatTup bs  = mkLHsPatTup (map nlVarPat bs)

mkVanillaTuplePat :: [OutPat GhcTc] -> Boxity -> Pat GhcTc
-- A vanilla tuple pattern simply gets its type from its sub-patterns
mkVanillaTuplePat pats box = TuplePat (map hsLPatType pats) pats box

-- The Big equivalents for the source tuple expressions
mkBigLHsVarTupId :: [Id] -> LHsExpr GhcTc
mkBigLHsVarTupId ids = mkBigLHsTupId (map nlHsVar ids)

mkBigLHsTupId :: [LHsExpr GhcTc] -> LHsExpr GhcTc
mkBigLHsTupId = mkChunkified mkLHsTupleExpr

-- The Big equivalents for the source tuple patterns
mkBigLHsVarPatTupId :: [Id] -> LPat GhcTc
mkBigLHsVarPatTupId bs = mkBigLHsPatTupId (map nlVarPat bs)

mkBigLHsPatTupId :: [LPat GhcTc] -> LPat GhcTc
mkBigLHsPatTupId = mkChunkified mkLHsPatTup

{-
************************************************************************
*                                                                      *
        Code for pattern-matching and other failures
*                                                                      *
************************************************************************

Generally, we handle pattern matching failure like this: let-bind a
fail-variable, and use that variable if the thing fails:
\begin{verbatim}
        let fail.33 = error "Help"
        in
        case x of
                p1 -> ...
                p2 -> fail.33
                p3 -> fail.33
                p4 -> ...
\end{verbatim}
Then
\begin{itemize}
\item
If the case can't fail, then there'll be no mention of @fail.33@, and the
simplifier will later discard it.

\item
If it can fail in only one way, then the simplifier will inline it.

\item
Only if it is used more than once will the let-binding remain.
\end{itemize}

There's a problem when the result of the case expression is of
unboxed type.  Then the type of @fail.33@ is unboxed too, and
there is every chance that someone will change the let into a case:
\begin{verbatim}
        case error "Help" of
          fail.33 -> case ....
\end{verbatim}

which is of course utterly wrong.  Rather than drop the condition that
only boxed types can be let-bound, we just turn the fail into a function
for the primitive case:
\begin{verbatim}
        let fail.33 :: Void -> Int#
            fail.33 = \_ -> error "Help"
        in
        case x of
                p1 -> ...
                p2 -> fail.33 void
                p3 -> fail.33 void
                p4 -> ...
\end{verbatim}

Now @fail.33@ is a function, so it can be let-bound.

We would *like* to use join points here; in fact, these "fail variables" are
paradigmatic join points! Sadly, this breaks pattern synonyms, which desugar as
CPS functions - i.e. they take "join points" as parameters. It's not impossible
to imagine extending our type system to allow passing join points around (very
carefully), but we certainly don't support it now.

99.99% of the time, the fail variables wind up as join points in short order
anyway, and the Void# doesn't do much harm.
-}

mkFailurePair :: CoreExpr       -- Result type of the whole case expression
              -> DsM (CoreBind, -- Binds the newly-created fail variable
                                -- to \ _ -> expression
                      CoreExpr) -- Fail variable applied to realWorld#
-- See Note [Failure thunks and CPR]
mkFailurePair expr
  = do { fail_fun_var <- newFailLocalDs Omega (voidPrimTy `mkFunTyOm` ty)
       ; fail_fun_arg <- newSysLocalDs Omega voidPrimTy
       ; let real_arg = setOneShotLambda fail_fun_arg
       ; return (NonRec fail_fun_var (Lam real_arg expr),
                 App (Var fail_fun_var) (Var voidPrimId)) }
  where
    ty = exprType expr

{-
Note [Failure thunks and CPR]
~~~~~~~~~~~~~~~~~~~~~~~~~~~~~
(This note predates join points as formal entities (hence the quotation marks).
We can't use actual join points here (see above); if we did, this would also
solve the CPR problem, since join points don't get CPR'd. See Note [Don't CPR
join points] in WorkWrap.)

When we make a failure point we ensure that it
does not look like a thunk. Example:

   let fail = \rw -> error "urk"
   in case x of
        [] -> fail realWorld#
        (y:ys) -> case ys of
                    [] -> fail realWorld#
                    (z:zs) -> (y,z)

Reason: we know that a failure point is always a "join point" and is
entered at most once.  Adding a dummy 'realWorld' token argument makes
it clear that sharing is not an issue.  And that in turn makes it more
CPR-friendly.  This matters a lot: if you don't get it right, you lose
the tail call property.  For example, see Trac #3403.


************************************************************************
*                                                                      *
              Ticks
*                                                                      *
********************************************************************* -}

mkOptTickBox :: [Tickish Id] -> CoreExpr -> CoreExpr
mkOptTickBox = flip (foldr Tick)

mkBinaryTickBox :: Int -> Int -> CoreExpr -> DsM CoreExpr
mkBinaryTickBox ixT ixF e = do
       uq <- newUnique
       this_mod <- getModule
       let bndr1 = mkSysLocal (fsLit "t1") uq Omega boolTy
       let
           falseBox = Tick (HpcTick this_mod ixF) (Var falseDataConId)
           trueBox  = Tick (HpcTick this_mod ixT) (Var trueDataConId)
       --
       return $ Case e bndr1 boolTy
                       [ (DataAlt falseDataCon, [], falseBox)
                       , (DataAlt trueDataCon,  [], trueBox)
                       ]



-- *******************************************************************

{- Note [decideBangHood]
~~~~~~~~~~~~~~~~~~~~~~~~
With -XStrict we may make /outermost/ patterns more strict.
E.g.
       let (Just x) = e in ...
          ==>
       let !(Just x) = e in ...
and
       f x = e
          ==>
       f !x = e

This adjustment is done by decideBangHood,

  * Just before constructing an EqnInfo, in Match
      (matchWrapper and matchSinglePat)

  * When desugaring a pattern-binding in DsBinds.dsHsBind

Note that it is /not/ done recursively.  See the -XStrict
spec in the user manual.

Specifically:
   ~pat    => pat    -- when -XStrict (even if pat = ~pat')
   !pat    => !pat   -- always
   pat     => !pat   -- when -XStrict
   pat     => pat    -- otherwise
-}


-- | Use -XStrict to add a ! or remove a ~
-- See Note [decideBangHood]
decideBangHood :: DynFlags
               -> LPat GhcTc  -- ^ Original pattern
               -> LPat GhcTc  -- Pattern with bang if necessary
decideBangHood dflags lpat
  | not (xopt LangExt.Strict dflags)
  = lpat
  | otherwise   --  -XStrict
  = go lpat
  where
    go lp@(L l p)
      = case p of
           ParPat x p    -> L l (ParPat x (go p))
           LazyPat _ lp' -> lp'
           BangPat _ _   -> lp
           _             -> L l (BangPat noExt lp)

-- | Unconditionally make a 'Pat' strict.
addBang :: LPat GhcTc -- ^ Original pattern
        -> LPat GhcTc -- ^ Banged pattern
addBang = go
  where
    go lp@(L l p)
      = case p of
           ParPat x p    -> L l (ParPat x (go p))
           LazyPat _ lp' -> L l (BangPat noExt lp')
                                  -- Should we bring the extension value over?
           BangPat _ _   -> lp
           _             -> L l (BangPat noExt lp)<|MERGE_RESOLUTION|>--- conflicted
+++ resolved
@@ -97,18 +97,12 @@
 otherwise, make one up.
 -}
 
-<<<<<<< HEAD
 selectSimpleMatchVarL :: Rig -> LPat GhcTc -> DsM Id
+-- Postcondition: the returned Id has an Internal Name
 selectSimpleMatchVarL w pat = selectMatchVar w (unLoc pat)
 -- TODO: MattP: This function is used in a few places where is might be
 -- necessary to take into account multiplicity but it wasn't on the
 -- critical path to fix for now.
-
-=======
-selectSimpleMatchVarL :: LPat GhcTc -> DsM Id
--- Postcondition: the returned Id has an Internal Name
-selectSimpleMatchVarL pat = selectMatchVar (unLoc pat)
->>>>>>> 45cfe651
 
 -- (selectMatchVars ps tys) chooses variables of type tys
 -- to use for matching ps against.  If the pattern is a variable,
@@ -126,27 +120,16 @@
 --    Then we must not choose (x::Int) as the matching variable!
 -- And nowadays we won't, because the (x::Int) will be wrapped in a CoPat
 
-<<<<<<< HEAD
 selectMatchVars :: [(Rig, Pat GhcTc)] -> DsM [Id]
+-- Postcondition: the returned Ids have Internal Names
 selectMatchVars ps = mapM (uncurry selectMatchVar) ps
 
 selectMatchVar :: Rig -> Pat GhcTc -> DsM Id
+-- Postcondition: the returned Id has an Internal Name
 selectMatchVar w (BangPat _ pat) = selectMatchVar w (unLoc pat)
 selectMatchVar w (LazyPat _ pat) = selectMatchVar w (unLoc pat)
 selectMatchVar w (ParPat _ pat)  = selectMatchVar w (unLoc pat)
 selectMatchVar _w (VarPat _ var)  = return (localiseId (unLoc var))
-=======
-selectMatchVars :: [Pat GhcTc] -> DsM [Id]
--- Postcondition: the returned Ids have Internal Names
-selectMatchVars ps = mapM selectMatchVar ps
-
-selectMatchVar :: Pat GhcTc -> DsM Id
--- Postcondition: the returned Id has an Internal Name
-selectMatchVar (BangPat _ pat) = selectMatchVar (unLoc pat)
-selectMatchVar (LazyPat _ pat) = selectMatchVar (unLoc pat)
-selectMatchVar (ParPat _ pat)  = selectMatchVar (unLoc pat)
-selectMatchVar (VarPat _ var)  = return (localiseId (unLoc var))
->>>>>>> 45cfe651
                                   -- Note [Localise pattern binders]
                                   --
                                   -- Remark: when the pattern is a variable (or
