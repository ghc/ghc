{-# LANGUAGE FlexibleContexts #-}

module Type where

import GhcPrelude
import TyCon
<<<<<<< HEAD
import Var ( TyVar )
import {-# SOURCE #-} TyCoRep( Type, Coercion, Kind )
=======
import Var ( TyCoVar )
import {-# SOURCE #-} TyCoRep( Type, Coercion )
>>>>>>> affdea82
import Util

isPredTy     :: Type -> Bool
isCoercionTy :: Type -> Bool

mkAppTy :: Type -> Type -> Type
mkCastTy :: Type -> Coercion -> Type
<<<<<<< HEAD
piResultTy :: Type -> Type -> Type
=======
piResultTy :: HasDebugCallStack => Type -> Type -> Type
>>>>>>> affdea82

eqType :: Type -> Type -> Bool

<<<<<<< HEAD
partitionInvisibles :: TyCon -> (a -> Type) -> [a] -> ([a], [a])

=======
>>>>>>> affdea82
coreView :: Type -> Maybe Type
tcView :: Type -> Maybe Type

tyCoVarsOfTypesWellScoped :: [Type] -> [TyCoVar]
tyCoVarsOfTypeWellScoped :: Type -> [TyCoVar]
toposortTyVars :: [TyCoVar] -> [TyCoVar]
splitTyConApp_maybe :: HasDebugCallStack => Type -> Maybe (TyCon, [Type])<|MERGE_RESOLUTION|>--- conflicted
+++ resolved
@@ -4,13 +4,8 @@
 
 import GhcPrelude
 import TyCon
-<<<<<<< HEAD
-import Var ( TyVar )
-import {-# SOURCE #-} TyCoRep( Type, Coercion, Kind )
-=======
 import Var ( TyCoVar )
 import {-# SOURCE #-} TyCoRep( Type, Coercion )
->>>>>>> affdea82
 import Util
 
 isPredTy     :: Type -> Bool
@@ -18,19 +13,10 @@
 
 mkAppTy :: Type -> Type -> Type
 mkCastTy :: Type -> Coercion -> Type
-<<<<<<< HEAD
-piResultTy :: Type -> Type -> Type
-=======
 piResultTy :: HasDebugCallStack => Type -> Type -> Type
->>>>>>> affdea82
 
 eqType :: Type -> Type -> Bool
 
-<<<<<<< HEAD
-partitionInvisibles :: TyCon -> (a -> Type) -> [a] -> ([a], [a])
-
-=======
->>>>>>> affdea82
 coreView :: Type -> Maybe Type
 tcView :: Type -> Maybe Type
 
