-- (c) The University of Glasgow 2006
-- (c) The GRASP/AQUA Project, Glasgow University, 1998
--
-- Type - public interface

{-# LANGUAGE CPP, FlexibleContexts #-}
{-# OPTIONS_GHC -fno-warn-orphans #-}

-- | Main functions for manipulating types and type-related things
module Type (
        -- Note some of this is just re-exports from TyCon..

        -- * Main data types representing Types
        -- $type_classification

        -- $representation_types
        TyThing(..), Type, ArgFlag(..), KindOrType, PredType, ThetaType,
        Var, TyVar, isTyVar, TyCoVar, TyBinder, TyVarBinder, Rig(..),

        -- ** Constructing and deconstructing types
        mkTyVarTy, mkTyVarTys, getTyVar, getTyVar_maybe, repGetTyVar_maybe,
        getCastedTyVar_maybe, tyVarKind,

        mkAppTy, mkAppTys, splitAppTy, splitAppTys, repSplitAppTys,
        splitAppTy_maybe, repSplitAppTy_maybe, tcRepSplitAppTy_maybe,

        mkFunTy, mkFunTyOm, mkFunTys, splitFunTy, splitFunTy_maybe,
        splitFunTys, funResultTy, funArgTy,

        mkTyConApp, mkTyConTy,
        tyConAppTyCon_maybe, tyConAppTyConPicky_maybe,
        tyConAppArgs_maybe, tyConAppTyCon, tyConAppArgs,
        splitTyConApp_maybe, splitTyConApp, tyConAppArgN, nextRole,
        tcRepSplitTyConApp_maybe, tcSplitTyConApp_maybe,
        splitListTyConApp_maybe,
        repSplitTyConApp_maybe,

        mkForAllTy, mkForAllTys, mkInvForAllTys, mkSpecForAllTys,
        mkVisForAllTys, mkInvForAllTy,
        splitForAllTys, splitForAllTyVarBndrs,
        splitForAllTy_maybe, splitForAllTy,
        splitPiTy_maybe, splitPiTy, splitPiTys,
        mkPiTy, mkPiTys, mkTyConBindersPreferAnon,
        mkLamType, mkLamTypes,
        piResultTy, piResultTys,
        applyTysX, dropForAlls,

        mkNumLitTy, isNumLitTy,
        mkStrLitTy, isStrLitTy,

        getRuntimeRep_maybe, getRuntimeRepFromKind_maybe,

        mkCastTy, mkCoercionTy, splitCastTy_maybe,

        userTypeError_maybe, pprUserTypeErrorTy,

        coAxNthLHS,
        stripCoercionTy, splitCoercionType_maybe,

        splitPiTysInvisible, filterOutInvisibleTypes,
        partitionInvisibles,
        synTyConResKind,

        modifyJoinResTy, setJoinResTy,

        -- Analyzing types
        TyCoMapper(..), mapType, mapCoercion,

        -- (Newtypes)
        newTyConInstRhs,

        -- Pred types
        mkFamilyTyConApp,
        isDictLikeTy,
        mkPrimEqPred, mkReprPrimEqPred, mkPrimEqPredRole,
        equalityTyCon,
        mkHeteroPrimEqPred, mkHeteroReprPrimEqPred,
        mkClassPred,
        isClassPred, isEqPred, isNomEqPred,
        isIPPred, isIPPred_maybe, isIPTyCon, isIPClass,
        isCTupleClass,

        -- Deconstructing predicate types
        PredTree(..), EqRel(..), eqRelRole, classifyPredType,
        getClassPredTys, getClassPredTys_maybe,
        getEqPredTys, getEqPredTys_maybe, getEqPredRole,
        predTypeEqRel,

        -- ** Binders
        sameVis,
        mkTyVarBinder, mkTyVarBinders,
        mkAnonBinder,
        isAnonTyBinder, isNamedTyBinder,
        binderVar, binderVars, binderKind, binderArgFlag,
        tyBinderType,
        binderRelevantType_maybe, caseBinder,
        isVisibleArgFlag, isInvisibleArgFlag, isVisibleBinder, isInvisibleBinder,
        tyConBindersTyBinders,

        -- ** Common type constructors
        funTyCon,

        -- ** Predicates on types
        isTyVarTy, isFunTy, isDictTy, isPredTy, isCoercionTy,
        isCoercionTy_maybe, isCoercionType, isForAllTy,
        isPiTy, isTauTy, isFamFreeTy,

        isValidJoinPointType,

        -- (Lifting and boxity)
        isLiftedType_maybe, isUnliftedType, isUnboxedTupleType, isUnboxedSumType,
        isAlgType, isDataFamilyAppType,
        isPrimitiveType, isStrictType,
        isRuntimeRepTy, isRuntimeRepVar, isRuntimeRepKindedTy,
        dropRuntimeRepArgs,
        getRuntimeRep, getRuntimeRepFromKind,

        -- * Main data types representing Kinds
        Kind,

        -- ** Finding the kind of a type
        typeKind, isTypeLevPoly, resultIsLevPoly,

        -- ** Common Kind
        liftedTypeKind,

        -- * Type free variables
        tyCoFVsOfType, tyCoFVsBndr,
        tyCoVarsOfType, tyCoVarsOfTypes,
        tyCoVarsOfTypeDSet,
        coVarsOfType,
        coVarsOfTypes, closeOverKinds, closeOverKindsList,
        noFreeVarsOfType,
        splitVisVarsOfType, splitVisVarsOfTypes,
        expandTypeSynonyms,
        typeSize,

        -- * Well-scoped lists of variables
        dVarSetElemsWellScoped, toposortTyVars, tyCoVarsOfTypeWellScoped,
        tyCoVarsOfTypesWellScoped,

        -- * Type comparison
        eqType, eqTypeX, eqTypes, nonDetCmpType, nonDetCmpTypes, nonDetCmpTypeX,
        nonDetCmpTypesX, nonDetCmpTc,
        eqVarBndrs,

        -- * Forcing evaluation of types
        seqType, seqTypes,

        -- * Other views onto Types
        coreView, tcView,

        tyConsOfType,

        -- * Main type substitution data types
        TvSubstEnv,     -- Representation widely visible
        TCvSubst(..),    -- Representation visible to a few friends

        -- ** Manipulating type substitutions
        emptyTvSubstEnv, emptyTCvSubst, mkEmptyTCvSubst,

        mkTCvSubst, zipTvSubst, mkTvSubstPrs,
        notElemTCvSubst,
        getTvSubstEnv, setTvSubstEnv,
        zapTCvSubst, getTCvInScope, getTCvSubstRangeFVs,
        extendTCvInScope, extendTCvInScopeList, extendTCvInScopeSet,
        extendTCvSubst, extendCvSubst,
        extendTvSubst, extendTvSubstBinderAndInScope,
        extendTvSubstList, extendTvSubstAndInScope,
        extendTvSubstWithClone,
        isInScope, composeTCvSubstEnv, composeTCvSubst, zipTyEnv, zipCoEnv,
        isEmptyTCvSubst, unionTCvSubst,

        -- ** Performing substitution on types and kinds
        substTy, substTys, substTyWith, substTysWith, substTheta,
        substTyAddInScope,
        substTyUnchecked, substTysUnchecked, substThetaUnchecked,
        substTyWithUnchecked,
        substCoUnchecked, substCoWithUnchecked,
        substTyVarBndr, substTyVar, substTyVars,
        cloneTyVarBndr, cloneTyVarBndrs, lookupTyVar,

        -- * Pretty-printing
        pprType, pprParendType, pprPrecType,
        pprTypeApp, pprTyThingCategory, pprShortTyThing,
        pprTvBndr, pprTvBndrs, pprForAll, pprUserForAll,
        pprSigmaType, ppSuggestExplicitKinds,
        pprTheta, pprThetaArrowTy, pprClassPred,
        pprKind, pprParendKind, pprSourceTyCon,
        TyPrec(..), maybeParen,
        pprTyVar, pprTyVars,

        -- * Tidying type related things up for printing
        tidyType,      tidyTypes,
        tidyOpenType,  tidyOpenTypes,
        tidyOpenKind,
        tidyTyCoVarBndr, tidyTyCoVarBndrs, tidyFreeTyCoVars,
        tidyOpenTyCoVar, tidyOpenTyCoVars,
        tidyTyVarOcc,
        tidyTopType,
        tidyKind,
        tidyTyVarBinder, tidyTyVarBinders
    ) where

#include "HsVersions.h"

import GhcPrelude

import BasicTypes

-- We import the representation and primitive functions from TyCoRep.
-- Many things are reexported, but not the representation!

import Kind
import TyCoRep
import Weight

-- friends:
import Var
import VarEnv
import VarSet
import UniqSet

import Class
import TyCon
import TysPrim
import {-# SOURCE #-} TysWiredIn ( listTyCon, typeNatKind
                                 , typeSymbolKind, liftedTypeKind )
import PrelNames
import CoAxiom
import {-# SOURCE #-} Coercion

-- others
import Util
import Outputable
import FastString
import Pair
import ListSetOps
import Digraph
import Unique ( nonDetCmpUnique )

import Maybes           ( orElse )
import Data.Maybe       ( isJust, mapMaybe )
import Control.Monad    ( guard )
import Control.Arrow    ( first, second )

-- $type_classification
-- #type_classification#
--
-- Types are one of:
--
-- [Unboxed]            Iff its representation is other than a pointer
--                      Unboxed types are also unlifted.
--
-- [Lifted]             Iff it has bottom as an element.
--                      Closures always have lifted types: i.e. any
--                      let-bound identifier in Core must have a lifted
--                      type. Operationally, a lifted object is one that
--                      can be entered.
--                      Only lifted types may be unified with a type variable.
--
-- [Algebraic]          Iff it is a type with one or more constructors, whether
--                      declared with @data@ or @newtype@.
--                      An algebraic type is one that can be deconstructed
--                      with a case expression. This is /not/ the same as
--                      lifted types, because we also include unboxed
--                      tuples in this classification.
--
-- [Data]               Iff it is a type declared with @data@, or a boxed tuple.
--
-- [Primitive]          Iff it is a built-in type that can't be expressed in Haskell.
--
-- Currently, all primitive types are unlifted, but that's not necessarily
-- the case: for example, @Int@ could be primitive.
--
-- Some primitive types are unboxed, such as @Int#@, whereas some are boxed
-- but unlifted (such as @ByteArray#@).  The only primitive types that we
-- classify as algebraic are the unboxed tuples.
--
-- Some examples of type classifications that may make this a bit clearer are:
--
-- @
-- Type          primitive       boxed           lifted          algebraic
-- -----------------------------------------------------------------------------
-- Int#          Yes             No              No              No
-- ByteArray#    Yes             Yes             No              No
-- (\# a, b \#)  Yes             No              No              Yes
-- (\# a | b \#) Yes             No              No              Yes
-- (  a, b  )    No              Yes             Yes             Yes
-- [a]           No              Yes             Yes             Yes
-- @

-- $representation_types
-- A /source type/ is a type that is a separate type as far as the type checker is
-- concerned, but which has a more low-level representation as far as Core-to-Core
-- passes and the rest of the back end is concerned.
--
-- You don't normally have to worry about this, as the utility functions in
-- this module will automatically convert a source into a representation type
-- if they are spotted, to the best of it's abilities. If you don't want this
-- to happen, use the equivalent functions from the "TcType" module.


{-
************************************************************************
*                                                                      *
                Type representation
*                                                                      *
************************************************************************

Note [coreView vs tcView]
~~~~~~~~~~~~~~~~~~~~~~~~~
So far as the typechecker is concerned, 'Constraint' and 'TYPE LiftedRep' are distinct kinds.

But in Core these two are treated as identical.

We implement this by making 'coreView' convert 'Constraint' to 'TYPE LiftedRep' on the fly.
The function tcView (used in the type checker) does not do this.

See also Trac #11715, which tracks removing this inconsistency.

-}

{-# INLINE coreView #-}
coreView :: Type -> Maybe Type
-- ^ This function Strips off the /top layer only/ of a type synonym
-- application (if any) its underlying representation type.
-- Returns Nothing if there is nothing to look through.
-- This function considers 'Constraint' to be a synonym of @TYPE LiftedRep@.
--
-- By being non-recursive and inlined, this case analysis gets efficiently
-- joined onto the case analysis that the caller is already doing
coreView (TyConApp tc tys) | Just (tenv, rhs, tys') <- expandSynTyCon_maybe tc tys
  = Just (mkAppTys (substTy (mkTvSubstPrs tenv) rhs) tys')
               -- The free vars of 'rhs' should all be bound by 'tenv', so it's
               -- ok to use 'substTy' here.
               -- See also Note [The substitution invariant] in TyCoRep.
               -- Its important to use mkAppTys, rather than (foldl AppTy),
               -- because the function part might well return a
               -- partially-applied type constructor; indeed, usually will!
<<<<<<< HEAD
coreView (TyConApp tc [])
=======

coreView (TyConApp tc [])       -- At the Core level, Constraint = Type
>>>>>>> affdea82
  | isStarKindSynonymTyCon tc
  = Just liftedTypeKind

coreView _ = Nothing

-- | Gives the typechecker view of a type. This unwraps synonyms but
-- leaves 'Constraint' alone. c.f. coreView, which turns Constraint into
-- TYPE LiftedRep. Returns Nothing if no unwrapping happens.
-- See also Note [coreView vs tcView] in Type.
{-# INLINE tcView #-}
tcView :: Type -> Maybe Type
tcView (TyConApp tc tys) | Just (tenv, rhs, tys') <- expandSynTyCon_maybe tc tys
  = Just (mkAppTys (substTy (mkTvSubstPrs tenv) rhs) tys')
               -- The free vars of 'rhs' should all be bound by 'tenv', so it's
               -- ok to use 'substTy' here.
               -- See also Note [The substitution invariant] in TyCoRep.
               -- Its important to use mkAppTys, rather than (foldl AppTy),
               -- because the function part might well return a
               -- partially-applied type constructor; indeed, usually will!
tcView _ = Nothing

-----------------------------------------------
expandTypeSynonyms :: Type -> Type
-- ^ Expand out all type synonyms.  Actually, it'd suffice to expand out
-- just the ones that discard type variables (e.g.  type Funny a = Int)
-- But we don't know which those are currently, so we just expand all.
--
-- 'expandTypeSynonyms' only expands out type synonyms mentioned in the type,
-- not in the kinds of any TyCon or TyVar mentioned in the type.
--
-- Keep this synchronized with 'synonymTyConsOfType'
expandTypeSynonyms ty
  = go (mkEmptyTCvSubst in_scope) ty
  where
    in_scope = mkInScopeSet (tyCoVarsOfType ty)

    go subst (TyConApp tc tys)
      | Just (tenv, rhs, tys') <- expandSynTyCon_maybe tc expanded_tys
      = let subst' = mkTvSubst in_scope (mkVarEnv tenv)
            -- Make a fresh substitution; rhs has nothing to
            -- do with anything that has happened so far
            -- NB: if you make changes here, be sure to build an
            --     /idempotent/ substitution, even in the nested case
            --        type T a b = a -> b
            --        type S x y = T y x
            -- (Trac #11665)
        in  mkAppTys (go subst' rhs) tys'
      | otherwise
      = TyConApp tc expanded_tys
      where
        expanded_tys = (map (go subst) tys)

    go _     (LitTy l)     = LitTy l
    go subst (TyVarTy tv)  = substTyVar subst tv
    go subst (AppTy t1 t2) = mkAppTy (go subst t1) (go subst t2)
    go subst (FunTy weight arg res)
      = mkFunTy weight (go subst arg) (go subst res)
    go subst (ForAllTy (TvBndr tv vis) t)
      = let (subst', tv') = substTyVarBndrCallback go subst tv in
        ForAllTy (TvBndr tv' vis) (go subst' t)
    go subst (CastTy ty co)  = mkCastTy (go subst ty) (go_co subst co)
    go subst (CoercionTy co) = mkCoercionTy (go_co subst co)

    go_co subst (Refl r ty)
      = mkReflCo r (go subst ty)
       -- NB: coercions are always expanded upon creation
    go_co subst (TyConAppCo r tc args)
      = mkTyConAppCo r tc (map (go_co subst) args)
    go_co subst (AppCo co arg)
      = mkAppCo (go_co subst co) (go_co subst arg)
    go_co subst (ForAllCo tv kind_co co)
      = let (subst', tv', kind_co') = go_cobndr subst tv kind_co in
        mkForAllCo tv' kind_co' (go_co subst' co)
    go_co subst (FunCo r w co1 co2)
      = mkFunCo r w (go_co subst co1) (go_co subst co2)
    go_co subst (CoVarCo cv)
      = substCoVar subst cv
    go_co subst (AxiomInstCo ax ind args)
      = mkAxiomInstCo ax ind (map (go_co subst) args)
    go_co subst (UnivCo p r t1 t2)
      = mkUnivCo (go_prov subst p) r (go subst t1) (go subst t2)
    go_co subst (SymCo co)
      = mkSymCo (go_co subst co)
    go_co subst (TransCo co1 co2)
      = mkTransCo (go_co subst co1) (go_co subst co2)
    go_co subst (NthCo n co)
      = mkNthCo n (go_co subst co)
    go_co subst (LRCo lr co)
      = mkLRCo lr (go_co subst co)
    go_co subst (InstCo co arg)
      = mkInstCo (go_co subst co) (go_co subst arg)
    go_co subst (CoherenceCo co1 co2)
      = mkCoherenceCo (go_co subst co1) (go_co subst co2)
    go_co subst (KindCo co)
      = mkKindCo (go_co subst co)
    go_co subst (SubCo co)
      = mkSubCo (go_co subst co)
    go_co subst (AxiomRuleCo ax cs)
      = AxiomRuleCo ax (map (go_co subst) cs)
    go_co _ (HoleCo h)
      = pprPanic "expandTypeSynonyms hit a hole" (ppr h)

    go_prov _     UnsafeCoerceProv    = UnsafeCoerceProv
    go_prov subst (PhantomProv co)    = PhantomProv (go_co subst co)
    go_prov subst (ProofIrrelProv co) = ProofIrrelProv (go_co subst co)
    go_prov _     p@(PluginProv _)    = p

      -- the "False" and "const" are to accommodate the type of
      -- substForAllCoBndrCallback, which is general enough to
      -- handle coercion optimization (which sometimes swaps the
      -- order of a coercion)
    go_cobndr subst = substForAllCoBndrCallback False (go_co subst) subst

{-
************************************************************************
*                                                                      *
   Analyzing types
*                                                                      *
************************************************************************

These functions do a map-like operation over types, performing some operation
on all variables and binding sites. Primarily used for zonking.

Note [Efficiency for mapCoercion ForAllCo case]
~~~~~~~~~~~~~~~~~~~~~~~~~~~~~~~~~~~~~~~~~~~~~~~
As noted in Note [Forall coercions] in TyCoRep, a ForAllCo is a bit redundant.
It stores a TyVar and a Coercion, where the kind of the TyVar always matches
the left-hand kind of the coercion. This is convenient lots of the time, but
not when mapping a function over a coercion.

The problem is that tcm_tybinder will affect the TyVar's kind and
mapCoercion will affect the Coercion, and we hope that the results will be
the same. Even if they are the same (which should generally happen with
correct algorithms), then there is an efficiency issue. In particular,
this problem seems to make what should be a linear algorithm into a potentially
exponential one. But it's only going to be bad in the case where there's
lots of foralls in the kinds of other foralls. Like this:

  forall a : (forall b : (forall c : ...). ...). ...

This construction seems unlikely. So we'll do the inefficient, easy way
for now.

Note [Specialising mappers]
~~~~~~~~~~~~~~~~~~~~~~~~~~~
These INLINABLE pragmas are indispensable. mapType/mapCoercion are used
to implement zonking, and it's vital that they get specialised to the TcM
monad. This specialisation happens automatically (that is, without a
SPECIALISE pragma) as long as the definitions are INLINABLE. For example,
this one change made a 20% allocation difference in perf/compiler/T5030.

-}

-- | This describes how a "map" operation over a type/coercion should behave
data TyCoMapper env m
  = TyCoMapper
      { tcm_smart :: Bool -- ^ Should the new type be created with smart
                         -- constructors?
      , tcm_tyvar :: env -> TyVar -> m Type
      , tcm_covar :: env -> CoVar -> m Coercion
      , tcm_hole  :: env -> CoercionHole -> m Coercion
          -- ^ What to do with coercion holes.
          -- See Note [Coercion holes] in TyCoRep.

      , tcm_tybinder :: env -> TyVar -> ArgFlag -> m (env, TyVar)
          -- ^ The returned env is used in the extended scope
      }

{-# INLINABLE mapType #-}  -- See Note [Specialising mappers]
mapType :: Monad m => TyCoMapper env m -> env -> Type -> m Type
mapType mapper@(TyCoMapper { tcm_smart = smart, tcm_tyvar = tyvar
                           , tcm_tybinder = tybinder })
        env ty
  = go ty
  where
    go (TyVarTy tv) = tyvar env tv
    go (AppTy t1 t2) = mkappty <$> go t1 <*> go t2
    go t@(TyConApp _ []) = return t  -- avoid allocation in this exceedingly
                                     -- common case (mostly, for *)
    go (TyConApp tc tys) = mktyconapp tc <$> mapM go tys
    go (FunTy w arg res) = FunTy w <$> go arg <*> go res
    go (ForAllTy (TvBndr tv vis) inner)
      = do { (env', tv') <- tybinder env tv vis
           ; inner' <- mapType mapper env' inner
           ; return $ ForAllTy (TvBndr tv' vis) inner' }
    go ty@(LitTy {})   = return ty
    go (CastTy ty co)  = mkcastty <$> go ty <*> mapCoercion mapper env co
    go (CoercionTy co) = CoercionTy <$> mapCoercion mapper env co

    (mktyconapp, mkappty, mkcastty)
      | smart     = (mkTyConApp, mkAppTy, mkCastTy)
      | otherwise = (TyConApp,   AppTy,   CastTy)

{-# INLINABLE mapCoercion #-}  -- See Note [Specialising mappers]
mapCoercion :: Monad m
            => TyCoMapper env m -> env -> Coercion -> m Coercion
mapCoercion mapper@(TyCoMapper { tcm_smart = smart, tcm_covar = covar
                               , tcm_hole = cohole, tcm_tybinder = tybinder })
            env co
  = go co
  where
    go (Refl r ty) = Refl r <$> mapType mapper env ty
    go (TyConAppCo r tc args)
      = mktyconappco r tc <$> mapM go args
    go (AppCo c1 c2) = mkappco <$> go c1 <*> go c2
    go (ForAllCo tv kind_co co)
      = do { kind_co' <- go kind_co
           ; (env', tv') <- tybinder env tv Inferred
           ; co' <- mapCoercion mapper env' co
           ; return $ mkforallco tv' kind_co' co' }
        -- See Note [Efficiency for mapCoercion ForAllCo case]
    go (FunCo r w c1 c2) = mkFunCo r w <$> go c1 <*> go c2
    go (CoVarCo cv) = covar env cv
    go (AxiomInstCo ax i args)
      = mkaxiominstco ax i <$> mapM go args
    go (HoleCo hole) = cohole env hole
    go (UnivCo p r t1 t2)
      = mkunivco <$> go_prov p <*> pure r
                 <*> mapType mapper env t1 <*> mapType mapper env t2
    go (SymCo co) = mksymco <$> go co
    go (TransCo c1 c2) = mktransco <$> go c1 <*> go c2
    go (AxiomRuleCo r cos) = AxiomRuleCo r <$> mapM go cos
    go (NthCo i co)        = mknthco i <$> go co
    go (LRCo lr co)        = mklrco lr <$> go co
    go (InstCo co arg)     = mkinstco <$> go co <*> go arg
    go (CoherenceCo c1 c2) = mkcoherenceco <$> go c1 <*> go c2
    go (KindCo co)         = mkkindco <$> go co
    go (SubCo co)          = mksubco <$> go co

    go_prov UnsafeCoerceProv    = return UnsafeCoerceProv
    go_prov (PhantomProv co)    = PhantomProv <$> go co
    go_prov (ProofIrrelProv co) = ProofIrrelProv <$> go co
    go_prov p@(PluginProv _)    = return p

    ( mktyconappco, mkappco, mkaxiominstco, mkunivco
      , mksymco, mktransco, mknthco, mklrco, mkinstco, mkcoherenceco
      , mkkindco, mksubco, mkforallco)
      | smart
      = ( mkTyConAppCo, mkAppCo, mkAxiomInstCo, mkUnivCo
        , mkSymCo, mkTransCo, mkNthCo, mkLRCo, mkInstCo, mkCoherenceCo
        , mkKindCo, mkSubCo, mkForAllCo )
      | otherwise
      = ( TyConAppCo, AppCo, AxiomInstCo, UnivCo
        , SymCo, TransCo, NthCo, LRCo, InstCo, CoherenceCo
        , KindCo, SubCo, ForAllCo )

{-
************************************************************************
*                                                                      *
\subsection{Constructor-specific functions}
*                                                                      *
************************************************************************


---------------------------------------------------------------------
                                TyVarTy
                                ~~~~~~~
-}

-- | Attempts to obtain the type variable underlying a 'Type', and panics with the
-- given message if this is not a type variable type. See also 'getTyVar_maybe'
getTyVar :: String -> Type -> TyVar
getTyVar msg ty = case getTyVar_maybe ty of
                    Just tv -> tv
                    Nothing -> panic ("getTyVar: " ++ msg)

isTyVarTy :: Type -> Bool
isTyVarTy ty = isJust (getTyVar_maybe ty)

-- | Attempts to obtain the type variable underlying a 'Type'
getTyVar_maybe :: Type -> Maybe TyVar
getTyVar_maybe ty | Just ty' <- coreView ty = getTyVar_maybe ty'
                  | otherwise               = repGetTyVar_maybe ty

-- | If the type is a tyvar, possibly under a cast, returns it, along
-- with the coercion. Thus, the co is :: kind tv ~N kind type
getCastedTyVar_maybe :: Type -> Maybe (TyVar, CoercionN)
getCastedTyVar_maybe ty | Just ty' <- coreView ty = getCastedTyVar_maybe ty'
getCastedTyVar_maybe (CastTy (TyVarTy tv) co)     = Just (tv, co)
getCastedTyVar_maybe (TyVarTy tv)
  = Just (tv, mkReflCo Nominal (tyVarKind tv))
getCastedTyVar_maybe _                            = Nothing

-- | Attempts to obtain the type variable underlying a 'Type', without
-- any expansion
repGetTyVar_maybe :: Type -> Maybe TyVar
repGetTyVar_maybe (TyVarTy tv) = Just tv
repGetTyVar_maybe _            = Nothing

{-
---------------------------------------------------------------------
                                AppTy
                                ~~~~~
We need to be pretty careful with AppTy to make sure we obey the
invariant that a TyConApp is always visibly so.  mkAppTy maintains the
invariant: use it.

Note [Decomposing fat arrow c=>t]
~~~~~~~~~~~~~~~~~~~~~~~~~~~~~~~~~
Can we unify (a b) with (Eq a => ty)?   If we do so, we end up with
a partial application like ((=>) Eq a) which doesn't make sense in
source Haskell.  In contrast, we *can* unify (a b) with (t1 -> t2).
Here's an example (Trac #9858) of how you might do it:
   i :: (Typeable a, Typeable b) => Proxy (a b) -> TypeRep
   i p = typeRep p

   j = i (Proxy :: Proxy (Eq Int => Int))
The type (Proxy (Eq Int => Int)) is only accepted with -XImpredicativeTypes,
but suppose we want that.  But then in the call to 'i', we end
up decomposing (Eq Int => Int), and we definitely don't want that.

This really only applies to the type checker; in Core, '=>' and '->'
are the same, as are 'Constraint' and '*'.  But for now I've put
the test in repSplitAppTy_maybe, which applies throughout, because
the other calls to splitAppTy are in Unify, which is also used by
the type checker (e.g. when matching type-function equations).

-}

-- | Applies a type to another, as in e.g. @k a@
mkAppTy :: Type -> Type -> Type
mkAppTy (TyConApp tc tys) ty2 = mkTyConApp tc (tys ++ [ty2])
mkAppTy ty1               ty2 = AppTy ty1 ty2
        -- Note that the TyConApp could be an
        -- under-saturated type synonym.  GHC allows that; e.g.
        --      type Foo k = k a -> k a
        --      type Id x = x
        --      foo :: Foo Id -> Foo Id
        --
        -- Here Id is partially applied in the type sig for Foo,
        -- but once the type synonyms are expanded all is well

mkAppTys :: Type -> [Type] -> Type
mkAppTys ty1                []   = ty1
mkAppTys (TyConApp tc tys1) tys2 = mkTyConApp tc (tys1 ++ tys2)
mkAppTys ty1                tys2 = foldl AppTy ty1 tys2

-------------
splitAppTy_maybe :: Type -> Maybe (Type, Type)
-- ^ Attempt to take a type application apart, whether it is a
-- function, type constructor, or plain type application. Note
-- that type family applications are NEVER unsaturated by this!
splitAppTy_maybe ty | Just ty' <- coreView ty
                    = splitAppTy_maybe ty'
splitAppTy_maybe ty = repSplitAppTy_maybe ty

-------------
repSplitAppTy_maybe :: HasDebugCallStack => Type -> Maybe (Type,Type)
-- ^ Does the AppTy split as in 'splitAppTy_maybe', but assumes that
-- any Core view stuff is already done
<<<<<<< HEAD
repSplitAppTy_maybe (FunTy w ty1 ty2)
  | Just rep1 <- getRuntimeRep_maybe ty1
  , Just rep2 <- getRuntimeRep_maybe ty2
  = Just (TyConApp (funTyCon w) [rep1, rep2, ty1], ty2)
=======
repSplitAppTy_maybe (FunTy ty1 ty2)
  = Just (TyConApp funTyCon [rep1, rep2, ty1], ty2)
  where
    rep1 = getRuntimeRep ty1
    rep2 = getRuntimeRep ty2
>>>>>>> affdea82

repSplitAppTy_maybe (AppTy ty1 ty2)
  = Just (ty1, ty2)

repSplitAppTy_maybe (TyConApp tc tys)
  | mightBeUnsaturatedTyCon tc || tys `lengthExceeds` tyConArity tc
  , Just (tys', ty') <- snocView tys
  = Just (TyConApp tc tys', ty')    -- Never create unsaturated type family apps!

repSplitAppTy_maybe _other = Nothing

-- this one doesn't braek apart (c => t).
-- See Note [Decomposing fat arrow c=>t]
-- Defined here to avoid module loops between Unify and TcType.
tcRepSplitAppTy_maybe :: Type -> Maybe (Type,Type)
-- ^ Does the AppTy split as in 'tcSplitAppTy_maybe', but assumes that
-- any coreView stuff is already done. Refuses to look through (c => t)
tcRepSplitAppTy_maybe (FunTy w ty1 ty2)
  | isConstraintKind (typeKind ty1)
  = Nothing  -- See Note [Decomposing fat arrow c=>t]

<<<<<<< HEAD
  | Just rep1 <- getRuntimeRep_maybe ty1
  , Just rep2 <- getRuntimeRep_maybe ty2
  = Just (TyConApp (funTyCon w) [rep1, rep2, ty1], ty2)
=======
  | otherwise
  = Just (TyConApp funTyCon [rep1, rep2, ty1], ty2)
  where
    rep1 = getRuntimeRep ty1
    rep2 = getRuntimeRep ty2
>>>>>>> affdea82

tcRepSplitAppTy_maybe (AppTy ty1 ty2)    = Just (ty1, ty2)
tcRepSplitAppTy_maybe (TyConApp tc tys)
  | mightBeUnsaturatedTyCon tc || tys `lengthExceeds` tyConArity tc
  , Just (tys', ty') <- snocView tys
  = Just (TyConApp tc tys', ty')    -- Never create unsaturated type family apps!
tcRepSplitAppTy_maybe _other = Nothing

-- | Split a type constructor application into its type constructor and
-- applied types. Note that this may fail in the case of a 'FunTy' with an
-- argument of unknown kind 'FunTy' (e.g. @FunTy (a :: k) Int@. since the kind
-- of @a@ isn't of the form @TYPE rep@). Consequently, you may need to zonk your
-- type before using this function.
--
-- If you only need the 'TyCon', consider using 'tcTyConAppTyCon_maybe'.
tcSplitTyConApp_maybe :: HasCallStack => Type -> Maybe (TyCon, [Type])
-- Defined here to avoid module loops between Unify and TcType.
tcSplitTyConApp_maybe ty | Just ty' <- tcView ty = tcSplitTyConApp_maybe ty'
tcSplitTyConApp_maybe ty                         = tcRepSplitTyConApp_maybe ty

-- | Like 'tcSplitTyConApp_maybe' but doesn't look through type synonyms.
tcRepSplitTyConApp_maybe :: HasCallStack => Type -> Maybe (TyCon, [Type])
-- Defined here to avoid module loops between Unify and TcType.
<<<<<<< HEAD
tcRepSplitTyConApp_maybe (TyConApp tc tys)          = Just (tc, tys)
tcRepSplitTyConApp_maybe (FunTy w arg res)
  | Just arg_rep <- getRuntimeRep_maybe arg
  , Just res_rep <- getRuntimeRep_maybe res
  = Just ((funTyCon w), [arg_rep, res_rep, arg, res])

  | otherwise
  = pprPanic "tcRepSplitTyConApp_maybe" (ppr arg $$ ppr res)
tcRepSplitTyConApp_maybe _                          = Nothing

=======
tcRepSplitTyConApp_maybe (TyConApp tc tys)
  = Just (tc, tys)

tcRepSplitTyConApp_maybe (FunTy arg res)
  = Just (funTyCon, [arg_rep, res_rep, arg, res])
  where
    arg_rep = getRuntimeRep arg
    res_rep = getRuntimeRep res

tcRepSplitTyConApp_maybe _
  = Nothing
>>>>>>> affdea82

-------------
splitAppTy :: Type -> (Type, Type)
-- ^ Attempts to take a type application apart, as in 'splitAppTy_maybe',
-- and panics if this is not possible
splitAppTy ty = case splitAppTy_maybe ty of
                Just pr -> pr
                Nothing -> panic "splitAppTy"

-------------
splitAppTys :: Type -> (Type, [Type])
-- ^ Recursively splits a type as far as is possible, leaving a residual
-- type being applied to and the type arguments applied to it. Never fails,
-- even if that means returning an empty list of type applications.
splitAppTys ty = split ty ty []
  where
    split orig_ty ty args | Just ty' <- coreView ty = split orig_ty ty' args
    split _       (AppTy ty arg)        args = split ty ty (arg:args)
    split _       (TyConApp tc tc_args) args
      = let -- keep type families saturated
            n | mightBeUnsaturatedTyCon tc = 0
              | otherwise                  = tyConArity tc
            (tc_args1, tc_args2) = splitAt n tc_args
        in
        (TyConApp tc tc_args1, tc_args2 ++ args)
<<<<<<< HEAD
    split _   (FunTy w ty1 ty2) args
      | Just rep1 <- getRuntimeRep_maybe ty1
      , Just rep2 <- getRuntimeRep_maybe ty2
      = ASSERT( null args )
        (TyConApp (funTyCon w) [], [rep1, rep2, ty1, ty2])
=======
    split _   (FunTy ty1 ty2) args
      = ASSERT( null args )
        (TyConApp funTyCon [], [rep1, rep2, ty1, ty2])
      where
        rep1 = getRuntimeRep ty1
        rep2 = getRuntimeRep ty2
>>>>>>> affdea82

    split orig_ty _                     args  = (orig_ty, args)

-- | Like 'splitAppTys', but doesn't look through type synonyms
repSplitAppTys :: HasDebugCallStack => Type -> (Type, [Type])
repSplitAppTys ty = split ty []
  where
    split (AppTy ty arg) args = split ty (arg:args)
    split (TyConApp tc tc_args) args
      = let n | mightBeUnsaturatedTyCon tc = 0
              | otherwise                  = tyConArity tc
            (tc_args1, tc_args2) = splitAt n tc_args
        in
        (TyConApp tc tc_args1, tc_args2 ++ args)
<<<<<<< HEAD
    split (FunTy w ty1 ty2) args
      | Just rep1 <- getRuntimeRep_maybe ty1
      , Just rep2 <- getRuntimeRep_maybe ty2
      = ASSERT( null args )
        (TyConApp (funTyCon w) [], [rep1, rep2, ty1, ty2])
=======
    split (FunTy ty1 ty2) args
      = ASSERT( null args )
        (TyConApp funTyCon [], [rep1, rep2, ty1, ty2])
      where
        rep1 = getRuntimeRep ty1
        rep2 = getRuntimeRep ty2
>>>>>>> affdea82

    split ty args = (ty, args)

{-
                      LitTy
                      ~~~~~
-}

mkNumLitTy :: Integer -> Type
mkNumLitTy n = LitTy (NumTyLit n)

-- | Is this a numeric literal. We also look through type synonyms.
isNumLitTy :: Type -> Maybe Integer
isNumLitTy ty | Just ty1 <- coreView ty = isNumLitTy ty1
isNumLitTy (LitTy (NumTyLit n)) = Just n
isNumLitTy _                    = Nothing

mkStrLitTy :: FastString -> Type
mkStrLitTy s = LitTy (StrTyLit s)

-- | Is this a symbol literal. We also look through type synonyms.
isStrLitTy :: Type -> Maybe FastString
isStrLitTy ty | Just ty1 <- coreView ty = isStrLitTy ty1
isStrLitTy (LitTy (StrTyLit s)) = Just s
isStrLitTy _                    = Nothing


-- | Is this type a custom user error?
-- If so, give us the kind and the error message.
userTypeError_maybe :: Type -> Maybe Type
userTypeError_maybe t
  = do { (tc, _kind : msg : _) <- splitTyConApp_maybe t
          -- There may be more than 2 arguments, if the type error is
          -- used as a type constructor (e.g. at kind `Type -> Type`).

       ; guard (tyConName tc == errorMessageTypeErrorFamName)
       ; return msg }

-- | Render a type corresponding to a user type error into a SDoc.
pprUserTypeErrorTy :: Type -> SDoc
pprUserTypeErrorTy ty =
  case splitTyConApp_maybe ty of

    -- Text "Something"
    Just (tc,[txt])
      | tyConName tc == typeErrorTextDataConName
      , Just str <- isStrLitTy txt -> ftext str

    -- ShowType t
    Just (tc,[_k,t])
      | tyConName tc == typeErrorShowTypeDataConName -> ppr t

    -- t1 :<>: t2
    Just (tc,[t1,t2])
      | tyConName tc == typeErrorAppendDataConName ->
        pprUserTypeErrorTy t1 <> pprUserTypeErrorTy t2

    -- t1 :$$: t2
    Just (tc,[t1,t2])
      | tyConName tc == typeErrorVAppendDataConName ->
        pprUserTypeErrorTy t1 $$ pprUserTypeErrorTy t2

    -- An unevaluated type function
    _ -> ppr ty




{-
---------------------------------------------------------------------
                                FunTy
                                ~~~~~

Note [Representation of function types]
~~~~~~~~~~~~~~~~~~~~~~~~~~~~~~~~~~~~~~~

Functions (e.g. Int -> Char) are can be thought of as being applications
of funTyCon (known in Haskell surface syntax as (->)),

    (->) :: forall (r1 :: RuntimeRep) (r2 :: RuntimeRep)
                   (a :: TYPE r1) (b :: TYPE r2).
            a -> b -> Type

However, for efficiency's sake we represent saturated applications of (->)
with FunTy. For instance, the type,

    (->) r1 r2 a b

is equivalent to,

    FunTy (Anon a) b

Note how the RuntimeReps are implied in the FunTy representation. For this
reason we must be careful when recontructing the TyConApp representation (see,
for instance, splitTyConApp_maybe).

In the compiler we maintain the invariant that all saturated applications of
(->) are represented with FunTy.

See #11714.
-}

isFunTy :: Type -> Bool
isFunTy ty = isJust (splitFunTy_maybe ty)

splitFunTy :: Type -> (Weighted Type, Type)
-- ^ Attempts to extract the argument and result types from a type, and
-- panics if that is not possible. See also 'splitFunTy_maybe'
splitFunTy ty | Just ty' <- coreView ty = splitFunTy ty'
splitFunTy (FunTy w arg res) = (Weighted w arg, res)
splitFunTy other           = pprPanic "splitFunTy" (ppr other)

splitFunTy_maybe :: Type -> Maybe (Weighted Type, Type)
-- ^ Attempts to extract the argument and result types from a type
splitFunTy_maybe ty | Just ty' <- coreView ty = splitFunTy_maybe ty'
splitFunTy_maybe (FunTy w arg res) = Just (Weighted w arg, res)
splitFunTy_maybe _               = Nothing

splitFunTys :: Type -> ([Weighted Type], Type)
splitFunTys ty = split [] ty ty
  where
    split args orig_ty ty | Just ty' <- coreView ty = split args orig_ty ty'
    split args _       (FunTy w arg res) = split ((Weighted w arg):args) res res
    split args orig_ty _               = (reverse args, orig_ty)

funResultTy :: Type -> Type
-- ^ Extract the function result type and panic if that is not possible
funResultTy ty | Just ty' <- coreView ty = funResultTy ty'
funResultTy (FunTy _ _ res) = res
funResultTy ty            = pprPanic "funResultTy" (ppr ty)

funArgTy :: Type -> Type
-- ^ Extract the function argument type and panic if that is not possible
funArgTy ty | Just ty' <- coreView ty = funArgTy ty'
funArgTy (FunTy _ arg _res) = arg
funArgTy ty               = pprPanic "funArgTy" (ppr ty)

piResultTy :: HasDebugCallStack => Type -> Type ->  Type
piResultTy ty arg = case piResultTy_maybe ty arg of
                      Just res -> res
                      Nothing  -> pprPanic "piResultTy" (ppr ty $$ ppr arg)

piResultTy_maybe :: Type -> Type -> Maybe Type

-- ^ Just like 'piResultTys' but for a single argument
-- Try not to iterate 'piResultTy', because it's inefficient to substitute
-- one variable at a time; instead use 'piResultTys"
piResultTy_maybe ty arg
  | Just ty' <- coreView ty = piResultTy_maybe ty' arg

  | FunTy _ _ res <- ty
  = Just res

  | ForAllTy (TvBndr tv _) res <- ty
  = let empty_subst = mkEmptyTCvSubst $ mkInScopeSet $
                      tyCoVarsOfTypes [arg,res]
    in Just (substTy (extendTvSubst empty_subst tv arg) res)

  | otherwise
  = Nothing

-- | (piResultTys f_ty [ty1, .., tyn]) gives the type of (f ty1 .. tyn)
--   where f :: f_ty
-- 'piResultTys' is interesting because:
--      1. 'f_ty' may have more for-alls than there are args
--      2. Less obviously, it may have fewer for-alls
-- For case 2. think of:
--   piResultTys (forall a.a) [forall b.b, Int]
-- This really can happen, but only (I think) in situations involving
-- undefined.  For example:
--       undefined :: forall a. a
-- Term: undefined @(forall b. b->b) @Int
-- This term should have type (Int -> Int), but notice that
-- there are more type args than foralls in 'undefined's type.

-- If you edit this function, you may need to update the GHC formalism
-- See Note [GHC Formalism] in coreSyn/CoreLint.hs

-- This is a heavily used function (e.g. from typeKind),
-- so we pay attention to efficiency, especially in the special case
-- where there are no for-alls so we are just dropping arrows from
-- a function type/kind.
piResultTys :: HasDebugCallStack => Type -> [Type] -> Type
piResultTys ty [] = ty
piResultTys ty orig_args@(arg:args)
  | Just ty' <- coreView ty
  = piResultTys ty' orig_args

  | FunTy _ _ res <- ty
  = piResultTys res args

  | ForAllTy (TvBndr tv _) res <- ty
  = go (extendVarEnv emptyTvSubstEnv tv arg) res args

  | otherwise
  = pprPanic "piResultTys1" (ppr ty $$ ppr orig_args)
  where
    in_scope = mkInScopeSet (tyCoVarsOfTypes (ty:orig_args))

    go :: TvSubstEnv -> Type -> [Type] -> Type
    go tv_env ty [] = substTy (mkTvSubst in_scope tv_env) ty

    go tv_env ty all_args@(arg:args)
      | Just ty' <- coreView ty
      = go tv_env ty' all_args

      | FunTy _ _ res <- ty
      = go tv_env res args

      | ForAllTy (TvBndr tv _) res <- ty
      = go (extendVarEnv tv_env tv arg) res args

      | TyVarTy tv <- ty
      , Just ty' <- lookupVarEnv tv_env tv
        -- Deals with piResultTys (forall a. a) [forall b.b, Int]
      = piResultTys ty' all_args

      | otherwise
      = pprPanic "piResultTys2" (ppr ty $$ ppr orig_args $$ ppr all_args)

applyTysX :: [TyVar] -> Type -> [Type] -> Type
-- applyTyxX beta-reduces (/\tvs. body_ty) arg_tys
-- Assumes that (/\tvs. body_ty) is closed
applyTysX tvs body_ty arg_tys
  = ASSERT2( arg_tys `lengthAtLeast` n_tvs, pp_stuff )
    ASSERT2( tyCoVarsOfType body_ty `subVarSet` mkVarSet tvs, pp_stuff )
    mkAppTys (substTyWith tvs (take n_tvs arg_tys) body_ty)
             (drop n_tvs arg_tys)
  where
    pp_stuff = vcat [ppr tvs, ppr body_ty, ppr arg_tys]
    n_tvs = length tvs

{-
---------------------------------------------------------------------
                                TyConApp
                                ~~~~~~~~
-}

-- | A key function: builds a 'TyConApp' or 'FunTy' as appropriate to
-- its arguments.  Applies its arguments to the constructor from left to right.
mkTyConApp :: TyCon -> [Type] -> Type
mkTyConApp tycon tys
  | Just w <- isFunTyConWeight tycon
  , [_rep1,_rep2,ty1,ty2] <- tys
  = FunTy w ty1 ty2

  | otherwise
  = TyConApp tycon tys

-- splitTyConApp "looks through" synonyms, because they don't
-- mean a distinct type, but all other type-constructor applications
-- including functions are returned as Just ..

-- | Retrieve the tycon heading this type, if there is one. Does /not/
-- look through synonyms.
tyConAppTyConPicky_maybe :: Type -> Maybe TyCon
tyConAppTyConPicky_maybe (TyConApp tc _) = Just tc
tyConAppTyConPicky_maybe (FunTy w _ _)   = Just (funTyCon w)
tyConAppTyConPicky_maybe _               = Nothing


-- | The same as @fst . splitTyConApp@
tyConAppTyCon_maybe :: Type -> Maybe TyCon
tyConAppTyCon_maybe ty | Just ty' <- coreView ty = tyConAppTyCon_maybe ty'
tyConAppTyCon_maybe (TyConApp tc _) = Just tc
tyConAppTyCon_maybe (FunTy w _ _)   = Just (funTyCon w)
tyConAppTyCon_maybe _               = Nothing

tyConAppTyCon :: Type -> TyCon
tyConAppTyCon ty = tyConAppTyCon_maybe ty `orElse` pprPanic "tyConAppTyCon" (ppr ty)

-- | The same as @snd . splitTyConApp@
tyConAppArgs_maybe :: Type -> Maybe [Type]
tyConAppArgs_maybe ty | Just ty' <- coreView ty = tyConAppArgs_maybe ty'
tyConAppArgs_maybe (TyConApp _ tys) = Just tys
tyConAppArgs_maybe (FunTy _ arg res)
  | Just rep1 <- getRuntimeRep_maybe arg
  , Just rep2 <- getRuntimeRep_maybe res
  = Just [rep1, rep2, arg, res]
tyConAppArgs_maybe _  = Nothing

tyConAppArgs :: Type -> [Type]
tyConAppArgs ty = tyConAppArgs_maybe ty `orElse` pprPanic "tyConAppArgs" (ppr ty)

tyConAppArgN :: Int -> Type -> Type
-- Executing Nth
tyConAppArgN n ty
  = case tyConAppArgs_maybe ty of
      Just tys -> ASSERT2( tys `lengthExceeds` n, ppr n <+> ppr tys ) tys `getNth` n
      Nothing  -> pprPanic "tyConAppArgN" (ppr n <+> ppr ty)

-- | Attempts to tease a type apart into a type constructor and the application
-- of a number of arguments to that constructor. Panics if that is not possible.
-- See also 'splitTyConApp_maybe'
splitTyConApp :: Type -> (TyCon, [Type])
splitTyConApp ty = case splitTyConApp_maybe ty of
                   Just stuff -> stuff
                   Nothing    -> pprPanic "splitTyConApp" (ppr ty)

-- | Attempts to tease a type apart into a type constructor and the application
-- of a number of arguments to that constructor
splitTyConApp_maybe :: HasDebugCallStack => Type -> Maybe (TyCon, [Type])
splitTyConApp_maybe ty | Just ty' <- coreView ty = splitTyConApp_maybe ty'
splitTyConApp_maybe ty                           = repSplitTyConApp_maybe ty

-- | Like 'splitTyConApp_maybe', but doesn't look through synonyms. This
-- assumes the synonyms have already been dealt with.
repSplitTyConApp_maybe :: HasDebugCallStack => Type -> Maybe (TyCon, [Type])
repSplitTyConApp_maybe (TyConApp tc tys) = Just (tc, tys)
<<<<<<< HEAD
repSplitTyConApp_maybe (FunTy w arg res)
  | Just rep1 <- getRuntimeRep_maybe arg
  , Just rep2 <- getRuntimeRep_maybe res
  = Just ((funTyCon w), [rep1, rep2, arg, res])
  | otherwise
  = pprPanic "repSplitTyConApp_maybe"
             (ppr arg $$ ppr res $$ ppr (typeKind res))
=======
repSplitTyConApp_maybe (FunTy arg res)
  | Just arg_rep <- getRuntimeRep_maybe arg
  , Just res_rep <- getRuntimeRep_maybe res
  = Just (funTyCon, [arg_rep, res_rep, arg, res])
>>>>>>> affdea82
repSplitTyConApp_maybe _ = Nothing

-- | Attempts to tease a list type apart and gives the type of the elements if
-- successful (looks through type synonyms)
splitListTyConApp_maybe :: Type -> Maybe Type
splitListTyConApp_maybe ty = case splitTyConApp_maybe ty of
  Just (tc,[e]) | tc == listTyCon -> Just e
  _other                          -> Nothing

-- | What is the role assigned to the next parameter of this type? Usually,
-- this will be 'Nominal', but if the type is a 'TyConApp', we may be able to
-- do better. The type does *not* have to be well-kinded when applied for this
-- to work!
nextRole :: Type -> Role
nextRole ty
  | Just (tc, tys) <- splitTyConApp_maybe ty
  , let num_tys = length tys
  , num_tys < tyConArity tc
  = tyConRoles tc `getNth` num_tys

  | otherwise
  = Nominal

newTyConInstRhs :: TyCon -> [Type] -> Type
-- ^ Unwrap one 'layer' of newtype on a type constructor and its
-- arguments, using an eta-reduced version of the @newtype@ if possible.
-- This requires tys to have at least @newTyConInstArity tycon@ elements.
newTyConInstRhs tycon tys
    = ASSERT2( tvs `leLength` tys, ppr tycon $$ ppr tys $$ ppr tvs )
      applyTysX tvs rhs tys
  where
    (tvs, rhs) = newTyConEtadRhs tycon

{-
---------------------------------------------------------------------
                           CastTy
                           ~~~~~~
A casted type has its *kind* casted into something new.

Note [No reflexive casts in types]
~~~~~~~~~~~~~~~~~~~~~~~~~~~~~~~~~~
As far as possible, we would like to maintain the following property:

  (*) If (t1 `eqType` t2), then t1 and t2 are treated identically within GHC.

The (*) property is very useful, because we have a tendency to compare two
types to see if they're equal, and then arbitrarily choose one. We don't
want this arbitrary choice to then matter later on. Maintaining (*) means
that every function that looks at a structure of a type must think about
casts. In places where we directly pattern-match, this consideration is
forced by consideration of the CastTy constructor.

But, when we call a splitXXX function, it's easy to ignore the possibility
of casts. In particular, splitTyConApp is used extensively, and we don't
want it to fail on (T a b c |> co). Happily, if we have
  (T a b c |> co) `eqType` (T d e f)
then co must be reflexive. Why? eqType checks that the kinds are equal, as
well as checking that (a `eqType` d), (b `eqType` e), and (c `eqType` f).
By the kind check, we know that (T a b c |> co) and (T d e f) have the same
kind. So the only way that co could be non-reflexive is for (T a b c) to have
a different kind than (T d e f). But because T's kind is closed (all tycon kinds
are closed), the only way for this to happen is that one of the arguments has
to differ, leading to a contradiction. Thus, co is reflexive.

Accordingly, by eliminating reflexive casts, splitTyConApp need not worry
about outermost casts to uphold (*).

<<<<<<< HEAD
Unforunately, that's not the end of the story. Consider comparing
=======
Unfortunately, that's not the end of the story. Consider comparing
>>>>>>> affdea82
  (T a b c)      =?       (T a b |> (co -> <Type>)) (c |> sym co)
These two types have the same kind (Type), but the left type is a TyConApp
while the right type is not. To handle this case, we will have to implement
some variant of the dreaded KPush algorithm (c.f. CoreOpt.pushCoDataCon).
This stone is left unturned for now, meaning that we don't yet uphold (*).

The other place where (*) will be hard to guarantee is in splitAppTy, because
I (Richard E) can't think of a way to push coercions into AppTys. The good
news here is that splitAppTy is not used all that much, and so all clients of
that function can simply be told to use splitCastTy as well, in order to
uphold (*). This, too, is left undone, for now.

-}

splitCastTy_maybe :: Type -> Maybe (Type, Coercion)
splitCastTy_maybe ty | Just ty' <- coreView ty = splitCastTy_maybe ty'
splitCastTy_maybe (CastTy ty co)               = Just (ty, co)
splitCastTy_maybe _                            = Nothing

-- | Make a 'CastTy'. The Coercion must be nominal. Checks the
-- Coercion for reflexivity, dropping it if it's reflexive.
-- See Note [No reflexive casts in types]
mkCastTy :: Type -> Coercion -> Type
mkCastTy ty co | isReflexiveCo co = ty
-- NB: Do the slow check here. This is important to keep the splitXXX
-- functions working properly. Otherwise, we may end up with something
-- like (((->) |> something_reflexive_but_not_obviously_so) biz baz)
-- fails under splitFunTy_maybe. This happened with the cheaper check
-- in test dependent/should_compile/dynamic-paper.

mkCastTy (CastTy ty co1) co2 = mkCastTy ty (co1 `mkTransCo` co2)
mkCastTy ty co = CastTy ty co

tyConBindersTyBinders :: [TyConBinder] -> [TyBinder]
-- Return the tyConBinders in TyBinder form
tyConBindersTyBinders = map to_tyb
  where
    to_tyb (TvBndr tv (NamedTCB vis)) = Named (TvBndr tv vis)
    to_tyb (TvBndr tv AnonTCB)        = Anon (tyweight (tyVarKind tv))

{-
--------------------------------------------------------------------
                            CoercionTy
                            ~~~~~~~~~~
CoercionTy allows us to inject coercions into types. A CoercionTy
should appear only in the right-hand side of an application.
-}

mkCoercionTy :: Coercion -> Type
mkCoercionTy = CoercionTy

isCoercionTy :: Type -> Bool
isCoercionTy (CoercionTy _) = True
isCoercionTy _              = False

isCoercionTy_maybe :: Type -> Maybe Coercion
isCoercionTy_maybe (CoercionTy co) = Just co
isCoercionTy_maybe _               = Nothing

stripCoercionTy :: Type -> Coercion
stripCoercionTy (CoercionTy co) = co
stripCoercionTy ty              = pprPanic "stripCoercionTy" (ppr ty)

{-
---------------------------------------------------------------------
                                SynTy
                                ~~~~~

Notes on type synonyms
~~~~~~~~~~~~~~~~~~~~~~
The various "split" functions (splitFunTy, splitRhoTy, splitForAllTy) try
to return type synonyms wherever possible. Thus

        type Foo a = a -> a

we want
        splitFunTys (a -> Foo a) = ([a], Foo a)
not                                ([a], a -> a)

The reason is that we then get better (shorter) type signatures in
interfaces.  Notably this plays a role in tcTySigs in TcBinds.hs.


---------------------------------------------------------------------
                                ForAllTy
                                ~~~~~~~~
-}

-- | Make a dependent forall over an Inferred (as opposed to Specified)
-- variable
mkInvForAllTy :: TyVar -> Type -> Type
mkInvForAllTy tv ty = ASSERT( isTyVar tv )
                      ForAllTy (TvBndr tv Inferred) ty

-- | Like mkForAllTys, but assumes all variables are dependent and Inferred,
-- a common case
mkInvForAllTys :: [TyVar] -> Type -> Type
mkInvForAllTys tvs ty = ASSERT( all isTyVar tvs )
                        foldr mkInvForAllTy ty tvs

-- | Like mkForAllTys, but assumes all variables are dependent and specified,
-- a common case
mkSpecForAllTys :: [TyVar] -> Type -> Type
mkSpecForAllTys tvs = ASSERT( all isTyVar tvs )
                     mkForAllTys [ TvBndr tv Specified | tv <- tvs ]

-- | Like mkForAllTys, but assumes all variables are dependent and visible
mkVisForAllTys :: [TyVar] -> Type -> Type
mkVisForAllTys tvs = ASSERT( all isTyVar tvs )
                     mkForAllTys [ TvBndr tv Required | tv <- tvs ]

mkLamType  :: Var -> Type -> Type
-- ^ Makes a @(->)@ type or an implicit forall type, depending
-- on whether it is given a type variable or a term variable.
-- This is used, for example, when producing the type of a lambda.
-- Always uses Inferred binders.
mkLamTypes :: [Var] -> Type -> Type
-- ^ 'mkLamType' for multiple type or value arguments

mkLamType v ty
   | isTyVar v = ForAllTy    (TvBndr v Inferred) ty
   | otherwise = FunTy (varWeight v) (varType v) ty

mkLamTypes vs ty = foldr mkLamType ty vs

-- | Given a list of type-level vars and a result kind,
-- makes TyBinders, preferring anonymous binders
-- if the variable is, in fact, not dependent.
-- e.g.    mkTyConBindersPreferAnon [(k:*),(b:k),(c:k)] (k->k)
-- We want (k:*) Named, (a;k) Anon, (c:k) Anon
--
-- All binders are /visible/.
mkTyConBindersPreferAnon :: [TyVar] -> Type -> [TyConBinder]
mkTyConBindersPreferAnon vars inner_ty = fst (go vars)
  where
    go :: [TyVar] -> ([TyConBinder], VarSet) -- also returns the free vars
    go [] = ([], tyCoVarsOfType inner_ty)
    go (v:vs) |  v `elemVarSet` fvs
              = ( TvBndr v (NamedTCB Required) : binders
                , fvs `delVarSet` v `unionVarSet` kind_vars )
              | otherwise
              = ( TvBndr v AnonTCB : binders
                , fvs `unionVarSet` kind_vars )
      where
        (binders, fvs) = go vs
        kind_vars      = tyCoVarsOfType $ tyVarKind v

-- | Take a ForAllTy apart, returning the list of tyvars and the result type.
-- This always succeeds, even if it returns only an empty list. Note that the
-- result type returned may have free variables that were bound by a forall.
splitForAllTys :: Type -> ([TyVar], Type)
splitForAllTys ty = split ty ty []
  where
    split orig_ty ty tvs | Just ty' <- coreView ty = split orig_ty ty' tvs
    split _       (ForAllTy (TvBndr tv _) ty) tvs = split ty ty (tv:tvs)
    split orig_ty _                           tvs = (reverse tvs, orig_ty)

-- | Like 'splitPiTys' but split off only /named/ binders.
splitForAllTyVarBndrs :: Type -> ([TyVarBinder], Type)
splitForAllTyVarBndrs ty = split ty ty []
  where
    split orig_ty ty bs | Just ty' <- coreView ty = split orig_ty ty' bs
    split _       (ForAllTy b res) bs  = split res res (b:bs)
    split orig_ty _                bs  = (reverse bs, orig_ty)

-- | Checks whether this is a proper forall (with a named binder)
isForAllTy :: Type -> Bool
isForAllTy ty | Just ty' <- coreView ty = isForAllTy ty'
isForAllTy (ForAllTy {}) = True
isForAllTy _             = False

-- | Is this a function or forall?
isPiTy :: Type -> Bool
isPiTy ty | Just ty' <- coreView ty = isForAllTy ty'
isPiTy (ForAllTy {}) = True
isPiTy (FunTy {})    = True
isPiTy _             = False

-- | Take a forall type apart, or panics if that is not possible.
splitForAllTy :: Type -> (TyVar, Type)
splitForAllTy ty
  | Just answer <- splitForAllTy_maybe ty = answer
  | otherwise                             = pprPanic "splitForAllTy" (ppr ty)

-- | Drops all ForAllTys
dropForAlls :: Type -> Type
dropForAlls ty = go ty
  where
    go ty | Just ty' <- coreView ty = go ty'
    go (ForAllTy _ res)            = go res
    go res                         = res

-- | Attempts to take a forall type apart, but only if it's a proper forall,
-- with a named binder
splitForAllTy_maybe :: Type -> Maybe (TyVar, Type)
splitForAllTy_maybe ty = go ty
  where
    go ty | Just ty' <- coreView ty = go ty'
    go (ForAllTy (TvBndr tv _) ty) = Just (tv, ty)
    go _                           = Nothing

-- | Attempts to take a forall type apart; works with proper foralls and
-- functions
splitPiTy_maybe :: Type -> Maybe (TyBinder, Type)
splitPiTy_maybe ty = go ty
  where
    go ty | Just ty' <- coreView ty = go ty'
    go (ForAllTy bndr ty) = Just (Named bndr, ty)
    go (FunTy w arg res)  = Just (Anon (mkWeighted w arg), res)
    go _                  = Nothing

-- | Takes a forall type apart, or panics
splitPiTy :: Type -> (TyBinder, Type)
splitPiTy ty
  | Just answer <- splitPiTy_maybe ty = answer
  | otherwise                         = pprPanic "splitPiTy" (ppr ty)

-- | Split off all TyBinders to a type, splitting both proper foralls
-- and functions
splitPiTys :: Type -> ([TyBinder], Type)
splitPiTys ty = split ty ty []
  where
    split orig_ty ty bs | Just ty' <- coreView ty = split orig_ty ty' bs
    split _       (ForAllTy b res) bs  = split res res (Named b  : bs)
    split _       (FunTy w arg res) bs = split res res (Anon (mkWeighted w arg) : bs)
    split orig_ty _                bs  = (reverse bs, orig_ty)

-- Like splitPiTys, but returns only *invisible* binders, including constraints
-- Stops at the first visible binder
splitPiTysInvisible :: Type -> ([TyBinder], Type)
splitPiTysInvisible ty = split ty ty []
   where
    split orig_ty ty bs | Just ty' <- coreView ty = split orig_ty ty' bs
    split _       (ForAllTy b@(TvBndr _ vis) res) bs
      | isInvisibleArgFlag vis         = split res res (Named b  : bs)
    split _       (FunTy w arg res)  bs
      | isPredTy arg                   = split res res (Anon (mkWeighted w arg) : bs)
    split orig_ty _                bs  = (reverse bs, orig_ty)

-- | Given a tycon and its arguments, filters out any invisible arguments
filterOutInvisibleTypes :: TyCon -> [Type] -> [Type]
filterOutInvisibleTypes tc tys = snd $ partitionInvisibles tc id tys

-- | Given a tycon and a list of things (which correspond to arguments),
-- partitions the things into
--      Inferred or Specified ones and
--      Required ones
-- The callback function is necessary for this scenario:
--
-- > T :: forall k. k -> k
-- > partitionInvisibles T [forall m. m -> m -> m, S, R, Q]
--
-- After substituting, we get
--
-- > T (forall m. m -> m -> m) :: (forall m. m -> m -> m) -> forall n. n -> n -> n
--
-- Thus, the first argument is invisible, @S@ is visible, @R@ is invisible again,
-- and @Q@ is visible.
--
-- If you're absolutely sure that your tycon's kind doesn't end in a variable,
-- it's OK if the callback function panics, as that's the only time it's
-- consulted.
partitionInvisibles :: TyCon -> (a -> Type) -> [a] -> ([a], [a])
partitionInvisibles tc get_ty = go emptyTCvSubst (tyConKind tc)
  where
    go _ _ [] = ([], [])
    go subst (ForAllTy (TvBndr tv vis) res_ki) (x:xs)
      | isVisibleArgFlag vis = second (x :) (go subst' res_ki xs)
      | otherwise            = first  (x :) (go subst' res_ki xs)
      where
        subst' = extendTvSubst subst tv (get_ty x)
    go subst (TyVarTy tv) xs
      | Just ki <- lookupTyVar subst tv = go subst ki xs
    go _ _ xs = ([], xs)  -- something is ill-kinded. But this can happen
                          -- when printing errors. Assume everything is visible.

-- @isTauTy@ tests if a type has no foralls
isTauTy :: Type -> Bool
isTauTy ty | Just ty' <- coreView ty = isTauTy ty'
isTauTy (TyVarTy _)           = True
isTauTy (LitTy {})            = True
isTauTy (TyConApp tc tys)     = all isTauTy tys && isTauTyCon tc
isTauTy (AppTy a b)           = isTauTy a && isTauTy b
isTauTy (FunTy _ a b)         = isTauTy a && isTauTy b
isTauTy (ForAllTy {})         = False
isTauTy (CastTy ty _)         = isTauTy ty
isTauTy (CoercionTy _)        = False  -- Not sure about this

{-
%************************************************************************
%*                                                                      *
   TyBinders
%*                                                                      *
%************************************************************************
-}

-- | Make an anonymous binder
mkAnonBinder :: Weighted Type -> TyBinder
mkAnonBinder = Anon

-- | Does this binder bind a variable that is /not/ erased? Returns
-- 'True' for anonymous binders.
isAnonTyBinder :: TyBinder -> Bool
isAnonTyBinder (Named {}) = False
isAnonTyBinder (Anon {})  = True

isNamedTyBinder :: TyBinder -> Bool
isNamedTyBinder (Named {}) = True
isNamedTyBinder (Anon {})  = False

tyBinderType :: TyBinder -> Type
-- Barely used
tyBinderType (Named tvb) = binderKind tvb
tyBinderType (Anon ty)   = weightedThing ty

-- | Extract a relevant type, if there is one.
binderRelevantType_maybe :: TyBinder -> Maybe Type
binderRelevantType_maybe (Named {}) = Nothing
binderRelevantType_maybe (Anon ty)  = Just (weightedThing ty)

-- | Like 'maybe', but for binders.
caseBinder :: TyBinder           -- ^ binder to scrutinize
           -> (TyVarBinder -> a) -- ^ named case
           -> (Weighted Type -> a) -- ^ anonymous case
           -> a
caseBinder (Named v) f _ = f v
caseBinder (Anon t)  _ d = d t

<<<<<<< HEAD
-- | Manufacture a new 'TyConBinder' from a 'TyBinder'. Anonymous
-- 'TyBinder's are still assigned names as 'TyConBinder's, so we need
-- the extra gunk with which to construct a 'Name'. Used when producing
-- tyConTyVars from a datatype kind signature. Defined here to avoid module
-- loops.
mkTyBinderTyConBinder :: TyBinder -> SrcSpan -> Unique -> OccName -> TyConBinder
mkTyBinderTyConBinder (Named (TvBndr tv argf)) _ _ _ = TvBndr tv (NamedTCB argf)
mkTyBinderTyConBinder (Anon kind) loc uniq occ
  = TvBndr (mkTyVar (mkInternalName uniq occ loc) (weightedThing kind)) AnonTCB
=======
>>>>>>> affdea82

{-
%************************************************************************
%*                                                                      *
                         Pred
*                                                                      *
************************************************************************

Predicates on PredType

Note [isPredTy complications]
~~~~~~~~~~~~~~~~~~~~~~~~~~~~~
You would think that we could define
  isPredTy ty = isConstraintKind (typeKind ty)
But there are a number of complications:

* isPredTy is used when printing types, which can happen in debug
  printing during type checking of not-fully-zonked types.  So it's
  not cool to say isConstraintKind (typeKind ty) because, absent
  zonking, the type might be ill-kinded, and typeKind crashes. Hence the
  rather tiresome story here

* isPredTy must return "True" to *unlifted* coercions, such as (t1 ~# t2)
  and (t1 ~R# t2), which are not of kind Constraint!  Currently they are
  of kind #.

* If we do form the type '(C a => C [a]) => blah', then we'd like to
  print it as such. But that means that isPredTy must return True for
  (C a => C [a]).  Admittedly that type is illegal in Haskell, but we
  want to print it nicely in error messages.
-}

-- | Is the type suitable to classify a given/wanted in the typechecker?
isPredTy :: Type -> Bool
-- See Note [isPredTy complications]
isPredTy ty = go ty []
  where
    go :: Type -> [KindOrType] -> Bool
    go (AppTy ty1 ty2)   args       = go ty1 (ty2 : args)
    go (TyVarTy tv)      args       = go_k (tyVarKind tv) args
    go (TyConApp tc tys) args       = ASSERT( null args )  -- TyConApp invariant
                                      go_tc tc tys
    go (FunTy _ arg res) []
      | isPredTy arg                = isPredTy res   -- (Eq a => C a)
      | otherwise                   = False          -- (Int -> Bool)
    go (ForAllTy _ ty) []           = go ty []
    go (CastTy _ co) args           = go_k (pSnd (coercionKind co)) args
    go _ _ = False

    go_tc :: TyCon -> [KindOrType] -> Bool
    go_tc tc args
      | tc `hasKey` eqPrimTyConKey || tc `hasKey` eqReprPrimTyConKey
                  = args `lengthIs` 4  -- ~# and ~R# sadly have result kind #
                                       -- not Constraint; but we still want
                                       -- isPredTy to reply True.
      | otherwise = go_k (tyConKind tc) args

    go_k :: Kind -> [KindOrType] -> Bool
    -- True <=> ('k' applied to 'kts') = Constraint
    go_k k [] = isConstraintKind k
    go_k k (arg:args) = case piResultTy_maybe k arg of
                          Just k' -> go_k k' args
                          Nothing -> WARN( True, text "isPredTy" <+> ppr ty )
                                     False
       -- This last case shouldn't happen under most circumstances. It can
       -- occur if we call isPredTy during kind checking, especially if one
       -- of the following happens:
       --
       -- 1. There is actually a kind error.  Example in which this showed up:
       --    polykinds/T11399
       --
       -- 2. A type constructor application appears to be oversaturated. An
       --    example of this occurred in GHC Trac #13187:
       --
       --      {-# LANGUAGE PolyKinds #-}
       --      type Const a b = b
       --      f :: Const Int (,) Bool Char -> Char
       --
       --    We call isPredTy (Const k1 k2 Int (,) Bool Char
       --    where k1,k2 are unification variables that have been
       --    unified to *, and (*->*->*) resp, /but not zonked/.
       --    This shows that isPredTy can report a false negative
       --    if a constraint is similarly oversaturated, but
       --    it's hard to do better than isPredTy currently does without
       --    zonking, so we punt on such cases for now.  This only happens
       --    during debug-printing, so it doesn't matter.

isClassPred, isEqPred, isNomEqPred, isIPPred :: PredType -> Bool
isClassPred ty = case tyConAppTyCon_maybe ty of
    Just tyCon | isClassTyCon tyCon -> True
    _                               -> False
isEqPred ty = case tyConAppTyCon_maybe ty of
    Just tyCon -> tyCon `hasKey` eqPrimTyConKey
               || tyCon `hasKey` eqReprPrimTyConKey
    _          -> False

isNomEqPred ty = case tyConAppTyCon_maybe ty of
    Just tyCon -> tyCon `hasKey` eqPrimTyConKey
    _          -> False

isIPPred ty = case tyConAppTyCon_maybe ty of
    Just tc -> isIPTyCon tc
    _       -> False

isIPTyCon :: TyCon -> Bool
isIPTyCon tc = tc `hasKey` ipClassKey
  -- Class and its corresponding TyCon have the same Unique

isIPClass :: Class -> Bool
isIPClass cls = cls `hasKey` ipClassKey

isCTupleClass :: Class -> Bool
isCTupleClass cls = isTupleTyCon (classTyCon cls)

isIPPred_maybe :: Type -> Maybe (FastString, Type)
isIPPred_maybe ty =
  do (tc,[t1,t2]) <- splitTyConApp_maybe ty
     guard (isIPTyCon tc)
     x <- isStrLitTy t1
     return (x,t2)

{-
Make PredTypes

--------------------- Equality types ---------------------------------
-}

-- | Makes a lifted equality predicate at the given role
mkPrimEqPredRole :: Role -> Type -> Type -> PredType
mkPrimEqPredRole Nominal          = mkPrimEqPred
mkPrimEqPredRole Representational = mkReprPrimEqPred
mkPrimEqPredRole Phantom          = panic "mkPrimEqPredRole phantom"

-- | Creates a primitive type equality predicate.
-- Invariant: the types are not Coercions
mkPrimEqPred :: Type -> Type -> Type
mkPrimEqPred ty1 ty2
  = TyConApp eqPrimTyCon [k1, k2, ty1, ty2]
  where
    k1 = typeKind ty1
    k2 = typeKind ty2

-- | Creates a primite type equality predicate with explicit kinds
mkHeteroPrimEqPred :: Kind -> Kind -> Type -> Type -> Type
mkHeteroPrimEqPred k1 k2 ty1 ty2 = TyConApp eqPrimTyCon [k1, k2, ty1, ty2]

-- | Creates a primitive representational type equality predicate
-- with explicit kinds
mkHeteroReprPrimEqPred :: Kind -> Kind -> Type -> Type -> Type
mkHeteroReprPrimEqPred k1 k2 ty1 ty2
  = TyConApp eqReprPrimTyCon [k1, k2, ty1, ty2]

-- | Try to split up a coercion type into the types that it coerces
splitCoercionType_maybe :: Type -> Maybe (Type, Type)
splitCoercionType_maybe ty
  = do { (tc, [_, _, ty1, ty2]) <- splitTyConApp_maybe ty
       ; guard $ tc `hasKey` eqPrimTyConKey || tc `hasKey` eqReprPrimTyConKey
       ; return (ty1, ty2) }

mkReprPrimEqPred :: Type -> Type -> Type
mkReprPrimEqPred ty1  ty2
  = TyConApp eqReprPrimTyCon [k1, k2, ty1, ty2]
  where
    k1 = typeKind ty1
    k2 = typeKind ty2

equalityTyCon :: Role -> TyCon
equalityTyCon Nominal          = eqPrimTyCon
equalityTyCon Representational = eqReprPrimTyCon
equalityTyCon Phantom          = eqPhantPrimTyCon

-- --------------------- Dictionary types ---------------------------------

mkClassPred :: Class -> [Type] -> PredType
mkClassPred clas tys = TyConApp (classTyCon clas) tys

isDictTy :: Type -> Bool
isDictTy = isClassPred

isDictLikeTy :: Type -> Bool
-- Note [Dictionary-like types]
isDictLikeTy ty | Just ty' <- coreView ty = isDictLikeTy ty'
isDictLikeTy ty = case splitTyConApp_maybe ty of
        Just (tc, tys) | isClassTyCon tc -> True
                       | isTupleTyCon tc -> all isDictLikeTy tys
        _other                           -> False

{-
Note [Dictionary-like types]
~~~~~~~~~~~~~~~~~~~~~~~~~~~~
Being "dictionary-like" means either a dictionary type or a tuple thereof.
In GHC 6.10 we build implication constraints which construct such tuples,
and if we land up with a binding
    t :: (C [a], Eq [a])
    t = blah
then we want to treat t as cheap under "-fdicts-cheap" for example.
(Implication constraints are normally inlined, but sadly not if the
occurrence is itself inside an INLINE function!  Until we revise the
handling of implication constraints, that is.)  This turned out to
be important in getting good arities in DPH code.  Example:

    class C a
    class D a where { foo :: a -> a }
    instance C a => D (Maybe a) where { foo x = x }

    bar :: (C a, C b) => a -> b -> (Maybe a, Maybe b)
    {-# INLINE bar #-}
    bar x y = (foo (Just x), foo (Just y))

Then 'bar' should jolly well have arity 4 (two dicts, two args), but
we ended up with something like
   bar = __inline_me__ (\d1,d2. let t :: (D (Maybe a), D (Maybe b)) = ...
                                in \x,y. <blah>)

This is all a bit ad-hoc; eg it relies on knowing that implication
constraints build tuples.


Decomposing PredType
-}

-- | A choice of equality relation. This is separate from the type 'Role'
-- because 'Phantom' does not define a (non-trivial) equality relation.
data EqRel = NomEq | ReprEq
  deriving (Eq, Ord)

instance Outputable EqRel where
  ppr NomEq  = text "nominal equality"
  ppr ReprEq = text "representational equality"

eqRelRole :: EqRel -> Role
eqRelRole NomEq  = Nominal
eqRelRole ReprEq = Representational

data PredTree = ClassPred Class [Type]
              | EqPred EqRel Type Type
              | IrredPred PredType
  -- NB: There is no TuplePred case
  --     Tuple predicates like (Eq a, Ord b) are just treated
  --     as ClassPred, as if we had a tuple class with two superclasses
  --        class (c1, c2) => (%,%) c1 c2

classifyPredType :: PredType -> PredTree
classifyPredType ev_ty = case splitTyConApp_maybe ev_ty of
    Just (tc, [_, _, ty1, ty2])
      | tc `hasKey` eqReprPrimTyConKey    -> EqPred ReprEq ty1 ty2
      | tc `hasKey` eqPrimTyConKey        -> EqPred NomEq ty1 ty2
    Just (tc, tys)
      | Just clas <- tyConClass_maybe tc  -> ClassPred clas tys
    _                                     -> IrredPred ev_ty

getClassPredTys :: HasDebugCallStack => PredType -> (Class, [Type])
getClassPredTys ty = case getClassPredTys_maybe ty of
        Just (clas, tys) -> (clas, tys)
        Nothing          -> pprPanic "getClassPredTys" (ppr ty)

getClassPredTys_maybe :: PredType -> Maybe (Class, [Type])
getClassPredTys_maybe ty = case splitTyConApp_maybe ty of
        Just (tc, tys) | Just clas <- tyConClass_maybe tc -> Just (clas, tys)
        _ -> Nothing

getEqPredTys :: PredType -> (Type, Type)
getEqPredTys ty
  = case splitTyConApp_maybe ty of
      Just (tc, [_, _, ty1, ty2])
        |  tc `hasKey` eqPrimTyConKey
        || tc `hasKey` eqReprPrimTyConKey
        -> (ty1, ty2)
      _ -> pprPanic "getEqPredTys" (ppr ty)

getEqPredTys_maybe :: PredType -> Maybe (Role, Type, Type)
getEqPredTys_maybe ty
  = case splitTyConApp_maybe ty of
      Just (tc, [_, _, ty1, ty2])
        | tc `hasKey` eqPrimTyConKey     -> Just (Nominal, ty1, ty2)
        | tc `hasKey` eqReprPrimTyConKey -> Just (Representational, ty1, ty2)
      _ -> Nothing

getEqPredRole :: PredType -> Role
getEqPredRole ty = eqRelRole (predTypeEqRel ty)

-- | Get the equality relation relevant for a pred type.
predTypeEqRel :: PredType -> EqRel
predTypeEqRel ty
  | Just (tc, _) <- splitTyConApp_maybe ty
  , tc `hasKey` eqReprPrimTyConKey
  = ReprEq
  | otherwise
  = NomEq

{-
%************************************************************************
%*                                                                      *
         Well-scoped tyvars
*                                                                      *
************************************************************************
-}

-- | Do a topological sort on a list of tyvars,
--   so that binders occur before occurrences
-- E.g. given  [ a::k, k::*, b::k ]
-- it'll return a well-scoped list [ k::*, a::k, b::k ]
--
-- This is a deterministic sorting operation
-- (that is, doesn't depend on Uniques).
toposortTyVars :: [TyCoVar] -> [TyCoVar]
toposortTyVars tvs = reverse $
                     [ node_payload node | node <- topologicalSortG $
                                          graphFromEdgedVerticesOrd nodes ]
  where
    var_ids :: VarEnv Int
    var_ids = mkVarEnv (zip tvs [1..])

    nodes :: [ Node Int TyVar ]
    nodes = [ DigraphNode
                tv
                (lookupVarEnv_NF var_ids tv)
                (mapMaybe (lookupVarEnv var_ids)
                         (tyCoVarsOfTypeList (tyVarKind tv)))
            | tv <- tvs ]

-- | Extract a well-scoped list of variables from a deterministic set of
-- variables. The result is deterministic.
-- NB: There used to exist varSetElemsWellScoped :: VarSet -> [Var] which
-- took a non-deterministic set and produced a non-deterministic
-- well-scoped list. If you care about the list being well-scoped you also
-- most likely care about it being in deterministic order.
dVarSetElemsWellScoped :: DVarSet -> [Var]
dVarSetElemsWellScoped = toposortTyVars . dVarSetElems

-- | Get the free vars of a type in scoped order
tyCoVarsOfTypeWellScoped :: Type -> [TyVar]
tyCoVarsOfTypeWellScoped = toposortTyVars . tyCoVarsOfTypeList

-- | Get the free vars of types in scoped order
tyCoVarsOfTypesWellScoped :: [Type] -> [TyVar]
tyCoVarsOfTypesWellScoped = toposortTyVars . tyCoVarsOfTypesList

{-
************************************************************************
*                                                                      *
\subsection{Type families}
*                                                                      *
************************************************************************
-}

mkFamilyTyConApp :: TyCon -> [Type] -> Type
-- ^ Given a family instance TyCon and its arg types, return the
-- corresponding family type.  E.g:
--
-- > data family T a
-- > data instance T (Maybe b) = MkT b
--
-- Where the instance tycon is :RTL, so:
--
-- > mkFamilyTyConApp :RTL Int  =  T (Maybe Int)
mkFamilyTyConApp tc tys
  | Just (fam_tc, fam_tys) <- tyConFamInst_maybe tc
  , let tvs = tyConTyVars tc
        fam_subst = ASSERT2( tvs `equalLength` tys, ppr tc <+> ppr tys )
                    zipTvSubst tvs tys
  = mkTyConApp fam_tc (substTys fam_subst fam_tys)
  | otherwise
  = mkTyConApp tc tys

-- | Get the type on the LHS of a coercion induced by a type/data
-- family instance.
coAxNthLHS :: CoAxiom br -> Int -> Type
coAxNthLHS ax ind =
  mkTyConApp (coAxiomTyCon ax) (coAxBranchLHS (coAxiomNthBranch ax ind))

-- | Pretty prints a 'TyCon', using the family instance in case of a
-- representation tycon.  For example:
--
-- > data T [a] = ...
--
-- In that case we want to print @T [a]@, where @T@ is the family 'TyCon'
pprSourceTyCon :: TyCon -> SDoc
pprSourceTyCon tycon
  | Just (fam_tc, tys) <- tyConFamInst_maybe tycon
  = ppr $ fam_tc `TyConApp` tys        -- can't be FunTyCon
  | otherwise
  = ppr tycon

-- @isTauTy@ tests if a type has no foralls
isFamFreeTy :: Type -> Bool
isFamFreeTy ty | Just ty' <- coreView ty = isFamFreeTy ty'
isFamFreeTy (TyVarTy _)       = True
isFamFreeTy (LitTy {})        = True
isFamFreeTy (TyConApp tc tys) = all isFamFreeTy tys && isFamFreeTyCon tc
isFamFreeTy (AppTy a b)       = isFamFreeTy a && isFamFreeTy b
isFamFreeTy (FunTy _ a b)     = isFamFreeTy a && isFamFreeTy b
isFamFreeTy (ForAllTy _ ty)   = isFamFreeTy ty
isFamFreeTy (CastTy ty _)     = isFamFreeTy ty
isFamFreeTy (CoercionTy _)    = False  -- Not sure about this

{-
************************************************************************
*                                                                      *
\subsection{Liftedness}
*                                                                      *
************************************************************************
-}

-- | Returns Just True if this type is surely lifted, Just False
-- if it is surely unlifted, Nothing if we can't be sure (i.e., it is
-- levity polymorphic), and panics if the kind does not have the shape
-- TYPE r.
isLiftedType_maybe :: HasDebugCallStack => Type -> Maybe Bool
isLiftedType_maybe ty = go (getRuntimeRep ty)
  where
    go rr | Just rr' <- coreView rr = go rr'
    go (TyConApp lifted_rep [])
      | lifted_rep `hasKey` liftedRepDataConKey = Just True
    go (TyConApp {}) = Just False -- everything else is unlifted
    go _             = Nothing    -- levity polymorphic

-- | See "Type#type_classification" for what an unlifted type is.
-- Panics on levity polymorphic types.
isUnliftedType :: HasDebugCallStack => Type -> Bool
        -- isUnliftedType returns True for forall'd unlifted types:
        --      x :: forall a. Int#
        -- I found bindings like these were getting floated to the top level.
        -- They are pretty bogus types, mind you.  It would be better never to
        -- construct them
isUnliftedType ty
  = not (isLiftedType_maybe ty `orElse`
         pprPanic "isUnliftedType" (ppr ty <+> dcolon <+> ppr (typeKind ty)))

-- | Is this a type of kind RuntimeRep? (e.g. LiftedRep)
isRuntimeRepKindedTy :: Type -> Bool
isRuntimeRepKindedTy = isRuntimeRepTy . typeKind

-- | Drops prefix of RuntimeRep constructors in 'TyConApp's. Useful for e.g.
-- dropping 'LiftedRep arguments of unboxed tuple TyCon applications:
--
--   dropRuntimeRepArgs [ 'LiftedRep, 'IntRep
--                      , String, Int# ] == [String, Int#]
--
dropRuntimeRepArgs :: [Type] -> [Type]
dropRuntimeRepArgs = dropWhile isRuntimeRepKindedTy

-- | Extract the RuntimeRep classifier of a type. For instance,
-- @getRuntimeRep_maybe Int = LiftedRep@. Returns 'Nothing' if this is not
-- possible.
getRuntimeRep_maybe :: HasDebugCallStack
                    => Type -> Maybe Type
getRuntimeRep_maybe = getRuntimeRepFromKind_maybe . typeKind

-- | Extract the RuntimeRep classifier of a type. For instance,
-- @getRuntimeRep_maybe Int = LiftedRep@. Panics if this is not possible.
getRuntimeRep :: HasDebugCallStack => Type -> Type
getRuntimeRep ty
  = case getRuntimeRep_maybe ty of
      Just r  -> r
      Nothing -> pprPanic "getRuntimeRep" (ppr ty <+> dcolon <+> ppr (typeKind ty))

-- | Extract the RuntimeRep classifier of a type from its kind. For example,
-- @getRuntimeRepFromKind * = LiftedRep@; Panics if this is not possible.
getRuntimeRepFromKind :: HasDebugCallStack
                      => Type -> Type
getRuntimeRepFromKind k =
    case getRuntimeRepFromKind_maybe k of
      Just r  -> r
      Nothing -> pprPanic "getRuntimeRepFromKind"
                           (ppr k <+> dcolon <+> ppr (typeKind k))

-- | Extract the RuntimeRep classifier of a type from its kind. For example,
-- @getRuntimeRepFromKind * = LiftedRep@; Returns 'Nothing' if this is not
-- possible.
getRuntimeRepFromKind_maybe :: HasDebugCallStack
                            => Type -> Maybe Type
getRuntimeRepFromKind_maybe = go
  where
    go k | Just k' <- coreView k = go k'
    go k
      | Just (_tc, [arg]) <- splitTyConApp_maybe k
      = ASSERT2( _tc `hasKey` tYPETyConKey, ppr k )
        Just arg
    go _ = Nothing

isUnboxedTupleType :: Type -> Bool
isUnboxedTupleType ty
  = tyConAppTyCon (getRuntimeRep ty) `hasKey` tupleRepDataConKey
  -- NB: Do not use typePrimRep, as that can't tell the difference between
  -- unboxed tuples and unboxed sums


isUnboxedSumType :: Type -> Bool
isUnboxedSumType ty
  = tyConAppTyCon (getRuntimeRep ty) `hasKey` sumRepDataConKey

-- | See "Type#type_classification" for what an algebraic type is.
-- Should only be applied to /types/, as opposed to e.g. partially
-- saturated type constructors
isAlgType :: Type -> Bool
isAlgType ty
  = case splitTyConApp_maybe ty of
      Just (tc, ty_args) -> ASSERT( ty_args `lengthIs` tyConArity tc )
                            isAlgTyCon tc
      _other             -> False

-- | Check whether a type is a data family type
isDataFamilyAppType :: Type -> Bool
isDataFamilyAppType ty = case tyConAppTyCon_maybe ty of
                           Just tc -> isDataFamilyTyCon tc
                           _       -> False

-- | Computes whether an argument (or let right hand side) should
-- be computed strictly or lazily, based only on its type.
-- Currently, it's just 'isUnliftedType'. Panics on levity-polymorphic types.
isStrictType :: HasDebugCallStack => Type -> Bool
isStrictType = isUnliftedType

isPrimitiveType :: Type -> Bool
-- ^ Returns true of types that are opaque to Haskell.
isPrimitiveType ty = case splitTyConApp_maybe ty of
                        Just (tc, ty_args) -> ASSERT( ty_args `lengthIs` tyConArity tc )
                                              isPrimTyCon tc
                        _                  -> False

{-
************************************************************************
*                                                                      *
\subsection{Join points}
*                                                                      *
************************************************************************
-}

-- | Determine whether a type could be the type of a join point of given total
-- arity, according to the polymorphism rule. A join point cannot be polymorphic
-- in its return type, since given
--   join j @a @b x y z = e1 in e2,
-- the types of e1 and e2 must be the same, and a and b are not in scope for e2.
-- (See Note [The polymorphism rule of join points] in CoreSyn.) Returns False
-- also if the type simply doesn't have enough arguments.
--
-- Note that we need to know how many arguments (type *and* value) the putative
-- join point takes; for instance, if
--   j :: forall a. a -> Int
-- then j could be a binary join point returning an Int, but it could *not* be a
-- unary join point returning a -> Int.
--
-- TODO: See Note [Excess polymorphism and join points]
isValidJoinPointType :: JoinArity -> Type -> Bool
isValidJoinPointType arity ty
  = valid_under emptyVarSet arity ty
  where
    valid_under tvs arity ty
      | arity == 0
      = isEmptyVarSet (tvs `intersectVarSet` tyCoVarsOfType ty)
      | Just (t, ty') <- splitForAllTy_maybe ty
      = valid_under (tvs `extendVarSet` t) (arity-1) ty'
      | Just (_, res_ty) <- splitFunTy_maybe ty
      = valid_under tvs (arity-1) res_ty
      | otherwise
      = False

{- Note [Excess polymorphism and join points]
~~~~~~~~~~~~~~~~~~~~~~~~~~~~~~~~~~~~~~~~~~~~~
In principle, if a function would be a join point except that it fails
the polymorphism rule (see Note [The polymorphism rule of join points] in
CoreSyn), it can still be made a join point with some effort. This is because
all tail calls must return the same type (they return to the same context!), and
thus if the return type depends on an argument, that argument must always be the
same.

For instance, consider:

  let f :: forall a. a -> Char -> [a]
      f @a x c = ... f @a y 'a' ...
  in ... f @Int 1 'b' ... f @Int 2 'c' ...

(where the calls are tail calls). `f` fails the polymorphism rule because its
return type is [a], where [a] is bound. But since the type argument is always
'Int', we can rewrite it as:

  let f' :: Int -> Char -> [Int]
      f' x c = ... f' y 'a' ...
  in ... f' 1 'b' ... f 2 'c' ...

and now we can make f' a join point:

  join f' :: Int -> Char -> [Int]
       f' x c = ... jump f' y 'a' ...
  in ... jump f' 1 'b' ... jump f' 2 'c' ...

It's not clear that this comes up often, however. TODO: Measure how often and
add this analysis if necessary.  See Trac #14620.


************************************************************************
*                                                                      *
\subsection{Sequencing on types}
*                                                                      *
************************************************************************
-}

seqType :: Type -> ()
seqType (LitTy n)                   = n `seq` ()
seqType (TyVarTy tv)                = tv `seq` ()
seqType (AppTy t1 t2)               = seqType t1 `seq` seqType t2
seqType (FunTy w t1 t2)             = w `seq` seqType t1 `seq` seqType t2
seqType (TyConApp tc tys)           = tc `seq` seqTypes tys
seqType (ForAllTy (TvBndr tv _) ty) = seqType (tyVarKind tv) `seq` seqType ty
seqType (CastTy ty co)              = seqType ty `seq` seqCo co
seqType (CoercionTy co)             = seqCo co

seqTypes :: [Type] -> ()
seqTypes []       = ()
seqTypes (ty:tys) = seqType ty `seq` seqTypes tys

{-
************************************************************************
*                                                                      *
                Comparison for types
        (We don't use instances so that we know where it happens)
*                                                                      *
************************************************************************

Note [Equality on AppTys]
~~~~~~~~~~~~~~~~~~~~~~~~~
In our cast-ignoring equality, we want to say that the following two
are equal:

  (Maybe |> co) (Int |> co')   ~?       Maybe Int

But the left is an AppTy while the right is a TyConApp. The solution is
to use repSplitAppTy_maybe to break up the TyConApp into its pieces and
then continue. Easy to do, but also easy to forget to do.

-}

eqType :: Type -> Type -> Bool
-- ^ Type equality on source types. Does not look through @newtypes@ or
-- 'PredType's, but it does look through type synonyms.
-- This first checks that the kinds of the types are equal and then
-- checks whether the types are equal, ignoring casts and coercions.
-- (The kind check is a recursive call, but since all kinds have type
-- @Type@, there is no need to check the types of kinds.)
-- See also Note [Non-trivial definitional equality] in TyCoRep.
eqType t1 t2 = isEqual $ nonDetCmpType t1 t2
  -- It's OK to use nonDetCmpType here and eqType is deterministic,
  -- nonDetCmpType does equality deterministically

-- | Compare types with respect to a (presumably) non-empty 'RnEnv2'.
eqTypeX :: RnEnv2 -> Type -> Type -> Bool
eqTypeX env t1 t2 = isEqual $ nonDetCmpTypeX env t1 t2
  -- It's OK to use nonDetCmpType here and eqTypeX is deterministic,
  -- nonDetCmpTypeX does equality deterministically

-- | Type equality on lists of types, looking through type synonyms
-- but not newtypes.
eqTypes :: [Type] -> [Type] -> Bool
eqTypes tys1 tys2 = isEqual $ nonDetCmpTypes tys1 tys2
  -- It's OK to use nonDetCmpType here and eqTypes is deterministic,
  -- nonDetCmpTypes does equality deterministically

eqVarBndrs :: RnEnv2 -> [Var] -> [Var] -> Maybe RnEnv2
-- Check that the var lists are the same length
-- and have matching kinds; if so, extend the RnEnv2
-- Returns Nothing if they don't match
eqVarBndrs env [] []
 = Just env
eqVarBndrs env (tv1:tvs1) (tv2:tvs2)
 | eqTypeX env (tyVarKind tv1) (tyVarKind tv2)
 = eqVarBndrs (rnBndr2 env tv1 tv2) tvs1 tvs2
eqVarBndrs _ _ _= Nothing

-- Now here comes the real worker

{-
Note [nonDetCmpType nondeterminism]
~~~~~~~~~~~~~~~~~~~~~~~~~~~~~~
nonDetCmpType is implemented in terms of nonDetCmpTypeX. nonDetCmpTypeX
uses nonDetCmpTc which compares TyCons by their Unique value. Using Uniques for
ordering leads to nondeterminism. We hit the same problem in the TyVarTy case,
comparing type variables is nondeterministic, note the call to nonDetCmpVar in
nonDetCmpTypeX.
See Note [Unique Determinism] for more details.
-}

nonDetCmpType :: Type -> Type -> Ordering
nonDetCmpType t1 t2
  -- we know k1 and k2 have the same kind, because they both have kind *.
  = nonDetCmpTypeX rn_env t1 t2
  where
    rn_env = mkRnEnv2 (mkInScopeSet (tyCoVarsOfTypes [t1, t2]))

nonDetCmpTypes :: [Type] -> [Type] -> Ordering
nonDetCmpTypes ts1 ts2 = nonDetCmpTypesX rn_env ts1 ts2
  where
    rn_env = mkRnEnv2 (mkInScopeSet (tyCoVarsOfTypes (ts1 ++ ts2)))

-- | An ordering relation between two 'Type's (known below as @t1 :: k1@
-- and @t2 :: k2@)
data TypeOrdering = TLT  -- ^ @t1 < t2@
                  | TEQ  -- ^ @t1 ~ t2@ and there are no casts in either,
                         -- therefore we can conclude @k1 ~ k2@
                  | TEQX -- ^ @t1 ~ t2@ yet one of the types contains a cast so
                         -- they may differ in kind.
                  | TGT  -- ^ @t1 > t2@
                  deriving (Eq, Ord, Enum, Bounded)

nonDetCmpTypeX :: RnEnv2 -> Type -> Type -> Ordering  -- Main workhorse
    -- See Note [Non-trivial definitional equality] in TyCoRep
nonDetCmpTypeX env orig_t1 orig_t2 =
    case go env orig_t1 orig_t2 of
      -- If there are casts then we also need to do a comparison of the kinds of
      -- the types being compared
      TEQX          -> toOrdering $ go env k1 k2
      ty_ordering   -> toOrdering ty_ordering
  where
    k1 = typeKind orig_t1
    k2 = typeKind orig_t2

    toOrdering :: TypeOrdering -> Ordering
    toOrdering TLT  = LT
    toOrdering TEQ  = EQ
    toOrdering TEQX = EQ
    toOrdering TGT  = GT

    liftOrdering :: Ordering -> TypeOrdering
    liftOrdering LT = TLT
    liftOrdering EQ = TEQ
    liftOrdering GT = TGT

    thenCmpTy :: TypeOrdering -> TypeOrdering -> TypeOrdering
    thenCmpTy TEQ  rel  = rel
    thenCmpTy TEQX rel  = hasCast rel
    thenCmpTy rel  _    = rel

    hasCast :: TypeOrdering -> TypeOrdering
    hasCast TEQ = TEQX
    hasCast rel = rel

    -- Returns both the resulting ordering relation between the two types
    -- and whether either contains a cast.
    go :: RnEnv2 -> Type -> Type -> TypeOrdering
    go env t1 t2
      | Just t1' <- coreView t1 = go env t1' t2
      | Just t2' <- coreView t2 = go env t1 t2'

    go env (TyVarTy tv1)       (TyVarTy tv2)
      = liftOrdering $ rnOccL env tv1 `nonDetCmpVar` rnOccR env tv2
    go env (ForAllTy (TvBndr tv1 _) t1) (ForAllTy (TvBndr tv2 _) t2)
      = go env (tyVarKind tv1) (tyVarKind tv2)
        `thenCmpTy` go (rnBndr2 env tv1 tv2) t1 t2
        -- See Note [Equality on AppTys]
    go env (AppTy s1 t1) ty2
      | Just (s2, t2) <- repSplitAppTy_maybe ty2
      = go env s1 s2 `thenCmpTy` go env t1 t2
    go env ty1 (AppTy s2 t2)
      | Just (s1, t1) <- repSplitAppTy_maybe ty1
      = go env s1 s2 `thenCmpTy` go env t1 t2
    go env (FunTy w1 s1 t1) (FunTy w2 s2 t2)
      = liftOrdering (compare w1 w2) `thenCmpTy`
        go env s1 s2 `thenCmpTy` go env t1 t2
    go env (TyConApp tc1 tys1) (TyConApp tc2 tys2)
      = liftOrdering (tc1 `nonDetCmpTc` tc2) `thenCmpTy` gos env tys1 tys2
    go _   (LitTy l1)          (LitTy l2)          = liftOrdering (compare l1 l2)
    go env (CastTy t1 _)       t2                  = hasCast $ go env t1 t2
    go env t1                  (CastTy t2 _)       = hasCast $ go env t1 t2

    go _   (CoercionTy {})     (CoercionTy {})     = TEQ

        -- Deal with the rest: TyVarTy < CoercionTy < AppTy < LitTy < TyConApp < ForAllTy
    go _ ty1 ty2
      = liftOrdering $ (get_rank ty1) `compare` (get_rank ty2)
      where get_rank :: Type -> Int
            get_rank (CastTy {})
              = pprPanic "nonDetCmpTypeX.get_rank" (ppr [ty1,ty2])
            get_rank (TyVarTy {})    = 0
            get_rank (CoercionTy {}) = 1
            get_rank (AppTy {})      = 3
            get_rank (LitTy {})      = 4
            get_rank (TyConApp {})   = 5
            get_rank (FunTy {})      = 6
            get_rank (ForAllTy {})   = 7

    gos :: RnEnv2 -> [Type] -> [Type] -> TypeOrdering
    gos _   []         []         = TEQ
    gos _   []         _          = TLT
    gos _   _          []         = TGT
    gos env (ty1:tys1) (ty2:tys2) = go env ty1 ty2 `thenCmpTy` gos env tys1 tys2

-------------
nonDetCmpTypesX :: RnEnv2 -> [Type] -> [Type] -> Ordering
nonDetCmpTypesX _   []        []        = EQ
nonDetCmpTypesX env (t1:tys1) (t2:tys2) = nonDetCmpTypeX env t1 t2
                                      `thenCmp` nonDetCmpTypesX env tys1 tys2
nonDetCmpTypesX _   []        _         = LT
nonDetCmpTypesX _   _         []        = GT

-------------
-- | Compare two 'TyCon's. NB: This should /never/ see the "star synonyms",
-- as recognized by Kind.isStarKindSynonymTyCon. See Note
-- [Kind Constraint and kind *] in Kind.
-- See Note [nonDetCmpType nondeterminism]
nonDetCmpTc :: TyCon -> TyCon -> Ordering
nonDetCmpTc tc1 tc2
  = ASSERT( not (isStarKindSynonymTyCon tc1) && not (isStarKindSynonymTyCon tc2) )
    u1 `nonDetCmpUnique` u2
  where
    u1  = tyConUnique tc1
    u2  = tyConUnique tc2

{-
************************************************************************
*                                                                      *
        The kind of a type
*                                                                      *
************************************************************************
-}

typeKind :: HasDebugCallStack => Type -> Kind
typeKind (TyConApp tc tys)     = piResultTys (tyConKind tc) tys
typeKind (AppTy fun arg)       = piResultTy (typeKind fun) arg
typeKind (LitTy l)             = typeLiteralKind l
typeKind (FunTy {})            = liftedTypeKind
typeKind (ForAllTy _ ty)       = typeKind ty
typeKind (TyVarTy tyvar)       = tyVarKind tyvar
typeKind (CastTy _ty co)       = pSnd $ coercionKind co
typeKind (CoercionTy co)       = coercionType co

typeLiteralKind :: TyLit -> Kind
typeLiteralKind l =
  case l of
    NumTyLit _ -> typeNatKind
    StrTyLit _ -> typeSymbolKind

-- | Returns True if a type is levity polymorphic. Should be the same
-- as (isKindLevPoly . typeKind) but much faster.
-- Precondition: The type has kind (TYPE blah)
isTypeLevPoly :: Type -> Bool
isTypeLevPoly = go
  where
    go ty@(TyVarTy {})                           = check_kind ty
    go ty@(AppTy {})                             = check_kind ty
    go ty@(TyConApp tc _) | not (isTcLevPoly tc) = False
                          | otherwise            = check_kind ty
    go (ForAllTy _ ty)                           = go ty
    go (FunTy {})                                = False
    go (LitTy {})                                = False
    go ty@(CastTy {})                            = check_kind ty
    go ty@(CoercionTy {})                        = pprPanic "isTypeLevPoly co" (ppr ty)

    check_kind = isKindLevPoly . typeKind

-- | Looking past all pi-types, is the end result potentially levity polymorphic?
-- Example: True for (forall r (a :: TYPE r). String -> a)
-- Example: False for (forall r1 r2 (a :: TYPE r1) (b :: TYPE r2). a -> b -> Type)
resultIsLevPoly :: Type -> Bool
resultIsLevPoly = isTypeLevPoly . snd . splitPiTys

{-
%************************************************************************
%*                                                                      *
        Miscellaneous functions
%*                                                                      *
%************************************************************************

-}
-- | All type constructors occurring in the type; looking through type
--   synonyms, but not newtypes.
--  When it finds a Class, it returns the class TyCon.
tyConsOfType :: Type -> UniqSet TyCon
tyConsOfType ty
  = go ty
  where
     go :: Type -> UniqSet TyCon  -- The UniqSet does duplicate elim
     go ty | Just ty' <- coreView ty = go ty'
     go (TyVarTy {})                = emptyUniqSet
     go (LitTy {})                  = emptyUniqSet
     go (TyConApp tc tys)           = go_tc tc `unionUniqSets` go_s tys
     go (AppTy a b)                 = go a `unionUniqSets` go b
     go (FunTy w a b)               = go a `unionUniqSets` go b `unionUniqSets` go_tc (funTyCon w)
     go (ForAllTy (TvBndr tv _) ty) = go ty `unionUniqSets` go (tyVarKind tv)
     go (CastTy ty co)              = go ty `unionUniqSets` go_co co
     go (CoercionTy co)             = go_co co

     go_co (Refl _ ty)             = go ty
     go_co (TyConAppCo _ tc args)  = go_tc tc `unionUniqSets` go_cos args
     go_co (AppCo co arg)          = go_co co `unionUniqSets` go_co arg
     go_co (ForAllCo _ kind_co co) = go_co kind_co `unionUniqSets` go_co co
     go_co (FunCo _ _ co1 co2)     = go_co co1 `unionUniqSets` go_co co2
     go_co (AxiomInstCo ax _ args) = go_ax ax `unionUniqSets` go_cos args
     go_co (UnivCo p _ t1 t2)      = go_prov p `unionUniqSets` go t1 `unionUniqSets` go t2
     go_co (CoVarCo {})            = emptyUniqSet
     go_co (HoleCo {})             = emptyUniqSet
     go_co (SymCo co)              = go_co co
     go_co (TransCo co1 co2)       = go_co co1 `unionUniqSets` go_co co2
     go_co (NthCo _ co)            = go_co co
     go_co (LRCo _ co)             = go_co co
     go_co (InstCo co arg)         = go_co co `unionUniqSets` go_co arg
     go_co (CoherenceCo co1 co2)   = go_co co1 `unionUniqSets` go_co co2
     go_co (KindCo co)             = go_co co
     go_co (SubCo co)              = go_co co
     go_co (AxiomRuleCo _ cs)      = go_cos cs

     go_prov UnsafeCoerceProv    = emptyUniqSet
     go_prov (PhantomProv co)    = go_co co
     go_prov (ProofIrrelProv co) = go_co co
     go_prov (PluginProv _)      = emptyUniqSet
        -- this last case can happen from the tyConsOfType used from
        -- checkTauTvUpdate

     go_s tys     = foldr (unionUniqSets . go)     emptyUniqSet tys
     go_cos cos   = foldr (unionUniqSets . go_co)  emptyUniqSet cos

     go_tc tc = unitUniqSet tc
     go_ax ax = go_tc $ coAxiomTyCon ax

-- | Find the result 'Kind' of a type synonym,
-- after applying it to its 'arity' number of type variables
-- Actually this function works fine on data types too,
-- but they'd always return '*', so we never need to ask
synTyConResKind :: TyCon -> Kind
synTyConResKind tycon = piResultTys (tyConKind tycon) (mkTyVarTys (tyConTyVars tycon))

-- | Retrieve the free variables in this type, splitting them based
-- on whether they are used visibly or invisibly. Invisible ones come
-- first.
splitVisVarsOfType :: Type -> Pair TyCoVarSet
splitVisVarsOfType orig_ty = Pair invis_vars vis_vars
  where
    Pair invis_vars1 vis_vars = go orig_ty
    invis_vars = invis_vars1 `minusVarSet` vis_vars

    go (TyVarTy tv)      = Pair (tyCoVarsOfType $ tyVarKind tv) (unitVarSet tv)
    go (AppTy t1 t2)     = go t1 `mappend` go t2
    go (TyConApp tc tys) = go_tc tc tys
    go (FunTy _ t1 t2)   = go t1 `mappend` go t2
    go (ForAllTy (TvBndr tv _) ty)
      = ((`delVarSet` tv) <$> go ty) `mappend`
        (invisible (tyCoVarsOfType $ tyVarKind tv))
    go (LitTy {}) = mempty
    go (CastTy ty co) = go ty `mappend` invisible (tyCoVarsOfCo co)
    go (CoercionTy co) = invisible $ tyCoVarsOfCo co

    invisible vs = Pair vs emptyVarSet

    go_tc tc tys = let (invis, vis) = partitionInvisibles tc id tys in
                   invisible (tyCoVarsOfTypes invis) `mappend` foldMap go vis

splitVisVarsOfTypes :: [Type] -> Pair TyCoVarSet
splitVisVarsOfTypes = foldMap splitVisVarsOfType

modifyJoinResTy :: Int            -- Number of binders to skip
                -> (Type -> Type) -- Function to apply to result type
                -> Type           -- Type of join point
                -> Type           -- New type
-- INVARIANT: If any of the first n binders are foralls, those tyvars cannot
-- appear in the original result type. See isValidJoinPointType.
modifyJoinResTy orig_ar f orig_ty
  = go orig_ar orig_ty
  where
    go 0 ty = f ty
    go n ty | Just (arg_bndr, res_ty) <- splitPiTy_maybe ty
            = mkPiTy arg_bndr (go (n-1) res_ty)
            | otherwise
            = pprPanic "modifyJoinResTy" (ppr orig_ar <+> ppr orig_ty)

setJoinResTy :: Int  -- Number of binders to skip
             -> Type -- New result type
             -> Type -- Type of join point
             -> Type -- New type
-- INVARIANT: Same as for modifyJoinResTy
setJoinResTy ar new_res_ty ty
  = modifyJoinResTy ar (const new_res_ty) ty<|MERGE_RESOLUTION|>--- conflicted
+++ resolved
@@ -338,12 +338,8 @@
                -- Its important to use mkAppTys, rather than (foldl AppTy),
                -- because the function part might well return a
                -- partially-applied type constructor; indeed, usually will!
-<<<<<<< HEAD
-coreView (TyConApp tc [])
-=======
 
 coreView (TyConApp tc [])       -- At the Core level, Constraint = Type
->>>>>>> affdea82
   | isStarKindSynonymTyCon tc
   = Just liftedTypeKind
 
@@ -694,18 +690,11 @@
 repSplitAppTy_maybe :: HasDebugCallStack => Type -> Maybe (Type,Type)
 -- ^ Does the AppTy split as in 'splitAppTy_maybe', but assumes that
 -- any Core view stuff is already done
-<<<<<<< HEAD
 repSplitAppTy_maybe (FunTy w ty1 ty2)
-  | Just rep1 <- getRuntimeRep_maybe ty1
-  , Just rep2 <- getRuntimeRep_maybe ty2
   = Just (TyConApp (funTyCon w) [rep1, rep2, ty1], ty2)
-=======
-repSplitAppTy_maybe (FunTy ty1 ty2)
-  = Just (TyConApp funTyCon [rep1, rep2, ty1], ty2)
   where
     rep1 = getRuntimeRep ty1
     rep2 = getRuntimeRep ty2
->>>>>>> affdea82
 
 repSplitAppTy_maybe (AppTy ty1 ty2)
   = Just (ty1, ty2)
@@ -726,18 +715,11 @@
 tcRepSplitAppTy_maybe (FunTy w ty1 ty2)
   | isConstraintKind (typeKind ty1)
   = Nothing  -- See Note [Decomposing fat arrow c=>t]
-
-<<<<<<< HEAD
-  | Just rep1 <- getRuntimeRep_maybe ty1
-  , Just rep2 <- getRuntimeRep_maybe ty2
+  | otherwise
   = Just (TyConApp (funTyCon w) [rep1, rep2, ty1], ty2)
-=======
-  | otherwise
-  = Just (TyConApp funTyCon [rep1, rep2, ty1], ty2)
   where
     rep1 = getRuntimeRep ty1
     rep2 = getRuntimeRep ty2
->>>>>>> affdea82
 
 tcRepSplitAppTy_maybe (AppTy ty1 ty2)    = Just (ty1, ty2)
 tcRepSplitAppTy_maybe (TyConApp tc tys)
@@ -761,30 +743,17 @@
 -- | Like 'tcSplitTyConApp_maybe' but doesn't look through type synonyms.
 tcRepSplitTyConApp_maybe :: HasCallStack => Type -> Maybe (TyCon, [Type])
 -- Defined here to avoid module loops between Unify and TcType.
-<<<<<<< HEAD
-tcRepSplitTyConApp_maybe (TyConApp tc tys)          = Just (tc, tys)
-tcRepSplitTyConApp_maybe (FunTy w arg res)
-  | Just arg_rep <- getRuntimeRep_maybe arg
-  , Just res_rep <- getRuntimeRep_maybe res
-  = Just ((funTyCon w), [arg_rep, res_rep, arg, res])
-
-  | otherwise
-  = pprPanic "tcRepSplitTyConApp_maybe" (ppr arg $$ ppr res)
-tcRepSplitTyConApp_maybe _                          = Nothing
-
-=======
 tcRepSplitTyConApp_maybe (TyConApp tc tys)
   = Just (tc, tys)
 
-tcRepSplitTyConApp_maybe (FunTy arg res)
-  = Just (funTyCon, [arg_rep, res_rep, arg, res])
+tcRepSplitTyConApp_maybe (FunTy w arg res)
+  = Just (funTyCon w, [arg_rep, res_rep, arg, res])
   where
     arg_rep = getRuntimeRep arg
     res_rep = getRuntimeRep res
 
 tcRepSplitTyConApp_maybe _
   = Nothing
->>>>>>> affdea82
 
 -------------
 splitAppTy :: Type -> (Type, Type)
@@ -810,20 +779,12 @@
             (tc_args1, tc_args2) = splitAt n tc_args
         in
         (TyConApp tc tc_args1, tc_args2 ++ args)
-<<<<<<< HEAD
     split _   (FunTy w ty1 ty2) args
-      | Just rep1 <- getRuntimeRep_maybe ty1
-      , Just rep2 <- getRuntimeRep_maybe ty2
       = ASSERT( null args )
         (TyConApp (funTyCon w) [], [rep1, rep2, ty1, ty2])
-=======
-    split _   (FunTy ty1 ty2) args
-      = ASSERT( null args )
-        (TyConApp funTyCon [], [rep1, rep2, ty1, ty2])
       where
         rep1 = getRuntimeRep ty1
         rep2 = getRuntimeRep ty2
->>>>>>> affdea82
 
     split orig_ty _                     args  = (orig_ty, args)
 
@@ -838,20 +799,12 @@
             (tc_args1, tc_args2) = splitAt n tc_args
         in
         (TyConApp tc tc_args1, tc_args2 ++ args)
-<<<<<<< HEAD
     split (FunTy w ty1 ty2) args
-      | Just rep1 <- getRuntimeRep_maybe ty1
-      , Just rep2 <- getRuntimeRep_maybe ty2
       = ASSERT( null args )
         (TyConApp (funTyCon w) [], [rep1, rep2, ty1, ty2])
-=======
-    split (FunTy ty1 ty2) args
-      = ASSERT( null args )
-        (TyConApp funTyCon [], [rep1, rep2, ty1, ty2])
       where
         rep1 = getRuntimeRep ty1
         rep2 = getRuntimeRep ty2
->>>>>>> affdea82
 
     split ty args = (ty, args)
 
@@ -1161,20 +1114,10 @@
 -- assumes the synonyms have already been dealt with.
 repSplitTyConApp_maybe :: HasDebugCallStack => Type -> Maybe (TyCon, [Type])
 repSplitTyConApp_maybe (TyConApp tc tys) = Just (tc, tys)
-<<<<<<< HEAD
 repSplitTyConApp_maybe (FunTy w arg res)
-  | Just rep1 <- getRuntimeRep_maybe arg
-  , Just rep2 <- getRuntimeRep_maybe res
-  = Just ((funTyCon w), [rep1, rep2, arg, res])
-  | otherwise
-  = pprPanic "repSplitTyConApp_maybe"
-             (ppr arg $$ ppr res $$ ppr (typeKind res))
-=======
-repSplitTyConApp_maybe (FunTy arg res)
   | Just arg_rep <- getRuntimeRep_maybe arg
   , Just res_rep <- getRuntimeRep_maybe res
-  = Just (funTyCon, [arg_rep, res_rep, arg, res])
->>>>>>> affdea82
+  = Just (funTyCon w, [arg_rep, res_rep, arg, res])
 repSplitTyConApp_maybe _ = Nothing
 
 -- | Attempts to tease a list type apart and gives the type of the elements if
@@ -1242,11 +1185,7 @@
 Accordingly, by eliminating reflexive casts, splitTyConApp need not worry
 about outermost casts to uphold (*).
 
-<<<<<<< HEAD
-Unforunately, that's not the end of the story. Consider comparing
-=======
 Unfortunately, that's not the end of the story. Consider comparing
->>>>>>> affdea82
   (T a b c)      =?       (T a b |> (co -> <Type>)) (c |> sym co)
 These two types have the same kind (Type), but the left type is a TyConApp
 while the right type is not. To handle this case, we will have to implement
@@ -1575,18 +1514,6 @@
 caseBinder (Named v) f _ = f v
 caseBinder (Anon t)  _ d = d t
 
-<<<<<<< HEAD
--- | Manufacture a new 'TyConBinder' from a 'TyBinder'. Anonymous
--- 'TyBinder's are still assigned names as 'TyConBinder's, so we need
--- the extra gunk with which to construct a 'Name'. Used when producing
--- tyConTyVars from a datatype kind signature. Defined here to avoid module
--- loops.
-mkTyBinderTyConBinder :: TyBinder -> SrcSpan -> Unique -> OccName -> TyConBinder
-mkTyBinderTyConBinder (Named (TvBndr tv argf)) _ _ _ = TvBndr tv (NamedTCB argf)
-mkTyBinderTyConBinder (Anon kind) loc uniq occ
-  = TvBndr (mkTyVar (mkInternalName uniq occ loc) (weightedThing kind)) AnonTCB
-=======
->>>>>>> affdea82
 
 {-
 %************************************************************************
