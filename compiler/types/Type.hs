--- conflicted
+++ resolved
@@ -754,13 +754,8 @@
 tcRepSplitAppTy_maybe :: Type -> Maybe (Type,Type)
 -- ^ Does the AppTy split as in 'tcSplitAppTy_maybe', but assumes that
 -- any coreView stuff is already done. Refuses to look through (c => t)
-<<<<<<< HEAD
 tcRepSplitAppTy_maybe (FunTy w ty1 ty2)
-  | isConstraintKind (typeKind ty1)
-=======
-tcRepSplitAppTy_maybe (FunTy ty1 ty2)
   | isPredTy ty1
->>>>>>> 4c571f33
   = Nothing  -- See Note [Decomposing fat arrow c=>t]
   | otherwise
   = Just (TyConApp funTyCon [fromMult w, rep1, rep2, ty1], ty2)
@@ -1629,7 +1624,7 @@
 tcReturnsConstraintKind kind
   | Just kind' <- tcView kind = tcReturnsConstraintKind kind'
 tcReturnsConstraintKind (ForAllTy _ ty) = tcReturnsConstraintKind ty
-tcReturnsConstraintKind (FunTy    _ ty) = tcReturnsConstraintKind ty
+tcReturnsConstraintKind (FunTy  _ _ ty) = tcReturnsConstraintKind ty
 tcReturnsConstraintKind (TyConApp tc _) = isConstraintKindCon tc
 tcReturnsConstraintKind _               = False
 
