--- conflicted
+++ resolved
@@ -1869,13 +1869,8 @@
     go (AppTy ty1 ty2)   args       = go ty1 (ty2 : args)
     go (TyVarTy tv)      args       = go_k (tyVarKind tv) args
     go (TyConApp tc tys) args       = ASSERT( null args )  -- TyConApp invariant
-<<<<<<< HEAD
-                                      go_tc tc tys
+                                      go_k (tyConKind tc) tys
     go (FunTy _ arg res) []
-=======
-                                      go_k (tyConKind tc) tys
-    go (FunTy arg res) []
->>>>>>> 49c7a51e
       | isPredTy arg                = isPredTy res   -- (Eq a => C a)
       | otherwise                   = False          -- (Int -> Bool)
     go (ForAllTy _ ty) []           = go ty []
