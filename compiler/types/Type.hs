--- conflicted
+++ resolved
@@ -147,16 +147,11 @@
         tyCoVarsOfType, tyCoVarsOfTypes,
         tyCoVarsOfTypeDSet,
         coVarsOfType,
-<<<<<<< HEAD
-        coVarsOfTypes, closeOverKinds, closeOverKindsList,
-        noFreeVarsOfType, noFreeVarsOfRig, noFreeVarsOfVarMult,
-=======
         coVarsOfTypes,
         closeOverKindsDSet, closeOverKindsFV, closeOverKindsList,
         closeOverKinds,
 
-        noFreeVarsOfType,
->>>>>>> 09740d50
+        noFreeVarsOfType, noFreeVarsOfRig, noFreeVarsOfVarMult,
         splitVisVarsOfType, splitVisVarsOfTypes,
         expandTypeSynonyms,
         typeSize, occCheckExpand,
@@ -257,14 +252,9 @@
 import Class
 import TyCon
 import TysPrim
-<<<<<<< HEAD
-import {-# SOURCE #-} TysWiredIn ( listTyCon, typeNatKind
+import {-# SOURCE #-} TysWiredIn ( listTyCon, typeNatKind, unitTy
                                  , typeSymbolKind, liftedTypeKind
                                  , oneDataConTy, omegaDataConTy )
-=======
-import {-# SOURCE #-} TysWiredIn ( listTyCon, typeNatKind, unitTy
-                                 , typeSymbolKind, liftedTypeKind )
->>>>>>> 09740d50
 import PrelNames
 import CoAxiom
 import {-# SOURCE #-} Coercion( mkNomReflCo, mkGReflCo, mkReflCo
