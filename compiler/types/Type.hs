-- (c) The University of Glasgow 2006
-- (c) The GRASP/AQUA Project, Glasgow University, 1998
--
-- Type - public interface

{-# LANGUAGE CPP, FlexibleContexts, ViewPatterns #-}
{-# OPTIONS_GHC -fno-warn-orphans #-}

-- | Main functions for manipulating types and type-related things
module Type (
        -- Note some of this is just re-exports from TyCon..

        -- * Main data types representing Types
        -- $type_classification

        -- $representation_types
        TyThing(..), Type, ArgFlag(..), KindOrType, PredType, ThetaType,
        Var, TyVar, isTyVar, TyCoVar, TyCoBinder, TyCoVarBinder, TyVarBinder,
        Mult, Scaled,
        KnotTied,

        -- ** Constructing and deconstructing types
        mkTyVarTy, mkTyVarTys, getTyVar, getTyVar_maybe, repGetTyVar_maybe,
        getCastedTyVar_maybe, tyVarKind, varType,

        mkAppTy, mkAppTys, splitAppTy, splitAppTys, repSplitAppTys,
        splitAppTy_maybe, repSplitAppTy_maybe, tcRepSplitAppTy_maybe,

        mkFunTy, mkFunTyOm, mkFunTys, mkFunTysOm, splitFunTy, splitFunTy_maybe,
        splitFunTys, funResultTy, funArgTy,

        mkTyConApp, mkTyConTy,
        tyConAppTyCon_maybe, tyConAppTyConPicky_maybe,
        tyConAppArgs_maybe, tyConAppTyCon, tyConAppArgs,
        splitTyConApp_maybe, splitTyConApp, tyConAppArgN, nextRole,
        tcRepSplitTyConApp_maybe, tcRepSplitTyConApp, tcSplitTyConApp_maybe,
        splitListTyConApp_maybe,
        repSplitTyConApp_maybe,

        mkForAllTy, mkForAllTys, mkTyCoInvForAllTys, mkSpecForAllTys,
        mkVisForAllTys, mkTyCoInvForAllTy,
        mkInvForAllTy, mkInvForAllTys,
        splitForAllTys, splitForAllVarBndrs,
        splitForAllTy_maybe, splitForAllTy,
        splitForAllTy_ty_maybe, splitForAllTy_co_maybe,
        splitPiTy_maybe, splitPiTy, splitPiTys,
        mkTyCoPiTy, mkTyCoPiTys, mkTyConBindersPreferAnon,
        mkPiTys,
        mkLamType, mkLamTypes,
        piResultTy, piResultTys,
        applyTysX, dropForAlls,

        mkNumLitTy, isNumLitTy,
        mkStrLitTy, isStrLitTy,
        isLitTy,

        getRuntimeRep_maybe, kindRep_maybe, kindRep,

        mkCastTy, mkCoercionTy, splitCastTy_maybe,

        userTypeError_maybe, pprUserTypeErrorTy,

        coAxNthLHS,
        stripCoercionTy, splitCoercionType_maybe,

        splitPiTysInvisible, splitPiTysInvisibleN,
        invisibleTyBndrCount,
        filterOutInvisibleTypes, filterOutInferredTypes,
        partitionInvisibleTypes, partitionInvisibles,
        tyConArgFlags, appTyArgFlags,
        synTyConResKind,

        modifyJoinResTy, setJoinResTy,

        -- Analyzing types
        TyCoMapper(..), mapType, mapCoercion,

        -- (Newtypes)
        newTyConInstRhs,

        -- Pred types
        mkFamilyTyConApp,
        isDictLikeTy,
        mkPrimEqPred, mkReprPrimEqPred, mkPrimEqPredRole,
        equalityTyCon,
        mkHeteroPrimEqPred, mkHeteroReprPrimEqPred,
        mkClassPred,
        isClassPred, isEqPred, isNomEqPred,
        isIPPred, isIPPred_maybe, isIPTyCon, isIPClass,
        isCTupleClass,

        -- Deconstructing predicate types
        PredTree(..), EqRel(..), eqRelRole, classifyPredType,
        getClassPredTys, getClassPredTys_maybe,
        getEqPredTys, getEqPredTys_maybe, getEqPredRole,
        predTypeEqRel,

        -- ** Binders
        sameVis,
        mkTyCoVarBinder, mkTyCoVarBinders,
        mkTyVarBinder, mkTyVarBinders,
        mkAnonBinder,
        isAnonTyCoBinder, isNamedTyCoBinder,
        binderVar, binderVars, binderType, binderArgFlag,
        tyCoBinderType, tyCoBinderVar_maybe,
        tyBinderType,
        binderRelevantType_maybe, caseBinder,
        isVisibleArgFlag, isInvisibleArgFlag, isVisibleBinder,
        isInvisibleBinder, isNamedBinder,
        tyConBindersTyCoBinders,

        -- ** Common type constructors
        funTyCon, unrestrictedFunTyCon,

        -- ** Predicates on types
        isTyVarTy, isFunTy, isDictTy, isPredTy, isCoercionTy,
        isCoercionTy_maybe, isForAllTy,
        isForAllTy_ty, isForAllTy_co,
        isPiTy, isTauTy, isFamFreeTy,
        isCoVarType, isEvVarType,

        isValidJoinPointType,

        -- (Lifting and boxity)
        isLiftedType_maybe, isUnliftedType, isUnboxedTupleType, isUnboxedSumType,
        isAlgType, isDataFamilyAppType,
        isPrimitiveType, isStrictType,
        isRuntimeRepTy, isRuntimeRepVar, isRuntimeRepKindedTy,
        dropRuntimeRepArgs,
        getRuntimeRep,

        -- Multiplicity

        isMultiplicityTy, isMultiplicityVar,

        isLinearType, isOneMultiplicity, isOmegaMultiplicity,

        -- * Main data types representing Kinds
        Kind,

        -- ** Finding the kind of a type
        typeKind, tcTypeKind, isTypeLevPoly, resultIsLevPoly,
        tcIsLiftedTypeKind, tcIsConstraintKind, tcReturnsConstraintKind,

        -- ** Common Kind
        liftedTypeKind,

        -- * Type free variables
        tyCoFVsOfType, tyCoFVsBndr, tyCoFVsVarBndr, tyCoFVsVarBndrs,
        tyCoVarsOfType, tyCoVarsOfTypes,
        tyCoVarsOfTypeDSet,
        coVarsOfType,
        coVarsOfTypes,
        closeOverKindsDSet, closeOverKindsFV, closeOverKindsList,
        closeOverKinds,

        noFreeVarsOfType, noFreeVarsOfMult, noFreeVarsOfVarMult,
        splitVisVarsOfType, splitVisVarsOfTypes,
        expandTypeSynonyms,
        typeSize, occCheckExpand,

        -- * Well-scoped lists of variables
        dVarSetElemsWellScoped, scopedSort, tyCoVarsOfTypeWellScoped,
        tyCoVarsOfTypesWellScoped, tyCoVarsOfBindersWellScoped,

        -- * Type comparison
        eqType, eqTypeX, eqTypes, nonDetCmpType, nonDetCmpTypes, nonDetCmpTypeX,
        nonDetCmpTypesX, nonDetCmpTc,
        eqVarBndrs, eqMult,

        -- * Forcing evaluation of types
        seqType, seqTypes,

        -- * Other views onto Types
        coreView, tcView,

        tyConsOfType,

        -- * Main type substitution data types
        TvSubstEnv,     -- Representation widely visible
        TCvSubst(..),    -- Representation visible to a few friends

        -- ** Manipulating type substitutions
        emptyTvSubstEnv, emptyTCvSubst, mkEmptyTCvSubst,

        mkTCvSubst, zipTvSubst, mkTvSubstPrs,
        zipTCvSubst,
        notElemTCvSubst,
        getTvSubstEnv, setTvSubstEnv,
        zapTCvSubst, getTCvInScope, getTCvSubstRangeFVs,
        extendTCvInScope, extendTCvInScopeList, extendTCvInScopeSet,
        extendTCvSubst, extendCvSubst,
        extendTvSubst, extendTvSubstBinderAndInScope,
        extendTvSubstList, extendTvSubstAndInScope,
        extendTCvSubstList,
        extendTvSubstWithClone,
        extendTCvSubstWithClone,
        isInScope, composeTCvSubstEnv, composeTCvSubst, zipTyEnv, zipCoEnv,
        isEmptyTCvSubst, unionTCvSubst,

        -- ** Performing substitution on types and kinds
        substTy, substTys, substTyWith, substTysWith, substTheta,
        substTyAddInScope,
        substTyUnchecked, substTysUnchecked, substThetaUnchecked,
        substTyWithUnchecked,
        substCoUnchecked, substCoWithUnchecked,
        substTyVarBndr, substTyVarBndrs, substTyVar, substTyVars,
        substVarBndr, substVarBndrs,
        cloneTyVarBndr, cloneTyVarBndrs, lookupTyVar,

        substMultUnchecked, substVarMult,

        -- * Pretty-printing
        pprType, pprParendType, pprPrecType,
        pprTypeApp, pprTyThingCategory, pprShortTyThing,
        pprTCvBndr, pprTCvBndrs, pprForAll, pprUserForAll,
        pprSigmaType, pprWithExplicitKindsWhen,
        pprTheta, pprThetaArrowTy, pprClassPred,
        pprKind, pprParendKind, pprSourceTyCon,
        PprPrec(..), topPrec, sigPrec, opPrec, funPrec, appPrec, maybeParen,
        pprTyVar, pprTyVars,
        pprWithTYPE,

        -- * Tidying type related things up for printing
        tidyType,      tidyTypes,
        tidyOpenType,  tidyOpenTypes,
        tidyOpenKind,
        tidyVarBndr, tidyVarBndrs, tidyFreeTyCoVars,
        tidyOpenTyCoVar, tidyOpenTyCoVars,
        tidyTyCoVarOcc,
        tidyTopType,
        tidyKind,
        tidyTyCoVarBinder, tidyTyCoVarBinders
    ) where

#include "HsVersions.h"

import GhcPrelude

import BasicTypes

-- We import the representation and primitive functions from TyCoRep.
-- Many things are reexported, but not the representation!

import Kind
import TyCoRep
import Multiplicity

-- friends:
import Var
import VarEnv
import VarSet
import UniqSet

import Class
import TyCon
import TysPrim
import {-# SOURCE #-} TysWiredIn ( listTyCon, typeNatKind, unitTy
                                 , typeSymbolKind, liftedTypeKind
<<<<<<< HEAD
                                 , oneDataConTy, omegaDataConTy, unrestrictedFunTyCon )
=======
                                 , constraintKind )
>>>>>>> 4773b430
import PrelNames
import CoAxiom
import {-# SOURCE #-} Coercion( mkNomReflCo, mkGReflCo, mkReflCo
                              , mkTyConAppCo, mkAppCo, mkCoVarCo, mkAxiomRuleCo
                              , mkForAllCo, mkFunCo, mkAxiomInstCo, mkUnivCo
                              , mkSymCo, mkTransCo, mkNthCo, mkLRCo, mkInstCo
                              , mkKindCo, mkSubCo, mkFunCo, mkAxiomInstCo
                              , decomposePiCos, coercionKind, coercionType
                              , isReflexiveCo, seqCo )

-- others
import Util
import FV
import Outputable
import FastString
import Pair
import DynFlags  ( gopt_set, GeneralFlag(Opt_PrintExplicitRuntimeReps) )
import ListSetOps
import Unique ( nonDetCmpUnique )

import Maybes           ( orElse )
import Data.Maybe       ( isJust )
import Control.Monad    ( guard, liftM2 )

-- $type_classification
-- #type_classification#
--
-- Types are one of:
--
-- [Unboxed]            Iff its representation is other than a pointer
--                      Unboxed types are also unlifted.
--
-- [Lifted]             Iff it has bottom as an element.
--                      Closures always have lifted types: i.e. any
--                      let-bound identifier in Core must have a lifted
--                      type. Operationally, a lifted object is one that
--                      can be entered.
--                      Only lifted types may be unified with a type variable.
--
-- [Algebraic]          Iff it is a type with one or more constructors, whether
--                      declared with @data@ or @newtype@.
--                      An algebraic type is one that can be deconstructed
--                      with a case expression. This is /not/ the same as
--                      lifted types, because we also include unboxed
--                      tuples in this classification.
--
-- [Data]               Iff it is a type declared with @data@, or a boxed tuple.
--
-- [Primitive]          Iff it is a built-in type that can't be expressed in Haskell.
--
-- Currently, all primitive types are unlifted, but that's not necessarily
-- the case: for example, @Int@ could be primitive.
--
-- Some primitive types are unboxed, such as @Int#@, whereas some are boxed
-- but unlifted (such as @ByteArray#@).  The only primitive types that we
-- classify as algebraic are the unboxed tuples.
--
-- Some examples of type classifications that may make this a bit clearer are:
--
-- @
-- Type          primitive       boxed           lifted          algebraic
-- -----------------------------------------------------------------------------
-- Int#          Yes             No              No              No
-- ByteArray#    Yes             Yes             No              No
-- (\# a, b \#)  Yes             No              No              Yes
-- (\# a | b \#) Yes             No              No              Yes
-- (  a, b  )    No              Yes             Yes             Yes
-- [a]           No              Yes             Yes             Yes
-- @

-- $representation_types
-- A /source type/ is a type that is a separate type as far as the type checker is
-- concerned, but which has a more low-level representation as far as Core-to-Core
-- passes and the rest of the back end is concerned.
--
-- You don't normally have to worry about this, as the utility functions in
-- this module will automatically convert a source into a representation type
-- if they are spotted, to the best of its abilities. If you don't want this
-- to happen, use the equivalent functions from the "TcType" module.


{-
************************************************************************
*                                                                      *
                Type representation
*                                                                      *
************************************************************************

Note [coreView vs tcView]
~~~~~~~~~~~~~~~~~~~~~~~~~
So far as the typechecker is concerned, 'Constraint' and 'TYPE
LiftedRep' are distinct kinds.

But in Core these two are treated as identical.

We implement this by making 'coreView' convert 'Constraint' to 'TYPE
LiftedRep' on the fly.  The function tcView (used in the type checker)
does not do this.

See also Trac #11715, which tracks removing this inconsistency.

-}

-- | Gives the typechecker view of a type. This unwraps synonyms but
-- leaves 'Constraint' alone. c.f. coreView, which turns Constraint into
-- TYPE LiftedRep. Returns Nothing if no unwrapping happens.
-- See also Note [coreView vs tcView]
{-# INLINE tcView #-}
tcView :: Type -> Maybe Type
tcView (TyConApp tc tys) | Just (tenv, rhs, tys') <- expandSynTyCon_maybe tc tys
  = Just (mkAppTys (substTy (mkTvSubstPrs tenv) rhs) tys')
               -- The free vars of 'rhs' should all be bound by 'tenv', so it's
               -- ok to use 'substTy' here.
               -- See also Note [The substitution invariant] in TyCoRep.
               -- Its important to use mkAppTys, rather than (foldl AppTy),
               -- because the function part might well return a
               -- partially-applied type constructor; indeed, usually will!
tcView _ = Nothing

{-# INLINE coreView #-}
coreView :: Type -> Maybe Type
-- ^ This function Strips off the /top layer only/ of a type synonym
-- application (if any) its underlying representation type.
-- Returns Nothing if there is nothing to look through.
-- This function considers 'Constraint' to be a synonym of @TYPE LiftedRep@.
--
-- By being non-recursive and inlined, this case analysis gets efficiently
-- joined onto the case analysis that the caller is already doing
coreView ty@(TyConApp tc tys)
  | Just (tenv, rhs, tys') <- expandSynTyCon_maybe tc tys
  = Just (mkAppTys (substTy (mkTvSubstPrs tenv) rhs) tys')
    -- This equation is exactly like tcView

  -- At the Core level, Constraint = Type
  -- See Note [coreView vs tcView]
  | isConstraintKindCon tc
  = ASSERT2( null tys, ppr ty )
    Just liftedTypeKind

coreView _ = Nothing

-----------------------------------------------
expandTypeSynonyms :: Type -> Type
-- ^ Expand out all type synonyms.  Actually, it'd suffice to expand out
-- just the ones that discard type variables (e.g.  type Funny a = Int)
-- But we don't know which those are currently, so we just expand all.
--
-- 'expandTypeSynonyms' only expands out type synonyms mentioned in the type,
-- not in the kinds of any TyCon or TyVar mentioned in the type.
--
-- Keep this synchronized with 'synonymTyConsOfType'
expandTypeSynonyms ty
  = go (mkEmptyTCvSubst in_scope) ty
  where
    in_scope = mkInScopeSet (tyCoVarsOfType ty)

    go subst (TyConApp tc tys)
      | Just (tenv, rhs, tys') <- expandSynTyCon_maybe tc expanded_tys
      = let subst' = mkTvSubst in_scope (mkVarEnv tenv)
            -- Make a fresh substitution; rhs has nothing to
            -- do with anything that has happened so far
            -- NB: if you make changes here, be sure to build an
            --     /idempotent/ substitution, even in the nested case
            --        type T a b = a -> b
            --        type S x y = T y x
            -- (Trac #11665)
        in  mkAppTys (go subst' rhs) tys'
      | otherwise
      = TyConApp tc expanded_tys
      where
        expanded_tys = (map (go subst) tys)

    go _     (LitTy l)     = LitTy l
    go subst (TyVarTy tv)  = substTyVar subst tv
    go subst (AppTy t1 t2) = mkAppTy (go subst t1) (go subst t2)
    go subst (FunTy mult arg res)
      = mkFunTy (toMult $ go subst (fromMult mult)) (go subst arg) (go subst res)
    go subst (ForAllTy (Bndr tv vis) t)
      = let (subst', tv') = substVarBndrUsing go subst tv in
        ForAllTy (Bndr tv' vis) (go subst' t)
    go subst (CastTy ty co)  = mkCastTy (go subst ty) (go_co subst co)
    go subst (CoercionTy co) = mkCoercionTy (go_co subst co)

    go_mco _     MRefl    = MRefl
    go_mco subst (MCo co) = MCo (go_co subst co)

    go_co subst (Refl ty)
      = mkNomReflCo (go subst ty)
    go_co subst (GRefl r ty mco)
      = mkGReflCo r (go subst ty) (go_mco subst mco)
       -- NB: coercions are always expanded upon creation
    go_co subst (TyConAppCo r tc args)
      = mkTyConAppCo r tc (map (go_co subst) args)
    go_co subst (AppCo co arg)
      = mkAppCo (go_co subst co) (go_co subst arg)
    go_co subst (ForAllCo tv kind_co co)
      = let (subst', tv', kind_co') = go_cobndr subst tv kind_co in
        mkForAllCo tv' kind_co' (go_co subst' co)
    go_co subst (FunCo r w co1 co2)
      = mkFunCo r w (go_co subst co1) (go_co subst co2)
    go_co subst (CoVarCo cv)
      = substCoVar subst cv
    go_co subst (AxiomInstCo ax ind args)
      = mkAxiomInstCo ax ind (map (go_co subst) args)
    go_co subst (UnivCo p r t1 t2)
      = mkUnivCo (go_prov subst p) r (go subst t1) (go subst t2)
    go_co subst (SymCo co)
      = mkSymCo (go_co subst co)
    go_co subst (TransCo co1 co2)
      = mkTransCo (go_co subst co1) (go_co subst co2)
    go_co subst (NthCo r n co)
      = mkNthCo r n (go_co subst co)
    go_co subst (LRCo lr co)
      = mkLRCo lr (go_co subst co)
    go_co subst (InstCo co arg)
      = mkInstCo (go_co subst co) (go_co subst arg)
    go_co subst (KindCo co)
      = mkKindCo (go_co subst co)
    go_co subst (SubCo co)
      = mkSubCo (go_co subst co)
    go_co subst (AxiomRuleCo ax cs)
      = AxiomRuleCo ax (map (go_co subst) cs)
    go_co _ (HoleCo h)
      = pprPanic "expandTypeSynonyms hit a hole" (ppr h)

    go_prov _     UnsafeCoerceProv    = UnsafeCoerceProv
    go_prov subst (PhantomProv co)    = PhantomProv (go_co subst co)
    go_prov subst (ProofIrrelProv co) = ProofIrrelProv (go_co subst co)
    go_prov _     p@(PluginProv _)    = p

      -- the "False" and "const" are to accommodate the type of
      -- substForAllCoBndrUsing, which is general enough to
      -- handle coercion optimization (which sometimes swaps the
      -- order of a coercion)
    go_cobndr subst = substForAllCoBndrUsing False (go_co subst) subst

{-
************************************************************************
*                                                                      *
   Analyzing types
*                                                                      *
************************************************************************

These functions do a map-like operation over types, performing some operation
on all variables and binding sites. Primarily used for zonking.

Note [Efficiency for mapCoercion ForAllCo case]
~~~~~~~~~~~~~~~~~~~~~~~~~~~~~~~~~~~~~~~~~~~~~~~
As noted in Note [Forall coercions] in TyCoRep, a ForAllCo is a bit redundant.
It stores a TyCoVar and a Coercion, where the kind of the TyCoVar always matches
the left-hand kind of the coercion. This is convenient lots of the time, but
not when mapping a function over a coercion.

The problem is that tcm_tybinder will affect the TyCoVar's kind and
mapCoercion will affect the Coercion, and we hope that the results will be
the same. Even if they are the same (which should generally happen with
correct algorithms), then there is an efficiency issue. In particular,
this problem seems to make what should be a linear algorithm into a potentially
exponential one. But it's only going to be bad in the case where there's
lots of foralls in the kinds of other foralls. Like this:

  forall a : (forall b : (forall c : ...). ...). ...

This construction seems unlikely. So we'll do the inefficient, easy way
for now.

Note [Specialising mappers]
~~~~~~~~~~~~~~~~~~~~~~~~~~~
These INLINABLE pragmas are indispensable. mapType/mapCoercion are used
to implement zonking, and it's vital that they get specialised to the TcM
monad. This specialisation happens automatically (that is, without a
SPECIALISE pragma) as long as the definitions are INLINABLE. For example,
this one change made a 20% allocation difference in perf/compiler/T5030.

-}

-- | This describes how a "map" operation over a type/coercion should behave
data TyCoMapper env m
  = TyCoMapper
      { tcm_smart :: Bool -- ^ Should the new type be created with smart
                          -- constructors?
      , tcm_tyvar :: env -> TyVar -> m Type
      , tcm_covar :: env -> CoVar -> m Coercion
      , tcm_hole  :: env -> CoercionHole -> m Coercion
          -- ^ What to do with coercion holes.
          -- See Note [Coercion holes] in TyCoRep.

      , tcm_tycobinder :: env -> TyCoVar -> ArgFlag -> m (env, TyCoVar)
          -- ^ The returned env is used in the extended scope

      , tcm_tycon :: TyCon -> m TyCon
          -- ^ This is used only to turn 'TcTyCon's into 'TyCon's.
          -- See Note [Type checking recursive type and class declarations]
          -- in TcTyClsDecls
      }

{-# INLINABLE mapType #-}  -- See Note [Specialising mappers]
mapType :: Monad m => TyCoMapper env m -> env -> Type -> m Type
mapType mapper@(TyCoMapper { tcm_smart = smart, tcm_tyvar = tyvar
                           , tcm_tycobinder = tycobinder, tcm_tycon = tycon })
        env ty
  = go ty
  where
    go (TyVarTy tv) = tyvar env tv
    go (AppTy t1 t2) = mkappty <$> go t1 <*> go t2
    go t@(TyConApp tc []) | not (isTcTyCon tc)
                          = return t  -- avoid allocation in this exceedingly
                                      -- common case (mostly, for *)
    go (TyConApp tc tys)
      = do { tc' <- tycon tc
           ; mktyconapp tc' <$> mapM go tys }
    go (FunTy w arg res)   = FunTy <$> go_mult w <*> go arg <*> go res
    go (ForAllTy (Bndr tv vis) inner)
      = do { (env', tv') <- tycobinder env tv vis
           ; inner' <- mapType mapper env' inner
           ; return $ ForAllTy (Bndr tv' vis) inner' }
    go ty@(LitTy {})   = return ty
    go (CastTy ty co)  = mkcastty <$> go ty <*> mapCoercion mapper env co
    go (CoercionTy co) = CoercionTy <$> mapCoercion mapper env co

    go_mult (MultAdd x y) = liftM2 MultAdd (go_mult x) (go_mult y)
    go_mult (MultMul x y) = liftM2 MultMul (go_mult x) (go_mult y)
    go_mult (MultThing t) = toMult <$> go t
    go_mult t = pure t

    (mktyconapp, mkappty, mkcastty)
      | smart     = (mkTyConApp, mkAppTy, mkCastTy)
      | otherwise = (TyConApp,   AppTy,   CastTy)

{-# INLINABLE mapCoercion #-}  -- See Note [Specialising mappers]
mapCoercion :: Monad m
            => TyCoMapper env m -> env -> Coercion -> m Coercion
mapCoercion mapper@(TyCoMapper { tcm_smart = smart, tcm_covar = covar
                               , tcm_hole = cohole, tcm_tycobinder = tycobinder
                               , tcm_tycon = tycon })
            env co
  = go co
  where
    go_mco MRefl    = return MRefl
    go_mco (MCo co) = MCo <$> (go co)

    go (Refl ty) = Refl <$> mapType mapper env ty
    go (GRefl r ty mco) = mkgreflco r <$> mapType mapper env ty <*> (go_mco mco)
    go (TyConAppCo r tc args)
      = do { tc' <- tycon tc
           ; mktyconappco r tc' <$> mapM go args }
    go (AppCo c1 c2) = mkappco <$> go c1 <*> go c2
    go (ForAllCo tv kind_co co)
      = do { kind_co' <- go kind_co
           ; (env', tv') <- tycobinder env tv Inferred
           ; co' <- mapCoercion mapper env' co
           ; return $ mkforallco tv' kind_co' co' }
        -- See Note [Efficiency for mapCoercion ForAllCo case]
    go (FunCo r w c1 c2) = mkFunCo r <$> go w <*> go c1 <*> go c2
    go (CoVarCo cv) = covar env cv
    go (AxiomInstCo ax i args)
      = mkaxiominstco ax i <$> mapM go args
    go (HoleCo hole) = cohole env hole
    go (UnivCo p r t1 t2)
      = mkunivco <$> go_prov p <*> pure r
                 <*> mapType mapper env t1 <*> mapType mapper env t2
    go (SymCo co) = mksymco <$> go co
    go (TransCo c1 c2) = mktransco <$> go c1 <*> go c2
    go (AxiomRuleCo r cos) = AxiomRuleCo r <$> mapM go cos
    go (NthCo r i co)      = mknthco r i <$> go co
    go (LRCo lr co)        = mklrco lr <$> go co
    go (InstCo co arg)     = mkinstco <$> go co <*> go arg
    go (KindCo co)         = mkkindco <$> go co
    go (SubCo co)          = mksubco <$> go co

    go_prov UnsafeCoerceProv    = return UnsafeCoerceProv
    go_prov (PhantomProv co)    = PhantomProv <$> go co
    go_prov (ProofIrrelProv co) = ProofIrrelProv <$> go co
    go_prov p@(PluginProv _)    = return p

    ( mktyconappco, mkappco, mkaxiominstco, mkunivco
      , mksymco, mktransco, mknthco, mklrco, mkinstco
      , mkkindco, mksubco, mkforallco, mkgreflco)
      | smart
      = ( mkTyConAppCo, mkAppCo, mkAxiomInstCo, mkUnivCo
        , mkSymCo, mkTransCo, mkNthCo, mkLRCo, mkInstCo
        , mkKindCo, mkSubCo, mkForAllCo, mkGReflCo )
      | otherwise
      = ( TyConAppCo, AppCo, AxiomInstCo, UnivCo
        , SymCo, TransCo, NthCo, LRCo, InstCo
        , KindCo, SubCo, ForAllCo, GRefl )

{-
************************************************************************
*                                                                      *
\subsection{Constructor-specific functions}
*                                                                      *
************************************************************************


---------------------------------------------------------------------
                                TyVarTy
                                ~~~~~~~
-}

-- | Attempts to obtain the type variable underlying a 'Type', and panics with the
-- given message if this is not a type variable type. See also 'getTyVar_maybe'
getTyVar :: String -> Type -> TyVar
getTyVar msg ty = case getTyVar_maybe ty of
                    Just tv -> tv
                    Nothing -> panic ("getTyVar: " ++ msg)

isTyVarTy :: Type -> Bool
isTyVarTy ty = isJust (getTyVar_maybe ty)

-- | Attempts to obtain the type variable underlying a 'Type'
getTyVar_maybe :: Type -> Maybe TyVar
getTyVar_maybe ty | Just ty' <- coreView ty = getTyVar_maybe ty'
                  | otherwise               = repGetTyVar_maybe ty

-- | If the type is a tyvar, possibly under a cast, returns it, along
-- with the coercion. Thus, the co is :: kind tv ~N kind ty
getCastedTyVar_maybe :: Type -> Maybe (TyVar, CoercionN)
getCastedTyVar_maybe ty | Just ty' <- coreView ty = getCastedTyVar_maybe ty'
getCastedTyVar_maybe (CastTy (TyVarTy tv) co)     = Just (tv, co)
getCastedTyVar_maybe (TyVarTy tv)
  = Just (tv, mkReflCo Nominal (tyVarKind tv))
getCastedTyVar_maybe _                            = Nothing

-- | Attempts to obtain the type variable underlying a 'Type', without
-- any expansion
repGetTyVar_maybe :: Type -> Maybe TyVar
repGetTyVar_maybe (TyVarTy tv) = Just tv
repGetTyVar_maybe _            = Nothing

{-
---------------------------------------------------------------------
                                AppTy
                                ~~~~~
We need to be pretty careful with AppTy to make sure we obey the
invariant that a TyConApp is always visibly so.  mkAppTy maintains the
invariant: use it.

Note [Decomposing fat arrow c=>t]
~~~~~~~~~~~~~~~~~~~~~~~~~~~~~~~~~
Can we unify (a b) with (Eq a => ty)?   If we do so, we end up with
a partial application like ((=>) Eq a) which doesn't make sense in
source Haskell.  In contrast, we *can* unify (a b) with (t1 -> t2).
Here's an example (Trac #9858) of how you might do it:
   i :: (Typeable a, Typeable b) => Proxy (a b) -> TypeRep
   i p = typeRep p

   j = i (Proxy :: Proxy (Eq Int => Int))
The type (Proxy (Eq Int => Int)) is only accepted with -XImpredicativeTypes,
but suppose we want that.  But then in the call to 'i', we end
up decomposing (Eq Int => Int), and we definitely don't want that.

This really only applies to the type checker; in Core, '=>' and '->'
are the same, as are 'Constraint' and '*'.  But for now I've put
the test in repSplitAppTy_maybe, which applies throughout, because
the other calls to splitAppTy are in Unify, which is also used by
the type checker (e.g. when matching type-function equations).

-}

-- | Applies a type to another, as in e.g. @k a@
mkAppTy :: Type -> Type -> Type
  -- See Note [Respecting definitional equality], invariant (EQ1).
mkAppTy (CastTy fun_ty co) arg_ty
  | ([arg_co], res_co) <- decomposePiCos co (coercionKind co) [arg_ty]
  = (fun_ty `mkAppTy` (arg_ty `mkCastTy` arg_co)) `mkCastTy` res_co

mkAppTy (TyConApp tc tys) ty2 = mkTyConApp tc (tys ++ [ty2])
mkAppTy ty1               ty2 = AppTy ty1 ty2
        -- Note that the TyConApp could be an
        -- under-saturated type synonym.  GHC allows that; e.g.
        --      type Foo k = k a -> k a
        --      type Id x = x
        --      foo :: Foo Id -> Foo Id
        --
        -- Here Id is partially applied in the type sig for Foo,
        -- but once the type synonyms are expanded all is well

mkAppTys :: Type -> [Type] -> Type
mkAppTys ty1                []   = ty1
mkAppTys (CastTy fun_ty co) arg_tys  -- much more efficient then nested mkAppTy
                                     -- Why do this? See (EQ1) of
                                     -- Note [Respecting definitional equality]
                                     -- in TyCoRep
  = foldl' AppTy ((mkAppTys fun_ty casted_arg_tys) `mkCastTy` res_co) leftovers
  where
    (arg_cos, res_co) = decomposePiCos co (coercionKind co) arg_tys
    (args_to_cast, leftovers) = splitAtList arg_cos arg_tys
    casted_arg_tys = zipWith mkCastTy args_to_cast arg_cos
mkAppTys (TyConApp tc tys1) tys2 = mkTyConApp tc (tys1 ++ tys2)
mkAppTys ty1                tys2 = foldl' AppTy ty1 tys2

-------------
splitAppTy_maybe :: Type -> Maybe (Type, Type)
-- ^ Attempt to take a type application apart, whether it is a
-- function, type constructor, or plain type application. Note
-- that type family applications are NEVER unsaturated by this!
splitAppTy_maybe ty | Just ty' <- coreView ty
                    = splitAppTy_maybe ty'
splitAppTy_maybe ty = repSplitAppTy_maybe ty

-------------
repSplitAppTy_maybe :: HasDebugCallStack => Type -> Maybe (Type,Type)
-- ^ Does the AppTy split as in 'splitAppTy_maybe', but assumes that
-- any Core view stuff is already done
repSplitAppTy_maybe (FunTy w ty1 ty2)
  = Just (TyConApp funTyCon [fromMult w, rep1, rep2, ty1], ty2)
  where
    rep1 = getRuntimeRep ty1
    rep2 = getRuntimeRep ty2

repSplitAppTy_maybe (AppTy ty1 ty2)
  = Just (ty1, ty2)

repSplitAppTy_maybe (TyConApp tc tys)
  | mightBeUnsaturatedTyCon tc || tys `lengthExceeds` tyConArity tc
  , Just (tys', ty') <- snocView tys
  = Just (TyConApp tc tys', ty')    -- Never create unsaturated type family apps!

repSplitAppTy_maybe _other = Nothing

-- This one doesn't break apart (c => t).
-- See Note [Decomposing fat arrow c=>t]
-- Defined here to avoid module loops between Unify and TcType.
tcRepSplitAppTy_maybe :: Type -> Maybe (Type,Type)
-- ^ Does the AppTy split as in 'tcSplitAppTy_maybe', but assumes that
-- any coreView stuff is already done. Refuses to look through (c => t)
tcRepSplitAppTy_maybe (FunTy w ty1 ty2)
  | isPredTy ty1
  = Nothing  -- See Note [Decomposing fat arrow c=>t]
  | otherwise
  = Just (TyConApp funTyCon [fromMult w, rep1, rep2, ty1], ty2)
  where
    rep1 = getRuntimeRep ty1
    rep2 = getRuntimeRep ty2

tcRepSplitAppTy_maybe (AppTy ty1 ty2)    = Just (ty1, ty2)
tcRepSplitAppTy_maybe (TyConApp tc tys)
  | mightBeUnsaturatedTyCon tc || tys `lengthExceeds` tyConArity tc
  , Just (tys', ty') <- snocView tys
  = Just (TyConApp tc tys', ty')    -- Never create unsaturated type family apps!
tcRepSplitAppTy_maybe _other = Nothing

-- | Like 'tcSplitTyConApp_maybe' but doesn't look through type synonyms.
tcRepSplitTyConApp_maybe :: HasCallStack => Type -> Maybe (TyCon, [Type])
-- Defined here to avoid module loops between Unify and TcType.
tcRepSplitTyConApp_maybe (TyConApp tc tys)
  = Just (tc, tys)

tcRepSplitTyConApp_maybe (FunTy w arg res)
  = Just (funTyCon, [fromMult w, arg_rep, res_rep, arg, res])
  where
    arg_rep = getRuntimeRep arg
    res_rep = getRuntimeRep res

tcRepSplitTyConApp_maybe _
  = Nothing

-- | Like 'tcSplitTyConApp' but doesn't look through type synonyms.
tcRepSplitTyConApp :: HasCallStack => Type -> (TyCon, [Type])
-- Defined here to avoid module loops between Unify and TcType.
tcRepSplitTyConApp ty =
  case tcRepSplitTyConApp_maybe ty of
    Just stuff -> stuff
    Nothing    -> pprPanic "tcRepSplitTyConApp" (ppr ty)

-------------
splitAppTy :: Type -> (Type, Type)
-- ^ Attempts to take a type application apart, as in 'splitAppTy_maybe',
-- and panics if this is not possible
splitAppTy ty = case splitAppTy_maybe ty of
                Just pr -> pr
                Nothing -> panic "splitAppTy"

-------------
splitAppTys :: Type -> (Type, [Type])
-- ^ Recursively splits a type as far as is possible, leaving a residual
-- type being applied to and the type arguments applied to it. Never fails,
-- even if that means returning an empty list of type applications.
splitAppTys ty = split ty ty []
  where
    split orig_ty ty args | Just ty' <- coreView ty = split orig_ty ty' args
    split _       (AppTy ty arg)        args = split ty ty (arg:args)
    split _       (TyConApp tc tc_args) args
      = let -- keep type families saturated
            n | mightBeUnsaturatedTyCon tc = 0
              | otherwise                  = tyConArity tc
            (tc_args1, tc_args2) = splitAt n tc_args
        in
        (TyConApp tc tc_args1, tc_args2 ++ args)
    split _   (FunTy w ty1 ty2) args
      = ASSERT( null args )
        (TyConApp funTyCon [], [fromMult w, rep1, rep2, ty1, ty2])
      where
        rep1 = getRuntimeRep ty1
        rep2 = getRuntimeRep ty2

    split orig_ty _                     args  = (orig_ty, args)

-- | Like 'splitAppTys', but doesn't look through type synonyms
repSplitAppTys :: HasDebugCallStack => Type -> (Type, [Type])
repSplitAppTys ty = split ty []
  where
    split (AppTy ty arg) args = split ty (arg:args)
    split (TyConApp tc tc_args) args
      = let n | mightBeUnsaturatedTyCon tc = 0
              | otherwise                  = tyConArity tc
            (tc_args1, tc_args2) = splitAt n tc_args
        in
        (TyConApp tc tc_args1, tc_args2 ++ args)
    split (FunTy w ty1 ty2) args
      = ASSERT( null args )
        (TyConApp funTyCon [], [fromMult w, rep1, rep2, ty1, ty2])
      where
        rep1 = getRuntimeRep ty1
        rep2 = getRuntimeRep ty2

    split ty args = (ty, args)

{-
                      LitTy
                      ~~~~~
-}

mkNumLitTy :: Integer -> Type
mkNumLitTy n = LitTy (NumTyLit n)

-- | Is this a numeric literal. We also look through type synonyms.
isNumLitTy :: Type -> Maybe Integer
isNumLitTy ty | Just ty1 <- coreView ty = isNumLitTy ty1
isNumLitTy (LitTy (NumTyLit n)) = Just n
isNumLitTy _                    = Nothing

mkStrLitTy :: FastString -> Type
mkStrLitTy s = LitTy (StrTyLit s)

-- | Is this a symbol literal. We also look through type synonyms.
isStrLitTy :: Type -> Maybe FastString
isStrLitTy ty | Just ty1 <- coreView ty = isStrLitTy ty1
isStrLitTy (LitTy (StrTyLit s)) = Just s
isStrLitTy _                    = Nothing

-- | Is this a type literal (symbol or numeric).
isLitTy :: Type -> Maybe TyLit
isLitTy ty | Just ty1 <- coreView ty = isLitTy ty1
isLitTy (LitTy l)                    = Just l
isLitTy _                            = Nothing

-- | Is this type a custom user error?
-- If so, give us the kind and the error message.
userTypeError_maybe :: Type -> Maybe Type
userTypeError_maybe t
  = do { (tc, _kind : msg : _) <- splitTyConApp_maybe t
          -- There may be more than 2 arguments, if the type error is
          -- used as a type constructor (e.g. at kind `Type -> Type`).

       ; guard (tyConName tc == errorMessageTypeErrorFamName)
       ; return msg }

-- | Render a type corresponding to a user type error into a SDoc.
pprUserTypeErrorTy :: Type -> SDoc
pprUserTypeErrorTy ty =
  case splitTyConApp_maybe ty of

    -- Text "Something"
    Just (tc,[txt])
      | tyConName tc == typeErrorTextDataConName
      , Just str <- isStrLitTy txt -> ftext str

    -- ShowType t
    Just (tc,[_k,t])
      | tyConName tc == typeErrorShowTypeDataConName -> ppr t

    -- t1 :<>: t2
    Just (tc,[t1,t2])
      | tyConName tc == typeErrorAppendDataConName ->
        pprUserTypeErrorTy t1 <> pprUserTypeErrorTy t2

    -- t1 :$$: t2
    Just (tc,[t1,t2])
      | tyConName tc == typeErrorVAppendDataConName ->
        pprUserTypeErrorTy t1 $$ pprUserTypeErrorTy t2

    -- An unevaluated type function
    _ -> ppr ty




{-
---------------------------------------------------------------------
                                FunTy
                                ~~~~~

Note [Representation of function types]
~~~~~~~~~~~~~~~~~~~~~~~~~~~~~~~~~~~~~~~

Functions (e.g. Int -> Char) can be thought of as being applications
of funTyCon (known in Haskell surface syntax as (->)),

    (->) :: forall (r1 :: RuntimeRep) (r2 :: RuntimeRep)
                   (a :: TYPE r1) (b :: TYPE r2).
            a -> b -> Type

However, for efficiency's sake we represent saturated applications of (->)
with FunTy. For instance, the type,

    (->) r1 r2 a b

is equivalent to,

    FunTy (Anon a) b

Note how the RuntimeReps are implied in the FunTy representation. For this
reason we must be careful when recontructing the TyConApp representation (see,
for instance, splitTyConApp_maybe).

In the compiler we maintain the invariant that all saturated applications of
(->) are represented with FunTy.

See #11714.
-}

isFunTy :: Type -> Bool
isFunTy ty = isJust (splitFunTy_maybe ty)

splitFunTy :: Type -> (Scaled Type, Type)
-- ^ Attempts to extract the argument and result types from a type, and
-- panics if that is not possible. See also 'splitFunTy_maybe'
splitFunTy ty | Just ty' <- coreView ty = splitFunTy ty'
splitFunTy (FunTy w arg res) = (Scaled w arg, res)
splitFunTy other           = pprPanic "splitFunTy" (ppr other)

splitFunTy_maybe :: Type -> Maybe (Scaled Type, Type)
-- ^ Attempts to extract the argument and result types from a type
splitFunTy_maybe ty | Just ty' <- coreView ty = splitFunTy_maybe ty'
splitFunTy_maybe (FunTy w arg res) = Just (Scaled w arg, res)
splitFunTy_maybe _               = Nothing

splitFunTys :: Type -> ([Scaled Type], Type)
splitFunTys ty = split [] ty ty
  where
    split args orig_ty ty | Just ty' <- coreView ty = split args orig_ty ty'
    split args _       (FunTy w arg res) = split ((Scaled w arg):args) res res
    split args orig_ty _               = (reverse args, orig_ty)

funResultTy :: Type -> Type
-- ^ Extract the function result type and panic if that is not possible
funResultTy ty | Just ty' <- coreView ty = funResultTy ty'
funResultTy (FunTy _ _ res) = res
funResultTy ty            = pprPanic "funResultTy" (ppr ty)

funArgTy :: Type -> Type
-- ^ Extract the function argument type and panic if that is not possible
funArgTy ty | Just ty' <- coreView ty = funArgTy ty'
funArgTy (FunTy _ arg _res) = arg
funArgTy ty               = pprPanic "funArgTy" (ppr ty)

-- ^ Just like 'piResultTys' but for a single argument
-- Try not to iterate 'piResultTy', because it's inefficient to substitute
-- one variable at a time; instead use 'piResultTys"
piResultTy :: HasDebugCallStack => Type -> Type ->  Type
piResultTy ty arg = case piResultTy_maybe ty arg of
                      Just res -> res
                      Nothing  -> pprPanic "piResultTy" (ppr ty $$ ppr arg)

piResultTy_maybe :: Type -> Type -> Maybe Type
piResultTy_maybe ty arg
  | Just ty' <- coreView ty = piResultTy_maybe ty' arg

  | FunTy _ _ res <- ty
  = Just res

  | ForAllTy (Bndr tv _) res <- ty
  = let empty_subst = mkEmptyTCvSubst $ mkInScopeSet $
                      tyCoVarsOfTypes [arg,res]
    in Just (substTy (extendTCvSubst empty_subst tv arg) res)

  | otherwise
  = Nothing

-- | (piResultTys f_ty [ty1, .., tyn]) gives the type of (f ty1 .. tyn)
--   where f :: f_ty
-- 'piResultTys' is interesting because:
--      1. 'f_ty' may have more for-alls than there are args
--      2. Less obviously, it may have fewer for-alls
-- For case 2. think of:
--   piResultTys (forall a.a) [forall b.b, Int]
-- This really can happen, but only (I think) in situations involving
-- undefined.  For example:
--       undefined :: forall a. a
-- Term: undefined @(forall b. b->b) @Int
-- This term should have type (Int -> Int), but notice that
-- there are more type args than foralls in 'undefined's type.

-- If you edit this function, you may need to update the GHC formalism
-- See Note [GHC Formalism] in coreSyn/CoreLint.hs

-- This is a heavily used function (e.g. from typeKind),
-- so we pay attention to efficiency, especially in the special case
-- where there are no for-alls so we are just dropping arrows from
-- a function type/kind.
piResultTys :: HasDebugCallStack => Type -> [Type] -> Type
piResultTys ty [] = ty
piResultTys ty orig_args@(arg:args)
  | Just ty' <- coreView ty
  = piResultTys ty' orig_args

  | FunTy _ _ res <- ty
  = piResultTys res args

  | ForAllTy (Bndr tv _) res <- ty
  = go (extendTCvSubst init_subst tv arg) res args

  | otherwise
  = pprPanic "piResultTys1" (ppr ty $$ ppr orig_args)
  where
    init_subst = mkEmptyTCvSubst $ mkInScopeSet (tyCoVarsOfTypes (ty:orig_args))

    go :: TCvSubst -> Type -> [Type] -> Type
    go subst ty [] = substTy subst ty

    go subst ty all_args@(arg:args)
      | Just ty' <- coreView ty
      = go subst ty' all_args

      | FunTy _ _ res <- ty
      = go subst res args

      | ForAllTy (Bndr tv _) res <- ty
      = go (extendTCvSubst subst tv arg) res args

      | not (isEmptyTCvSubst subst)  -- See Note [Care with kind instantiation]
      = go init_subst
          (substTy subst ty)
          all_args

      | otherwise
      = -- We have not run out of arguments, but the function doesn't
        -- have the right kind to apply to them; so panic.
        -- Without the explicit isEmptyVarEnv test, an ill-kinded type
        -- would give an infniite loop, which is very unhelpful
        -- c.f. Trac #15473
        pprPanic "piResultTys2" (ppr ty $$ ppr orig_args $$ ppr all_args)

applyTysX :: [TyVar] -> Type -> [Type] -> Type
-- applyTyxX beta-reduces (/\tvs. body_ty) arg_tys
-- Assumes that (/\tvs. body_ty) is closed
applyTysX tvs body_ty arg_tys
  = ASSERT2( arg_tys `lengthAtLeast` n_tvs, pp_stuff )
    ASSERT2( tyCoVarsOfType body_ty `subVarSet` mkVarSet tvs, pp_stuff )
    mkAppTys (substTyWith tvs (take n_tvs arg_tys) body_ty)
             (drop n_tvs arg_tys)
  where
    pp_stuff = vcat [ppr tvs, ppr body_ty, ppr arg_tys]
    n_tvs = length tvs



{- Note [Care with kind instantiation]
~~~~~~~~~~~~~~~~~~~~~~~~~~~~~~~~~~~~~~
Suppose we have
  T :: forall k. k
and we are finding the kind of
  T (forall b. b -> b) * Int
Then
  T (forall b. b->b) :: k[ k :-> forall b. b->b]
                     :: forall b. b -> b
So
  T (forall b. b->b) * :: (b -> b)[ b :-> *]
                       :: * -> *

In other words we must intantiate the forall!

Similarly (Trac #15428)
   S :: forall k f. k -> f k
and we are finding the kind of
   S * (* ->) Int Bool
We have
   S * (* ->) :: (k -> f k)[ k :-> *, f :-> (* ->)]
              :: * -> * -> *
So again we must instantiate.

The same thing happens in ToIface.toIfaceAppArgsX.


---------------------------------------------------------------------
                                TyConApp
                                ~~~~~~~~
-}

-- | A key function: builds a 'TyConApp' or 'FunTy' as appropriate to
-- its arguments.  Applies its arguments to the constructor from left to right.
mkTyConApp :: TyCon -> [Type] -> Type
mkTyConApp tycon tys
  | isFunTyCon tycon
  , [w, _rep1,_rep2,ty1,ty2] <- tys
  = FunTy (toMult w) ty1 ty2

  | otherwise
  = TyConApp tycon tys

-- splitTyConApp "looks through" synonyms, because they don't
-- mean a distinct type, but all other type-constructor applications
-- including functions are returned as Just ..

-- | Retrieve the tycon heading this type, if there is one. Does /not/
-- look through synonyms.
tyConAppTyConPicky_maybe :: Type -> Maybe TyCon
tyConAppTyConPicky_maybe (TyConApp tc _) = Just tc
tyConAppTyConPicky_maybe (FunTy _ _ _)   = Just funTyCon
tyConAppTyConPicky_maybe _               = Nothing


-- | The same as @fst . splitTyConApp@
tyConAppTyCon_maybe :: Type -> Maybe TyCon
tyConAppTyCon_maybe ty | Just ty' <- coreView ty = tyConAppTyCon_maybe ty'
tyConAppTyCon_maybe (TyConApp tc _) = Just tc
tyConAppTyCon_maybe (FunTy _ _ _)   = Just funTyCon
tyConAppTyCon_maybe _               = Nothing

tyConAppTyCon :: Type -> TyCon
tyConAppTyCon ty = tyConAppTyCon_maybe ty `orElse` pprPanic "tyConAppTyCon" (ppr ty)

-- | The same as @snd . splitTyConApp@
tyConAppArgs_maybe :: Type -> Maybe [Type]
tyConAppArgs_maybe ty | Just ty' <- coreView ty = tyConAppArgs_maybe ty'
tyConAppArgs_maybe (TyConApp _ tys) = Just tys
tyConAppArgs_maybe (FunTy w arg res)
  | Just rep1 <- getRuntimeRep_maybe arg
  , Just rep2 <- getRuntimeRep_maybe res
  = Just [fromMult w, rep1, rep2, arg, res]
tyConAppArgs_maybe _  = Nothing

tyConAppArgs :: Type -> [Type]
tyConAppArgs ty = tyConAppArgs_maybe ty `orElse` pprPanic "tyConAppArgs" (ppr ty)

tyConAppArgN :: Int -> Type -> Type
-- Executing Nth
tyConAppArgN n ty
  = case tyConAppArgs_maybe ty of
      Just tys -> ASSERT2( tys `lengthExceeds` n, ppr n <+> ppr tys ) tys `getNth` n
      Nothing  -> pprPanic "tyConAppArgN" (ppr n <+> ppr ty)

-- | Attempts to tease a type apart into a type constructor and the application
-- of a number of arguments to that constructor. Panics if that is not possible.
-- See also 'splitTyConApp_maybe'
splitTyConApp :: Type -> (TyCon, [Type])
splitTyConApp ty = case splitTyConApp_maybe ty of
                   Just stuff -> stuff
                   Nothing    -> pprPanic "splitTyConApp" (ppr ty)

-- | Attempts to tease a type apart into a type constructor and the application
-- of a number of arguments to that constructor
splitTyConApp_maybe :: HasDebugCallStack => Type -> Maybe (TyCon, [Type])
splitTyConApp_maybe ty | Just ty' <- coreView ty = splitTyConApp_maybe ty'
splitTyConApp_maybe ty                           = repSplitTyConApp_maybe ty

-- | Like 'splitTyConApp_maybe', but doesn't look through synonyms. This
-- assumes the synonyms have already been dealt with.
repSplitTyConApp_maybe :: HasDebugCallStack => Type -> Maybe (TyCon, [Type])
repSplitTyConApp_maybe (TyConApp tc tys) = Just (tc, tys)
repSplitTyConApp_maybe (FunTy w arg res)
  | Just arg_rep <- getRuntimeRep_maybe arg
  , Just res_rep <- getRuntimeRep_maybe res
  = Just (funTyCon, [fromMult w, arg_rep, res_rep, arg, res])
repSplitTyConApp_maybe _ = Nothing

-- | Attempts to tease a list type apart and gives the type of the elements if
-- successful (looks through type synonyms)
splitListTyConApp_maybe :: Type -> Maybe Type
splitListTyConApp_maybe ty = case splitTyConApp_maybe ty of
  Just (tc,[e]) | tc == listTyCon -> Just e
  _other                          -> Nothing

nextRole :: Type -> Role
nextRole ty
  | Just (tc, tys) <- splitTyConApp_maybe ty
  , let num_tys = length tys
  , num_tys < tyConArity tc
  = tyConRoles tc `getNth` num_tys

  | otherwise
  = Nominal

newTyConInstRhs :: TyCon -> [Type] -> Type
-- ^ Unwrap one 'layer' of newtype on a type constructor and its
-- arguments, using an eta-reduced version of the @newtype@ if possible.
-- This requires tys to have at least @newTyConInstArity tycon@ elements.
newTyConInstRhs tycon tys
    = ASSERT2( tvs `leLength` tys, ppr tycon $$ ppr tys $$ ppr tvs )
      applyTysX tvs rhs tys
  where
    (tvs, rhs) = newTyConEtadRhs tycon

{-
---------------------------------------------------------------------
                           CastTy
                           ~~~~~~
A casted type has its *kind* casted into something new.
-}

splitCastTy_maybe :: Type -> Maybe (Type, Coercion)
splitCastTy_maybe ty | Just ty' <- coreView ty = splitCastTy_maybe ty'
splitCastTy_maybe (CastTy ty co)               = Just (ty, co)
splitCastTy_maybe _                            = Nothing

-- | Make a 'CastTy'. The Coercion must be nominal. Checks the
-- Coercion for reflexivity, dropping it if it's reflexive.
-- See Note [Respecting definitional equality] in TyCoRep
mkCastTy :: Type -> Coercion -> Type
mkCastTy ty co | isReflexiveCo co = ty  -- (EQ2) from the Note
-- NB: Do the slow check here. This is important to keep the splitXXX
-- functions working properly. Otherwise, we may end up with something
-- like (((->) |> something_reflexive_but_not_obviously_so) biz baz)
-- fails under splitFunTy_maybe. This happened with the cheaper check
-- in test dependent/should_compile/dynamic-paper.

mkCastTy (CastTy ty co1) co2
  -- (EQ3) from the Note
  = mkCastTy ty (co1 `mkTransCo` co2)
      -- call mkCastTy again for the reflexivity check

mkCastTy (ForAllTy (Bndr tv vis) inner_ty) co
  -- (EQ4) from the Note
  | isTyVar tv
  , let fvs = tyCoVarsOfCo co
  = -- have to make sure that pushing the co in doesn't capture the bound var!
    if tv `elemVarSet` fvs
    then let empty_subst = mkEmptyTCvSubst (mkInScopeSet fvs)
             (subst, tv') = substVarBndr empty_subst tv
         in ForAllTy (Bndr tv' vis) (substTy subst inner_ty `mkCastTy` co)
    else ForAllTy (Bndr tv vis) (inner_ty `mkCastTy` co)

mkCastTy ty co = CastTy ty co

tyConBindersTyCoBinders :: [TyConBinder] -> [TyCoBinder]
-- Return the tyConBinders in TyCoBinder form
tyConBindersTyCoBinders = map to_tyb
  where
    to_tyb (Bndr tv (NamedTCB vis)) = Named (Bndr tv vis)
    to_tyb (Bndr tv AnonTCB)        = Anon (tymult (varType tv))

{-
--------------------------------------------------------------------
                            CoercionTy
                            ~~~~~~~~~~
CoercionTy allows us to inject coercions into types. A CoercionTy
should appear only in the right-hand side of an application.
-}

mkCoercionTy :: Coercion -> Type
mkCoercionTy = CoercionTy

isCoercionTy :: Type -> Bool
isCoercionTy (CoercionTy _) = True
isCoercionTy _              = False

isCoercionTy_maybe :: Type -> Maybe Coercion
isCoercionTy_maybe (CoercionTy co) = Just co
isCoercionTy_maybe _               = Nothing

stripCoercionTy :: Type -> Coercion
stripCoercionTy (CoercionTy co) = co
stripCoercionTy ty              = pprPanic "stripCoercionTy" (ppr ty)

{-
---------------------------------------------------------------------
                                SynTy
                                ~~~~~

Notes on type synonyms
~~~~~~~~~~~~~~~~~~~~~~
The various "split" functions (splitFunTy, splitRhoTy, splitForAllTy) try
to return type synonyms wherever possible. Thus

        type Foo a = a -> a

we want
        splitFunTys (a -> Foo a) = ([a], Foo a)
not                                ([a], a -> a)

The reason is that we then get better (shorter) type signatures in
interfaces.  Notably this plays a role in tcTySigs in TcBinds.hs.


---------------------------------------------------------------------
                                ForAllTy
                                ~~~~~~~~
-}

-- | Make a dependent forall over an Inferred variablem
mkTyCoInvForAllTy :: TyCoVar -> Type -> Type
mkTyCoInvForAllTy tv ty
  | isCoVar tv
  , not (tv `elemVarSet` tyCoVarsOfType ty)
  = mkFunTyOm (varType tv) ty
    -- Coercion variables are always unrestricted
  | otherwise
  = ForAllTy (Bndr tv Inferred) ty

-- | Like mkTyCoInvForAllTy, but tv should be a tyvar
mkInvForAllTy :: TyVar -> Type -> Type
mkInvForAllTy tv ty = ASSERT( isTyVar tv )
                      ForAllTy (Bndr tv Inferred) ty

-- | Like mkForAllTys, but assumes all variables are dependent and Inferred,
-- a common case
mkTyCoInvForAllTys :: [TyCoVar] -> Type -> Type
mkTyCoInvForAllTys tvs ty = foldr mkTyCoInvForAllTy ty tvs

-- | Like 'mkTyCoInvForAllTys', but tvs should be a list of tyvar
mkInvForAllTys :: [TyVar] -> Type -> Type
mkInvForAllTys tvs ty = foldr mkInvForAllTy ty tvs

-- | Like mkForAllTys, but assumes all variables are dependent and Specified,
-- a common case
mkSpecForAllTys :: [TyVar] -> Type -> Type
mkSpecForAllTys tvs = ASSERT( all isTyVar tvs )
                      -- covar is always Inferred, so all inputs should be tyvar
                      mkForAllTys [ Bndr tv Specified | tv <- tvs ]

-- | Like mkForAllTys, but assumes all variables are dependent and visible
mkVisForAllTys :: [TyVar] -> Type -> Type
mkVisForAllTys tvs = ASSERT( all isTyVar tvs )
                     -- covar is always Inferred, so all inputs should be tyvar
                     mkForAllTys [ Bndr tv Required | tv <- tvs ]

mkLamType  :: Var -> Type -> Type
-- ^ Makes a @(->)@ type or an implicit forall type, depending
-- on whether it is given a type variable or a term variable.
-- This is used, for example, when producing the type of a lambda.
-- Always uses Inferred binders.
mkLamTypes :: [Var] -> Type -> Type
-- ^ 'mkLamType' for multiple type or value arguments

mkLamType v ty
   | isCoVar v
   , v `elemVarSet` tyCoVarsOfType ty
   = ForAllTy (Bndr v Inferred) ty
   | isTyVar v
   = ForAllTy (Bndr v Inferred) ty
   | otherwise
   = FunTy (varWeight v) (varType v) ty

mkLamTypes vs ty = foldr mkLamType ty vs

-- | Given a list of type-level vars and a result kind,
-- makes TyCoBinders, preferring anonymous binders
-- if the variable is, in fact, not dependent.
-- e.g.    mkTyConBindersPreferAnon [(k:*),(b:k),(c:k)] (k->k)
-- We want (k:*) Named, (b:k) Anon, (c:k) Anon
--
-- All non-coercion binders are /visible/.
mkTyConBindersPreferAnon :: [TyVar] -> TyCoVarSet -> [TyConBinder]
mkTyConBindersPreferAnon vars inner_tkvs = ASSERT( all isTyVar vars)
                                           fst (go vars)
  where
    go :: [TyVar] -> ([TyConBinder], VarSet) -- also returns the free vars
    go [] = ([], inner_tkvs)
    go (v:vs) | v `elemVarSet` fvs
              = ( Bndr v (NamedTCB Required) : binders
                , fvs `delVarSet` v `unionVarSet` kind_vars )
              | otherwise
              = ( Bndr v AnonTCB : binders
                , fvs `unionVarSet` kind_vars )
      where
        (binders, fvs) = go vs
        kind_vars      = tyCoVarsOfType $ tyVarKind v

-- | Take a ForAllTy apart, returning the list of tycovars and the result type.
-- This always succeeds, even if it returns only an empty list. Note that the
-- result type returned may have free variables that were bound by a forall.
splitForAllTys :: Type -> ([TyCoVar], Type)
splitForAllTys ty = split ty ty []
  where
    split orig_ty ty tvs | Just ty' <- coreView ty = split orig_ty ty' tvs
    split _       (ForAllTy (Bndr tv _) ty)    tvs = split ty ty (tv:tvs)
    split orig_ty _                            tvs = (reverse tvs, orig_ty)

-- | Like splitForAllTys, but split only for tyvars.
-- This always succeeds, even if it returns only an empty list. Note that the
-- result type returned may have free variables that were bound by a forall.
splitTyVarForAllTys :: Type -> ([TyVar], Type)
splitTyVarForAllTys ty = split ty ty []
  where
    split orig_ty ty tvs | Just ty' <- coreView ty     = split orig_ty ty' tvs
    split _ (ForAllTy (Bndr tv _) ty) tvs | isTyVar tv = split ty ty (tv:tvs)
    split orig_ty _                   tvs              = (reverse tvs, orig_ty)

-- | Checks whether this is a proper forall (with a named binder)
isForAllTy :: Type -> Bool
isForAllTy ty | Just ty' <- coreView ty = isForAllTy ty'
isForAllTy (ForAllTy {}) = True
isForAllTy _             = False

-- | Like `isForAllTy`, but returns True only if it is a tyvar binder
isForAllTy_ty :: Type -> Bool
isForAllTy_ty ty | Just ty' <- coreView ty = isForAllTy_ty ty'
isForAllTy_ty (ForAllTy (Bndr tv _) _) | isTyVar tv = True
isForAllTy_ty _             = False

-- | Like `isForAllTy`, but returns True only if it is a covar binder
isForAllTy_co :: Type -> Bool
isForAllTy_co ty | Just ty' <- coreView ty = isForAllTy_co ty'
isForAllTy_co (ForAllTy (Bndr tv _) _) | isCoVar tv = True
isForAllTy_co _             = False

-- | Is this a function or forall?
isPiTy :: Type -> Bool
isPiTy ty | Just ty' <- coreView ty = isForAllTy ty'
isPiTy (ForAllTy {}) = True
isPiTy (FunTy {})    = True
isPiTy _             = False

-- | Take a forall type apart, or panics if that is not possible.
splitForAllTy :: Type -> (TyCoVar, Type)
splitForAllTy ty
  | Just answer <- splitForAllTy_maybe ty = answer
  | otherwise                             = pprPanic "splitForAllTy" (ppr ty)

-- | Drops all ForAllTys
dropForAlls :: Type -> Type
dropForAlls ty = go ty
  where
    go ty | Just ty' <- coreView ty = go ty'
    go (ForAllTy _ res)            = go res
    go res                         = res

-- | Attempts to take a forall type apart, but only if it's a proper forall,
-- with a named binder
splitForAllTy_maybe :: Type -> Maybe (TyCoVar, Type)
splitForAllTy_maybe ty = go ty
  where
    go ty | Just ty' <- coreView ty = go ty'
    go (ForAllTy (Bndr tv _) ty)    = Just (tv, ty)
    go _                            = Nothing

-- | Like splitForAllTy_maybe, but only returns Just if it is a tyvar binder.
splitForAllTy_ty_maybe :: Type -> Maybe (TyCoVar, Type)
splitForAllTy_ty_maybe ty = go ty
  where
    go ty | Just ty' <- coreView ty = go ty'
    go (ForAllTy (Bndr tv _) ty) | isTyVar tv = Just (tv, ty)
    go _                            = Nothing

-- | Like splitForAllTy_maybe, but only returns Just if it is a covar binder.
splitForAllTy_co_maybe :: Type -> Maybe (TyCoVar, Type)
splitForAllTy_co_maybe ty = go ty
  where
    go ty | Just ty' <- coreView ty = go ty'
    go (ForAllTy (Bndr tv _) ty) | isCoVar tv = Just (tv, ty)
    go _                            = Nothing

-- | Attempts to take a forall type apart; works with proper foralls and
-- functions
splitPiTy_maybe :: Type -> Maybe (TyCoBinder, Type)
splitPiTy_maybe ty = go ty
  where
    go ty | Just ty' <- coreView ty = go ty'
    go (ForAllTy bndr ty) = Just (Named bndr, ty)
    go (FunTy w arg res)  = Just (Anon (mkScaled w arg), res)
    go _                  = Nothing

-- | Takes a forall type apart, or panics
splitPiTy :: Type -> (TyCoBinder, Type)
splitPiTy ty
  | Just answer <- splitPiTy_maybe ty = answer
  | otherwise                         = pprPanic "splitPiTy" (ppr ty)

-- | Split off all TyCoBinders to a type, splitting both proper foralls
-- and functions
splitPiTys :: Type -> ([TyCoBinder], Type)
splitPiTys ty = split ty ty []
  where
    split orig_ty ty bs | Just ty' <- coreView ty = split orig_ty ty' bs
    split _       (ForAllTy b res)  bs = split res res (Named b  : bs)
    split _       (FunTy w arg res) bs = split res res (Anon (Scaled w arg) : bs)
    split orig_ty _                 bs = (reverse bs, orig_ty)

-- | Like 'splitPiTys' but split off only /named/ binders
--   and returns TyCoVarBinders rather than TyCoBinders
splitForAllVarBndrs :: Type -> ([TyCoVarBinder], Type)
splitForAllVarBndrs ty = split ty ty []
  where
    split orig_ty ty bs | Just ty' <- coreView ty = split orig_ty ty' bs
    split _       (ForAllTy b res) bs = split res res (b:bs)
    split orig_ty _                bs = (reverse bs, orig_ty)
{-# INLINE splitForAllVarBndrs #-}

invisibleTyBndrCount :: Type -> Int
-- Returns the number of leading invisible forall'd binders in the type
-- Includes invisible predicate arguments; e.g. for
--    e.g.  forall {k}. (k ~ *) => k -> k
-- returns 2 not 1
invisibleTyBndrCount ty = length (fst (splitPiTysInvisible ty))

-- Like splitPiTys, but returns only *invisible* binders, including constraints
-- Stops at the first visible binder
splitPiTysInvisible :: Type -> ([TyCoBinder], Type)
splitPiTysInvisible ty = split ty ty []
   where
    split orig_ty ty bs
      | Just ty' <- coreView ty  = split orig_ty ty' bs
    split _ (ForAllTy b res) bs
      | Bndr _ vis <- b
      , isInvisibleArgFlag vis   = split res res (Named b  : bs)
    split _ (FunTy w arg res)  bs
      | isPredTy arg             = split res res (Anon (mkScaled w arg) : bs)
    split orig_ty _          bs  = (reverse bs, orig_ty)

splitPiTysInvisibleN :: Int -> Type -> ([TyCoBinder], Type)
-- Same as splitPiTysInvisible, but stop when
--   - you have found 'n' TyCoBinders,
--   - or you run out of invisible binders
splitPiTysInvisibleN n ty = split n ty ty []
   where
    split n orig_ty ty bs
      | n == 0                  = (reverse bs, orig_ty)
      | Just ty' <- coreView ty = split n orig_ty ty' bs
      | ForAllTy b res <- ty
      , Bndr _ vis <- b
      , isInvisibleArgFlag vis  = split (n-1) res res (Named b  : bs)
      | FunTy w arg res <- ty
      , isPredTy arg            = split (n-1) res res (Anon (Scaled w arg) : bs)
      | otherwise               = (reverse bs, orig_ty)

-- | Given a 'TyCon' and a list of argument types, filter out any invisible
-- (i.e., 'Inferred' or 'Specified') arguments.
filterOutInvisibleTypes :: TyCon -> [Type] -> [Type]
filterOutInvisibleTypes tc tys = snd $ partitionInvisibleTypes tc tys

-- | Given a 'TyCon' and a list of argument types, filter out any 'Inferred'
-- arguments.
filterOutInferredTypes :: TyCon -> [Type] -> [Type]
filterOutInferredTypes tc tys =
  filterByList (map (/= Inferred) $ tyConArgFlags tc tys) tys

-- | Given a 'TyCon' and a list of argument types, partition the arguments
-- into:
--
-- 1. 'Inferred' or 'Specified' (i.e., invisible) arguments and
--
-- 2. 'Required' (i.e., visible) arguments
partitionInvisibleTypes :: TyCon -> [Type] -> ([Type], [Type])
partitionInvisibleTypes tc tys =
  partitionByList (map isInvisibleArgFlag $ tyConArgFlags tc tys) tys

-- | Given a list of things paired with their visibilities, partition the
-- things into (invisible things, visible things).
partitionInvisibles :: [(a, ArgFlag)] -> ([a], [a])
partitionInvisibles = partitionWith pick_invis
  where
    pick_invis :: (a, ArgFlag) -> Either a a
    pick_invis (thing, vis) | isInvisibleArgFlag vis = Left thing
                            | otherwise              = Right thing

-- | Given a 'TyCon' and a list of argument types to which the 'TyCon' is
-- applied, determine each argument's visibility
-- ('Inferred', 'Specified', or 'Required').
--
-- Wrinkle: consider the following scenario:
--
-- > T :: forall k. k -> k
-- > tyConArgFlags T [forall m. m -> m -> m, S, R, Q]
--
-- After substituting, we get
--
-- > T (forall m. m -> m -> m) :: (forall m. m -> m -> m) -> forall n. n -> n -> n
--
-- Thus, the first argument is invisible, @S@ is visible, @R@ is invisible again,
-- and @Q@ is visible.
tyConArgFlags :: TyCon -> [Type] -> [ArgFlag]
tyConArgFlags tc = fun_kind_arg_flags (tyConKind tc)

-- | Given a 'Type' and a list of argument types to which the 'Type' is
-- applied, determine each argument's visibility
-- ('Inferred', 'Specified', or 'Required').
--
-- Most of the time, the arguments will be 'Required', but not always. Consider
-- @f :: forall a. a -> Type@. In @f Type Bool@, the first argument (@Type@) is
-- 'Specified' and the second argument (@Bool@) is 'Required'. It is precisely
-- this sort of higher-rank situation in which 'appTyArgFlags' comes in handy,
-- since @f Type Bool@ would be represented in Core using 'AppTy's.
-- (See also Trac #15792).
appTyArgFlags :: Type -> [Type] -> [ArgFlag]
appTyArgFlags ty = fun_kind_arg_flags (typeKind ty)

-- | Given a function kind and a list of argument types (where each argument's
-- kind aligns with the corresponding position in the argument kind), determine
-- each argument's visibility ('Inferred', 'Specified', or 'Required').
fun_kind_arg_flags :: Kind -> [Type] -> [ArgFlag]
fun_kind_arg_flags = go emptyTCvSubst
  where
    go subst ki arg_tys
      | Just ki' <- coreView ki = go subst ki' arg_tys
    go _ _ [] = []
    go subst (ForAllTy (Bndr tv argf) res_ki) (arg_ty:arg_tys)
      = argf : go subst' res_ki arg_tys
      where
        subst' = extendTvSubst subst tv arg_ty
    go subst (TyVarTy tv) arg_tys
      | Just ki <- lookupTyVar subst tv = go subst ki arg_tys
    go _ _ arg_tys = map (const Required) arg_tys
                        -- something is ill-kinded. But this can happen
                        -- when printing errors. Assume everything is Required.

-- @isTauTy@ tests if a type has no foralls
isTauTy :: Type -> Bool
isTauTy ty | Just ty' <- coreView ty = isTauTy ty'
isTauTy (TyVarTy _)           = True
isTauTy (LitTy {})            = True
isTauTy (TyConApp tc tys)     = all isTauTy tys && isTauTyCon tc
isTauTy (AppTy a b)           = isTauTy a && isTauTy b
isTauTy (FunTy _ a b)         = isTauTy a && isTauTy b
isTauTy (ForAllTy {})         = False
isTauTy (CastTy ty _)         = isTauTy ty
isTauTy (CoercionTy _)        = False  -- Not sure about this

{-
%************************************************************************
%*                                                                      *
   TyCoBinders
%*                                                                      *
%************************************************************************
-}

-- | Make an anonymous binder
mkAnonBinder :: Scaled Type -> TyCoBinder
mkAnonBinder = Anon

-- | Does this binder bind a variable that is /not/ erased? Returns
-- 'True' for anonymous binders.
isAnonTyCoBinder :: TyCoBinder -> Bool
isAnonTyCoBinder (Named {}) = False
isAnonTyCoBinder (Anon {})  = True

isNamedTyCoBinder :: TyCoBinder -> Bool
isNamedTyCoBinder (Named {}) = True
isNamedTyCoBinder (Anon {})  = False

tyCoBinderVar_maybe :: TyCoBinder -> Maybe TyCoVar
tyCoBinderVar_maybe (Named tv) = Just $ binderVar tv
tyCoBinderVar_maybe _          = Nothing

tyCoBinderType :: TyCoBinder -> Type
-- Barely used
tyCoBinderType (Named tvb) = binderType tvb
tyCoBinderType (Anon ty)   = scaledThing ty

tyBinderType :: TyBinder -> Type
tyBinderType (Named (Bndr tv _))
  = ASSERT( isTyVar tv )
    tyVarKind tv
tyBinderType (Anon ty)   = scaledThing ty


-- | Extract a relevant type, if there is one.
binderRelevantType_maybe :: TyCoBinder -> Maybe Type
binderRelevantType_maybe (Named {}) = Nothing
binderRelevantType_maybe (Anon ty)  = Just (scaledThing ty)

-- | Like 'maybe', but for binders.
caseBinder :: TyCoBinder           -- ^ binder to scrutinize
           -> (TyCoVarBinder -> a) -- ^ named case
           -> (Scaled Type -> a)   -- ^ anonymous case
           -> a
caseBinder (Named v) f _ = f v
caseBinder (Anon t)  _ d = d t


{-
%************************************************************************
%*                                                                      *
                         Pred
*                                                                      *
************************************************************************

Predicates on PredType

Note [Types for coercions, predicates, and evidence]
~~~~~~~~~~~~~~~~~~~~~~~~~~~~~~~~~~~~~~~~~~~~~~~~~~~~~
We treat differently:

  (a) Predicate types
        Test: isPredTy
        Binders: DictIds
        Kind: Constraint
        Examples: (Eq a), and (a ~ b)

  (b) Coercion types are primitive, unboxed equalities
        Test: isCoVarTy
        Binders: CoVars (can appear in coercions)
        Kind: TYPE (TupleRep [])
        Examples: (t1 ~# t2) or (t1 ~R# t2)

  (c) Evidence types is the type of evidence manipulated by
      the type constraint solver.
        Test: isEvVarType
        Binders: EvVars
        Kind: Constraint or TYPE (TupleRep [])
        Examples: all coercion types and predicate types

Coercion types and predicate types are mutually exclusive,
but evidence types are a superset of both.

When treated as a user type, predicates are invisible and are
implicitly instantiated; but coercion types, and non-pred evidence
types, are just regular old types.

Note [Evidence for quantified constraints]
~~~~~~~~~~~~~~~~~~~~~~~~~~~~~~~~~~~~~~~~~~
The superclass mechanism in TcCanonical.makeSuperClasses risks
taking a quantified constraint like
   (forall a. C a => a ~ b)
and generate superclass evidence
   (forall a. C a => a ~# b)

This is a funny thing: neither isPredTy nor isCoVarType are true
of it.  So we are careful not to generate it in the first place:
see Note [Equality superclasses in quantified constraints]
in TcCanonical.
-}

-- | Split a type constructor application into its type constructor and
-- applied types. Note that this may fail in the case of a 'FunTy' with an
-- argument of unknown kind 'FunTy' (e.g. @FunTy (a :: k) Int@. since the kind
-- of @a@ isn't of the form @TYPE rep@). Consequently, you may need to zonk your
-- type before using this function.
--
-- If you only need the 'TyCon', consider using 'tcTyConAppTyCon_maybe'.
tcSplitTyConApp_maybe :: HasCallStack => Type -> Maybe (TyCon, [Type])
-- Defined here to avoid module loops between Unify and TcType.
tcSplitTyConApp_maybe ty | Just ty' <- tcView ty = tcSplitTyConApp_maybe ty'
tcSplitTyConApp_maybe ty                         = tcRepSplitTyConApp_maybe ty

-- tcIsConstraintKind stuf only makes sense in the typechecker
-- After that Constraint = Type
-- See Note [coreView vs tcView]
-- Defined here because it is used in isPredTy and tcRepSplitAppTy_maybe (sigh)
tcIsConstraintKind :: Kind -> Bool
tcIsConstraintKind ty
  | Just (tc, args) <- tcSplitTyConApp_maybe ty    -- Note: tcSplit here
  , isConstraintKindCon tc
  = ASSERT2( null args, ppr ty ) True

  | otherwise
  = False

-- | Is this kind equivalent to @*@?
--
-- This considers 'Constraint' to be distinct from @*@. For a version that
-- treats them as the same type, see 'isLiftedTypeKind'.
tcIsLiftedTypeKind :: Kind -> Bool
tcIsLiftedTypeKind ty
  | Just (tc, [arg]) <- tcSplitTyConApp_maybe ty    -- Note: tcSplit here
  , tc `hasKey` tYPETyConKey
  = isLiftedRuntimeRep arg
  | otherwise
  = False

tcReturnsConstraintKind :: Kind -> Bool
-- True <=> the Kind ultimately returns a Constraint
--   E.g.  * -> Constraint
--         forall k. k -> Constraint
tcReturnsConstraintKind kind
  | Just kind' <- tcView kind = tcReturnsConstraintKind kind'
tcReturnsConstraintKind (ForAllTy _ ty) = tcReturnsConstraintKind ty
tcReturnsConstraintKind (FunTy  _ _ ty) = tcReturnsConstraintKind ty
tcReturnsConstraintKind (TyConApp tc _) = isConstraintKindCon tc
tcReturnsConstraintKind _               = False

isEvVarType :: Type -> Bool
-- True of (a) predicates, of kind Constraint, such as (Eq a), and (a ~ b)
--         (b) coercion types, such as (t1 ~# t2) or (t1 ~R# t2)
-- See Note [Types for coercions, predicates, and evidence]
-- See Note [Evidence for quantified constraints]
isEvVarType ty = isCoVarType ty || isPredTy ty

-- | Does this type classify a core (unlifted) Coercion?
-- At either role nominal or representational
--    (t1 ~# t2) or (t1 ~R# t2)
-- See Note [Types for coercions, predicates, and evidence]
isCoVarType :: Type -> Bool
isCoVarType ty
  | Just (tc,tys) <- splitTyConApp_maybe ty
  , (tc `hasKey` eqPrimTyConKey) || (tc `hasKey` eqReprPrimTyConKey)
  , tys `lengthIs` 4
  = True
isCoVarType _ = False

<<<<<<< HEAD
-- | Is the type suitable to classify a given/wanted in the typechecker?
isPredTy :: Type -> Bool
-- See Note [isPredTy complications]
-- NB: /not/ true of (t1 ~# t2) or (t1 ~R# t2)
--     See Note [Types for coercions, predicates, and evidence]
isPredTy ty = go ty []
  where
    go :: Type -> [KindOrType] -> Bool
    -- Since we are looking at the kind,
    -- no need to look through type synonyms
    go (AppTy ty1 ty2)   args       = go ty1 (ty2 : args)
    go (TyVarTy tv)      args       = go_k (tyVarKind tv) args
    go (TyConApp tc tys) args       = ASSERT( null args )  -- TyConApp invariant
                                      go_k (tyConKind tc) tys
    go (FunTy _ arg res) []
      | isPredTy arg                = isPredTy res   -- (Eq a => C a)
      | otherwise                   = False          -- (Int -> Bool)
    go (ForAllTy _ ty) []           = go ty []
    go (CastTy _ co) args           = go_k (pSnd (coercionKind co)) args
    go _ _ = False

    go_k :: Kind -> [KindOrType] -> Bool
    -- True <=> ('k' applied to 'kts') = Constraint
    go_k k [] = tcIsConstraintKind k
    go_k k (arg:args) = case piResultTy_maybe k arg of
                          Just k' -> go_k k' args
                          Nothing -> WARN( True, text "isPredTy" <+> ppr ty )
                                     False
       -- This last case shouldn't happen under most circumstances. It can
       -- occur if we call isPredTy during kind checking, especially if one
       -- of the following happens:
       --
       -- 1. There is actually a kind error.  Example in which this showed up:
       --    polykinds/T11399
       --
       -- 2. A type constructor application appears to be oversaturated. An
       --    example of this occurred in GHC Trac #13187:
       --
       --      {-# LANGUAGE PolyKinds #-}
       --      type Const a b = b
       --      f :: Const Int (,) Bool Char -> Char
       --
       --    We call isPredTy (Const k1 k2 Int (,) Bool Char
       --    where k1,k2 are unification variables that have been
       --    unified to *, and (*->*->*) resp, /but not zonked/.
       --    This shows that isPredTy can report a false negative
       --    if a constraint is similarly oversaturated, but
       --    it's hard to do better than isPredTy currently does without
       --    zonking, so we punt on such cases for now.  This only happens
       --    during debug-printing, so it doesn't matter.

=======
>>>>>>> 4773b430
isClassPred, isEqPred, isNomEqPred, isIPPred :: PredType -> Bool
isClassPred ty = case tyConAppTyCon_maybe ty of
    Just tyCon | isClassTyCon tyCon -> True
    _                               -> False
isEqPred ty = case tyConAppTyCon_maybe ty of
    Just tyCon -> tyCon `hasKey` eqPrimTyConKey
               || tyCon `hasKey` eqReprPrimTyConKey
    _          -> False

isNomEqPred ty = case tyConAppTyCon_maybe ty of
    Just tyCon -> tyCon `hasKey` eqPrimTyConKey
    _          -> False

isIPPred ty = case tyConAppTyCon_maybe ty of
    Just tc -> isIPTyCon tc
    _       -> False

isIPTyCon :: TyCon -> Bool
isIPTyCon tc = tc `hasKey` ipClassKey
  -- Class and its corresponding TyCon have the same Unique

isIPClass :: Class -> Bool
isIPClass cls = cls `hasKey` ipClassKey

isCTupleClass :: Class -> Bool
isCTupleClass cls = isTupleTyCon (classTyCon cls)

isIPPred_maybe :: Type -> Maybe (FastString, Type)
isIPPred_maybe ty =
  do (tc,[t1,t2]) <- splitTyConApp_maybe ty
     guard (isIPTyCon tc)
     x <- isStrLitTy t1
     return (x,t2)

{-
Make PredTypes

--------------------- Equality types ---------------------------------
-}

-- | Makes a lifted equality predicate at the given role
mkPrimEqPredRole :: Role -> Type -> Type -> PredType
mkPrimEqPredRole Nominal          = mkPrimEqPred
mkPrimEqPredRole Representational = mkReprPrimEqPred
mkPrimEqPredRole Phantom          = panic "mkPrimEqPredRole phantom"

-- | Creates a primitive type equality predicate.
-- Invariant: the types are not Coercions
mkPrimEqPred :: Type -> Type -> Type
mkPrimEqPred ty1 ty2
  = TyConApp eqPrimTyCon [k1, k2, ty1, ty2]
  where
    k1 = typeKind ty1
    k2 = typeKind ty2

-- | Creates a primite type equality predicate with explicit kinds
mkHeteroPrimEqPred :: Kind -> Kind -> Type -> Type -> Type
mkHeteroPrimEqPred k1 k2 ty1 ty2 = TyConApp eqPrimTyCon [k1, k2, ty1, ty2]

-- | Creates a primitive representational type equality predicate
-- with explicit kinds
mkHeteroReprPrimEqPred :: Kind -> Kind -> Type -> Type -> Type
mkHeteroReprPrimEqPred k1 k2 ty1 ty2
  = TyConApp eqReprPrimTyCon [k1, k2, ty1, ty2]

-- | Try to split up a coercion type into the types that it coerces
splitCoercionType_maybe :: Type -> Maybe (Type, Type)
splitCoercionType_maybe ty
  = do { (tc, [_, _, ty1, ty2]) <- splitTyConApp_maybe ty
       ; guard $ tc `hasKey` eqPrimTyConKey || tc `hasKey` eqReprPrimTyConKey
       ; return (ty1, ty2) }

mkReprPrimEqPred :: Type -> Type -> Type
mkReprPrimEqPred ty1  ty2
  = TyConApp eqReprPrimTyCon [k1, k2, ty1, ty2]
  where
    k1 = typeKind ty1
    k2 = typeKind ty2

equalityTyCon :: Role -> TyCon
equalityTyCon Nominal          = eqPrimTyCon
equalityTyCon Representational = eqReprPrimTyCon
equalityTyCon Phantom          = eqPhantPrimTyCon

-- --------------------- Dictionary types ---------------------------------

mkClassPred :: Class -> [Type] -> PredType
mkClassPred clas tys = TyConApp (classTyCon clas) tys

isDictTy :: Type -> Bool
isDictTy = isClassPred

isDictLikeTy :: Type -> Bool
-- Note [Dictionary-like types]
isDictLikeTy ty | Just ty' <- coreView ty = isDictLikeTy ty'
isDictLikeTy ty = case splitTyConApp_maybe ty of
        Just (tc, tys) | isClassTyCon tc -> True
                       | isTupleTyCon tc -> all isDictLikeTy tys
        _other                           -> False

{-
Note [Dictionary-like types]
~~~~~~~~~~~~~~~~~~~~~~~~~~~~
Being "dictionary-like" means either a dictionary type or a tuple thereof.
In GHC 6.10 we build implication constraints which construct such tuples,
and if we land up with a binding
    t :: (C [a], Eq [a])
    t = blah
then we want to treat t as cheap under "-fdicts-cheap" for example.
(Implication constraints are normally inlined, but sadly not if the
occurrence is itself inside an INLINE function!  Until we revise the
handling of implication constraints, that is.)  This turned out to
be important in getting good arities in DPH code.  Example:

    class C a
    class D a where { foo :: a -> a }
    instance C a => D (Maybe a) where { foo x = x }

    bar :: (C a, C b) => a -> b -> (Maybe a, Maybe b)
    {-# INLINE bar #-}
    bar x y = (foo (Just x), foo (Just y))

Then 'bar' should jolly well have arity 4 (two dicts, two args), but
we ended up with something like
   bar = __inline_me__ (\d1,d2. let t :: (D (Maybe a), D (Maybe b)) = ...
                                in \x,y. <blah>)

This is all a bit ad-hoc; eg it relies on knowing that implication
constraints build tuples.


Decomposing PredType
-}

-- | A choice of equality relation. This is separate from the type 'Role'
-- because 'Phantom' does not define a (non-trivial) equality relation.
data EqRel = NomEq | ReprEq
  deriving (Eq, Ord)

instance Outputable EqRel where
  ppr NomEq  = text "nominal equality"
  ppr ReprEq = text "representational equality"

eqRelRole :: EqRel -> Role
eqRelRole NomEq  = Nominal
eqRelRole ReprEq = Representational

data PredTree
  = ClassPred Class [Type]
  | EqPred EqRel Type Type
  | IrredPred PredType
  | ForAllPred [TyCoVarBinder] [PredType] PredType
     -- ForAllPred: see Note [Quantified constraints] in TcCanonical
  -- NB: There is no TuplePred case
  --     Tuple predicates like (Eq a, Ord b) are just treated
  --     as ClassPred, as if we had a tuple class with two superclasses
  --        class (c1, c2) => (%,%) c1 c2

classifyPredType :: PredType -> PredTree
classifyPredType ev_ty = case splitTyConApp_maybe ev_ty of
    Just (tc, [_, _, ty1, ty2])
      | tc `hasKey` eqReprPrimTyConKey -> EqPred ReprEq ty1 ty2
      | tc `hasKey` eqPrimTyConKey     -> EqPred NomEq ty1 ty2

    Just (tc, tys)
      | Just clas <- tyConClass_maybe tc
      -> ClassPred clas tys

    _ | (tvs, rho) <- splitForAllVarBndrs ev_ty
      , (theta, pred) <- splitFunTys rho
      , not (null tvs && null theta)
      -> ForAllPred tvs (map scaledThing theta) pred

      | otherwise
      -> IrredPred ev_ty

getClassPredTys :: HasDebugCallStack => PredType -> (Class, [Type])
getClassPredTys ty = case getClassPredTys_maybe ty of
        Just (clas, tys) -> (clas, tys)
        Nothing          -> pprPanic "getClassPredTys" (ppr ty)

getClassPredTys_maybe :: PredType -> Maybe (Class, [Type])
getClassPredTys_maybe ty = case splitTyConApp_maybe ty of
        Just (tc, tys) | Just clas <- tyConClass_maybe tc -> Just (clas, tys)
        _ -> Nothing

getEqPredTys :: PredType -> (Type, Type)
getEqPredTys ty
  = case splitTyConApp_maybe ty of
      Just (tc, [_, _, ty1, ty2])
        |  tc `hasKey` eqPrimTyConKey
        || tc `hasKey` eqReprPrimTyConKey
        -> (ty1, ty2)
      _ -> pprPanic "getEqPredTys" (ppr ty)

getEqPredTys_maybe :: PredType -> Maybe (Role, Type, Type)
getEqPredTys_maybe ty
  = case splitTyConApp_maybe ty of
      Just (tc, [_, _, ty1, ty2])
        | tc `hasKey` eqPrimTyConKey     -> Just (Nominal, ty1, ty2)
        | tc `hasKey` eqReprPrimTyConKey -> Just (Representational, ty1, ty2)
      _ -> Nothing

getEqPredRole :: PredType -> Role
getEqPredRole ty = eqRelRole (predTypeEqRel ty)

-- | Get the equality relation relevant for a pred type.
predTypeEqRel :: PredType -> EqRel
predTypeEqRel ty
  | Just (tc, _) <- splitTyConApp_maybe ty
  , tc `hasKey` eqReprPrimTyConKey
  = ReprEq
  | otherwise
  = NomEq

{-
%************************************************************************
%*                                                                      *
         Well-scoped tyvars
*                                                                      *
************************************************************************

Note [ScopedSort]
~~~~~~~~~~~~~~~~~
Consider

  foo :: Proxy a -> Proxy (b :: k) -> Proxy (a :: k2) -> ()

This function type is implicitly generalised over [a, b, k, k2]. These
variables will be Specified; that is, they will be available for visible
type application. This is because they are written in the type signature
by the user.

However, we must ask: what order will they appear in? In cases without
dependency, this is easy: we just use the lexical left-to-right ordering
of first occurrence. With dependency, we cannot get off the hook so
easily.

We thus state:

 * These variables appear in the order as given by ScopedSort, where
   the input to ScopedSort is the left-to-right order of first occurrence.

Note that this applies only to *implicit* quantification, without a
`forall`. If the user writes a `forall`, then we just use the order given.

ScopedSort is defined thusly (as proposed in #15743):
  * Work left-to-right through the input list, with a cursor.
  * If variable v at the cursor is depended on by any earlier variable w,
    move v immediately before the leftmost such w.

INVARIANT: The prefix of variables before the cursor form a valid telescope.

Note that ScopedSort makes sense only after type inference is done and all
types/kinds are fully settled and zonked.

-}

-- | Do a topological sort on a list of tyvars,
--   so that binders occur before occurrences
-- E.g. given  [ a::k, k::*, b::k ]
-- it'll return a well-scoped list [ k::*, a::k, b::k ]
--
-- This is a deterministic sorting operation
-- (that is, doesn't depend on Uniques).
--
-- It is also meant to be stable: that is, variables should not
-- be reordered unnecessarily. This is specified in Note [ScopedSort]
-- See also Note [Ordering of implicit variables] in RnTypes

scopedSort :: [TyCoVar] -> [TyCoVar]
scopedSort = go [] []
  where
    go :: [TyCoVar] -- already sorted, in reverse order
       -> [TyCoVarSet] -- each set contains all the variables which must be placed
                       -- before the tv corresponding to the set; they are accumulations
                       -- of the fvs in the sorted tvs' kinds

                       -- This list is in 1-to-1 correspondence with the sorted tyvars
                       -- INVARIANT:
                       --   all (\tl -> all (`subVarSet` head tl) (tail tl)) (tails fv_list)
                       -- That is, each set in the list is a superset of all later sets.

       -> [TyCoVar] -- yet to be sorted
       -> [TyCoVar]
    go acc _fv_list [] = reverse acc
    go acc  fv_list (tv:tvs)
      = go acc' fv_list' tvs
      where
        (acc', fv_list') = insert tv acc fv_list

    insert :: TyCoVar       -- var to insert
           -> [TyCoVar]     -- sorted list, in reverse order
           -> [TyCoVarSet]  -- list of fvs, as above
           -> ([TyCoVar], [TyCoVarSet])   -- augmented lists
    insert tv []     []         = ([tv], [tyCoVarsOfType (tyVarKind tv)])
    insert tv (a:as) (fvs:fvss)
      | tv `elemVarSet` fvs
      , (as', fvss') <- insert tv as fvss
      = (a:as', fvs `unionVarSet` fv_tv : fvss')

      | otherwise
      = (tv:a:as, fvs `unionVarSet` fv_tv : fvs : fvss)
      where
        fv_tv = tyCoVarsOfType (tyVarKind tv)

       -- lists not in correspondence
    insert _ _ _ = panic "scopedSort"

-- | Extract a well-scoped list of variables from a deterministic set of
-- variables. The result is deterministic.
-- NB: There used to exist varSetElemsWellScoped :: VarSet -> [Var] which
-- took a non-deterministic set and produced a non-deterministic
-- well-scoped list. If you care about the list being well-scoped you also
-- most likely care about it being in deterministic order.
dVarSetElemsWellScoped :: DVarSet -> [Var]
dVarSetElemsWellScoped = scopedSort . dVarSetElems

-- | Get the free vars of a type in scoped order
tyCoVarsOfTypeWellScoped :: Type -> [TyVar]
tyCoVarsOfTypeWellScoped = scopedSort . tyCoVarsOfTypeList

-- | Get the free vars of types in scoped order
tyCoVarsOfTypesWellScoped :: [Type] -> [TyVar]
tyCoVarsOfTypesWellScoped = scopedSort . tyCoVarsOfTypesList

-- | Given the suffix of a telescope, returns the prefix.
-- Ex: given [(k :: j), (a :: Proxy k)], returns [(j :: *)].
tyCoVarsOfBindersWellScoped :: [TyVar] -> [TyVar]
tyCoVarsOfBindersWellScoped tvs
  = tyCoVarsOfTypeWellScoped (mkInvForAllTys tvs unitTy)

------------- Closing over kinds -----------------

-- | Add the kind variables free in the kinds of the tyvars in the given set.
-- Returns a non-deterministic set.
closeOverKinds :: TyVarSet -> TyVarSet
closeOverKinds = fvVarSet . closeOverKindsFV . nonDetEltsUniqSet
  -- It's OK to use nonDetEltsUniqSet here because we immediately forget
  -- about the ordering by returning a set.

-- | Given a list of tyvars returns a deterministic FV computation that
-- returns the given tyvars with the kind variables free in the kinds of the
-- given tyvars.
closeOverKindsFV :: [TyVar] -> FV
closeOverKindsFV tvs =
  mapUnionFV (tyCoFVsOfType . tyVarKind) tvs `unionFV` mkFVs tvs

-- | Add the kind variables free in the kinds of the tyvars in the given set.
-- Returns a deterministically ordered list.
closeOverKindsList :: [TyVar] -> [TyVar]
closeOverKindsList tvs = fvVarList $ closeOverKindsFV tvs

-- | Add the kind variables free in the kinds of the tyvars in the given set.
-- Returns a deterministic set.
closeOverKindsDSet :: DTyVarSet -> DTyVarSet
closeOverKindsDSet = fvDVarSet . closeOverKindsFV . dVarSetElems

{-
************************************************************************
*                                                                      *
\subsection{Type families}
*                                                                      *
************************************************************************
-}

mkFamilyTyConApp :: TyCon -> [Type] -> Type
-- ^ Given a family instance TyCon and its arg types, return the
-- corresponding family type.  E.g:
--
-- > data family T a
-- > data instance T (Maybe b) = MkT b
--
-- Where the instance tycon is :RTL, so:
--
-- > mkFamilyTyConApp :RTL Int  =  T (Maybe Int)
mkFamilyTyConApp tc tys
  | Just (fam_tc, fam_tys) <- tyConFamInst_maybe tc
  , let tvs = tyConTyVars tc
        fam_subst = ASSERT2( tvs `equalLength` tys, ppr tc <+> ppr tys )
                    zipTvSubst tvs tys
  = mkTyConApp fam_tc (substTys fam_subst fam_tys)
  | otherwise
  = mkTyConApp tc tys

-- | Get the type on the LHS of a coercion induced by a type/data
-- family instance.
coAxNthLHS :: CoAxiom br -> Int -> Type
coAxNthLHS ax ind =
  mkTyConApp (coAxiomTyCon ax) (coAxBranchLHS (coAxiomNthBranch ax ind))

-- | Pretty prints a 'TyCon', using the family instance in case of a
-- representation tycon.  For example:
--
-- > data T [a] = ...
--
-- In that case we want to print @T [a]@, where @T@ is the family 'TyCon'
pprSourceTyCon :: TyCon -> SDoc
pprSourceTyCon tycon
  | Just (fam_tc, tys) <- tyConFamInst_maybe tycon
  = ppr $ fam_tc `TyConApp` tys        -- can't be FunTyCon
  | otherwise
  = ppr tycon

isFamFreeTy :: Type -> Bool
isFamFreeTy ty | Just ty' <- coreView ty = isFamFreeTy ty'
isFamFreeTy (TyVarTy _)       = True
isFamFreeTy (LitTy {})        = True
isFamFreeTy (TyConApp tc tys) = all isFamFreeTy tys && isFamFreeTyCon tc
isFamFreeTy (AppTy a b)       = isFamFreeTy a && isFamFreeTy b
isFamFreeTy (FunTy _ a b)     = isFamFreeTy a && isFamFreeTy b
isFamFreeTy (ForAllTy _ ty)   = isFamFreeTy ty
isFamFreeTy (CastTy ty _)     = isFamFreeTy ty
isFamFreeTy (CoercionTy _)    = False  -- Not sure about this

{-
************************************************************************
*                                                                      *
\subsection{Multiplicity}
*                                                                      *
************************************************************************
-}

isOneMultiplicity, isOmegaMultiplicity :: Type -> Bool
isOneMultiplicity ty = ty `eqType` oneDataConTy
isOmegaMultiplicity ty = ty `eqType` omegaDataConTy

{-
************************************************************************
*                                                                      *
\subsection{Liftedness}
*                                                                      *
************************************************************************
-}

-- | Returns Just True if this type is surely lifted, Just False
-- if it is surely unlifted, Nothing if we can't be sure (i.e., it is
-- levity polymorphic), and panics if the kind does not have the shape
-- TYPE r.
isLiftedType_maybe :: HasDebugCallStack => Type -> Maybe Bool
isLiftedType_maybe ty = go (getRuntimeRep ty)
  where
    go rr | Just rr' <- coreView rr = go rr'
          | isLiftedRuntimeRep rr  = Just True
          | TyConApp {} <- rr      = Just False  -- Everything else is unlifted
          | otherwise              = Nothing     -- levity polymorphic

-- | See "Type#type_classification" for what an unlifted type is.
-- Panics on levity polymorphic types.
isUnliftedType :: HasDebugCallStack => Type -> Bool
        -- isUnliftedType returns True for forall'd unlifted types:
        --      x :: forall a. Int#
        -- I found bindings like these were getting floated to the top level.
        -- They are pretty bogus types, mind you.  It would be better never to
        -- construct them
isUnliftedType ty
  = not (isLiftedType_maybe ty `orElse`
         pprPanic "isUnliftedType" (ppr ty <+> dcolon <+> ppr (typeKind ty)))

-- | Is this a type of kind RuntimeRep? (e.g. LiftedRep)
isRuntimeRepKindedTy :: Type -> Bool
isRuntimeRepKindedTy = isRuntimeRepTy . typeKind

-- | Drops prefix of RuntimeRep constructors in 'TyConApp's. Useful for e.g.
-- dropping 'LiftedRep arguments of unboxed tuple TyCon applications:
--
--   dropRuntimeRepArgs [ 'LiftedRep, 'IntRep
--                      , String, Int# ] == [String, Int#]
--
dropRuntimeRepArgs :: [Type] -> [Type]
dropRuntimeRepArgs = dropWhile isRuntimeRepKindedTy

-- | Extract the RuntimeRep classifier of a type. For instance,
-- @getRuntimeRep_maybe Int = LiftedRep@. Returns 'Nothing' if this is not
-- possible.
getRuntimeRep_maybe :: HasDebugCallStack
                    => Type -> Maybe Type
getRuntimeRep_maybe = kindRep_maybe . typeKind

-- | Extract the RuntimeRep classifier of a type. For instance,
-- @getRuntimeRep_maybe Int = LiftedRep@. Panics if this is not possible.
getRuntimeRep :: HasDebugCallStack => Type -> Type
getRuntimeRep ty
  = case getRuntimeRep_maybe ty of
      Just r  -> r
      Nothing -> pprPanic "getRuntimeRep" (ppr ty <+> dcolon <+> ppr (typeKind ty))

isUnboxedTupleType :: Type -> Bool
isUnboxedTupleType ty
  = tyConAppTyCon (getRuntimeRep ty) `hasKey` tupleRepDataConKey
  -- NB: Do not use typePrimRep, as that can't tell the difference between
  -- unboxed tuples and unboxed sums


isUnboxedSumType :: Type -> Bool
isUnboxedSumType ty
  = tyConAppTyCon (getRuntimeRep ty) `hasKey` sumRepDataConKey

-- | See "Type#type_classification" for what an algebraic type is.
-- Should only be applied to /types/, as opposed to e.g. partially
-- saturated type constructors
isAlgType :: Type -> Bool
isAlgType ty
  = case splitTyConApp_maybe ty of
      Just (tc, ty_args) -> ASSERT( ty_args `lengthIs` tyConArity tc )
                            isAlgTyCon tc
      _other             -> False

-- | Check whether a type is a data family type
isDataFamilyAppType :: Type -> Bool
isDataFamilyAppType ty = case tyConAppTyCon_maybe ty of
                           Just tc -> isDataFamilyTyCon tc
                           _       -> False

-- | Computes whether an argument (or let right hand side) should
-- be computed strictly or lazily, based only on its type.
-- Currently, it's just 'isUnliftedType'. Panics on levity-polymorphic types.
isStrictType :: HasDebugCallStack => Type -> Bool
isStrictType = isUnliftedType

isPrimitiveType :: Type -> Bool
-- ^ Returns true of types that are opaque to Haskell.
isPrimitiveType ty = case splitTyConApp_maybe ty of
                        Just (tc, ty_args) -> ASSERT( ty_args `lengthIs` tyConArity tc )
                                              isPrimTyCon tc
                        _                  -> False

{-
************************************************************************
*                                                                      *
\subsection{Join points}
*                                                                      *
************************************************************************
-}

-- | Determine whether a type could be the type of a join point of given total
-- arity, according to the polymorphism rule. A join point cannot be polymorphic
-- in its return type, since given
--   join j @a @b x y z = e1 in e2,
-- the types of e1 and e2 must be the same, and a and b are not in scope for e2.
-- (See Note [The polymorphism rule of join points] in CoreSyn.) Returns False
-- also if the type simply doesn't have enough arguments.
--
-- Note that we need to know how many arguments (type *and* value) the putative
-- join point takes; for instance, if
--   j :: forall a. a -> Int
-- then j could be a binary join point returning an Int, but it could *not* be a
-- unary join point returning a -> Int.
--
-- TODO: See Note [Excess polymorphism and join points]
isValidJoinPointType :: JoinArity -> Type -> Bool
isValidJoinPointType arity ty
  = valid_under emptyVarSet arity ty
  where
    valid_under tvs arity ty
      | arity == 0
      = isEmptyVarSet (tvs `intersectVarSet` tyCoVarsOfType ty)
      | Just (t, ty') <- splitForAllTy_maybe ty
      = valid_under (tvs `extendVarSet` t) (arity-1) ty'
      | Just (_, res_ty) <- splitFunTy_maybe ty
      = valid_under tvs (arity-1) res_ty
      | otherwise
      = False

{- Note [Excess polymorphism and join points]
~~~~~~~~~~~~~~~~~~~~~~~~~~~~~~~~~~~~~~~~~~~~~
In principle, if a function would be a join point except that it fails
the polymorphism rule (see Note [The polymorphism rule of join points] in
CoreSyn), it can still be made a join point with some effort. This is because
all tail calls must return the same type (they return to the same context!), and
thus if the return type depends on an argument, that argument must always be the
same.

For instance, consider:

  let f :: forall a. a -> Char -> [a]
      f @a x c = ... f @a y 'a' ...
  in ... f @Int 1 'b' ... f @Int 2 'c' ...

(where the calls are tail calls). `f` fails the polymorphism rule because its
return type is [a], where [a] is bound. But since the type argument is always
'Int', we can rewrite it as:

  let f' :: Int -> Char -> [Int]
      f' x c = ... f' y 'a' ...
  in ... f' 1 'b' ... f 2 'c' ...

and now we can make f' a join point:

  join f' :: Int -> Char -> [Int]
       f' x c = ... jump f' y 'a' ...
  in ... jump f' 1 'b' ... jump f' 2 'c' ...

It's not clear that this comes up often, however. TODO: Measure how often and
add this analysis if necessary.  See Trac #14620.


************************************************************************
*                                                                      *
\subsection{Sequencing on types}
*                                                                      *
************************************************************************
-}

seqType :: Type -> ()
seqType (LitTy n)                   = n `seq` ()
seqType (TyVarTy tv)                = tv `seq` ()
seqType (AppTy t1 t2)               = seqType t1 `seq` seqType t2
seqType (FunTy w t1 t2)             = w `seq` seqType t1 `seq` seqType t2
seqType (TyConApp tc tys)           = tc `seq` seqTypes tys
seqType (ForAllTy (Bndr tv _) ty)   = seqType (varType tv) `seq` seqType ty
seqType (CastTy ty co)              = seqType ty `seq` seqCo co
seqType (CoercionTy co)             = seqCo co

seqTypes :: [Type] -> ()
seqTypes []       = ()
seqTypes (ty:tys) = seqType ty `seq` seqTypes tys

{-
************************************************************************
*                                                                      *
                Comparison for types
        (We don't use instances so that we know where it happens)
*                                                                      *
************************************************************************

Note [Equality on AppTys]
~~~~~~~~~~~~~~~~~~~~~~~~~
In our cast-ignoring equality, we want to say that the following two
are equal:

  (Maybe |> co) (Int |> co')   ~?       Maybe Int

But the left is an AppTy while the right is a TyConApp. The solution is
to use repSplitAppTy_maybe to break up the TyConApp into its pieces and
then continue. Easy to do, but also easy to forget to do.

-}

eqType :: Type -> Type -> Bool
-- ^ Type equality on source types. Does not look through @newtypes@ or
-- 'PredType's, but it does look through type synonyms.
-- This first checks that the kinds of the types are equal and then
-- checks whether the types are equal, ignoring casts and coercions.
-- (The kind check is a recursive call, but since all kinds have type
-- @Type@, there is no need to check the types of kinds.)
-- See also Note [Non-trivial definitional equality] in TyCoRep.
eqType t1 t2 = isEqual $ nonDetCmpType t1 t2
  -- It's OK to use nonDetCmpType here and eqType is deterministic,
  -- nonDetCmpType does equality deterministically

-- | Compare types with respect to a (presumably) non-empty 'RnEnv2'.
eqTypeX :: RnEnv2 -> Type -> Type -> Bool
eqTypeX env t1 t2 = isEqual $ nonDetCmpTypeX env t1 t2
  -- It's OK to use nonDetCmpType here and eqTypeX is deterministic,
  -- nonDetCmpTypeX does equality deterministically

-- | Type equality on lists of types, looking through type synonyms
-- but not newtypes.
eqTypes :: [Type] -> [Type] -> Bool
eqTypes tys1 tys2 = isEqual $ nonDetCmpTypes tys1 tys2
  -- It's OK to use nonDetCmpType here and eqTypes is deterministic,
  -- nonDetCmpTypes does equality deterministically

eqVarBndrs :: RnEnv2 -> [Var] -> [Var] -> Maybe RnEnv2
-- Check that the var lists are the same length
-- and have matching kinds; if so, extend the RnEnv2
-- Returns Nothing if they don't match
eqVarBndrs env [] []
 = Just env
eqVarBndrs env (tv1:tvs1) (tv2:tvs2)
 | eqTypeX env (varType tv1) (varType tv2)
 = eqVarBndrs (rnBndr2 env tv1 tv2) tvs1 tvs2
eqVarBndrs _ _ _= Nothing

-- Now here comes the real worker

{-
Note [nonDetCmpType nondeterminism]
~~~~~~~~~~~~~~~~~~~~~~~~~~~~~~
nonDetCmpType is implemented in terms of nonDetCmpTypeX. nonDetCmpTypeX
uses nonDetCmpTc which compares TyCons by their Unique value. Using Uniques for
ordering leads to nondeterminism. We hit the same problem in the TyVarTy case,
comparing type variables is nondeterministic, note the call to nonDetCmpVar in
nonDetCmpTypeX.
See Note [Unique Determinism] for more details.
-}

nonDetCmpType :: Type -> Type -> Ordering
nonDetCmpType t1 t2
  -- we know k1 and k2 have the same kind, because they both have kind *.
  = nonDetCmpTypeX rn_env t1 t2
  where
    rn_env = mkRnEnv2 (mkInScopeSet (tyCoVarsOfTypes [t1, t2]))

nonDetCmpTypes :: [Type] -> [Type] -> Ordering
nonDetCmpTypes ts1 ts2 = nonDetCmpTypesX rn_env ts1 ts2
  where
    rn_env = mkRnEnv2 (mkInScopeSet (tyCoVarsOfTypes (ts1 ++ ts2)))

-- | An ordering relation between two 'Type's (known below as @t1 :: k1@
-- and @t2 :: k2@)
data TypeOrdering = TLT  -- ^ @t1 < t2@
                  | TEQ  -- ^ @t1 ~ t2@ and there are no casts in either,
                         -- therefore we can conclude @k1 ~ k2@
                  | TEQX -- ^ @t1 ~ t2@ yet one of the types contains a cast so
                         -- they may differ in kind.
                  | TGT  -- ^ @t1 > t2@
                  deriving (Eq, Ord, Enum, Bounded)

nonDetCmpTypeX :: RnEnv2 -> Type -> Type -> Ordering  -- Main workhorse
    -- See Note [Non-trivial definitional equality] in TyCoRep
nonDetCmpTypeX env orig_t1 orig_t2 =
    case go env orig_t1 orig_t2 of
      -- If there are casts then we also need to do a comparison of the kinds of
      -- the types being compared
      TEQX          -> toOrdering $ go env k1 k2
      ty_ordering   -> toOrdering ty_ordering
  where
    k1 = typeKind orig_t1
    k2 = typeKind orig_t2

    toOrdering :: TypeOrdering -> Ordering
    toOrdering TLT  = LT
    toOrdering TEQ  = EQ
    toOrdering TEQX = EQ
    toOrdering TGT  = GT

    liftOrdering :: Ordering -> TypeOrdering
    liftOrdering LT = TLT
    liftOrdering EQ = TEQ
    liftOrdering GT = TGT

    thenCmpTy :: TypeOrdering -> TypeOrdering -> TypeOrdering
    thenCmpTy TEQ  rel  = rel
    thenCmpTy TEQX rel  = hasCast rel
    thenCmpTy rel  _    = rel

    hasCast :: TypeOrdering -> TypeOrdering
    hasCast TEQ = TEQX
    hasCast rel = rel

    -- Returns both the resulting ordering relation between the two types
    -- and whether either contains a cast.
    go :: RnEnv2 -> Type -> Type -> TypeOrdering
    go env t1 t2
      | Just t1' <- coreView t1 = go env t1' t2
      | Just t2' <- coreView t2 = go env t1 t2'

    go env (TyVarTy tv1)       (TyVarTy tv2)
      = liftOrdering $ rnOccL env tv1 `nonDetCmpVar` rnOccR env tv2
    go env (ForAllTy (Bndr tv1 _) t1) (ForAllTy (Bndr tv2 _) t2)
      = go env (varType tv1) (varType tv2)
        `thenCmpTy` go (rnBndr2 env tv1 tv2) t1 t2
        -- See Note [Equality on AppTys]
    go env (AppTy s1 t1) ty2
      | Just (s2, t2) <- repSplitAppTy_maybe ty2
      = go env s1 s2 `thenCmpTy` go env t1 t2
    go env ty1 (AppTy s2 t2)
      | Just (s1, t1) <- repSplitAppTy_maybe ty1
      = go env s1 s2 `thenCmpTy` go env t1 t2
    go env (FunTy w1 s1 t1) (FunTy w2 s2 t2)
      = go_mult env w1 w2 `thenCmpTy`
        go env s1 s2 `thenCmpTy` go env t1 t2
    go env (TyConApp tc1 tys1) (TyConApp tc2 tys2)
      = liftOrdering (tc1 `nonDetCmpTc` tc2) `thenCmpTy` gos env tys1 tys2
    go _   (LitTy l1)          (LitTy l2)          = liftOrdering (compare l1 l2)
    go env (CastTy t1 _)       t2                  = hasCast $ go env t1 t2
    go env t1                  (CastTy t2 _)       = hasCast $ go env t1 t2

    go _   (CoercionTy {})     (CoercionTy {})     = TEQ

        -- Deal with the rest: TyVarTy < CoercionTy < AppTy < LitTy < TyConApp < ForAllTy
    go _ ty1 ty2
      = liftOrdering $ (get_rank ty1) `compare` (get_rank ty2)
      where get_rank :: Type -> Int
            get_rank (CastTy {})
              = pprPanic "nonDetCmpTypeX.get_rank" (ppr [ty1,ty2])
            get_rank (TyVarTy {})    = 0
            get_rank (CoercionTy {}) = 1
            get_rank (AppTy {})      = 3
            get_rank (LitTy {})      = 4
            get_rank (TyConApp {})   = 5
            get_rank (FunTy {})      = 6
            get_rank (ForAllTy {})   = 7


    go_mult :: RnEnv2 -> Mult -> Mult -> TypeOrdering
    go_mult env r1 r2 =
      if r1 `eqMult` r2
        then TEQ
        else
          case submultMaybe r1 r2 of
            Smaller -> TLT
            Larger  -> TGT
            Unknown -> go env (fromMult r1) (fromMult r2)

    gos :: RnEnv2 -> [Type] -> [Type] -> TypeOrdering
    gos _   []         []         = TEQ
    gos _   []         _          = TLT
    gos _   _          []         = TGT
    gos env (ty1:tys1) (ty2:tys2) = go env ty1 ty2 `thenCmpTy` gos env tys1 tys2

eqMult :: Mult -> Mult -> Bool
eqMult Zero Zero = True
eqMult One One = True
eqMult Omega Omega = True
eqMult (MultThing ty) (MultThing ty') = eqType ty ty'
eqMult (MultAdd r1 r2) (MultAdd r1' r2') = eqMult r1 r1' && eqMult r2 r2'
eqMult (MultMul r1 r2) (MultMul r1' r2') = eqMult r1 r1' && eqMult r2 r2'
eqMult _ _ = False

-------------
nonDetCmpTypesX :: RnEnv2 -> [Type] -> [Type] -> Ordering
nonDetCmpTypesX _   []        []        = EQ
nonDetCmpTypesX env (t1:tys1) (t2:tys2) = nonDetCmpTypeX env t1 t2
                                          `thenCmp`
                                          nonDetCmpTypesX env tys1 tys2
nonDetCmpTypesX _   []        _         = LT
nonDetCmpTypesX _   _         []        = GT

-------------
-- | Compare two 'TyCon's. NB: This should /never/ see 'Constraint' (as
-- recognized by Kind.isConstraintKindCon) which is considered a synonym for
-- 'Type' in Core.
-- See Note [Kind Constraint and kind Type] in Kind.
-- See Note [nonDetCmpType nondeterminism]
nonDetCmpTc :: TyCon -> TyCon -> Ordering
nonDetCmpTc tc1 tc2
  = ASSERT( not (isConstraintKindCon tc1) && not (isConstraintKindCon tc2) )
    u1 `nonDetCmpUnique` u2
  where
    u1  = tyConUnique tc1
    u2  = tyConUnique tc2

{-
************************************************************************
*                                                                      *
        The kind of a type
*                                                                      *
************************************************************************

Note [typeKind vs tcTypeKind]
~~~~~~~~~~~~~~~~~~~~~~~~~~~~~
We have two functions to get the kind of a type

  * typeKind   ignores  the distinction between Constraint and *
  * tcTypeKind respects the distinction between Constraint and *

tcTypeKind is used by the type inference engine, for which Constraint
and * are different; after that we use typeKind.

See also Note [coreView vs tcView]

Note [Kinding rules for types]
~~~~~~~~~~~~~~~~~~~~~~~~~~~~~~
In typeKind we consider Constraint and (TYPE LiftedRep) to be identical.
We then have

         t1 : TYPE rep1
         t2 : TYPE rep2
   (FUN) ----------------
         t1 -> t2 : Type

         ty : TYPE rep
         `a` is not free in rep
(FORALL) -----------------------
         forall a. ty : TYPE rep

In tcTypeKind we consider Constraint and (TYPE LiftedRep) to be distinct:

          t1 : TYPE rep1
          t2 : TYPE rep2
    (FUN) ----------------
          t1 -> t2 : Type

          t1 : Constraint
          t2 : TYPE rep
  (PRED1) ----------------
          t1 => t2 : Type

          t1 : Constraint
          t2 : Constraint
  (PRED2) ---------------------
          t1 => t2 : Constraint

          ty : TYPE rep
          `a` is not free in rep
(FORALL1) -----------------------
          forall a. ty : TYPE rep

          ty : Constraint
(FORALL2) -------------------------
          forall a. ty : Constraint

Note that:
* The only way we distinguish '->' from '=>' is by the fact
  that the argument is a PredTy.  Both are FunTys
-}

-----------------------------
typeKind :: HasDebugCallStack => Type -> Kind
typeKind (TyConApp tc tys) = piResultTys (tyConKind tc) tys
typeKind (LitTy l)         = typeLiteralKind l
typeKind (FunTy {})        = liftedTypeKind
typeKind (TyVarTy tyvar)   = tyVarKind tyvar
typeKind (CastTy _ty co)   = pSnd $ coercionKind co
typeKind (CoercionTy co)   = coercionType co

typeKind (AppTy fun arg)
  = go fun [arg]
  where
    -- Accumulate the type arugments, so we can call piResultTys,
    -- rather than a succession of calls to piResultTy (which is
    -- asymptotically costly as the number of arguments increases)
    go (AppTy fun arg) args = go fun (arg:args)
    go fun             args = piResultTys (typeKind fun) args

typeKind ty@(ForAllTy {})
  = case occCheckExpand tvs body_kind of   -- We must make sure tv does not occur in kind
      Just k' -> k'                        -- As it is already out of scope!
      Nothing -> pprPanic "typeKind"
                  (ppr ty $$ ppr tvs $$ ppr body <+> dcolon <+> ppr body_kind)
  where
    (tvs, body) = splitTyVarForAllTys ty
    body_kind   = typeKind body

-----------------------------
tcTypeKind :: HasDebugCallStack => Type -> Kind
tcTypeKind (TyConApp tc tys) = piResultTys (tyConKind tc) tys
tcTypeKind (LitTy l)         = typeLiteralKind l
tcTypeKind (TyVarTy tyvar)   = tyVarKind tyvar
tcTypeKind (CastTy _ty co)   = pSnd $ coercionKind co
tcTypeKind (CoercionTy co)   = coercionType co

tcTypeKind (FunTy arg res)
  | isPredTy arg && isPredTy res = constraintKind
  | otherwise                    = liftedTypeKind

tcTypeKind (AppTy fun arg)
  = go fun [arg]
  where
    -- Accumulate the type arugments, so we can call piResultTys,
    -- rather than a succession of calls to piResultTy (which is
    -- asymptotically costly as the number of arguments increases)
    go (AppTy fun arg) args = go fun (arg:args)
    go fun             args = piResultTys (tcTypeKind fun) args

tcTypeKind ty@(ForAllTy {})
  | tcIsConstraintKind body_kind
  = constraintKind

  | otherwise
  = case occCheckExpand tvs body_kind of   -- We must make sure tv does not occur in kind
      Just k' -> k'                        -- As it is already out of scope!
      Nothing -> pprPanic "tcTypeKind"
                  (ppr ty $$ ppr tvs $$ ppr body <+> dcolon <+> ppr body_kind)
  where
    (tvs, body) = splitTyVarForAllTys ty
    body_kind = tcTypeKind body


isPredTy :: Type -> Bool
-- See Note [Types for coercions, predicates, and evidence]
isPredTy ty = tcIsConstraintKind (tcTypeKind ty)

--------------------------
typeLiteralKind :: TyLit -> Kind
typeLiteralKind l =
  case l of
    NumTyLit _ -> typeNatKind
    StrTyLit _ -> typeSymbolKind

-- | Returns True if a type is levity polymorphic. Should be the same
-- as (isKindLevPoly . typeKind) but much faster.
-- Precondition: The type has kind (TYPE blah)
isTypeLevPoly :: Type -> Bool
isTypeLevPoly = go
  where
    go ty@(TyVarTy {})                           = check_kind ty
    go ty@(AppTy {})                             = check_kind ty
    go ty@(TyConApp tc _) | not (isTcLevPoly tc) = False
                          | otherwise            = check_kind ty
    go (ForAllTy _ ty)                           = go ty
    go (FunTy {})                                = False
    go (LitTy {})                                = False
    go ty@(CastTy {})                            = check_kind ty
    go ty@(CoercionTy {})                        = pprPanic "isTypeLevPoly co" (ppr ty)

    check_kind = isKindLevPoly . typeKind

-- | Looking past all pi-types, is the end result potentially levity polymorphic?
-- Example: True for (forall r (a :: TYPE r). String -> a)
-- Example: False for (forall r1 r2 (a :: TYPE r1) (b :: TYPE r2). a -> b -> Type)
resultIsLevPoly :: Type -> Bool
resultIsLevPoly = isTypeLevPoly . snd . splitPiTys


{- **********************************************************************
*                                                                       *
           Occurs check expansion
%*                                                                      *
%********************************************************************* -}

{- Note [Occurs check expansion]
~~~~~~~~~~~~~~~~~~~~~~~~~~~~~~~~
(occurCheckExpand tv xi) expands synonyms in xi just enough to get rid
of occurrences of tv outside type function arguments, if that is
possible; otherwise, it returns Nothing.

For example, suppose we have
  type F a b = [a]
Then
  occCheckExpand b (F Int b) = Just [Int]
but
  occCheckExpand a (F a Int) = Nothing

We don't promise to do the absolute minimum amount of expanding
necessary, but we try not to do expansions we don't need to.  We
prefer doing inner expansions first.  For example,
  type F a b = (a, Int, a, [a])
  type G b   = Char
We have
  occCheckExpand b (F (G b)) = Just (F Char)
even though we could also expand F to get rid of b.
-}

occCheckExpand :: [Var] -> Type -> Maybe Type
-- See Note [Occurs check expansion]
-- We may have needed to do some type synonym unfolding in order to
-- get rid of the variable (or forall), so we also return the unfolded
-- version of the type, which is guaranteed to be syntactically free
-- of the given type variable.  If the type is already syntactically
-- free of the variable, then the same type is returned.
occCheckExpand vs_to_avoid ty
  = go (mkVarSet vs_to_avoid, emptyVarEnv) ty
  where
    go :: (VarSet, VarEnv TyCoVar) -> Type -> Maybe Type
          -- The VarSet is the set of variables we are trying to avoid
          -- The VarEnv carries mappings necessary
          -- because of kind expansion
    go cxt@(as, env) (TyVarTy tv')
      | tv' `elemVarSet` as               = Nothing
      | Just tv'' <- lookupVarEnv env tv' = return (mkTyVarTy tv'')
      | otherwise                         = do { tv'' <- go_var cxt tv'
                                               ; return (mkTyVarTy tv'') }

    go _   ty@(LitTy {}) = return ty
    go cxt (AppTy ty1 ty2) = do { ty1' <- go cxt ty1
                                ; ty2' <- go cxt ty2
                                ; return (mkAppTy ty1' ty2') }
    go cxt (FunTy w ty1 ty2) = do { ty1' <- go cxt ty1
                                ; ty2' <- go cxt ty2
                                ; return (mkFunTy w ty1' ty2') }
    go cxt@(as, env) (ForAllTy (Bndr tv vis) body_ty)
       = do { ki' <- go cxt (varType tv)
            ; let tv' = setVarType tv ki'
                  env' = extendVarEnv env tv tv'
                  as'  = as `delVarSet` tv
            ; body' <- go (as', env') body_ty
            ; return (ForAllTy (Bndr tv' vis) body') }

    -- For a type constructor application, first try expanding away the
    -- offending variable from the arguments.  If that doesn't work, next
    -- see if the type constructor is a type synonym, and if so, expand
    -- it and try again.
    go cxt ty@(TyConApp tc tys)
      = case mapM (go cxt) tys of
          Just tys' -> return (mkTyConApp tc tys')
          Nothing | Just ty' <- tcView ty -> go cxt ty'
                  | otherwise             -> Nothing
                      -- Failing that, try to expand a synonym

    go cxt (CastTy ty co) =  do { ty' <- go cxt ty
                                ; co' <- go_co cxt co
                                ; return (mkCastTy ty' co') }
    go cxt (CoercionTy co) = do { co' <- go_co cxt co
                                ; return (mkCoercionTy co') }

    ------------------
    go_var cxt v = do { k' <- go cxt (varType v)
                      ; return (setVarType v k') }
           -- Works for TyVar and CoVar
           -- See Note [Occurrence checking: look inside kinds]

    ------------------
    go_mco _   MRefl = return MRefl
    go_mco ctx (MCo co) = MCo <$> go_co ctx co

    ------------------
    go_co cxt (Refl ty)                 = do { ty' <- go cxt ty
                                             ; return (mkNomReflCo ty') }
    go_co cxt (GRefl r ty mco)          = do { mco' <- go_mco cxt mco
                                             ; ty' <- go cxt ty
                                             ; return (mkGReflCo r ty' mco') }
      -- Note: Coercions do not contain type synonyms
    go_co cxt (TyConAppCo r tc args)    = do { args' <- mapM (go_co cxt) args
                                             ; return (mkTyConAppCo r tc args') }
    go_co cxt (AppCo co arg)            = do { co' <- go_co cxt co
                                             ; arg' <- go_co cxt arg
                                             ; return (mkAppCo co' arg') }
    go_co cxt@(as, env) (ForAllCo tv kind_co body_co)
      = do { kind_co' <- go_co cxt kind_co
           ; let tv' = setVarType tv $
                       pFst (coercionKind kind_co')
                 env' = extendVarEnv env tv tv'
                 as'  = as `delVarSet` tv
           ; body' <- go_co (as', env') body_co
           ; return (ForAllCo tv' kind_co' body') }
    go_co cxt (FunCo w r co1 co2)       = do { co1' <- go_co cxt co1
                                             ; co2' <- go_co cxt co2
                                             ; return (mkFunCo w r co1' co2') }
    go_co cxt@(as,env) (CoVarCo c)
      | c `elemVarSet` as               = Nothing
      | Just c' <- lookupVarEnv env c   = return (mkCoVarCo c')
      | otherwise                       = do { c' <- go_var cxt c
                                             ; return (mkCoVarCo c') }
    go_co cxt (HoleCo h)                = do { c' <- go_var cxt (ch_co_var h)
                                             ; return (HoleCo (h { ch_co_var = c' })) }
    go_co cxt (AxiomInstCo ax ind args) = do { args' <- mapM (go_co cxt) args
                                             ; return (mkAxiomInstCo ax ind args') }
    go_co cxt (UnivCo p r ty1 ty2)      = do { p' <- go_prov cxt p
                                             ; ty1' <- go cxt ty1
                                             ; ty2' <- go cxt ty2
                                             ; return (mkUnivCo p' r ty1' ty2') }
    go_co cxt (SymCo co)                = do { co' <- go_co cxt co
                                             ; return (mkSymCo co') }
    go_co cxt (TransCo co1 co2)         = do { co1' <- go_co cxt co1
                                             ; co2' <- go_co cxt co2
                                             ; return (mkTransCo co1' co2') }
    go_co cxt (NthCo r n co)            = do { co' <- go_co cxt co
                                             ; return (mkNthCo r n co') }
    go_co cxt (LRCo lr co)              = do { co' <- go_co cxt co
                                             ; return (mkLRCo lr co') }
    go_co cxt (InstCo co arg)           = do { co' <- go_co cxt co
                                             ; arg' <- go_co cxt arg
                                             ; return (mkInstCo co' arg') }
    go_co cxt (KindCo co)               = do { co' <- go_co cxt co
                                             ; return (mkKindCo co') }
    go_co cxt (SubCo co)                = do { co' <- go_co cxt co
                                             ; return (mkSubCo co') }
    go_co cxt (AxiomRuleCo ax cs)       = do { cs' <- mapM (go_co cxt) cs
                                             ; return (mkAxiomRuleCo ax cs') }

    ------------------
    go_prov _   UnsafeCoerceProv    = return UnsafeCoerceProv
    go_prov cxt (PhantomProv co)    = PhantomProv <$> go_co cxt co
    go_prov cxt (ProofIrrelProv co) = ProofIrrelProv <$> go_co cxt co
    go_prov _   p@(PluginProv _)    = return p


{-
%************************************************************************
%*                                                                      *
        Miscellaneous functions
%*                                                                      *
%************************************************************************

-}
-- | All type constructors occurring in the type; looking through type
--   synonyms, but not newtypes.
--  When it finds a Class, it returns the class TyCon.
tyConsOfType :: Type -> UniqSet TyCon
tyConsOfType ty
  = go ty
  where
     go :: Type -> UniqSet TyCon  -- The UniqSet does duplicate elim
     go ty | Just ty' <- coreView ty = go ty'
     go (TyVarTy {})                = emptyUniqSet
     go (LitTy {})                  = emptyUniqSet
     go (TyConApp tc tys)           = go_tc tc `unionUniqSets` go_s tys
     go (AppTy a b)                 = go a `unionUniqSets` go b
     go (FunTy w a b)               = go (fromMult w) `unionUniqSets` go a `unionUniqSets` go b `unionUniqSets` go_tc funTyCon
     go (ForAllTy (Bndr tv _) ty)   = go ty `unionUniqSets` go (varType tv)
     go (CastTy ty co)              = go ty `unionUniqSets` go_co co
     go (CoercionTy co)             = go_co co

     go_co (Refl ty)               = go ty
     go_co (GRefl _ ty mco)        = go ty `unionUniqSets` go_mco mco
     go_co (TyConAppCo _ tc args)  = go_tc tc `unionUniqSets` go_cos args
     go_co (AppCo co arg)          = go_co co `unionUniqSets` go_co arg
     go_co (ForAllCo _ kind_co co) = go_co kind_co `unionUniqSets` go_co co
     go_co (FunCo _ co_mult co1 co2) = go_co co_mult `unionUniqSets` go_co co1 `unionUniqSets` go_co co2
     go_co (AxiomInstCo ax _ args) = go_ax ax `unionUniqSets` go_cos args
     go_co (UnivCo p _ t1 t2)      = go_prov p `unionUniqSets` go t1 `unionUniqSets` go t2
     go_co (CoVarCo {})            = emptyUniqSet
     go_co (HoleCo {})             = emptyUniqSet
     go_co (SymCo co)              = go_co co
     go_co (TransCo co1 co2)       = go_co co1 `unionUniqSets` go_co co2
     go_co (NthCo _ _ co)          = go_co co
     go_co (LRCo _ co)             = go_co co
     go_co (InstCo co arg)         = go_co co `unionUniqSets` go_co arg
     go_co (KindCo co)             = go_co co
     go_co (SubCo co)              = go_co co
     go_co (AxiomRuleCo _ cs)      = go_cos cs

     go_mco MRefl    = emptyUniqSet
     go_mco (MCo co) = go_co co

     go_prov UnsafeCoerceProv    = emptyUniqSet
     go_prov (PhantomProv co)    = go_co co
     go_prov (ProofIrrelProv co) = go_co co
     go_prov (PluginProv _)      = emptyUniqSet
        -- this last case can happen from the tyConsOfType used from
        -- checkTauTvUpdate

     go_s tys     = foldr (unionUniqSets . go)     emptyUniqSet tys
     go_cos cos   = foldr (unionUniqSets . go_co)  emptyUniqSet cos

     go_tc tc = unitUniqSet tc
     go_ax ax = go_tc $ coAxiomTyCon ax

-- | Find the result 'Kind' of a type synonym,
-- after applying it to its 'arity' number of type variables
-- Actually this function works fine on data types too,
-- but they'd always return '*', so we never need to ask
synTyConResKind :: TyCon -> Kind
synTyConResKind tycon = piResultTys (tyConKind tycon) (mkTyVarTys (tyConTyVars tycon))

-- | Retrieve the free variables in this type, splitting them based
-- on whether they are used visibly or invisibly. Invisible ones come
-- first.
splitVisVarsOfType :: Type -> Pair TyCoVarSet
splitVisVarsOfType orig_ty = Pair invis_vars vis_vars
  where
    Pair invis_vars1 vis_vars = go orig_ty
    invis_vars = invis_vars1 `minusVarSet` vis_vars

    go (TyVarTy tv)      = Pair (tyCoVarsOfType $ tyVarKind tv) (unitVarSet tv)
    go (AppTy t1 t2)     = go t1 `mappend` go t2
    go (TyConApp tc tys) = go_tc tc tys
    go (FunTy _ t1 t2)     = go t1 `mappend` go t2
    go (ForAllTy (Bndr tv _) ty)
      = ((`delVarSet` tv) <$> go ty) `mappend`
        (invisible (tyCoVarsOfType $ varType tv))
    go (LitTy {}) = mempty
    go (CastTy ty co) = go ty `mappend` invisible (tyCoVarsOfCo co)
    go (CoercionTy co) = invisible $ tyCoVarsOfCo co

    invisible vs = Pair vs emptyVarSet

    go_tc tc tys = let (invis, vis) = partitionInvisibleTypes tc tys in
                   invisible (tyCoVarsOfTypes invis) `mappend` foldMap go vis

splitVisVarsOfTypes :: [Type] -> Pair TyCoVarSet
splitVisVarsOfTypes = foldMap splitVisVarsOfType

modifyJoinResTy :: Int            -- Number of binders to skip
                -> (Type -> Type) -- Function to apply to result type
                -> Type           -- Type of join point
                -> Type           -- New type
-- INVARIANT: If any of the first n binders are foralls, those tyvars cannot
-- appear in the original result type. See isValidJoinPointType.
modifyJoinResTy orig_ar f orig_ty
  = go orig_ar orig_ty
  where
    go 0 ty = f ty
    go n ty | Just (arg_bndr, res_ty) <- splitPiTy_maybe ty
            = mkTyCoPiTy arg_bndr (go (n-1) res_ty)
            | otherwise
            = pprPanic "modifyJoinResTy" (ppr orig_ar <+> ppr orig_ty)

setJoinResTy :: Int  -- Number of binders to skip
             -> Type -- New result type
             -> Type -- Type of join point
             -> Type -- New type
-- INVARIANT: Same as for modifyJoinResTy
setJoinResTy ar new_res_ty ty
  = modifyJoinResTy ar (const new_res_ty) ty


{-
%************************************************************************
%*                                                                      *
         Pretty-printing
%*                                                                      *
%************************************************************************

Most pretty-printing is either in TyCoRep or IfaceType.

-}

-- | This variant preserves any use of TYPE in a type, effectively
-- locally setting -fprint-explicit-runtime-reps.
pprWithTYPE :: Type -> SDoc
pprWithTYPE ty = updSDocDynFlags (flip gopt_set Opt_PrintExplicitRuntimeReps) $
                 ppr ty<|MERGE_RESOLUTION|>--- conflicted
+++ resolved
@@ -257,11 +257,8 @@
 import TysPrim
 import {-# SOURCE #-} TysWiredIn ( listTyCon, typeNatKind, unitTy
                                  , typeSymbolKind, liftedTypeKind
-<<<<<<< HEAD
+                                 , constraintKind
                                  , oneDataConTy, omegaDataConTy, unrestrictedFunTyCon )
-=======
-                                 , constraintKind )
->>>>>>> 4773b430
 import PrelNames
 import CoAxiom
 import {-# SOURCE #-} Coercion( mkNomReflCo, mkGReflCo, mkReflCo
@@ -1853,60 +1850,6 @@
   = True
 isCoVarType _ = False
 
-<<<<<<< HEAD
--- | Is the type suitable to classify a given/wanted in the typechecker?
-isPredTy :: Type -> Bool
--- See Note [isPredTy complications]
--- NB: /not/ true of (t1 ~# t2) or (t1 ~R# t2)
---     See Note [Types for coercions, predicates, and evidence]
-isPredTy ty = go ty []
-  where
-    go :: Type -> [KindOrType] -> Bool
-    -- Since we are looking at the kind,
-    -- no need to look through type synonyms
-    go (AppTy ty1 ty2)   args       = go ty1 (ty2 : args)
-    go (TyVarTy tv)      args       = go_k (tyVarKind tv) args
-    go (TyConApp tc tys) args       = ASSERT( null args )  -- TyConApp invariant
-                                      go_k (tyConKind tc) tys
-    go (FunTy _ arg res) []
-      | isPredTy arg                = isPredTy res   -- (Eq a => C a)
-      | otherwise                   = False          -- (Int -> Bool)
-    go (ForAllTy _ ty) []           = go ty []
-    go (CastTy _ co) args           = go_k (pSnd (coercionKind co)) args
-    go _ _ = False
-
-    go_k :: Kind -> [KindOrType] -> Bool
-    -- True <=> ('k' applied to 'kts') = Constraint
-    go_k k [] = tcIsConstraintKind k
-    go_k k (arg:args) = case piResultTy_maybe k arg of
-                          Just k' -> go_k k' args
-                          Nothing -> WARN( True, text "isPredTy" <+> ppr ty )
-                                     False
-       -- This last case shouldn't happen under most circumstances. It can
-       -- occur if we call isPredTy during kind checking, especially if one
-       -- of the following happens:
-       --
-       -- 1. There is actually a kind error.  Example in which this showed up:
-       --    polykinds/T11399
-       --
-       -- 2. A type constructor application appears to be oversaturated. An
-       --    example of this occurred in GHC Trac #13187:
-       --
-       --      {-# LANGUAGE PolyKinds #-}
-       --      type Const a b = b
-       --      f :: Const Int (,) Bool Char -> Char
-       --
-       --    We call isPredTy (Const k1 k2 Int (,) Bool Char
-       --    where k1,k2 are unification variables that have been
-       --    unified to *, and (*->*->*) resp, /but not zonked/.
-       --    This shows that isPredTy can report a false negative
-       --    if a constraint is similarly oversaturated, but
-       --    it's hard to do better than isPredTy currently does without
-       --    zonking, so we punt on such cases for now.  This only happens
-       --    during debug-printing, so it doesn't matter.
-
-=======
->>>>>>> 4773b430
 isClassPred, isEqPred, isNomEqPred, isIPPred :: PredType -> Bool
 isClassPred ty = case tyConAppTyCon_maybe ty of
     Just tyCon | isClassTyCon tyCon -> True
@@ -2842,7 +2785,7 @@
 tcTypeKind (CastTy _ty co)   = pSnd $ coercionKind co
 tcTypeKind (CoercionTy co)   = coercionType co
 
-tcTypeKind (FunTy arg res)
+tcTypeKind (FunTy _ arg res)
   | isPredTy arg && isPredTy res = constraintKind
   | otherwise                    = liftedTypeKind
 
