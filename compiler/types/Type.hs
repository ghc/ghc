-- (c) The University of Glasgow 2006
-- (c) The GRASP/AQUA Project, Glasgow University, 1998
--
-- Type - public interface

{-# LANGUAGE CPP, FlexibleContexts #-}
{-# OPTIONS_GHC -fno-warn-orphans #-}

-- | Main functions for manipulating types and type-related things
module Type (
        -- Note some of this is just re-exports from TyCon..

        -- * Main data types representing Types
        -- $type_classification

        -- $representation_types
        TyThing(..), Type, ArgFlag(..), KindOrType, PredType, ThetaType,
        Var, TyVar, isTyVar, TyCoVar, TyBinder, TyVarBinder, Rig(..),

        -- ** Constructing and deconstructing types
        mkTyVarTy, mkTyVarTys, getTyVar, getTyVar_maybe, repGetTyVar_maybe,
        getCastedTyVar_maybe, tyVarKind,

        mkAppTy, mkAppTys, splitAppTy, splitAppTys, repSplitAppTys,
        splitAppTy_maybe, repSplitAppTy_maybe, tcRepSplitAppTy_maybe,

        mkFunTy, mkFunTyOm, mkFunTys, splitFunTy, splitFunTy_maybe,
        splitFunTys, funResultTy, funArgTy, funTyWeight, funTyWeight_maybe,

        mkTyConApp, mkTyConTy,
        tyConAppTyCon_maybe, tyConAppTyConPicky_maybe,
        tyConAppArgs_maybe, tyConAppTyCon, tyConAppArgs,
        splitTyConApp_maybe, splitTyConApp, tyConAppArgN,
        tcRepSplitTyConApp_maybe, tcSplitTyConApp_maybe,
        splitListTyConApp_maybe,
        repSplitTyConApp_maybe,

        mkForAllTy, mkForAllTys, mkInvForAllTys, mkSpecForAllTys,
        mkVisForAllTys, mkInvForAllTy,
        splitForAllTys, splitForAllTyVarBndrs,
        splitForAllTy_maybe, splitForAllTy,
        splitPiTy_maybe, splitPiTy, splitPiTys,
        mkPiTy, mkPiTys, mkTyConBindersPreferAnon,
        mkLamType, mkLamTypes,
        piResultTy, piResultTys,
        applyTysX, dropForAlls,

        mkNumLitTy, isNumLitTy,
        mkStrLitTy, isStrLitTy,

        getRuntimeRep_maybe, getRuntimeRepFromKind_maybe,

        mkCastTy, mkCoercionTy, splitCastTy_maybe,

        userTypeError_maybe, pprUserTypeErrorTy,

        coAxNthLHS,
        stripCoercionTy, splitCoercionType_maybe,

        splitPiTysInvisible, filterOutInvisibleTypes,
        partitionInvisibles,
        synTyConResKind,

        modifyJoinResTy, setJoinResTy,

        -- Analyzing types
        TyCoMapper(..), mapType, mapCoercion,

        -- (Newtypes)
        newTyConInstRhs,

        -- Pred types
        mkFamilyTyConApp,
        isDictLikeTy,
        mkPrimEqPred, mkReprPrimEqPred, mkPrimEqPredRole,
        equalityTyCon,
        mkHeteroPrimEqPred, mkHeteroReprPrimEqPred,
        mkClassPred,
        isClassPred, isEqPred, isNomEqPred,
        isIPPred, isIPPred_maybe, isIPTyCon, isIPClass,
        isCTupleClass,

        -- Deconstructing predicate types
        PredTree(..), EqRel(..), eqRelRole, classifyPredType,
        getClassPredTys, getClassPredTys_maybe,
        getEqPredTys, getEqPredTys_maybe, getEqPredRole,
        predTypeEqRel,

        -- ** Binders
        sameVis,
        mkTyVarBinder, mkTyVarBinders,
        mkAnonBinder,
        isAnonTyBinder, isNamedTyBinder,
        binderVar, binderVars, binderKind, binderArgFlag,
        tyBinderType, tyBinderVar_maybe,
        binderRelevantType_maybe, caseBinder,
        isVisibleArgFlag, isInvisibleArgFlag, isVisibleBinder, isInvisibleBinder,
        tyConBindersTyBinders,

        -- ** Common type constructors
        funTyCon,

        -- ** Predicates on types
        isTyVarTy, isFunTy, isDictTy, isPredTy, isCoercionTy,
        isCoercionTy_maybe, isCoercionType, isForAllTy,
        isPiTy, isTauTy, isFamFreeTy,

        isValidJoinPointType,

        -- (Lifting and boxity)
        isLiftedType_maybe, isUnliftedType, isUnboxedTupleType, isUnboxedSumType,
        isAlgType, isDataFamilyAppType,
        isPrimitiveType, isStrictType,
        isRuntimeRepTy, isRuntimeRepVar, isRuntimeRepKindedTy,
        dropRuntimeRepArgs,
        getRuntimeRep, getRuntimeRepFromKind,

        isLinearType,

        -- * Main data types representing Kinds
        Kind,

        -- ** Finding the kind of a type
        typeKind, isTypeLevPoly, resultIsLevPoly,

        -- ** Common Kind
        liftedTypeKind,

        -- * Type free variables
        tyCoFVsOfType, tyCoFVsBndr,
        tyCoVarsOfType, tyCoVarsOfTypes,
        tyCoVarsOfTypeDSet,
        coVarsOfType,
        coVarsOfTypes, closeOverKinds, closeOverKindsList,
        noFreeVarsOfType,
        splitVisVarsOfType, splitVisVarsOfTypes,
        expandTypeSynonyms,
        typeSize,

        -- * Well-scoped lists of variables
        dVarSetElemsWellScoped, toposortTyVars, tyCoVarsOfTypeWellScoped,
        tyCoVarsOfTypesWellScoped,

        -- * Type comparison
        eqType, eqTypeX, eqTypes, nonDetCmpType, nonDetCmpTypes, nonDetCmpTypeX,
        nonDetCmpTypesX, nonDetCmpTc,
        eqVarBndrs,

        -- * Forcing evaluation of types
        seqType, seqTypes,

        -- * Other views onto Types
        coreView, tcView,

        tyConsOfType,

        -- * Main type substitution data types
        TvSubstEnv,     -- Representation widely visible
        TCvSubst(..),    -- Representation visible to a few friends

        -- ** Manipulating type substitutions
        emptyTvSubstEnv, emptyTCvSubst, mkEmptyTCvSubst,

        mkTCvSubst, zipTvSubst, mkTvSubstPrs,
        notElemTCvSubst,
        getTvSubstEnv, setTvSubstEnv,
        zapTCvSubst, getTCvInScope, getTCvSubstRangeFVs,
        extendTCvInScope, extendTCvInScopeList, extendTCvInScopeSet,
        extendTCvSubst, extendCvSubst,
        extendTvSubst, extendTvSubstBinderAndInScope,
        extendTvSubstList, extendTvSubstAndInScope,
        extendTvSubstWithClone,
        isInScope, composeTCvSubstEnv, composeTCvSubst, zipTyEnv, zipCoEnv,
        isEmptyTCvSubst, unionTCvSubst,

        -- ** Performing substitution on types and kinds
        substTy, substTys, substTyWith, substTysWith, substTheta,
        substTyAddInScope,
        substTyUnchecked, substTysUnchecked, substThetaUnchecked,
        substTyWithUnchecked,
        substCoUnchecked, substCoWithUnchecked,
        substTyVarBndr, substTyVar, substTyVars,
        cloneTyVarBndr, cloneTyVarBndrs, lookupTyVar,

        -- * Pretty-printing
        pprType, pprParendType, pprPrecType,
        pprTypeApp, pprTyThingCategory, pprShortTyThing,
        pprTvBndr, pprTvBndrs, pprForAll, pprUserForAll,
        pprSigmaType, ppSuggestExplicitKinds,
        pprTheta, pprThetaArrowTy, pprClassPred,
        pprKind, pprParendKind, pprSourceTyCon,
        TyPrec(..), maybeParen,
        pprTyVar, pprTyVars,
        pprWithTYPE,

        -- * Tidying type related things up for printing
        tidyType,      tidyTypes,
        tidyOpenType,  tidyOpenTypes,
        tidyOpenKind,
        tidyTyCoVarBndr, tidyTyCoVarBndrs, tidyFreeTyCoVars,
        tidyOpenTyCoVar, tidyOpenTyCoVars,
        tidyTyVarOcc,
        tidyTopType,
        tidyKind,
        tidyTyVarBinder, tidyTyVarBinders
    ) where

#include "HsVersions.h"

import GhcPrelude

import BasicTypes

-- We import the representation and primitive functions from TyCoRep.
-- Many things are reexported, but not the representation!

import Kind
import TyCoRep
import Weight

-- friends:
import Var
import VarEnv
import VarSet
import UniqSet

import Class
import TyCon
import TysPrim
import {-# SOURCE #-} TysWiredIn ( listTyCon, typeNatKind
                                 , typeSymbolKind, liftedTypeKind )
import PrelNames
import CoAxiom
import {-# SOURCE #-} Coercion

-- others
import Util
import Outputable
import FastString
import Pair
import DynFlags  ( gopt_set, GeneralFlag(Opt_PrintExplicitRuntimeReps) )
import ListSetOps
import Digraph
import Unique ( nonDetCmpUnique )

import Maybes           ( orElse )
import Data.Maybe       ( isJust, mapMaybe )
import Control.Monad    ( guard )
import Control.Arrow    ( first, second )

-- $type_classification
-- #type_classification#
--
-- Types are one of:
--
-- [Unboxed]            Iff its representation is other than a pointer
--                      Unboxed types are also unlifted.
--
-- [Lifted]             Iff it has bottom as an element.
--                      Closures always have lifted types: i.e. any
--                      let-bound identifier in Core must have a lifted
--                      type. Operationally, a lifted object is one that
--                      can be entered.
--                      Only lifted types may be unified with a type variable.
--
-- [Algebraic]          Iff it is a type with one or more constructors, whether
--                      declared with @data@ or @newtype@.
--                      An algebraic type is one that can be deconstructed
--                      with a case expression. This is /not/ the same as
--                      lifted types, because we also include unboxed
--                      tuples in this classification.
--
-- [Data]               Iff it is a type declared with @data@, or a boxed tuple.
--
-- [Primitive]          Iff it is a built-in type that can't be expressed in Haskell.
--
-- Currently, all primitive types are unlifted, but that's not necessarily
-- the case: for example, @Int@ could be primitive.
--
-- Some primitive types are unboxed, such as @Int#@, whereas some are boxed
-- but unlifted (such as @ByteArray#@).  The only primitive types that we
-- classify as algebraic are the unboxed tuples.
--
-- Some examples of type classifications that may make this a bit clearer are:
--
-- @
-- Type          primitive       boxed           lifted          algebraic
-- -----------------------------------------------------------------------------
-- Int#          Yes             No              No              No
-- ByteArray#    Yes             Yes             No              No
-- (\# a, b \#)  Yes             No              No              Yes
-- (\# a | b \#) Yes             No              No              Yes
-- (  a, b  )    No              Yes             Yes             Yes
-- [a]           No              Yes             Yes             Yes
-- @

-- $representation_types
-- A /source type/ is a type that is a separate type as far as the type checker is
-- concerned, but which has a more low-level representation as far as Core-to-Core
-- passes and the rest of the back end is concerned.
--
-- You don't normally have to worry about this, as the utility functions in
-- this module will automatically convert a source into a representation type
-- if they are spotted, to the best of it's abilities. If you don't want this
-- to happen, use the equivalent functions from the "TcType" module.


{-
************************************************************************
*                                                                      *
                Type representation
*                                                                      *
************************************************************************

Note [coreView vs tcView]
~~~~~~~~~~~~~~~~~~~~~~~~~
So far as the typechecker is concerned, 'Constraint' and 'TYPE LiftedRep' are distinct kinds.

But in Core these two are treated as identical.

We implement this by making 'coreView' convert 'Constraint' to 'TYPE LiftedRep' on the fly.
The function tcView (used in the type checker) does not do this.

See also Trac #11715, which tracks removing this inconsistency.

-}

{-# INLINE coreView #-}
coreView :: Type -> Maybe Type
-- ^ This function Strips off the /top layer only/ of a type synonym
-- application (if any) its underlying representation type.
-- Returns Nothing if there is nothing to look through.
-- This function considers 'Constraint' to be a synonym of @TYPE LiftedRep@.
--
-- By being non-recursive and inlined, this case analysis gets efficiently
-- joined onto the case analysis that the caller is already doing
coreView (TyConApp tc tys) | Just (tenv, rhs, tys') <- expandSynTyCon_maybe tc tys
  = Just (mkAppTys (substTy (mkTvSubstPrs tenv) rhs) tys')
               -- The free vars of 'rhs' should all be bound by 'tenv', so it's
               -- ok to use 'substTy' here.
               -- See also Note [The substitution invariant] in TyCoRep.
               -- Its important to use mkAppTys, rather than (foldl AppTy),
               -- because the function part might well return a
               -- partially-applied type constructor; indeed, usually will!

coreView (TyConApp tc [])       -- At the Core level, Constraint = Type
  | isStarKindSynonymTyCon tc
  = Just liftedTypeKind

coreView _ = Nothing

-- | Gives the typechecker view of a type. This unwraps synonyms but
-- leaves 'Constraint' alone. c.f. coreView, which turns Constraint into
-- TYPE LiftedRep. Returns Nothing if no unwrapping happens.
-- See also Note [coreView vs tcView] in Type.
{-# INLINE tcView #-}
tcView :: Type -> Maybe Type
tcView (TyConApp tc tys) | Just (tenv, rhs, tys') <- expandSynTyCon_maybe tc tys
  = Just (mkAppTys (substTy (mkTvSubstPrs tenv) rhs) tys')
               -- The free vars of 'rhs' should all be bound by 'tenv', so it's
               -- ok to use 'substTy' here.
               -- See also Note [The substitution invariant] in TyCoRep.
               -- Its important to use mkAppTys, rather than (foldl AppTy),
               -- because the function part might well return a
               -- partially-applied type constructor; indeed, usually will!
tcView _ = Nothing

-----------------------------------------------
expandTypeSynonyms :: Type -> Type
-- ^ Expand out all type synonyms.  Actually, it'd suffice to expand out
-- just the ones that discard type variables (e.g.  type Funny a = Int)
-- But we don't know which those are currently, so we just expand all.
--
-- 'expandTypeSynonyms' only expands out type synonyms mentioned in the type,
-- not in the kinds of any TyCon or TyVar mentioned in the type.
--
-- Keep this synchronized with 'synonymTyConsOfType'
expandTypeSynonyms ty
  = go (mkEmptyTCvSubst in_scope) ty
  where
    in_scope = mkInScopeSet (tyCoVarsOfType ty)

    go subst (TyConApp tc tys)
      | Just (tenv, rhs, tys') <- expandSynTyCon_maybe tc expanded_tys
      = let subst' = mkTvSubst in_scope (mkVarEnv tenv)
            -- Make a fresh substitution; rhs has nothing to
            -- do with anything that has happened so far
            -- NB: if you make changes here, be sure to build an
            --     /idempotent/ substitution, even in the nested case
            --        type T a b = a -> b
            --        type S x y = T y x
            -- (Trac #11665)
        in  mkAppTys (go subst' rhs) tys'
      | otherwise
      = TyConApp tc expanded_tys
      where
        expanded_tys = (map (go subst) tys)

    go _     (LitTy l)     = LitTy l
    go subst (TyVarTy tv)  = substTyVar subst tv
    go subst (AppTy t1 t2) = mkAppTy (go subst t1) (go subst t2)
    go subst (FunTy weight arg res)
      = mkFunTy weight (go subst arg) (go subst res)
    go subst (ForAllTy (TvBndr tv vis) t)
      = let (subst', tv') = substTyVarBndrCallback go subst tv in
        ForAllTy (TvBndr tv' vis) (go subst' t)
    go subst (CastTy ty co)  = mkCastTy (go subst ty) (go_co subst co)
    go subst (CoercionTy co) = mkCoercionTy (go_co subst co)

    go_co subst (Refl r ty)
      = mkReflCo r (go subst ty)
       -- NB: coercions are always expanded upon creation
    go_co subst (TyConAppCo r tc args)
      = mkTyConAppCo r tc (map (go_co subst) args)
    go_co subst (AppCo co arg)
      = mkAppCo (go_co subst co) (go_co subst arg)
    go_co subst (ForAllCo tv kind_co co)
      = let (subst', tv', kind_co') = go_cobndr subst tv kind_co in
        mkForAllCo tv' kind_co' (go_co subst' co)
    go_co subst (FunCo r w co1 co2)
      = mkFunCo r w (go_co subst co1) (go_co subst co2)
    go_co subst (CoVarCo cv)
      = substCoVar subst cv
    go_co subst (AxiomInstCo ax ind args)
      = mkAxiomInstCo ax ind (map (go_co subst) args)
    go_co subst (UnivCo p r t1 t2)
      = mkUnivCo (go_prov subst p) r (go subst t1) (go subst t2)
    go_co subst (SymCo co)
      = mkSymCo (go_co subst co)
    go_co subst (TransCo co1 co2)
      = mkTransCo (go_co subst co1) (go_co subst co2)
    go_co subst (NthCo n co)
      = mkNthCo n (go_co subst co)
    go_co subst (LRCo lr co)
      = mkLRCo lr (go_co subst co)
    go_co subst (InstCo co arg)
      = mkInstCo (go_co subst co) (go_co subst arg)
    go_co subst (CoherenceCo co1 co2)
      = mkCoherenceCo (go_co subst co1) (go_co subst co2)
    go_co subst (KindCo co)
      = mkKindCo (go_co subst co)
    go_co subst (SubCo co)
      = mkSubCo (go_co subst co)
    go_co subst (AxiomRuleCo ax cs)
      = AxiomRuleCo ax (map (go_co subst) cs)
    go_co _ (HoleCo h)
      = pprPanic "expandTypeSynonyms hit a hole" (ppr h)

    go_prov _     UnsafeCoerceProv    = UnsafeCoerceProv
    go_prov subst (PhantomProv co)    = PhantomProv (go_co subst co)
    go_prov subst (ProofIrrelProv co) = ProofIrrelProv (go_co subst co)
    go_prov _     p@(PluginProv _)    = p

      -- the "False" and "const" are to accommodate the type of
      -- substForAllCoBndrCallback, which is general enough to
      -- handle coercion optimization (which sometimes swaps the
      -- order of a coercion)
    go_cobndr subst = substForAllCoBndrCallback False (go_co subst) subst

{-
************************************************************************
*                                                                      *
   Analyzing types
*                                                                      *
************************************************************************

These functions do a map-like operation over types, performing some operation
on all variables and binding sites. Primarily used for zonking.

Note [Efficiency for mapCoercion ForAllCo case]
~~~~~~~~~~~~~~~~~~~~~~~~~~~~~~~~~~~~~~~~~~~~~~~
As noted in Note [Forall coercions] in TyCoRep, a ForAllCo is a bit redundant.
It stores a TyVar and a Coercion, where the kind of the TyVar always matches
the left-hand kind of the coercion. This is convenient lots of the time, but
not when mapping a function over a coercion.

The problem is that tcm_tybinder will affect the TyVar's kind and
mapCoercion will affect the Coercion, and we hope that the results will be
the same. Even if they are the same (which should generally happen with
correct algorithms), then there is an efficiency issue. In particular,
this problem seems to make what should be a linear algorithm into a potentially
exponential one. But it's only going to be bad in the case where there's
lots of foralls in the kinds of other foralls. Like this:

  forall a : (forall b : (forall c : ...). ...). ...

This construction seems unlikely. So we'll do the inefficient, easy way
for now.

Note [Specialising mappers]
~~~~~~~~~~~~~~~~~~~~~~~~~~~
These INLINABLE pragmas are indispensable. mapType/mapCoercion are used
to implement zonking, and it's vital that they get specialised to the TcM
monad. This specialisation happens automatically (that is, without a
SPECIALISE pragma) as long as the definitions are INLINABLE. For example,
this one change made a 20% allocation difference in perf/compiler/T5030.

-}

-- | This describes how a "map" operation over a type/coercion should behave
data TyCoMapper env m
  = TyCoMapper
      { tcm_smart :: Bool -- ^ Should the new type be created with smart
                         -- constructors?
      , tcm_tyvar :: env -> TyVar -> m Type
      , tcm_covar :: env -> CoVar -> m Coercion
      , tcm_hole  :: env -> CoercionHole -> m Coercion
          -- ^ What to do with coercion holes.
          -- See Note [Coercion holes] in TyCoRep.

      , tcm_tybinder :: env -> TyVar -> ArgFlag -> m (env, TyVar)
          -- ^ The returned env is used in the extended scope
      }

{-# INLINABLE mapType #-}  -- See Note [Specialising mappers]
mapType :: Monad m => TyCoMapper env m -> env -> Type -> m Type
mapType mapper@(TyCoMapper { tcm_smart = smart, tcm_tyvar = tyvar
                           , tcm_tybinder = tybinder })
        env ty
  = go ty
  where
    go (TyVarTy tv) = tyvar env tv
    go (AppTy t1 t2) = mkappty <$> go t1 <*> go t2
    go t@(TyConApp _ []) = return t  -- avoid allocation in this exceedingly
                                     -- common case (mostly, for *)
    go (TyConApp tc tys) = mktyconapp tc <$> mapM go tys
    go (FunTy w arg res) = (\a b -> FunTy w a b) <$> go arg <*> go res
    go (ForAllTy (TvBndr tv vis) inner)
      = do { (env', tv') <- tybinder env tv vis
           ; inner' <- mapType mapper env' inner
           ; return $ ForAllTy (TvBndr tv' vis) inner' }
    go ty@(LitTy {})   = return ty
    go (CastTy ty co)  = mkcastty <$> go ty <*> mapCoercion mapper env co
    go (CoercionTy co) = CoercionTy <$> mapCoercion mapper env co

    (mktyconapp, mkappty, mkcastty)
      | smart     = (mkTyConApp, mkAppTy, mkCastTy)
      | otherwise = ((\a b -> TyConApp a b), (\a b -> AppTy a b),   (\a b -> CastTy a b))

{-# INLINABLE mapCoercion #-}  -- See Note [Specialising mappers]
mapCoercion :: Monad m
            => TyCoMapper env m -> env -> Coercion -> m Coercion
mapCoercion mapper@(TyCoMapper { tcm_smart = smart, tcm_covar = covar
                               , tcm_hole = cohole, tcm_tybinder = tybinder })
            env co
  = go co
  where
    go (Refl r ty) = Refl r <$> mapType mapper env ty
    go (TyConAppCo r tc args)
      = mktyconappco r tc <$> mapM go args
    go (AppCo c1 c2) = mkappco <$> go c1 <*> go c2
    go (ForAllCo tv kind_co co)
      = do { kind_co' <- go kind_co
           ; (env', tv') <- tybinder env tv Inferred
           ; co' <- mapCoercion mapper env' co
           ; return $ mkforallco tv' kind_co' co' }
        -- See Note [Efficiency for mapCoercion ForAllCo case]
    go (FunCo r w c1 c2) = mkFunCo r w <$> go c1 <*> go c2
    go (CoVarCo cv) = covar env cv
    go (AxiomInstCo ax i args)
      = mkaxiominstco ax i <$> mapM go args
    go (HoleCo hole) = cohole env hole
    go (UnivCo p r t1 t2)
      = mkunivco <$> go_prov p <*> pure r
                 <*> mapType mapper env t1 <*> mapType mapper env t2
    go (SymCo co) = mksymco <$> go co
    go (TransCo c1 c2) = mktransco <$> go c1 <*> go c2
    go (AxiomRuleCo r cos) = AxiomRuleCo r <$> mapM go cos
    go (NthCo i co)        = mknthco i <$> go co
    go (LRCo lr co)        = mklrco lr <$> go co
    go (InstCo co arg)     = mkinstco <$> go co <*> go arg
    go (CoherenceCo c1 c2) = mkcoherenceco <$> go c1 <*> go c2
    go (KindCo co)         = mkkindco <$> go co
    go (SubCo co)          = mksubco <$> go co

    go_prov UnsafeCoerceProv    = return UnsafeCoerceProv
    go_prov (PhantomProv co)    = PhantomProv <$> go co
    go_prov (ProofIrrelProv co) = ProofIrrelProv <$> go co
    go_prov p@(PluginProv _)    = return p

    ( mktyconappco, mkappco, mkaxiominstco, mkunivco
      , mksymco, mktransco, mknthco, mklrco, mkinstco, mkcoherenceco
      , mkkindco, mksubco, mkforallco)
      | smart
      = ( mkTyConAppCo, mkAppCo, mkAxiomInstCo, mkUnivCo
        , mkSymCo, mkTransCo, mkNthCo, mkLRCo, mkInstCo, mkCoherenceCo
        , mkKindCo, mkSubCo, mkForAllCo )
      | otherwise
      = ( (\a b c -> TyConAppCo a b c)
        , (\co1 co2 -> AppCo co1 co2)
        , (\a b c -> AxiomInstCo a b c)
        , (\a b c d -> UnivCo a b c d)
        , (\a -> SymCo a)
        , (\c1 c2 -> TransCo c1 c2)
        , (\i co -> NthCo i co)
        , (\lr co -> LRCo lr co)
        , (\co a -> InstCo co a)
        , (\c1 c2 -> CoherenceCo c1 c2)
        , (\co -> KindCo co)
        , (\co -> SubCo co)
        , (\tv co1 co2 -> ForAllCo tv co1 co2))

{-
************************************************************************
*                                                                      *
\subsection{Constructor-specific functions}
*                                                                      *
************************************************************************


---------------------------------------------------------------------
                                TyVarTy
                                ~~~~~~~
-}

-- | Attempts to obtain the type variable underlying a 'Type', and panics with the
-- given message if this is not a type variable type. See also 'getTyVar_maybe'
getTyVar :: String -> Type -> TyVar
getTyVar msg ty = case getTyVar_maybe ty of
                    Just tv -> tv
                    Nothing -> panic ("getTyVar: " ++ msg)

isTyVarTy :: Type -> Bool
isTyVarTy ty = isJust (getTyVar_maybe ty)

-- | Attempts to obtain the type variable underlying a 'Type'
getTyVar_maybe :: Type -> Maybe TyVar
getTyVar_maybe ty | Just ty' <- coreView ty = getTyVar_maybe ty'
                  | otherwise               = repGetTyVar_maybe ty

-- | If the type is a tyvar, possibly under a cast, returns it, along
-- with the coercion. Thus, the co is :: kind tv ~N kind type
getCastedTyVar_maybe :: Type -> Maybe (TyVar, CoercionN)
getCastedTyVar_maybe ty | Just ty' <- coreView ty = getCastedTyVar_maybe ty'
getCastedTyVar_maybe (CastTy (TyVarTy tv) co)     = Just (tv, co)
getCastedTyVar_maybe (TyVarTy tv)
  = Just (tv, mkReflCo Nominal (tyVarKind tv))
getCastedTyVar_maybe _                            = Nothing

-- | Attempts to obtain the type variable underlying a 'Type', without
-- any expansion
repGetTyVar_maybe :: Type -> Maybe TyVar
repGetTyVar_maybe (TyVarTy tv) = Just tv
repGetTyVar_maybe _            = Nothing

{-
---------------------------------------------------------------------
                                AppTy
                                ~~~~~
We need to be pretty careful with AppTy to make sure we obey the
invariant that a TyConApp is always visibly so.  mkAppTy maintains the
invariant: use it.

Note [Decomposing fat arrow c=>t]
~~~~~~~~~~~~~~~~~~~~~~~~~~~~~~~~~
Can we unify (a b) with (Eq a => ty)?   If we do so, we end up with
a partial application like ((=>) Eq a) which doesn't make sense in
source Haskell.  In contrast, we *can* unify (a b) with (t1 -> t2).
Here's an example (Trac #9858) of how you might do it:
   i :: (Typeable a, Typeable b) => Proxy (a b) -> TypeRep
   i p = typeRep p

   j = i (Proxy :: Proxy (Eq Int => Int))
The type (Proxy (Eq Int => Int)) is only accepted with -XImpredicativeTypes,
but suppose we want that.  But then in the call to 'i', we end
up decomposing (Eq Int => Int), and we definitely don't want that.

This really only applies to the type checker; in Core, '=>' and '->'
are the same, as are 'Constraint' and '*'.  But for now I've put
the test in repSplitAppTy_maybe, which applies throughout, because
the other calls to splitAppTy are in Unify, which is also used by
the type checker (e.g. when matching type-function equations).

-}

-- | Applies a type to another, as in e.g. @k a@
mkAppTy :: Type -> Type -> Type
  -- See Note [Respecting definitional equality], invariant (EQ1).
mkAppTy (CastTy fun_ty co) arg_ty
  | ([arg_co], res_co) <- decomposePiCos (typeKind fun_ty) [arg_ty] co
  = (fun_ty `mkAppTy` (arg_ty `mkCastTy` arg_co)) `mkCastTy` res_co

mkAppTy (TyConApp tc tys) ty2 = mkTyConApp tc (tys ++ [ty2])
mkAppTy ty1               ty2 = AppTy ty1 ty2
        -- Note that the TyConApp could be an
        -- under-saturated type synonym.  GHC allows that; e.g.
        --      type Foo k = k a -> k a
        --      type Id x = x
        --      foo :: Foo Id -> Foo Id
        --
        -- Here Id is partially applied in the type sig for Foo,
        -- but once the type synonyms are expanded all is well

mkAppTys :: Type -> [Type] -> Type
mkAppTys ty1                []   = ty1
mkAppTys (CastTy fun_ty co) arg_tys  -- much more efficient then nested mkAppTy
                                     -- Why do this? See (EQ1) of
                                     -- Note [Respecting definitional equality]
                                     -- in TyCoRep
  = foldl AppTy ((mkAppTys fun_ty casted_arg_tys) `mkCastTy` res_co) leftovers
  where
    (arg_cos, res_co) = decomposePiCos (typeKind fun_ty) arg_tys co
    (args_to_cast, leftovers) = splitAtList arg_cos arg_tys
    casted_arg_tys = zipWith mkCastTy args_to_cast arg_cos
mkAppTys (TyConApp tc tys1) tys2 = mkTyConApp tc (tys1 ++ tys2)
mkAppTys ty1                tys2 = foldl AppTy ty1 tys2

-------------
splitAppTy_maybe :: Type -> Maybe (Type, Type)
-- ^ Attempt to take a type application apart, whether it is a
-- function, type constructor, or plain type application. Note
-- that type family applications are NEVER unsaturated by this!
splitAppTy_maybe ty | Just ty' <- coreView ty
                    = splitAppTy_maybe ty'
splitAppTy_maybe ty = repSplitAppTy_maybe ty

-------------
repSplitAppTy_maybe :: HasDebugCallStack => Type -> Maybe (Type,Type)
-- ^ Does the AppTy split as in 'splitAppTy_maybe', but assumes that
-- any Core view stuff is already done
repSplitAppTy_maybe (FunTy w ty1 ty2)
  = Just (TyConApp (funTyCon w) [rep1, rep2, ty1], ty2)
  where
    rep1 = getRuntimeRep ty1
    rep2 = getRuntimeRep ty2

repSplitAppTy_maybe (AppTy ty1 ty2)
  = Just (ty1, ty2)

repSplitAppTy_maybe (TyConApp tc tys)
  | mightBeUnsaturatedTyCon tc || tys `lengthExceeds` tyConArity tc
  , Just (tys', ty') <- snocView tys
  = Just (TyConApp tc tys', ty')    -- Never create unsaturated type family apps!

repSplitAppTy_maybe _other = Nothing

-- this one doesn't braek apart (c => t).
-- See Note [Decomposing fat arrow c=>t]
-- Defined here to avoid module loops between Unify and TcType.
tcRepSplitAppTy_maybe :: Type -> Maybe (Type,Type)
-- ^ Does the AppTy split as in 'tcSplitAppTy_maybe', but assumes that
-- any coreView stuff is already done. Refuses to look through (c => t)
tcRepSplitAppTy_maybe (FunTy w ty1 ty2)
  | isConstraintKind (typeKind ty1)
  = Nothing  -- See Note [Decomposing fat arrow c=>t]
  | otherwise
  = Just (TyConApp (funTyCon w) [rep1, rep2, ty1], ty2)
  where
    rep1 = getRuntimeRep ty1
    rep2 = getRuntimeRep ty2

tcRepSplitAppTy_maybe (AppTy ty1 ty2)    = Just (ty1, ty2)
tcRepSplitAppTy_maybe (TyConApp tc tys)
  | mightBeUnsaturatedTyCon tc || tys `lengthExceeds` tyConArity tc
  , Just (tys', ty') <- snocView tys
  = Just (TyConApp tc tys', ty')    -- Never create unsaturated type family apps!
tcRepSplitAppTy_maybe _other = Nothing

-- | Split a type constructor application into its type constructor and
-- applied types. Note that this may fail in the case of a 'FunTy' with an
-- argument of unknown kind 'FunTy' (e.g. @FunTy (a :: k) Int@. since the kind
-- of @a@ isn't of the form @TYPE rep@). Consequently, you may need to zonk your
-- type before using this function.
--
-- If you only need the 'TyCon', consider using 'tcTyConAppTyCon_maybe'.
tcSplitTyConApp_maybe :: HasCallStack => Type -> Maybe (TyCon, [Type])
-- Defined here to avoid module loops between Unify and TcType.
tcSplitTyConApp_maybe ty | Just ty' <- tcView ty = tcSplitTyConApp_maybe ty'
tcSplitTyConApp_maybe ty                         = tcRepSplitTyConApp_maybe ty

-- | Like 'tcSplitTyConApp_maybe' but doesn't look through type synonyms.
tcRepSplitTyConApp_maybe :: HasCallStack => Type -> Maybe (TyCon, [Type])
-- Defined here to avoid module loops between Unify and TcType.
tcRepSplitTyConApp_maybe (TyConApp tc tys)
  = Just (tc, tys)

tcRepSplitTyConApp_maybe (FunTy w arg res)
  = Just (funTyCon w, [arg_rep, res_rep, arg, res])
  where
    arg_rep = getRuntimeRep arg
    res_rep = getRuntimeRep res

tcRepSplitTyConApp_maybe _
  = Nothing

-------------
splitAppTy :: Type -> (Type, Type)
-- ^ Attempts to take a type application apart, as in 'splitAppTy_maybe',
-- and panics if this is not possible
splitAppTy ty = case splitAppTy_maybe ty of
                Just pr -> pr
                Nothing -> panic "splitAppTy"

-------------
splitAppTys :: Type -> (Type, [Type])
-- ^ Recursively splits a type as far as is possible, leaving a residual
-- type being applied to and the type arguments applied to it. Never fails,
-- even if that means returning an empty list of type applications.
splitAppTys ty = split ty ty []
  where
    split orig_ty ty args | Just ty' <- coreView ty = split orig_ty ty' args
    split _       (AppTy ty arg)        args = split ty ty (arg:args)
    split _       (TyConApp tc tc_args) args
      = let -- keep type families saturated
            n | mightBeUnsaturatedTyCon tc = 0
              | otherwise                  = tyConArity tc
            (tc_args1, tc_args2) = splitAt n tc_args
        in
        (TyConApp tc tc_args1, tc_args2 ++ args)
    split _   (FunTy w ty1 ty2) args
      = ASSERT( null args )
        (TyConApp (funTyCon w) [], [rep1, rep2, ty1, ty2])
      where
        rep1 = getRuntimeRep ty1
        rep2 = getRuntimeRep ty2

    split orig_ty _                     args  = (orig_ty, args)

-- | Like 'splitAppTys', but doesn't look through type synonyms
repSplitAppTys :: HasDebugCallStack => Type -> (Type, [Type])
repSplitAppTys ty = split ty []
  where
    split (AppTy ty arg) args = split ty (arg:args)
    split (TyConApp tc tc_args) args
      = let n | mightBeUnsaturatedTyCon tc = 0
              | otherwise                  = tyConArity tc
            (tc_args1, tc_args2) = splitAt n tc_args
        in
        (TyConApp tc tc_args1, tc_args2 ++ args)
    split (FunTy w ty1 ty2) args
      = ASSERT( null args )
        (TyConApp (funTyCon w) [], [rep1, rep2, ty1, ty2])
      where
        rep1 = getRuntimeRep ty1
        rep2 = getRuntimeRep ty2

    split ty args = (ty, args)

{-
                      LitTy
                      ~~~~~
-}

mkNumLitTy :: Integer -> Type
mkNumLitTy n = LitTy (NumTyLit n)

-- | Is this a numeric literal. We also look through type synonyms.
isNumLitTy :: Type -> Maybe Integer
isNumLitTy ty | Just ty1 <- coreView ty = isNumLitTy ty1
isNumLitTy (LitTy (NumTyLit n)) = Just n
isNumLitTy _                    = Nothing

mkStrLitTy :: FastString -> Type
mkStrLitTy s = LitTy (StrTyLit s)

-- | Is this a symbol literal. We also look through type synonyms.
isStrLitTy :: Type -> Maybe FastString
isStrLitTy ty | Just ty1 <- coreView ty = isStrLitTy ty1
isStrLitTy (LitTy (StrTyLit s)) = Just s
isStrLitTy _                    = Nothing


-- | Is this type a custom user error?
-- If so, give us the kind and the error message.
userTypeError_maybe :: Type -> Maybe Type
userTypeError_maybe t
  = do { (tc, _kind : msg : _) <- splitTyConApp_maybe t
          -- There may be more than 2 arguments, if the type error is
          -- used as a type constructor (e.g. at kind `Type -> Type`).

       ; guard (tyConName tc == errorMessageTypeErrorFamName)
       ; return msg }

-- | Render a type corresponding to a user type error into a SDoc.
pprUserTypeErrorTy :: Type -> SDoc
pprUserTypeErrorTy ty =
  case splitTyConApp_maybe ty of

    -- Text "Something"
    Just (tc,[txt])
      | tyConName tc == typeErrorTextDataConName
      , Just str <- isStrLitTy txt -> ftext str

    -- ShowType t
    Just (tc,[_k,t])
      | tyConName tc == typeErrorShowTypeDataConName -> ppr t

    -- t1 :<>: t2
    Just (tc,[t1,t2])
      | tyConName tc == typeErrorAppendDataConName ->
        pprUserTypeErrorTy t1 <> pprUserTypeErrorTy t2

    -- t1 :$$: t2
    Just (tc,[t1,t2])
      | tyConName tc == typeErrorVAppendDataConName ->
        pprUserTypeErrorTy t1 $$ pprUserTypeErrorTy t2

    -- An unevaluated type function
    _ -> ppr ty




{-
---------------------------------------------------------------------
                                FunTy
                                ~~~~~

Note [Representation of function types]
~~~~~~~~~~~~~~~~~~~~~~~~~~~~~~~~~~~~~~~

Functions (e.g. Int -> Char) are can be thought of as being applications
of funTyCon (known in Haskell surface syntax as (->)),

    (->) :: forall (r1 :: RuntimeRep) (r2 :: RuntimeRep)
                   (a :: TYPE r1) (b :: TYPE r2).
            a -> b -> Type

However, for efficiency's sake we represent saturated applications of (->)
with FunTy. For instance, the type,

    (->) r1 r2 a b

is equivalent to,

    FunTy (Anon a) b

Note how the RuntimeReps are implied in the FunTy representation. For this
reason we must be careful when recontructing the TyConApp representation (see,
for instance, splitTyConApp_maybe).

In the compiler we maintain the invariant that all saturated applications of
(->) are represented with FunTy.

See #11714.
-}

isFunTy :: Type -> Bool
isFunTy ty = isJust (splitFunTy_maybe ty)

splitFunTy :: Type -> (Weighted Type, Type)
-- ^ Attempts to extract the argument and result types from a type, and
-- panics if that is not possible. See also 'splitFunTy_maybe'
splitFunTy ty | Just ty' <- coreView ty = splitFunTy ty'
splitFunTy (FunTy w arg res) = (Weighted w arg, res)
splitFunTy other           = pprPanic "splitFunTy" (ppr other)

splitFunTy_maybe :: Type -> Maybe (Weighted Type, Type)
-- ^ Attempts to extract the argument and result types from a type
splitFunTy_maybe ty | Just ty' <- coreView ty = splitFunTy_maybe ty'
splitFunTy_maybe (FunTy w arg res) = Just (Weighted w arg, res)
splitFunTy_maybe _               = Nothing

funTyWeight :: Type -> Rig
funTyWeight ty = case funTyWeight_maybe ty of
                    Just w -> w
                    Nothing -> pprPanic "funTyWeight" (ppr ty)

funTyWeight_maybe :: Type -> Maybe Rig
funTyWeight_maybe ty | Just ty' <- coreView ty = funTyWeight_maybe ty'
funTyWeight_maybe (FunTy w _ _) = Just w
funTyWeight_maybe (ForAllTy _ ty) = funTyWeight_maybe ty
funTyWeight_maybe _ = Nothing

splitFunTys :: Type -> ([Weighted Type], Type)
splitFunTys ty = split [] ty ty
  where
    split args orig_ty ty | Just ty' <- coreView ty = split args orig_ty ty'
    split args _       (FunTy w arg res) = split ((Weighted w arg):args) res res
    split args orig_ty _               = (reverse args, orig_ty)

funResultTy :: Type -> Type
-- ^ Extract the function result type and panic if that is not possible
funResultTy ty | Just ty' <- coreView ty = funResultTy ty'
funResultTy (FunTy _ _ res) = res
funResultTy ty            = pprPanic "funResultTy" (ppr ty)

funArgTy :: Type -> Type
-- ^ Extract the function argument type and panic if that is not possible
funArgTy ty | Just ty' <- coreView ty = funArgTy ty'
funArgTy (FunTy _ arg _res) = arg
funArgTy ty               = pprPanic "funArgTy" (ppr ty)

piResultTy :: HasDebugCallStack => Type -> Type ->  Type
piResultTy ty arg = case piResultTy_maybe ty arg of
                      Just res -> res
                      Nothing  -> pprPanic "piResultTy" (ppr ty $$ ppr arg)

piResultTy_maybe :: Type -> Type -> Maybe Type

-- ^ Just like 'piResultTys' but for a single argument
-- Try not to iterate 'piResultTy', because it's inefficient to substitute
-- one variable at a time; instead use 'piResultTys"
piResultTy_maybe ty arg
  | Just ty' <- coreView ty = piResultTy_maybe ty' arg

  | FunTy _ _ res <- ty
  = Just res

  | ForAllTy (TvBndr tv _) res <- ty
  = let empty_subst = mkEmptyTCvSubst $ mkInScopeSet $
                      tyCoVarsOfTypes [arg,res]
    in Just (substTy (extendTvSubst empty_subst tv arg) res)

  | otherwise
  = Nothing

-- | (piResultTys f_ty [ty1, .., tyn]) gives the type of (f ty1 .. tyn)
--   where f :: f_ty
-- 'piResultTys' is interesting because:
--      1. 'f_ty' may have more for-alls than there are args
--      2. Less obviously, it may have fewer for-alls
-- For case 2. think of:
--   piResultTys (forall a.a) [forall b.b, Int]
-- This really can happen, but only (I think) in situations involving
-- undefined.  For example:
--       undefined :: forall a. a
-- Term: undefined @(forall b. b->b) @Int
-- This term should have type (Int -> Int), but notice that
-- there are more type args than foralls in 'undefined's type.

-- If you edit this function, you may need to update the GHC formalism
-- See Note [GHC Formalism] in coreSyn/CoreLint.hs

-- This is a heavily used function (e.g. from typeKind),
-- so we pay attention to efficiency, especially in the special case
-- where there are no for-alls so we are just dropping arrows from
-- a function type/kind.
piResultTys :: HasDebugCallStack => Type -> [Type] -> Type
piResultTys ty [] = ty
piResultTys ty orig_args@(arg:args)
  | Just ty' <- coreView ty
  = piResultTys ty' orig_args

  | FunTy _ _ res <- ty
  = piResultTys res args

  | ForAllTy (TvBndr tv _) res <- ty
  = go (extendVarEnv emptyTvSubstEnv tv arg) res args

  | otherwise
  = pprPanic "piResultTys1" (ppr ty $$ ppr orig_args)
  where
    in_scope = mkInScopeSet (tyCoVarsOfTypes (ty:orig_args))

    go :: TvSubstEnv -> Type -> [Type] -> Type
    go tv_env ty [] = substTy (mkTvSubst in_scope tv_env) ty

    go tv_env ty all_args@(arg:args)
      | Just ty' <- coreView ty
      = go tv_env ty' all_args

      | FunTy _ _ res <- ty
      = go tv_env res args

      | ForAllTy (TvBndr tv _) res <- ty
      = go (extendVarEnv tv_env tv arg) res args

      | TyVarTy tv <- ty
      , Just ty' <- lookupVarEnv tv_env tv
        -- Deals with piResultTys (forall a. a) [forall b.b, Int]
      = piResultTys ty' all_args

      | otherwise
      = pprPanic "piResultTys2" (ppr ty $$ ppr orig_args $$ ppr all_args)

applyTysX :: [TyVar] -> Type -> [Type] -> Type
-- applyTyxX beta-reduces (/\tvs. body_ty) arg_tys
-- Assumes that (/\tvs. body_ty) is closed
applyTysX tvs body_ty arg_tys
  = ASSERT2( arg_tys `lengthAtLeast` n_tvs, pp_stuff )
    ASSERT2( tyCoVarsOfType body_ty `subVarSet` mkVarSet tvs, pp_stuff )
    mkAppTys (substTyWith tvs (take n_tvs arg_tys) body_ty)
             (drop n_tvs arg_tys)
  where
    pp_stuff = vcat [ppr tvs, ppr body_ty, ppr arg_tys]
    n_tvs = length tvs

{-
---------------------------------------------------------------------
                                TyConApp
                                ~~~~~~~~
-}

-- | A key function: builds a 'TyConApp' or 'FunTy' as appropriate to
-- its arguments.  Applies its arguments to the constructor from left to right.
mkTyConApp :: TyCon -> [Type] -> Type
mkTyConApp tycon tys
  | Just w <- isFunTyConWeight tycon
  , [_rep1,_rep2,ty1,ty2] <- tys
  = FunTy w ty1 ty2

  | otherwise
  = TyConApp tycon tys

-- splitTyConApp "looks through" synonyms, because they don't
-- mean a distinct type, but all other type-constructor applications
-- including functions are returned as Just ..

-- | Retrieve the tycon heading this type, if there is one. Does /not/
-- look through synonyms.
tyConAppTyConPicky_maybe :: Type -> Maybe TyCon
tyConAppTyConPicky_maybe (TyConApp tc _) = Just tc
tyConAppTyConPicky_maybe (FunTy w _ _)   = Just (funTyCon w)
tyConAppTyConPicky_maybe _               = Nothing


-- | The same as @fst . splitTyConApp@
tyConAppTyCon_maybe :: Type -> Maybe TyCon
tyConAppTyCon_maybe ty | Just ty' <- coreView ty = tyConAppTyCon_maybe ty'
tyConAppTyCon_maybe (TyConApp tc _) = Just tc
tyConAppTyCon_maybe (FunTy w _ _)   = Just (funTyCon w)
tyConAppTyCon_maybe _               = Nothing

tyConAppTyCon :: Type -> TyCon
tyConAppTyCon ty = tyConAppTyCon_maybe ty `orElse` pprPanic "tyConAppTyCon" (ppr ty)

-- | The same as @snd . splitTyConApp@
tyConAppArgs_maybe :: Type -> Maybe [Type]
tyConAppArgs_maybe ty | Just ty' <- coreView ty = tyConAppArgs_maybe ty'
tyConAppArgs_maybe (TyConApp _ tys) = Just tys
tyConAppArgs_maybe (FunTy _ arg res)
  | Just rep1 <- getRuntimeRep_maybe arg
  , Just rep2 <- getRuntimeRep_maybe res
  = Just [rep1, rep2, arg, res]
tyConAppArgs_maybe _  = Nothing

tyConAppArgs :: Type -> [Type]
tyConAppArgs ty = tyConAppArgs_maybe ty `orElse` pprPanic "tyConAppArgs" (ppr ty)

tyConAppArgN :: Int -> Type -> Type
-- Executing Nth
tyConAppArgN n ty
  = case tyConAppArgs_maybe ty of
      Just tys -> ASSERT2( tys `lengthExceeds` n, ppr n <+> ppr tys ) tys `getNth` n
      Nothing  -> pprPanic "tyConAppArgN" (ppr n <+> ppr ty)

-- | Attempts to tease a type apart into a type constructor and the application
-- of a number of arguments to that constructor. Panics if that is not possible.
-- See also 'splitTyConApp_maybe'
splitTyConApp :: Type -> (TyCon, [Type])
splitTyConApp ty = case splitTyConApp_maybe ty of
                   Just stuff -> stuff
                   Nothing    -> pprPanic "splitTyConApp" (ppr ty)

-- | Attempts to tease a type apart into a type constructor and the application
-- of a number of arguments to that constructor
splitTyConApp_maybe :: HasDebugCallStack => Type -> Maybe (TyCon, [Type])
splitTyConApp_maybe ty | Just ty' <- coreView ty = splitTyConApp_maybe ty'
splitTyConApp_maybe ty                           = repSplitTyConApp_maybe ty

-- | Like 'splitTyConApp_maybe', but doesn't look through synonyms. This
-- assumes the synonyms have already been dealt with.
repSplitTyConApp_maybe :: HasDebugCallStack => Type -> Maybe (TyCon, [Type])
repSplitTyConApp_maybe (TyConApp tc tys) = Just (tc, tys)
repSplitTyConApp_maybe (FunTy w arg res)
  | Just arg_rep <- getRuntimeRep_maybe arg
  , Just res_rep <- getRuntimeRep_maybe res
  = Just (funTyCon w, [arg_rep, res_rep, arg, res])
repSplitTyConApp_maybe _ = Nothing

-- | Attempts to tease a list type apart and gives the type of the elements if
-- successful (looks through type synonyms)
splitListTyConApp_maybe :: Type -> Maybe Type
splitListTyConApp_maybe ty = case splitTyConApp_maybe ty of
  Just (tc,[e]) | tc == listTyCon -> Just e
  _other                          -> Nothing

newTyConInstRhs :: TyCon -> [Type] -> Type
-- ^ Unwrap one 'layer' of newtype on a type constructor and its
-- arguments, using an eta-reduced version of the @newtype@ if possible.
-- This requires tys to have at least @newTyConInstArity tycon@ elements.
newTyConInstRhs tycon tys
    = ASSERT2( tvs `leLength` tys, ppr tycon $$ ppr tys $$ ppr tvs )
      applyTysX tvs rhs tys
  where
    (tvs, rhs) = newTyConEtadRhs tycon

{-
---------------------------------------------------------------------
                           CastTy
                           ~~~~~~
A casted type has its *kind* casted into something new.

-}

splitCastTy_maybe :: Type -> Maybe (Type, Coercion)
splitCastTy_maybe ty | Just ty' <- coreView ty = splitCastTy_maybe ty'
splitCastTy_maybe (CastTy ty co)               = Just (ty, co)
splitCastTy_maybe _                            = Nothing

-- | Make a 'CastTy'. The Coercion must be nominal. Checks the
-- Coercion for reflexivity, dropping it if it's reflexive.
-- See Note [Respecting definitional equality] in TyCoRep
mkCastTy :: Type -> Coercion -> Type
mkCastTy ty co | isReflexiveCo co = ty  -- (EQ2) from the Note
-- NB: Do the slow check here. This is important to keep the splitXXX
-- functions working properly. Otherwise, we may end up with something
-- like (((->) |> something_reflexive_but_not_obviously_so) biz baz)
-- fails under splitFunTy_maybe. This happened with the cheaper check
-- in test dependent/should_compile/dynamic-paper.

mkCastTy (CastTy ty co1) co2 = mkCastTy ty (co1 `mkTransCo` co2) -- (EQ3) from the Note
                          -- call mkCastTy again for the reflexivity check
mkCastTy ty co = CastTy ty co

tyConBindersTyBinders :: [TyConBinder] -> [TyBinder]
-- Return the tyConBinders in TyBinder form
tyConBindersTyBinders = map to_tyb
  where
    to_tyb (TvBndr tv (NamedTCB vis)) = Named (TvBndr tv vis)
    to_tyb (TvBndr tv AnonTCB)        = Anon (tyweight (tyVarKind tv))

{-
--------------------------------------------------------------------
                            CoercionTy
                            ~~~~~~~~~~
CoercionTy allows us to inject coercions into types. A CoercionTy
should appear only in the right-hand side of an application.
-}

mkCoercionTy :: Coercion -> Type
mkCoercionTy = CoercionTy

isCoercionTy :: Type -> Bool
isCoercionTy (CoercionTy _) = True
isCoercionTy _              = False

isCoercionTy_maybe :: Type -> Maybe Coercion
isCoercionTy_maybe (CoercionTy co) = Just co
isCoercionTy_maybe _               = Nothing

stripCoercionTy :: Type -> Coercion
stripCoercionTy (CoercionTy co) = co
stripCoercionTy ty              = pprPanic "stripCoercionTy" (ppr ty)

{-
---------------------------------------------------------------------
                                SynTy
                                ~~~~~

Notes on type synonyms
~~~~~~~~~~~~~~~~~~~~~~
The various "split" functions (splitFunTy, splitRhoTy, splitForAllTy) try
to return type synonyms wherever possible. Thus

        type Foo a = a -> a

we want
        splitFunTys (a -> Foo a) = ([a], Foo a)
not                                ([a], a -> a)

The reason is that we then get better (shorter) type signatures in
interfaces.  Notably this plays a role in tcTySigs in TcBinds.hs.


---------------------------------------------------------------------
                                ForAllTy
                                ~~~~~~~~
-}

-- | Make a dependent forall over an Inferred (as opposed to Specified)
-- variable
mkInvForAllTy :: TyVar -> Type -> Type
mkInvForAllTy tv ty = ASSERT( isTyVar tv )
                      ForAllTy (TvBndr tv Inferred) ty

-- | Like mkForAllTys, but assumes all variables are dependent and Inferred,
-- a common case
mkInvForAllTys :: [TyVar] -> Type -> Type
mkInvForAllTys tvs ty = ASSERT( all isTyVar tvs )
                        foldr mkInvForAllTy ty tvs

-- | Like mkForAllTys, but assumes all variables are dependent and specified,
-- a common case
mkSpecForAllTys :: [TyVar] -> Type -> Type
mkSpecForAllTys tvs = ASSERT( all isTyVar tvs )
                     mkForAllTys [ TvBndr tv Specified | tv <- tvs ]

-- | Like mkForAllTys, but assumes all variables are dependent and visible
mkVisForAllTys :: [TyVar] -> Type -> Type
mkVisForAllTys tvs = ASSERT( all isTyVar tvs )
                     mkForAllTys [ TvBndr tv Required | tv <- tvs ]

mkLamType  :: Var -> Type -> Type
-- ^ Makes a @(->)@ type or an implicit forall type, depending
-- on whether it is given a type variable or a term variable.
-- This is used, for example, when producing the type of a lambda.
-- Always uses Inferred binders.
mkLamTypes :: HasCallStack => [Var] -> Type -> Type
-- ^ 'mkLamType' for multiple type or value arguments

mkLamType v ty
   | isTyVar v = ForAllTy    (TvBndr v Inferred) ty
   | otherwise = -- pprTrace "mkLamType" (ppr v) $
                  FunTy (varWeight v) (varType v) ty

mkLamTypes vs ty = foldr mkLamType ty vs

-- | Given a list of type-level vars and a result kind,
-- makes TyBinders, preferring anonymous binders
-- if the variable is, in fact, not dependent.
-- e.g.    mkTyConBindersPreferAnon [(k:*),(b:k),(c:k)] (k->k)
-- We want (k:*) Named, (a;k) Anon, (c:k) Anon
--
-- All binders are /visible/.
mkTyConBindersPreferAnon :: [TyVar] -> Type -> [TyConBinder]
mkTyConBindersPreferAnon vars inner_ty = fst (go vars)
  where
    go :: [TyVar] -> ([TyConBinder], VarSet) -- also returns the free vars
    go [] = ([], tyCoVarsOfType inner_ty)
    go (v:vs) |  v `elemVarSet` fvs
              = ( TvBndr v (NamedTCB Required) : binders
                , fvs `delVarSet` v `unionVarSet` kind_vars )
              | otherwise
              = ( TvBndr v AnonTCB : binders
                , fvs `unionVarSet` kind_vars )
      where
        (binders, fvs) = go vs
        kind_vars      = tyCoVarsOfType $ tyVarKind v

-- | Take a ForAllTy apart, returning the list of tyvars and the result type.
-- This always succeeds, even if it returns only an empty list. Note that the
-- result type returned may have free variables that were bound by a forall.
splitForAllTys :: Type -> ([TyVar], Type)
splitForAllTys ty = split ty ty []
  where
    split orig_ty ty tvs | Just ty' <- coreView ty = split orig_ty ty' tvs
    split _       (ForAllTy (TvBndr tv _) ty) tvs = split ty ty (tv:tvs)
    split orig_ty _                           tvs = (reverse tvs, orig_ty)

-- | Like 'splitPiTys' but split off only /named/ binders.
splitForAllTyVarBndrs :: Type -> ([TyVarBinder], Type)
splitForAllTyVarBndrs ty = split ty ty []
  where
    split orig_ty ty bs | Just ty' <- coreView ty = split orig_ty ty' bs
    split _       (ForAllTy b res) bs = split res res (b:bs)
    split orig_ty _                bs = (reverse bs, orig_ty)
{-# INLINE splitForAllTyVarBndrs #-}

-- | Checks whether this is a proper forall (with a named binder)
isForAllTy :: Type -> Bool
isForAllTy ty | Just ty' <- coreView ty = isForAllTy ty'
isForAllTy (ForAllTy {}) = True
isForAllTy _             = False

-- | Is this a function or forall?
isPiTy :: Type -> Bool
isPiTy ty | Just ty' <- coreView ty = isForAllTy ty'
isPiTy (ForAllTy {}) = True
isPiTy (FunTy {})    = True
isPiTy _             = False

-- | Take a forall type apart, or panics if that is not possible.
splitForAllTy :: Type -> (TyVar, Type)
splitForAllTy ty
  | Just answer <- splitForAllTy_maybe ty = answer
  | otherwise                             = pprPanic "splitForAllTy" (ppr ty)

-- | Drops all ForAllTys
dropForAlls :: Type -> Type
dropForAlls ty = go ty
  where
    go ty | Just ty' <- coreView ty = go ty'
    go (ForAllTy _ res)            = go res
    go res                         = res

-- | Attempts to take a forall type apart, but only if it's a proper forall,
-- with a named binder
splitForAllTy_maybe :: Type -> Maybe (TyVar, Type)
splitForAllTy_maybe ty = go ty
  where
    go ty | Just ty' <- coreView ty = go ty'
    go (ForAllTy (TvBndr tv _) ty) = Just (tv, ty)
    go _                           = Nothing

-- | Attempts to take a forall type apart; works with proper foralls and
-- functions
splitPiTy_maybe :: Type -> Maybe (TyBinder, Type)
splitPiTy_maybe ty = go ty
  where
    go ty | Just ty' <- coreView ty = go ty'
    go (ForAllTy bndr ty) = Just (Named bndr, ty)
    go (FunTy w arg res)  = Just (Anon (mkWeighted w arg), res)
    go _                  = Nothing

-- | Takes a forall type apart, or panics
splitPiTy :: Type -> (TyBinder, Type)
splitPiTy ty
  | Just answer <- splitPiTy_maybe ty = answer
  | otherwise                         = pprPanic "splitPiTy" (ppr ty)

-- | Split off all TyBinders to a type, splitting both proper foralls
-- and functions
splitPiTys :: Type -> ([TyBinder], Type)
splitPiTys ty = split ty ty
  where
<<<<<<< HEAD
    split orig_ty ty bs | Just ty' <- coreView ty = split orig_ty ty' bs
    split _       (ForAllTy b res) bs  = split res res (Named b  : bs)
    split _       (FunTy w arg res) bs = split res res (Anon (mkWeighted w arg) : bs)
    split orig_ty _                bs  = (reverse bs, orig_ty)
=======
    split orig_ty ty | Just ty' <- coreView ty = split orig_ty ty'
    split _       (ForAllTy b res) = let (bs, ty) = split res res
                                     in  (Named b : bs, ty)
    split _       (FunTy arg res)  = let (bs, ty) = split res res
                                     in  (Anon arg : bs, ty)
    split orig_ty _                = ([], orig_ty)
>>>>>>> fea04def

-- Like splitPiTys, but returns only *invisible* binders, including constraints
-- Stops at the first visible binder
splitPiTysInvisible :: Type -> ([TyBinder], Type)
splitPiTysInvisible ty = split ty ty []
   where
    split orig_ty ty bs | Just ty' <- coreView ty = split orig_ty ty' bs
    split _       (ForAllTy b@(TvBndr _ vis) res) bs
      | isInvisibleArgFlag vis         = split res res (Named b  : bs)
    split _       (FunTy w arg res)  bs
      | isPredTy arg                   = split res res (Anon (mkWeighted w arg) : bs)
    split orig_ty _                bs  = (reverse bs, orig_ty)

-- | Given a tycon and its arguments, filters out any invisible arguments
filterOutInvisibleTypes :: TyCon -> [Type] -> [Type]
filterOutInvisibleTypes tc tys = snd $ partitionInvisibles tc id tys

-- | Given a tycon and a list of things (which correspond to arguments),
-- partitions the things into
--      Inferred or Specified ones and
--      Required ones
-- The callback function is necessary for this scenario:
--
-- > T :: forall k. k -> k
-- > partitionInvisibles T [forall m. m -> m -> m, S, R, Q]
--
-- After substituting, we get
--
-- > T (forall m. m -> m -> m) :: (forall m. m -> m -> m) -> forall n. n -> n -> n
--
-- Thus, the first argument is invisible, @S@ is visible, @R@ is invisible again,
-- and @Q@ is visible.
--
-- If you're absolutely sure that your tycon's kind doesn't end in a variable,
-- it's OK if the callback function panics, as that's the only time it's
-- consulted.
partitionInvisibles :: TyCon -> (a -> Type) -> [a] -> ([a], [a])
partitionInvisibles tc get_ty = go emptyTCvSubst (tyConKind tc)
  where
    go _ _ [] = ([], [])
    go subst (ForAllTy (TvBndr tv vis) res_ki) (x:xs)
      | isVisibleArgFlag vis = second (\y -> x : y) (go subst' res_ki xs)
      | otherwise            = first  (\y -> x : y) (go subst' res_ki xs)
      where
        subst' = extendTvSubst subst tv (get_ty x)
    go subst (TyVarTy tv) xs
      | Just ki <- lookupTyVar subst tv = go subst ki xs
    go _ _ xs = ([], xs)  -- something is ill-kinded. But this can happen
                          -- when printing errors. Assume everything is visible.

-- @isTauTy@ tests if a type has no foralls
isTauTy :: Type -> Bool
isTauTy ty | Just ty' <- coreView ty = isTauTy ty'
isTauTy (TyVarTy _)           = True
isTauTy (LitTy {})            = True
isTauTy (TyConApp tc tys)     = all isTauTy tys && isTauTyCon tc
isTauTy (AppTy a b)           = isTauTy a && isTauTy b
isTauTy (FunTy _ a b)         = isTauTy a && isTauTy b
isTauTy (ForAllTy {})         = False
isTauTy (CastTy ty _)         = isTauTy ty
isTauTy (CoercionTy _)        = False  -- Not sure about this

{-
%************************************************************************
%*                                                                      *
   TyBinders
%*                                                                      *
%************************************************************************
-}

-- | Make an anonymous binder
mkAnonBinder :: Weighted Type -> TyBinder
mkAnonBinder = Anon

-- | Does this binder bind a variable that is /not/ erased? Returns
-- 'True' for anonymous binders.
isAnonTyBinder :: TyBinder -> Bool
isAnonTyBinder (Named {}) = False
isAnonTyBinder (Anon {})  = True

isNamedTyBinder :: TyBinder -> Bool
isNamedTyBinder (Named {}) = True
isNamedTyBinder (Anon {})  = False

tyBinderVar_maybe :: TyBinder -> Maybe TyVar
tyBinderVar_maybe (Named tv) = Just $ binderVar tv
tyBinderVar_maybe _          = Nothing

tyBinderType :: TyBinder -> Type
-- Barely used
tyBinderType (Named tvb) = binderKind tvb
tyBinderType (Anon ty)   = weightedThing ty

-- | Extract a relevant type, if there is one.
binderRelevantType_maybe :: TyBinder -> Maybe Type
binderRelevantType_maybe (Named {}) = Nothing
binderRelevantType_maybe (Anon ty)  = Just (weightedThing ty)

-- | Like 'maybe', but for binders.
caseBinder :: TyBinder           -- ^ binder to scrutinize
           -> (TyVarBinder -> a) -- ^ named case
           -> (Weighted Type -> a) -- ^ anonymous case
           -> a
caseBinder (Named v) f _ = f v
caseBinder (Anon t)  _ d = d t


{-
%************************************************************************
%*                                                                      *
                         Pred
*                                                                      *
************************************************************************

Predicates on PredType

Note [isPredTy complications]
~~~~~~~~~~~~~~~~~~~~~~~~~~~~~
You would think that we could define
  isPredTy ty = isConstraintKind (typeKind ty)
But there are a number of complications:

* isPredTy is used when printing types, which can happen in debug
  printing during type checking of not-fully-zonked types.  So it's
  not cool to say isConstraintKind (typeKind ty) because, absent
  zonking, the type might be ill-kinded, and typeKind crashes. Hence the
  rather tiresome story here

* isPredTy must return "True" to *unlifted* coercions, such as (t1 ~# t2)
  and (t1 ~R# t2), which are not of kind Constraint!  Currently they are
  of kind #.

* If we do form the type '(C a => C [a]) => blah', then we'd like to
  print it as such. But that means that isPredTy must return True for
  (C a => C [a]).  Admittedly that type is illegal in Haskell, but we
  want to print it nicely in error messages.
-}

-- | Is the type suitable to classify a given/wanted in the typechecker?
isPredTy :: Type -> Bool
-- See Note [isPredTy complications]
isPredTy ty = go ty []
  where
    go :: Type -> [KindOrType] -> Bool
    go (AppTy ty1 ty2)   args       = go ty1 (ty2 : args)
    go (TyVarTy tv)      args       = go_k (tyVarKind tv) args
    go (TyConApp tc tys) args       = ASSERT( null args )  -- TyConApp invariant
                                      go_tc tc tys
    go (FunTy _ arg res) []
      | isPredTy arg                = isPredTy res   -- (Eq a => C a)
      | otherwise                   = False          -- (Int -> Bool)
    go (ForAllTy _ ty) []           = go ty []
    go (CastTy _ co) args           = go_k (pSnd (coercionKind co)) args
    go _ _ = False

    go_tc :: TyCon -> [KindOrType] -> Bool
    go_tc tc args
      | tc `hasKey` eqPrimTyConKey || tc `hasKey` eqReprPrimTyConKey
                  = args `lengthIs` 4  -- ~# and ~R# sadly have result kind #
                                       -- not Constraint; but we still want
                                       -- isPredTy to reply True.
      | otherwise = go_k (tyConKind tc) args

    go_k :: Kind -> [KindOrType] -> Bool
    -- True <=> ('k' applied to 'kts') = Constraint
    go_k k [] = isConstraintKind k
    go_k k (arg:args) = case piResultTy_maybe k arg of
                          Just k' -> go_k k' args
                          Nothing -> WARN( True, text "isPredTy" <+> ppr ty )
                                     False
       -- This last case shouldn't happen under most circumstances. It can
       -- occur if we call isPredTy during kind checking, especially if one
       -- of the following happens:
       --
       -- 1. There is actually a kind error.  Example in which this showed up:
       --    polykinds/T11399
       --
       -- 2. A type constructor application appears to be oversaturated. An
       --    example of this occurred in GHC Trac #13187:
       --
       --      {-# LANGUAGE PolyKinds #-}
       --      type Const a b = b
       --      f :: Const Int (,) Bool Char -> Char
       --
       --    We call isPredTy (Const k1 k2 Int (,) Bool Char
       --    where k1,k2 are unification variables that have been
       --    unified to *, and (*->*->*) resp, /but not zonked/.
       --    This shows that isPredTy can report a false negative
       --    if a constraint is similarly oversaturated, but
       --    it's hard to do better than isPredTy currently does without
       --    zonking, so we punt on such cases for now.  This only happens
       --    during debug-printing, so it doesn't matter.

isClassPred, isEqPred, isNomEqPred, isIPPred :: PredType -> Bool
isClassPred ty = case tyConAppTyCon_maybe ty of
    Just tyCon | isClassTyCon tyCon -> True
    _                               -> False
isEqPred ty = case tyConAppTyCon_maybe ty of
    Just tyCon -> tyCon `hasKey` eqPrimTyConKey
               || tyCon `hasKey` eqReprPrimTyConKey
    _          -> False

isNomEqPred ty = case tyConAppTyCon_maybe ty of
    Just tyCon -> tyCon `hasKey` eqPrimTyConKey
    _          -> False

isIPPred ty = case tyConAppTyCon_maybe ty of
    Just tc -> isIPTyCon tc
    _       -> False

isIPTyCon :: TyCon -> Bool
isIPTyCon tc = tc `hasKey` ipClassKey
  -- Class and its corresponding TyCon have the same Unique

isIPClass :: Class -> Bool
isIPClass cls = cls `hasKey` ipClassKey

isCTupleClass :: Class -> Bool
isCTupleClass cls = isTupleTyCon (classTyCon cls)

isIPPred_maybe :: Type -> Maybe (FastString, Type)
isIPPred_maybe ty =
  do (tc,[t1,t2]) <- splitTyConApp_maybe ty
     guard (isIPTyCon tc)
     x <- isStrLitTy t1
     return (x,t2)

{-
Make PredTypes

--------------------- Equality types ---------------------------------
-}

-- | Makes a lifted equality predicate at the given role
mkPrimEqPredRole :: Role -> Type -> Type -> PredType
mkPrimEqPredRole Nominal          = mkPrimEqPred
mkPrimEqPredRole Representational = mkReprPrimEqPred
mkPrimEqPredRole Phantom          = panic "mkPrimEqPredRole phantom"

-- | Creates a primitive type equality predicate.
-- Invariant: the types are not Coercions
mkPrimEqPred :: Type -> Type -> Type
mkPrimEqPred ty1 ty2
  = TyConApp eqPrimTyCon [k1, k2, ty1, ty2]
  where
    k1 = typeKind ty1
    k2 = typeKind ty2

-- | Creates a primite type equality predicate with explicit kinds
mkHeteroPrimEqPred :: Kind -> Kind -> Type -> Type -> Type
mkHeteroPrimEqPred k1 k2 ty1 ty2 = TyConApp eqPrimTyCon [k1, k2, ty1, ty2]

-- | Creates a primitive representational type equality predicate
-- with explicit kinds
mkHeteroReprPrimEqPred :: Kind -> Kind -> Type -> Type -> Type
mkHeteroReprPrimEqPred k1 k2 ty1 ty2
  = TyConApp eqReprPrimTyCon [k1, k2, ty1, ty2]

-- | Try to split up a coercion type into the types that it coerces
splitCoercionType_maybe :: Type -> Maybe (Type, Type)
splitCoercionType_maybe ty
  = do { (tc, [_, _, ty1, ty2]) <- splitTyConApp_maybe ty
       ; guard $ tc `hasKey` eqPrimTyConKey || tc `hasKey` eqReprPrimTyConKey
       ; return (ty1, ty2) }

mkReprPrimEqPred :: Type -> Type -> Type
mkReprPrimEqPred ty1  ty2
  = TyConApp eqReprPrimTyCon [k1, k2, ty1, ty2]
  where
    k1 = typeKind ty1
    k2 = typeKind ty2

equalityTyCon :: Role -> TyCon
equalityTyCon Nominal          = eqPrimTyCon
equalityTyCon Representational = eqReprPrimTyCon
equalityTyCon Phantom          = eqPhantPrimTyCon

-- --------------------- Dictionary types ---------------------------------

mkClassPred :: Class -> [Type] -> PredType
mkClassPred clas tys = TyConApp (classTyCon clas) tys

isDictTy :: Type -> Bool
isDictTy = isClassPred

isDictLikeTy :: Type -> Bool
-- Note [Dictionary-like types]
isDictLikeTy ty | Just ty' <- coreView ty = isDictLikeTy ty'
isDictLikeTy ty = case splitTyConApp_maybe ty of
        Just (tc, tys) | isClassTyCon tc -> True
                       | isTupleTyCon tc -> all isDictLikeTy tys
        _other                           -> False

{-
Note [Dictionary-like types]
~~~~~~~~~~~~~~~~~~~~~~~~~~~~
Being "dictionary-like" means either a dictionary type or a tuple thereof.
In GHC 6.10 we build implication constraints which construct such tuples,
and if we land up with a binding
    t :: (C [a], Eq [a])
    t = blah
then we want to treat t as cheap under "-fdicts-cheap" for example.
(Implication constraints are normally inlined, but sadly not if the
occurrence is itself inside an INLINE function!  Until we revise the
handling of implication constraints, that is.)  This turned out to
be important in getting good arities in DPH code.  Example:

    class C a
    class D a where { foo :: a -> a }
    instance C a => D (Maybe a) where { foo x = x }

    bar :: (C a, C b) => a -> b -> (Maybe a, Maybe b)
    {-# INLINE bar #-}
    bar x y = (foo (Just x), foo (Just y))

Then 'bar' should jolly well have arity 4 (two dicts, two args), but
we ended up with something like
   bar = __inline_me__ (\d1,d2. let t :: (D (Maybe a), D (Maybe b)) = ...
                                in \x,y. <blah>)

This is all a bit ad-hoc; eg it relies on knowing that implication
constraints build tuples.


Decomposing PredType
-}

-- | A choice of equality relation. This is separate from the type 'Role'
-- because 'Phantom' does not define a (non-trivial) equality relation.
data EqRel = NomEq | ReprEq
  deriving (Eq, Ord)

instance Outputable EqRel where
  ppr NomEq  = text "nominal equality"
  ppr ReprEq = text "representational equality"

eqRelRole :: EqRel -> Role
eqRelRole NomEq  = Nominal
eqRelRole ReprEq = Representational

data PredTree = ClassPred Class [Type]
              | EqPred EqRel Type Type
              | IrredPred PredType
  -- NB: There is no TuplePred case
  --     Tuple predicates like (Eq a, Ord b) are just treated
  --     as ClassPred, as if we had a tuple class with two superclasses
  --        class (c1, c2) => (%,%) c1 c2

classifyPredType :: PredType -> PredTree
classifyPredType ev_ty = case splitTyConApp_maybe ev_ty of
    Just (tc, [_, _, ty1, ty2])
      | tc `hasKey` eqReprPrimTyConKey    -> EqPred ReprEq ty1 ty2
      | tc `hasKey` eqPrimTyConKey        -> EqPred NomEq ty1 ty2
    Just (tc, tys)
      | Just clas <- tyConClass_maybe tc  -> ClassPred clas tys
    _                                     -> IrredPred ev_ty

getClassPredTys :: HasDebugCallStack => PredType -> (Class, [Type])
getClassPredTys ty = case getClassPredTys_maybe ty of
        Just (clas, tys) -> (clas, tys)
        Nothing          -> pprPanic "getClassPredTys" (ppr ty)

getClassPredTys_maybe :: PredType -> Maybe (Class, [Type])
getClassPredTys_maybe ty = case splitTyConApp_maybe ty of
        Just (tc, tys) | Just clas <- tyConClass_maybe tc -> Just (clas, tys)
        _ -> Nothing

getEqPredTys :: PredType -> (Type, Type)
getEqPredTys ty
  = case splitTyConApp_maybe ty of
      Just (tc, [_, _, ty1, ty2])
        |  tc `hasKey` eqPrimTyConKey
        || tc `hasKey` eqReprPrimTyConKey
        -> (ty1, ty2)
      _ -> pprPanic "getEqPredTys" (ppr ty)

getEqPredTys_maybe :: PredType -> Maybe (Role, Type, Type)
getEqPredTys_maybe ty
  = case splitTyConApp_maybe ty of
      Just (tc, [_, _, ty1, ty2])
        | tc `hasKey` eqPrimTyConKey     -> Just (Nominal, ty1, ty2)
        | tc `hasKey` eqReprPrimTyConKey -> Just (Representational, ty1, ty2)
      _ -> Nothing

getEqPredRole :: PredType -> Role
getEqPredRole ty = eqRelRole (predTypeEqRel ty)

-- | Get the equality relation relevant for a pred type.
predTypeEqRel :: PredType -> EqRel
predTypeEqRel ty
  | Just (tc, _) <- splitTyConApp_maybe ty
  , tc `hasKey` eqReprPrimTyConKey
  = ReprEq
  | otherwise
  = NomEq

{-
%************************************************************************
%*                                                                      *
         Well-scoped tyvars
*                                                                      *
************************************************************************
-}

-- | Do a topological sort on a list of tyvars,
--   so that binders occur before occurrences
-- E.g. given  [ a::k, k::*, b::k ]
-- it'll return a well-scoped list [ k::*, a::k, b::k ]
--
-- This is a deterministic sorting operation
-- (that is, doesn't depend on Uniques).
toposortTyVars :: [TyCoVar] -> [TyCoVar]
toposortTyVars tvs = reverse $
                     [ node_payload node | node <- topologicalSortG $
                                          graphFromEdgedVerticesOrd nodes ]
  where
    var_ids :: VarEnv Int
    var_ids = mkVarEnv (zip tvs [1..])

    nodes :: [ Node Int TyVar ]
    nodes = [ DigraphNode
                tv
                (lookupVarEnv_NF var_ids tv)
                (mapMaybe (lookupVarEnv var_ids)
                         (tyCoVarsOfTypeList (tyVarKind tv)))
            | tv <- tvs ]

-- | Extract a well-scoped list of variables from a deterministic set of
-- variables. The result is deterministic.
-- NB: There used to exist varSetElemsWellScoped :: VarSet -> [Var] which
-- took a non-deterministic set and produced a non-deterministic
-- well-scoped list. If you care about the list being well-scoped you also
-- most likely care about it being in deterministic order.
dVarSetElemsWellScoped :: DVarSet -> [Var]
dVarSetElemsWellScoped = toposortTyVars . dVarSetElems

-- | Get the free vars of a type in scoped order
tyCoVarsOfTypeWellScoped :: Type -> [TyVar]
tyCoVarsOfTypeWellScoped = toposortTyVars . tyCoVarsOfTypeList

-- | Get the free vars of types in scoped order
tyCoVarsOfTypesWellScoped :: [Type] -> [TyVar]
tyCoVarsOfTypesWellScoped = toposortTyVars . tyCoVarsOfTypesList

{-
************************************************************************
*                                                                      *
\subsection{Type families}
*                                                                      *
************************************************************************
-}

mkFamilyTyConApp :: TyCon -> [Type] -> Type
-- ^ Given a family instance TyCon and its arg types, return the
-- corresponding family type.  E.g:
--
-- > data family T a
-- > data instance T (Maybe b) = MkT b
--
-- Where the instance tycon is :RTL, so:
--
-- > mkFamilyTyConApp :RTL Int  =  T (Maybe Int)
mkFamilyTyConApp tc tys
  | Just (fam_tc, fam_tys) <- tyConFamInst_maybe tc
  , let tvs = tyConTyVars tc
        fam_subst = ASSERT2( tvs `equalLength` tys, ppr tc <+> ppr tys )
                    zipTvSubst tvs tys
  = mkTyConApp fam_tc (substTys fam_subst fam_tys)
  | otherwise
  = mkTyConApp tc tys

-- | Get the type on the LHS of a coercion induced by a type/data
-- family instance.
coAxNthLHS :: CoAxiom br -> Int -> Type
coAxNthLHS ax ind =
  mkTyConApp (coAxiomTyCon ax) (coAxBranchLHS (coAxiomNthBranch ax ind))

-- | Pretty prints a 'TyCon', using the family instance in case of a
-- representation tycon.  For example:
--
-- > data T [a] = ...
--
-- In that case we want to print @T [a]@, where @T@ is the family 'TyCon'
pprSourceTyCon :: TyCon -> SDoc
pprSourceTyCon tycon
  | Just (fam_tc, tys) <- tyConFamInst_maybe tycon
  = ppr $ fam_tc `TyConApp` tys        -- can't be FunTyCon
  | otherwise
  = ppr tycon

-- @isTauTy@ tests if a type has no foralls
isFamFreeTy :: Type -> Bool
isFamFreeTy ty | Just ty' <- coreView ty = isFamFreeTy ty'
isFamFreeTy (TyVarTy _)       = True
isFamFreeTy (LitTy {})        = True
isFamFreeTy (TyConApp tc tys) = all isFamFreeTy tys && isFamFreeTyCon tc
isFamFreeTy (AppTy a b)       = isFamFreeTy a && isFamFreeTy b
isFamFreeTy (FunTy _ a b)     = isFamFreeTy a && isFamFreeTy b
isFamFreeTy (ForAllTy _ ty)   = isFamFreeTy ty
isFamFreeTy (CastTy ty _)     = isFamFreeTy ty
isFamFreeTy (CoercionTy _)    = False  -- Not sure about this

{-
************************************************************************
*                                                                      *
\subsection{Liftedness}
*                                                                      *
************************************************************************
-}

-- | Returns Just True if this type is surely lifted, Just False
-- if it is surely unlifted, Nothing if we can't be sure (i.e., it is
-- levity polymorphic), and panics if the kind does not have the shape
-- TYPE r.
isLiftedType_maybe :: HasDebugCallStack => Type -> Maybe Bool
isLiftedType_maybe ty = go (getRuntimeRep ty)
  where
    go rr | Just rr' <- coreView rr = go rr'
    go (TyConApp lifted_rep [])
      | lifted_rep `hasKey` liftedRepDataConKey = Just True
    go (TyConApp {}) = Just False -- everything else is unlifted
    go _             = Nothing    -- levity polymorphic

-- | See "Type#type_classification" for what an unlifted type is.
-- Panics on levity polymorphic types.
isUnliftedType :: HasDebugCallStack => Type -> Bool
        -- isUnliftedType returns True for forall'd unlifted types:
        --      x :: forall a. Int#
        -- I found bindings like these were getting floated to the top level.
        -- They are pretty bogus types, mind you.  It would be better never to
        -- construct them
isUnliftedType ty
  = not (isLiftedType_maybe ty `orElse`
         pprPanic "isUnliftedType" (ppr ty <+> dcolon <+> ppr (typeKind ty)))

-- | Is this a type of kind RuntimeRep? (e.g. LiftedRep)
isRuntimeRepKindedTy :: Type -> Bool
isRuntimeRepKindedTy = isRuntimeRepTy . typeKind

-- | Drops prefix of RuntimeRep constructors in 'TyConApp's. Useful for e.g.
-- dropping 'LiftedRep arguments of unboxed tuple TyCon applications:
--
--   dropRuntimeRepArgs [ 'LiftedRep, 'IntRep
--                      , String, Int# ] == [String, Int#]
--
dropRuntimeRepArgs :: [Type] -> [Type]
dropRuntimeRepArgs = dropWhile isRuntimeRepKindedTy

-- | Extract the RuntimeRep classifier of a type. For instance,
-- @getRuntimeRep_maybe Int = LiftedRep@. Returns 'Nothing' if this is not
-- possible.
getRuntimeRep_maybe :: HasDebugCallStack
                    => Type -> Maybe Type
getRuntimeRep_maybe = getRuntimeRepFromKind_maybe . typeKind

-- | Extract the RuntimeRep classifier of a type. For instance,
-- @getRuntimeRep_maybe Int = LiftedRep@. Panics if this is not possible.
getRuntimeRep :: HasDebugCallStack => Type -> Type
getRuntimeRep ty
  = case getRuntimeRep_maybe ty of
      Just r  -> r
      Nothing -> pprPanic "getRuntimeRep" (ppr ty <+> dcolon <+> ppr (typeKind ty))

-- | Extract the RuntimeRep classifier of a type from its kind. For example,
-- @getRuntimeRepFromKind * = LiftedRep@; Panics if this is not possible.
getRuntimeRepFromKind :: HasDebugCallStack
                      => Type -> Type
getRuntimeRepFromKind k =
    case getRuntimeRepFromKind_maybe k of
      Just r  -> r
      Nothing -> pprPanic "getRuntimeRepFromKind"
                           (ppr k <+> dcolon <+> ppr (typeKind k))

-- | Extract the RuntimeRep classifier of a type from its kind. For example,
-- @getRuntimeRepFromKind * = LiftedRep@; Returns 'Nothing' if this is not
-- possible.
getRuntimeRepFromKind_maybe :: HasDebugCallStack
                            => Type -> Maybe Type
getRuntimeRepFromKind_maybe = go
  where
    go k | Just k' <- coreView k = go k'
    go k
      | Just (_tc, [arg]) <- splitTyConApp_maybe k
      = ASSERT2( _tc `hasKey` tYPETyConKey, ppr k )
        Just arg
    go _ = Nothing

isUnboxedTupleType :: Type -> Bool
isUnboxedTupleType ty
  = tyConAppTyCon (getRuntimeRep ty) `hasKey` tupleRepDataConKey
  -- NB: Do not use typePrimRep, as that can't tell the difference between
  -- unboxed tuples and unboxed sums


isUnboxedSumType :: Type -> Bool
isUnboxedSumType ty
  = tyConAppTyCon (getRuntimeRep ty) `hasKey` sumRepDataConKey

-- | See "Type#type_classification" for what an algebraic type is.
-- Should only be applied to /types/, as opposed to e.g. partially
-- saturated type constructors
isAlgType :: Type -> Bool
isAlgType ty
  = case splitTyConApp_maybe ty of
      Just (tc, ty_args) -> ASSERT( ty_args `lengthIs` tyConArity tc )
                            isAlgTyCon tc
      _other             -> False

-- | Check whether a type is a data family type
isDataFamilyAppType :: Type -> Bool
isDataFamilyAppType ty = case tyConAppTyCon_maybe ty of
                           Just tc -> isDataFamilyTyCon tc
                           _       -> False

-- | Computes whether an argument (or let right hand side) should
-- be computed strictly or lazily, based only on its type.
-- Currently, it's just 'isUnliftedType'. Panics on levity-polymorphic types.
isStrictType :: HasDebugCallStack => Type -> Bool
isStrictType = isUnliftedType

isPrimitiveType :: Type -> Bool
-- ^ Returns true of types that are opaque to Haskell.
isPrimitiveType ty = case splitTyConApp_maybe ty of
                        Just (tc, ty_args) -> ASSERT( ty_args `lengthIs` tyConArity tc )
                                              isPrimTyCon tc
                        _                  -> False

{-
************************************************************************
*                                                                      *
\subsection{Join points}
*                                                                      *
************************************************************************
-}

-- | Determine whether a type could be the type of a join point of given total
-- arity, according to the polymorphism rule. A join point cannot be polymorphic
-- in its return type, since given
--   join j @a @b x y z = e1 in e2,
-- the types of e1 and e2 must be the same, and a and b are not in scope for e2.
-- (See Note [The polymorphism rule of join points] in CoreSyn.) Returns False
-- also if the type simply doesn't have enough arguments.
--
-- Note that we need to know how many arguments (type *and* value) the putative
-- join point takes; for instance, if
--   j :: forall a. a -> Int
-- then j could be a binary join point returning an Int, but it could *not* be a
-- unary join point returning a -> Int.
--
-- TODO: See Note [Excess polymorphism and join points]
isValidJoinPointType :: JoinArity -> Type -> Bool
isValidJoinPointType arity ty
  = valid_under emptyVarSet arity ty
  where
    valid_under tvs arity ty
      | arity == 0
      = isEmptyVarSet (tvs `intersectVarSet` tyCoVarsOfType ty)
      | Just (t, ty') <- splitForAllTy_maybe ty
      = valid_under (tvs `extendVarSet` t) (arity-1) ty'
      | Just (_, res_ty) <- splitFunTy_maybe ty
      = valid_under tvs (arity-1) res_ty
      | otherwise
      = False

{- Note [Excess polymorphism and join points]
~~~~~~~~~~~~~~~~~~~~~~~~~~~~~~~~~~~~~~~~~~~~~
In principle, if a function would be a join point except that it fails
the polymorphism rule (see Note [The polymorphism rule of join points] in
CoreSyn), it can still be made a join point with some effort. This is because
all tail calls must return the same type (they return to the same context!), and
thus if the return type depends on an argument, that argument must always be the
same.

For instance, consider:

  let f :: forall a. a -> Char -> [a]
      f @a x c = ... f @a y 'a' ...
  in ... f @Int 1 'b' ... f @Int 2 'c' ...

(where the calls are tail calls). `f` fails the polymorphism rule because its
return type is [a], where [a] is bound. But since the type argument is always
'Int', we can rewrite it as:

  let f' :: Int -> Char -> [Int]
      f' x c = ... f' y 'a' ...
  in ... f' 1 'b' ... f 2 'c' ...

and now we can make f' a join point:

  join f' :: Int -> Char -> [Int]
       f' x c = ... jump f' y 'a' ...
  in ... jump f' 1 'b' ... jump f' 2 'c' ...

It's not clear that this comes up often, however. TODO: Measure how often and
add this analysis if necessary.  See Trac #14620.


************************************************************************
*                                                                      *
\subsection{Sequencing on types}
*                                                                      *
************************************************************************
-}

seqType :: Type -> ()
seqType (LitTy n)                   = n `seq` ()
seqType (TyVarTy tv)                = tv `seq` ()
seqType (AppTy t1 t2)               = seqType t1 `seq` seqType t2
seqType (FunTy w t1 t2)             = w `seq` seqType t1 `seq` seqType t2
seqType (TyConApp tc tys)           = tc `seq` seqTypes tys
seqType (ForAllTy (TvBndr tv _) ty) = seqType (tyVarKind tv) `seq` seqType ty
seqType (CastTy ty co)              = seqType ty `seq` seqCo co
seqType (CoercionTy co)             = seqCo co

seqTypes :: [Type] -> ()
seqTypes []       = ()
seqTypes (ty:tys) = seqType ty `seq` seqTypes tys

{-
************************************************************************
*                                                                      *
                Comparison for types
        (We don't use instances so that we know where it happens)
*                                                                      *
************************************************************************

Note [Equality on AppTys]
~~~~~~~~~~~~~~~~~~~~~~~~~
In our cast-ignoring equality, we want to say that the following two
are equal:

  (Maybe |> co) (Int |> co')   ~?       Maybe Int

But the left is an AppTy while the right is a TyConApp. The solution is
to use repSplitAppTy_maybe to break up the TyConApp into its pieces and
then continue. Easy to do, but also easy to forget to do.

-}

eqType :: Type -> Type -> Bool
-- ^ Type equality on source types. Does not look through @newtypes@ or
-- 'PredType's, but it does look through type synonyms.
-- This first checks that the kinds of the types are equal and then
-- checks whether the types are equal, ignoring casts and coercions.
-- (The kind check is a recursive call, but since all kinds have type
-- @Type@, there is no need to check the types of kinds.)
-- See also Note [Non-trivial definitional equality] in TyCoRep.
eqType t1 t2 = isEqual $ nonDetCmpType t1 t2
  -- It's OK to use nonDetCmpType here and eqType is deterministic,
  -- nonDetCmpType does equality deterministically

-- | Compare types with respect to a (presumably) non-empty 'RnEnv2'.
eqTypeX :: RnEnv2 -> Type -> Type -> Bool
eqTypeX env t1 t2 = isEqual $ nonDetCmpTypeX env t1 t2
  -- It's OK to use nonDetCmpType here and eqTypeX is deterministic,
  -- nonDetCmpTypeX does equality deterministically

-- | Type equality on lists of types, looking through type synonyms
-- but not newtypes.
eqTypes :: [Type] -> [Type] -> Bool
eqTypes tys1 tys2 = isEqual $ nonDetCmpTypes tys1 tys2
  -- It's OK to use nonDetCmpType here and eqTypes is deterministic,
  -- nonDetCmpTypes does equality deterministically

eqVarBndrs :: RnEnv2 -> [Var] -> [Var] -> Maybe RnEnv2
-- Check that the var lists are the same length
-- and have matching kinds; if so, extend the RnEnv2
-- Returns Nothing if they don't match
eqVarBndrs env [] []
 = Just env
eqVarBndrs env (tv1:tvs1) (tv2:tvs2)
 | eqTypeX env (tyVarKind tv1) (tyVarKind tv2)
 = eqVarBndrs (rnBndr2 env tv1 tv2) tvs1 tvs2
eqVarBndrs _ _ _= Nothing

-- Now here comes the real worker

{-
Note [nonDetCmpType nondeterminism]
~~~~~~~~~~~~~~~~~~~~~~~~~~~~~~
nonDetCmpType is implemented in terms of nonDetCmpTypeX. nonDetCmpTypeX
uses nonDetCmpTc which compares TyCons by their Unique value. Using Uniques for
ordering leads to nondeterminism. We hit the same problem in the TyVarTy case,
comparing type variables is nondeterministic, note the call to nonDetCmpVar in
nonDetCmpTypeX.
See Note [Unique Determinism] for more details.
-}

nonDetCmpType :: Type -> Type -> Ordering
nonDetCmpType t1 t2
  -- we know k1 and k2 have the same kind, because they both have kind *.
  = nonDetCmpTypeX rn_env t1 t2
  where
    rn_env = mkRnEnv2 (mkInScopeSet (tyCoVarsOfTypes [t1, t2]))

nonDetCmpTypes :: [Type] -> [Type] -> Ordering
nonDetCmpTypes ts1 ts2 = nonDetCmpTypesX rn_env ts1 ts2
  where
    rn_env = mkRnEnv2 (mkInScopeSet (tyCoVarsOfTypes (ts1 ++ ts2)))

-- | An ordering relation between two 'Type's (known below as @t1 :: k1@
-- and @t2 :: k2@)
data TypeOrdering = TLT  -- ^ @t1 < t2@
                  | TEQ  -- ^ @t1 ~ t2@ and there are no casts in either,
                         -- therefore we can conclude @k1 ~ k2@
                  | TEQX -- ^ @t1 ~ t2@ yet one of the types contains a cast so
                         -- they may differ in kind.
                  | TGT  -- ^ @t1 > t2@
                  deriving (Eq, Ord, Enum, Bounded)

nonDetCmpTypeX :: RnEnv2 -> Type -> Type -> Ordering  -- Main workhorse
    -- See Note [Non-trivial definitional equality] in TyCoRep
nonDetCmpTypeX env orig_t1 orig_t2 =
    case go env orig_t1 orig_t2 of
      -- If there are casts then we also need to do a comparison of the kinds of
      -- the types being compared
      TEQX          -> toOrdering $ go env k1 k2
      ty_ordering   -> toOrdering ty_ordering
  where
    k1 = typeKind orig_t1
    k2 = typeKind orig_t2

    toOrdering :: TypeOrdering -> Ordering
    toOrdering TLT  = LT
    toOrdering TEQ  = EQ
    toOrdering TEQX = EQ
    toOrdering TGT  = GT

    liftOrdering :: Ordering -> TypeOrdering
    liftOrdering LT = TLT
    liftOrdering EQ = TEQ
    liftOrdering GT = TGT

    thenCmpTy :: TypeOrdering -> TypeOrdering -> TypeOrdering
    thenCmpTy TEQ  rel  = rel
    thenCmpTy TEQX rel  = hasCast rel
    thenCmpTy rel  _    = rel

    hasCast :: TypeOrdering -> TypeOrdering
    hasCast TEQ = TEQX
    hasCast rel = rel

    -- Returns both the resulting ordering relation between the two types
    -- and whether either contains a cast.
    go :: RnEnv2 -> Type -> Type -> TypeOrdering
    go env t1 t2
      | Just t1' <- coreView t1 = go env t1' t2
      | Just t2' <- coreView t2 = go env t1 t2'

    go env (TyVarTy tv1)       (TyVarTy tv2)
      = liftOrdering $ rnOccL env tv1 `nonDetCmpVar` rnOccR env tv2
    go env (ForAllTy (TvBndr tv1 _) t1) (ForAllTy (TvBndr tv2 _) t2)
      = go env (tyVarKind tv1) (tyVarKind tv2)
        `thenCmpTy` go (rnBndr2 env tv1 tv2) t1 t2
        -- See Note [Equality on AppTys]
    go env (AppTy s1 t1) ty2
      | Just (s2, t2) <- repSplitAppTy_maybe ty2
      = go env s1 s2 `thenCmpTy` go env t1 t2
    go env ty1 (AppTy s2 t2)
      | Just (s1, t1) <- repSplitAppTy_maybe ty1
      = go env s1 s2 `thenCmpTy` go env t1 t2
    go env (FunTy w1 s1 t1) (FunTy w2 s2 t2)
      = liftOrdering (compare w1 w2) `thenCmpTy`
        go env s1 s2 `thenCmpTy` go env t1 t2
    go env (TyConApp tc1 tys1) (TyConApp tc2 tys2)
      = liftOrdering (tc1 `nonDetCmpTc` tc2) `thenCmpTy` gos env tys1 tys2
    go _   (LitTy l1)          (LitTy l2)          = liftOrdering (compare l1 l2)
    go env (CastTy t1 _)       t2                  = hasCast $ go env t1 t2
    go env t1                  (CastTy t2 _)       = hasCast $ go env t1 t2

    go _   (CoercionTy {})     (CoercionTy {})     = TEQ

        -- Deal with the rest: TyVarTy < CoercionTy < AppTy < LitTy < TyConApp < ForAllTy
    go _ ty1 ty2
      = liftOrdering $ (get_rank ty1) `compare` (get_rank ty2)
      where get_rank :: Type -> Int
            get_rank (CastTy {})
              = pprPanic "nonDetCmpTypeX.get_rank" (ppr [ty1,ty2])
            get_rank (TyVarTy {})    = 0
            get_rank (CoercionTy {}) = 1
            get_rank (AppTy {})      = 3
            get_rank (LitTy {})      = 4
            get_rank (TyConApp {})   = 5
            get_rank (FunTy {})      = 6
            get_rank (ForAllTy {})   = 7

    gos :: RnEnv2 -> [Type] -> [Type] -> TypeOrdering
    gos _   []         []         = TEQ
    gos _   []         _          = TLT
    gos _   _          []         = TGT
    gos env (ty1:tys1) (ty2:tys2) = go env ty1 ty2 `thenCmpTy` gos env tys1 tys2

-------------
nonDetCmpTypesX :: RnEnv2 -> [Type] -> [Type] -> Ordering
nonDetCmpTypesX _   []        []        = EQ
nonDetCmpTypesX env (t1:tys1) (t2:tys2) = nonDetCmpTypeX env t1 t2
                                      `thenCmp` nonDetCmpTypesX env tys1 tys2
nonDetCmpTypesX _   []        _         = LT
nonDetCmpTypesX _   _         []        = GT

-------------
-- | Compare two 'TyCon's. NB: This should /never/ see the "star synonyms",
-- as recognized by Kind.isStarKindSynonymTyCon. See Note
-- [Kind Constraint and kind *] in Kind.
-- See Note [nonDetCmpType nondeterminism]
nonDetCmpTc :: TyCon -> TyCon -> Ordering
nonDetCmpTc tc1 tc2
  = ASSERT( not (isStarKindSynonymTyCon tc1) && not (isStarKindSynonymTyCon tc2) )
    u1 `nonDetCmpUnique` u2
  where
    u1  = tyConUnique tc1
    u2  = tyConUnique tc2

{-
************************************************************************
*                                                                      *
        The kind of a type
*                                                                      *
************************************************************************
-}

typeKind :: HasDebugCallStack => Type -> Kind
typeKind (TyConApp tc tys)     = piResultTys (tyConKind tc) tys
typeKind (AppTy fun arg)       = typeKind_apps fun [arg]
typeKind (LitTy l)             = typeLiteralKind l
typeKind (FunTy {})            = liftedTypeKind
typeKind (ForAllTy _ ty)       = typeKind ty
typeKind (TyVarTy tyvar)       = tyVarKind tyvar
typeKind (CastTy _ty co)       = pSnd $ coercionKind co
typeKind (CoercionTy co)       = coercionType co

typeKind_apps :: HasDebugCallStack => Type -> [Type] -> Kind
-- The sole purpose of the function is to accumulate
-- the type arugments, so we can call piResultTys, rather than
-- a succession of calls to piResultTy (which is asymptotically
-- less efficient as the number of arguments increases)
typeKind_apps (AppTy fun arg) args = typeKind_apps fun (arg:args)
typeKind_apps fun             args = piResultTys (typeKind fun) args

--------------------------
typeLiteralKind :: TyLit -> Kind
typeLiteralKind l =
  case l of
    NumTyLit _ -> typeNatKind
    StrTyLit _ -> typeSymbolKind

-- | Returns True if a type is levity polymorphic. Should be the same
-- as (isKindLevPoly . typeKind) but much faster.
-- Precondition: The type has kind (TYPE blah)
isTypeLevPoly :: Type -> Bool
isTypeLevPoly = go
  where
    go ty@(TyVarTy {})                           = check_kind ty
    go ty@(AppTy {})                             = check_kind ty
    go ty@(TyConApp tc _) | not (isTcLevPoly tc) = False
                          | otherwise            = check_kind ty
    go (ForAllTy _ ty)                           = go ty
    go (FunTy {})                                = False
    go (LitTy {})                                = False
    go ty@(CastTy {})                            = check_kind ty
    go ty@(CoercionTy {})                        = pprPanic "isTypeLevPoly co" (ppr ty)

    check_kind = isKindLevPoly . typeKind

-- | Looking past all pi-types, is the end result potentially levity polymorphic?
-- Example: True for (forall r (a :: TYPE r). String -> a)
-- Example: False for (forall r1 r2 (a :: TYPE r1) (b :: TYPE r2). a -> b -> Type)
resultIsLevPoly :: Type -> Bool
resultIsLevPoly = isTypeLevPoly . snd . splitPiTys

{-
%************************************************************************
%*                                                                      *
        Miscellaneous functions
%*                                                                      *
%************************************************************************

-}
-- | All type constructors occurring in the type; looking through type
--   synonyms, but not newtypes.
--  When it finds a Class, it returns the class TyCon.
tyConsOfType :: Type -> UniqSet TyCon
tyConsOfType ty
  = go ty
  where
     go :: Type -> UniqSet TyCon  -- The UniqSet does duplicate elim
     go ty | Just ty' <- coreView ty = go ty'
     go (TyVarTy {})                = emptyUniqSet
     go (LitTy {})                  = emptyUniqSet
     go (TyConApp tc tys)           = go_tc tc `unionUniqSets` go_s tys
     go (AppTy a b)                 = go a `unionUniqSets` go b
     go (FunTy w a b)               = go a `unionUniqSets` go b `unionUniqSets` go_tc (funTyCon w)
     go (ForAllTy (TvBndr tv _) ty) = go ty `unionUniqSets` go (tyVarKind tv)
     go (CastTy ty co)              = go ty `unionUniqSets` go_co co
     go (CoercionTy co)             = go_co co

     go_co (Refl _ ty)             = go ty
     go_co (TyConAppCo _ tc args)  = go_tc tc `unionUniqSets` go_cos args
     go_co (AppCo co arg)          = go_co co `unionUniqSets` go_co arg
     go_co (ForAllCo _ kind_co co) = go_co kind_co `unionUniqSets` go_co co
     go_co (FunCo _ _ co1 co2)     = go_co co1 `unionUniqSets` go_co co2
     go_co (AxiomInstCo ax _ args) = go_ax ax `unionUniqSets` go_cos args
     go_co (UnivCo p _ t1 t2)      = go_prov p `unionUniqSets` go t1 `unionUniqSets` go t2
     go_co (CoVarCo {})            = emptyUniqSet
     go_co (HoleCo {})             = emptyUniqSet
     go_co (SymCo co)              = go_co co
     go_co (TransCo co1 co2)       = go_co co1 `unionUniqSets` go_co co2
     go_co (NthCo _ co)            = go_co co
     go_co (LRCo _ co)             = go_co co
     go_co (InstCo co arg)         = go_co co `unionUniqSets` go_co arg
     go_co (CoherenceCo co1 co2)   = go_co co1 `unionUniqSets` go_co co2
     go_co (KindCo co)             = go_co co
     go_co (SubCo co)              = go_co co
     go_co (AxiomRuleCo _ cs)      = go_cos cs

     go_prov UnsafeCoerceProv    = emptyUniqSet
     go_prov (PhantomProv co)    = go_co co
     go_prov (ProofIrrelProv co) = go_co co
     go_prov (PluginProv _)      = emptyUniqSet
        -- this last case can happen from the tyConsOfType used from
        -- checkTauTvUpdate

     go_s tys     = foldr (unionUniqSets . go)     emptyUniqSet tys
     go_cos cos   = foldr (unionUniqSets . go_co)  emptyUniqSet cos

     go_tc tc = unitUniqSet tc
     go_ax ax = go_tc $ coAxiomTyCon ax

-- | Find the result 'Kind' of a type synonym,
-- after applying it to its 'arity' number of type variables
-- Actually this function works fine on data types too,
-- but they'd always return '*', so we never need to ask
synTyConResKind :: TyCon -> Kind
synTyConResKind tycon = piResultTys (tyConKind tycon) (mkTyVarTys (tyConTyVars tycon))

-- | Retrieve the free variables in this type, splitting them based
-- on whether they are used visibly or invisibly. Invisible ones come
-- first.
splitVisVarsOfType :: Type -> Pair TyCoVarSet
splitVisVarsOfType orig_ty = Pair invis_vars vis_vars
  where
    Pair invis_vars1 vis_vars = go orig_ty
    invis_vars = invis_vars1 `minusVarSet` vis_vars

    go (TyVarTy tv)      = Pair (tyCoVarsOfType $ tyVarKind tv) (unitVarSet tv)
    go (AppTy t1 t2)     = go t1 `mappend` go t2
    go (TyConApp tc tys) = go_tc tc tys
    go (FunTy _ t1 t2)   = go t1 `mappend` go t2
    go (ForAllTy (TvBndr tv _) ty)
      = ((`delVarSet` tv) <$> go ty) `mappend`
        (invisible (tyCoVarsOfType $ tyVarKind tv))
    go (LitTy {}) = mempty
    go (CastTy ty co) = go ty `mappend` invisible (tyCoVarsOfCo co)
    go (CoercionTy co) = invisible $ tyCoVarsOfCo co

    invisible vs = Pair vs emptyVarSet

    go_tc tc tys = let (invis, vis) = partitionInvisibles tc id tys in
                   invisible (tyCoVarsOfTypes invis) `mappend` foldMap go vis

splitVisVarsOfTypes :: [Type] -> Pair TyCoVarSet
splitVisVarsOfTypes = foldMap splitVisVarsOfType

modifyJoinResTy :: Int            -- Number of binders to skip
                -> (Type -> Type) -- Function to apply to result type
                -> Type           -- Type of join point
                -> Type           -- New type
-- INVARIANT: If any of the first n binders are foralls, those tyvars cannot
-- appear in the original result type. See isValidJoinPointType.
modifyJoinResTy orig_ar f orig_ty
  = go orig_ar orig_ty
  where
    go 0 ty = f ty
    go n ty | Just (arg_bndr, res_ty) <- splitPiTy_maybe ty
            = mkPiTy arg_bndr (go (n-1) res_ty)
            | otherwise
            = pprPanic "modifyJoinResTy" (ppr orig_ar <+> ppr orig_ty)

setJoinResTy :: Int  -- Number of binders to skip
             -> Type -- New result type
             -> Type -- Type of join point
             -> Type -- New type
-- INVARIANT: Same as for modifyJoinResTy
setJoinResTy ar new_res_ty ty
  = modifyJoinResTy ar (const new_res_ty) ty

{-
%************************************************************************
%*                                                                      *
         Pretty-printing
%*                                                                      *
%************************************************************************

Most pretty-printing is either in TyCoRep or IfaceType.

-}

-- | This variant preserves any use of TYPE in a type, effectively
-- locally setting -fprint-explicit-runtime-reps.
pprWithTYPE :: Type -> SDoc
pprWithTYPE ty = updSDocDynFlags (flip gopt_set Opt_PrintExplicitRuntimeReps) $
                 ppr ty<|MERGE_RESOLUTION|>--- conflicted
+++ resolved
@@ -1395,19 +1395,12 @@
 splitPiTys :: Type -> ([TyBinder], Type)
 splitPiTys ty = split ty ty
   where
-<<<<<<< HEAD
-    split orig_ty ty bs | Just ty' <- coreView ty = split orig_ty ty' bs
-    split _       (ForAllTy b res) bs  = split res res (Named b  : bs)
-    split _       (FunTy w arg res) bs = split res res (Anon (mkWeighted w arg) : bs)
-    split orig_ty _                bs  = (reverse bs, orig_ty)
-=======
     split orig_ty ty | Just ty' <- coreView ty = split orig_ty ty'
     split _       (ForAllTy b res) = let (bs, ty) = split res res
                                      in  (Named b : bs, ty)
-    split _       (FunTy arg res)  = let (bs, ty) = split res res
-                                     in  (Anon arg : bs, ty)
+    split _       (FunTy w arg res)  = let (bs, ty) = split res res
+                                     in  (Anon (mkWeighted w arg) : bs, ty)
     split orig_ty _                = ([], orig_ty)
->>>>>>> fea04def
 
 -- Like splitPiTys, but returns only *invisible* binders, including constraints
 -- Stops at the first visible binder
