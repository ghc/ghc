--- conflicted
+++ resolved
@@ -2789,7 +2789,6 @@
 debug_ppr_ty _ (TyVarTy tv)
   = ppr tv  -- With -dppr-debug we get (tv :: kind)
 
-<<<<<<< HEAD
 debug_ppr_ty prec (FunTy weight arg res)
   =
     let arr = case weight of
@@ -2797,13 +2796,8 @@
                 One -> text "⊸"
                 Omega -> arrow
     in
-      maybeParen prec FunPrec $
-      sep [debug_ppr_ty FunPrec arg, arr <+> debug_ppr_ty prec res]
-=======
-debug_ppr_ty prec (FunTy arg res)
-  = maybeParen prec funPrec $
-    sep [debug_ppr_ty funPrec arg, arrow <+> debug_ppr_ty prec res]
->>>>>>> 79bbb23f
+      maybeParen prec funPrec $
+      sep [debug_ppr_ty funPrec arg, arr <+> debug_ppr_ty prec res]
 
 debug_ppr_ty prec (TyConApp tc tys)
   | null tys  = ppr tc
