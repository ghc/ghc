{-
(c) The University of Glasgow 2006
(c) The GRASP/AQUA Project, Glasgow University, 1998
\section[TyCoRep]{Type and Coercion - friends' interface}

Note [The Type-related module hierarchy]
~~~~~~~~~~~~~~~~~~~~~~~~~~~~~~~~~~~~~~~~
  Class
  CoAxiom
  TyCon    imports Class, CoAxiom
  TyCoRep  imports Class, CoAxiom, TyCon
  TysPrim  imports TyCoRep ( including mkTyConTy )
  Kind     imports TysPrim ( mainly for primitive kinds )
  Type     imports Kind
  Coercion imports Type
-}

-- We expose the relevant stuff from this module via the Type module
{-# OPTIONS_HADDOCK hide #-}
{-# LANGUAGE CPP, DeriveDataTypeable, MultiWayIf #-}

module TyCoRep (
        TyThing(..), tyThingCategory, pprTyThingCategory, pprShortTyThing,

        -- * Types
        Type(..),
        TyLit(..),
        KindOrType, Kind,
        PredType, ThetaType,      -- Synonyms
        ArgFlag(..),
        Rig(..),

        -- * Coercions
        Coercion(..),
        UnivCoProvenance(..),
        CoercionHole(..), coHoleCoVar,
        CoercionN, CoercionR, CoercionP, KindCoercion,

        -- * Functions over types
        mkTyConTy, mkTyVarTy, mkTyVarTys,
        mkFunTy, mkFunTyOm, mkFunTys, mkForAllTy, mkForAllTys,
        mkPiTy, mkPiTys,
        isTYPE, tcIsTYPE,
        isLiftedTypeKind, isUnliftedTypeKind,
        isCoercionType, isRuntimeRepTy, isRuntimeRepVar,
        sameVis,

        -- * Functions over binders
        TyBinder(..), TyVarBinder,
        binderVar, binderVars, binderKind, binderArgFlag,
        delBinderVar,
        isInvisibleArgFlag, isVisibleArgFlag,
        isInvisibleBinder, isVisibleBinder,

        -- * Functions over coercions
        pickLR,

        -- * Pretty-printing
        pprType, pprParendType, pprPrecType,
        pprTypeApp, pprTvBndr, pprTvBndrs,
        pprSigmaType,
        pprTheta, pprParendTheta, pprForAll, pprUserForAll,
        pprTyVar, pprTyVars,
        pprThetaArrowTy, pprClassPred,
        pprKind, pprParendKind, pprTyLit,
        TyPrec(..), maybeParen,
        pprDataCons, ppSuggestExplicitKinds,

        pprCo, pprParendCo,

        debugPprType,

        -- * Free variables
        tyCoVarsOfType, tyCoVarsOfTypeDSet, tyCoVarsOfTypes, tyCoVarsOfTypesDSet,
        tyCoFVsBndr, tyCoFVsOfType, tyCoVarsOfTypeList,
        tyCoFVsOfTypes, tyCoVarsOfTypesList,
        closeOverKindsDSet, closeOverKindsFV, closeOverKindsList,
        coVarsOfType, coVarsOfTypes,
        coVarsOfCo, coVarsOfCos,
        tyCoVarsOfCo, tyCoVarsOfCos,
        tyCoVarsOfCoDSet,
        tyCoFVsOfCo, tyCoFVsOfCos,
        tyCoVarsOfCoList, tyCoVarsOfProv,
        closeOverKinds,
        injectiveVarsOfBinder, injectiveVarsOfType,

        noFreeVarsOfType, noFreeVarsOfCo,

        -- * Substitutions
        TCvSubst(..), TvSubstEnv, CvSubstEnv,
        emptyTvSubstEnv, emptyCvSubstEnv, composeTCvSubstEnv, composeTCvSubst,
        emptyTCvSubst, mkEmptyTCvSubst, isEmptyTCvSubst,
        mkTCvSubst, mkTvSubst,
        getTvSubstEnv,
        getCvSubstEnv, getTCvInScope, getTCvSubstRangeFVs,
        isInScope, notElemTCvSubst,
        setTvSubstEnv, setCvSubstEnv, zapTCvSubst,
        extendTCvInScope, extendTCvInScopeList, extendTCvInScopeSet,
        extendTCvSubst,
        extendCvSubst, extendCvSubstWithClone,
        extendTvSubst, extendTvSubstBinderAndInScope, extendTvSubstWithClone,
        extendTvSubstList, extendTvSubstAndInScope,
        unionTCvSubst, zipTyEnv, zipCoEnv, mkTyCoInScopeSet,
        zipTvSubst, zipCvSubst,
        mkTvSubstPrs,

        substTyWith, substTyWithCoVars, substTysWith, substTysWithCoVars,
        substCoWith,
        substTy, substTyAddInScope,
        substTyUnchecked, substTysUnchecked, substThetaUnchecked,
        substTyWithUnchecked,
        substCoUnchecked, substCoWithUnchecked,
        substTyWithInScope,
        substTys, substTheta,
        lookupTyVar, substTyVarBndr,
        substCo, substCos, substCoVar, substCoVars, lookupCoVar,
        substCoVarBndr, cloneTyVarBndr, cloneTyVarBndrs,
        substTyVar, substTyVars,
        substForAllCoBndr,
        substTyVarBndrCallback, substForAllCoBndrCallback,
        checkValidSubst, isValidTCvSubst,

        -- * Tidying type related things up for printing
        tidyType,      tidyTypes,
        tidyOpenType,  tidyOpenTypes,
        tidyOpenKind,
        tidyTyCoVarBndr, tidyTyCoVarBndrs, tidyFreeTyCoVars,
        tidyOpenTyCoVar, tidyOpenTyCoVars,
        tidyTyVarOcc,
        tidyTopType,
        tidyKind,
        tidyCo, tidyCos,
        tidyTyVarBinder, tidyTyVarBinders,

        -- * Sizes
        typeSize, coercionSize, provSize
    ) where

#include "HsVersions.h"

import GhcPrelude

import {-# SOURCE #-} DataCon( dataConFullSig
<<<<<<< HEAD
                             , dataConUnivTyVarBinders, dataConExTyVarBinders
                             , DataCon, filterEqSpec )
import {-# SOURCE #-} Type( isPredTy, isCoercionTy, mkAppTy, mkCastTy
                          , tyCoVarsOfTypesWellScoped
=======
                             , dataConUserTyVarBinders
                             , DataCon )
import {-# SOURCE #-} Type( isPredTy, isCoercionTy, mkAppTy, mkCastTy
>>>>>>> affdea82
                          , tyCoVarsOfTypeWellScoped
                          , tyCoVarsOfTypesWellScoped
                          , toposortTyVars
                          , coreView, tcView )
   -- Transitively pulls in a LOT of stuff, better to break the loop

import {-# SOURCE #-} Coercion
import {-# SOURCE #-} ConLike ( ConLike(..), conLikeName )
import {-# SOURCE #-} ToIface( toIfaceTypeX, toIfaceTyLit, toIfaceForAllBndr
                             , toIfaceTyCon, toIfaceTcArgs, toIfaceCoercionX )

-- friends:
import IfaceType
import Var
import VarEnv
import VarSet
import Name hiding ( varName )
import Weight
import TyCon
import Class
import CoAxiom
import FV

-- others
import BasicTypes ( LeftOrRight(..), TyPrec(..), maybeParen, pickLR )
import PrelNames
import Outputable
import DynFlags
import FastString
import Pair
import UniqSupply
import Util
import UniqFM
import UniqSet

-- libraries
import qualified Data.Data as Data hiding ( TyCon )
import Data.Foldable ( toList )
import Data.List
import Data.IORef ( IORef )   -- for CoercionHole

{-
%************************************************************************
%*                                                                      *
                        TyThing
%*                                                                      *
%************************************************************************

Despite the fact that DataCon has to be imported via a hi-boot route,
this module seems the right place for TyThing, because it's needed for
funTyCon and all the types in TysPrim.

It is also SOURCE-imported into Name.hs


Note [ATyCon for classes]
~~~~~~~~~~~~~~~~~~~~~~~~~
Both classes and type constructors are represented in the type environment
as ATyCon.  You can tell the difference, and get to the class, with
   isClassTyCon :: TyCon -> Bool
   tyConClass_maybe :: TyCon -> Maybe Class
The Class and its associated TyCon have the same Name.
-}

-- | A global typecheckable-thing, essentially anything that has a name.
-- Not to be confused with a 'TcTyThing', which is also a typecheckable
-- thing but in the *local* context.  See 'TcEnv' for how to retrieve
-- a 'TyThing' given a 'Name'.
data TyThing
  = AnId     Id
  | AConLike ConLike
  | ATyCon   TyCon       -- TyCons and classes; see Note [ATyCon for classes]
  | ACoAxiom (CoAxiom Branched)

instance Outputable TyThing where
  ppr = pprShortTyThing

instance NamedThing TyThing where       -- Can't put this with the type
  getName (AnId id)     = getName id    -- decl, because the DataCon instance
  getName (ATyCon tc)   = getName tc    -- isn't visible there
  getName (ACoAxiom cc) = getName cc
  getName (AConLike cl) = conLikeName cl

pprShortTyThing :: TyThing -> SDoc
-- c.f. PprTyThing.pprTyThing, which prints all the details
pprShortTyThing thing
  = pprTyThingCategory thing <+> quotes (ppr (getName thing))

pprTyThingCategory :: TyThing -> SDoc
pprTyThingCategory = text . capitalise . tyThingCategory

tyThingCategory :: TyThing -> String
tyThingCategory (ATyCon tc)
  | isClassTyCon tc = "class"
  | otherwise       = "type constructor"
tyThingCategory (ACoAxiom _) = "coercion axiom"
tyThingCategory (AnId   _)   = "identifier"
tyThingCategory (AConLike (RealDataCon _)) = "data constructor"
tyThingCategory (AConLike (PatSynCon _))  = "pattern synonym"


{- **********************************************************************
*                                                                       *
                        Type
*                                                                       *
********************************************************************** -}

-- | The key representation of types within the compiler

type KindOrType = Type -- See Note [Arguments to type constructors]

-- | The key type representing kinds in the compiler.
type Kind = Type

-- If you edit this type, you may need to update the GHC formalism
-- See Note [GHC Formalism] in coreSyn/CoreLint.hs
data Type
  -- See Note [Non-trivial definitional equality]
  = TyVarTy Var -- ^ Vanilla type or kind variable (*never* a coercion variable)

  | AppTy
        Type
        Type            -- ^ Type application to something other than a 'TyCon'. Parameters:
                        --
                        --  1) Function: must /not/ be a 'TyConApp',
                        --     must be another 'AppTy', or 'TyVarTy'
                        --
                        --  2) Argument type

  | TyConApp
        TyCon
        [KindOrType]    -- ^ Application of a 'TyCon', including newtypes /and/ synonyms.
                        -- Invariant: saturated applications of 'FunTyCon' must
                        -- use 'FunTy' and saturated synonyms must use their own
                        -- constructors. However, /unsaturated/ 'FunTyCon's
                        -- do appear as 'TyConApp's.
                        -- Parameters:
                        --
                        -- 1) Type constructor being applied to.
                        --
                        -- 2) Type arguments. Might not have enough type arguments
                        --    here to saturate the constructor.
                        --    Even type synonyms are not necessarily saturated;
                        --    for example unsaturated type synonyms
                        --    can appear as the right hand side of a type synonym.

  | ForAllTy
        {-# UNPACK #-} !TyVarBinder
        Type            -- ^ A Π type.

  | FunTy Rig Type Type     -- ^ t1 ->_p t2   Very common, so an important special case

    -- TODO: arnaud: also PI
    -- TODO: arnaud: ignored by Core. Nonetheless, maybe should update the Formalism

  | LitTy TyLit     -- ^ Type literals are similar to type constructors.

  | CastTy
        Type
        KindCoercion  -- ^ A kind cast. The coercion is always nominal.
                      -- INVARIANT: The cast is never refl.
                      -- INVARIANT: The cast is "pushed down" as far as it
                      -- can go. See Note [Pushing down casts]

  | CoercionTy
        Coercion    -- ^ Injection of a Coercion into a type
                    -- This should only ever be used in the RHS of an AppTy,
                    -- in the list of a TyConApp, when applying a promoted
                    -- GADT data constructor

  deriving Data.Data


-- NOTE:  Other parts of the code assume that type literals do not contain
-- types or type variables.
data TyLit
  = NumTyLit Integer
  | StrTyLit FastString
  deriving (Eq, Ord, Data.Data)

{- Note [Arguments to type constructors]
~~~~~~~~~~~~~~~~~~~~~~~~~~~~~~~~~~~~~
Because of kind polymorphism, in addition to type application we now
have kind instantiation. We reuse the same notations to do so.

For example:

  Just (* -> *) Maybe
  Right * Nat Zero

are represented by:

  TyConApp (PromotedDataCon Just) [* -> *, Maybe]
  TyConApp (PromotedDataCon Right) [*, Nat, (PromotedDataCon Zero)]

Important note: Nat is used as a *kind* and not as a type. This can be
confusing, since type-level Nat and kind-level Nat are identical. We
use the kind of (PromotedDataCon Right) to know if its arguments are
kinds or types.

This kind instantiation only happens in TyConApp currently.

Note [Pushing down casts]
~~~~~~~~~~~~~~~~~~~~~~~~~
Suppose we have (a :: k1 -> *), (b :: k1), and (co :: * ~ q).
The type (a b |> co) is `eqType` to ((a |> co') b), where
co' = (->) <k1> co. Thus, to make this visible to functions
that inspect types, we always push down coercions, preferring
the second form. Note that this also applies to TyConApps!

Note [Non-trivial definitional equality]
~~~~~~~~~~~~~~~~~~~~~~~~~~~~~~~~~~~~~~~~
Is Int |> <*> the same as Int? YES! In order to reduce headaches,
we decide that any reflexive casts in types are just ignored. More
generally, the `eqType` function, which defines Core's type equality
relation, ignores casts and coercion arguments, as long as the
two types have the same kind. This allows us to be a little sloppier
in keeping track of coercions, which is a good thing. It also means
that eqType does not depend on eqCoercion, which is also a good thing.

Why is this sensible? That is, why is something different than α-equivalence
appropriate for the implementation of eqType?

Anything smaller than ~ and homogeneous is an appropriate definition for
equality. The type safety of FC depends only on ~. Let's say η : τ ~ σ. Any
expression of type τ can be transmuted to one of type σ at any point by
casting. The same is true of types of type τ. So in some sense, τ and σ are
interchangeable.

But let's be more precise. If we examine the typing rules of FC (say, those in
http://www.cis.upenn.edu/~eir/papers/2015/equalities/equalities-extended.pdf)
there are several places where the same metavariable is used in two different
premises to a rule. (For example, see Ty_App.) There is an implicit equality
check here. What definition of equality should we use? By convention, we use
α-equivalence. Take any rule with one (or more) of these implicit equality
checks. Then there is an admissible rule that uses ~ instead of the implicit
check, adding in casts as appropriate.

The only problem here is that ~ is heterogeneous. To make the kinds work out
in the admissible rule that uses ~, it is necessary to homogenize the
coercions. That is, if we have η : (τ : κ1) ~ (σ : κ2), then we don't use η;
we use η |> kind η, which is homogeneous.

The effect of this all is that eqType, the implementation of the implicit
equality check, can use any homogeneous relation that is smaller than ~, as
those rules must also be admissible.

What would go wrong if we insisted on the casts matching? See the beginning of
Section 8 in the unpublished paper above. Theoretically, nothing at all goes
wrong. But in practical terms, getting the coercions right proved to be
nightmarish. And types would explode: during kind-checking, we often produce
reflexive kind coercions. When we try to cast by these, mkCastTy just discards
them. But if we used an eqType that distinguished between Int and Int |> <*>,
then we couldn't discard -- the output of kind-checking would be enormous,
and we would need enormous casts with lots of CoherenceCo's to straighten
them out.

Would anything go wrong if eqType respected type families? No, not at all. But
that makes eqType rather hard to implement.

Thus, the guideline for eqType is that it should be the largest
easy-to-implement relation that is still smaller than ~ and homogeneous. The
precise choice of relation is somewhat incidental, as long as the smart
constructors and destructors in Type respect whatever relation is chosen.

Another helpful principle with eqType is this:

 ** If (t1 eqType t2) then I can replace t1 by t2 anywhere. **

This principle also tells us that eqType must relate only types with the
same kinds.
-}

{- **********************************************************************
*                                                                       *
                  TyBinder and ArgFlag
*                                                                       *
********************************************************************** -}

-- | A 'TyBinder' represents an argument to a function. TyBinders can be dependent
-- ('Named') or nondependent ('Anon'). They may also be visible or not.
-- See Note [TyBinders]
data TyBinder
  = Named TyVarBinder   -- A type-lambda binder
  | Anon (Weighted Type)           -- A term-lambda binder
                        -- Visibility is determined by the type (Constraint vs. *)
  deriving Data.Data

-- | Remove the binder's variable from the set, if the binder has
-- a variable.
delBinderVar :: VarSet -> TyVarBinder -> VarSet
delBinderVar vars (TvBndr tv _) = vars `delVarSet` tv

-- | Does this binder bind an invisible argument?
isInvisibleBinder :: TyBinder -> Bool
isInvisibleBinder (Named (TvBndr _ vis)) = isInvisibleArgFlag vis
isInvisibleBinder (Anon ty)              = isPredTy (weightedThing ty)

-- | Does this binder bind a visible argument?
isVisibleBinder :: TyBinder -> Bool
isVisibleBinder = not . isInvisibleBinder


{- Note [TyBinders]
~~~~~~~~~~~~~~~~~~~
A ForAllTy contains a TyVarBinder.  But a type can be decomposed
to a telescope consisting of a [TyBinder]

A TyBinder represents the type of binders -- that is, the type of an
argument to a Pi-type. GHC Core currently supports two different
Pi-types:

 * A non-dependent function type,
   written with ->, e.g. ty1 -> ty2
   represented as FunTy ty1 ty2. These are
   lifted to Coercions with the corresponding FunCo.

 * A dependent compile-time-only polytype,
   written with forall, e.g.  forall (a:*). ty
   represented as ForAllTy (TvBndr a v) ty

Both Pi-types classify terms/types that take an argument. In other
words, if `x` is either a function or a polytype, `x arg` makes sense
(for an appropriate `arg`).


Note [TyVarBndrs, TyVarBinders, TyConBinders, and visibility]
~~~~~~~~~~~~~~~~~~~~~~~~~~~~~~~~~~~~~~~~~~~~~~~~~~~~~~~~~~~~~
* A ForAllTy (used for both types and kinds) contains a TyVarBinder.
  Each TyVarBinder
      TvBndr a tvis
  is equipped with tvis::ArgFlag, which says whether or not arguments
  for this binder should be visible (explicit) in source Haskell.

* A TyCon contains a list of TyConBinders.  Each TyConBinder
      TvBndr a cvis
  is equipped with cvis::TyConBndrVis, which says whether or not type
  and kind arguments for this TyCon should be visible (explicit) in
  source Haskell.

This table summarises the visibility rules:
---------------------------------------------------------------------------------------
|                                                      Occurrences look like this
|                             GHC displays type as     in Haskell source code
|-----------------------------------------------------------------------
| TvBndr a tvis :: TyVarBinder, in the binder of ForAllTy for a term
|  tvis :: ArgFlag
|  tvis = Inferred:            f :: forall {a}. type    Arg not allowed:  f
|  tvis = Specified:           f :: forall a. type      Arg optional:     f  or  f @Int
|  tvis = Required:            T :: forall k -> type    Arg required:     T *
|    This last form is illegal in terms: See Note [No Required TyBinder in terms]
|
| TvBndr k cvis :: TyConBinder, in the TyConBinders of a TyCon
|  cvis :: TyConBndrVis
|  cvis = AnonTCB:             T :: kind -> kind        Required:            T *
|  cvis = NamedTCB Inferred:   T :: forall {k}. kind    Arg not allowed:     T
|  cvis = NamedTCB Specified:  T :: forall k. kind      Arg not allowed[1]:  T
|  cvis = NamedTCB Required:   T :: forall k -> kind    Required:            T *
---------------------------------------------------------------------------------------

[1] In types, in the Specified case, it would make sense to allow
    optional kind applications, thus (T @*), but we have not
    yet implemented that

---- Examples of where the different visibilities come from -----

In term declarations:

* Inferred.  Function defn, with no signature:  f1 x = x
  We infer f1 :: forall {a}. a -> a, with 'a' Inferred
  It's Inferred because it doesn't appear in any
  user-written signature for f1

* Specified.  Function defn, with signature (implicit forall):
     f2 :: a -> a; f2 x = x
  So f2 gets the type f2 :: forall a. a->a, with 'a' Specified
  even though 'a' is not bound in the source code by an explicit forall

* Specified.  Function defn, with signature (explicit forall):
     f3 :: forall a. a -> a; f3 x = x
  So f3 gets the type f3 :: forall a. a->a, with 'a' Specified

* Inferred/Specified.  Function signature with inferred kind polymorphism.
     f4 :: a b -> Int
  So 'f4' gets the type f4 :: forall {k} (a:k->*) (b:k). a b -> Int
  Here 'k' is Inferred (it's not mentioned in the type),
  but 'a' and 'b' are Specified.

* Specified.  Function signature with explicit kind polymorphism
     f5 :: a (b :: k) -> Int
  This time 'k' is Specified, because it is mentioned explicitly,
  so we get f5 :: forall (k:*) (a:k->*) (b:k). a b -> Int

* Similarly pattern synonyms:
  Inferred - from inferred types (e.g. no pattern type signature)
           - or from inferred kind polymorphism

In type declarations:

* Inferred (k)
     data T1 a b = MkT1 (a b)
  Here T1's kind is  T1 :: forall {k:*}. (k->*) -> k -> *
  The kind variable 'k' is Inferred, since it is not mentioned

  Note that 'a' and 'b' correspond to /Anon/ TyBinders in T1's kind,
  and Anon binders don't have a visibility flag. (Or you could think
  of Anon having an implicit Required flag.)

* Specified (k)
     data T2 (a::k->*) b = MkT (a b)
  Here T's kind is  T :: forall (k:*). (k->*) -> k -> *
  The kind variable 'k' is Specified, since it is mentioned in
  the signature.

* Required (k)
     data T k (a::k->*) b = MkT (a b)
  Here T's kind is  T :: forall k:* -> (k->*) -> k -> *
  The kind is Required, since it bound in a positional way in T's declaration
  Every use of T must be explicitly applied to a kind

* Inferred (k1), Specified (k)
     data T a b (c :: k) = MkT (a b) (Proxy c)
  Here T's kind is  T :: forall {k1:*} (k:*). (k1->*) -> k1 -> k -> *
  So 'k' is Specified, because it appears explicitly,
  but 'k1' is Inferred, because it does not

---- Printing -----

 We print forall types with enough syntax to tell you their visibility
 flag.  But this is not source Haskell, and these types may not all
 be parsable.

 Specified: a list of Specified binders is written between `forall` and `.`:
               const :: forall a b. a -> b -> a

 Inferred:  with -fprint-explicit-foralls, Inferred binders are written
            in braces:
               f :: forall {k} (a:k). S k a -> Int
            Otherwise, they are printed like Specified binders.

 Required: binders are put between `forall` and `->`:
              T :: forall k -> *

---- Other points -----

* In classic Haskell, all named binders (that is, the type variables in
  a polymorphic function type f :: forall a. a -> a) have been Inferred.

* Inferred variables correspond to "generalized" variables from the
  Visible Type Applications paper (ESOP'16).

Note [No Required TyBinder in terms]
~~~~~~~~~~~~~~~~~~~~~~~~~~~~~~~~~~~
We don't allow Required foralls for term variables, including pattern
synonyms and data constructors.  Why?  Because then an application
would need a /compulsory/ type argument (possibly without an "@"?),
thus (f Int); and we don't have concrete syntax for that.

We could change this decision, but Required, Named TyBinders are rare
anyway.  (Most are Anons.)
-}


{- **********************************************************************
*                                                                       *
                        PredType
*                                                                       *
********************************************************************** -}


-- | A type of the form @p@ of kind @Constraint@ represents a value whose type is
-- the Haskell predicate @p@, where a predicate is what occurs before
-- the @=>@ in a Haskell type.
--
-- We use 'PredType' as documentation to mark those types that we guarantee to have
-- this kind.
--
-- It can be expanded into its representation, but:
--
-- * The type checker must treat it as opaque
--
-- * The rest of the compiler treats it as transparent
--
-- Consider these examples:
--
-- > f :: (Eq a) => a -> Int
-- > g :: (?x :: Int -> Int) => a -> Int
-- > h :: (r\l) => {r} => {l::Int | r}
--
-- Here the @Eq a@ and @?x :: Int -> Int@ and @r\l@ are all called \"predicates\"
type PredType = Type

-- | A collection of 'PredType's
type ThetaType = [PredType]

{-
(We don't support TREX records yet, but the setup is designed
to expand to allow them.)

A Haskell qualified type, such as that for f,g,h above, is
represented using
        * a FunTy for the double arrow
        * with a type of kind Constraint as the function argument

The predicate really does turn into a real extra argument to the
function.  If the argument has type (p :: Constraint) then the predicate p is
represented by evidence of type p.


%************************************************************************
%*                                                                      *
            Simple constructors
%*                                                                      *
%************************************************************************

These functions are here so that they can be used by TysPrim,
which in turn is imported by Type
-}

-- named with "Only" to prevent naive use of mkTyVarTy
mkTyVarTy  :: TyVar   -> Type
mkTyVarTy v = ASSERT2( isTyVar v, ppr v <+> dcolon <+> ppr (tyVarKind v) )
                  TyVarTy v

mkTyVarTys :: [TyVar] -> [Type]
mkTyVarTys = map mkTyVarTy -- a common use of mkTyVarTy

infixr 3 `mkFunTy`      -- Associates to the right
-- | Make an arrow type
mkFunTy :: Rig -> Type -> Type -> Type
mkFunTy weight arg res = FunTy weight arg res

mkWeightedFunTy :: Weighted Type -> Type -> Type
mkWeightedFunTy (Weighted weight arg) res = FunTy weight arg res

-- | Special, common, case: Arrow type with weight Omega
mkFunTyOm :: Type -> Type -> Type
mkFunTyOm = mkFunTy Omega

-- | Make nested arrow types
mkFunTys :: [Weighted Type] -> Type -> Type
mkFunTys tys ty = foldr (\(Weighted w t) -> mkFunTy w t) ty tys
-- FIXME: arnaud: see at use-site how to best refine this. Probably the list argument should be of pairs `(Rig,Type)`.

mkForAllTy :: TyVar -> ArgFlag -> Type -> Type
mkForAllTy tv vis ty = ForAllTy (TvBndr tv vis) ty

-- | Wraps foralls over the type using the provided 'TyVar's from left to right
mkForAllTys :: [TyVarBinder] -> Type -> Type
mkForAllTys tyvars ty = foldr ForAllTy ty tyvars

mkPiTy :: TyBinder -> Type -> Type
mkPiTy (Anon wty1) ty2 = mkWeightedFunTy wty1 ty2
mkPiTy (Named tvb) ty = ForAllTy tvb ty

mkPiTys :: [TyBinder] -> Type -> Type
mkPiTys tbs ty = foldr mkPiTy ty tbs

-- | Does this type classify a core (unlifted) Coercion?
-- At either role nominal or representational
--    (t1 ~# t2) or (t1 ~R# t2)
isCoercionType :: Type -> Bool
isCoercionType (TyConApp tc tys)
  | (tc `hasKey` eqPrimTyConKey) || (tc `hasKey` eqReprPrimTyConKey)
  , tys `lengthIs` 4
  = True
isCoercionType _ = False


-- | Create the plain type constructor type which has been applied to no type arguments at all.
mkTyConTy :: TyCon -> Type
mkTyConTy tycon = TyConApp tycon []

{-
Some basic functions, put here to break loops eg with the pretty printer
-}

-- | If a type is @'TYPE' r@ for some @r@, run the predicate argument on @r@.
-- Otherwise, return 'False'.
--
-- This function does not distinguish between 'Constraint' and 'Type'. For a
-- version which does distinguish between the two, see 'tcIsTYPE'.
isTYPE :: (   Type    -- the single argument to TYPE; not a synonym
           -> Bool )  -- what to return
       -> Kind -> Bool
isTYPE f ki | Just ki' <- coreView ki = isTYPE f ki'
isTYPE f (TyConApp tc [arg])
  | tc `hasKey` tYPETyConKey
  = go arg
    where
      go ty | Just ty' <- coreView ty = go ty'
      go ty = f ty
isTYPE _ _ = False

-- | If a type is @'TYPE' r@ for some @r@, run the predicate argument on @r@.
-- Otherwise, return 'False'.
--
-- This function distinguishes between 'Constraint' and 'Type' (and will return
-- 'False' for 'Constraint'). For a version which does not distinguish between
-- the two, see 'isTYPE'.
tcIsTYPE :: (   Type    -- the single argument to TYPE; not a synonym
             -> Bool )  -- what to return
         -> Kind -> Bool
tcIsTYPE f ki | Just ki' <- tcView ki = tcIsTYPE f ki'
tcIsTYPE f (TyConApp tc [arg])
  | tc `hasKey` tYPETyConKey
  = go arg
    where
      go ty | Just ty' <- tcView ty = go ty'
      go ty = f ty
tcIsTYPE _ _ = False

-- | This version considers Constraint to be the same as *. Returns True
-- if the argument is equivalent to Type/Constraint and False otherwise.
isLiftedTypeKind :: Kind -> Bool
isLiftedTypeKind = isTYPE is_lifted
  where
    is_lifted (TyConApp lifted_rep []) = lifted_rep `hasKey` liftedRepDataConKey
    is_lifted _                        = False

-- | Returns True if the kind classifies unlifted types and False otherwise.
-- Note that this returns False for levity-polymorphic kinds, which may
-- be specialized to a kind that classifies unlifted types.
isUnliftedTypeKind :: Kind -> Bool
isUnliftedTypeKind = isTYPE is_unlifted
  where
    is_unlifted (TyConApp rr _args) = not (rr `hasKey` liftedRepDataConKey)
    is_unlifted _                   = False

-- | Is this the type 'RuntimeRep'?
isRuntimeRepTy :: Type -> Bool
isRuntimeRepTy ty | Just ty' <- coreView ty = isRuntimeRepTy ty'
isRuntimeRepTy (TyConApp tc []) = tc `hasKey` runtimeRepTyConKey
isRuntimeRepTy _ = False

-- | Is a tyvar of type 'RuntimeRep'?
isRuntimeRepVar :: TyVar -> Bool
isRuntimeRepVar = isRuntimeRepTy . tyVarKind

{-
%************************************************************************
%*                                                                      *
            Coercions
%*                                                                      *
%************************************************************************
-}

-- | A 'Coercion' is concrete evidence of the equality/convertibility
-- of two types.

-- If you edit this type, you may need to update the GHC formalism
-- See Note [GHC Formalism] in coreSyn/CoreLint.hs
data Coercion
  -- Each constructor has a "role signature", indicating the way roles are
  -- propagated through coercions.
  --    -  P, N, and R stand for coercions of the given role
  --    -  e stands for a coercion of a specific unknown role
  --           (think "role polymorphism")
  --    -  "e" stands for an explicit role parameter indicating role e.
  --    -   _ stands for a parameter that is not a Role or Coercion.

  -- These ones mirror the shape of types
  = -- Refl :: "e" -> _ -> e
    Refl Role Type  -- See Note [Refl invariant]
          -- Invariant: applications of (Refl T) to a bunch of identity coercions
          --            always show up as Refl.
          -- For example  (Refl T) (Refl a) (Refl b) shows up as (Refl (T a b)).

          -- Applications of (Refl T) to some coercions, at least one of
          -- which is NOT the identity, show up as TyConAppCo.
          -- (They may not be fully saturated however.)
          -- ConAppCo coercions (like all coercions other than Refl)
          -- are NEVER the identity.

          -- Use (Refl Representational _), not (SubCo (Refl Nominal _))

  -- These ones simply lift the correspondingly-named
  -- Type constructors into Coercions

  -- TyConAppCo :: "e" -> _ -> ?? -> e
  -- See Note [TyConAppCo roles]
  | TyConAppCo Role TyCon [Coercion]    -- lift TyConApp
               -- The TyCon is never a synonym;
               -- we expand synonyms eagerly
               -- But it can be a type function

  | AppCo Coercion CoercionN             -- lift AppTy
          -- AppCo :: e -> N -> e

  -- See Note [Forall coercions]
  | ForAllCo TyVar KindCoercion Coercion
         -- ForAllCo :: _ -> N -> e -> e

  | FunCo Role Rig Coercion Coercion         -- lift FunTy
         -- FunCo :: "e" -> e -> e -> e

  -- These are special
  | CoVarCo CoVar      -- :: _ -> (N or R)
                       -- result role depends on the tycon of the variable's type

    -- AxiomInstCo :: e -> _ -> [N] -> e
  | AxiomInstCo (CoAxiom Branched) BranchIndex [Coercion]
     -- See also [CoAxiom index]
     -- The coercion arguments always *precisely* saturate
     -- arity of (that branch of) the CoAxiom. If there are
     -- any left over, we use AppCo.
     -- See [Coercion axioms applied to coercions]

  | AxiomRuleCo CoAxiomRule [Coercion]
    -- AxiomRuleCo is very like AxiomInstCo, but for a CoAxiomRule
    -- The number coercions should match exactly the expectations
    -- of the CoAxiomRule (i.e., the rule is fully saturated).

  | UnivCo UnivCoProvenance Role Type Type
      -- :: _ -> "e" -> _ -> _ -> e

  | SymCo Coercion             -- :: e -> e
  | TransCo Coercion Coercion  -- :: e -> e -> e

  | NthCo  Int         Coercion     -- Zero-indexed; decomposes (T t0 ... tn)
    -- :: _ -> e -> ?? (inverse of TyConAppCo, see Note [TyConAppCo roles])
    -- Using NthCo on a ForAllCo gives an N coercion always
    -- See Note [NthCo and newtypes]

  | LRCo   LeftOrRight CoercionN     -- Decomposes (t_left t_right)
    -- :: _ -> N -> N
  | InstCo Coercion CoercionN
    -- :: e -> N -> e
    -- See Note [InstCo roles]

  -- Coherence applies a coercion to the left-hand type of another coercion
  -- See Note [Coherence]
  | CoherenceCo Coercion KindCoercion
     -- :: e -> N -> e

  -- Extract a kind coercion from a (heterogeneous) type coercion
  -- NB: all kind coercions are Nominal
  | KindCo Coercion
     -- :: e -> N

  | SubCo CoercionN                  -- Turns a ~N into a ~R
    -- :: N -> R

  | HoleCo CoercionHole              -- ^ See Note [Coercion holes]
                                     -- Only present during typechecking
  deriving Data.Data

type CoercionN = Coercion       -- always nominal
type CoercionR = Coercion       -- always representational
type CoercionP = Coercion       -- always phantom
type KindCoercion = CoercionN   -- always nominal

{-
Note [Refl invariant]
~~~~~~~~~~~~~~~~~~~~~
Invariant 1:

Coercions have the following invariant
     Refl is always lifted as far as possible.

You might think that a consequencs is:
     Every identity coercions has Refl at the root

But that's not quite true because of coercion variables.  Consider
     g         where g :: Int~Int
     Left h    where h :: Maybe Int ~ Maybe Int
etc.  So the consequence is only true of coercions that
have no coercion variables.

Note [Coercion axioms applied to coercions]
~~~~~~~~~~~~~~~~~~~~~~~~~~~~~~~~~~~~~~~~~~~
The reason coercion axioms can be applied to coercions and not just
types is to allow for better optimization.  There are some cases where
we need to be able to "push transitivity inside" an axiom in order to
expose further opportunities for optimization.

For example, suppose we have

  C a : t[a] ~ F a
  g   : b ~ c

and we want to optimize

  sym (C b) ; t[g] ; C c

which has the kind

  F b ~ F c

(stopping through t[b] and t[c] along the way).

We'd like to optimize this to just F g -- but how?  The key is
that we need to allow axioms to be instantiated by *coercions*,
not just by types.  Then we can (in certain cases) push
transitivity inside the axiom instantiations, and then react
opposite-polarity instantiations of the same axiom.  In this
case, e.g., we match t[g] against the LHS of (C c)'s kind, to
obtain the substitution  a |-> g  (note this operation is sort
of the dual of lifting!) and hence end up with

  C g : t[b] ~ F c

which indeed has the same kind as  t[g] ; C c.

Now we have

  sym (C b) ; C g

which can be optimized to F g.

Note [CoAxiom index]
~~~~~~~~~~~~~~~~~~~~
A CoAxiom has 1 or more branches. Each branch has contains a list
of the free type variables in that branch, the LHS type patterns,
and the RHS type for that branch. When we apply an axiom to a list
of coercions, we must choose which branch of the axiom we wish to
use, as the different branches may have different numbers of free
type variables. (The number of type patterns is always the same
among branches, but that doesn't quite concern us here.)

The Int in the AxiomInstCo constructor is the 0-indexed number
of the chosen branch.

Note [Forall coercions]
~~~~~~~~~~~~~~~~~~~~~~~
Constructing coercions between forall-types can be a bit tricky,
because the kinds of the bound tyvars can be different.

The typing rule is:


  kind_co : k1 ~ k2
  tv1:k1 |- co : t1 ~ t2
  -------------------------------------------------------------------
  ForAllCo tv1 kind_co co : all tv1:k1. t1  ~
                            all tv1:k2. (t2[tv1 |-> tv1 |> sym kind_co])

First, the TyVar stored in a ForAllCo is really an optimisation: this field
should be a Name, as its kind is redundant. Thinking of the field as a Name
is helpful in understanding what a ForAllCo means.

The idea is that kind_co gives the two kinds of the tyvar. See how, in the
conclusion, tv1 is assigned kind k1 on the left but kind k2 on the right.

Of course, a type variable can't have different kinds at the same time. So,
we arbitrarily prefer the first kind when using tv1 in the inner coercion
co, which shows that t1 equals t2.

The last wrinkle is that we need to fix the kinds in the conclusion. In
t2, tv1 is assumed to have kind k1, but it has kind k2 in the conclusion of
the rule. So we do a kind-fixing substitution, replacing (tv1:k1) with
(tv1:k2) |> sym kind_co. This substitution is slightly bizarre, because it
mentions the same name with different kinds, but it *is* well-kinded, noting
that `(tv1:k2) |> sym kind_co` has kind k1.

This all really would work storing just a Name in the ForAllCo. But we can't
add Names to, e.g., VarSets, and there generally is just an impedance mismatch
in a bunch of places. So we use tv1. When we need tv2, we can use
setTyVarKind.

Note [Coherence]
~~~~~~~~~~~~~~~~
The Coherence typing rule is thus:

  g1 : s ~ t    s : k1    g2 : k1 ~ k2
  ------------------------------------
  CoherenceCo g1 g2 : (s |> g2) ~ t

While this looks (and is) unsymmetric, a combination of other coercion
combinators can make the symmetric version.

For role information, see Note [Roles and kind coercions].

Note [Predicate coercions]
~~~~~~~~~~~~~~~~~~~~~~~~~~
Suppose we have
   g :: a~b
How can we coerce between types
   ([c]~a) => [a] -> c
and
   ([c]~b) => [b] -> c
where the equality predicate *itself* differs?

Answer: we simply treat (~) as an ordinary type constructor, so these
types really look like

   ((~) [c] a) -> [a] -> c
   ((~) [c] b) -> [b] -> c

So the coercion between the two is obviously

   ((~) [c] g) -> [g] -> c

Another way to see this to say that we simply collapse predicates to
their representation type (see Type.coreView and Type.predTypeRep).

This collapse is done by mkPredCo; there is no PredCo constructor
in Coercion.  This is important because we need Nth to work on
predicates too:
    Nth 1 ((~) [c] g) = g
See Simplify.simplCoercionF, which generates such selections.

Note [Roles]
~~~~~~~~~~~~
Roles are a solution to the GeneralizedNewtypeDeriving problem, articulated
in Trac #1496. The full story is in docs/core-spec/core-spec.pdf. Also, see
http://ghc.haskell.org/trac/ghc/wiki/RolesImplementation

Here is one way to phrase the problem:

Given:
newtype Age = MkAge Int
type family F x
type instance F Age = Bool
type instance F Int = Char

This compiles down to:
axAge :: Age ~ Int
axF1 :: F Age ~ Bool
axF2 :: F Int ~ Char

Then, we can make:
(sym (axF1) ; F axAge ; axF2) :: Bool ~ Char

Yikes!

The solution is _roles_, as articulated in "Generative Type Abstraction and
Type-level Computation" (POPL 2010), available at
http://www.seas.upenn.edu/~sweirich/papers/popl163af-weirich.pdf

The specification for roles has evolved somewhat since that paper. For the
current full details, see the documentation in docs/core-spec. Here are some
highlights.

We label every equality with a notion of type equivalence, of which there are
three options: Nominal, Representational, and Phantom. A ground type is
nominally equivalent only with itself. A newtype (which is considered a ground
type in Haskell) is representationally equivalent to its representation.
Anything is "phantomly" equivalent to anything else. We use "N", "R", and "P"
to denote the equivalences.

The axioms above would be:
axAge :: Age ~R Int
axF1 :: F Age ~N Bool
axF2 :: F Age ~N Char

Then, because transitivity applies only to coercions proving the same notion
of equivalence, the above construction is impossible.

However, there is still an escape hatch: we know that any two types that are
nominally equivalent are representationally equivalent as well. This is what
the form SubCo proves -- it "demotes" a nominal equivalence into a
representational equivalence. So, it would seem the following is possible:

sub (sym axF1) ; F axAge ; sub axF2 :: Bool ~R Char   -- WRONG

What saves us here is that the arguments to a type function F, lifted into a
coercion, *must* prove nominal equivalence. So, (F axAge) is ill-formed, and
we are safe.

Roles are attached to parameters to TyCons. When lifting a TyCon into a
coercion (through TyConAppCo), we need to ensure that the arguments to the
TyCon respect their roles. For example:

data T a b = MkT a (F b)

If we know that a1 ~R a2, then we know (T a1 b) ~R (T a2 b). But, if we know
that b1 ~R b2, we know nothing about (T a b1) and (T a b2)! This is because
the type function F branches on b's *name*, not representation. So, we say
that 'a' has role Representational and 'b' has role Nominal. The third role,
Phantom, is for parameters not used in the type's definition. Given the
following definition

data Q a = MkQ Int

the Phantom role allows us to say that (Q Bool) ~R (Q Char), because we
can construct the coercion Bool ~P Char (using UnivCo).

See the paper cited above for more examples and information.

Note [TyConAppCo roles]
~~~~~~~~~~~~~~~~~~~~~~~
The TyConAppCo constructor has a role parameter, indicating the role at
which the coercion proves equality. The choice of this parameter affects
the required roles of the arguments of the TyConAppCo. To help explain
it, assume the following definition:

  type instance F Int = Bool   -- Axiom axF : F Int ~N Bool
  newtype Age = MkAge Int      -- Axiom axAge : Age ~R Int
  data Foo a = MkFoo a         -- Role on Foo's parameter is Representational

TyConAppCo Nominal Foo axF : Foo (F Int) ~N Foo Bool
  For (TyConAppCo Nominal) all arguments must have role Nominal. Why?
  So that Foo Age ~N Foo Int does *not* hold.

TyConAppCo Representational Foo (SubCo axF) : Foo (F Int) ~R Foo Bool
TyConAppCo Representational Foo axAge       : Foo Age     ~R Foo Int
  For (TyConAppCo Representational), all arguments must have the roles
  corresponding to the result of tyConRoles on the TyCon. This is the
  whole point of having roles on the TyCon to begin with. So, we can
  have Foo Age ~R Foo Int, if Foo's parameter has role R.

  If a Representational TyConAppCo is over-saturated (which is otherwise fine),
  the spill-over arguments must all be at Nominal. This corresponds to the
  behavior for AppCo.

TyConAppCo Phantom Foo (UnivCo Phantom Int Bool) : Foo Int ~P Foo Bool
  All arguments must have role Phantom. This one isn't strictly
  necessary for soundness, but this choice removes ambiguity.

The rules here dictate the roles of the parameters to mkTyConAppCo
(should be checked by Lint).

Note [NthCo and newtypes]
~~~~~~~~~~~~~~~~~~~~~~~~~
Suppose we have

  newtype N a = MkN Int
  type role N representational

This yields axiom

  NTCo:N :: forall a. N a ~R Int

We can then build

  co :: forall a b. N a ~R N b
  co = NTCo:N a ; sym (NTCo:N b)

for any `a` and `b`. Because of the role annotation on N, if we use
NthCo, we'll get out a representational coercion. That is:

  NthCo 0 co :: forall a b. a ~R b

Yikes! Clearly, this is terrible. The solution is simple: forbid
NthCo to be used on newtypes if the internal coercion is representational.

This is not just some corner case discovered by a segfault somewhere;
it was discovered in the proof of soundness of roles and described
in the "Safe Coercions" paper (ICFP '14).

Note [InstCo roles]
~~~~~~~~~~~~~~~~~~~
Here is (essentially) the typing rule for InstCo:

g :: (forall a. t1) ~r (forall a. t2)
w :: s1 ~N s2
------------------------------- InstCo
InstCo g w :: (t1 [a |-> s1]) ~r (t2 [a |-> s2])

Note that the Coercion w *must* be nominal. This is necessary
because the variable a might be used in a "nominal position"
(that is, a place where role inference would require a nominal
role) in t1 or t2. If we allowed w to be representational, we
could get bogus equalities.

A more nuanced treatment might be able to relax this condition
somewhat, by checking if t1 and/or t2 use their bound variables
in nominal ways. If not, having w be representational is OK.


%************************************************************************
%*                                                                      *
                UnivCoProvenance
%*                                                                      *
%************************************************************************

A UnivCo is a coercion whose proof does not directly express its role
and kind (indeed for some UnivCos, like UnsafeCoerceProv, there /is/
no proof).

The different kinds of UnivCo are described by UnivCoProvenance.  Really
each is entirely separate, but they all share the need to represent their
role and kind, which is done in the UnivCo constructor.

-}

-- | For simplicity, we have just one UnivCo that represents a coercion from
-- some type to some other type, with (in general) no restrictions on the
-- type. The UnivCoProvenance specifies more exactly what the coercion really
-- is and why a program should (or shouldn't!) trust the coercion.
-- It is reasonable to consider each constructor of 'UnivCoProvenance'
-- as a totally independent coercion form; their only commonality is
-- that they don't tell you what types they coercion between. (That info
-- is in the 'UnivCo' constructor of 'Coercion'.
data UnivCoProvenance
  = UnsafeCoerceProv   -- ^ From @unsafeCoerce#@. These are unsound.

  | PhantomProv KindCoercion -- ^ See Note [Phantom coercions]. Only in Phantom
                             -- roled coercions

  | ProofIrrelProv KindCoercion  -- ^ From the fact that any two coercions are
                                 --   considered equivalent. See Note [ProofIrrelProv].
                                 -- Can be used in Nominal or Representational coercions

  | PluginProv String  -- ^ From a plugin, which asserts that this coercion
                       --   is sound. The string is for the use of the plugin.

  deriving Data.Data

instance Outputable UnivCoProvenance where
  ppr UnsafeCoerceProv   = text "(unsafeCoerce#)"
  ppr (PhantomProv _)    = text "(phantom)"
  ppr (ProofIrrelProv _) = text "(proof irrel.)"
  ppr (PluginProv str)   = parens (text "plugin" <+> brackets (text str))

-- | A coercion to be filled in by the type-checker. See Note [Coercion holes]
data CoercionHole
  = CoercionHole { ch_co_var :: CoVar
                       -- See Note [CoercionHoles and coercion free variables]

                 , ch_ref    :: IORef (Maybe Coercion)
                 }

coHoleCoVar :: CoercionHole -> CoVar
coHoleCoVar = ch_co_var

instance Data.Data CoercionHole where
  -- don't traverse?
  toConstr _   = abstractConstr "CoercionHole"
  gunfold _ _  = error "gunfold"
  dataTypeOf _ = mkNoRepType "CoercionHole"

instance Outputable CoercionHole where
  ppr (CoercionHole { ch_co_var = cv }) = braces (ppr cv)


{- Note [Phantom coercions]
~~~~~~~~~~~~~~~~~~~~~~~~~~~
Consider
     data T a = T1 | T2
Then we have
     T s ~R T t
for any old s,t. The witness for this is (TyConAppCo T Rep co),
where (co :: s ~P t) is a phantom coercion built with PhantomProv.
The role of the UnivCo is always Phantom.  The Coercion stored is the
(nominal) kind coercion between the types
   kind(s) ~N kind (t)

Note [Coercion holes]
~~~~~~~~~~~~~~~~~~~~~~~~
During typechecking, constraint solving for type classes works by
  - Generate an evidence Id,  d7 :: Num a
  - Wrap it in a Wanted constraint, [W] d7 :: Num a
  - Use the evidence Id where the evidence is needed
  - Solve the constraint later
  - When solved, add an enclosing let-binding  let d7 = .... in ....
    which actually binds d7 to the (Num a) evidence

For equality constraints we use a different strategy.  See Note [The
equality types story] in TysPrim for background on equality constraints.
  - For /boxed/ equality constraints, (t1 ~N t2) and (t1 ~R t2), it's just
    like type classes above. (Indeed, boxed equality constraints *are* classes.)
  - But for /unboxed/ equality constraints (t1 ~R# t2) and (t1 ~N# t2)
    we use a different plan

For unboxed equalities:
  - Generate a CoercionHole, a mutable variable just like a unification
    variable
  - Wrap the CoercionHole in a Wanted constraint; see TcRnTypes.TcEvDest
  - Use the CoercionHole in a Coercion, via HoleCo
  - Solve the constraint later
  - When solved, fill in the CoercionHole by side effect, instead of
    doing the let-binding thing

The main reason for all this is that there may be no good place to let-bind
the evidence for unboxed equalities:

  - We emit constraints for kind coercions, to be used to cast a
    type's kind. These coercions then must be used in types. Because
    they might appear in a top-level type, there is no place to bind
    these (unlifted) coercions in the usual way.

  - A coercion for (forall a. t1) ~ (forall a. t2) will look like
       forall a. (coercion for t1~t2)
    But the coercion for (t1~t2) may mention 'a', and we don't have
    let-bindings within coercions.  We could add them, but coercion
    holes are easier.

  - Moreover, nothing is lost from the lack of let-bindings. For
    dicionaries want to achieve sharing to avoid recomoputing the
    dictionary.  But coercions are entirely erased, so there's little
    benefit to sharing. Indeed, even if we had a let-binding, we
    always inline types and coercions at every use site and drop the
    binding.

Other notes about HoleCo:

 * INVARIANT: CoercionHole and HoleCo are used only during type checking,
   and should never appear in Core. Just like unification variables; a Type
   can contain a TcTyVar, but only during type checking. If, one day, we
   use type-level information to separate out forms that can appear during
   type-checking vs forms that can appear in core proper, holes in Core will
   be ruled out.

 * See Note [CoercionHoles and coercion free variables]

 * Coercion holes can be compared for equality like other coercions:
   by looking at the types coerced.


Note [CoercionHoles and coercion free variables]
~~~~~~~~~~~~~~~~~~~~~~~~~~~~~~~~~~~~~~~~~~~~~~~~
Why does a CoercionHole contain a CoVar, as well as reference to
fill in?  Because we want to treat that CoVar as a free variable of
the coercion.  See Trac #14584, and Note [What prevents a
constraint from floating] in TcSimplify, item (4):

        forall k. [W] co1 :: t1 ~# t2 |> co2
                  [W] co2 :: k ~# *

Here co2 is a CoercionHole. But we /must/ know that it is free in
co1, because that's all that stops it floating outside the
implication.


Note [ProofIrrelProv]
~~~~~~~~~~~~~~~~~~~~~
A ProofIrrelProv is a coercion between coercions. For example:

  data G a where
    MkG :: G Bool

In core, we get

  G :: * -> *
  MkG :: forall (a :: *). (a ~ Bool) -> G a

Now, consider 'MkG -- that is, MkG used in a type -- and suppose we want
a proof that ('MkG co1 a1) ~ ('MkG co2 a2). This will have to be

  TyConAppCo Nominal MkG [co3, co4]
  where
    co3 :: co1 ~ co2
    co4 :: a1 ~ a2

Note that
  co1 :: a1 ~ Bool
  co2 :: a2 ~ Bool

Here,
  co3 = UnivCo (ProofIrrelProv co5) Nominal (CoercionTy co1) (CoercionTy co2)
  where
    co5 :: (a1 ~ Bool) ~ (a2 ~ Bool)
    co5 = TyConAppCo Nominal (~) [<*>, <*>, co4, <Bool>]


%************************************************************************
%*                                                                      *
                 Free variables of types and coercions
%*                                                                      *
%************************************************************************
-}

{- Note [Free variables of types]
~~~~~~~~~~~~~~~~~~~~~~~~~~~~~~~~~
The family of functions tyCoVarsOfType, tyCoVarsOfTypes etc, returns
a VarSet that is closed over the types of its variables.  More precisely,
  if    S = tyCoVarsOfType( t )
  and   (a:k) is in S
  then  tyCoVarsOftype( k ) is a subset of S

Example: The tyCoVars of this ((a:* -> k) Int) is {a, k}.

We could /not/ close over the kinds of the variable occurrences, and
instead do so at call sites, but it seems that we always want to do
so, so it's easiest to do it here.
-}


-- | Returns free variables of a type, including kind variables as
-- a non-deterministic set. For type synonyms it does /not/ expand the
-- synonym.
tyCoVarsOfType :: Type -> TyCoVarSet
-- See Note [Free variables of types]
tyCoVarsOfType ty = fvVarSet $ tyCoFVsOfType ty

-- | `tyCoFVsOfType` that returns free variables of a type in a deterministic
-- set. For explanation of why using `VarSet` is not deterministic see
-- Note [Deterministic FV] in FV.
tyCoVarsOfTypeDSet :: Type -> DTyCoVarSet
-- See Note [Free variables of types]
tyCoVarsOfTypeDSet ty = fvDVarSet $ tyCoFVsOfType ty

-- | `tyCoFVsOfType` that returns free variables of a type in deterministic
-- order. For explanation of why using `VarSet` is not deterministic see
-- Note [Deterministic FV] in FV.
tyCoVarsOfTypeList :: Type -> [TyCoVar]
-- See Note [Free variables of types]
tyCoVarsOfTypeList ty = fvVarList $ tyCoFVsOfType ty

-- | The worker for `tyCoFVsOfType` and `tyCoFVsOfTypeList`.
-- The previous implementation used `unionVarSet` which is O(n+m) and can
-- make the function quadratic.
-- It's exported, so that it can be composed with
-- other functions that compute free variables.
-- See Note [FV naming conventions] in FV.
--
-- Eta-expanded because that makes it run faster (apparently)
-- See Note [FV eta expansion] in FV for explanation.
tyCoFVsOfType :: Type -> FV
-- See Note [Free variables of types]
tyCoFVsOfType (TyVarTy v)        a b c = (unitFV v `unionFV` tyCoFVsOfType (tyVarKind v)) a b c
tyCoFVsOfType (TyConApp _ tys)   a b c = tyCoFVsOfTypes tys a b c
tyCoFVsOfType (LitTy {})         a b c = emptyFV a b c
tyCoFVsOfType (AppTy fun arg)    a b c = (tyCoFVsOfType fun `unionFV` tyCoFVsOfType arg) a b c
tyCoFVsOfType (FunTy _ arg res)  a b c = (tyCoFVsOfType arg `unionFV` tyCoFVsOfType res) a b c
tyCoFVsOfType (ForAllTy bndr ty) a b c = tyCoFVsBndr bndr (tyCoFVsOfType ty)  a b c
tyCoFVsOfType (CastTy ty co)     a b c = (tyCoFVsOfType ty `unionFV` tyCoFVsOfCo co) a b c
tyCoFVsOfType (CoercionTy co)    a b c = tyCoFVsOfCo co a b c

tyCoFVsBndr :: TyVarBinder -> FV -> FV
-- Free vars of (forall b. <thing with fvs>)
tyCoFVsBndr (TvBndr tv _) fvs = (delFV tv fvs)
                                `unionFV` tyCoFVsOfType (tyVarKind tv)

-- | Returns free variables of types, including kind variables as
-- a non-deterministic set. For type synonyms it does /not/ expand the
-- synonym.
tyCoVarsOfTypes :: (Traversable t) => t Type -> TyCoVarSet
-- See Note [Free variables of types]
tyCoVarsOfTypes tys = fvVarSet $ tyCoFVsOfTypes tys

-- | Returns free variables of types, including kind variables as
-- a non-deterministic set. For type synonyms it does /not/ expand the
-- synonym.
tyCoVarsOfTypesSet :: TyVarEnv Type -> TyCoVarSet
-- See Note [Free variables of types]
tyCoVarsOfTypesSet tys = fvVarSet $ tyCoFVsOfTypes $ nonDetEltsUFM tys
  -- It's OK to use nonDetEltsUFM here because we immediately forget the
  -- ordering by returning a set

-- | Returns free variables of types, including kind variables as
-- a deterministic set. For type synonyms it does /not/ expand the
-- synonym.
tyCoVarsOfTypesDSet :: [Type] -> DTyCoVarSet
-- See Note [Free variables of types]
tyCoVarsOfTypesDSet tys = fvDVarSet $ tyCoFVsOfTypes tys

-- | Returns free variables of types, including kind variables as
-- a deterministically ordered list. For type synonyms it does /not/ expand the
-- synonym.
tyCoVarsOfTypesList :: [Type] -> [TyCoVar]
-- See Note [Free variables of types]
tyCoVarsOfTypesList tys = fvVarList $ tyCoFVsOfTypes tys

tyCoFVsOfTypes :: (Traversable t) => t Type -> FV
-- See Note [Free variables of types]
tyCoFVsOfTypes tty = go (toList tty)
  where
    go (ty:tys) fv_cand in_scope acc = (tyCoFVsOfType ty `unionFV` go tys) fv_cand in_scope acc
    go []       fv_cand in_scope acc = emptyFV fv_cand in_scope acc

tyCoVarsOfCo :: Coercion -> TyCoVarSet
-- See Note [Free variables of types]
tyCoVarsOfCo co = fvVarSet $ tyCoFVsOfCo co

-- | Get a deterministic set of the vars free in a coercion
tyCoVarsOfCoDSet :: Coercion -> DTyCoVarSet
-- See Note [Free variables of types]
tyCoVarsOfCoDSet co = fvDVarSet $ tyCoFVsOfCo co

tyCoVarsOfCoList :: Coercion -> [TyCoVar]
-- See Note [Free variables of types]
tyCoVarsOfCoList co = fvVarList $ tyCoFVsOfCo co

tyCoFVsOfCo :: Coercion -> FV
-- Extracts type and coercion variables from a coercion
-- See Note [Free variables of types]
tyCoFVsOfCo (Refl _ ty)         fv_cand in_scope acc = tyCoFVsOfType ty fv_cand in_scope acc
tyCoFVsOfCo (TyConAppCo _ _ cos) fv_cand in_scope acc = tyCoFVsOfCos cos fv_cand in_scope acc
tyCoFVsOfCo (AppCo co arg) fv_cand in_scope acc
  = (tyCoFVsOfCo co `unionFV` tyCoFVsOfCo arg) fv_cand in_scope acc
tyCoFVsOfCo (ForAllCo tv kind_co co) fv_cand in_scope acc
  = (delFV tv (tyCoFVsOfCo co) `unionFV` tyCoFVsOfCo kind_co) fv_cand in_scope acc
tyCoFVsOfCo (FunCo _ _ co1 co2)    fv_cand in_scope acc
  = (tyCoFVsOfCo co1 `unionFV` tyCoFVsOfCo co2) fv_cand in_scope acc
tyCoFVsOfCo (CoVarCo v) fv_cand in_scope acc
  = tyCoFVsOfCoVar v fv_cand in_scope acc
tyCoFVsOfCo (HoleCo h) fv_cand in_scope acc
  = tyCoFVsOfCoVar (coHoleCoVar h) fv_cand in_scope acc
    -- See Note [CoercionHoles and coercion free variables]
tyCoFVsOfCo (AxiomInstCo _ _ cos) fv_cand in_scope acc = tyCoFVsOfCos cos fv_cand in_scope acc
tyCoFVsOfCo (UnivCo p _ t1 t2) fv_cand in_scope acc
  = (tyCoFVsOfProv p `unionFV` tyCoFVsOfType t1
                     `unionFV` tyCoFVsOfType t2) fv_cand in_scope acc
tyCoFVsOfCo (SymCo co)          fv_cand in_scope acc = tyCoFVsOfCo co fv_cand in_scope acc
tyCoFVsOfCo (TransCo co1 co2)   fv_cand in_scope acc = (tyCoFVsOfCo co1 `unionFV` tyCoFVsOfCo co2) fv_cand in_scope acc
tyCoFVsOfCo (NthCo _ co)        fv_cand in_scope acc = tyCoFVsOfCo co fv_cand in_scope acc
tyCoFVsOfCo (LRCo _ co)         fv_cand in_scope acc = tyCoFVsOfCo co fv_cand in_scope acc
tyCoFVsOfCo (InstCo co arg)     fv_cand in_scope acc = (tyCoFVsOfCo co `unionFV` tyCoFVsOfCo arg) fv_cand in_scope acc
tyCoFVsOfCo (CoherenceCo c1 c2) fv_cand in_scope acc = (tyCoFVsOfCo c1 `unionFV` tyCoFVsOfCo c2) fv_cand in_scope acc
tyCoFVsOfCo (KindCo co)         fv_cand in_scope acc = tyCoFVsOfCo co fv_cand in_scope acc
tyCoFVsOfCo (SubCo co)          fv_cand in_scope acc = tyCoFVsOfCo co fv_cand in_scope acc
tyCoFVsOfCo (AxiomRuleCo _ cs)  fv_cand in_scope acc = tyCoFVsOfCos cs fv_cand in_scope acc

tyCoFVsOfCoVar :: CoVar -> FV
tyCoFVsOfCoVar v fv_cand in_scope acc
  = (unitFV v `unionFV` tyCoFVsOfType (varType v)) fv_cand in_scope acc

tyCoVarsOfProv :: UnivCoProvenance -> TyCoVarSet
tyCoVarsOfProv prov = fvVarSet $ tyCoFVsOfProv prov

tyCoFVsOfProv :: UnivCoProvenance -> FV
tyCoFVsOfProv UnsafeCoerceProv    fv_cand in_scope acc = emptyFV fv_cand in_scope acc
tyCoFVsOfProv (PhantomProv co)    fv_cand in_scope acc = tyCoFVsOfCo co fv_cand in_scope acc
tyCoFVsOfProv (ProofIrrelProv co) fv_cand in_scope acc = tyCoFVsOfCo co fv_cand in_scope acc
tyCoFVsOfProv (PluginProv _)      fv_cand in_scope acc = emptyFV fv_cand in_scope acc

tyCoVarsOfCos :: [Coercion] -> TyCoVarSet
tyCoVarsOfCos cos = fvVarSet $ tyCoFVsOfCos cos

tyCoVarsOfCosSet :: CoVarEnv Coercion -> TyCoVarSet
tyCoVarsOfCosSet cos = fvVarSet $ tyCoFVsOfCos $ nonDetEltsUFM cos
  -- It's OK to use nonDetEltsUFM here because we immediately forget the
  -- ordering by returning a set

tyCoFVsOfCos :: [Coercion] -> FV
tyCoFVsOfCos []       fv_cand in_scope acc = emptyFV fv_cand in_scope acc
tyCoFVsOfCos (co:cos) fv_cand in_scope acc = (tyCoFVsOfCo co `unionFV` tyCoFVsOfCos cos) fv_cand in_scope acc

coVarsOfType :: Type -> CoVarSet
coVarsOfType (TyVarTy v)         = coVarsOfType (tyVarKind v)
coVarsOfType (TyConApp _ tys)    = coVarsOfTypes tys
coVarsOfType (LitTy {})          = emptyVarSet
coVarsOfType (AppTy fun arg)     = coVarsOfType fun `unionVarSet` coVarsOfType arg
coVarsOfType (FunTy _ arg res)   = coVarsOfType arg `unionVarSet` coVarsOfType res
coVarsOfType (ForAllTy (TvBndr tv _) ty)
  = (coVarsOfType ty `delVarSet` tv)
    `unionVarSet` coVarsOfType (tyVarKind tv)
coVarsOfType (CastTy ty co)      = coVarsOfType ty `unionVarSet` coVarsOfCo co
coVarsOfType (CoercionTy co)     = coVarsOfCo co

coVarsOfTypes :: [Type] -> TyCoVarSet
coVarsOfTypes tys = mapUnionVarSet coVarsOfType tys

coVarsOfCo :: Coercion -> CoVarSet
-- Extract *coercion* variables only.  Tiresome to repeat the code, but easy.
coVarsOfCo (Refl _ ty)         = coVarsOfType ty
coVarsOfCo (TyConAppCo _ _ args) = coVarsOfCos args
coVarsOfCo (AppCo co arg)      = coVarsOfCo co `unionVarSet` coVarsOfCo arg
coVarsOfCo (ForAllCo tv kind_co co)
  = coVarsOfCo co `delVarSet` tv `unionVarSet` coVarsOfCo kind_co
<<<<<<< HEAD
coVarsOfCo (FunCo _ _ co1 co2) = coVarsOfCo co1 `unionVarSet` coVarsOfCo co2
coVarsOfCo (CoVarCo v)         = unitVarSet v `unionVarSet` coVarsOfType (varType v)
coVarsOfCo (AxiomInstCo _ _ args) = coVarsOfCos args
coVarsOfCo (UnivCo p _ t1 t2)  = coVarsOfProv p `unionVarSet` coVarsOfTypes [t1, t2]
coVarsOfCo (SymCo co)          = coVarsOfCo co
coVarsOfCo (TransCo co1 co2)   = coVarsOfCo co1 `unionVarSet` coVarsOfCo co2
coVarsOfCo (NthCo _ co)        = coVarsOfCo co
coVarsOfCo (LRCo _ co)         = coVarsOfCo co
coVarsOfCo (InstCo co arg)     = coVarsOfCo co `unionVarSet` coVarsOfCo arg
coVarsOfCo (CoherenceCo c1 c2) = coVarsOfCos [c1, c2]
coVarsOfCo (KindCo co)         = coVarsOfCo co
coVarsOfCo (SubCo co)          = coVarsOfCo co
coVarsOfCo (AxiomRuleCo _ cs)  = coVarsOfCos cs
=======
coVarsOfCo (FunCo _ co1 co2)    = coVarsOfCo co1 `unionVarSet` coVarsOfCo co2
coVarsOfCo (CoVarCo v)          = coVarsOfCoVar v
coVarsOfCo (HoleCo h)           = coVarsOfCoVar (coHoleCoVar h)
                                  -- See Note [CoercionHoles and coercion free variables]
coVarsOfCo (AxiomInstCo _ _ as) = coVarsOfCos as
coVarsOfCo (UnivCo p _ t1 t2)   = coVarsOfProv p `unionVarSet` coVarsOfTypes [t1, t2]
coVarsOfCo (SymCo co)           = coVarsOfCo co
coVarsOfCo (TransCo co1 co2)    = coVarsOfCo co1 `unionVarSet` coVarsOfCo co2
coVarsOfCo (NthCo _ co)         = coVarsOfCo co
coVarsOfCo (LRCo _ co)          = coVarsOfCo co
coVarsOfCo (InstCo co arg)      = coVarsOfCo co `unionVarSet` coVarsOfCo arg
coVarsOfCo (CoherenceCo c1 c2)  = coVarsOfCos [c1, c2]
coVarsOfCo (KindCo co)          = coVarsOfCo co
coVarsOfCo (SubCo co)           = coVarsOfCo co
coVarsOfCo (AxiomRuleCo _ cs)   = coVarsOfCos cs

coVarsOfCoVar :: CoVar -> CoVarSet
coVarsOfCoVar v = unitVarSet v `unionVarSet` coVarsOfType (varType v)
>>>>>>> affdea82

coVarsOfProv :: UnivCoProvenance -> CoVarSet
coVarsOfProv UnsafeCoerceProv    = emptyVarSet
coVarsOfProv (PhantomProv co)    = coVarsOfCo co
coVarsOfProv (ProofIrrelProv co) = coVarsOfCo co
coVarsOfProv (PluginProv _)      = emptyVarSet

coVarsOfCos :: [Coercion] -> CoVarSet
coVarsOfCos cos = mapUnionVarSet coVarsOfCo cos

-- | Add the kind variables free in the kinds of the tyvars in the given set.
-- Returns a non-deterministic set.
closeOverKinds :: TyVarSet -> TyVarSet
closeOverKinds = fvVarSet . closeOverKindsFV . nonDetEltsUniqSet
  -- It's OK to use nonDetEltsUniqSet here because we immediately forget
  -- about the ordering by returning a set.

-- | Given a list of tyvars returns a deterministic FV computation that
-- returns the given tyvars with the kind variables free in the kinds of the
-- given tyvars.
closeOverKindsFV :: [TyVar] -> FV
closeOverKindsFV tvs =
  mapUnionFV (tyCoFVsOfType . tyVarKind) tvs `unionFV` mkFVs tvs

-- | Add the kind variables free in the kinds of the tyvars in the given set.
-- Returns a deterministically ordered list.
closeOverKindsList :: [TyVar] -> [TyVar]
closeOverKindsList tvs = fvVarList $ closeOverKindsFV tvs

-- | Add the kind variables free in the kinds of the tyvars in the given set.
-- Returns a deterministic set.
closeOverKindsDSet :: DTyVarSet -> DTyVarSet
closeOverKindsDSet = fvDVarSet . closeOverKindsFV . dVarSetElems

-- | Returns the free variables of a 'TyConBinder' that are in injective
-- positions. (See @Note [Kind annotations on TyConApps]@ in "TcSplice" for an
-- explanation of what an injective position is.)
injectiveVarsOfBinder :: TyConBinder -> FV
injectiveVarsOfBinder (TvBndr tv vis) =
  case vis of
    AnonTCB           -> injectiveVarsOfType (tyVarKind tv)
    NamedTCB Required -> unitFV tv `unionFV`
                         injectiveVarsOfType (tyVarKind tv)
    NamedTCB _        -> emptyFV

-- | Returns the free variables of a 'Type' that are in injective positions.
-- (See @Note [Kind annotations on TyConApps]@ in "TcSplice" for an explanation
-- of what an injective position is.)
injectiveVarsOfType :: Type -> FV
injectiveVarsOfType = go
  where
    go ty                | Just ty' <- coreView ty
                         = go ty'
    go (TyVarTy v)       = unitFV v `unionFV` go (tyVarKind v)
    go (AppTy f a)       = go f `unionFV` go a
    go (FunTy ty1 ty2)   = go ty1 `unionFV` go ty2
    go (TyConApp tc tys) =
      case tyConInjectivityInfo tc of
        NotInjective  -> emptyFV
        Injective inj -> mapUnionFV go $
                         filterByList (inj ++ repeat True) tys
                         -- Oversaturated arguments to a tycon are
                         -- always injective, hence the repeat True
    go (ForAllTy tvb ty) = tyCoFVsBndr tvb $ go (tyVarKind (binderVar tvb))
                                             `unionFV` go ty
    go LitTy{}           = emptyFV
    go (CastTy ty _)     = go ty
    go CoercionTy{}      = emptyFV

-- | Returns True if this type has no free variables. Should be the same as
-- isEmptyVarSet . tyCoVarsOfType, but faster in the non-forall case.
noFreeVarsOfType :: Type -> Bool
noFreeVarsOfType (TyVarTy _)      = False
noFreeVarsOfType (AppTy t1 t2)    = noFreeVarsOfType t1 && noFreeVarsOfType t2
noFreeVarsOfType (TyConApp _ tys) = all noFreeVarsOfType tys
noFreeVarsOfType ty@(ForAllTy {}) = isEmptyVarSet (tyCoVarsOfType ty)
noFreeVarsOfType (FunTy _ t1 t2)  = noFreeVarsOfType t1 && noFreeVarsOfType t2
noFreeVarsOfType (LitTy _)        = True
noFreeVarsOfType (CastTy ty co)   = noFreeVarsOfType ty && noFreeVarsOfCo co
noFreeVarsOfType (CoercionTy co)  = noFreeVarsOfCo co

-- | Returns True if this coercion has no free variables. Should be the same as
-- isEmptyVarSet . tyCoVarsOfCo, but faster in the non-forall case.
noFreeVarsOfCo :: Coercion -> Bool
noFreeVarsOfCo (Refl _ ty)            = noFreeVarsOfType ty
noFreeVarsOfCo (TyConAppCo _ _ args)  = all noFreeVarsOfCo args
noFreeVarsOfCo (AppCo c1 c2)          = noFreeVarsOfCo c1 && noFreeVarsOfCo c2
noFreeVarsOfCo co@(ForAllCo {})       = isEmptyVarSet (tyCoVarsOfCo co)
noFreeVarsOfCo (FunCo _ _ c1 c2)      = noFreeVarsOfCo c1 && noFreeVarsOfCo c2
noFreeVarsOfCo (CoVarCo _)            = False
noFreeVarsOfCo (HoleCo {})            = True    -- I'm unsure; probably never happens
noFreeVarsOfCo (AxiomInstCo _ _ args) = all noFreeVarsOfCo args
noFreeVarsOfCo (UnivCo p _ t1 t2)     = noFreeVarsOfProv p &&
                                        noFreeVarsOfType t1 &&
                                        noFreeVarsOfType t2
noFreeVarsOfCo (SymCo co)             = noFreeVarsOfCo co
noFreeVarsOfCo (TransCo co1 co2)      = noFreeVarsOfCo co1 && noFreeVarsOfCo co2
noFreeVarsOfCo (NthCo _ co)           = noFreeVarsOfCo co
noFreeVarsOfCo (LRCo _ co)            = noFreeVarsOfCo co
noFreeVarsOfCo (InstCo co1 co2)       = noFreeVarsOfCo co1 && noFreeVarsOfCo co2
noFreeVarsOfCo (CoherenceCo co1 co2)  = noFreeVarsOfCo co1 && noFreeVarsOfCo co2
noFreeVarsOfCo (KindCo co)            = noFreeVarsOfCo co
noFreeVarsOfCo (SubCo co)             = noFreeVarsOfCo co
noFreeVarsOfCo (AxiomRuleCo _ cs)     = all noFreeVarsOfCo cs

-- | Returns True if this UnivCoProv has no free variables. Should be the same as
-- isEmptyVarSet . tyCoVarsOfProv, but faster in the non-forall case.
noFreeVarsOfProv :: UnivCoProvenance -> Bool
noFreeVarsOfProv UnsafeCoerceProv    = True
noFreeVarsOfProv (PhantomProv co)    = noFreeVarsOfCo co
noFreeVarsOfProv (ProofIrrelProv co) = noFreeVarsOfCo co
noFreeVarsOfProv (PluginProv {})     = True

{-
%************************************************************************
%*                                                                      *
                        Substitutions
      Data type defined here to avoid unnecessary mutual recursion
%*                                                                      *
%************************************************************************
-}

-- | Type & coercion substitution
--
-- #tcvsubst_invariant#
-- The following invariants must hold of a 'TCvSubst':
--
-- 1. The in-scope set is needed /only/ to
-- guide the generation of fresh uniques
--
-- 2. In particular, the /kind/ of the type variables in
-- the in-scope set is not relevant
--
-- 3. The substitution is only applied ONCE! This is because
-- in general such application will not reach a fixed point.
data TCvSubst
  = TCvSubst InScopeSet -- The in-scope type and kind variables
             TvSubstEnv -- Substitutes both type and kind variables
             CvSubstEnv -- Substitutes coercion variables
        -- See Note [Apply Once]
        -- and Note [Extending the TvSubstEnv]
        -- and Note [Substituting types and coercions]
        -- and Note [The substitution invariant]

-- | A substitution of 'Type's for 'TyVar's
--                 and 'Kind's for 'KindVar's
type TvSubstEnv = TyVarEnv Type
        -- A TvSubstEnv is used both inside a TCvSubst (with the apply-once
        -- invariant discussed in Note [Apply Once]), and also independently
        -- in the middle of matching, and unification (see Types.Unify)
        -- So you have to look at the context to know if it's idempotent or
        -- apply-once or whatever

-- | A substitution of 'Coercion's for 'CoVar's
type CvSubstEnv = CoVarEnv Coercion

{-
Note [Apply Once]
~~~~~~~~~~~~~~~~~
We use TCvSubsts to instantiate things, and we might instantiate
        forall a b. ty
\with the types
        [a, b], or [b, a].
So the substitution might go [a->b, b->a].  A similar situation arises in Core
when we find a beta redex like
        (/\ a /\ b -> e) b a
Then we also end up with a substitution that permutes type variables. Other
variations happen to; for example [a -> (a, b)].

        ****************************************************
        *** So a TCvSubst must be applied precisely once ***
        ****************************************************

A TCvSubst is not idempotent, but, unlike the non-idempotent substitution
we use during unifications, it must not be repeatedly applied.

Note [Extending the TvSubstEnv]
~~~~~~~~~~~~~~~~~~~~~~~~~~~~~~~
See #tcvsubst_invariant# for the invariants that must hold.

This invariant allows a short-cut when the subst envs are empty:
if the TvSubstEnv and CvSubstEnv are empty --- i.e. (isEmptyTCvSubst subst)
holds --- then (substTy subst ty) does nothing.

For example, consider:
        (/\a. /\b:(a~Int). ...b..) Int
We substitute Int for 'a'.  The Unique of 'b' does not change, but
nevertheless we add 'b' to the TvSubstEnv, because b's kind does change

This invariant has several crucial consequences:

* In substTyVarBndr, we need extend the TvSubstEnv
        - if the unique has changed
        - or if the kind has changed

* In substTyVar, we do not need to consult the in-scope set;
  the TvSubstEnv is enough

* In substTy, substTheta, we can short-circuit when the TvSubstEnv is empty

Note [Substituting types and coercions]
~~~~~~~~~~~~~~~~~~~~~~~~~~~~~~~~~~~~~~~
Types and coercions are mutually recursive, and either may have variables
"belonging" to the other. Thus, every time we wish to substitute in a
type, we may also need to substitute in a coercion, and vice versa.
However, the constructor used to create type variables is distinct from
that of coercion variables, so we carry two VarEnvs in a TCvSubst. Note
that it would be possible to use the CoercionTy constructor to combine
these environments, but that seems like a false economy.

Note that the TvSubstEnv should *never* map a CoVar (built with the Id
constructor) and the CvSubstEnv should *never* map a TyVar. Furthermore,
the range of the TvSubstEnv should *never* include a type headed with
CoercionTy.

Note [The substitution invariant]
~~~~~~~~~~~~~~~~~~~~~~~~~~~~~~~~~
When calling (substTy subst ty) it should be the case that
the in-scope set in the substitution is a superset of both:

  * The free vars of the range of the substitution
  * The free vars of ty minus the domain of the substitution

If we want to substitute [a -> ty1, b -> ty2] I used to
think it was enough to generate an in-scope set that includes
fv(ty1,ty2).  But that's not enough; we really should also take the
free vars of the type we are substituting into!  Example:
     (forall b. (a,b,x)) [a -> List b]
Then if we use the in-scope set {b}, there is a danger we will rename
the forall'd variable to 'x' by mistake, getting this:
     (forall x. (List b, x, x))

Breaking this invariant caused the bug from #11371.
-}

emptyTvSubstEnv :: TvSubstEnv
emptyTvSubstEnv = emptyVarEnv

emptyCvSubstEnv :: CvSubstEnv
emptyCvSubstEnv = emptyVarEnv

composeTCvSubstEnv :: InScopeSet
                   -> (TvSubstEnv, CvSubstEnv)
                   -> (TvSubstEnv, CvSubstEnv)
                   -> (TvSubstEnv, CvSubstEnv)
-- ^ @(compose env1 env2)(x)@ is @env1(env2(x))@; i.e. apply @env2@ then @env1@.
-- It assumes that both are idempotent.
-- Typically, @env1@ is the refinement to a base substitution @env2@
composeTCvSubstEnv in_scope (tenv1, cenv1) (tenv2, cenv2)
  = ( tenv1 `plusVarEnv` mapVarEnv (substTy subst1) tenv2
    , cenv1 `plusVarEnv` mapVarEnv (substCo subst1) cenv2 )
        -- First apply env1 to the range of env2
        -- Then combine the two, making sure that env1 loses if
        -- both bind the same variable; that's why env1 is the
        --  *left* argument to plusVarEnv, because the right arg wins
  where
    subst1 = TCvSubst in_scope tenv1 cenv1

-- | Composes two substitutions, applying the second one provided first,
-- like in function composition.
composeTCvSubst :: TCvSubst -> TCvSubst -> TCvSubst
composeTCvSubst (TCvSubst is1 tenv1 cenv1) (TCvSubst is2 tenv2 cenv2)
  = TCvSubst is3 tenv3 cenv3
  where
    is3 = is1 `unionInScope` is2
    (tenv3, cenv3) = composeTCvSubstEnv is3 (tenv1, cenv1) (tenv2, cenv2)

emptyTCvSubst :: TCvSubst
emptyTCvSubst = TCvSubst emptyInScopeSet emptyTvSubstEnv emptyCvSubstEnv

mkEmptyTCvSubst :: InScopeSet -> TCvSubst
mkEmptyTCvSubst is = TCvSubst is emptyTvSubstEnv emptyCvSubstEnv

isEmptyTCvSubst :: TCvSubst -> Bool
         -- See Note [Extending the TvSubstEnv]
isEmptyTCvSubst (TCvSubst _ tenv cenv) = isEmptyVarEnv tenv && isEmptyVarEnv cenv

mkTCvSubst :: InScopeSet -> (TvSubstEnv, CvSubstEnv) -> TCvSubst
mkTCvSubst in_scope (tenv, cenv) = TCvSubst in_scope tenv cenv

mkTvSubst :: InScopeSet -> TvSubstEnv -> TCvSubst
-- ^ Make a TCvSubst with specified tyvar subst and empty covar subst
mkTvSubst in_scope tenv = TCvSubst in_scope tenv emptyCvSubstEnv

getTvSubstEnv :: TCvSubst -> TvSubstEnv
getTvSubstEnv (TCvSubst _ env _) = env

getCvSubstEnv :: TCvSubst -> CvSubstEnv
getCvSubstEnv (TCvSubst _ _ env) = env

getTCvInScope :: TCvSubst -> InScopeSet
getTCvInScope (TCvSubst in_scope _ _) = in_scope

-- | Returns the free variables of the types in the range of a substitution as
-- a non-deterministic set.
getTCvSubstRangeFVs :: TCvSubst -> VarSet
getTCvSubstRangeFVs (TCvSubst _ tenv cenv)
    = unionVarSet tenvFVs cenvFVs
  where
    tenvFVs = tyCoVarsOfTypesSet tenv
    cenvFVs = tyCoVarsOfCosSet cenv

isInScope :: Var -> TCvSubst -> Bool
isInScope v (TCvSubst in_scope _ _) = v `elemInScopeSet` in_scope

notElemTCvSubst :: Var -> TCvSubst -> Bool
notElemTCvSubst v (TCvSubst _ tenv cenv)
  | isTyVar v
  = not (v `elemVarEnv` tenv)
  | otherwise
  = not (v `elemVarEnv` cenv)

setTvSubstEnv :: TCvSubst -> TvSubstEnv -> TCvSubst
setTvSubstEnv (TCvSubst in_scope _ cenv) tenv = TCvSubst in_scope tenv cenv

setCvSubstEnv :: TCvSubst -> CvSubstEnv -> TCvSubst
setCvSubstEnv (TCvSubst in_scope tenv _) cenv = TCvSubst in_scope tenv cenv

zapTCvSubst :: TCvSubst -> TCvSubst
zapTCvSubst (TCvSubst in_scope _ _) = TCvSubst in_scope emptyVarEnv emptyVarEnv

extendTCvInScope :: TCvSubst -> Var -> TCvSubst
extendTCvInScope (TCvSubst in_scope tenv cenv) var
  = TCvSubst (extendInScopeSet in_scope var) tenv cenv

extendTCvInScopeList :: TCvSubst -> [Var] -> TCvSubst
extendTCvInScopeList (TCvSubst in_scope tenv cenv) vars
  = TCvSubst (extendInScopeSetList in_scope vars) tenv cenv

extendTCvInScopeSet :: TCvSubst -> VarSet -> TCvSubst
extendTCvInScopeSet (TCvSubst in_scope tenv cenv) vars
  = TCvSubst (extendInScopeSetSet in_scope vars) tenv cenv

extendTCvSubst :: TCvSubst -> TyCoVar -> Type -> TCvSubst
extendTCvSubst subst v ty
  | isTyVar v
  = extendTvSubst subst v ty
  | CoercionTy co <- ty
  = extendCvSubst subst v co
  | otherwise
  = pprPanic "extendTCvSubst" (ppr v <+> text "|->" <+> ppr ty)

extendTvSubst :: TCvSubst -> TyVar -> Type -> TCvSubst
extendTvSubst (TCvSubst in_scope tenv cenv) tv ty
  = TCvSubst in_scope (extendVarEnv tenv tv ty) cenv

extendTvSubstBinderAndInScope :: TCvSubst -> TyBinder -> Type -> TCvSubst
extendTvSubstBinderAndInScope subst (Named bndr) ty
  = extendTvSubstAndInScope subst (binderVar bndr) ty
extendTvSubstBinderAndInScope subst (Anon _)     _
  = subst

extendTvSubstWithClone :: TCvSubst -> TyVar -> TyVar -> TCvSubst
-- Adds a new tv -> tv mapping, /and/ extends the in-scope set
extendTvSubstWithClone (TCvSubst in_scope tenv cenv) tv tv'
  = TCvSubst (extendInScopeSetSet in_scope new_in_scope)
             (extendVarEnv tenv tv (mkTyVarTy tv'))
             cenv
  where
    new_in_scope = tyCoVarsOfType (tyVarKind tv') `extendVarSet` tv'

extendCvSubst :: TCvSubst -> CoVar -> Coercion -> TCvSubst
extendCvSubst (TCvSubst in_scope tenv cenv) v co
  = TCvSubst in_scope tenv (extendVarEnv cenv v co)

extendCvSubstWithClone :: TCvSubst -> CoVar -> CoVar -> TCvSubst
extendCvSubstWithClone (TCvSubst in_scope tenv cenv) cv cv'
  = TCvSubst (extendInScopeSetSet in_scope new_in_scope)
             tenv
             (extendVarEnv cenv cv (mkCoVarCo cv'))
  where
    new_in_scope = tyCoVarsOfType (varType cv') `extendVarSet` cv'

extendTvSubstAndInScope :: TCvSubst -> TyVar -> Type -> TCvSubst
-- Also extends the in-scope set
extendTvSubstAndInScope (TCvSubst in_scope tenv cenv) tv ty
  = TCvSubst (in_scope `extendInScopeSetSet` tyCoVarsOfType ty)
             (extendVarEnv tenv tv ty)
             cenv

extendTvSubstList :: TCvSubst -> [Var] -> [Type] -> TCvSubst
extendTvSubstList subst tvs tys
  = foldl2 extendTvSubst subst tvs tys

unionTCvSubst :: TCvSubst -> TCvSubst -> TCvSubst
-- Works when the ranges are disjoint
unionTCvSubst (TCvSubst in_scope1 tenv1 cenv1) (TCvSubst in_scope2 tenv2 cenv2)
  = ASSERT( not (tenv1 `intersectsVarEnv` tenv2)
         && not (cenv1 `intersectsVarEnv` cenv2) )
    TCvSubst (in_scope1 `unionInScope` in_scope2)
             (tenv1     `plusVarEnv`   tenv2)
             (cenv1     `plusVarEnv`   cenv2)

-- mkTvSubstPrs and zipTvSubst generate the in-scope set from
-- the types given; but it's just a thunk so with a bit of luck
-- it'll never be evaluated

-- | Generates an in-scope set from the free variables in a list of types
-- and a list of coercions
mkTyCoInScopeSet :: [Type] -> [Coercion] -> InScopeSet
mkTyCoInScopeSet tys cos
  = mkInScopeSet (tyCoVarsOfTypes tys `unionVarSet` tyCoVarsOfCos cos)

-- | Generates the in-scope set for the 'TCvSubst' from the types in the incoming
-- environment. No CoVars, please!
zipTvSubst :: [TyVar] -> [Type] -> TCvSubst
zipTvSubst tvs tys
  | debugIsOn
  , not (all isTyVar tvs) || neLength tvs tys
  = pprTrace "zipTvSubst" (ppr tvs $$ ppr tys) emptyTCvSubst
  | otherwise
  = mkTvSubst (mkInScopeSet (tyCoVarsOfTypes tys)) tenv
  where
    tenv = zipTyEnv tvs tys

-- | Generates the in-scope set for the 'TCvSubst' from the types in the incoming
-- environment.  No TyVars, please!
zipCvSubst :: [CoVar] -> [Coercion] -> TCvSubst
zipCvSubst cvs cos
  | debugIsOn
  , not (all isCoVar cvs) || neLength cvs cos
  = pprTrace "zipCvSubst" (ppr cvs $$ ppr cos) emptyTCvSubst
  | otherwise
  = TCvSubst (mkInScopeSet (tyCoVarsOfCos cos)) emptyTvSubstEnv cenv
  where
    cenv = zipCoEnv cvs cos

-- | Generates the in-scope set for the 'TCvSubst' from the types in the
-- incoming environment. No CoVars, please!
mkTvSubstPrs :: [(TyVar, Type)] -> TCvSubst
mkTvSubstPrs prs =
    ASSERT2( onlyTyVarsAndNoCoercionTy, text "prs" <+> ppr prs )
    mkTvSubst in_scope tenv
  where tenv = mkVarEnv prs
        in_scope = mkInScopeSet $ tyCoVarsOfTypes $ map snd prs
        onlyTyVarsAndNoCoercionTy =
          and [ isTyVar tv && not (isCoercionTy ty)
              | (tv, ty) <- prs ]

zipTyEnv :: [TyVar] -> [Type] -> TvSubstEnv
zipTyEnv tyvars tys
  = ASSERT( all (not . isCoercionTy) tys )
    mkVarEnv (zipEqual "zipTyEnv" tyvars tys)
        -- There used to be a special case for when
        --      ty == TyVarTy tv
        -- (a not-uncommon case) in which case the substitution was dropped.
        -- But the type-tidier changes the print-name of a type variable without
        -- changing the unique, and that led to a bug.   Why?  Pre-tidying, we had
        -- a type {Foo t}, where Foo is a one-method class.  So Foo is really a newtype.
        -- And it happened that t was the type variable of the class.  Post-tiding,
        -- it got turned into {Foo t2}.  The ext-core printer expanded this using
        -- sourceTypeRep, but that said "Oh, t == t2" because they have the same unique,
        -- and so generated a rep type mentioning t not t2.
        --
        -- Simplest fix is to nuke the "optimisation"

zipCoEnv :: [CoVar] -> [Coercion] -> CvSubstEnv
zipCoEnv cvs cos = mkVarEnv (zipEqual "zipCoEnv" cvs cos)

instance Outputable TCvSubst where
  ppr (TCvSubst ins tenv cenv)
    = brackets $ sep[ text "TCvSubst",
                      nest 2 (text "In scope:" <+> ppr ins),
                      nest 2 (text "Type env:" <+> ppr tenv),
                      nest 2 (text "Co env:" <+> ppr cenv) ]

{-
%************************************************************************
%*                                                                      *
                Performing type or kind substitutions
%*                                                                      *
%************************************************************************

Note [Sym and ForAllCo]
~~~~~~~~~~~~~~~~~~~~~~~
In OptCoercion, we try to push "sym" out to the leaves of a coercion. But,
how do we push sym into a ForAllCo? It's a little ugly.

Here is the typing rule:

h : k1 ~# k2
(tv : k1) |- g : ty1 ~# ty2
----------------------------
ForAllCo tv h g : (ForAllTy (tv : k1) ty1) ~#
                  (ForAllTy (tv : k2) (ty2[tv |-> tv |> sym h]))

Here is what we want:

ForAllCo tv h' g' : (ForAllTy (tv : k2) (ty2[tv |-> tv |> sym h])) ~#
                    (ForAllTy (tv : k1) ty1)


Because the kinds of the type variables to the right of the colon are the kinds
coerced by h', we know (h' : k2 ~# k1). Thus, (h' = sym h).

Now, we can rewrite ty1 to be (ty1[tv |-> tv |> sym h' |> h']). We thus want

ForAllCo tv h' g' :
  (ForAllTy (tv : k2) (ty2[tv |-> tv |> h'])) ~#
  (ForAllTy (tv : k1) (ty1[tv |-> tv |> h'][tv |-> tv |> sym h']))

We thus see that we want

g' : ty2[tv |-> tv |> h'] ~# ty1[tv |-> tv |> h']

and thus g' = sym (g[tv |-> tv |> h']).

Putting it all together, we get this:

sym (ForAllCo tv h g)
==>
ForAllCo tv (sym h) (sym g[tv |-> tv |> sym h])

-}

-- | Type substitution, see 'zipTvSubst'
substTyWith :: HasCallStack => [TyVar] -> [Type] -> Type -> Type
-- Works only if the domain of the substitution is a
-- superset of the type being substituted into
substTyWith tvs tys = ASSERT( tvs `equalLength` tys )
                      substTy (zipTvSubst tvs tys)

-- | Type substitution, see 'zipTvSubst'. Disables sanity checks.
-- The problems that the sanity checks in substTy catch are described in
-- Note [The substitution invariant].
-- The goal of #11371 is to migrate all the calls of substTyUnchecked to
-- substTy and remove this function. Please don't use in new code.
substTyWithUnchecked :: [TyVar] -> [Type] -> Type -> Type
substTyWithUnchecked tvs tys
  = ASSERT( tvs `equalLength` tys )
    substTyUnchecked (zipTvSubst tvs tys)

-- | Substitute tyvars within a type using a known 'InScopeSet'.
-- Pre-condition: the 'in_scope' set should satisfy Note [The substitution
-- invariant]; specifically it should include the free vars of 'tys',
-- and of 'ty' minus the domain of the subst.
substTyWithInScope :: InScopeSet -> [TyVar] -> [Type] -> Type -> Type
substTyWithInScope in_scope tvs tys ty =
  ASSERT( tvs `equalLength` tys )
  substTy (mkTvSubst in_scope tenv) ty
  where tenv = zipTyEnv tvs tys

-- | Coercion substitution, see 'zipTvSubst'
substCoWith :: HasCallStack => [TyVar] -> [Type] -> Coercion -> Coercion
substCoWith tvs tys = ASSERT( tvs `equalLength` tys )
                      substCo (zipTvSubst tvs tys)

-- | Coercion substitution, see 'zipTvSubst'. Disables sanity checks.
-- The problems that the sanity checks in substCo catch are described in
-- Note [The substitution invariant].
-- The goal of #11371 is to migrate all the calls of substCoUnchecked to
-- substCo and remove this function. Please don't use in new code.
substCoWithUnchecked :: [TyVar] -> [Type] -> Coercion -> Coercion
substCoWithUnchecked tvs tys
  = ASSERT( tvs `equalLength` tys )
    substCoUnchecked (zipTvSubst tvs tys)



-- | Substitute covars within a type
substTyWithCoVars :: [CoVar] -> [Coercion] -> Type -> Type
substTyWithCoVars cvs cos = substTy (zipCvSubst cvs cos)

-- | Type substitution, see 'zipTvSubst'
substTysWith :: [TyVar] -> [Type] -> [Type] -> [Type]
substTysWith tvs tys = ASSERT( tvs `equalLength` tys )
                       substTys (zipTvSubst tvs tys)

-- | Type substitution, see 'zipTvSubst'
substTysWithCoVars :: [CoVar] -> [Coercion] -> [Type] -> [Type]
substTysWithCoVars cvs cos = ASSERT( cvs `equalLength` cos )
                             substTys (zipCvSubst cvs cos)

-- | Substitute within a 'Type' after adding the free variables of the type
-- to the in-scope set. This is useful for the case when the free variables
-- aren't already in the in-scope set or easily available.
-- See also Note [The substitution invariant].
substTyAddInScope :: TCvSubst -> Type -> Type
substTyAddInScope subst ty =
  substTy (extendTCvInScopeSet subst $ tyCoVarsOfType ty) ty

-- | When calling `substTy` it should be the case that the in-scope set in
-- the substitution is a superset of the free vars of the range of the
-- substitution.
-- See also Note [The substitution invariant].
isValidTCvSubst :: TCvSubst -> Bool
isValidTCvSubst (TCvSubst in_scope tenv cenv) =
  (tenvFVs `varSetInScope` in_scope) &&
  (cenvFVs `varSetInScope` in_scope)
  where
  tenvFVs = tyCoVarsOfTypesSet tenv
  cenvFVs = tyCoVarsOfCosSet cenv

-- | This checks if the substitution satisfies the invariant from
-- Note [The substitution invariant].
checkValidSubst :: (HasCallStack,Traversable t) => TCvSubst -> t Type -> [Coercion] -> a -> a
checkValidSubst subst@(TCvSubst in_scope tenv cenv) tys cos a
  = WARN( not (isValidTCvSubst subst),
             text "in_scope" <+> ppr in_scope $$
             text "tenv" <+> ppr tenv $$
             text "tenvFVs"
               <+> ppr (tyCoVarsOfTypesSet tenv) $$
             text "cenv" <+> ppr cenv $$
             text "cenvFVs"
               <+> ppr (tyCoVarsOfCosSet cenv) $$
             text "tys" <+> ppr (toList tys) $$
             text "cos" <+> ppr cos )
    WARN( not tysCosFVsInScope,
             text "in_scope" <+> ppr in_scope $$
             text "tenv" <+> ppr tenv $$
             text "cenv" <+> ppr cenv $$
             text "tys" <+> ppr (toList tys) $$
             text "cos" <+> ppr cos $$
             text "needInScope" <+> ppr needInScope )
    -- @toList@ (twice) above because @t a@ may not be @Outputable@. An
    -- alternative would require @Outputable (t a)@, in the case of lists of
    -- types with multiplicities, for instance, it may print a better error
    -- message.
    a
  where
  substDomain = nonDetKeysUFM tenv ++ nonDetKeysUFM cenv
    -- It's OK to use nonDetKeysUFM here, because we only use this list to
    -- remove some elements from a set
  needInScope = (tyCoVarsOfTypes tys `unionVarSet` tyCoVarsOfCos cos)
                  `delListFromUniqSet_Directly` substDomain
  tysCosFVsInScope = needInScope `varSetInScope` in_scope


-- | Substitute within a 'Type'
-- The substitution has to satisfy the invariants described in
-- Note [The substitution invariant].
substTy :: HasCallStack => TCvSubst -> Type  -> Type
substTy subst ty
  | isEmptyTCvSubst subst = ty
  | otherwise             = checkValidSubst subst [ty] [] $
                            subst_ty subst ty

-- | Substitute within a 'Type' disabling the sanity checks.
-- The problems that the sanity checks in substTy catch are described in
-- Note [The substitution invariant].
-- The goal of #11371 is to migrate all the calls of substTyUnchecked to
-- substTy and remove this function. Please don't use in new code.
substTyUnchecked :: TCvSubst -> Type -> Type
substTyUnchecked subst ty
                 | isEmptyTCvSubst subst = ty
                 | otherwise             = subst_ty subst ty

-- | Substitute within several 'Type's
-- The substitution has to satisfy the invariants described in
-- Note [The substitution invariant].
substTys :: (HasCallStack, Traversable t) => TCvSubst -> t Type -> t Type
substTys subst tys
  | isEmptyTCvSubst subst = tys
  | otherwise = checkValidSubst subst tys [] $ fmap (subst_ty subst) tys

-- | Substitute within several 'Type's disabling the sanity checks.
-- The problems that the sanity checks in substTys catch are described in
-- Note [The substitution invariant].
-- The goal of #11371 is to migrate all the calls of substTysUnchecked to
-- substTys and remove this function. Please don't use in new code.
substTysUnchecked :: (Functor f) => TCvSubst -> f Type -> f Type
substTysUnchecked subst tys
                 | isEmptyTCvSubst subst = tys
                 | otherwise             = fmap (subst_ty subst) tys

-- | Substitute within a 'ThetaType'
-- The substitution has to satisfy the invariants described in
-- Note [The substitution invariant].
substTheta :: HasCallStack => TCvSubst -> ThetaType -> ThetaType
substTheta = substTys

-- | Substitute within a 'ThetaType' disabling the sanity checks.
-- The problems that the sanity checks in substTys catch are described in
-- Note [The substitution invariant].
-- The goal of #11371 is to migrate all the calls of substThetaUnchecked to
-- substTheta and remove this function. Please don't use in new code.
substThetaUnchecked :: TCvSubst -> ThetaType -> ThetaType
substThetaUnchecked = substTysUnchecked


subst_ty :: TCvSubst -> Type -> Type
-- subst_ty is the main workhorse for type substitution
--
-- Note that the in_scope set is poked only if we hit a forall
-- so it may often never be fully computed
subst_ty subst ty
   = go ty
  where
    go (TyVarTy tv)      = substTyVar subst tv
    go (AppTy fun arg)   = mkAppTy (go fun) $! (go arg)
                -- The mkAppTy smart constructor is important
                -- we might be replacing (a Int), represented with App
                -- by [Int], represented with TyConApp
    go (TyConApp tc tys) = let args = map go tys
                           in  args `seqList` TyConApp tc args
    go (FunTy w arg res) = ((FunTy $! w) $! go arg) $! go res
    go (ForAllTy (TvBndr tv vis) ty)
                         = case substTyVarBndrUnchecked subst tv of
                             (subst', tv') ->
                               (ForAllTy $! ((TvBndr $! tv') vis)) $!
                                            (subst_ty subst' ty)
    go (LitTy n)         = LitTy $! n
    go (CastTy ty co)    = (mkCastTy $! (go ty)) $! (subst_co subst co)
    go (CoercionTy co)   = CoercionTy $! (subst_co subst co)

substTyVar :: TCvSubst -> TyVar -> Type
substTyVar (TCvSubst _ tenv _) tv
  = ASSERT( isTyVar tv )
    case lookupVarEnv tenv tv of
      Just ty -> ty
      Nothing -> TyVarTy tv

substTyVars :: TCvSubst -> [TyVar] -> [Type]
substTyVars subst = map $ substTyVar subst

lookupTyVar :: TCvSubst -> TyVar  -> Maybe Type
        -- See Note [Extending the TCvSubst]
lookupTyVar (TCvSubst _ tenv _) tv
  = ASSERT( isTyVar tv )
    lookupVarEnv tenv tv

-- | Substitute within a 'Coercion'
-- The substitution has to satisfy the invariants described in
-- Note [The substitution invariant].
substCo :: HasCallStack => TCvSubst -> Coercion -> Coercion
substCo subst co
  | isEmptyTCvSubst subst = co
  | otherwise = checkValidSubst subst [] [co] $ subst_co subst co

-- | Substitute within a 'Coercion' disabling sanity checks.
-- The problems that the sanity checks in substCo catch are described in
-- Note [The substitution invariant].
-- The goal of #11371 is to migrate all the calls of substCoUnchecked to
-- substCo and remove this function. Please don't use in new code.
substCoUnchecked :: TCvSubst -> Coercion -> Coercion
substCoUnchecked subst co
  | isEmptyTCvSubst subst = co
  | otherwise = subst_co subst co

-- | Substitute within several 'Coercion's
-- The substitution has to satisfy the invariants described in
-- Note [The substitution invariant].
substCos :: HasCallStack => TCvSubst -> [Coercion] -> [Coercion]
substCos subst cos
  | isEmptyTCvSubst subst = cos
  | otherwise = checkValidSubst subst [] cos $ map (subst_co subst) cos

subst_co :: TCvSubst -> Coercion -> Coercion
subst_co subst co
  = go co
  where
    go_ty :: Type -> Type
    go_ty = subst_ty subst

    go :: Coercion -> Coercion
    go (Refl r ty)           = mkReflCo r $! go_ty ty
    go (TyConAppCo r tc args)= let args' = map go args
                               in  args' `seqList` mkTyConAppCo r tc args'
    go (AppCo co arg)        = (mkAppCo $! go co) $! go arg
    go (ForAllCo tv kind_co co)
      = case substForAllCoBndrUnchecked subst tv kind_co of { (subst', tv', kind_co') ->
          ((mkForAllCo $! tv') $! kind_co') $! subst_co subst' co }
    go (FunCo r w co1 co2)   = (mkFunCo r w $! go co1) $! go co2
    go (CoVarCo cv)          = substCoVar subst cv
    go (AxiomInstCo con ind cos) = mkAxiomInstCo con ind $! map go cos
    go (UnivCo p r t1 t2)    = (((mkUnivCo $! go_prov p) $! r) $!
                                (go_ty t1)) $! (go_ty t2)
    go (SymCo co)            = mkSymCo $! (go co)
    go (TransCo co1 co2)     = (mkTransCo $! (go co1)) $! (go co2)
    go (NthCo d co)          = mkNthCo d $! (go co)
    go (LRCo lr co)          = mkLRCo lr $! (go co)
    go (InstCo co arg)       = (mkInstCo $! (go co)) $! go arg
    go (CoherenceCo co1 co2) = (mkCoherenceCo $! (go co1)) $! (go co2)
    go (KindCo co)           = mkKindCo $! (go co)
    go (SubCo co)            = mkSubCo $! (go co)
    go (AxiomRuleCo c cs)    = let cs1 = map go cs
                                in cs1 `seqList` AxiomRuleCo c cs1
    go (HoleCo h)            = HoleCo h
      -- NB: this last case is a little suspicious, but we need it. Originally,
      -- there was a panic here, but it triggered from deeplySkolemise. Because
      -- we only skolemise tyvars that are manually bound, this operation makes
      -- sense, even over a coercion with holes.  We don't need to substitute
      -- in the type of the coHoleCoVar because it wouldn't makes sense to have
      --    forall a. ....(ty |> {hole_cv::a})....

    go_prov UnsafeCoerceProv     = UnsafeCoerceProv
    go_prov (PhantomProv kco)    = PhantomProv (go kco)
    go_prov (ProofIrrelProv kco) = ProofIrrelProv (go kco)
    go_prov p@(PluginProv _)     = p

substForAllCoBndr :: TCvSubst -> TyVar -> Coercion -> (TCvSubst, TyVar, Coercion)
substForAllCoBndr subst
  = substForAllCoBndrCallback False (substCo subst) subst

-- | Like 'substForAllCoBndr', but disables sanity checks.
-- The problems that the sanity checks in substCo catch are described in
-- Note [The substitution invariant].
-- The goal of #11371 is to migrate all the calls of substCoUnchecked to
-- substCo and remove this function. Please don't use in new code.
substForAllCoBndrUnchecked :: TCvSubst -> TyVar -> Coercion -> (TCvSubst, TyVar, Coercion)
substForAllCoBndrUnchecked subst
  = substForAllCoBndrCallback False (substCoUnchecked subst) subst

-- See Note [Sym and ForAllCo]
substForAllCoBndrCallback :: Bool  -- apply sym to binder?
                          -> (Coercion -> Coercion)  -- transformation to kind co
                          -> TCvSubst -> TyVar -> Coercion
                          -> (TCvSubst, TyVar, Coercion)
substForAllCoBndrCallback sym sco (TCvSubst in_scope tenv cenv)
                          old_var old_kind_co
  = ( TCvSubst (in_scope `extendInScopeSet` new_var) new_env cenv
    , new_var, new_kind_co )
  where
    new_env | no_change && not sym = delVarEnv tenv old_var
            | sym       = extendVarEnv tenv old_var $
                          TyVarTy new_var `CastTy` new_kind_co
            | otherwise = extendVarEnv tenv old_var (TyVarTy new_var)

    no_kind_change = noFreeVarsOfCo old_kind_co
    no_change = no_kind_change && (new_var == old_var)

    new_kind_co | no_kind_change = old_kind_co
                | otherwise      = sco old_kind_co

    Pair new_ki1 _ = coercionKind new_kind_co

    new_var  = uniqAway in_scope (setTyVarKind old_var new_ki1)

substCoVar :: TCvSubst -> CoVar -> Coercion
substCoVar (TCvSubst _ _ cenv) cv
  = case lookupVarEnv cenv cv of
      Just co -> co
      Nothing -> CoVarCo cv

substCoVars :: TCvSubst -> [CoVar] -> [Coercion]
substCoVars subst cvs = map (substCoVar subst) cvs

lookupCoVar :: TCvSubst -> Var  -> Maybe Coercion
lookupCoVar (TCvSubst _ _ cenv) v = lookupVarEnv cenv v

substTyVarBndr :: HasCallStack => TCvSubst -> TyVar -> (TCvSubst, TyVar)
substTyVarBndr = substTyVarBndrCallback substTy

-- | Like 'substTyVarBndr' but disables sanity checks.
-- The problems that the sanity checks in substTy catch are described in
-- Note [The substitution invariant].
-- The goal of #11371 is to migrate all the calls of substTyUnchecked to
-- substTy and remove this function. Please don't use in new code.
substTyVarBndrUnchecked :: TCvSubst -> TyVar -> (TCvSubst, TyVar)
substTyVarBndrUnchecked = substTyVarBndrCallback substTyUnchecked

-- | Substitute a tyvar in a binding position, returning an
-- extended subst and a new tyvar.
substTyVarBndrCallback :: (TCvSubst -> Type -> Type)  -- ^ the subst function
                       -> TCvSubst -> TyVar -> (TCvSubst, TyVar)
substTyVarBndrCallback subst_fn subst@(TCvSubst in_scope tenv cenv) old_var
  = ASSERT2( _no_capture, pprTyVar old_var $$ pprTyVar new_var $$ ppr subst )
    ASSERT( isTyVar old_var )
    (TCvSubst (in_scope `extendInScopeSet` new_var) new_env cenv, new_var)
  where
    new_env | no_change = delVarEnv tenv old_var
            | otherwise = extendVarEnv tenv old_var (TyVarTy new_var)

    _no_capture = not (new_var `elemVarSet` tyCoVarsOfTypesSet tenv)
    -- Assertion check that we are not capturing something in the substitution

    old_ki = tyVarKind old_var
    no_kind_change = noFreeVarsOfType old_ki -- verify that kind is closed
    no_change = no_kind_change && (new_var == old_var)
        -- no_change means that the new_var is identical in
        -- all respects to the old_var (same unique, same kind)
        -- See Note [Extending the TCvSubst]
        --
        -- In that case we don't need to extend the substitution
        -- to map old to new.  But instead we must zap any
        -- current substitution for the variable. For example:
        --      (\x.e) with id_subst = [x |-> e']
        -- Here we must simply zap the substitution for x

    new_var | no_kind_change = uniqAway in_scope old_var
            | otherwise = uniqAway in_scope $
                          setTyVarKind old_var (subst_fn subst old_ki)
        -- The uniqAway part makes sure the new variable is not already in scope

substCoVarBndr :: TCvSubst -> CoVar -> (TCvSubst, CoVar)
substCoVarBndr subst@(TCvSubst in_scope tenv cenv) old_var
  = ASSERT( isCoVar old_var )
    (TCvSubst (in_scope `extendInScopeSet` new_var) tenv new_cenv, new_var)
  where
    new_co         = mkCoVarCo new_var
    no_kind_change = all noFreeVarsOfType [t1, t2]
    no_change      = new_var == old_var && no_kind_change

    new_cenv | no_change = delVarEnv cenv old_var
             | otherwise = extendVarEnv cenv old_var new_co

    new_var = uniqAway in_scope subst_old_var
    subst_old_var = mkCoVar (varName old_var) new_var_type

    (_, _, t1, t2, role) = coVarKindsTypesRole old_var
    t1' = substTy subst t1
    t2' = substTy subst t2
    new_var_type = mkCoercionType role t1' t2'
                  -- It's important to do the substitution for coercions,
                  -- because they can have free type variables

cloneTyVarBndr :: TCvSubst -> TyVar -> Unique -> (TCvSubst, TyVar)
cloneTyVarBndr subst@(TCvSubst in_scope tv_env cv_env) tv uniq
  = ASSERT2( isTyVar tv, ppr tv )   -- I think it's only called on TyVars
    (TCvSubst (extendInScopeSet in_scope tv')
              (extendVarEnv tv_env tv (mkTyVarTy tv')) cv_env, tv')
  where
    old_ki = tyVarKind tv
    no_kind_change = noFreeVarsOfType old_ki -- verify that kind is closed

    tv1 | no_kind_change = tv
        | otherwise      = setTyVarKind tv (substTy subst old_ki)

    tv' = setVarUnique tv1 uniq

cloneTyVarBndrs :: TCvSubst -> [TyVar] -> UniqSupply -> (TCvSubst, [TyVar])
cloneTyVarBndrs subst []     _usupply = (subst, [])
cloneTyVarBndrs subst (t:ts)  usupply = (subst'', tv:tvs)
  where
    (uniq, usupply') = takeUniqFromSupply usupply
    (subst' , tv )   = cloneTyVarBndr subst t uniq
    (subst'', tvs)   = cloneTyVarBndrs subst' ts usupply'

{-
%************************************************************************
%*                                                                      *
                   Pretty-printing types

       Defined very early because of debug printing in assertions
%*                                                                      *
%************************************************************************

@pprType@ is the standard @Type@ printer; the overloaded @ppr@ function is
defined to use this.  @pprParendType@ is the same, except it puts
parens around the type, except for the atomic cases.  @pprParendType@
works just by setting the initial context precedence very high.

See Note [Precedence in types] in BasicTypes.
-}

------------------

pprType, pprParendType :: Type -> SDoc
pprType       = pprPrecType TopPrec
pprParendType = pprPrecType TyConPrec

pprPrecType :: TyPrec -> Type -> SDoc
pprPrecType prec ty
  = getPprStyle $ \sty ->
    if debugStyle sty           -- Use pprDebugType when in
    then debug_ppr_ty prec ty   -- when in debug-style
    else pprPrecIfaceType prec (tidyToIfaceTypeSty ty sty)

pprTyLit :: TyLit -> SDoc
pprTyLit = pprIfaceTyLit . toIfaceTyLit

pprKind, pprParendKind :: Kind -> SDoc
pprKind       = pprType
pprParendKind = pprParendType

tidyToIfaceTypeSty :: Type -> PprStyle -> IfaceType
tidyToIfaceTypeSty ty sty
  | userStyle sty = tidyToIfaceType ty
  | otherwise     = toIfaceTypeX (tyCoVarsOfType ty) ty
     -- in latter case, don't tidy, as we'll be printing uniques.

tidyToIfaceType :: Type -> IfaceType
-- It's vital to tidy before converting to an IfaceType
-- or nested binders will become indistinguishable!
--
-- Also for the free type variables, tell toIfaceTypeX to
-- leave them as IfaceFreeTyVar.  This is super-important
-- for debug printing.
tidyToIfaceType ty = toIfaceTypeX (mkVarSet free_tcvs) (tidyType env ty)
  where
    env       = tidyFreeTyCoVars emptyTidyEnv free_tcvs
    free_tcvs = tyCoVarsOfTypeWellScoped ty

------------
pprCo, pprParendCo :: Coercion -> SDoc
pprCo       co = getPprStyle $ \ sty -> pprIfaceCoercion (tidyToIfaceCoSty co sty)
pprParendCo co = getPprStyle $ \ sty -> pprParendIfaceCoercion (tidyToIfaceCoSty co sty)

tidyToIfaceCoSty :: Coercion -> PprStyle -> IfaceCoercion
tidyToIfaceCoSty co sty
  | userStyle sty = tidyToIfaceCo co
  | otherwise     = toIfaceCoercionX (tyCoVarsOfCo co) co
     -- in latter case, don't tidy, as we'll be printing uniques.

tidyToIfaceCo :: Coercion -> IfaceCoercion
-- It's vital to tidy before converting to an IfaceType
-- or nested binders will become indistinguishable!
--
-- Also for the free type variables, tell toIfaceCoercionX to
-- leave them as IfaceFreeCoVar.  This is super-important
-- for debug printing.
tidyToIfaceCo co = toIfaceCoercionX (mkVarSet free_tcvs) (tidyCo env co)
  where
    env       = tidyFreeTyCoVars emptyTidyEnv free_tcvs
    free_tcvs = toposortTyVars $ tyCoVarsOfCoList co

------------
pprClassPred :: Class -> [Type] -> SDoc
pprClassPred clas tys = pprTypeApp (classTyCon clas) tys

------------
pprTheta :: ThetaType -> SDoc
pprTheta = pprIfaceContext TopPrec . map tidyToIfaceType

pprParendTheta :: ThetaType -> SDoc
pprParendTheta = pprIfaceContext TyConPrec . map tidyToIfaceType

pprThetaArrowTy :: ThetaType -> SDoc
pprThetaArrowTy = pprIfaceContextArr . map tidyToIfaceType

------------------
instance Outputable Type where
    ppr ty = pprType ty

instance Outputable TyLit where
   ppr = pprTyLit

------------------
pprSigmaType :: Type -> SDoc
pprSigmaType = pprIfaceSigmaType ShowForAllWhen . tidyToIfaceType

pprForAll :: [TyVarBinder] -> SDoc
pprForAll tvs = pprIfaceForAll (map toIfaceForAllBndr tvs)

-- | Print a user-level forall; see Note [When to print foralls]
pprUserForAll :: [TyVarBinder] -> SDoc
pprUserForAll = pprUserIfaceForAll . map toIfaceForAllBndr

pprTvBndrs :: [TyVarBinder] -> SDoc
pprTvBndrs tvs = sep (map pprTvBndr tvs)

pprTvBndr :: TyVarBinder -> SDoc
pprTvBndr = pprTyVar . binderVar

pprTyVars :: [TyVar] -> SDoc
pprTyVars tvs = sep (map pprTyVar tvs)

pprTyVar :: TyVar -> SDoc
-- Print a type variable binder with its kind (but not if *)
-- Here we do not go via IfaceType, because the duplication with
-- pprIfaceTvBndr is minimal, and the loss of uniques etc in
-- debug printing is disastrous
pprTyVar tv
  | isLiftedTypeKind kind = ppr tv
  | otherwise             = parens (ppr tv <+> dcolon <+> ppr kind)
  where
    kind = tyVarKind tv

instance Outputable TyBinder where
  ppr (Anon ty) = text "[anon]" <+> ppr ty
  ppr (Named (TvBndr v Required))  = ppr v
  ppr (Named (TvBndr v Specified)) = char '@' <> ppr v
  ppr (Named (TvBndr v Inferred))  = braces (ppr v)

-----------------
instance Outputable Coercion where -- defined here to avoid orphans
  ppr = pprCo

debugPprType :: Type -> SDoc
-- ^ debugPprType is a simple pretty printer that prints a type
-- without going through IfaceType.  It does not format as prettily
-- as the normal route, but it's much more direct, and that can
-- be useful for debugging.  E.g. with -dppr-debug it prints the
-- kind on type-variable /occurrences/ which the normal route
-- fundamentally cannot do.
debugPprType ty = debug_ppr_ty TopPrec ty

debug_ppr_ty :: TyPrec -> Type -> SDoc
debug_ppr_ty _ (LitTy l)
  = ppr l

debug_ppr_ty _ (TyVarTy tv)
  = ppr tv  -- With -dppr-debug we get (tv :: kind)

debug_ppr_ty prec (FunTy arg res)
  = maybeParen prec FunPrec $
    sep [debug_ppr_ty FunPrec arg, arrow <+> debug_ppr_ty prec res]

debug_ppr_ty prec (TyConApp tc tys)
  | null tys  = ppr tc
  | otherwise = maybeParen prec TyConPrec $
                hang (ppr tc) 2 (sep (map (debug_ppr_ty TyConPrec) tys))

debug_ppr_ty prec (AppTy t1 t2)
  = hang (debug_ppr_ty prec t1)
       2 (debug_ppr_ty TyConPrec t2)

debug_ppr_ty prec (CastTy ty co)
  = maybeParen prec TopPrec $
    hang (debug_ppr_ty TopPrec ty)
       2 (text "|>" <+> ppr co)

debug_ppr_ty _ (CoercionTy co)
  = parens (text "CO" <+> ppr co)

debug_ppr_ty prec ty@(ForAllTy {})
  | (tvs, body) <- split ty
  = maybeParen prec FunPrec $
    hang (text "forall" <+> fsep (map ppr tvs) <> dot)
         -- The (map ppr tvs) will print kind-annotated
         -- tvs, because we are (usually) in debug-style
       2 (ppr body)
  where
    split ty | ForAllTy tv ty' <- ty
             , (tvs, body) <- split ty'
             = (tv:tvs, body)
             | otherwise
             = ([], ty)

{-
Note [When to print foralls]
~~~~~~~~~~~~~~~~~~~~~~~~~~~~
Mostly we want to print top-level foralls when (and only when) the user specifies
-fprint-explicit-foralls.  But when kind polymorphism is at work, that suppresses
too much information; see Trac #9018.

So I'm trying out this rule: print explicit foralls if
  a) User specifies -fprint-explicit-foralls, or
  b) Any of the quantified type variables has a kind
     that mentions a kind variable

This catches common situations, such as a type siguature
     f :: m a
which means
      f :: forall k. forall (m :: k->*) (a :: k). m a
We really want to see both the "forall k" and the kind signatures
on m and a.  The latter comes from pprTvBndr.

Note [Infix type variables]
~~~~~~~~~~~~~~~~~~~~~~~~~~~
With TypeOperators you can say

   f :: (a ~> b) -> b

and the (~>) is considered a type variable.  However, the type
pretty-printer in this module will just see (a ~> b) as

   App (App (TyVarTy "~>") (TyVarTy "a")) (TyVarTy "b")

So it'll print the type in prefix form.  To avoid confusion we must
remember to parenthesise the operator, thus

   (~>) a b -> b

See Trac #2766.
-}

pprDataCons :: TyCon -> SDoc
pprDataCons = sepWithVBars . fmap pprDataConWithArgs . tyConDataCons
  where
    sepWithVBars [] = empty
    sepWithVBars docs = sep (punctuate (space <> vbar) docs)

pprDataConWithArgs :: DataCon -> SDoc
pprDataConWithArgs dc = sep [forAllDoc, thetaDoc, ppr dc <+> argsDoc]
  where
<<<<<<< HEAD
    (_univ_tvs, _ex_tvs, eq_spec, theta, arg_tys, _res_ty) = dataConFullSig dc
    univ_bndrs = dataConUnivTyVarBinders dc
    ex_bndrs   = dataConExTyVarBinders dc
    forAllDoc = pprUserForAll $ (filterEqSpec eq_spec univ_bndrs ++ ex_bndrs)
    thetaDoc  = pprThetaArrowTy theta
    argsDoc   = hsep (fmap pprParendType (map weightedThing arg_tys)) -- TODO: arnaud: do I have to do something in order to print arrows correctly for linear constructor?
=======
    (_univ_tvs, _ex_tvs, _eq_spec, theta, arg_tys, _res_ty) = dataConFullSig dc
    user_bndrs = dataConUserTyVarBinders dc
    forAllDoc  = pprUserForAll user_bndrs
    thetaDoc   = pprThetaArrowTy theta
    argsDoc    = hsep (fmap pprParendType arg_tys)
>>>>>>> affdea82


pprTypeApp :: TyCon -> [Type] -> SDoc
pprTypeApp tc tys
  = pprIfaceTypeApp TopPrec (toIfaceTyCon tc)
                            (toIfaceTcArgs tc tys)
    -- TODO: toIfaceTcArgs seems rather wasteful here

------------------
ppSuggestExplicitKinds :: SDoc
-- Print a helpful suggstion about -fprint-explicit-kinds,
-- if it is not already on
ppSuggestExplicitKinds
  = sdocWithDynFlags $ \ dflags ->
    ppUnless (gopt Opt_PrintExplicitKinds dflags) $
    text "Use -fprint-explicit-kinds to see the kind arguments"

{-
%************************************************************************
%*                                                                      *
\subsection{TidyType}
%*                                                                      *
%************************************************************************
-}

-- | This tidies up a type for printing in an error message, or in
-- an interface file.
--
-- It doesn't change the uniques at all, just the print names.
tidyTyCoVarBndrs :: TidyEnv -> [TyCoVar] -> (TidyEnv, [TyCoVar])
tidyTyCoVarBndrs (occ_env, subst) tvs
    = mapAccumL tidyTyCoVarBndr tidy_env' tvs
  where
    -- Seed the occ_env with clashes among the names, see
    -- Node [Tidying multiple names at once] in OccName
    -- Se still go through tidyTyCoVarBndr so that each kind variable is tidied
    -- with the correct tidy_env
    occs = map getHelpfulOccName tvs
    tidy_env' = (avoidClashesOccEnv occ_env occs, subst)

tidyTyCoVarBndr :: TidyEnv -> TyCoVar -> (TidyEnv, TyCoVar)
tidyTyCoVarBndr tidy_env@(occ_env, subst) tyvar
  = case tidyOccName occ_env (getHelpfulOccName tyvar) of
      (occ_env', occ') -> ((occ_env', subst'), tyvar')
        where
          subst' = extendVarEnv subst tyvar tyvar'
          tyvar' = setTyVarKind (setTyVarName tyvar name') kind'
          kind'  = tidyKind tidy_env (tyVarKind tyvar)
          name'  = tidyNameOcc name occ'
          name   = tyVarName tyvar

getHelpfulOccName :: TyCoVar -> OccName
getHelpfulOccName tyvar = occ1
  where
    name = tyVarName tyvar
    occ  = getOccName name
    -- A TcTyVar with a System Name is probably a unification variable;
    -- when we tidy them we give them a trailing "0" (or 1 etc)
    -- so that they don't take precedence for the un-modified name
    -- Plus, indicating a unification variable in this way is a
    -- helpful clue for users
    occ1 | isSystemName name
         , isTcTyVar tyvar
         = mkTyVarOcc (occNameString occ ++ "0")
         | otherwise
         = occ

tidyTyVarBinder :: TidyEnv -> TyVarBndr TyVar vis
                -> (TidyEnv, TyVarBndr TyVar vis)
tidyTyVarBinder tidy_env (TvBndr tv vis)
  = (tidy_env', TvBndr tv' vis)
  where
    (tidy_env', tv') = tidyTyCoVarBndr tidy_env tv

tidyTyVarBinders :: TidyEnv -> [TyVarBndr TyVar vis]
                 -> (TidyEnv, [TyVarBndr TyVar vis])
tidyTyVarBinders = mapAccumL tidyTyVarBinder

---------------
tidyFreeTyCoVars :: TidyEnv -> [TyCoVar] -> TidyEnv
-- ^ Add the free 'TyVar's to the env in tidy form,
-- so that we can tidy the type they are free in
tidyFreeTyCoVars (full_occ_env, var_env) tyvars
  = fst (tidyOpenTyCoVars (full_occ_env, var_env) tyvars)

        ---------------
tidyOpenTyCoVars :: TidyEnv -> [TyCoVar] -> (TidyEnv, [TyCoVar])
tidyOpenTyCoVars env tyvars = mapAccumL tidyOpenTyCoVar env tyvars

---------------
tidyOpenTyCoVar :: TidyEnv -> TyCoVar -> (TidyEnv, TyCoVar)
-- ^ Treat a new 'TyCoVar' as a binder, and give it a fresh tidy name
-- using the environment if one has not already been allocated. See
-- also 'tidyTyCoVarBndr'
tidyOpenTyCoVar env@(_, subst) tyvar
  = case lookupVarEnv subst tyvar of
        Just tyvar' -> (env, tyvar')              -- Already substituted
        Nothing     ->
          let env' = tidyFreeTyCoVars env (tyCoVarsOfTypeList (tyVarKind tyvar))
          in tidyTyCoVarBndr env' tyvar  -- Treat it as a binder

---------------
tidyTyVarOcc :: TidyEnv -> TyVar -> TyVar
tidyTyVarOcc env@(_, subst) tv
  = case lookupVarEnv subst tv of
        Nothing  -> updateTyVarKind (tidyType env) tv
        Just tv' -> tv'

---------------
tidyTypes :: TidyEnv -> [Type] -> [Type]
tidyTypes env tys = map (tidyType env) tys

---------------
tidyType :: TidyEnv -> Type -> Type
tidyType _   (LitTy n)            = LitTy n
tidyType env (TyVarTy tv)         = TyVarTy (tidyTyVarOcc env tv)
tidyType env (TyConApp tycon tys) = let args = tidyTypes env tys
                                    in args `seqList` TyConApp tycon args
tidyType env (AppTy fun arg)      = (AppTy $! (tidyType env fun)) $! (tidyType env arg)
tidyType env (FunTy w fun arg)    = ((FunTy $! w) $! (tidyType env fun)) $! (tidyType env arg)
tidyType env (ty@(ForAllTy{}))    = mkForAllTys' (zip tvs' vis) $! tidyType env' body_ty
  where
    (tvs, vis, body_ty) = splitForAllTys' ty
    (env', tvs') = tidyTyCoVarBndrs env tvs
tidyType env (CastTy ty co)       = (CastTy $! tidyType env ty) $! (tidyCo env co)
tidyType env (CoercionTy co)      = CoercionTy $! (tidyCo env co)


-- The following two functions differ from mkForAllTys and splitForAllTys in that
-- they expect/preserve the ArgFlag argument. Thes belong to types/Type.hs, but
-- how should they be named?
mkForAllTys' :: [(TyVar, ArgFlag)] -> Type -> Type
mkForAllTys' tvvs ty = foldr strictMkForAllTy ty tvvs
  where
    strictMkForAllTy (tv,vis) ty = (ForAllTy $! ((TvBndr $! tv) $! vis)) $! ty

splitForAllTys' :: Type -> ([TyVar], [ArgFlag], Type)
splitForAllTys' ty = go ty [] []
  where
    go (ForAllTy (TvBndr tv vis) ty) tvs viss = go ty (tv:tvs) (vis:viss)
    go ty                            tvs viss = (reverse tvs, reverse viss, ty)


---------------
-- | Grabs the free type variables, tidies them
-- and then uses 'tidyType' to work over the type itself
tidyOpenTypes :: TidyEnv -> [Type] -> (TidyEnv, [Type])
tidyOpenTypes env tys
  = (env', tidyTypes (trimmed_occ_env, var_env) tys)
  where
    (env'@(_, var_env), tvs') = tidyOpenTyCoVars env $
                                tyCoVarsOfTypesWellScoped tys
    trimmed_occ_env = initTidyOccEnv (map getOccName tvs')
      -- The idea here was that we restrict the new TidyEnv to the
      -- _free_ vars of the types, so that we don't gratuitously rename
      -- the _bound_ variables of the types.

---------------
tidyOpenType :: TidyEnv -> Type -> (TidyEnv, Type)
tidyOpenType env ty = let (env', [ty']) = tidyOpenTypes env [ty] in
                      (env', ty')

---------------
-- | Calls 'tidyType' on a top-level type (i.e. with an empty tidying environment)
tidyTopType :: Type -> Type
tidyTopType ty = tidyType emptyTidyEnv ty

---------------
tidyOpenKind :: TidyEnv -> Kind -> (TidyEnv, Kind)
tidyOpenKind = tidyOpenType

tidyKind :: TidyEnv -> Kind -> Kind
tidyKind = tidyType

----------------
tidyCo :: TidyEnv -> Coercion -> Coercion
tidyCo env@(_, subst) co
  = go co
  where
    go (Refl r ty)           = Refl r (tidyType env ty)
    go (TyConAppCo r tc cos) = let args = map go cos
                               in args `seqList` TyConAppCo r tc args
    go (AppCo co1 co2)       = (AppCo $! go co1) $! go co2
    go (ForAllCo tv h co)    = ((ForAllCo $! tvp) $! (go h)) $! (tidyCo envp co)
                               where (envp, tvp) = tidyTyCoVarBndr env tv
            -- the case above duplicates a bit of work in tidying h and the kind
            -- of tv. But the alternative is to use coercionKind, which seems worse.
    go (FunCo r w co1 co2)   = (FunCo r w $! go co1) $! go co2
    go (CoVarCo cv)          = case lookupVarEnv subst cv of
                                 Nothing  -> CoVarCo cv
                                 Just cv' -> CoVarCo cv'
    go (HoleCo h)            = HoleCo h
    go (AxiomInstCo con ind cos) = let args = map go cos
                               in  args `seqList` AxiomInstCo con ind args
    go (UnivCo p r t1 t2)    = (((UnivCo $! (go_prov p)) $! r) $!
                                tidyType env t1) $! tidyType env t2
    go (SymCo co)            = SymCo $! go co
    go (TransCo co1 co2)     = (TransCo $! go co1) $! go co2
    go (NthCo d co)          = NthCo d $! go co
    go (LRCo lr co)          = LRCo lr $! go co
    go (InstCo co ty)        = (InstCo $! go co) $! go ty
    go (CoherenceCo co1 co2) = (CoherenceCo $! go co1) $! go co2
    go (KindCo co)           = KindCo $! go co
    go (SubCo co)            = SubCo $! go co
    go (AxiomRuleCo ax cos)  = let cos1 = tidyCos env cos
                               in cos1 `seqList` AxiomRuleCo ax cos1

    go_prov UnsafeCoerceProv    = UnsafeCoerceProv
    go_prov (PhantomProv co)    = PhantomProv (go co)
    go_prov (ProofIrrelProv co) = ProofIrrelProv (go co)
    go_prov p@(PluginProv _)    = p

tidyCos :: TidyEnv -> [Coercion] -> [Coercion]
tidyCos env = map (tidyCo env)


{- *********************************************************************
*                                                                      *
                   typeSize, coercionSize
*                                                                      *
********************************************************************* -}

-- NB: We put typeSize/coercionSize here because they are mutually
--     recursive, and have the CPR property.  If we have mutual
--     recursion across a hi-boot file, we don't get the CPR property
--     and these functions allocate a tremendous amount of rubbish.
--     It's not critical (because typeSize is really only used in
--     debug mode, but I tripped over an example (T5642) in which
--     typeSize was one of the biggest single allocators in all of GHC.
--     And it's easy to fix, so I did.

-- NB: typeSize does not respect `eqType`, in that two types that
--     are `eqType` may return different sizes. This is OK, because this
--     function is used only in reporting, not decision-making.

typeSize :: Type -> Int
typeSize (LitTy {})                 = 1
typeSize (TyVarTy {})               = 1
typeSize (AppTy t1 t2)              = typeSize t1 + typeSize t2
typeSize (FunTy _ t1 t2)            = typeSize t1 + typeSize t2
typeSize (ForAllTy (TvBndr tv _) t) = typeSize (tyVarKind tv) + typeSize t
typeSize (TyConApp _ ts)            = 1 + sum (map typeSize ts)
typeSize (CastTy ty co)             = typeSize ty + coercionSize co
typeSize (CoercionTy co)            = coercionSize co

coercionSize :: Coercion -> Int
coercionSize (Refl _ ty)         = typeSize ty
coercionSize (TyConAppCo _ _ args) = 1 + sum (map coercionSize args)
coercionSize (AppCo co arg)      = coercionSize co + coercionSize arg
coercionSize (ForAllCo _ h co)   = 1 + coercionSize co + coercionSize h
coercionSize (FunCo _ _ co1 co2) = 1 + coercionSize co1 + coercionSize co2
coercionSize (CoVarCo _)         = 1
coercionSize (HoleCo _)          = 1
coercionSize (AxiomInstCo _ _ args) = 1 + sum (map coercionSize args)
coercionSize (UnivCo p _ t1 t2)  = 1 + provSize p + typeSize t1 + typeSize t2
coercionSize (SymCo co)          = 1 + coercionSize co
coercionSize (TransCo co1 co2)   = 1 + coercionSize co1 + coercionSize co2
coercionSize (NthCo _ co)        = 1 + coercionSize co
coercionSize (LRCo  _ co)        = 1 + coercionSize co
coercionSize (InstCo co arg)     = 1 + coercionSize co + coercionSize arg
coercionSize (CoherenceCo c1 c2) = 1 + coercionSize c1 + coercionSize c2
coercionSize (KindCo co)         = 1 + coercionSize co
coercionSize (SubCo co)          = 1 + coercionSize co
coercionSize (AxiomRuleCo _ cs)  = 1 + sum (map coercionSize cs)

provSize :: UnivCoProvenance -> Int
provSize UnsafeCoerceProv    = 1
provSize (PhantomProv co)    = 1 + coercionSize co
provSize (ProofIrrelProv co) = 1 + coercionSize co
provSize (PluginProv _)      = 1<|MERGE_RESOLUTION|>--- conflicted
+++ resolved
@@ -141,16 +141,9 @@
 import GhcPrelude
 
 import {-# SOURCE #-} DataCon( dataConFullSig
-<<<<<<< HEAD
                              , dataConUnivTyVarBinders, dataConExTyVarBinders
                              , DataCon, filterEqSpec )
 import {-# SOURCE #-} Type( isPredTy, isCoercionTy, mkAppTy, mkCastTy
-                          , tyCoVarsOfTypesWellScoped
-=======
-                             , dataConUserTyVarBinders
-                             , DataCon )
-import {-# SOURCE #-} Type( isPredTy, isCoercionTy, mkAppTy, mkCastTy
->>>>>>> affdea82
                           , tyCoVarsOfTypeWellScoped
                           , tyCoVarsOfTypesWellScoped
                           , toposortTyVars
@@ -1594,22 +1587,7 @@
 coVarsOfCo (AppCo co arg)      = coVarsOfCo co `unionVarSet` coVarsOfCo arg
 coVarsOfCo (ForAllCo tv kind_co co)
   = coVarsOfCo co `delVarSet` tv `unionVarSet` coVarsOfCo kind_co
-<<<<<<< HEAD
-coVarsOfCo (FunCo _ _ co1 co2) = coVarsOfCo co1 `unionVarSet` coVarsOfCo co2
-coVarsOfCo (CoVarCo v)         = unitVarSet v `unionVarSet` coVarsOfType (varType v)
-coVarsOfCo (AxiomInstCo _ _ args) = coVarsOfCos args
-coVarsOfCo (UnivCo p _ t1 t2)  = coVarsOfProv p `unionVarSet` coVarsOfTypes [t1, t2]
-coVarsOfCo (SymCo co)          = coVarsOfCo co
-coVarsOfCo (TransCo co1 co2)   = coVarsOfCo co1 `unionVarSet` coVarsOfCo co2
-coVarsOfCo (NthCo _ co)        = coVarsOfCo co
-coVarsOfCo (LRCo _ co)         = coVarsOfCo co
-coVarsOfCo (InstCo co arg)     = coVarsOfCo co `unionVarSet` coVarsOfCo arg
-coVarsOfCo (CoherenceCo c1 c2) = coVarsOfCos [c1, c2]
-coVarsOfCo (KindCo co)         = coVarsOfCo co
-coVarsOfCo (SubCo co)          = coVarsOfCo co
-coVarsOfCo (AxiomRuleCo _ cs)  = coVarsOfCos cs
-=======
-coVarsOfCo (FunCo _ co1 co2)    = coVarsOfCo co1 `unionVarSet` coVarsOfCo co2
+coVarsOfCo (FunCo _ w co1 co2)    = coVarsOfCo co1 `unionVarSet` coVarsOfCo co2
 coVarsOfCo (CoVarCo v)          = coVarsOfCoVar v
 coVarsOfCo (HoleCo h)           = coVarsOfCoVar (coHoleCoVar h)
                                   -- See Note [CoercionHoles and coercion free variables]
@@ -1627,7 +1605,6 @@
 
 coVarsOfCoVar :: CoVar -> CoVarSet
 coVarsOfCoVar v = unitVarSet v `unionVarSet` coVarsOfType (varType v)
->>>>>>> affdea82
 
 coVarsOfProv :: UnivCoProvenance -> CoVarSet
 coVarsOfProv UnsafeCoerceProv    = emptyVarSet
@@ -2794,20 +2771,11 @@
 pprDataConWithArgs :: DataCon -> SDoc
 pprDataConWithArgs dc = sep [forAllDoc, thetaDoc, ppr dc <+> argsDoc]
   where
-<<<<<<< HEAD
-    (_univ_tvs, _ex_tvs, eq_spec, theta, arg_tys, _res_ty) = dataConFullSig dc
-    univ_bndrs = dataConUnivTyVarBinders dc
-    ex_bndrs   = dataConExTyVarBinders dc
-    forAllDoc = pprUserForAll $ (filterEqSpec eq_spec univ_bndrs ++ ex_bndrs)
-    thetaDoc  = pprThetaArrowTy theta
-    argsDoc   = hsep (fmap pprParendType (map weightedThing arg_tys)) -- TODO: arnaud: do I have to do something in order to print arrows correctly for linear constructor?
-=======
     (_univ_tvs, _ex_tvs, _eq_spec, theta, arg_tys, _res_ty) = dataConFullSig dc
     user_bndrs = dataConUserTyVarBinders dc
     forAllDoc  = pprUserForAll user_bndrs
     thetaDoc   = pprThetaArrowTy theta
-    argsDoc    = hsep (fmap pprParendType arg_tys)
->>>>>>> affdea82
+    argsDoc    = hsep (fmap pprParendType (map weightedThing arg_tys)) -- TODO: arnaud: do I have to do something in order to print arrows correctly for linear constructor?
 
 
 pprTypeApp :: TyCon -> [Type] -> SDoc
