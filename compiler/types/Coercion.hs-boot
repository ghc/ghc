{-# LANGUAGE FlexibleContexts #-}

module Coercion where

import GhcPrelude

import {-# SOURCE #-} TyCoRep
import {-# SOURCE #-} TyCon

import BasicTypes ( LeftOrRight )
import CoAxiom
import Var
import Pair
import Util

mkReflCo :: Role -> Type -> Coercion
mkTyConAppCo :: HasDebugCallStack => Role -> TyCon -> [Coercion] -> Coercion
mkAppCo :: Coercion -> Coercion -> Coercion
<<<<<<< HEAD
mkForAllCo :: TyVar -> Coercion -> Coercion -> Coercion
mkFunCo :: Role -> Coercion -> Coercion -> Coercion -> Coercion
=======
mkForAllCo :: TyCoVar -> Coercion -> Coercion -> Coercion
mkFunCo :: Role -> Coercion -> Coercion -> Coercion
>>>>>>> 21469947
mkCoVarCo :: CoVar -> Coercion
mkAxiomInstCo :: CoAxiom Branched -> BranchIndex -> [Coercion] -> Coercion
mkPhantomCo :: Coercion -> Type -> Type -> Coercion
mkUnsafeCo :: Role -> Type -> Type -> Coercion
mkUnivCo :: UnivCoProvenance -> Role -> Type -> Type -> Coercion
mkSymCo :: Coercion -> Coercion
mkTransCo :: Coercion -> Coercion -> Coercion
mkNthCo :: HasDebugCallStack => Role -> Int -> Coercion -> Coercion
mkLRCo :: LeftOrRight -> Coercion -> Coercion
mkInstCo :: Coercion -> Coercion -> Coercion
mkGReflCo :: Role -> Type -> MCoercionN -> Coercion
mkNomReflCo :: Type -> Coercion
mkKindCo :: Coercion -> Coercion
mkSubCo :: Coercion -> Coercion
mkProofIrrelCo :: Role -> Coercion -> Coercion -> Coercion -> Coercion
mkAxiomRuleCo :: CoAxiomRule -> [Coercion] -> Coercion

isGReflCo :: Coercion -> Bool
isReflCo :: Coercion -> Bool
isReflexiveCo :: Coercion -> Bool
decomposePiCos :: HasDebugCallStack => Coercion -> Pair Type -> [Type] -> ([Coercion], Coercion)
coVarKindsTypesRole :: HasDebugCallStack => CoVar -> (Kind, Kind, Type, Type, Role)
coVarRole :: CoVar -> Role

mkCoercionType :: Role -> Type -> Type -> Type

data LiftingContext
liftCoSubst :: HasDebugCallStack => Role -> LiftingContext -> Type -> Coercion
seqCo :: Coercion -> ()

coercionKind :: Coercion -> Pair Type
coercionType :: Coercion -> Type<|MERGE_RESOLUTION|>--- conflicted
+++ resolved
@@ -16,13 +16,8 @@
 mkReflCo :: Role -> Type -> Coercion
 mkTyConAppCo :: HasDebugCallStack => Role -> TyCon -> [Coercion] -> Coercion
 mkAppCo :: Coercion -> Coercion -> Coercion
-<<<<<<< HEAD
-mkForAllCo :: TyVar -> Coercion -> Coercion -> Coercion
+mkForAllCo :: TyCoVar -> Coercion -> Coercion -> Coercion
 mkFunCo :: Role -> Coercion -> Coercion -> Coercion -> Coercion
-=======
-mkForAllCo :: TyCoVar -> Coercion -> Coercion -> Coercion
-mkFunCo :: Role -> Coercion -> Coercion -> Coercion
->>>>>>> 21469947
 mkCoVarCo :: CoVar -> Coercion
 mkAxiomInstCo :: CoAxiom Branched -> BranchIndex -> [Coercion] -> Coercion
 mkPhantomCo :: Coercion -> Type -> Type -> Coercion
