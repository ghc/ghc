--- conflicted
+++ resolved
@@ -990,7 +990,14 @@
 primElemRepSizeB FloatElemRep  = 4
 primElemRepSizeB DoubleElemRep = 8
 
-<<<<<<< HEAD
+-- | Return if Rep stands for floating type,
+-- returns Nothing for vector types.
+primRepIsFloat :: PrimRep -> Maybe Bool
+primRepIsFloat  FloatRep     = Just True
+primRepIsFloat  DoubleRep    = Just True
+primRepIsFloat  (VecRep _ _) = Nothing
+primRepIsFloat  _            = Just False
+
 
 {-
 ************************************************************************
@@ -1025,15 +1032,6 @@
     -- Duplicates in this list will be removed by 'mkFsEnv'
     dataConsFields dcs = concatMap dataConFieldLabels dcs
 
-=======
--- | Return if Rep stands for floating type,
--- returns Nothing for vector types.
-primRepIsFloat :: PrimRep -> Maybe Bool
-primRepIsFloat  FloatRep     = Just True
-primRepIsFloat  DoubleRep    = Just True
-primRepIsFloat  (VecRep _ _) = Nothing
-primRepIsFloat  _            = Just False
->>>>>>> 6da18b88
 
 {-
 ************************************************************************
