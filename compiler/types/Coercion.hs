{-
(c) The University of Glasgow 2006
-}

{-# LANGUAGE RankNTypes, CPP, MultiWayIf, FlexibleContexts #-}

-- | Module for (a) type kinds and (b) type coercions,
-- as used in System FC. See 'CoreSyn.Expr' for
-- more on System FC and how coercions fit into it.
--
module Coercion (
        -- * Main data type
        Coercion, CoercionN, CoercionR, CoercionP, MCoercion(..), MCoercionR,
        UnivCoProvenance, CoercionHole(..), coHoleCoVar, setCoHoleCoVar,
        LeftOrRight(..),
        Var, CoVar, TyCoVar,
        Role(..), ltRole,

        -- ** Functions over coercions
        coVarTypes, coVarKind, coVarKindsTypesRole, coVarRole,
        coercionType, coercionKind, coercionKinds,
        mkCoercionType,
        coercionRole, coercionKindRole,

        -- ** Constructing coercions
        mkGReflCo, mkReflCo, mkRepReflCo, mkNomReflCo,
        mkCoVarCo, mkCoVarCos,
        mkAxInstCo, mkUnbranchedAxInstCo,
        mkAxInstRHS, mkUnbranchedAxInstRHS,
        mkAxInstLHS, mkUnbranchedAxInstLHS,
        mkPiCo, mkPiCos, mkCoCast,
        mkSymCo, mkTransCo,
        mkNthCo, nthCoRole, mkLRCo,
        mkInstCo, mkAppCo, mkAppCos, mkTyConAppCo, mkFunCo,
        mkForAllCo, mkForAllCos, mkHomoForAllCos,
        mkPhantomCo,
        mkUnsafeCo, mkHoleCo, mkUnivCo, mkSubCo,
        mkAxiomInstCo, mkProofIrrelCo,
        downgradeRole, maybeSubCo, mkAxiomRuleCo,
        mkGReflRightCo, mkGReflLeftCo, mkCoherenceLeftCo, mkCoherenceRightCo,
        mkKindCo, castCoercionKind, castCoercionKindI,

        mkHeteroCoercionType,

        -- ** Decomposition
        instNewTyCon_maybe,

        NormaliseStepper, NormaliseStepResult(..), composeSteppers,
        mapStepResult, unwrapNewTypeStepper,
        topNormaliseNewType_maybe, topNormaliseTypeX,

        decomposeCo, decomposeFunCo, decomposePiCos, getCoVar_maybe,
        splitTyConAppCo_maybe,
        splitAppCo_maybe,
        splitFunCo_maybe,
        splitForAllCo_maybe,
        splitForAllCo_ty_maybe, splitForAllCo_co_maybe,

        nthRole, tyConRolesX, tyConRolesRepresentational, setNominalRole_maybe,

        pickLR,

        isGReflCo, isReflCo, isReflCo_maybe, isGReflCo_maybe, isReflexiveCo, isReflexiveCo_maybe,
        isReflCoVar_maybe,

        -- ** Coercion variables
        mkCoVar, isCoVar, coVarName, setCoVarName, setCoVarUnique,
        isCoVar_maybe,

        -- ** Free variables
        tyCoVarsOfCo, tyCoVarsOfCos, coVarsOfCo,
        tyCoFVsOfCo, tyCoFVsOfCos, tyCoVarsOfCoDSet,
        coercionSize,

        -- ** Substitution
        CvSubstEnv, emptyCvSubstEnv,
        lookupCoVar,
        substCo, substCos, substCoVar, substCoVars, substCoWith,
        substCoVarBndr,
        extendTvSubstAndInScope, getCvSubstEnv,

        -- ** Lifting
        liftCoSubst, liftCoSubstTyVar, liftCoSubstWith, liftCoSubstWithEx,
        emptyLiftingContext, extendLiftingContext, extendLiftingContextAndInScope,
        liftCoSubstVarBndrUsing, isMappedByLC,

        mkSubstLiftingContext, zapLiftingContext,
        substForAllCoBndrUsingLC, lcTCvSubst, lcInScopeSet,

        LiftCoEnv, LiftingContext(..), liftEnvSubstLeft, liftEnvSubstRight,
        substRightCo, substLeftCo, swapLiftCoEnv, lcSubstLeft, lcSubstRight,

        -- ** Comparison
        eqCoercion, eqCoercionX,

        -- ** Forcing evaluation of coercions
        seqCo,

        -- * Pretty-printing
        pprCo, pprParendCo,
        pprCoAxiom, pprCoAxBranch, pprCoAxBranchHdr,

        -- * Tidying
        tidyCo, tidyCos,

        -- * Other
        promoteCoercion, buildCoercion,

        rigToCo
       ) where

#include "HsVersions.h"

import GhcPrelude

import TyCoRep
import Type
import TyCon
import CoAxiom
import Var
import VarEnv
import VarSet
import Name hiding ( varName )
import Util
import BasicTypes
import Outputable
import Unique
import Pair
import SrcLoc
import PrelNames
import TysPrim          ( eqPhantPrimTyCon )
import ListSetOps
import Maybes
import UniqFM
import Weight

import Control.Monad (foldM, zipWithM)
import Data.Function ( on )

{-
%************************************************************************
%*                                                                      *
     -- The coercion arguments always *precisely* saturate
     -- arity of (that branch of) the CoAxiom.  If there are
     -- any left over, we use AppCo.  See
     -- See [Coercion axioms applied to coercions] in TyCoRep

\subsection{Coercion variables}
%*                                                                      *
%************************************************************************
-}

coVarName :: CoVar -> Name
coVarName = varName

setCoVarUnique :: CoVar -> Unique -> CoVar
setCoVarUnique = setVarUnique

setCoVarName :: CoVar -> Name -> CoVar
setCoVarName   = setVarName

{-
%************************************************************************
%*                                                                      *
                   Pretty-printing CoAxioms
%*                                                                      *
%************************************************************************

Defined here to avoid module loops. CoAxiom is loaded very early on.

-}

pprCoAxiom :: CoAxiom br -> SDoc
pprCoAxiom ax@(CoAxiom { co_ax_branches = branches })
  = hang (text "axiom" <+> ppr ax <+> dcolon)
       2 (vcat (map (ppr_co_ax_branch (\_ ty -> equals <+> pprType ty) ax) $
                    fromBranches branches))

pprCoAxBranch :: CoAxiom br -> CoAxBranch -> SDoc
pprCoAxBranch = ppr_co_ax_branch pprRhs
  where
    pprRhs fam_tc rhs
      | isDataFamilyTyCon fam_tc
      = empty -- Don't bother printing anything for the RHS of a data family
              -- instance...

      | otherwise
      = equals <+> ppr rhs
              -- ...but for a type family instance, do print out the RHS, since
              -- it might be needed to disambiguate between duplicate instances
              -- (#14179)

pprCoAxBranchHdr :: CoAxiom br -> BranchIndex -> SDoc
pprCoAxBranchHdr ax index = pprCoAxBranch ax (coAxiomNthBranch ax index)

ppr_co_ax_branch :: (TyCon -> Type -> SDoc) -> CoAxiom br -> CoAxBranch -> SDoc
ppr_co_ax_branch ppr_rhs
              (CoAxiom { co_ax_tc = fam_tc, co_ax_name = name })
              (CoAxBranch { cab_tvs = tvs
                          , cab_cvs = cvs
                          , cab_lhs = lhs
                          , cab_rhs = rhs
                          , cab_loc = loc })
  = foldr1 (flip hangNotEmpty 2)
        [ pprUserForAll (mkTyCoVarBinders Inferred (ee_tvs ++ cvs))
        , pprTypeApp fam_tc ee_lhs <+> ppr_rhs fam_tc rhs
        , text "-- Defined" <+> pprLoc loc ]
  where
        pprLoc loc
          | isGoodSrcSpan loc
          = text "at" <+> ppr (srcSpanStart loc)

          | otherwise
          = text "in" <+>
              quotes (ppr (nameModule name))

        (ee_tvs, ee_lhs)
          | Just (tycon, tc_args) <- splitTyConApp_maybe rhs
          , isDataFamilyTyCon fam_tc
          = -- Eta-expand LHS types, because sometimes data family instances
            -- are eta-reduced.
            -- See Note [Eta reduction for data family axioms] in TcInstDecls.
            let tc_tvs           = tyConTyVars tycon
                etad_tvs         = dropList tc_args tc_tvs
                etad_tys         = mkTyVarTys etad_tvs
                eta_expanded_tvs = tvs `chkAppend` etad_tvs
                eta_expanded_lhs = lhs `chkAppend` etad_tys
            in (eta_expanded_tvs, eta_expanded_lhs)
          | otherwise
          = (tvs, lhs)

{-
%************************************************************************
%*                                                                      *
        Destructing coercions
%*                                                                      *
%************************************************************************

Note [Function coercions]
~~~~~~~~~~~~~~~~~~~~~~~~~
Remember that
  (->) :: forall r1 r2. TYPE r1 -> TYPE r2 -> TYPE LiftedRep

Hence
  FunCo r mult co1 co2 :: (s1->t1) ~r (s2->t2)
is short for
  TyConAppCo (->) mult co_rep1 co_rep2 co1 co2
where co_rep1, co_rep2 are the coercions on the representations.
-}


-- | This breaks a 'Coercion' with type @T A B C ~ T D E F@ into
-- a list of 'Coercion's of kinds @A ~ D@, @B ~ E@ and @E ~ F@. Hence:
--
-- > decomposeCo 3 c [r1, r2, r3] = [nth r1 0 c, nth r2 1 c, nth r3 2 c]
decomposeCo :: Arity -> Coercion
            -> [Role]  -- the roles of the output coercions
                       -- this must have at least as many
                       -- entries as the Arity provided
            -> [Coercion]
decomposeCo arity co rs
  = [mkNthCo r n co | (n,r) <- [0..(arity-1)] `zip` rs ]
           -- Remember, Nth is zero-indexed

decomposeFunCo :: HasDebugCallStack
               => Role      -- Role of the input coercion
               -> Coercion  -- Input coercion
               -> (Coercion, Coercion, Coercion)
-- Expects co :: (s1 -> t1) ~ (s2 -> t2)
-- Returns (co1 :: s1~s2, co2 :: t1~t2)
-- See Note [Function coercions] for the "3" and "4"
decomposeFunCo r co = ASSERT2( all_ok, ppr co )
                      (mkNthCo r 0 co, mkNthCo r 3 co, mkNthCo r 4 co)
  where
    Pair s1t1 s2t2 = coercionKind co
    all_ok = isFunTy s1t1 && isFunTy s2t2

{- Note [Pushing a coercion into a pi-type]
~~~~~~~~~~~~~~~~~~~~~~~~~~~~~~~~~~~~~~~~~~~
Suppose we have this:
    (f |> co) t1 .. tn
Then we want to push the coercion into the arguments, so as to make
progress. For example of why you might want to do so, see Note
[Respecting definitional equality] in TyCoRep.

This is done by decomposePiCos.  Specifically, if
    decomposePiCos co [t1,..,tn] = ([co1,...,cok], cor)
then
    (f |> co) t1 .. tn   =   (f (t1 |> co1) ... (tk |> cok)) |> cor) t(k+1) ... tn

Notes:

* k can be smaller than n! That is decomposePiCos can return *fewer*
  coercions than there are arguments (ie k < n), if the kind provided
  doesn't have enough binders.

* If there is a type error, we might see
       (f |> co) t1
  where co :: (forall a. ty) ~ (ty1 -> ty2)
  Here 'co' is insoluble, but we don't want to crash in decoposePiCos.
  So decomposePiCos carefully tests both sides of the coercion to check
  they are both foralls or both arrows.  Not doing this caused Trac #15343.
-}

decomposePiCos :: HasDebugCallStack
               => CoercionN -> Pair Type  -- Coercion and its kind
               -> [Type]
               -> ([CoercionN], CoercionN)
-- See Note [Pushing a coercion into a pi-type]
decomposePiCos orig_co (Pair orig_k1 orig_k2) orig_args
  = go [] (orig_subst,orig_k1) orig_co (orig_subst,orig_k2) orig_args
  where
    orig_subst = mkEmptyTCvSubst $ mkInScopeSet $
                 tyCoVarsOfTypes orig_args `unionVarSet` tyCoVarsOfCo orig_co

    go :: [CoercionN]      -- accumulator for argument coercions, reversed
       -> (TCvSubst,Kind)  -- Lhs kind of coercion
       -> CoercionN        -- coercion originally applied to the function
       -> (TCvSubst,Kind)  -- Rhs kind of coercion
       -> [Type]           -- Arguments to that function
       -> ([CoercionN], Coercion)
    -- Invariant:  co :: subst1(k2) ~ subst2(k2)

    go acc_arg_cos (subst1,k1) co (subst2,k2) (ty:tys)
      | Just (a, t1) <- splitForAllTy_maybe k1
      , Just (b, t2) <- splitForAllTy_maybe k2
        -- know     co :: (forall a:s1.t1) ~ (forall b:s2.t2)
        --    function :: forall a:s1.t1   (the function is not passed to decomposePiCos)
        --           a :: s1
        --           b :: s2
        --          ty :: s2
        -- need arg_co :: s2 ~ s1
        --      res_co :: t1[ty |> arg_co / a] ~ t2[ty / b]
      = let arg_co  = mkNthCo Nominal 0 (mkSymCo co)
            res_co  = mkInstCo co (mkGReflLeftCo Nominal ty arg_co)
            subst1' = extendTCvSubst subst1 a (ty `CastTy` arg_co)
            subst2' = extendTCvSubst subst2 b ty
        in
        go (arg_co : acc_arg_cos) (subst1', t1) res_co (subst2', t2) tys

      | Just (_s1, t1) <- splitFunTy_maybe k1
      , Just (_s2, t2) <- splitFunTy_maybe k2
        -- know     co :: (s1 -> t1) ~ (s2 -> t2)
        --    function :: s1 -> t1
        --          ty :: s2
        -- need arg_co :: s2 ~ s1
        --      res_co :: t1 ~ t2
      = let (_, sym_arg_co, res_co) = decomposeFunCo Nominal co
            -- It should be fine to ignore the multiplicity bit of the coercion
            -- for a Nominal coercion.
            arg_co               = mkSymCo sym_arg_co
        in
        go (arg_co : acc_arg_cos) (subst1,t1) res_co (subst2,t2) tys

      | not (isEmptyTCvSubst subst1) || not (isEmptyTCvSubst subst2)
      = go acc_arg_cos (zapTCvSubst subst1, substTy subst1 k1)
                       co
                       (zapTCvSubst subst2, substTy subst1 k2)
                       (ty:tys)

      -- tys might not be empty, if the left-hand type of the original coercion
      -- didn't have enough binders
    go acc_arg_cos _ki1 co _ki2 _tys = (reverse acc_arg_cos, co)

-- | Attempts to obtain the type variable underlying a 'Coercion'
getCoVar_maybe :: Coercion -> Maybe CoVar
getCoVar_maybe (CoVarCo cv) = Just cv
getCoVar_maybe _            = Nothing

-- | Attempts to tease a coercion apart into a type constructor and the application
-- of a number of coercion arguments to that constructor
splitTyConAppCo_maybe :: Coercion -> Maybe (TyCon, [Coercion])
splitTyConAppCo_maybe co
  | Just (ty, r) <- isReflCo_maybe co
  = do { (tc, tys) <- splitTyConApp_maybe ty
       ; let args = zipWith mkReflCo (tyConRolesX r tc) tys
       ; return (tc, args) }
splitTyConAppCo_maybe (TyConAppCo _ tc cos) = Just (tc, cos)
splitTyConAppCo_maybe (FunCo _ w arg res)     = Just (funTyCon, cos)
  where cos = [w, mkRuntimeRepCo arg, mkRuntimeRepCo res, arg, res]
splitTyConAppCo_maybe _                     = Nothing

rigToCo :: Rig -> Coercion
rigToCo r = mkNomReflCo (fromMult r)

-- first result has role equal to input; third result is Nominal
splitAppCo_maybe :: Coercion -> Maybe (Coercion, Coercion)
-- ^ Attempt to take a coercion application apart.
splitAppCo_maybe (AppCo co arg) = Just (co, arg)
splitAppCo_maybe (TyConAppCo r tc args)
  | args `lengthExceeds` tyConArity tc
  , Just (args', arg') <- snocView args
  = Just ( mkTyConAppCo r tc args', arg' )

  | mightBeUnsaturatedTyCon tc
    -- Never create unsaturated type family apps!
  , Just (args', arg') <- snocView args
  , Just arg'' <- setNominalRole_maybe (nthRole r tc (length args')) arg'
  = Just ( mkTyConAppCo r tc args', arg'' )
       -- Use mkTyConAppCo to preserve the invariant
       --  that identity coercions are always represented by Refl

splitAppCo_maybe co
  | Just (ty, r) <- isReflCo_maybe co
  , Just (ty1, ty2) <- splitAppTy_maybe ty
  = Just (mkReflCo r ty1, mkNomReflCo ty2)
splitAppCo_maybe _ = Nothing

-- Only used in specialise/Rules
splitFunCo_maybe :: HasCallStack => Coercion -> Maybe (Coercion, Coercion)
splitFunCo_maybe (FunCo _ _ arg res) = Just (arg, res)
splitFunCo_maybe _ = Nothing

splitForAllCo_maybe :: Coercion -> Maybe (TyCoVar, Coercion, Coercion)
splitForAllCo_maybe (ForAllCo tv k_co co) = Just (tv, k_co, co)
splitForAllCo_maybe _                     = Nothing

-- | Like 'splitForAllCo_maybe', but only returns Just for tyvar binder
splitForAllCo_ty_maybe :: Coercion -> Maybe (TyVar, Coercion, Coercion)
splitForAllCo_ty_maybe (ForAllCo tv k_co co)
  | isTyVar tv = Just (tv, k_co, co)
splitForAllCo_ty_maybe _ = Nothing

-- | Like 'splitForAllCo_maybe', but only returns Just for covar binder
splitForAllCo_co_maybe :: Coercion -> Maybe (CoVar, Coercion, Coercion)
splitForAllCo_co_maybe (ForAllCo cv k_co co)
  | isCoVar cv = Just (cv, k_co, co)
splitForAllCo_co_maybe _ = Nothing

-------------------------------------------------------
-- and some coercion kind stuff

coVarTypes :: HasDebugCallStack => CoVar -> Pair Type
coVarTypes cv
  | (_, _, ty1, ty2, _) <- coVarKindsTypesRole cv
  = Pair ty1 ty2

coVarKindsTypesRole :: HasDebugCallStack => CoVar -> (Kind,Kind,Type,Type,Role)
coVarKindsTypesRole cv
 | Just (tc, [k1,k2,ty1,ty2]) <- splitTyConApp_maybe (varType cv)
 = let role
         | tc `hasKey` eqPrimTyConKey     = Nominal
         | tc `hasKey` eqReprPrimTyConKey = Representational
         | otherwise                      = panic "coVarKindsTypesRole"
   in (k1,k2,ty1,ty2,role)
 | otherwise = pprPanic "coVarKindsTypesRole, non coercion variable"
                        (ppr cv $$ ppr (varType cv))

coVarKind :: CoVar -> Type
coVarKind cv
  = ASSERT( isCoVar cv )
    varType cv

coVarRole :: CoVar -> Role
coVarRole cv
  | tc `hasKey` eqPrimTyConKey
  = Nominal
  | tc `hasKey` eqReprPrimTyConKey
  = Representational
  | otherwise
  = pprPanic "coVarRole: unknown tycon" (ppr cv <+> dcolon <+> ppr (varType cv))

  where
    tc = case tyConAppTyCon_maybe (varType cv) of
           Just tc0 -> tc0
           Nothing  -> pprPanic "coVarRole: not tyconapp" (ppr cv)

-- | Makes a coercion type from two types: the types whose equality
-- is proven by the relevant 'Coercion'
mkCoercionType :: Role -> Type -> Type -> Type
mkCoercionType Nominal          = mkPrimEqPred
mkCoercionType Representational = mkReprPrimEqPred
mkCoercionType Phantom          = \ty1 ty2 ->
  let ki1 = typeKind ty1
      ki2 = typeKind ty2
  in
  TyConApp eqPhantPrimTyCon [ki1, ki2, ty1, ty2]

mkHeteroCoercionType :: Role -> Kind -> Kind -> Type -> Type -> Type
mkHeteroCoercionType Nominal          = mkHeteroPrimEqPred
mkHeteroCoercionType Representational = mkHeteroReprPrimEqPred
mkHeteroCoercionType Phantom          = panic "mkHeteroCoercionType"

-- | Given a coercion @co1 :: (a :: TYPE r1) ~ (b :: TYPE r2)@,
-- produce a coercion @rep_co :: r1 ~ r2@.
mkRuntimeRepCo :: HasDebugCallStack => Coercion -> Coercion
mkRuntimeRepCo co
  = mkNthCo Nominal 0 kind_co
  where
    kind_co = mkKindCo co  -- kind_co :: TYPE r1 ~ TYPE r2
                           -- (up to silliness with Constraint)

isReflCoVar_maybe :: Var -> Maybe Coercion
-- If cv :: t~t then isReflCoVar_maybe cv = Just (Refl t)
-- Works on all kinds of Vars, not just CoVars
isReflCoVar_maybe cv
  | isCoVar cv
  , Pair ty1 ty2 <- coVarTypes cv
  , ty1 `eqType` ty2
  = Just (mkReflCo (coVarRole cv) ty1)
  | otherwise
  = Nothing

-- | Tests if this coercion is obviously a generalized reflexive coercion.
-- Guaranteed to work very quickly.
isGReflCo :: Coercion -> Bool
isGReflCo (GRefl{}) = True
isGReflCo (Refl{})  = True -- Refl ty == GRefl N ty MRefl
isGReflCo _         = False

-- | Tests if this MCoercion is obviously generalized reflexive
-- Guaranteed to work very quickly.
isGReflMCo :: MCoercion -> Bool
isGReflMCo MRefl = True
isGReflMCo (MCo co) | isGReflCo co = True
isGReflMCo _ = False

-- | Tests if this coercion is obviously reflexive. Guaranteed to work
-- very quickly. Sometimes a coercion can be reflexive, but not obviously
-- so. c.f. 'isReflexiveCo'
isReflCo :: Coercion -> Bool
isReflCo (Refl{}) = True
isReflCo (GRefl _ _ mco) | isGReflMCo mco = True
isReflCo _ = False

-- | Returns the type coerced if this coercion is a generalized reflexive
-- coercion. Guaranteed to work very quickly.
isGReflCo_maybe :: Coercion -> Maybe (Type, Role)
isGReflCo_maybe (GRefl r ty _) = Just (ty, r)
isGReflCo_maybe (Refl ty)      = Just (ty, Nominal)
isGReflCo_maybe _ = Nothing

-- | Returns the type coerced if this coercion is reflexive. Guaranteed
-- to work very quickly. Sometimes a coercion can be reflexive, but not
-- obviously so. c.f. 'isReflexiveCo_maybe'
isReflCo_maybe :: Coercion -> Maybe (Type, Role)
isReflCo_maybe (Refl ty) = Just (ty, Nominal)
isReflCo_maybe (GRefl r ty mco) | isGReflMCo mco = Just (ty, r)
isReflCo_maybe _ = Nothing

-- | Slowly checks if the coercion is reflexive. Don't call this in a loop,
-- as it walks over the entire coercion.
isReflexiveCo :: Coercion -> Bool
isReflexiveCo = isJust . isReflexiveCo_maybe

-- | Extracts the coerced type from a reflexive coercion. This potentially
-- walks over the entire coercion, so avoid doing this in a loop.
isReflexiveCo_maybe :: Coercion -> Maybe (Type, Role)
isReflexiveCo_maybe (Refl ty) = Just (ty, Nominal)
isReflexiveCo_maybe (GRefl r ty mco) | isGReflMCo mco = Just (ty, r)
isReflexiveCo_maybe co
  | ty1 `eqType` ty2
  = Just (ty1, r)
  | otherwise
  = Nothing
  where (Pair ty1 ty2, r) = coercionKindRole co

{-
%************************************************************************
%*                                                                      *
            Building coercions
%*                                                                      *
%************************************************************************

These "smart constructors" maintain the invariants listed in the definition
of Coercion, and they perform very basic optimizations.

Note [Role twiddling functions]
~~~~~~~~~~~~~~~~~~~~~~~~~~~~~~~

There are a plethora of functions for twiddling roles:

mkSubCo: Requires a nominal input coercion and always produces a
representational output. This is used when you (the programmer) are sure you
know exactly that role you have and what you want.

downgradeRole_maybe: This function takes both the input role and the output role
as parameters. (The *output* role comes first!) It can only *downgrade* a
role -- that is, change it from N to R or P, or from R to P. This one-way
behavior is why there is the "_maybe". If an upgrade is requested, this
function produces Nothing. This is used when you need to change the role of a
coercion, but you're not sure (as you're writing the code) of which roles are
involved.

This function could have been written using coercionRole to ascertain the role
of the input. But, that function is recursive, and the caller of downgradeRole_maybe
often knows the input role. So, this is more efficient.

downgradeRole: This is just like downgradeRole_maybe, but it panics if the
conversion isn't a downgrade.

setNominalRole_maybe: This is the only function that can *upgrade* a coercion.
The result (if it exists) is always Nominal. The input can be at any role. It
works on a "best effort" basis, as it should never be strictly necessary to
upgrade a coercion during compilation. It is currently only used within GHC in
splitAppCo_maybe. In order to be a proper inverse of mkAppCo, the second
coercion that splitAppCo_maybe returns must be nominal. But, it's conceivable
that splitAppCo_maybe is operating over a TyConAppCo that uses a
representational coercion. Hence the need for setNominalRole_maybe.
splitAppCo_maybe, in turn, is used only within coercion optimization -- thus,
it is not absolutely critical that setNominalRole_maybe be complete.

Note that setNominalRole_maybe will never upgrade a phantom UnivCo. Phantom
UnivCos are perfectly type-safe, whereas representational and nominal ones are
not. Indeed, `unsafeCoerce` is implemented via a representational UnivCo.
(Nominal ones are no worse than representational ones, so this function *will*
change a UnivCo Representational to a UnivCo Nominal.)

Conal Elliott also came across a need for this function while working with the
GHC API, as he was decomposing Core casts. The Core casts use representational
coercions, as they must, but his use case required nominal coercions (he was
building a GADT). So, that's why this function is exported from this module.

One might ask: shouldn't downgradeRole_maybe just use setNominalRole_maybe as
appropriate? I (Richard E.) have decided not to do this, because upgrading a
role is bizarre and a caller should have to ask for this behavior explicitly.

-}

-- | Make a generalized reflexive coercion
mkGReflCo :: Role -> Type -> MCoercionN -> Coercion
mkGReflCo r ty mco
  | isGReflMCo mco = if r == Nominal then Refl ty
                     else GRefl r ty MRefl
  | otherwise    = GRefl r ty mco

-- | Make a reflexive coercion
mkReflCo :: Role -> Type -> Coercion
mkReflCo Nominal ty = Refl ty
mkReflCo r       ty = GRefl r ty MRefl

-- | Make a representational reflexive coercion
mkRepReflCo :: Type -> Coercion
mkRepReflCo ty = GRefl Representational ty MRefl

-- | Make a nominal reflexive coercion
mkNomReflCo :: Type -> Coercion
mkNomReflCo = Refl

-- | Apply a type constructor to a list of coercions. It is the
-- caller's responsibility to get the roles correct on argument coercions.
mkTyConAppCo :: HasDebugCallStack => Role -> TyCon -> [Coercion] -> Coercion
mkTyConAppCo r tc cos
  | [w, _rep1, _rep2, co1, co2] <- cos   -- See Note [Function coercions]
  , isFunTyCon tc
  = -- (a :: TYPE ra) -> (b :: TYPE rb)  ~  (c :: TYPE rc) -> (d :: TYPE rd)
    -- rep1 :: ra  ~  rc        rep2 :: rb  ~  rd
    -- co1  :: a   ~  c         co2  :: b   ~  d
    mkFunCo r w co1 co2

               -- Expand type synonyms
  | Just (tv_co_prs, rhs_ty, leftover_cos) <- expandSynTyCon_maybe tc cos
  = mkAppCos (liftCoSubst r (mkLiftingContext tv_co_prs) rhs_ty) leftover_cos

  | Just tys_roles <- traverse isReflCo_maybe cos
  = mkReflCo r (mkTyConApp tc (map fst tys_roles))
  -- See Note [Refl invariant]

  | otherwise = TyConAppCo r tc cos

-- | Build a function 'Coercion' from two other 'Coercion's. That is,
-- given @co1 :: a ~ b@ and @co2 :: x ~ y@ produce @co :: (a -> x) ~ (b -> y)@.
mkFunCo :: Role -> Coercion -> Coercion -> Coercion -> Coercion
mkFunCo r w co1 co2
    -- See Note [Refl invariant]
  | Just (ty1, _) <- isReflCo_maybe co1
  , Just (ty2, _) <- isReflCo_maybe co2
  , Just (w, _) <- isReflCo_maybe w
  = mkReflCo r (mkFunTy (RigThing w) ty1 ty2)
  | otherwise = FunCo r w co1 co2

-- | Apply a 'Coercion' to another 'Coercion'.
-- The second coercion must be Nominal, unless the first is Phantom.
-- If the first is Phantom, then the second can be either Phantom or Nominal.
mkAppCo :: Coercion     -- ^ :: t1 ~r t2
        -> Coercion     -- ^ :: s1 ~N s2, where s1 :: k1, s2 :: k2
        -> Coercion     -- ^ :: t1 s1 ~r t2 s2
mkAppCo co arg
  | Just (ty1, r) <- isReflCo_maybe co
  , Just (ty2, _) <- isReflCo_maybe arg
  = mkReflCo r (mkAppTy ty1 ty2)

  | Just (ty1, r) <- isReflCo_maybe co
  , Just (tc, tys) <- splitTyConApp_maybe ty1
    -- Expand type synonyms; a TyConAppCo can't have a type synonym (Trac #9102)
  = mkTyConAppCo r tc (zip_roles (tyConRolesX r tc) tys)
  where
    zip_roles (r1:_)  []            = [downgradeRole r1 Nominal arg]
    zip_roles (r1:rs) (ty1:tys)     = mkReflCo r1 ty1 : zip_roles rs tys
    zip_roles _       _             = panic "zip_roles" -- but the roles are infinite...

mkAppCo (TyConAppCo r tc args) arg
  = case r of
      Nominal          -> mkTyConAppCo Nominal tc (args ++ [arg])
      Representational -> mkTyConAppCo Representational tc (args ++ [arg'])
        where new_role = (tyConRolesRepresentational tc) !! (length args)
              arg'     = downgradeRole new_role Nominal arg
      Phantom          -> mkTyConAppCo Phantom tc (args ++ [toPhantomCo arg])
mkAppCo co arg = AppCo co  arg
-- Note, mkAppCo is careful to maintain invariants regarding
-- where Refl constructors appear; see the comments in the definition
-- of Coercion and the Note [Refl invariant] in TyCoRep.

-- | Applies multiple 'Coercion's to another 'Coercion', from left to right.
-- See also 'mkAppCo'.
mkAppCos :: Coercion
         -> [Coercion]
         -> Coercion
mkAppCos co1 cos = foldl' mkAppCo co1 cos

{- Note [Unused coercion variable in ForAllCo]

See Note [Unused coercion variable in ForAllTy] in TyCoRep for the motivation for
checking coercion variable in types.
To lift the design choice to (ForAllCo cv kind_co body_co), we have two options:

(1) In mkForAllCo, we check whether cv is a coercion variable
    and whether it is not used in body_co. If so we construct a FunCo.
(2) We don't do this check in mkForAllCo.
    In coercionKind, we use mkTyCoForAllTy to perform the check and construct
    a FunTy when necessary.

We chose (2) for two reasons:

* for a coercion, all that matters is its kind, So ForAllCo or FunCo does not
  make a difference.
* even if cv occurs in body_co, it is possible that cv does not occur in the kind
  of body_co. Therefore the check in coercionKind is inevitable.

-}


-- | Make a Coercion from a tycovar, a kind coercion, and a body coercion.
-- The kind of the tycovar should be the left-hand kind of the kind coercion.
-- See Note [Unused coercion variable in ForAllCo]
mkForAllCo :: TyCoVar -> CoercionN -> Coercion -> Coercion
mkForAllCo tv kind_co co
  | ASSERT( varType tv `eqType` (pFst $ coercionKind kind_co)) True
  , Just (ty, r) <- isReflCo_maybe co
  , isGReflCo kind_co
  = mkReflCo r (mkTyCoInvForAllTy tv ty)
  | otherwise
  = ForAllCo tv kind_co co

-- | Like 'mkForAllCo', but the inner coercion shouldn't be an obvious
-- reflexive coercion. For example, it is guaranteed in 'mkForAllCos'.
-- The kind of the tycovar should be the left-hand kind of the kind coercion.
mkForAllCo_NoRefl :: TyCoVar -> CoercionN -> Coercion -> Coercion
mkForAllCo_NoRefl tv kind_co co
  | ASSERT( varType tv `eqType` (pFst $ coercionKind kind_co)) True
  , ASSERT( not (isReflCo co)) True
  , isCoVar tv
  , not (tv `elemVarSet` tyCoVarsOfCo co)
  = FunCo (coercionRole co) kind_co co
  | otherwise
  = ForAllCo tv kind_co co

-- | Make nested ForAllCos
mkForAllCos :: [(TyCoVar, CoercionN)] -> Coercion -> Coercion
mkForAllCos bndrs co
  | Just (ty, r ) <- isReflCo_maybe co
  = let (refls_rev'd, non_refls_rev'd) = span (isReflCo . snd) (reverse bndrs) in
    foldl' (flip $ uncurry mkForAllCo_NoRefl)
           (mkReflCo r (mkTyCoInvForAllTys (reverse (map fst refls_rev'd)) ty))
           non_refls_rev'd
  | otherwise
  = foldr (uncurry mkForAllCo_NoRefl) co bndrs

-- | Make a Coercion quantified over a type/coercion variable;
-- the variable has the same type in both sides of the coercion
mkHomoForAllCos :: [TyCoVar] -> Coercion -> Coercion
mkHomoForAllCos tvs co
  | Just (ty, r) <- isReflCo_maybe co
  = mkReflCo r (mkTyCoInvForAllTys tvs ty)
  | otherwise
  = mkHomoForAllCos_NoRefl tvs co

-- | Like 'mkHomoForAllCos', but the inner coercion shouldn't be an obvious
-- reflexive coercion. For example, it is guaranteed in 'mkHomoForAllCos'.
mkHomoForAllCos_NoRefl :: [TyCoVar] -> Coercion -> Coercion
mkHomoForAllCos_NoRefl tvs orig_co
  = ASSERT( not (isReflCo orig_co))
    foldr go orig_co tvs
  where
    go tv co = mkForAllCo_NoRefl tv (mkNomReflCo (varType tv)) co

mkCoVarCo :: CoVar -> Coercion
-- cv :: s ~# t
-- See Note [mkCoVarCo]
mkCoVarCo cv = CoVarCo cv

mkCoVarCos :: [CoVar] -> [Coercion]
mkCoVarCos = map mkCoVarCo

{- Note [mkCoVarCo]
~~~~~~~~~~~~~~~~~~~
In the past, mkCoVarCo optimised (c :: t~t) to (Refl t).  That is
valid (although see Note [Unbound RULE binders] in Rules), but
it's a relatively expensive test and perhaps better done in
optCoercion.  Not a big deal either way.
-}

-- | Extract a covar, if possible. This check is dirty. Be ashamed
-- of yourself. (It's dirty because it cares about the structure of
-- a coercion, which is morally reprehensible.)
isCoVar_maybe :: Coercion -> Maybe CoVar
isCoVar_maybe (CoVarCo cv) = Just cv
isCoVar_maybe _            = Nothing

mkAxInstCo :: Role -> CoAxiom br -> BranchIndex -> [Type] -> [Coercion]
           -> Coercion
-- mkAxInstCo can legitimately be called over-staturated;
-- i.e. with more type arguments than the coercion requires
mkAxInstCo role ax index tys cos
  | arity == n_tys = downgradeRole role ax_role $
                     mkAxiomInstCo ax_br index (rtys `chkAppend` cos)
  | otherwise      = ASSERT( arity < n_tys )
                     downgradeRole role ax_role $
                     mkAppCos (mkAxiomInstCo ax_br index
                                             (ax_args `chkAppend` cos))
                              leftover_args
  where
    n_tys         = length tys
    ax_br         = toBranchedAxiom ax
    branch        = coAxiomNthBranch ax_br index
    tvs           = coAxBranchTyVars branch
    arity         = length tvs
    arg_roles     = coAxBranchRoles branch
    rtys          = zipWith mkReflCo (arg_roles ++ repeat Nominal) tys
    (ax_args, leftover_args)
                  = splitAt arity rtys
    ax_role       = coAxiomRole ax

-- worker function
mkAxiomInstCo :: CoAxiom Branched -> BranchIndex -> [Coercion] -> Coercion
mkAxiomInstCo ax index args
  = ASSERT( args `lengthIs` coAxiomArity ax index )
    AxiomInstCo ax index args

-- to be used only with unbranched axioms
mkUnbranchedAxInstCo :: Role -> CoAxiom Unbranched
                     -> [Type] -> [Coercion] -> Coercion
mkUnbranchedAxInstCo role ax tys cos
  = mkAxInstCo role ax 0 tys cos

mkAxInstRHS :: CoAxiom br -> BranchIndex -> [Type] -> [Coercion] -> Type
-- Instantiate the axiom with specified types,
-- returning the instantiated RHS
-- A companion to mkAxInstCo:
--    mkAxInstRhs ax index tys = snd (coercionKind (mkAxInstCo ax index tys))
mkAxInstRHS ax index tys cos
  = ASSERT( tvs `equalLength` tys1 )
    mkAppTys rhs' tys2
  where
    branch       = coAxiomNthBranch ax index
    tvs          = coAxBranchTyVars branch
    cvs          = coAxBranchCoVars branch
    (tys1, tys2) = splitAtList tvs tys
    rhs'         = substTyWith tvs tys1 $
                   substTyWithCoVars cvs cos $
                   coAxBranchRHS branch

mkUnbranchedAxInstRHS :: CoAxiom Unbranched -> [Type] -> [Coercion] -> Type
mkUnbranchedAxInstRHS ax = mkAxInstRHS ax 0

-- | Return the left-hand type of the axiom, when the axiom is instantiated
-- at the types given.
mkAxInstLHS :: CoAxiom br -> BranchIndex -> [Type] -> [Coercion] -> Type
mkAxInstLHS ax index tys cos
  = ASSERT( tvs `equalLength` tys1 )
    mkTyConApp fam_tc (lhs_tys `chkAppend` tys2)
  where
    branch       = coAxiomNthBranch ax index
    tvs          = coAxBranchTyVars branch
    cvs          = coAxBranchCoVars branch
    (tys1, tys2) = splitAtList tvs tys
    lhs_tys      = substTysWith tvs tys1 $
                   substTysWithCoVars cvs cos $
                   coAxBranchLHS branch
    fam_tc       = coAxiomTyCon ax

-- | Instantiate the left-hand side of an unbranched axiom
mkUnbranchedAxInstLHS :: CoAxiom Unbranched -> [Type] -> [Coercion] -> Type
mkUnbranchedAxInstLHS ax = mkAxInstLHS ax 0

-- | Manufacture an unsafe coercion from thin air.
--   Currently (May 14) this is used only to implement the
--   @unsafeCoerce#@ primitive.  Optimise by pushing
--   down through type constructors.
mkUnsafeCo :: Role -> Type -> Type -> Coercion
mkUnsafeCo role ty1 ty2
  = mkUnivCo UnsafeCoerceProv role ty1 ty2

-- | Make a coercion from a coercion hole
mkHoleCo :: CoercionHole -> Coercion
mkHoleCo h = HoleCo h

-- | Make a universal coercion between two arbitrary types.
mkUnivCo :: UnivCoProvenance
         -> Role       -- ^ role of the built coercion, "r"
         -> Type       -- ^ t1 :: k1
         -> Type       -- ^ t2 :: k2
         -> Coercion   -- ^ :: t1 ~r t2
mkUnivCo prov role ty1 ty2
  | ty1 `eqType` ty2 = mkReflCo role ty1
  | otherwise        = UnivCo prov role ty1 ty2

-- | Create a symmetric version of the given 'Coercion' that asserts
--   equality between the same types but in the other "direction", so
--   a kind of @t1 ~ t2@ becomes the kind @t2 ~ t1@.
mkSymCo :: Coercion -> Coercion

-- Do a few simple optimizations, but don't bother pushing occurrences
-- of symmetry to the leaves; the optimizer will take care of that.
mkSymCo co | isReflCo co          = co
mkSymCo    (SymCo co)             = co
mkSymCo    (SubCo (SymCo co))     = SubCo co
mkSymCo co                        = SymCo co

-- | Create a new 'Coercion' by composing the two given 'Coercion's transitively.
--   (co1 ; co2)
mkTransCo :: Coercion -> Coercion -> Coercion
mkTransCo co1 co2 | isReflCo co1 = co2
                  | isReflCo co2 = co1
mkTransCo (GRefl r t1 (MCo co1)) (GRefl _ _ (MCo co2))
  = GRefl r t1 (MCo $ mkTransCo co1 co2)
mkTransCo co1 co2                 = TransCo co1 co2

mkNthCo :: HasDebugCallStack
        => Role  -- the role of the coercion you're creating
        -> Int
        -> Coercion
        -> Coercion
mkNthCo r n co
  = ASSERT2( good_call, bad_call_msg )
    go r n co
  where
    Pair ty1 ty2 = coercionKind co

    go r 0 co
      | Just (ty, _) <- isReflCo_maybe co
      , Just (tv, _) <- splitForAllTy_maybe ty
      = -- works for both tyvar and covar
        ASSERT( r == Nominal )
        mkNomReflCo (varType tv)

    go r n co
      | Just (ty, r0) <- isReflCo_maybe co
      , let tc = tyConAppTyCon ty
      = ASSERT2( ok_tc_app ty n, ppr n $$ ppr ty )
        ASSERT( nthRole r0 tc n == r )
        mkReflCo r (tyConAppArgN n ty)
      where ok_tc_app :: Type -> Int -> Bool
            ok_tc_app ty n
              | Just (_, tys) <- splitTyConApp_maybe ty
              = tys `lengthExceeds` n
              | isForAllTy ty  -- nth:0 pulls out a kind coercion from a hetero forall
              = n == 0
              | otherwise
              = False

    go r 0 (ForAllCo _ kind_co _)
      = ASSERT( r == Nominal )
        kind_co
      -- If co :: (forall a1:k1. t1) ~ (forall a2:k2. t2)
      -- then (nth 0 co :: k1 ~N k2)
      -- If co :: (forall a1:t1 ~ t2. t1) ~ (forall a2:t3 ~ t4. t2)
      -- then (nth 0 co :: (t1 ~ t2) ~N (t3 ~ t4))

    go r n co@(FunCo r0 w arg res)
      -- See Note [Function coercions]
      -- If FunCo _ mult arg_co res_co ::   (s1:TYPE sk1 :mult-> s2:TYPE sk2)
      --                                  ~ (t1:TYPE tk1 :mult-> t2:TYPE tk2)
      -- Then we want to behave as if co was
      --    TyConAppCo mult argk_co resk_co arg_co res_co
      -- where
      --    argk_co :: sk1 ~ tk1  =  mkNthCo 0 (mkKindCo arg_co)
      --    resk_co :: sk2 ~ tk2  =  mkNthCo 0 (mkKindCo res_co)
      --                             i.e. mkRuntimeRepCo
      = case n of
          -- TODO: MattP, There may be comments to update.
          -- Include this list here to that grepping for a list of exactly
          -- length 5 points to here.
          -- [w, r1, r2, a1, a2]
          0 -> ASSERT( r == r0 )      w
          1 -> ASSERT( r == Nominal ) mkRuntimeRepCo arg
          2 -> ASSERT( r == Nominal ) mkRuntimeRepCo res
          3 -> ASSERT( r == r0 )      arg
          4 -> ASSERT( r == r0 )      res
          _ -> pprPanic "mkNthCo(FunCo)" (ppr n $$ ppr co)

    go r n (TyConAppCo r0 tc arg_cos) = ASSERT2( r == nthRole r0 tc n
                                                    , (vcat [ ppr tc
                                                            , ppr arg_cos
                                                            , ppr r0
                                                            , ppr n
                                                            , ppr r ]) )
                                             arg_cos `getNth` n

    go r n co =
      NthCo r n co

    -- Assertion checking
    bad_call_msg = vcat [ text "Coercion =" <+> ppr co
                        , text "LHS ty =" <+> ppr ty1
                        , text "RHS ty =" <+> ppr ty2
                        , text "n =" <+> ppr n, text "r =" <+> ppr r
                        , text "coercion role =" <+> ppr (coercionRole co) ]
    good_call
      -- If the Coercion passed in is between forall-types, then the Int must
      -- be 0 and the role must be Nominal.
      | Just (_tv1, _) <- splitForAllTy_maybe ty1
      , Just (_tv2, _) <- splitForAllTy_maybe ty2
      = n == 0 && r == Nominal

      -- If the Coercion passed in is between T tys and T tys', then the Int
      -- must be less than the length of tys/tys' (which must be the same
      -- lengths).
      --
      -- If the role of the Coercion is nominal, then the role passed in must
      -- be nominal. If the role of the Coercion is representational, then the
      -- role passed in must be tyConRolesRepresentational T !! n. If the role
      -- of the Coercion is Phantom, then the role passed in must be Phantom.
      --
      -- See also Note [NthCo Cached Roles] if you're wondering why it's
      -- blaringly obvious that we should be *computing* this role instead of
      -- passing it in.
      | Just (tc1, tys1) <- splitTyConApp_maybe ty1
      , Just (tc2, tys2) <- splitTyConApp_maybe ty2
      , tc1 == tc2
      = let len1 = length tys1
            len2 = length tys2
            good_role = case coercionRole co of
                          Nominal -> r == Nominal
                          Representational -> r == (tyConRolesRepresentational tc1 !! n)
                          Phantom -> r == Phantom
        in len1 == len2 && n < len1 && good_role

      | otherwise
      = True



-- | If you're about to call @mkNthCo r n co@, then @r@ should be
-- whatever @nthCoRole n co@ returns.
nthCoRole :: Int -> Coercion -> Role
nthCoRole n co
  | Just (tc, _) <- splitTyConApp_maybe lty
  = nthRole r tc n

  | Just _ <- splitForAllTy_maybe lty
  = Nominal

  | otherwise
  = pprPanic "nthCoRole" (ppr co)

  where
    (Pair lty _, r) = coercionKindRole co

mkLRCo :: LeftOrRight -> Coercion -> Coercion
mkLRCo lr co
  | Just (ty, eq) <- isReflCo_maybe co
  = mkReflCo eq (pickLR lr (splitAppTy ty))
  | otherwise
  = LRCo lr co

-- | Instantiates a 'Coercion'.
mkInstCo :: Coercion -> Coercion -> Coercion
mkInstCo (ForAllCo tcv _kind_co body_co) co
  | Just (arg, _) <- isReflCo_maybe co
      -- works for both tyvar and covar
  = substCoUnchecked (zipTCvSubst [tcv] [arg]) body_co
mkInstCo co arg = InstCo co arg

-- | Given @ty :: k1@, @co :: k1 ~ k2@,
-- produces @co' :: ty ~r (ty |> co)@
mkGReflRightCo :: Role -> Type -> CoercionN -> Coercion
mkGReflRightCo r ty co
  | isGReflCo co = mkReflCo r ty
    -- the kinds of @k1@ and @k2@ are the same, thus @isGReflCo@
    -- instead of @isReflCo@
  | otherwise = GRefl r ty (MCo co)

-- | Given @ty :: k1@, @co :: k1 ~ k2@,
-- produces @co' :: (ty |> co) ~r ty@
mkGReflLeftCo :: Role -> Type -> CoercionN -> Coercion
mkGReflLeftCo r ty co
  | isGReflCo co = mkReflCo r ty
    -- the kinds of @k1@ and @k2@ are the same, thus @isGReflCo@
    -- instead of @isReflCo@
  | otherwise    = mkSymCo $ GRefl r ty (MCo co)

-- | Given @ty :: k1@, @co :: k1 ~ k2@, @co2:: ty ~ ty'@,
-- produces @co' :: (ty |> co) ~r ty'
-- It is not only a utility function, but it saves allocation when co
-- is a GRefl coercion.
mkCoherenceLeftCo :: Role -> Type -> CoercionN -> Coercion -> Coercion
mkCoherenceLeftCo r ty co co2
  | isGReflCo co = co2
  | otherwise = (mkSymCo $ GRefl r ty (MCo co)) `mkTransCo` co2

-- | Given @ty :: k1@, @co :: k1 ~ k2@, @co2:: ty' ~ ty@,
-- produces @co' :: ty' ~r (ty |> co)
-- It is not only a utility function, but it saves allocation when co
-- is a GRefl coercion.
mkCoherenceRightCo :: Role -> Type -> CoercionN -> Coercion -> Coercion
mkCoherenceRightCo r ty co co2
  | isGReflCo co = co2
  | otherwise = co2 `mkTransCo` GRefl r ty (MCo co)

-- | Given @co :: (a :: k) ~ (b :: k')@ produce @co' :: k ~ k'@.
mkKindCo :: Coercion -> Coercion
mkKindCo co | Just (ty, _) <- isReflCo_maybe co = Refl (typeKind ty)
mkKindCo (GRefl _ _ (MCo co)) = co
mkKindCo (UnivCo (PhantomProv h) _ _ _)    = h
mkKindCo (UnivCo (ProofIrrelProv h) _ _ _) = h
mkKindCo co
  | Pair ty1 ty2 <- coercionKind co
       -- generally, calling coercionKind during coercion creation is a bad idea,
       -- as it can lead to exponential behavior. But, we don't have nested mkKindCos,
       -- so it's OK here.
  , let tk1 = typeKind ty1
        tk2 = typeKind ty2
  , tk1 `eqType` tk2
  = Refl tk1
  | otherwise
  = KindCo co

mkSubCo :: Coercion -> Coercion
-- Input coercion is Nominal, result is Representational
-- see also Note [Role twiddling functions]
mkSubCo (Refl ty) = GRefl Representational ty MRefl
mkSubCo (GRefl Nominal ty co) = GRefl Representational ty co
mkSubCo (TyConAppCo Nominal tc cos)
  = TyConAppCo Representational tc (applyRoles tc cos)
mkSubCo (FunCo Nominal w arg res)
  = FunCo Representational w
          (downgradeRole Representational Nominal arg)
          (downgradeRole Representational Nominal res)
mkSubCo co = ASSERT2( coercionRole co == Nominal, ppr co <+> ppr (coercionRole co) )
             SubCo co

-- | Changes a role, but only a downgrade. See Note [Role twiddling functions]
downgradeRole_maybe :: Role   -- ^ desired role
                    -> Role   -- ^ current role
                    -> Coercion -> Maybe Coercion
-- In (downgradeRole_maybe dr cr co) it's a precondition that
--                                   cr = coercionRole co

downgradeRole_maybe Nominal          Nominal          co = Just co
downgradeRole_maybe Nominal          _                _  = Nothing

downgradeRole_maybe Representational Nominal          co = Just (mkSubCo co)
downgradeRole_maybe Representational Representational co = Just co
downgradeRole_maybe Representational Phantom          _  = Nothing

downgradeRole_maybe Phantom          Phantom          co = Just co
downgradeRole_maybe Phantom          _                co = Just (toPhantomCo co)

-- | Like 'downgradeRole_maybe', but panics if the change isn't a downgrade.
-- See Note [Role twiddling functions]
downgradeRole :: Role  -- desired role
              -> Role  -- current role
              -> Coercion -> Coercion
downgradeRole r1 r2 co
  = case downgradeRole_maybe r1 r2 co of
      Just co' -> co'
      Nothing  -> pprPanic "downgradeRole" (ppr co)

-- | If the EqRel is ReprEq, makes a SubCo; otherwise, does nothing.
-- Note that the input coercion should always be nominal.
maybeSubCo :: EqRel -> Coercion -> Coercion
maybeSubCo NomEq  = id
maybeSubCo ReprEq = mkSubCo


mkAxiomRuleCo :: CoAxiomRule -> [Coercion] -> Coercion
mkAxiomRuleCo = AxiomRuleCo

-- | Make a "coercion between coercions".
mkProofIrrelCo :: Role       -- ^ role of the created coercion, "r"
               -> Coercion   -- ^ :: phi1 ~N phi2
               -> Coercion   -- ^ g1 :: phi1
               -> Coercion   -- ^ g2 :: phi2
               -> Coercion   -- ^ :: g1 ~r g2

-- if the two coercion prove the same fact, I just don't care what
-- the individual coercions are.
mkProofIrrelCo r co g  _ | isGReflCo co  = mkReflCo r (mkCoercionTy g)
  -- kco is a kind coercion, thus @isGReflCo@ rather than @isReflCo@
mkProofIrrelCo r kco        g1 g2 = mkUnivCo (ProofIrrelProv kco) r
                                             (mkCoercionTy g1) (mkCoercionTy g2)

{-
%************************************************************************
%*                                                                      *
   Roles
%*                                                                      *
%************************************************************************
-}

-- | Converts a coercion to be nominal, if possible.
-- See Note [Role twiddling functions]
setNominalRole_maybe :: Role -- of input coercion
                     -> Coercion -> Maybe Coercion
setNominalRole_maybe r co
  | r == Nominal = Just co
  | otherwise = setNominalRole_maybe_helper co
  where
    setNominalRole_maybe_helper (SubCo co)  = Just co
    setNominalRole_maybe_helper co@(Refl _) = Just co
    setNominalRole_maybe_helper (GRefl _ ty co) = Just $ GRefl Nominal ty co
    setNominalRole_maybe_helper (TyConAppCo Representational tc cos)
      = do { cos' <- zipWithM setNominalRole_maybe (tyConRolesX Representational tc) cos
           ; return $ TyConAppCo Nominal tc cos' }
    setNominalRole_maybe_helper (FunCo Representational w co1 co2)
      = do { co1' <- setNominalRole_maybe Representational co1
           ; co2' <- setNominalRole_maybe Representational co2
           ; return $ FunCo Nominal w co1' co2'
           }
    setNominalRole_maybe_helper (SymCo co)
      = SymCo <$> setNominalRole_maybe_helper co
    setNominalRole_maybe_helper (TransCo co1 co2)
      = TransCo <$> setNominalRole_maybe_helper co1 <*> setNominalRole_maybe_helper co2
    setNominalRole_maybe_helper (AppCo co1 co2)
      = AppCo <$> setNominalRole_maybe_helper co1 <*> pure co2
    setNominalRole_maybe_helper (ForAllCo tv kind_co co)
      = ForAllCo tv kind_co <$> setNominalRole_maybe_helper co
    setNominalRole_maybe_helper (NthCo _r n co)
      -- NB, this case recurses via setNominalRole_maybe, not
      -- setNominalRole_maybe_helper!
      = NthCo Nominal n <$> setNominalRole_maybe (coercionRole co) co
    setNominalRole_maybe_helper (InstCo co arg)
      = InstCo <$> setNominalRole_maybe_helper co <*> pure arg
    setNominalRole_maybe_helper (UnivCo prov _ co1 co2)
      | case prov of UnsafeCoerceProv -> True   -- it's always unsafe
                     PhantomProv _    -> False  -- should always be phantom
                     ProofIrrelProv _ -> True   -- it's always safe
                     PluginProv _     -> False  -- who knows? This choice is conservative.
      = Just $ UnivCo prov Nominal co1 co2
    setNominalRole_maybe_helper _ = Nothing

-- | Make a phantom coercion between two types. The coercion passed
-- in must be a nominal coercion between the kinds of the
-- types.
mkPhantomCo :: Coercion -> Type -> Type -> Coercion
mkPhantomCo h t1 t2
  = mkUnivCo (PhantomProv h) Phantom t1 t2

-- takes any coercion and turns it into a Phantom coercion
toPhantomCo :: Coercion -> Coercion
toPhantomCo co
  = mkPhantomCo (mkKindCo co) ty1 ty2
  where Pair ty1 ty2 = coercionKind co

-- Convert args to a TyConAppCo Nominal to the same TyConAppCo Representational
applyRoles :: TyCon -> [Coercion] -> [Coercion]
applyRoles tc cos
  = zipWith (\r -> downgradeRole r Nominal) (tyConRolesRepresentational tc) cos

-- the Role parameter is the Role of the TyConAppCo
-- defined here because this is intimately concerned with the implementation
-- of TyConAppCo
tyConRolesX :: Role -> TyCon -> [Role]
tyConRolesX Representational tc = tyConRolesRepresentational tc
tyConRolesX role             _  = repeat role

tyConRolesRepresentational :: TyCon -> [Role]
tyConRolesRepresentational tc = tyConRoles tc ++ repeat Nominal

nthRole :: Role -> TyCon -> Int -> Role
nthRole Nominal _ _ = Nominal
nthRole Phantom _ _ = Phantom
nthRole Representational tc n
  = (tyConRolesRepresentational tc) `getNth` n

ltRole :: Role -> Role -> Bool
-- Is one role "less" than another?
--     Nominal < Representational < Phantom
ltRole Phantom          _       = False
ltRole Representational Phantom = True
ltRole Representational _       = False
ltRole Nominal          Nominal = False
ltRole Nominal          _       = True

-------------------------------

-- | like mkKindCo, but aggressively & recursively optimizes to avoid using
-- a KindCo constructor. The output role is nominal.
promoteCoercion :: Coercion -> CoercionN

-- First cases handles anything that should yield refl.
promoteCoercion co = case co of

    _ | ki1 `eqType` ki2
      -> mkNomReflCo (typeKind ty1)
     -- no later branch should return refl
     --    The ASSERT( False )s throughout
     -- are these cases explicitly, but they should never fire.

    Refl _ -> ASSERT( False )
              mkNomReflCo ki1

    GRefl _ _ MRefl -> ASSERT( False )
                       mkNomReflCo ki1

    GRefl _ _ (MCo co) -> co

    TyConAppCo _ tc args
      | Just co' <- instCoercions (mkNomReflCo (tyConKind tc)) args
      -> co'
      | otherwise
      -> mkKindCo co

    AppCo co1 arg
      | Just co' <- instCoercion (coercionKind (mkKindCo co1))
                                 (promoteCoercion co1) arg
      -> co'
      | otherwise
      -> mkKindCo co

    ForAllCo tv _ g
      | isTyVar tv
      -> promoteCoercion g

<<<<<<< HEAD
    FunCo _ _ _ _
      -> mkNomReflCo liftedTypeKind
=======
    ForAllCo _ _ _
      -> ASSERT( False )
         mkNomReflCo liftedTypeKind
      -- See Note [Weird typing rule for ForAllTy] in Type

    FunCo _ _ _
      -> ASSERT( False )
         mkNomReflCo liftedTypeKind
>>>>>>> a3bce956

    CoVarCo {}     -> mkKindCo co
    HoleCo {}      -> mkKindCo co
    AxiomInstCo {} -> mkKindCo co
    AxiomRuleCo {} -> mkKindCo co

    UnivCo UnsafeCoerceProv _ t1 t2   -> mkUnsafeCo Nominal (typeKind t1) (typeKind t2)
    UnivCo (PhantomProv kco) _ _ _    -> kco
    UnivCo (ProofIrrelProv kco) _ _ _ -> kco
    UnivCo (PluginProv _) _ _ _       -> mkKindCo co

    SymCo g
      -> mkSymCo (promoteCoercion g)

    TransCo co1 co2
      -> mkTransCo (promoteCoercion co1) (promoteCoercion co2)

    NthCo _ n co1
      | Just (_, args) <- splitTyConAppCo_maybe co1
      , args `lengthExceeds` n
      -> promoteCoercion (args !! n)

      | Just _ <- splitForAllCo_maybe co
      , n == 0
      -> ASSERT( False ) mkNomReflCo liftedTypeKind

      | otherwise
      -> mkKindCo co

    LRCo lr co1
      | Just (lco, rco) <- splitAppCo_maybe co1
      -> case lr of
           CLeft  -> promoteCoercion lco
           CRight -> promoteCoercion rco

      | otherwise
      -> mkKindCo co

    InstCo g _
      | isForAllTy_ty ty1
      -> ASSERT( isForAllTy_ty ty2 )
         promoteCoercion g
      | otherwise
      -> ASSERT( False)
         mkNomReflCo liftedTypeKind
           -- See Note [Weird typing rule for ForAllTy] in Type

    KindCo _
      -> ASSERT( False )
         mkNomReflCo liftedTypeKind

    SubCo g
      -> promoteCoercion g

  where
    Pair ty1 ty2 = coercionKind co
    ki1 = typeKind ty1
    ki2 = typeKind ty2

-- | say @g = promoteCoercion h@. Then, @instCoercion g w@ yields @Just g'@,
-- where @g' = promoteCoercion (h w)@.
-- fails if this is not possible, if @g@ coerces between a forall and an ->
-- or if second parameter has a representational role and can't be used
-- with an InstCo.
instCoercion :: Pair Type -- g :: lty ~ rty
             -> CoercionN  -- ^  must be nominal
             -> Coercion
             -> Maybe CoercionN
instCoercion (Pair lty rty) g w
  | (isForAllTy_ty lty && isForAllTy_ty rty)
  || (isForAllTy_co lty && isForAllTy_co rty)
  , Just w' <- setNominalRole_maybe (coercionRole w) w
    -- g :: (forall t1. t2) ~ (forall t1. t3)
    -- w :: s1 ~ s2
    -- returns mkInstCo g w' :: t2 [t1 |-> s1 ] ~ t3 [t1 |-> s2]
  = Just $ mkInstCo g w'
  | isFunTy lty && isFunTy rty
    -- g :: (t1 -> t2) ~ (t3 -> t4)
    -- returns t2 ~ t4
  = Just $ mkNthCo Nominal 3 g -- extract result type, which is the 4th argument to (->)
  | otherwise -- one forall, one funty...
  = Nothing

-- | Repeated use of 'instCoercion'
instCoercions :: CoercionN -> [Coercion] -> Maybe CoercionN
instCoercions g ws
  = let arg_ty_pairs = map coercionKind ws in
    snd <$> foldM go (coercionKind g, g) (zip arg_ty_pairs ws)
  where
    go :: (Pair Type, Coercion) -> (Pair Type, Coercion)
       -> Maybe (Pair Type, Coercion)
    go (g_tys, g) (w_tys, w)
      = do { g' <- instCoercion g_tys g w
           ; return (piResultTy <$> g_tys <*> w_tys, g') }

-- | Creates a new coercion with both of its types casted by different casts
-- @castCoercionKind g r t1 t2 h1 h2@, where @g :: t1 ~r t2@,
-- has type @(t1 |> h1) ~r (t2 |> h2)@.
-- @h1@ and @h2@ must be nominal.
castCoercionKind :: Coercion -> Role -> Type -> Type
                 -> CoercionN -> CoercionN -> Coercion
castCoercionKind g r t1 t2 h1 h2
  = mkCoherenceRightCo r t2 h2 (mkCoherenceLeftCo r t1 h1 g)

-- | Creates a new coercion with both of its types casted by different casts
-- @castCoercionKind g h1 h2@, where @g :: t1 ~r t2@,
-- has type @(t1 |> h1) ~r (t2 |> h2)@.
-- @h1@ and @h2@ must be nominal.
-- It calls @coercionKindRole@, so it's quite inefficient (which 'I' stands for)
-- Use @castCoercionKind@ instead if @t1@, @t2@, and @r@ are known beforehand.
castCoercionKindI :: Coercion -> CoercionN -> CoercionN -> Coercion
castCoercionKindI g h1 h2
  = mkCoherenceRightCo r t2 h2 (mkCoherenceLeftCo r t1 h1 g)
  where (Pair t1 t2, r) = coercionKindRole g

-- See note [Newtype coercions] in TyCon

mkPiCos :: Role -> [Var] -> Coercion -> Coercion
mkPiCos r vs co = foldr (mkPiCo r) co vs

-- | Make a forall 'Coercion', where both types related by the coercion
-- are quantified over the same variable.
mkPiCo  :: Role -> Var -> Coercion -> Coercion
mkPiCo r v co | isTyVar v = mkHomoForAllCos [v] co
<<<<<<< HEAD
              | otherwise = mkFunCo r (rigToCo (varWeight v)) (mkReflCo r (varType v)) co
=======
              | isCoVar v = ASSERT( not (v `elemVarSet` tyCoVarsOfCo co) )
                  -- We didn't call mkForAllCo here because if v does not appear
                  -- in co, the argement coercion will be nominal. But here we
                  -- want it to be r. It is only called in 'mkPiCos', which is
                  -- only used in SimplUtils, where we are sure for
                  -- now (Aug 2018) v won't occur in co.
                            mkFunCo r (mkReflCo r (varType v)) co
              | otherwise = mkFunCo r (mkReflCo r (varType v)) co
>>>>>>> a3bce956

-- mkCoCast (c :: s1 ~?r t1) (g :: (s1 ~?r t1) ~#R (s2 ~?r t2)) :: s2 ~?r t2
-- The first coercion might be lifted or unlifted; thus the ~? above
-- Lifted and unlifted equalities take different numbers of arguments,
-- so we have to make sure to supply the right parameter to decomposeCo.
-- Also, note that the role of the first coercion is the same as the role of
-- the equalities related by the second coercion. The second coercion is
-- itself always representational.
mkCoCast :: Coercion -> CoercionR -> Coercion
mkCoCast c g
  | (g2:g1:_) <- reverse co_list
  = mkSymCo g1 `mkTransCo` c `mkTransCo` g2

  | otherwise
  = pprPanic "mkCoCast" (ppr g $$ ppr (coercionKind g))
  where
    -- g  :: (s1 ~# t1) ~# (s2 ~# t2)
    -- g1 :: s1 ~# s2
    -- g2 :: t1 ~# t2
    (tc, _) = splitTyConApp (pFst $ coercionKind g)
    co_list = decomposeCo (tyConArity tc) g (tyConRolesRepresentational tc)

{-
%************************************************************************
%*                                                                      *
            Newtypes
%*                                                                      *
%************************************************************************
-}

-- | If @co :: T ts ~ rep_ty@ then:
--
-- > instNewTyCon_maybe T ts = Just (rep_ty, co)
--
-- Checks for a newtype, and for being saturated
instNewTyCon_maybe :: TyCon -> [Type] -> Maybe (Type, Coercion)
instNewTyCon_maybe tc tys
  | Just (tvs, ty, co_tc) <- unwrapNewTyConEtad_maybe tc  -- Check for newtype
  , tvs `leLength` tys                                    -- Check saturated enough
  = Just (applyTysX tvs ty tys, mkUnbranchedAxInstCo Representational co_tc tys [])
  | otherwise
  = Nothing

{-
************************************************************************
*                                                                      *
         Type normalisation
*                                                                      *
************************************************************************
-}

-- | A function to check if we can reduce a type by one step. Used
-- with 'topNormaliseTypeX'.
type NormaliseStepper ev = RecTcChecker
                         -> TyCon     -- tc
                         -> [Type]    -- tys
                         -> NormaliseStepResult ev

-- | The result of stepping in a normalisation function.
-- See 'topNormaliseTypeX'.
data NormaliseStepResult ev
  = NS_Done   -- ^ Nothing more to do
  | NS_Abort  -- ^ Utter failure. The outer function should fail too.
  | NS_Step RecTcChecker Type ev    -- ^ We stepped, yielding new bits;
                                    -- ^ ev is evidence;
                                    -- Usually a co :: old type ~ new type

mapStepResult :: (ev1 -> ev2)
              -> NormaliseStepResult ev1 -> NormaliseStepResult ev2
mapStepResult f (NS_Step rec_nts ty ev) = NS_Step rec_nts ty (f ev)
mapStepResult _ NS_Done                 = NS_Done
mapStepResult _ NS_Abort                = NS_Abort

-- | Try one stepper and then try the next, if the first doesn't make
-- progress.
-- So if it returns NS_Done, it means that both steppers are satisfied
composeSteppers :: NormaliseStepper ev -> NormaliseStepper ev
                -> NormaliseStepper ev
composeSteppers step1 step2 rec_nts tc tys
  = case step1 rec_nts tc tys of
      success@(NS_Step {}) -> success
      NS_Done              -> step2 rec_nts tc tys
      NS_Abort             -> NS_Abort

-- | A 'NormaliseStepper' that unwraps newtypes, careful not to fall into
-- a loop. If it would fall into a loop, it produces 'NS_Abort'.
unwrapNewTypeStepper :: NormaliseStepper Coercion
unwrapNewTypeStepper rec_nts tc tys
  | Just (ty', co) <- instNewTyCon_maybe tc tys
  = case checkRecTc rec_nts tc of
      Just rec_nts' -> NS_Step rec_nts' ty' co
      Nothing       -> NS_Abort

  | otherwise
  = NS_Done

-- | A general function for normalising the top-level of a type. It continues
-- to use the provided 'NormaliseStepper' until that function fails, and then
-- this function returns. The roles of the coercions produced by the
-- 'NormaliseStepper' must all be the same, which is the role returned from
-- the call to 'topNormaliseTypeX'.
--
-- Typically ev is Coercion.
--
-- If topNormaliseTypeX step plus ty = Just (ev, ty')
-- then ty ~ev1~ t1 ~ev2~ t2 ... ~evn~ ty'
-- and ev = ev1 `plus` ev2 `plus` ... `plus` evn
-- If it returns Nothing then no newtype unwrapping could happen
topNormaliseTypeX :: NormaliseStepper ev -> (ev -> ev -> ev)
                  -> Type -> Maybe (ev, Type)
topNormaliseTypeX stepper plus ty
 | Just (tc, tys) <- splitTyConApp_maybe ty
 , NS_Step rec_nts ty' ev <- stepper initRecTc tc tys
 = go rec_nts ev ty'
 | otherwise
 = Nothing
 where
    go rec_nts ev ty
      | Just (tc, tys) <- splitTyConApp_maybe ty
      = case stepper rec_nts tc tys of
          NS_Step rec_nts' ty' ev' -> go rec_nts' (ev `plus` ev') ty'
          NS_Done  -> Just (ev, ty)
          NS_Abort -> Nothing

      | otherwise
      = Just (ev, ty)

topNormaliseNewType_maybe :: Type -> Maybe (Coercion, Type)
-- ^ Sometimes we want to look through a @newtype@ and get its associated coercion.
-- This function strips off @newtype@ layers enough to reveal something that isn't
-- a @newtype@.  Specifically, here's the invariant:
--
-- > topNormaliseNewType_maybe rec_nts ty = Just (co, ty')
--
-- then (a)  @co : ty0 ~ ty'@.
--      (b)  ty' is not a newtype.
--
-- The function returns @Nothing@ for non-@newtypes@,
-- or unsaturated applications
--
-- This function does *not* look through type families, because it has no access to
-- the type family environment. If you do have that at hand, consider to use
-- topNormaliseType_maybe, which should be a drop-in replacement for
-- topNormaliseNewType_maybe
-- If topNormliseNewType_maybe ty = Just (co, ty'), then co : ty ~R ty'
topNormaliseNewType_maybe ty
  = topNormaliseTypeX unwrapNewTypeStepper mkTransCo ty

{-
%************************************************************************
%*                                                                      *
                   Comparison of coercions
%*                                                                      *
%************************************************************************
-}

-- | Syntactic equality of coercions
eqCoercion :: Coercion -> Coercion -> Bool
eqCoercion = eqType `on` coercionType

-- | Compare two 'Coercion's, with respect to an RnEnv2
eqCoercionX :: RnEnv2 -> Coercion -> Coercion -> Bool
eqCoercionX env = eqTypeX env `on` coercionType

{-
%************************************************************************
%*                                                                      *
                   "Lifting" substitution
           [(TyCoVar,Coercion)] -> Type -> Coercion
%*                                                                      *
%************************************************************************

Note [Lifting coercions over types: liftCoSubst]
~~~~~~~~~~~~~~~~~~~~~~~~~~~~~~~~~~~~~~~~~~~~~~~~
The KPUSH rule deals with this situation
   data T a = K (a -> Maybe a)
   g :: T t1 ~ T t2
   x :: t1 -> Maybe t1

   case (K @t1 x) |> g of
     K (y:t2 -> Maybe t2) -> rhs

We want to push the coercion inside the constructor application.
So we do this

   g' :: t1~t2  =  Nth 0 g

   case K @t2 (x |> g' -> Maybe g') of
     K (y:t2 -> Maybe t2) -> rhs

The crucial operation is that we
  * take the type of K's argument: a -> Maybe a
  * and substitute g' for a
thus giving *coercion*.  This is what liftCoSubst does.

In the presence of kind coercions, this is a bit
of a hairy operation. So, we refer you to the paper introducing kind coercions,
available at www.cis.upenn.edu/~sweirich/papers/fckinds-extended.pdf

Note [extendLiftingContextEx]
~~~~~~~~~~~~~~~~~~~~~~~~~~~
Consider we have datatype
  K :: \/k. \/a::k. P -> T k  -- P be some type
  g :: T k1 ~ T k2

  case (K @k1 @t1 x) |> g of
    K y -> rhs

We want to push the coercion inside the constructor application.
We first get the coercion mapped by the universal type variable k:
   lc = k |-> Nth 0 g :: k1~k2

Here, the important point is that the kind of a is coerced, and P might be
dependent on the existential type variable a.
Thus we first get the coercion of a's kind
   g2 = liftCoSubst lc k :: k1 ~ k2

Then we store a new mapping into the lifting context
   lc2 = a |-> (t1 ~ t1 |> g2), lc

So later when we can correctly deal with the argument type P
   liftCoSubst lc2 P :: P [k|->k1][a|->t1] ~ P[k|->k2][a |-> (t1|>g2)]

This is exactly what extendLiftingContextEx does.
* For each (tyvar:k, ty) pair, we product the mapping
    tyvar |-> (ty ~ ty |> (liftCoSubst lc k))
* For each (covar:s1~s2, ty) pair, we produce the mapping
    covar |-> (co ~ co')
    co' = Sym (liftCoSubst lc s1) ;; covar ;; liftCoSubst lc s2 :: s1'~s2'

This follows the lifting context extension definition in the
"FC with Explicit Kind Equality" paper.
-}

-- ----------------------------------------------------
-- See Note [Lifting coercions over types: liftCoSubst]
-- ----------------------------------------------------

data LiftingContext = LC TCvSubst LiftCoEnv
  -- in optCoercion, we need to lift when optimizing InstCo.
  -- See Note [Optimising InstCo] in OptCoercion
  -- We thus propagate the substitution from OptCoercion here.

instance Outputable LiftingContext where
  ppr (LC _ env) = hang (text "LiftingContext:") 2 (ppr env)

type LiftCoEnv = VarEnv Coercion
     -- Maps *type variables* to *coercions*.
     -- That's the whole point of this function!
     -- Also maps coercion variables to ProofIrrelCos.

-- like liftCoSubstWith, but allows for existentially-bound types as well
liftCoSubstWithEx :: Role          -- desired role for output coercion
                  -> [TyVar]       -- universally quantified tyvars
                  -> [Coercion]    -- coercions to substitute for those
                  -> [TyCoVar]     -- existentially quantified tycovars
                  -> [Type]        -- types and coercions to be bound to ex vars
                  -> (Type -> Coercion, [Type]) -- (lifting function, converted ex args)
liftCoSubstWithEx role univs omegas exs rhos
  = let theta = mkLiftingContext (zipEqual "liftCoSubstWithExU" univs omegas)
        psi   = extendLiftingContextEx theta (zipEqual "liftCoSubstWithExX" exs rhos)
    in (ty_co_subst psi role, substTys (lcSubstRight psi) (mkTyCoVarTys exs))

liftCoSubstWith :: Role -> [TyCoVar] -> [Coercion] -> Type -> Coercion
liftCoSubstWith r tvs cos ty
  = liftCoSubst r (mkLiftingContext $ zipEqual "liftCoSubstWith" tvs cos) ty

-- | @liftCoSubst role lc ty@ produces a coercion (at role @role@)
-- that coerces between @lc_left(ty)@ and @lc_right(ty)@, where
-- @lc_left@ is a substitution mapping type variables to the left-hand
-- types of the mapped coercions in @lc@, and similar for @lc_right@.
liftCoSubst :: HasDebugCallStack => Role -> LiftingContext -> Type -> Coercion
liftCoSubst r lc@(LC subst env) ty
  | isEmptyVarEnv env = mkReflCo r (substTy subst ty)
  | otherwise         = ty_co_subst lc r ty

emptyLiftingContext :: InScopeSet -> LiftingContext
emptyLiftingContext in_scope = LC (mkEmptyTCvSubst in_scope) emptyVarEnv

mkLiftingContext :: [(TyCoVar,Coercion)] -> LiftingContext
mkLiftingContext pairs
  = LC (mkEmptyTCvSubst $ mkInScopeSet $ tyCoVarsOfCos (map snd pairs))
       (mkVarEnv pairs)

mkSubstLiftingContext :: TCvSubst -> LiftingContext
mkSubstLiftingContext subst = LC subst emptyVarEnv

-- | Extend a lifting context with a new mapping.
extendLiftingContext :: LiftingContext  -- ^ original LC
                     -> TyCoVar         -- ^ new variable to map...
                     -> Coercion        -- ^ ...to this lifted version
                     -> LiftingContext
    -- mappings to reflexive coercions are just substitutions
extendLiftingContext (LC subst env) tv arg
  | Just (ty, _) <- isReflCo_maybe arg
  = LC (extendTCvSubst subst tv ty) env
  | otherwise
  = LC subst (extendVarEnv env tv arg)

-- | Extend a lifting context with a new mapping, and extend the in-scope set
extendLiftingContextAndInScope :: LiftingContext  -- ^ Original LC
                               -> TyCoVar         -- ^ new variable to map...
                               -> Coercion        -- ^ to this coercion
                               -> LiftingContext
extendLiftingContextAndInScope (LC subst env) tv co
  = extendLiftingContext (LC (extendTCvInScopeSet subst (tyCoVarsOfCo co)) env) tv co

-- | Extend a lifting context with existential-variable bindings.
-- See Note [extendLiftingContextEx]
extendLiftingContextEx :: LiftingContext    -- ^ original lifting context
                       -> [(TyCoVar,Type)]  -- ^ ex. var / value pairs
                       -> LiftingContext
-- Note that this is more involved than extendLiftingContext. That function
-- takes a coercion to extend with, so it's assumed that the caller has taken
-- into account any of the kind-changing stuff worried about here.
extendLiftingContextEx lc [] = lc
extendLiftingContextEx lc@(LC subst env) ((v,ty):rest)
-- This function adds bindings for *Nominal* coercions. Why? Because it
-- works with existentially bound variables, which are considered to have
-- nominal roles.
  | isTyVar v
  = let lc' = LC (subst `extendTCvInScopeSet` tyCoVarsOfType ty)
                 (extendVarEnv env v $
                  mkGReflRightCo Nominal
                                 ty
                                 (ty_co_subst lc Nominal (tyVarKind v)))
    in extendLiftingContextEx lc' rest
  | CoercionTy co <- ty
  = -- co      :: s1 ~r s2
    -- lift_s1 :: s1 ~r s1'
    -- lift_s2 :: s2 ~r s2'
    -- kco     :: (s1 ~r s2) ~N (s1' ~r s2')
    ASSERT( isCoVar v )
    let (_, _, s1, s2, r) = coVarKindsTypesRole v
        lift_s1 = ty_co_subst lc r s1
        lift_s2 = ty_co_subst lc r s2
        kco     = mkTyConAppCo Nominal (equalityTyCon r)
                               [ mkKindCo lift_s1, mkKindCo lift_s2
                               , lift_s1         , lift_s2          ]
        lc'     = LC (subst `extendTCvInScopeSet` tyCoVarsOfCo co)
                     (extendVarEnv env v
                        (mkProofIrrelCo Nominal kco co $
                          (mkSymCo lift_s1) `mkTransCo` co `mkTransCo` lift_s2))
    in extendLiftingContextEx lc' rest
  | otherwise
  = pprPanic "extendLiftingContextEx" (ppr v <+> text "|->" <+> ppr ty)


-- | Erase the environments in a lifting context
zapLiftingContext :: LiftingContext -> LiftingContext
zapLiftingContext (LC subst _) = LC (zapTCvSubst subst) emptyVarEnv

-- | Like 'substForAllCoBndr', but works on a lifting context
substForAllCoBndrUsingLC :: Bool
                            -> (Coercion -> Coercion)
                            -> LiftingContext -> TyCoVar -> Coercion
                            -> (LiftingContext, TyCoVar, Coercion)
substForAllCoBndrUsingLC sym sco (LC subst lc_env) tv co
  = (LC subst' lc_env, tv', co')
  where
    (subst', tv', co') = substForAllCoBndrUsing sym sco subst tv co

-- | The \"lifting\" operation which substitutes coercions for type
--   variables in a type to produce a coercion.
--
--   For the inverse operation, see 'liftCoMatch'
ty_co_subst :: LiftingContext -> Role -> Type -> Coercion
ty_co_subst lc role ty
  = go role ty
  where
    go :: Role -> Type -> Coercion
    go r ty                | Just ty' <- coreView ty
                           = go r ty'
    go Phantom ty          = lift_phantom ty
    go r (TyVarTy tv)      = expectJust "ty_co_subst bad roles" $
                             liftCoSubstTyVar lc r tv
    go r (AppTy ty1 ty2)   = mkAppCo (go r ty1) (go Nominal ty2)
    go r (TyConApp tc tys) = mkTyConAppCo r tc (zipWith go (tyConRolesX r tc) tys)
<<<<<<< HEAD
    go r (FunTy w ty1 ty2) = mkFunCo r (go r $ fromMult w) (go r ty1) (go r ty2)
                             -- only in Core, which ignores linearity so we can leave Omega here.
    go r (ForAllTy (TvBndr v _) ty)
=======
    go r (FunTy ty1 ty2)   = mkFunCo r (go r ty1) (go r ty2)
    go r (ForAllTy (Bndr v _) ty)
>>>>>>> a3bce956
                           = let (lc', v', h) = liftCoSubstVarBndr lc v in
                             mkForAllCo v' h $! ty_co_subst lc' r ty
    go r ty@(LitTy {})     = ASSERT( r == Nominal )
                             mkNomReflCo ty
    go r (CastTy ty co)    = castCoercionKindI (go r ty) (substLeftCo lc co)
                                                         (substRightCo lc co)
    go r (CoercionTy co)   = mkProofIrrelCo r kco (substLeftCo lc co)
                                                  (substRightCo lc co)
      where kco = go Nominal (coercionType co)

    lift_phantom ty = mkPhantomCo (go Nominal (typeKind ty))
                                  (substTy (lcSubstLeft  lc) ty)
                                  (substTy (lcSubstRight lc) ty)

{-
Note [liftCoSubstTyVar]
~~~~~~~~~~~~~~~~~~~~~~~~~
This function can fail if a coercion in the environment is of too low a role.

liftCoSubstTyVar is called from two places: in liftCoSubst (naturally), and
also in matchAxiom in OptCoercion. From liftCoSubst, the so-called lifting
lemma guarantees that the roles work out. If we fail in this
case, we really should panic -- something is deeply wrong. But, in matchAxiom,
failing is fine. matchAxiom is trying to find a set of coercions
that match, but it may fail, and this is healthy behavior.
-}

-- See Note [liftCoSubstTyVar]
liftCoSubstTyVar :: LiftingContext -> Role -> TyVar -> Maybe Coercion
liftCoSubstTyVar (LC subst env) r v
  | Just co_arg <- lookupVarEnv env v
  = downgradeRole_maybe r (coercionRole co_arg) co_arg

  | otherwise
  = Just $ mkReflCo r (substTyVar subst v)

{- Note [liftCoSubstVarBndr]

callback:
  We want 'liftCoSubstVarBndrUsing' to be general enough to be reused in
  FamInstEnv, therefore the input arg 'fun' returns a pair with polymophic type
  in snd.
  However in 'liftCoSubstVarBndr', we don't need the snd, so we use unit and
  ignore the fourth componenet of the return value.

liftCoSubstTyVarBndrUsing:
  Given
    forall tv:k. t
  We want to get
    forall (tv:k1) (kind_co :: k1 ~ k2) body_co

  We lift the kind k to get the kind_co
    kind_co = ty_co_subst k :: k1 ~ k2

  Now in the LiftingContext, we add the new mapping
    tv |-> (tv :: k1) ~ ((tv |> kind_co) :: k2)

liftCoSubstCoVarBndrUsing:
  Given
    forall cv:(s1 ~ s2). t
  We want to get
    forall (cv:s1'~s2') (kind_co :: (s1'~s2') ~ (t1 ~ t2)) body_co

  We lift s1 and s2 respectively to get
    eta1 :: s1' ~ t1
    eta2 :: s2' ~ t2
  And
    kind_co = TyConAppCo Nominal (~#) eta1 eta2

  Now in the liftingContext, we add the new mapping
    cv |-> (cv :: s1' ~ s2') ~ ((sym eta1;cv;eta2) :: t1 ~ t2)
-}

-- See Note [liftCoSubstVarBndr]
liftCoSubstVarBndr :: LiftingContext -> TyCoVar
                   -> (LiftingContext, TyCoVar, Coercion)
liftCoSubstVarBndr lc tv
  = let (lc', tv', h, _) = liftCoSubstVarBndrUsing callback lc tv in
    (lc', tv', h)
  where
    callback lc' ty' = (ty_co_subst lc' Nominal ty', ())

-- the callback must produce a nominal coercion
liftCoSubstVarBndrUsing :: (LiftingContext -> Type -> (CoercionN, a))
                           -> LiftingContext -> TyCoVar
                           -> (LiftingContext, TyCoVar, CoercionN, a)
liftCoSubstVarBndrUsing fun lc old_var
  | isTyVar old_var
  = liftCoSubstTyVarBndrUsing fun lc old_var
  | otherwise
  = liftCoSubstCoVarBndrUsing fun lc old_var

-- Works for tyvar binder
liftCoSubstTyVarBndrUsing :: (LiftingContext -> Type -> (CoercionN, a))
                           -> LiftingContext -> TyVar
                           -> (LiftingContext, TyVar, CoercionN, a)
liftCoSubstTyVarBndrUsing fun lc@(LC subst cenv) old_var
  = ASSERT( isTyVar old_var )
    ( LC (subst `extendTCvInScope` new_var) new_cenv
    , new_var, eta, stuff )
  where
    old_kind     = tyVarKind old_var
    (eta, stuff) = fun lc old_kind
    Pair k1 _    = coercionKind eta
    new_var      = uniqAway (getTCvInScope subst) (setVarType old_var k1)

    lifted   = mkGReflRightCo Nominal (TyVarTy new_var) eta
               -- :: new_var ~ new_var |> eta
    new_cenv = extendVarEnv cenv old_var lifted

-- Works for covar binder
liftCoSubstCoVarBndrUsing :: (LiftingContext -> Type -> (CoercionN, a))
                           -> LiftingContext -> CoVar
                           -> (LiftingContext, CoVar, CoercionN, a)
liftCoSubstCoVarBndrUsing fun lc@(LC subst cenv) old_var
  = ASSERT( isCoVar old_var )
    ( LC (subst `extendTCvInScope` new_var) new_cenv
    , new_var, kind_co, stuff )
  where
    old_kind     = coVarKind old_var
    (eta, stuff) = fun lc old_kind
    Pair k1 _    = coercionKind eta
    new_var      = uniqAway (getTCvInScope subst) (setVarType old_var k1)

    -- old_var :: s1  ~r s2
    -- eta     :: (s1' ~r s2') ~N (t1 ~r t2)
    -- eta1    :: s1' ~r t1
    -- eta2    :: s2' ~r t2
    -- co1     :: s1' ~r s2'
    -- co2     :: t1  ~r t2
    -- kind_co :: (s1' ~r s2') ~N (t1 ~r t2)
    -- lifted  :: co1 ~N co2

    role   = coVarRole old_var
    eta'   = downgradeRole role Nominal eta
    eta1   = mkNthCo role 2 eta'
    eta2   = mkNthCo role 3 eta'

    co1     = mkCoVarCo new_var
    co2     = mkSymCo eta1 `mkTransCo` co1 `mkTransCo` eta2
    kind_co = mkTyConAppCo Nominal (equalityTyCon role)
                           [ mkKindCo co1, mkKindCo co2
                           , co1         , co2          ]
    lifted  = mkProofIrrelCo Nominal kind_co co1 co2

    new_cenv = extendVarEnv cenv old_var lifted

-- | Is a var in the domain of a lifting context?
isMappedByLC :: TyCoVar -> LiftingContext -> Bool
isMappedByLC tv (LC _ env) = tv `elemVarEnv` env

-- If [a |-> g] is in the substitution and g :: t1 ~ t2, substitute a for t1
-- If [a |-> (g1, g2)] is in the substitution, substitute a for g1
substLeftCo :: LiftingContext -> Coercion -> Coercion
substLeftCo lc co
  = substCo (lcSubstLeft lc) co

-- Ditto, but for t2 and g2
substRightCo :: LiftingContext -> Coercion -> Coercion
substRightCo lc co
  = substCo (lcSubstRight lc) co

-- | Apply "sym" to all coercions in a 'LiftCoEnv'
swapLiftCoEnv :: LiftCoEnv -> LiftCoEnv
swapLiftCoEnv = mapVarEnv mkSymCo

lcSubstLeft :: LiftingContext -> TCvSubst
lcSubstLeft (LC subst lc_env) = liftEnvSubstLeft subst lc_env

lcSubstRight :: LiftingContext -> TCvSubst
lcSubstRight (LC subst lc_env) = liftEnvSubstRight subst lc_env

liftEnvSubstLeft :: TCvSubst -> LiftCoEnv -> TCvSubst
liftEnvSubstLeft = liftEnvSubst pFst

liftEnvSubstRight :: TCvSubst -> LiftCoEnv -> TCvSubst
liftEnvSubstRight = liftEnvSubst pSnd

liftEnvSubst :: (forall a. Pair a -> a) -> TCvSubst -> LiftCoEnv -> TCvSubst
liftEnvSubst selector subst lc_env
  = composeTCvSubst (TCvSubst emptyInScopeSet tenv cenv) subst
  where
    pairs            = nonDetUFMToList lc_env
                       -- It's OK to use nonDetUFMToList here because we
                       -- immediately forget the ordering by creating
                       -- a VarEnv
    (tpairs, cpairs) = partitionWith ty_or_co pairs
    tenv             = mkVarEnv_Directly tpairs
    cenv             = mkVarEnv_Directly cpairs

    ty_or_co :: (Unique, Coercion) -> Either (Unique, Type) (Unique, Coercion)
    ty_or_co (u, co)
      | Just equality_co <- isCoercionTy_maybe equality_ty
      = Right (u, equality_co)
      | otherwise
      = Left (u, equality_ty)
      where
        equality_ty = selector (coercionKind co)

-- | Extract the underlying substitution from the LiftingContext
lcTCvSubst :: LiftingContext -> TCvSubst
lcTCvSubst (LC subst _) = subst

-- | Get the 'InScopeSet' from a 'LiftingContext'
lcInScopeSet :: LiftingContext -> InScopeSet
lcInScopeSet (LC subst _) = getTCvInScope subst

{-
%************************************************************************
%*                                                                      *
            Sequencing on coercions
%*                                                                      *
%************************************************************************
-}

seqMCo :: MCoercion -> ()
seqMCo MRefl    = ()
seqMCo (MCo co) = seqCo co

seqCo :: Coercion -> ()
seqCo (Refl ty)                 = seqType ty
seqCo (GRefl r ty mco)          = r `seq` seqType ty `seq` seqMCo mco
seqCo (TyConAppCo r tc cos)     = r `seq` tc `seq` seqCos cos
seqCo (AppCo co1 co2)           = seqCo co1 `seq` seqCo co2
<<<<<<< HEAD
seqCo (ForAllCo tv k co)        = seqType (tyVarKind tv) `seq` seqCo k
                                                         `seq` seqCo co
seqCo (FunCo r w co1 co2)       = r `seq` w `seq` seqCo co1 `seq` seqCo co2
=======
seqCo (ForAllCo tv k co)        = seqType (varType tv) `seq` seqCo k
                                                       `seq` seqCo co
seqCo (FunCo r co1 co2)         = r `seq` seqCo co1 `seq` seqCo co2
>>>>>>> a3bce956
seqCo (CoVarCo cv)              = cv `seq` ()
seqCo (HoleCo h)                = coHoleCoVar h `seq` ()
seqCo (AxiomInstCo con ind cos) = con `seq` ind `seq` seqCos cos
seqCo (UnivCo p r t1 t2)
  = seqProv p `seq` r `seq` seqType t1 `seq` seqType t2
seqCo (SymCo co)                = seqCo co
seqCo (TransCo co1 co2)         = seqCo co1 `seq` seqCo co2
seqCo (NthCo r n co)            = r `seq` n `seq` seqCo co
seqCo (LRCo lr co)              = lr `seq` seqCo co
seqCo (InstCo co arg)           = seqCo co `seq` seqCo arg
seqCo (KindCo co)               = seqCo co
seqCo (SubCo co)                = seqCo co
seqCo (AxiomRuleCo _ cs)        = seqCos cs

seqProv :: UnivCoProvenance -> ()
seqProv UnsafeCoerceProv    = ()
seqProv (PhantomProv co)    = seqCo co
seqProv (ProofIrrelProv co) = seqCo co
seqProv (PluginProv _)      = ()

seqCos :: [Coercion] -> ()
seqCos []       = ()
seqCos (co:cos) = seqCo co `seq` seqCos cos

{-
%************************************************************************
%*                                                                      *
             The kind of a type, and of a coercion
%*                                                                      *
%************************************************************************
-}

coercionType :: Coercion -> Type
coercionType co = case coercionKindRole co of
  (Pair ty1 ty2, r) -> mkCoercionType r ty1 ty2

------------------
-- | If it is the case that
--
-- > c :: (t1 ~ t2)
--
-- i.e. the kind of @c@ relates @t1@ and @t2@, then @coercionKind c = Pair t1 t2@.

coercionKind :: Coercion -> Pair Type
coercionKind co =
  go co
  where
    go (Refl ty) = Pair ty ty
    go (GRefl _ ty MRefl) = Pair ty ty
    go (GRefl _ ty (MCo co1)) = Pair ty (mkCastTy ty co1)
    go (TyConAppCo _ tc cos)= mkTyConApp tc <$> (sequenceA $ map go cos)
    go (AppCo co1 co2)      = mkAppTy <$> go co1 <*> go co2
    go co@(ForAllCo tv1 k_co co1) -- works for both tyvar and covar
       | isGReflCo k_co           = mkTyCoInvForAllTy tv1 <$> go co1
         -- kind_co always has kind @Type@, thus @isGReflCo@
       | otherwise                = go_forall empty_subst co
       where
         empty_subst = mkEmptyTCvSubst (mkInScopeSet $ tyCoVarsOfCo co)
    go (FunCo _ w co1 co2)    = mkFunTy <$> (fmap toMult (go w)) <*> go co1 <*> go co2
    go (CoVarCo cv)         = coVarTypes cv
    go (HoleCo h)           = coVarTypes (coHoleCoVar h)
    go (AxiomInstCo ax ind cos)
      | CoAxBranch { cab_tvs = tvs, cab_cvs = cvs
                   , cab_lhs = lhs, cab_rhs = rhs } <- coAxiomNthBranch ax ind
      , let Pair tycos1 tycos2 = sequenceA (map go cos)
            (tys1, cotys1) = splitAtList tvs tycos1
            (tys2, cotys2) = splitAtList tvs tycos2
            cos1           = map stripCoercionTy cotys1
            cos2           = map stripCoercionTy cotys2
      = ASSERT( cos `equalLength` (tvs ++ cvs) )
                  -- Invariant of AxiomInstCo: cos should
                  -- exactly saturate the axiom branch
        Pair (substTyWith tvs tys1 $
              substTyWithCoVars cvs cos1 $
              mkTyConApp (coAxiomTyCon ax) lhs)
             (substTyWith tvs tys2 $
              substTyWithCoVars cvs cos2 rhs)
    go (UnivCo _ _ ty1 ty2)   = Pair ty1 ty2
    go (SymCo co)             = swap $ go co
    go (TransCo co1 co2)      = Pair (pFst $ go co1) (pSnd $ go co2)
    go g@(NthCo _ d co)
      | Just argss <- traverse tyConAppArgs_maybe tys
      = ASSERT2( and $ (`lengthExceeds` d) <$> argss, ppr co $$ ppr tys $$ ppr argss )
        (`getNth` d) <$> argss

      | d == 0
      , Just splits <- traverse splitForAllTy_maybe tys
      = (tyVarKind . fst) <$> splits

      | otherwise
      = pprPanic "coercionKind" (ppr g)
      where
        tys = go co
    go (LRCo lr co)         = (pickLR lr . splitAppTy) <$> go co
    go (InstCo aco arg)     = go_app aco [arg]
    go (KindCo co)          = typeKind <$> go co
    go (SubCo co)           = go co
    go (AxiomRuleCo ax cos) = expectJust "coercionKind" $
                              coaxrProves ax (map go cos)

    go_app :: Coercion -> [Coercion] -> Pair Type
    -- Collect up all the arguments and apply all at once
    -- See Note [Nested InstCos]
    go_app (InstCo co arg) args = go_app co (arg:args)
    go_app co              args = piResultTys <$> go co <*> (sequenceA $ map go args)

    go_forall subst (ForAllCo tv1 k_co co)
      -- See Note [Nested ForAllCos]
      | isTyVar tv1
      = mkInvForAllTy <$> Pair tv1 tv2 <*> go_forall subst' co
      where
        Pair _ k2 = go k_co
        tv2       = setTyVarKind tv1 (substTy subst k2)
        subst' | isGReflCo k_co = extendTCvInScope subst tv1
                 -- kind_co always has kind @Type@, thus @isGReflCo@
               | otherwise      = extendTvSubst (extendTCvInScope subst tv2) tv1 $
                                  TyVarTy tv2 `mkCastTy` mkSymCo k_co
    go_forall subst (ForAllCo cv1 k_co co)
      | isCoVar cv1
      = mkTyCoInvForAllTy <$> Pair cv1 cv2 <*> go_forall subst' co
      where
        Pair _ k2 = go k_co
        r         = coVarRole cv1
        eta1      = mkNthCo r 2 (downgradeRole r Nominal k_co)
        eta2      = mkNthCo r 3 (downgradeRole r Nominal k_co)

        -- k_co :: (t1 ~r t2) ~N (s1 ~r s2)
        -- k1    = t1 ~r t2
        -- k2    = s1 ~r s2
        -- cv1  :: t1 ~r t2
        -- cv2  :: s1 ~r s2
        -- eta1 :: t1 ~r s1
        -- eta2 :: t2 ~r s2
        -- n_subst  = (eta1 ; cv2 ; sym eta2) :: t1 ~r t2

        cv2     = setVarType cv1 (substTy subst k2)
        n_subst = eta1 `mkTransCo` (mkCoVarCo cv2) `mkTransCo` (mkSymCo eta2)
        subst'  | isReflCo k_co = extendTCvInScope subst cv1
                | otherwise     = extendCvSubst (extendTCvInScope subst cv2)
                                                cv1 n_subst

    go_forall subst other_co
      -- when other_co is not a ForAllCo
      = substTy subst `pLiftSnd` go other_co

{-

Note [Nested ForAllCos]
~~~~~~~~~~~~~~~~~~~~~~~

Suppose we need `coercionKind (ForAllCo a1 (ForAllCo a2 ... (ForAllCo an
co)...) )`.   We do not want to perform `n` single-type-variable
substitutions over the kind of `co`; rather we want to do one substitution
which substitutes for all of `a1`, `a2` ... simultaneously.  If we do one
at a time we get the performance hole reported in Trac #11735.

Solution: gather up the type variables for nested `ForAllCos`, and
substitute for them all at once.  Remarkably, for Trac #11735 this single
change reduces /total/ compile time by a factor of more than ten.

-}

-- | Apply 'coercionKind' to multiple 'Coercion's
coercionKinds :: [Coercion] -> Pair [Type]
coercionKinds tys = sequenceA $ map coercionKind tys

-- | Get a coercion's kind and role.
coercionKindRole :: Coercion -> (Pair Type, Role)
coercionKindRole co = (coercionKind co, coercionRole co)

-- | Retrieve the role from a coercion.
coercionRole :: Coercion -> Role
coercionRole = go
  where
    go (Refl _) = Nominal
    go (GRefl r _ _) = r
    go (TyConAppCo r _ _) = r
    go (AppCo co1 _) = go co1
    go (ForAllCo _ _ co) = go co
    go (FunCo r _ _ _) = r
    go (CoVarCo cv) = coVarRole cv
    go (HoleCo h)   = coVarRole (coHoleCoVar h)
    go (AxiomInstCo ax _ _) = coAxiomRole ax
    go (UnivCo _ r _ _)  = r
    go (SymCo co) = go co
    go (TransCo co1 _co2) = go co1
    go (NthCo r _d _co) = r
    go (LRCo {}) = Nominal
    go (InstCo co _) = go co
    go (KindCo {}) = Nominal
    go (SubCo _) = Representational
    go (AxiomRuleCo ax _) = coaxrRole ax

{-
Note [Nested InstCos]
~~~~~~~~~~~~~~~~~~~~~
In Trac #5631 we found that 70% of the entire compilation time was
being spent in coercionKind!  The reason was that we had
   (g @ ty1 @ ty2 .. @ ty100)    -- The "@s" are InstCos
where
   g :: forall a1 a2 .. a100. phi
If we deal with the InstCos one at a time, we'll do this:
   1.  Find the kind of (g @ ty1 .. @ ty99) : forall a100. phi'
   2.  Substitute phi'[ ty100/a100 ], a single tyvar->type subst
But this is a *quadratic* algorithm, and the blew up Trac #5631.
So it's very important to do the substitution simultaneously;
cf Type.piResultTys (which in fact we call here).

-}

-- | Assuming that two types are the same, ignoring coercions, find
-- a nominal coercion between the types. This is useful when optimizing
-- transitivity over coercion applications, where splitting two
-- AppCos might yield different kinds. See Note [EtaAppCo] in OptCoercion.
buildCoercion :: Type -> Type -> CoercionN
buildCoercion orig_ty1 orig_ty2 = go orig_ty1 orig_ty2
  where
    go ty1 ty2 | Just ty1' <- coreView ty1 = go ty1' ty2
               | Just ty2' <- coreView ty2 = go ty1 ty2'

    go (CastTy ty1 co) ty2
      = let co' = go ty1 ty2
            r = coercionRole co'
        in  mkCoherenceLeftCo r ty1 co co'

    go ty1 (CastTy ty2 co)
      = let co' = go ty1 ty2
            r = coercionRole co'
        in  mkCoherenceRightCo r ty2 co co'

    go ty1@(TyVarTy tv1) _tyvarty
      = ASSERT( case _tyvarty of
                  { TyVarTy tv2 -> tv1 == tv2
                  ; _           -> False      } )
        mkNomReflCo ty1

    go (FunTy w arg1 res1) (FunTy w1 arg2 res2)
      = mkFunCo Nominal (go (fromMult w) (fromMult w1)) (go arg1 arg2) (go res1 res2)

    go (TyConApp tc1 args1) (TyConApp tc2 args2)
      = ASSERT( tc1 == tc2 )
        mkTyConAppCo Nominal tc1 (zipWith go args1 args2)

    go (AppTy ty1a ty1b) ty2
      | Just (ty2a, ty2b) <- repSplitAppTy_maybe ty2
      = mkAppCo (go ty1a ty2a) (go ty1b ty2b)

    go ty1 (AppTy ty2a ty2b)
      | Just (ty1a, ty1b) <- repSplitAppTy_maybe ty1
      = mkAppCo (go ty1a ty2a) (go ty1b ty2b)

    go (ForAllTy (Bndr tv1 _flag1) ty1) (ForAllTy (Bndr tv2 _flag2) ty2)
      | isTyVar tv1
      = ASSERT( isTyVar tv2 )
        mkForAllCo tv1 kind_co (go ty1 ty2')
      where kind_co  = go (tyVarKind tv1) (tyVarKind tv2)
            in_scope = mkInScopeSet $ tyCoVarsOfType ty2 `unionVarSet` tyCoVarsOfCo kind_co
            ty2'     = substTyWithInScope in_scope [tv2]
                         [mkTyVarTy tv1 `mkCastTy` kind_co]
                         ty2

    go (ForAllTy (Bndr cv1 _flag1) ty1) (ForAllTy (Bndr cv2 _flag2) ty2)
      = ASSERT( isCoVar cv1 && isCoVar cv2 )
        mkForAllCo cv1 kind_co (go ty1 ty2')
      where s1 = varType cv1
            s2 = varType cv2
            kind_co = go s1 s2

            -- s1 = t1 ~r t2
            -- s2 = t3 ~r t4
            -- kind_co :: (t1 ~r t2) ~N (t3 ~r t4)
            -- eta1 :: t1 ~r t3
            -- eta2 :: t2 ~r t4

            r    = coVarRole cv1
            kind_co' = downgradeRole r Nominal kind_co
            eta1 = mkNthCo r 2 kind_co'
            eta2 = mkNthCo r 3 kind_co'

            subst = mkEmptyTCvSubst $ mkInScopeSet $
                      tyCoVarsOfType ty2 `unionVarSet` tyCoVarsOfCo kind_co
            ty2'  = substTy (extendCvSubst subst cv2 $ mkSymCo eta1 `mkTransCo`
                                                       mkCoVarCo cv1 `mkTransCo`
                                                       eta2)
                            ty2

    go ty1@(LitTy lit1) _lit2
      = ASSERT( case _lit2 of
                  { LitTy lit2 -> lit1 == lit2
                  ; _          -> False        } )
        mkNomReflCo ty1

    go (CoercionTy co1) (CoercionTy co2)
      = mkProofIrrelCo Nominal kind_co co1 co2
      where
        kind_co = go (coercionType co1) (coercionType co2)

    go ty1 ty2
      = pprPanic "buildKindCoercion" (vcat [ ppr orig_ty1, ppr orig_ty2
                                           , ppr ty1, ppr ty2 ])<|MERGE_RESOLUTION|>--- conflicted
+++ resolved
@@ -751,7 +751,7 @@
   , ASSERT( not (isReflCo co)) True
   , isCoVar tv
   , not (tv `elemVarSet` tyCoVarsOfCo co)
-  = FunCo (coercionRole co) kind_co co
+  = FunCo (coercionRole co) undefined kind_co co -- TODO Krzysztof
   | otherwise
   = ForAllCo tv kind_co co
 
@@ -1323,19 +1323,14 @@
       | isTyVar tv
       -> promoteCoercion g
 
-<<<<<<< HEAD
-    FunCo _ _ _ _
-      -> mkNomReflCo liftedTypeKind
-=======
     ForAllCo _ _ _
       -> ASSERT( False )
          mkNomReflCo liftedTypeKind
       -- See Note [Weird typing rule for ForAllTy] in Type
 
-    FunCo _ _ _
+    FunCo _ _ _ _
       -> ASSERT( False )
          mkNomReflCo liftedTypeKind
->>>>>>> a3bce956
 
     CoVarCo {}     -> mkKindCo co
     HoleCo {}      -> mkKindCo co
@@ -1460,18 +1455,14 @@
 -- are quantified over the same variable.
 mkPiCo  :: Role -> Var -> Coercion -> Coercion
 mkPiCo r v co | isTyVar v = mkHomoForAllCos [v] co
-<<<<<<< HEAD
-              | otherwise = mkFunCo r (rigToCo (varWeight v)) (mkReflCo r (varType v)) co
-=======
               | isCoVar v = ASSERT( not (v `elemVarSet` tyCoVarsOfCo co) )
                   -- We didn't call mkForAllCo here because if v does not appear
                   -- in co, the argement coercion will be nominal. But here we
                   -- want it to be r. It is only called in 'mkPiCos', which is
                   -- only used in SimplUtils, where we are sure for
                   -- now (Aug 2018) v won't occur in co.
-                            mkFunCo r (mkReflCo r (varType v)) co
-              | otherwise = mkFunCo r (mkReflCo r (varType v)) co
->>>>>>> a3bce956
+                            mkFunCo r (rigToCo (varWeight v)) (mkReflCo r (varType v)) co
+              | otherwise = mkFunCo r (rigToCo (varWeight v)) (mkReflCo r (varType v)) co
 
 -- mkCoCast (c :: s1 ~?r t1) (g :: (s1 ~?r t1) ~#R (s2 ~?r t2)) :: s2 ~?r t2
 -- The first coercion might be lifted or unlifted; thus the ~? above
@@ -1850,14 +1841,8 @@
                              liftCoSubstTyVar lc r tv
     go r (AppTy ty1 ty2)   = mkAppCo (go r ty1) (go Nominal ty2)
     go r (TyConApp tc tys) = mkTyConAppCo r tc (zipWith go (tyConRolesX r tc) tys)
-<<<<<<< HEAD
     go r (FunTy w ty1 ty2) = mkFunCo r (go r $ fromMult w) (go r ty1) (go r ty2)
-                             -- only in Core, which ignores linearity so we can leave Omega here.
-    go r (ForAllTy (TvBndr v _) ty)
-=======
-    go r (FunTy ty1 ty2)   = mkFunCo r (go r ty1) (go r ty2)
     go r (ForAllTy (Bndr v _) ty)
->>>>>>> a3bce956
                            = let (lc', v', h) = liftCoSubstVarBndr lc v in
                              mkForAllCo v' h $! ty_co_subst lc' r ty
     go r ty@(LitTy {})     = ASSERT( r == Nominal )
@@ -2082,15 +2067,9 @@
 seqCo (GRefl r ty mco)          = r `seq` seqType ty `seq` seqMCo mco
 seqCo (TyConAppCo r tc cos)     = r `seq` tc `seq` seqCos cos
 seqCo (AppCo co1 co2)           = seqCo co1 `seq` seqCo co2
-<<<<<<< HEAD
-seqCo (ForAllCo tv k co)        = seqType (tyVarKind tv) `seq` seqCo k
-                                                         `seq` seqCo co
-seqCo (FunCo r w co1 co2)       = r `seq` w `seq` seqCo co1 `seq` seqCo co2
-=======
 seqCo (ForAllCo tv k co)        = seqType (varType tv) `seq` seqCo k
                                                        `seq` seqCo co
-seqCo (FunCo r co1 co2)         = r `seq` seqCo co1 `seq` seqCo co2
->>>>>>> a3bce956
+seqCo (FunCo r w co1 co2)       = r `seq` w `seq` seqCo co1 `seq` seqCo co2
 seqCo (CoVarCo cv)              = cv `seq` ()
 seqCo (HoleCo h)                = coHoleCoVar h `seq` ()
 seqCo (AxiomInstCo con ind cos) = con `seq` ind `seq` seqCos cos
