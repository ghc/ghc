{-
(c) The University of Glasgow 2006
-}

{-# LANGUAGE RankNTypes, CPP, MultiWayIf, FlexibleContexts #-}

-- | Module for (a) type kinds and (b) type coercions,
-- as used in System FC. See 'CoreSyn.Expr' for
-- more on System FC and how coercions fit into it.
--
module Coercion (
        -- * Main data type
        Coercion, CoercionN, CoercionR, CoercionP, MCoercion(..), MCoercionR,
        UnivCoProvenance, CoercionHole(..), coHoleCoVar, setCoHoleCoVar,
        LeftOrRight(..),
        Var, CoVar, TyCoVar,
        Role(..), ltRole,

        -- ** Functions over coercions
        coVarTypes, coVarKind, coVarKindsTypesRole, coVarRole,
        coercionType, coercionKind, coercionKinds,
        mkCoercionType,
        coercionRole, coercionKindRole,

        -- ** Constructing coercions
        mkGReflCo, mkReflCo, mkRepReflCo, mkNomReflCo,
        mkCoVarCo, mkCoVarCos,
        mkAxInstCo, mkUnbranchedAxInstCo,
        mkAxInstRHS, mkUnbranchedAxInstRHS,
        mkAxInstLHS, mkUnbranchedAxInstLHS,
        mkPiCo, mkPiCos, mkCoCast,
        mkSymCo, mkTransCo, mkTransAppCo,
        mkNthCo, nthCoRole, mkLRCo,
        mkInstCo, mkAppCo, mkAppCos, mkTyConAppCo, mkFunCo,
        mkForAllCo, mkForAllCos, mkHomoForAllCos, mkHomoForAllCos_NoRefl,
        mkPhantomCo,
        mkUnsafeCo, mkHoleCo, mkUnivCo, mkSubCo,
        mkAxiomInstCo, mkProofIrrelCo,
        downgradeRole, maybeSubCo, mkAxiomRuleCo,
        mkGReflRightCo, mkGReflLeftCo, mkCoherenceLeftCo, mkCoherenceRightCo,
        mkKindCo, castCoercionKind, castCoercionKindI,

        mkHeteroCoercionType,

        -- ** Decomposition
        instNewTyCon_maybe,

        NormaliseStepper, NormaliseStepResult(..), composeSteppers,
        mapStepResult, unwrapNewTypeStepper,
        topNormaliseNewType_maybe, topNormaliseTypeX,

        decomposeCo, decomposeFunCo, decomposePiCos, getCoVar_maybe,
        splitTyConAppCo_maybe,
        splitAppCo_maybe,
        splitFunCo_maybe,
        splitForAllCo_maybe,

        nthRole, tyConRolesX, tyConRolesRepresentational, setNominalRole_maybe,

        pickLR,

        isGReflCo, isReflCo, isReflCo_maybe, isGReflCo_maybe, isReflexiveCo, isReflexiveCo_maybe,
        isReflCoVar_maybe,

        -- ** Coercion variables
        mkCoVar, isCoVar, coVarName, setCoVarName, setCoVarUnique,
        isCoVar_maybe,

        -- ** Free variables
        tyCoVarsOfCo, tyCoVarsOfCos, coVarsOfCo,
        tyCoFVsOfCo, tyCoFVsOfCos, tyCoVarsOfCoDSet,
        coercionSize,

        -- ** Substitution
        CvSubstEnv, emptyCvSubstEnv,
        lookupCoVar,
        substCo, substCos, substCoVar, substCoVars, substCoWith,
        substCoVarBndr,
        extendTvSubstAndInScope, getCvSubstEnv,

        -- ** Lifting
        liftCoSubst, liftCoSubstTyVar, liftCoSubstWith, liftCoSubstWithEx,
        emptyLiftingContext, extendLiftingContext, extendLiftingContextAndInScope,
        liftCoSubstVarBndrUsing, isMappedByLC,

        mkSubstLiftingContext, zapLiftingContext,
        substForAllCoBndrUsingLC, lcTCvSubst, lcInScopeSet,

        LiftCoEnv, LiftingContext(..), liftEnvSubstLeft, liftEnvSubstRight,
        substRightCo, substLeftCo, swapLiftCoEnv, lcSubstLeft, lcSubstRight,

        -- ** Comparison
        eqCoercion, eqCoercionX,

        -- ** Forcing evaluation of coercions
        seqCo,

        -- * Pretty-printing
        pprCo, pprParendCo,
        pprCoAxiom, pprCoAxBranch, pprCoAxBranchHdr,

        -- * Tidying
        tidyCo, tidyCos,

        -- * Other
        promoteCoercion, buildCoercion,

        rigToCo
       ) where

#include "HsVersions.h"

import GhcPrelude

import TyCoRep
import Type
import TyCon
import CoAxiom
import Var
import VarEnv
import VarSet
import Name hiding ( varName )
import Util
import BasicTypes
import Outputable
import Unique
import Pair
import SrcLoc
import PrelNames
import TysPrim          ( eqPhantPrimTyCon )
import ListSetOps
import Maybes
import UniqFM
import Weight

import Control.Monad (foldM, zipWithM)
import Data.Function ( on )

{-
%************************************************************************
%*                                                                      *
     -- The coercion arguments always *precisely* saturate
     -- arity of (that branch of) the CoAxiom.  If there are
     -- any left over, we use AppCo.  See
     -- See [Coercion axioms applied to coercions] in TyCoRep

\subsection{Coercion variables}
%*                                                                      *
%************************************************************************
-}

coVarName :: CoVar -> Name
coVarName = varName

setCoVarUnique :: CoVar -> Unique -> CoVar
setCoVarUnique = setVarUnique

setCoVarName :: CoVar -> Name -> CoVar
setCoVarName   = setVarName

{-
%************************************************************************
%*                                                                      *
                   Pretty-printing CoAxioms
%*                                                                      *
%************************************************************************

Defined here to avoid module loops. CoAxiom is loaded very early on.

-}

pprCoAxiom :: CoAxiom br -> SDoc
pprCoAxiom ax@(CoAxiom { co_ax_branches = branches })
  = hang (text "axiom" <+> ppr ax <+> dcolon)
       2 (vcat (map (ppr_co_ax_branch (\_ ty -> equals <+> pprType ty) ax) $
                    fromBranches branches))

pprCoAxBranch :: CoAxiom br -> CoAxBranch -> SDoc
pprCoAxBranch = ppr_co_ax_branch pprRhs
  where
    pprRhs fam_tc rhs
      | isDataFamilyTyCon fam_tc
      = empty -- Don't bother printing anything for the RHS of a data family
              -- instance...

      | otherwise
      = equals <+> ppr rhs
              -- ...but for a type family instance, do print out the RHS, since
              -- it might be needed to disambiguate between duplicate instances
              -- (#14179)

pprCoAxBranchHdr :: CoAxiom br -> BranchIndex -> SDoc
pprCoAxBranchHdr ax index = pprCoAxBranch ax (coAxiomNthBranch ax index)

ppr_co_ax_branch :: (TyCon -> Type -> SDoc) -> CoAxiom br -> CoAxBranch -> SDoc
ppr_co_ax_branch ppr_rhs
              (CoAxiom { co_ax_tc = fam_tc, co_ax_name = name })
              (CoAxBranch { cab_tvs = tvs
                          , cab_cvs = cvs
                          , cab_lhs = lhs
                          , cab_rhs = rhs
                          , cab_loc = loc })
  = foldr1 (flip hangNotEmpty 2)
        [ pprUserForAll (mkTyVarBinders Inferred (ee_tvs ++ cvs))
        , pprTypeApp fam_tc ee_lhs <+> ppr_rhs fam_tc rhs
        , text "-- Defined" <+> pprLoc loc ]
  where
        pprLoc loc
          | isGoodSrcSpan loc
          = text "at" <+> ppr (srcSpanStart loc)

          | otherwise
          = text "in" <+>
              quotes (ppr (nameModule name))

        (ee_tvs, ee_lhs)
          | Just (tycon, tc_args) <- splitTyConApp_maybe rhs
          , isDataFamilyTyCon fam_tc
          = -- Eta-expand LHS types, because sometimes data family instances
            -- are eta-reduced.
            -- See Note [Eta reduction for data family axioms] in TcInstDecls.
            let tc_tvs           = tyConTyVars tycon
                etad_tvs         = dropList tc_args tc_tvs
                etad_tys         = mkTyVarTys etad_tvs
                eta_expanded_tvs = tvs `chkAppend` etad_tvs
                eta_expanded_lhs = lhs `chkAppend` etad_tys
            in (eta_expanded_tvs, eta_expanded_lhs)
          | otherwise
          = (tvs, lhs)

{-
%************************************************************************
%*                                                                      *
        Destructing coercions
%*                                                                      *
%************************************************************************

Note [Function coercions]
~~~~~~~~~~~~~~~~~~~~~~~~~
Remember that
  (->) :: forall r1 r2. TYPE r1 -> TYPE r2 -> TYPE LiftedRep

Hence
  FunCo r mult co1 co2 :: (s1->t1) ~r (s2->t2)
is short for
  TyConAppCo (->) mult co_rep1 co_rep2 co1 co2
where co_rep1, co_rep2 are the coercions on the representations.
-}


-- | This breaks a 'Coercion' with type @T A B C ~ T D E F@ into
-- a list of 'Coercion's of kinds @A ~ D@, @B ~ E@ and @E ~ F@. Hence:
--
-- > decomposeCo 3 c [r1, r2, r3] = [nth r1 0 c, nth r2 1 c, nth r3 2 c]
decomposeCo :: Arity -> Coercion
            -> [Role]  -- the roles of the output coercions
                       -- this must have at least as many
                       -- entries as the Arity provided
            -> [Coercion]
decomposeCo arity co rs
  = [mkNthCo r n co | (n,r) <- [0..(arity-1)] `zip` rs ]
           -- Remember, Nth is zero-indexed

decomposeFunCo :: HasDebugCallStack
               => Role      -- Role of the input coercion
               -> Coercion  -- Input coercion
               -> (Coercion, Coercion, Coercion)
-- Expects co :: (s1 -> t1) ~ (s2 -> t2)
-- Returns (co1 :: s1~s2, co2 :: t1~t2)
-- See Note [Function coercions] for the "3" and "4"
decomposeFunCo r co = ASSERT2( all_ok, ppr co )
                      (mkNthCo r 0 co, mkNthCo r 3 co, mkNthCo r 4 co)
  where
    Pair s1t1 s2t2 = coercionKind co
    all_ok = isFunTy s1t1 && isFunTy s2t2

-- | Decompose a function coercion, either a dependent one or a non-dependent one.
-- This is useful when you are trying to build (ty1 |> co) ty2 ty3 ... tyn, but
-- you are pulling the coercions to the right. For example of why you might want
-- to do so, see Note [Respecting definitional equality] in TyCoRep.
-- This might return *fewer* coercions than there are arguments, if the kind provided
-- doesn't have enough binders.
-- The types passed in are the ty2 ... tyn. If the results are (arg_cos, res_co),
-- then you should build
-- @(ty1 (ty2 |> arg_cos1) (ty3 |> arg_cos2) ... (tym |> arg_com)|> res_co) tym+1 ... tyn@.
decomposePiCos :: Kind  -- of the function (ty1), used only to tell -> from ∀ from other
               -> [Type] -> CoercionN -> ([CoercionN], CoercionN)
decomposePiCos orig_kind orig_args orig_co = go [] orig_subst orig_kind orig_args orig_co
  where
    orig_subst = mkEmptyTCvSubst $ mkInScopeSet $ tyCoVarsOfTypes (orig_kind : orig_args)
                                                  `unionVarSet` tyCoVarsOfCo orig_co

    go :: [CoercionN]   -- accumulator for argument coercions, reversed
       -> TCvSubst      -- instantiating substitution
       -> Kind          -- of the function being applied (unsubsted)
       -> [Type]        -- arguments to that function
       -> CoercionN     -- coercion originally applied to the function
       -> ([CoercionN], Coercion)
    go acc_arg_cos subst  ki  (ty:tys) co
      | Just (kv, inner_ki) <- splitForAllTy_maybe ki
        -- know       co :: (forall a:s1.t1) ~ (forall b:s2.t2)
        --      function :: forall a:s1.t1
        --                  (the function is not passed to decomposePiCos)
        --            ty :: s2
        -- need   arg_co :: s2 ~ s1
        --        res_co :: t1[ty |> arg_co / a] ~ t2[ty / b]
      = let arg_co = mkNthCo Nominal 0 (mkSymCo co)
            res_co = mkInstCo co (mkGReflLeftCo Nominal ty arg_co)
            subst' = extendTCvSubst subst kv ty
        in
        go (arg_co : acc_arg_cos) subst' inner_ki tys res_co

      | Just (_arg_ki, res_ki) <- splitFunTy_maybe ki
        -- know     co :: (s1 -> t1) ~ (s2 -> t2)
        --    function :: s1 -> t1
        --          ty :: s2
        -- need arg_co :: s2 ~ s1
        --      res_co :: t1 ~ t2
      = let (_, sym_arg_co, res_co) = decomposeFunCo Nominal co
            -- TODO: arnaud: because the coercion must be nominal, I believe it
            -- means we can safely ignore the multiplicity argument.<
            arg_co               = mkSymCo sym_arg_co
        in
        go (arg_co : acc_arg_cos) subst res_ki tys res_co

      | let substed_ki = substTy subst ki
      , isPiTy substed_ki
        -- This might happen if we have to substitute in order to see that the kind
        -- is a Π-type.
      = let subst'     = zapTCvSubst subst
        in
        go acc_arg_cos subst' substed_ki (ty:tys) co

      -- tys might not be empty, if the left-hand type of the original coercion
      -- didn't have enough binders
    go acc_arg_cos _subst _ki _tys co = (reverse acc_arg_cos, co)

-- | Attempts to obtain the type variable underlying a 'Coercion'
getCoVar_maybe :: Coercion -> Maybe CoVar
getCoVar_maybe (CoVarCo cv) = Just cv
getCoVar_maybe _            = Nothing

-- | Attempts to tease a coercion apart into a type constructor and the application
-- of a number of coercion arguments to that constructor
splitTyConAppCo_maybe :: Coercion -> Maybe (TyCon, [Coercion])
splitTyConAppCo_maybe co
  | Just (ty, r) <- isReflCo_maybe co
  = do { (tc, tys) <- splitTyConApp_maybe ty
       ; let args = zipWith mkReflCo (tyConRolesX r tc) tys
       ; return (tc, args) }
splitTyConAppCo_maybe (TyConAppCo _ tc cos) = Just (tc, cos)
splitTyConAppCo_maybe (FunCo _ w arg res)     = Just (funTyCon, cos)
  where cos = [w, mkRuntimeRepCo arg, mkRuntimeRepCo res, arg, res]
splitTyConAppCo_maybe _                     = Nothing

-- TODO: MattP: This is wrong and should be ripped out when I change
-- Rig to Coercion in FunCo.
rigToCo :: Rig -> Coercion
rigToCo r = mkNomReflCo (fromMult r)

-- first result has role equal to input; third result is Nominal
splitAppCo_maybe :: Coercion -> Maybe (Coercion, Coercion)
-- ^ Attempt to take a coercion application apart.
splitAppCo_maybe (AppCo co arg) = Just (co, arg)
splitAppCo_maybe (TyConAppCo r tc args)
  | args `lengthExceeds` tyConArity tc
  , Just (args', arg') <- snocView args
  = Just ( mkTyConAppCo r tc args', arg' )

  | mightBeUnsaturatedTyCon tc
    -- Never create unsaturated type family apps!
  , Just (args', arg') <- snocView args
  , Just arg'' <- setNominalRole_maybe (nthRole r tc (length args')) arg'
  = Just ( mkTyConAppCo r tc args', arg'' )
       -- Use mkTyConAppCo to preserve the invariant
       --  that identity coercions are always represented by Refl

splitAppCo_maybe co
  | Just (ty, r) <- isReflCo_maybe co
  , Just (ty1, ty2) <- splitAppTy_maybe ty
  = Just (mkReflCo r ty1, mkNomReflCo ty2)
splitAppCo_maybe _ = Nothing

-- Only used in specialise/Rules
splitFunCo_maybe :: HasCallStack => Coercion -> Maybe (Coercion, Coercion)
splitFunCo_maybe (FunCo _ _ arg res) = Just (arg, res) -- TODO: arnaud: the fact that we are ignoring the multiplicity argument may hide a bug, if we recompose this as an unrestricted arrow after
splitFunCo_maybe _ = Nothing

splitForAllCo_maybe :: Coercion -> Maybe (TyVar, Coercion, Coercion)
splitForAllCo_maybe (ForAllCo tv k_co co) = Just (tv, k_co, co)
splitForAllCo_maybe _                     = Nothing

-------------------------------------------------------
-- and some coercion kind stuff

coVarTypes :: HasDebugCallStack => CoVar -> Pair Type
coVarTypes cv
  | (_, _, ty1, ty2, _) <- coVarKindsTypesRole cv
  = Pair ty1 ty2

coVarKindsTypesRole :: HasDebugCallStack => CoVar -> (Kind,Kind,Type,Type,Role)
coVarKindsTypesRole cv
 | Just (tc, [k1,k2,ty1,ty2]) <- splitTyConApp_maybe (varType cv)
 = let role
         | tc `hasKey` eqPrimTyConKey     = Nominal
         | tc `hasKey` eqReprPrimTyConKey = Representational
         | otherwise                      = panic "coVarKindsTypesRole"
   in (k1,k2,ty1,ty2,role)
 | otherwise = pprPanic "coVarKindsTypesRole, non coercion variable"
                        (ppr cv $$ ppr (varType cv))

coVarKind :: CoVar -> Type
coVarKind cv
  = ASSERT( isCoVar cv )
    varType cv

coVarRole :: CoVar -> Role
coVarRole cv
  | tc `hasKey` eqPrimTyConKey
  = Nominal
  | tc `hasKey` eqReprPrimTyConKey
  = Representational
  | otherwise
  = pprPanic "coVarRole: unknown tycon" (ppr cv <+> dcolon <+> ppr (varType cv))

  where
    tc = case tyConAppTyCon_maybe (varType cv) of
           Just tc0 -> tc0
           Nothing  -> pprPanic "coVarRole: not tyconapp" (ppr cv)

-- | Makes a coercion type from two types: the types whose equality
-- is proven by the relevant 'Coercion'
mkCoercionType :: Role -> Type -> Type -> Type
mkCoercionType Nominal          = mkPrimEqPred
mkCoercionType Representational = mkReprPrimEqPred
mkCoercionType Phantom          = \ty1 ty2 ->
  let ki1 = typeKind ty1
      ki2 = typeKind ty2
  in
  TyConApp eqPhantPrimTyCon [ki1, ki2, ty1, ty2]

mkHeteroCoercionType :: Role -> Kind -> Kind -> Type -> Type -> Type
mkHeteroCoercionType Nominal          = mkHeteroPrimEqPred
mkHeteroCoercionType Representational = mkHeteroReprPrimEqPred
mkHeteroCoercionType Phantom          = panic "mkHeteroCoercionType"

-- | Given a coercion @co1 :: (a :: TYPE r1) ~ (b :: TYPE r2)@,
-- produce a coercion @rep_co :: r1 ~ r2@.
mkRuntimeRepCo :: HasDebugCallStack => Coercion -> Coercion
mkRuntimeRepCo co
  = mkNthCo Nominal 0 kind_co
  where
    kind_co = mkKindCo co  -- kind_co :: TYPE r1 ~ TYPE r2
                           -- (up to silliness with Constraint)

isReflCoVar_maybe :: Var -> Maybe Coercion
-- If cv :: t~t then isReflCoVar_maybe cv = Just (Refl t)
-- Works on all kinds of Vars, not just CoVars
isReflCoVar_maybe cv
  | isCoVar cv
  , Pair ty1 ty2 <- coVarTypes cv
  , ty1 `eqType` ty2
  = Just (mkReflCo (coVarRole cv) ty1)
  | otherwise
  = Nothing

-- | Tests if this coercion is obviously a generalized reflexive coercion.
-- Guaranteed to work very quickly.
isGReflCo :: Coercion -> Bool
isGReflCo (GRefl{}) = True
isGReflCo (Refl{})  = True -- Refl ty == GRefl N ty MRefl
isGReflCo _         = False

-- | Tests if this MCoercion is obviously generalized reflexive
-- Guaranteed to work very quickly.
isGReflMCo :: MCoercion -> Bool
isGReflMCo MRefl = True
isGReflMCo (MCo co) | isGReflCo co = True
isGReflMCo _ = False

-- | Tests if this coercion is obviously reflexive. Guaranteed to work
-- very quickly. Sometimes a coercion can be reflexive, but not obviously
-- so. c.f. 'isReflexiveCo'
isReflCo :: Coercion -> Bool
isReflCo (Refl{}) = True
isReflCo (GRefl _ _ mco) | isGReflMCo mco = True
isReflCo _ = False

-- | Returns the type coerced if this coercion is a generalized reflexive
-- coercion. Guaranteed to work very quickly.
isGReflCo_maybe :: Coercion -> Maybe (Type, Role)
isGReflCo_maybe (GRefl r ty _) = Just (ty, r)
isGReflCo_maybe (Refl ty)      = Just (ty, Nominal)
isGReflCo_maybe _ = Nothing

-- | Returns the type coerced if this coercion is reflexive. Guaranteed
-- to work very quickly. Sometimes a coercion can be reflexive, but not
-- obviously so. c.f. 'isReflexiveCo_maybe'
isReflCo_maybe :: Coercion -> Maybe (Type, Role)
isReflCo_maybe (Refl ty) = Just (ty, Nominal)
isReflCo_maybe (GRefl r ty mco) | isGReflMCo mco = Just (ty, r)
isReflCo_maybe _ = Nothing

-- | Slowly checks if the coercion is reflexive. Don't call this in a loop,
-- as it walks over the entire coercion.
isReflexiveCo :: Coercion -> Bool
isReflexiveCo = isJust . isReflexiveCo_maybe

-- | Extracts the coerced type from a reflexive coercion. This potentially
-- walks over the entire coercion, so avoid doing this in a loop.
isReflexiveCo_maybe :: Coercion -> Maybe (Type, Role)
isReflexiveCo_maybe (Refl ty) = Just (ty, Nominal)
isReflexiveCo_maybe (GRefl r ty mco) | isGReflMCo mco = Just (ty, r)
isReflexiveCo_maybe co
  | ty1 `eqType` ty2
  = Just (ty1, r)
  | otherwise
  = Nothing
  where (Pair ty1 ty2, r) = coercionKindRole co

{-
%************************************************************************
%*                                                                      *
            Building coercions
%*                                                                      *
%************************************************************************

These "smart constructors" maintain the invariants listed in the definition
of Coercion, and they perform very basic optimizations.

Note [Role twiddling functions]
~~~~~~~~~~~~~~~~~~~~~~~~~~~~~~~

There are a plethora of functions for twiddling roles:

mkSubCo: Requires a nominal input coercion and always produces a
representational output. This is used when you (the programmer) are sure you
know exactly that role you have and what you want.

downgradeRole_maybe: This function takes both the input role and the output role
as parameters. (The *output* role comes first!) It can only *downgrade* a
role -- that is, change it from N to R or P, or from R to P. This one-way
behavior is why there is the "_maybe". If an upgrade is requested, this
function produces Nothing. This is used when you need to change the role of a
coercion, but you're not sure (as you're writing the code) of which roles are
involved.

This function could have been written using coercionRole to ascertain the role
of the input. But, that function is recursive, and the caller of downgradeRole_maybe
often knows the input role. So, this is more efficient.

downgradeRole: This is just like downgradeRole_maybe, but it panics if the
conversion isn't a downgrade.

setNominalRole_maybe: This is the only function that can *upgrade* a coercion.
The result (if it exists) is always Nominal. The input can be at any role. It
works on a "best effort" basis, as it should never be strictly necessary to
upgrade a coercion during compilation. It is currently only used within GHC in
splitAppCo_maybe. In order to be a proper inverse of mkAppCo, the second
coercion that splitAppCo_maybe returns must be nominal. But, it's conceivable
that splitAppCo_maybe is operating over a TyConAppCo that uses a
representational coercion. Hence the need for setNominalRole_maybe.
splitAppCo_maybe, in turn, is used only within coercion optimization -- thus,
it is not absolutely critical that setNominalRole_maybe be complete.

Note that setNominalRole_maybe will never upgrade a phantom UnivCo. Phantom
UnivCos are perfectly type-safe, whereas representational and nominal ones are
not. Indeed, `unsafeCoerce` is implemented via a representational UnivCo.
(Nominal ones are no worse than representational ones, so this function *will*
change a UnivCo Representational to a UnivCo Nominal.)

Conal Elliott also came across a need for this function while working with the
GHC API, as he was decomposing Core casts. The Core casts use representational
coercions, as they must, but his use case required nominal coercions (he was
building a GADT). So, that's why this function is exported from this module.

One might ask: shouldn't downgradeRole_maybe just use setNominalRole_maybe as
appropriate? I (Richard E.) have decided not to do this, because upgrading a
role is bizarre and a caller should have to ask for this behavior explicitly.

-}

-- | Make a generalized reflexive coercion
mkGReflCo :: Role -> Type -> MCoercionN -> Coercion
mkGReflCo r ty mco
  | isGReflMCo mco = if r == Nominal then Refl ty
                     else GRefl r ty MRefl
  | otherwise    = GRefl r ty mco

-- | Make a reflexive coercion
mkReflCo :: Role -> Type -> Coercion
mkReflCo Nominal ty = Refl ty
mkReflCo r       ty = GRefl r ty MRefl

-- | Make a representational reflexive coercion
mkRepReflCo :: Type -> Coercion
mkRepReflCo ty = GRefl Representational ty MRefl

-- | Make a nominal reflexive coercion
mkNomReflCo :: Type -> Coercion
mkNomReflCo = Refl

-- | Apply a type constructor to a list of coercions. It is the
-- caller's responsibility to get the roles correct on argument coercions.
mkTyConAppCo :: HasDebugCallStack => Role -> TyCon -> [Coercion] -> Coercion
mkTyConAppCo r tc cos
  | [w, _rep1, _rep2, co1, co2] <- cos   -- See Note [Function coercions]
  , isFunTyCon tc
  = -- (a :: TYPE ra) -> (b :: TYPE rb)  ~  (c :: TYPE rc) -> (d :: TYPE rd)
    -- rep1 :: ra  ~  rc        rep2 :: rb  ~  rd
    -- co1  :: a   ~  c         co2  :: b   ~  d
    mkFunCo r w co1 co2

               -- Expand type synonyms
  | Just (tv_co_prs, rhs_ty, leftover_cos) <- expandSynTyCon_maybe tc cos
  = mkAppCos (liftCoSubst r (mkLiftingContext tv_co_prs) rhs_ty) leftover_cos

  | Just tys_roles <- traverse isReflCo_maybe cos
  = mkReflCo r (mkTyConApp tc (map fst tys_roles))
  -- See Note [Refl invariant]

  | otherwise = TyConAppCo r tc cos

-- TODO: MattP this is very suspect. There can probably be more complicated
-- coercions here. However, there is another function rigToCo which is
-- probably the inverse which is also extremely simple minded like this.
coercionToRig :: Coercion -> Rig
coercionToRig co
  | Just (ty, _) <- isReflCo_maybe co
  = toMult ty
  | otherwise = pprPanic "coercionToRig" (ppr co)

-- | Build a function 'Coercion' from two other 'Coercion's. That is,
-- given @co1 :: a ~ b@ and @co2 :: x ~ y@ produce @co :: (a -> x) ~ (b -> y)@.
mkFunCo :: Role -> Coercion -> Coercion -> Coercion -> Coercion
mkFunCo r w co1 co2
    -- See Note [Refl invariant]
  | Just (ty1, _) <- isReflCo_maybe co1
  , Just (ty2, _) <- isReflCo_maybe co2
<<<<<<< HEAD
  , Just (w, _) <- isReflCo_maybe w
  = Refl r (mkFunTy (RigThing w) ty1 ty2)
  | otherwise = FunCo r w co1 co2
=======
  = mkReflCo r (mkFunTy ty1 ty2)
  | otherwise = FunCo r co1 co2

>>>>>>> 55a3f855
-- | Apply a 'Coercion' to another 'Coercion'.
-- The second coercion must be Nominal, unless the first is Phantom.
-- If the first is Phantom, then the second can be either Phantom or Nominal.
mkAppCo :: Coercion     -- ^ :: t1 ~r t2
        -> Coercion     -- ^ :: s1 ~N s2, where s1 :: k1, s2 :: k2
        -> Coercion     -- ^ :: t1 s1 ~r t2 s2
mkAppCo co arg
  | Just (ty1, r) <- isReflCo_maybe co
  , Just (ty2, _) <- isReflCo_maybe arg
  = mkReflCo r (mkAppTy ty1 ty2)

  | Just (ty1, r) <- isReflCo_maybe co
  , Just (tc, tys) <- splitTyConApp_maybe ty1
    -- Expand type synonyms; a TyConAppCo can't have a type synonym (Trac #9102)
  = mkTyConAppCo r tc (zip_roles (tyConRolesX r tc) tys)
  where
    zip_roles (r1:_)  []            = [downgradeRole r1 Nominal arg]
    zip_roles (r1:rs) (ty1:tys)     = mkReflCo r1 ty1 : zip_roles rs tys
    zip_roles _       _             = panic "zip_roles" -- but the roles are infinite...

mkAppCo (TyConAppCo r tc args) arg
  = case r of
      Nominal          -> mkTyConAppCo Nominal tc (args ++ [arg])
      Representational -> mkTyConAppCo Representational tc (args ++ [arg'])
        where new_role = (tyConRolesRepresentational tc) !! (length args)
              arg'     = downgradeRole new_role Nominal arg
      Phantom          -> mkTyConAppCo Phantom tc (args ++ [toPhantomCo arg])
mkAppCo co arg = AppCo co  arg
-- Note, mkAppCo is careful to maintain invariants regarding
-- where Refl constructors appear; see the comments in the definition
-- of Coercion and the Note [Refl invariant] in TyCoRep.

-- | Applies multiple 'Coercion's to another 'Coercion', from left to right.
-- See also 'mkAppCo'.
mkAppCos :: Coercion
         -> [Coercion]
         -> Coercion
mkAppCos co1 cos = foldl mkAppCo co1 cos

-- | Like 'mkAppCo', but allows the second coercion to be other than
-- nominal. See Note [mkTransAppCo]. Role r3 cannot be more stringent
-- than either r1 or r2.
mkTransAppCo :: Role         -- ^ r1
             -> Coercion     -- ^ co1 :: ty1a ~r1 ty1b
             -> Type         -- ^ ty1a
             -> Type         -- ^ ty1b
             -> Role         -- ^ r2
             -> Coercion     -- ^ co2 :: ty2a ~r2 ty2b
             -> Type         -- ^ ty2a
             -> Type         -- ^ ty2b
             -> Role         -- ^ r3
             -> Coercion     -- ^ :: ty1a ty2a ~r3 ty1b ty2b
mkTransAppCo r1 co1 ty1a ty1b r2 co2 ty2a ty2b r3
-- How incredibly fiddly! Is there a better way??
  = case (r1, r2, r3) of
      (_,                _,                Phantom)
        -> mkPhantomCo kind_co (mkAppTy ty1a ty2a) (mkAppTy ty1b ty2b)
        where -- ty1a :: k1a -> k2a
              -- ty1b :: k1b -> k2b
              -- ty2a :: k1a
              -- ty2b :: k1b
              -- ty1a ty2a :: k2a
              -- ty1b ty2b :: k2b
              kind_co1 = mkKindCo co1        -- :: k1a -> k2a ~N k1b -> k2b
              kind_co  = mkNthCo Nominal 1 kind_co1  -- :: k2a ~N k2b

      (_,                _,                Nominal)
        -> ASSERT( r1 == Nominal && r2 == Nominal )
           mkAppCo co1 co2
      (Nominal,          Nominal,          Representational)
        -> mkSubCo (mkAppCo co1 co2)
      (_,                Nominal,          Representational)
        -> ASSERT( r1 == Representational )
           mkAppCo co1 co2
      (Nominal,          Representational, Representational)
        -> go (mkSubCo co1)
      (_               , _,                Representational)
        -> ASSERT( r1 == Representational && r2 == Representational )
           go co1
  where
    go co1_repr
      | Just (tc1b, tys1b) <- splitTyConApp_maybe ty1b
      , nextRole ty1b == r2
      = (mkAppCo co1_repr (mkNomReflCo ty2a)) `mkTransCo`
        (mkTyConAppCo Representational tc1b
           (zipWith mkReflCo (tyConRolesRepresentational tc1b) tys1b
            ++ [co2]))

      | Just (tc1a, tys1a) <- splitTyConApp_maybe ty1a
      , nextRole ty1a == r2
      = (mkTyConAppCo Representational tc1a
           (zipWith mkReflCo (tyConRolesRepresentational tc1a) tys1a
            ++ [co2]))
        `mkTransCo`
        (mkAppCo co1_repr (mkNomReflCo ty2b))

      | otherwise
      = pprPanic "mkTransAppCo" (vcat [ ppr r1, ppr co1, ppr ty1a, ppr ty1b
                                      , ppr r2, ppr co2, ppr ty2a, ppr ty2b
                                      , ppr r3 ])

-- | Make a Coercion from a tyvar, a kind coercion, and a body coercion.
-- The kind of the tyvar should be the left-hand kind of the kind coercion.
mkForAllCo :: TyVar -> Coercion -> Coercion -> Coercion
mkForAllCo tv kind_co co
  | Just (ty, r) <- isReflCo_maybe co
  , isGReflCo kind_co
  = mkReflCo r (mkInvForAllTy tv ty)
  | otherwise
  = ForAllCo tv kind_co co

-- | Make nested ForAllCos
mkForAllCos :: [(TyVar, Coercion)] -> Coercion -> Coercion
mkForAllCos bndrs co
  | Just (ty, r ) <- isReflCo_maybe co
  = let (refls_rev'd, non_refls_rev'd) = span (isReflCo . snd) (reverse bndrs) in
    foldl (flip $ uncurry ForAllCo)
          (mkReflCo r (mkInvForAllTys (reverse (map fst refls_rev'd)) ty))
          non_refls_rev'd
  | otherwise
  = foldr (uncurry ForAllCo) co bndrs

-- | Make a Coercion quantified over a type variable;
-- the variable has the same type in both sides of the coercion
mkHomoForAllCos :: [TyVar] -> Coercion -> Coercion
mkHomoForAllCos tvs co
  | Just (ty, r) <- isReflCo_maybe co
  = mkReflCo r (mkInvForAllTys tvs ty)
  | otherwise
  = mkHomoForAllCos_NoRefl tvs co

-- | Like 'mkHomoForAllCos', but doesn't check if the inner coercion
-- is reflexive.
mkHomoForAllCos_NoRefl :: [TyVar] -> Coercion -> Coercion
mkHomoForAllCos_NoRefl tvs orig_co = foldr go orig_co tvs
  where
    go tv co = ForAllCo tv (mkNomReflCo (tyVarKind tv)) co

mkCoVarCo :: CoVar -> Coercion
-- cv :: s ~# t
-- See Note [mkCoVarCo]
mkCoVarCo cv = CoVarCo cv

mkCoVarCos :: [CoVar] -> [Coercion]
mkCoVarCos = map mkCoVarCo

{- Note [mkCoVarCo]
~~~~~~~~~~~~~~~~~~~
In the past, mkCoVarCo optimised (c :: t~t) to (Refl t).  That is
valid (although see Note [Unbound RULE binders] in Rules), but
it's a relatively expensive test and perhaps better done in
optCoercion.  Not a big deal either way.
-}

-- | Extract a covar, if possible. This check is dirty. Be ashamed
-- of yourself. (It's dirty because it cares about the structure of
-- a coercion, which is morally reprehensible.)
isCoVar_maybe :: Coercion -> Maybe CoVar
isCoVar_maybe (CoVarCo cv) = Just cv
isCoVar_maybe _            = Nothing

mkAxInstCo :: Role -> CoAxiom br -> BranchIndex -> [Type] -> [Coercion]
           -> Coercion
-- mkAxInstCo can legitimately be called over-staturated;
-- i.e. with more type arguments than the coercion requires
mkAxInstCo role ax index tys cos
  | arity == n_tys = downgradeRole role ax_role $
                     mkAxiomInstCo ax_br index (rtys `chkAppend` cos)
  | otherwise      = ASSERT( arity < n_tys )
                     downgradeRole role ax_role $
                     mkAppCos (mkAxiomInstCo ax_br index
                                             (ax_args `chkAppend` cos))
                              leftover_args
  where
    n_tys         = length tys
    ax_br         = toBranchedAxiom ax
    branch        = coAxiomNthBranch ax_br index
    tvs           = coAxBranchTyVars branch
    arity         = length tvs
    arg_roles     = coAxBranchRoles branch
    rtys          = zipWith mkReflCo (arg_roles ++ repeat Nominal) tys
    (ax_args, leftover_args)
                  = splitAt arity rtys
    ax_role       = coAxiomRole ax

-- worker function; just checks to see if it should produce Refl
mkAxiomInstCo :: CoAxiom Branched -> BranchIndex -> [Coercion] -> Coercion
mkAxiomInstCo ax index args
  = ASSERT( args `lengthIs` coAxiomArity ax index )
    AxiomInstCo ax index args

-- to be used only with unbranched axioms
mkUnbranchedAxInstCo :: Role -> CoAxiom Unbranched
                     -> [Type] -> [Coercion] -> Coercion
mkUnbranchedAxInstCo role ax tys cos
  = mkAxInstCo role ax 0 tys cos

mkAxInstRHS :: CoAxiom br -> BranchIndex -> [Type] -> [Coercion] -> Type
-- Instantiate the axiom with specified types,
-- returning the instantiated RHS
-- A companion to mkAxInstCo:
--    mkAxInstRhs ax index tys = snd (coercionKind (mkAxInstCo ax index tys))
mkAxInstRHS ax index tys cos
  = ASSERT( tvs `equalLength` tys1 )
    mkAppTys rhs' tys2
  where
    branch       = coAxiomNthBranch ax index
    tvs          = coAxBranchTyVars branch
    cvs          = coAxBranchCoVars branch
    (tys1, tys2) = splitAtList tvs tys
    rhs'         = substTyWith tvs tys1 $
                   substTyWithCoVars cvs cos $
                   coAxBranchRHS branch

mkUnbranchedAxInstRHS :: CoAxiom Unbranched -> [Type] -> [Coercion] -> Type
mkUnbranchedAxInstRHS ax = mkAxInstRHS ax 0

-- | Return the left-hand type of the axiom, when the axiom is instantiated
-- at the types given.
mkAxInstLHS :: CoAxiom br -> BranchIndex -> [Type] -> [Coercion] -> Type
mkAxInstLHS ax index tys cos
  = ASSERT( tvs `equalLength` tys1 )
    mkTyConApp fam_tc (lhs_tys `chkAppend` tys2)
  where
    branch       = coAxiomNthBranch ax index
    tvs          = coAxBranchTyVars branch
    cvs          = coAxBranchCoVars branch
    (tys1, tys2) = splitAtList tvs tys
    lhs_tys      = substTysWith tvs tys1 $
                   substTysWithCoVars cvs cos $
                   coAxBranchLHS branch
    fam_tc       = coAxiomTyCon ax

-- | Instantiate the left-hand side of an unbranched axiom
mkUnbranchedAxInstLHS :: CoAxiom Unbranched -> [Type] -> [Coercion] -> Type
mkUnbranchedAxInstLHS ax = mkAxInstLHS ax 0

-- | Manufacture an unsafe coercion from thin air.
--   Currently (May 14) this is used only to implement the
--   @unsafeCoerce#@ primitive.  Optimise by pushing
--   down through type constructors.
mkUnsafeCo :: Role -> Type -> Type -> Coercion
mkUnsafeCo role ty1 ty2
  = mkUnivCo UnsafeCoerceProv role ty1 ty2

-- | Make a coercion from a coercion hole
mkHoleCo :: CoercionHole -> Coercion
mkHoleCo h = HoleCo h

-- | Make a universal coercion between two arbitrary types.
mkUnivCo :: UnivCoProvenance
         -> Role       -- ^ role of the built coercion, "r"
         -> Type       -- ^ t1 :: k1
         -> Type       -- ^ t2 :: k2
         -> Coercion   -- ^ :: t1 ~r t2
mkUnivCo prov role ty1 ty2
  | ty1 `eqType` ty2 = mkReflCo role ty1
  | otherwise        = UnivCo prov role ty1 ty2

-- | Create a symmetric version of the given 'Coercion' that asserts
--   equality between the same types but in the other "direction", so
--   a kind of @t1 ~ t2@ becomes the kind @t2 ~ t1@.
mkSymCo :: Coercion -> Coercion

-- Do a few simple optimizations, but don't bother pushing occurrences
-- of symmetry to the leaves; the optimizer will take care of that.
mkSymCo co | isReflCo co          = co
mkSymCo    (SymCo co)             = co
mkSymCo    (SubCo (SymCo co))     = SubCo co
mkSymCo co                        = SymCo co

-- | Create a new 'Coercion' by composing the two given 'Coercion's transitively.
--   (co1 ; co2)
mkTransCo :: Coercion -> Coercion -> Coercion
mkTransCo co1 co2 | isReflCo co1 = co2
                  | isReflCo co2 = co1
mkTransCo (GRefl r t1 (MCo co1)) (GRefl _ _ (MCo co2))
  = GRefl r t1 (MCo $ mkTransCo co1 co2)
mkTransCo co1 co2                 = TransCo co1 co2

mkNthCo :: HasDebugCallStack
        => Role  -- the role of the coercion you're creating
        -> Int
        -> Coercion
        -> Coercion
mkNthCo r n co
  = ASSERT2( good_call, bad_call_msg )
    go r n co
  where
    Pair ty1 ty2 = coercionKind co

    go r 0 co
      | Just (ty, _) <- isReflCo_maybe co
      , Just (tv, _) <- splitForAllTy_maybe ty
      = ASSERT( r == Nominal )
        mkReflCo r (tyVarKind tv)

    go r n co
      | Just (ty, r0) <- isReflCo_maybe co
      , let tc = tyConAppTyCon ty
      = ASSERT2( ok_tc_app ty n, ppr n $$ ppr ty )
        ASSERT( nthRole r0 tc n == r )
        mkReflCo r (tyConAppArgN n ty)
      where ok_tc_app :: Type -> Int -> Bool
            ok_tc_app ty n
              | Just (_, tys) <- splitTyConApp_maybe ty
              = tys `lengthExceeds` n
              | isForAllTy ty  -- nth:0 pulls out a kind coercion from a hetero forall
              = n == 0
              | otherwise
              = False

    go r 0 (ForAllCo _ kind_co _)
      = ASSERT( r == Nominal )
        kind_co
      -- If co :: (forall a1:k1. t1) ~ (forall a2:k2. t2)
      -- then (nth 0 co :: k1 ~N k2)

    go r n co@(FunCo r0 w arg res)
      -- See Note [Function coercions]
      -- If FunCo _ mult arg_co res_co ::   (s1:TYPE sk1 :mult-> s2:TYPE sk2)
      --                                  ~ (t1:TYPE tk1 :mult-> t2:TYPE tk2)
      -- Then we want to behave as if co was
      --    TyConAppCo mult argk_co resk_co arg_co res_co
      -- where
      --    argk_co :: sk1 ~ tk1  =  mkNthCo 0 (mkKindCo arg_co)
      --    resk_co :: sk2 ~ tk2  =  mkNthCo 0 (mkKindCo res_co)
      --                             i.e. mkRuntimeRepCo
      = case n of
          -- TODO: MattP, There may be comments to update.
          -- Include this list here to that grepping for a list of exactly
          -- length 5 points to here.
          -- [w, r1, r2, a1, a2]
          0 -> ASSERT( r == r0 )      w
          1 -> ASSERT( r == Nominal ) mkRuntimeRepCo arg
          2 -> ASSERT( r == Nominal ) mkRuntimeRepCo res
          3 -> ASSERT( r == r0 )      arg
          4 -> ASSERT( r == r0 )      res
          _ -> pprPanic "mkNthCo(FunCo)" (ppr n $$ ppr co)

    go r n (TyConAppCo r0 tc arg_cos) = ASSERT2( r == nthRole r0 tc n
                                                    , (vcat [ ppr tc
                                                            , ppr arg_cos
                                                            , ppr r0
                                                            , ppr n
                                                            , ppr r ]) )
                                             arg_cos `getNth` n

    go r n co =
      NthCo r n co

    -- Assertion checking
    bad_call_msg = vcat [ text "Coercion =" <+> ppr co
                        , text "LHS ty =" <+> ppr ty1
                        , text "RHS ty =" <+> ppr ty2
                        , text "n =" <+> ppr n, text "r =" <+> ppr r
                        , text "coercion role =" <+> ppr (coercionRole co) ]
    good_call
      -- If the Coercion passed in is between forall-types, then the Int must
      -- be 0 and the role must be Nominal.
      | Just (_tv1, _) <- splitForAllTy_maybe ty1
      , Just (_tv2, _) <- splitForAllTy_maybe ty2
      = n == 0 && r == Nominal

      -- If the Coercion passed in is between T tys and T tys', then the Int
      -- must be less than the length of tys/tys' (which must be the same
      -- lengths).
      --
      -- If the role of the Coercion is nominal, then the role passed in must
      -- be nominal. If the role of the Coercion is representational, then the
      -- role passed in must be tyConRolesRepresentational T !! n. If the role
      -- of the Coercion is Phantom, then the role passed in must be Phantom.
      --
      -- See also Note [NthCo Cached Roles] if you're wondering why it's
      -- blaringly obvious that we should be *computing* this role instead of
      -- passing it in.
      | Just (tc1, tys1) <- splitTyConApp_maybe ty1
      , Just (tc2, tys2) <- splitTyConApp_maybe ty2
      , tc1 == tc2
      = let len1 = length tys1
            len2 = length tys2
            good_role = case coercionRole co of
                          Nominal -> r == Nominal
                          Representational -> r == (tyConRolesRepresentational tc1 !! n)
                          Phantom -> r == Phantom
        in len1 == len2 && n < len1 && good_role

      | otherwise
      = True



-- | If you're about to call @mkNthCo r n co@, then @r@ should be
-- whatever @nthCoRole n co@ returns.
nthCoRole :: Int -> Coercion -> Role
nthCoRole n co
  | Just (tc, _) <- splitTyConApp_maybe lty
  = nthRole r tc n

  | Just _ <- splitForAllTy_maybe lty
  = Nominal

  | otherwise
  = pprPanic "nthCoRole" (ppr co)

  where
    (Pair lty _, r) = coercionKindRole co

mkLRCo :: LeftOrRight -> Coercion -> Coercion
mkLRCo lr co
  | Just (ty, eq) <- isReflCo_maybe co
  = mkReflCo eq (pickLR lr (splitAppTy ty))
  | otherwise
  = LRCo lr co

-- | Instantiates a 'Coercion'.
mkInstCo :: Coercion -> Coercion -> Coercion
mkInstCo (ForAllCo tv _kind_co body_co) co
  | Just (arg, _) <- isReflCo_maybe co
  = substCoWithUnchecked [tv] [arg] body_co
mkInstCo co arg = InstCo co arg

-- | Given @ty :: k1@, @co :: k1 ~ k2@,
-- produces @co' :: ty ~r (ty |> co)@
mkGReflRightCo :: Role -> Type -> CoercionN -> Coercion
mkGReflRightCo r ty co
  | isGReflCo co = mkReflCo r ty
    -- the kinds of @k1@ and @k2@ are the same, thus @isGReflCo@
    -- instead of @isReflCo@
  | otherwise = GRefl r ty (MCo co)

-- | Given @ty :: k1@, @co :: k1 ~ k2@,
-- produces @co' :: (ty |> co) ~r ty@
mkGReflLeftCo :: Role -> Type -> CoercionN -> Coercion
mkGReflLeftCo r ty co
  | isGReflCo co = mkReflCo r ty
    -- the kinds of @k1@ and @k2@ are the same, thus @isGReflCo@
    -- instead of @isReflCo@
  | otherwise    = mkSymCo $ GRefl r ty (MCo co)

-- | Given @ty :: k2@, @co :: k1 ~ k2@, @co2:: ty ~ ty'@,
-- produces @co' :: (ty |> co) ~r ty'
-- It is not only a utility function, but it saves allocation when co
-- is a GRefl coercion.
mkCoherenceLeftCo :: Role -> Type -> CoercionN -> Coercion -> Coercion
mkCoherenceLeftCo r ty co co2
  | isGReflCo co = co2
  | otherwise = (mkSymCo $ GRefl r ty (MCo co)) `mkTransCo` co2

-- | Given @ty :: k2@, @co :: k1 ~ k2@, @co2:: ty' ~ ty@,
-- produces @co' :: ty' ~r (ty |> co)
-- It is not only a utility function, but it saves allocation when co
-- is a GRefl coercion.
mkCoherenceRightCo :: Role -> Type -> CoercionN -> Coercion -> Coercion
mkCoherenceRightCo r ty co co2
  | isGReflCo co = co2
  | otherwise = co2 `mkTransCo` GRefl r ty (MCo co)

-- | Given @co :: (a :: k) ~ (b :: k')@ produce @co' :: k ~ k'@.
mkKindCo :: Coercion -> Coercion
mkKindCo co | Just (ty, _) <- isReflCo_maybe co = Refl (typeKind ty)
mkKindCo (GRefl _ _ (MCo co)) = co
mkKindCo (UnivCo (PhantomProv h) _ _ _)    = h
mkKindCo (UnivCo (ProofIrrelProv h) _ _ _) = h
mkKindCo co
  | Pair ty1 ty2 <- coercionKind co
       -- generally, calling coercionKind during coercion creation is a bad idea,
       -- as it can lead to exponential behavior. But, we don't have nested mkKindCos,
       -- so it's OK here.
  , let tk1 = typeKind ty1
        tk2 = typeKind ty2
  , tk1 `eqType` tk2
  = Refl tk1
  | otherwise
  = KindCo co

mkSubCo :: Coercion -> Coercion
-- Input coercion is Nominal, result is Representational
-- see also Note [Role twiddling functions]
mkSubCo (Refl ty) = GRefl Representational ty MRefl
mkSubCo (GRefl Nominal ty co) = GRefl Representational ty co
mkSubCo (TyConAppCo Nominal tc cos)
  = TyConAppCo Representational tc (applyRoles tc cos)
mkSubCo (FunCo Nominal w arg res)
  = FunCo Representational w
          (downgradeRole Representational Nominal arg)
          (downgradeRole Representational Nominal res)
mkSubCo co = ASSERT2( coercionRole co == Nominal, ppr co <+> ppr (coercionRole co) )
             SubCo co

-- | Changes a role, but only a downgrade. See Note [Role twiddling functions]
downgradeRole_maybe :: Role   -- ^ desired role
                    -> Role   -- ^ current role
                    -> Coercion -> Maybe Coercion
-- In (downgradeRole_maybe dr cr co) it's a precondition that
--                                   cr = coercionRole co

downgradeRole_maybe Nominal          Nominal          co = Just co
downgradeRole_maybe Nominal          _                _  = Nothing

downgradeRole_maybe Representational Nominal          co = Just (mkSubCo co)
downgradeRole_maybe Representational Representational co = Just co
downgradeRole_maybe Representational Phantom          _  = Nothing

downgradeRole_maybe Phantom          Phantom          co = Just co
downgradeRole_maybe Phantom          _                co = Just (toPhantomCo co)

-- | Like 'downgradeRole_maybe', but panics if the change isn't a downgrade.
-- See Note [Role twiddling functions]
downgradeRole :: Role  -- desired role
              -> Role  -- current role
              -> Coercion -> Coercion
downgradeRole r1 r2 co
  = case downgradeRole_maybe r1 r2 co of
      Just co' -> co'
      Nothing  -> pprPanic "downgradeRole" (ppr co)

-- | If the EqRel is ReprEq, makes a SubCo; otherwise, does nothing.
-- Note that the input coercion should always be nominal.
maybeSubCo :: EqRel -> Coercion -> Coercion
maybeSubCo NomEq  = id
maybeSubCo ReprEq = mkSubCo


mkAxiomRuleCo :: CoAxiomRule -> [Coercion] -> Coercion
mkAxiomRuleCo = AxiomRuleCo

-- | Make a "coercion between coercions".
mkProofIrrelCo :: Role       -- ^ role of the created coercion, "r"
               -> Coercion   -- ^ :: phi1 ~N phi2
               -> Coercion   -- ^ g1 :: phi1
               -> Coercion   -- ^ g2 :: phi2
               -> Coercion   -- ^ :: g1 ~r g2

-- if the two coercion prove the same fact, I just don't care what
-- the individual coercions are.
mkProofIrrelCo r co g  _ | isGReflCo co  = mkReflCo r (mkCoercionTy g)
  -- kco is a kind coercion, thus @isGReflCo@ rather than @isReflCo@
mkProofIrrelCo r kco        g1 g2 = mkUnivCo (ProofIrrelProv kco) r
                                             (mkCoercionTy g1) (mkCoercionTy g2)

{-
%************************************************************************
%*                                                                      *
   Roles
%*                                                                      *
%************************************************************************
-}

-- | Converts a coercion to be nominal, if possible.
-- See Note [Role twiddling functions]
setNominalRole_maybe :: Role -- of input coercion
                     -> Coercion -> Maybe Coercion
setNominalRole_maybe r co
  | r == Nominal = Just co
  | otherwise = setNominalRole_maybe_helper co
  where
    setNominalRole_maybe_helper (SubCo co)  = Just co
    setNominalRole_maybe_helper co@(Refl _) = Just co
    setNominalRole_maybe_helper (GRefl _ ty co) = Just $ GRefl Nominal ty co
    setNominalRole_maybe_helper (TyConAppCo Representational tc cos)
      = do { cos' <- zipWithM setNominalRole_maybe (tyConRolesX Representational tc) cos
           ; return $ TyConAppCo Nominal tc cos' }
    setNominalRole_maybe_helper (FunCo Representational w co1 co2)
      = do { co1' <- setNominalRole_maybe Representational co1
           ; co2' <- setNominalRole_maybe Representational co2
           ; return $ FunCo Nominal w co1' co2'
           }
    setNominalRole_maybe_helper (SymCo co)
      = SymCo <$> setNominalRole_maybe_helper co
    setNominalRole_maybe_helper (TransCo co1 co2)
      = TransCo <$> setNominalRole_maybe_helper co1 <*> setNominalRole_maybe_helper co2
    setNominalRole_maybe_helper (AppCo co1 co2)
      = AppCo <$> setNominalRole_maybe_helper co1 <*> pure co2
    setNominalRole_maybe_helper (ForAllCo tv kind_co co)
      = ForAllCo tv kind_co <$> setNominalRole_maybe_helper co
    setNominalRole_maybe_helper (NthCo _r n co)
      -- NB, this case recurses via setNominalRole_maybe, not
      -- setNominalRole_maybe_helper!
      = NthCo Nominal n <$> setNominalRole_maybe (coercionRole co) co
    setNominalRole_maybe_helper (InstCo co arg)
      = InstCo <$> setNominalRole_maybe_helper co <*> pure arg
    setNominalRole_maybe_helper (UnivCo prov _ co1 co2)
      | case prov of UnsafeCoerceProv -> True   -- it's always unsafe
                     PhantomProv _    -> False  -- should always be phantom
                     ProofIrrelProv _ -> True   -- it's always safe
                     PluginProv _     -> False  -- who knows? This choice is conservative.
      = Just $ UnivCo prov Nominal co1 co2
    setNominalRole_maybe_helper _ = Nothing

-- | Make a phantom coercion between two types. The coercion passed
-- in must be a nominal coercion between the kinds of the
-- types.
mkPhantomCo :: Coercion -> Type -> Type -> Coercion
mkPhantomCo h t1 t2
  = mkUnivCo (PhantomProv h) Phantom t1 t2

-- takes any coercion and turns it into a Phantom coercion
toPhantomCo :: Coercion -> Coercion
toPhantomCo co
  = mkPhantomCo (mkKindCo co) ty1 ty2
  where Pair ty1 ty2 = coercionKind co

-- Convert args to a TyConAppCo Nominal to the same TyConAppCo Representational
applyRoles :: TyCon -> [Coercion] -> [Coercion]
applyRoles tc cos
  = zipWith (\r -> downgradeRole r Nominal) (tyConRolesRepresentational tc) cos

-- the Role parameter is the Role of the TyConAppCo
-- defined here because this is intimately concerned with the implementation
-- of TyConAppCo
tyConRolesX :: Role -> TyCon -> [Role]
tyConRolesX Representational tc = tyConRolesRepresentational tc
tyConRolesX role             _  = repeat role

tyConRolesRepresentational :: TyCon -> [Role]
tyConRolesRepresentational tc = tyConRoles tc ++ repeat Nominal

nthRole :: Role -> TyCon -> Int -> Role
nthRole Nominal _ _ = Nominal
nthRole Phantom _ _ = Phantom
nthRole Representational tc n
  = (tyConRolesRepresentational tc) `getNth` n

ltRole :: Role -> Role -> Bool
-- Is one role "less" than another?
--     Nominal < Representational < Phantom
ltRole Phantom          _       = False
ltRole Representational Phantom = True
ltRole Representational _       = False
ltRole Nominal          Nominal = False
ltRole Nominal          _       = True

-------------------------------

-- | like mkKindCo, but aggressively & recursively optimizes to avoid using
-- a KindCo constructor. The output role is nominal.
promoteCoercion :: Coercion -> CoercionN

-- First cases handles anything that should yield refl.
promoteCoercion co = case co of

    _ | ki1 `eqType` ki2
      -> mkNomReflCo (typeKind ty1)
     -- no later branch should return refl
     --    The ASSERT( False )s throughout
     -- are these cases explicitly, but they should never fire.

    Refl _ -> ASSERT( False )
              mkNomReflCo ki1

    GRefl _ _ MRefl -> ASSERT( False )
                       mkNomReflCo ki1

    GRefl _ _ (MCo co) -> co

    TyConAppCo _ tc args
      | Just co' <- instCoercions (mkNomReflCo (tyConKind tc)) args
      -> co'
      | otherwise
      -> mkKindCo co

    AppCo co1 arg
      | Just co' <- instCoercion (coercionKind (mkKindCo co1))
                                 (promoteCoercion co1) arg
      -> co'
      | otherwise
      -> mkKindCo co

    ForAllCo _ _ g
      -> promoteCoercion g

    FunCo _ _ _ _
      -> mkNomReflCo liftedTypeKind

    CoVarCo {}     -> mkKindCo co
    HoleCo {}      -> mkKindCo co
    AxiomInstCo {} -> mkKindCo co
    AxiomRuleCo {} -> mkKindCo co

    UnivCo UnsafeCoerceProv _ t1 t2   -> mkUnsafeCo Nominal (typeKind t1) (typeKind t2)
    UnivCo (PhantomProv kco) _ _ _    -> kco
    UnivCo (ProofIrrelProv kco) _ _ _ -> kco
    UnivCo (PluginProv _) _ _ _       -> mkKindCo co

    SymCo g
      -> mkSymCo (promoteCoercion g)

    TransCo co1 co2
      -> mkTransCo (promoteCoercion co1) (promoteCoercion co2)

    NthCo _ n co1
      | Just (_, args) <- splitTyConAppCo_maybe co1
      , args `lengthExceeds` n
      -> promoteCoercion (args !! n)

      | Just _ <- splitForAllCo_maybe co
      , n == 0
      -> ASSERT( False ) mkNomReflCo liftedTypeKind

      | otherwise
      -> mkKindCo co

    LRCo lr co1
      | Just (lco, rco) <- splitAppCo_maybe co1
      -> case lr of
           CLeft  -> promoteCoercion lco
           CRight -> promoteCoercion rco

      | otherwise
      -> mkKindCo co

    InstCo g _
      -> promoteCoercion g

    KindCo _
      -> ASSERT( False )
         mkNomReflCo liftedTypeKind

    SubCo g
      -> promoteCoercion g

  where
    Pair ty1 ty2 = coercionKind co
    ki1 = typeKind ty1
    ki2 = typeKind ty2

-- | say @g = promoteCoercion h@. Then, @instCoercion g w@ yields @Just g'@,
-- where @g' = promoteCoercion (h w)@.
-- fails if this is not possible, if @g@ coerces between a forall and an ->
-- or if second parameter has a representational role and can't be used
-- with an InstCo.
instCoercion :: Pair Type -- type of the first coercion
             -> CoercionN  -- ^ must be nominal
             -> Coercion
             -> Maybe CoercionN
instCoercion (Pair lty rty) g w
  | isForAllTy lty && isForAllTy rty
  , Just w' <- setNominalRole_maybe (coercionRole w) w
  = Just $ mkInstCo g w'
  | isFunTy lty && isFunTy rty
  = Just $ mkNthCo Nominal 3 g -- extract result type, which is the 4th argument to (->)
  | otherwise -- one forall, one funty...
  = Nothing

-- | Repeated use of 'instCoercion'
instCoercions :: CoercionN -> [Coercion] -> Maybe CoercionN
instCoercions g ws
  = let arg_ty_pairs = map coercionKind ws in
    snd <$> foldM go (coercionKind g, g) (zip arg_ty_pairs ws)
  where
    go :: (Pair Type, Coercion) -> (Pair Type, Coercion)
       -> Maybe (Pair Type, Coercion)
    go (g_tys, g) (w_tys, w)
      = do { g' <- instCoercion g_tys g w
           ; return (piResultTy <$> g_tys <*> w_tys, g') }

-- | Creates a new coercion with both of its types casted by different casts
-- @castCoercionKind g r t1 t2 h1 h2@, where @g :: t1 ~r t2@,
-- has type @(t1 |> h1) ~r (t2 |> h2)@.
-- @h1@ and @h2@ must be nominal.
castCoercionKind :: Coercion -> Role -> Type -> Type
                 -> CoercionN -> CoercionN -> Coercion
castCoercionKind g r t1 t2 h1 h2
  = mkCoherenceRightCo r t2 h2 (mkCoherenceLeftCo r t1 h1 g)

-- | Creates a new coercion with both of its types casted by different casts
-- @castCoercionKind g h1 h2@, where @g :: t1 ~r t2@,
-- has type @(t1 |> h1) ~r (t2 |> h2)@.
-- @h1@ and @h2@ must be nominal.
-- It calls @coercionKindRole@, so it's quite inefficient (which 'I' stands for)
-- Use @castCoercionKind@ instead if @t1@, @t2@, and @r@ are known beforehand.
castCoercionKindI :: Coercion -> CoercionN -> CoercionN -> Coercion
castCoercionKindI g h1 h2
  = mkCoherenceRightCo r t2 h2 (mkCoherenceLeftCo r t1 h1 g)
  where (Pair t1 t2, r) = coercionKindRole g

-- See note [Newtype coercions] in TyCon

mkPiCos :: Role -> [Var] -> Coercion -> Coercion
mkPiCos r vs co = foldr (mkPiCo r) co vs

-- | Make a forall 'Coercion', where both types related by the coercion
-- are quantified over the same type variable.
mkPiCo  :: Role -> Var -> Coercion -> Coercion
mkPiCo r v co | isTyVar v = mkHomoForAllCos [v] co
              | otherwise = mkFunCo r (rigToCo (varWeight v)) (mkReflCo r (varType v)) co

-- mkCoCast (c :: s1 ~?r t1) (g :: (s1 ~?r t1) ~#R (s2 ~?r t2)) :: s2 ~?r t2
-- The first coercion might be lifted or unlifted; thus the ~? above
-- Lifted and unlifted equalities take different numbers of arguments,
-- so we have to make sure to supply the right parameter to decomposeCo.
-- Also, note that the role of the first coercion is the same as the role of
-- the equalities related by the second coercion. The second coercion is
-- itself always representational.
mkCoCast :: Coercion -> CoercionR -> Coercion
mkCoCast c g
  | (g2:g1:_) <- reverse co_list
  = mkSymCo g1 `mkTransCo` c `mkTransCo` g2

  | otherwise
  = pprPanic "mkCoCast" (ppr g $$ ppr (coercionKind g))
  where
    -- g  :: (s1 ~# t1) ~# (s2 ~# t2)
    -- g1 :: s1 ~# s2
    -- g2 :: t1 ~# t2
    (tc, _) = splitTyConApp (pFst $ coercionKind g)
    co_list = decomposeCo (tyConArity tc) g (tyConRolesRepresentational tc)

{-
%************************************************************************
%*                                                                      *
            Newtypes
%*                                                                      *
%************************************************************************
-}

-- | If @co :: T ts ~ rep_ty@ then:
--
-- > instNewTyCon_maybe T ts = Just (rep_ty, co)
--
-- Checks for a newtype, and for being saturated
instNewTyCon_maybe :: TyCon -> [Type] -> Maybe (Type, Coercion)
instNewTyCon_maybe tc tys
  | Just (tvs, ty, co_tc) <- unwrapNewTyConEtad_maybe tc  -- Check for newtype
  , tvs `leLength` tys                                    -- Check saturated enough
  = Just (applyTysX tvs ty tys, mkUnbranchedAxInstCo Representational co_tc tys [])
  | otherwise
  = Nothing

{-
************************************************************************
*                                                                      *
         Type normalisation
*                                                                      *
************************************************************************
-}

-- | A function to check if we can reduce a type by one step. Used
-- with 'topNormaliseTypeX'.
type NormaliseStepper ev = RecTcChecker
                         -> TyCon     -- tc
                         -> [Type]    -- tys
                         -> NormaliseStepResult ev

-- | The result of stepping in a normalisation function.
-- See 'topNormaliseTypeX'.
data NormaliseStepResult ev
  = NS_Done   -- ^ Nothing more to do
  | NS_Abort  -- ^ Utter failure. The outer function should fail too.
  | NS_Step RecTcChecker Type ev    -- ^ We stepped, yielding new bits;
                                    -- ^ ev is evidence;
                                    -- Usually a co :: old type ~ new type

mapStepResult :: (ev1 -> ev2)
              -> NormaliseStepResult ev1 -> NormaliseStepResult ev2
mapStepResult f (NS_Step rec_nts ty ev) = NS_Step rec_nts ty (f ev)
mapStepResult _ NS_Done                 = NS_Done
mapStepResult _ NS_Abort                = NS_Abort

-- | Try one stepper and then try the next, if the first doesn't make
-- progress.
-- So if it returns NS_Done, it means that both steppers are satisfied
composeSteppers :: NormaliseStepper ev -> NormaliseStepper ev
                -> NormaliseStepper ev
composeSteppers step1 step2 rec_nts tc tys
  = case step1 rec_nts tc tys of
      success@(NS_Step {}) -> success
      NS_Done              -> step2 rec_nts tc tys
      NS_Abort             -> NS_Abort

-- | A 'NormaliseStepper' that unwraps newtypes, careful not to fall into
-- a loop. If it would fall into a loop, it produces 'NS_Abort'.
unwrapNewTypeStepper :: NormaliseStepper Coercion
unwrapNewTypeStepper rec_nts tc tys
  | Just (ty', co) <- instNewTyCon_maybe tc tys
  = case checkRecTc rec_nts tc of
      Just rec_nts' -> NS_Step rec_nts' ty' co
      Nothing       -> NS_Abort

  | otherwise
  = NS_Done

-- | A general function for normalising the top-level of a type. It continues
-- to use the provided 'NormaliseStepper' until that function fails, and then
-- this function returns. The roles of the coercions produced by the
-- 'NormaliseStepper' must all be the same, which is the role returned from
-- the call to 'topNormaliseTypeX'.
--
-- Typically ev is Coercion.
--
-- If topNormaliseTypeX step plus ty = Just (ev, ty')
-- then ty ~ev1~ t1 ~ev2~ t2 ... ~evn~ ty'
-- and ev = ev1 `plus` ev2 `plus` ... `plus` evn
-- If it returns Nothing then no newtype unwrapping could happen
topNormaliseTypeX :: NormaliseStepper ev -> (ev -> ev -> ev)
                  -> Type -> Maybe (ev, Type)
topNormaliseTypeX stepper plus ty
 | Just (tc, tys) <- splitTyConApp_maybe ty
 , NS_Step rec_nts ty' ev <- stepper initRecTc tc tys
 = go rec_nts ev ty'
 | otherwise
 = Nothing
 where
    go rec_nts ev ty
      | Just (tc, tys) <- splitTyConApp_maybe ty
      = case stepper rec_nts tc tys of
          NS_Step rec_nts' ty' ev' -> go rec_nts' (ev `plus` ev') ty'
          NS_Done  -> Just (ev, ty)
          NS_Abort -> Nothing

      | otherwise
      = Just (ev, ty)

topNormaliseNewType_maybe :: Type -> Maybe (Coercion, Type)
-- ^ Sometimes we want to look through a @newtype@ and get its associated coercion.
-- This function strips off @newtype@ layers enough to reveal something that isn't
-- a @newtype@.  Specifically, here's the invariant:
--
-- > topNormaliseNewType_maybe rec_nts ty = Just (co, ty')
--
-- then (a)  @co : ty0 ~ ty'@.
--      (b)  ty' is not a newtype.
--
-- The function returns @Nothing@ for non-@newtypes@,
-- or unsaturated applications
--
-- This function does *not* look through type families, because it has no access to
-- the type family environment. If you do have that at hand, consider to use
-- topNormaliseType_maybe, which should be a drop-in replacement for
-- topNormaliseNewType_maybe
-- If topNormliseNewType_maybe ty = Just (co, ty'), then co : ty ~R ty'
topNormaliseNewType_maybe ty
  = topNormaliseTypeX unwrapNewTypeStepper mkTransCo ty

{-
%************************************************************************
%*                                                                      *
                   Comparison of coercions
%*                                                                      *
%************************************************************************
-}

-- | Syntactic equality of coercions
eqCoercion :: Coercion -> Coercion -> Bool
eqCoercion = eqType `on` coercionType

-- | Compare two 'Coercion's, with respect to an RnEnv2
eqCoercionX :: RnEnv2 -> Coercion -> Coercion -> Bool
eqCoercionX env = eqTypeX env `on` coercionType

{-
%************************************************************************
%*                                                                      *
                   "Lifting" substitution
           [(TyCoVar,Coercion)] -> Type -> Coercion
%*                                                                      *
%************************************************************************

Note [Lifting coercions over types: liftCoSubst]
~~~~~~~~~~~~~~~~~~~~~~~~~~~~~~~~~~~~~~~~~~~~~~~~
The KPUSH rule deals with this situation
   data T a = K (a -> Maybe a)
   g :: T t1 ~ T t2
   x :: t1 -> Maybe t1

   case (K @t1 x) |> g of
     K (y:t2 -> Maybe t2) -> rhs

We want to push the coercion inside the constructor application.
So we do this

   g' :: t1~t2  =  Nth 0 g

   case K @t2 (x |> g' -> Maybe g') of
     K (y:t2 -> Maybe t2) -> rhs

The crucial operation is that we
  * take the type of K's argument: a -> Maybe a
  * and substitute g' for a
thus giving *coercion*.  This is what liftCoSubst does.

In the presence of kind coercions, this is a bit
of a hairy operation. So, we refer you to the paper introducing kind coercions,
available at www.cis.upenn.edu/~sweirich/papers/fckinds-extended.pdf
-}

-- ----------------------------------------------------
-- See Note [Lifting coercions over types: liftCoSubst]
-- ----------------------------------------------------

data LiftingContext = LC TCvSubst LiftCoEnv
  -- in optCoercion, we need to lift when optimizing InstCo.
  -- See Note [Optimising InstCo] in OptCoercion
  -- We thus propagate the substitution from OptCoercion here.

instance Outputable LiftingContext where
  ppr (LC _ env) = hang (text "LiftingContext:") 2 (ppr env)

type LiftCoEnv = VarEnv Coercion
     -- Maps *type variables* to *coercions*.
     -- That's the whole point of this function!

-- like liftCoSubstWith, but allows for existentially-bound types as well
liftCoSubstWithEx :: Role          -- desired role for output coercion
                  -> [TyVar]       -- universally quantified tyvars
                  -> [Coercion]    -- coercions to substitute for those
                  -> [TyVar]       -- existentially quantified tyvars
                  -> [Type]        -- types to be bound to ex vars
                  -> (Type -> Coercion, [Type]) -- (lifting function, converted ex args)
liftCoSubstWithEx role univs omegas exs rhos
  = let theta = mkLiftingContext (zipEqual "liftCoSubstWithExU" univs omegas)
        psi   = extendLiftingContextEx theta (zipEqual "liftCoSubstWithExX" exs rhos)
    in (ty_co_subst psi role, substTyVars (lcSubstRight psi) exs)

liftCoSubstWith :: Role -> [TyCoVar] -> [Coercion] -> Type -> Coercion
-- NB: This really can be called with CoVars, when optimising axioms.
liftCoSubstWith r tvs cos ty
  = liftCoSubst r (mkLiftingContext $ zipEqual "liftCoSubstWith" tvs cos) ty

-- | @liftCoSubst role lc ty@ produces a coercion (at role @role@)
-- that coerces between @lc_left(ty)@ and @lc_right(ty)@, where
-- @lc_left@ is a substitution mapping type variables to the left-hand
-- types of the mapped coercions in @lc@, and similar for @lc_right@.
liftCoSubst :: HasDebugCallStack => Role -> LiftingContext -> Type -> Coercion
liftCoSubst r lc@(LC subst env) ty
  | isEmptyVarEnv env = mkReflCo r (substTy subst ty)
  | otherwise         = ty_co_subst lc r ty

emptyLiftingContext :: InScopeSet -> LiftingContext
emptyLiftingContext in_scope = LC (mkEmptyTCvSubst in_scope) emptyVarEnv

mkLiftingContext :: [(TyCoVar,Coercion)] -> LiftingContext
mkLiftingContext pairs
  = LC (mkEmptyTCvSubst $ mkInScopeSet $ tyCoVarsOfCos (map snd pairs))
       (mkVarEnv pairs)

mkSubstLiftingContext :: TCvSubst -> LiftingContext
mkSubstLiftingContext subst = LC subst emptyVarEnv

-- | Extend a lifting context with a new /type/ mapping.
extendLiftingContext :: LiftingContext  -- ^ original LC
                     -> TyVar           -- ^ new variable to map...
                     -> Coercion        -- ^ ...to this lifted version
                     -> LiftingContext
    -- mappings to reflexive coercions are just substitutions
extendLiftingContext (LC subst env) tv arg
  | Just (ty, _) <- isReflCo_maybe arg
  = LC (extendTvSubst subst tv ty) env
  | otherwise
  = ASSERT( isTyVar tv )
    LC subst (extendVarEnv env tv arg)

-- | Extend a lifting context with a new mapping, and extend the in-scope set
extendLiftingContextAndInScope :: LiftingContext  -- ^ Original LC
                               -> TyVar           -- ^ new variable to map...
                               -> Coercion        -- ^ to this coercion
                               -> LiftingContext
extendLiftingContextAndInScope (LC subst env) tv co
  = extendLiftingContext (LC (extendTCvInScopeSet subst (tyCoVarsOfCo co)) env) tv co

-- | Extend a lifting context with existential-variable bindings.
-- This follows the lifting context extension definition in the
-- "FC with Explicit Kind Equality" paper.
extendLiftingContextEx :: LiftingContext    -- ^ original lifting context
                       -> [(TyVar,Type)]    -- ^ ex. var / value pairs
                       -> LiftingContext
-- Note that this is more involved than extendLiftingContext. That function
-- takes a coercion to extend with, so it's assumed that the caller has taken
-- into account any of the kind-changing stuff worried about here.
extendLiftingContextEx lc [] = lc
extendLiftingContextEx lc@(LC subst env) ((v,ty):rest)
-- This function adds bindings for *Nominal* coercions. Why? Because it
-- works with existentially bound variables, which are considered to have
-- nominal roles.
  = let lc' = LC (subst `extendTCvInScopeSet` tyCoVarsOfType ty)
                 (extendVarEnv env v $
                  mkGReflRightCo Nominal
                                 ty
                                 (ty_co_subst lc Nominal (tyVarKind v)))
    in extendLiftingContextEx lc' rest

-- | Erase the environments in a lifting context
zapLiftingContext :: LiftingContext -> LiftingContext
zapLiftingContext (LC subst _) = LC (zapTCvSubst subst) emptyVarEnv

-- | Like 'substForAllCoBndr', but works on a lifting context
substForAllCoBndrUsingLC :: Bool
                            -> (Coercion -> Coercion)
                            -> LiftingContext -> TyVar -> Coercion
                            -> (LiftingContext, TyVar, Coercion)
substForAllCoBndrUsingLC sym sco (LC subst lc_env) tv co
  = (LC subst' lc_env, tv', co')
  where
    (subst', tv', co') = substForAllCoBndrUsing sym sco subst tv co

-- | The \"lifting\" operation which substitutes coercions for type
--   variables in a type to produce a coercion.
--
--   For the inverse operation, see 'liftCoMatch'
ty_co_subst :: LiftingContext -> Role -> Type -> Coercion
ty_co_subst lc role ty
  = go role ty
  where
    go :: Role -> Type -> Coercion
    go r ty                | Just ty' <- coreView ty
                           = go r ty'
    go Phantom ty          = lift_phantom ty
    go r (TyVarTy tv)      = expectJust "ty_co_subst bad roles" $
                             liftCoSubstTyVar lc r tv
    go r (AppTy ty1 ty2)   = mkAppCo (go r ty1) (go Nominal ty2)
    go r (TyConApp tc tys) = mkTyConAppCo r tc (zipWith go (tyConRolesX r tc) tys)
    go r (FunTy w ty1 ty2) = mkFunCo r (go r $ fromMult w) (go r ty1) (go r ty2)
                             -- only in Core, which ignores linearity so we can leave Omega here.
    go r (ForAllTy (TvBndr v _) ty)
                           = let (lc', v', h) = liftCoSubstVarBndr lc v in
                             mkForAllCo v' h $! ty_co_subst lc' r ty
    go r ty@(LitTy {})     = ASSERT( r == Nominal )
                             mkNomReflCo ty
    go r (CastTy ty co)    = castCoercionKindI (go r ty) (substLeftCo lc co)
                                                         (substRightCo lc co)
    go r (CoercionTy co)   = mkProofIrrelCo r kco (substLeftCo lc co)
                                                  (substRightCo lc co)
      where kco = go Nominal (coercionType co)

    lift_phantom ty = mkPhantomCo (go Nominal (typeKind ty))
                                  (substTy (lcSubstLeft  lc) ty)
                                  (substTy (lcSubstRight lc) ty)

{-
Note [liftCoSubstTyVar]
~~~~~~~~~~~~~~~~~~~~~~~~~
This function can fail if a coercion in the environment is of too low a role.

liftCoSubstTyVar is called from two places: in liftCoSubst (naturally), and
also in matchAxiom in OptCoercion. From liftCoSubst, the so-called lifting
lemma guarantees that the roles work out. If we fail in this
case, we really should panic -- something is deeply wrong. But, in matchAxiom,
failing is fine. matchAxiom is trying to find a set of coercions
that match, but it may fail, and this is healthy behavior.
-}

-- See Note [liftCoSubstTyVar]
liftCoSubstTyVar :: LiftingContext -> Role -> TyVar -> Maybe Coercion
liftCoSubstTyVar (LC subst env) r v
  | Just co_arg <- lookupVarEnv env v
  = downgradeRole_maybe r (coercionRole co_arg) co_arg

  | otherwise
  = Just $ mkReflCo r (substTyVar subst v)

liftCoSubstVarBndr :: LiftingContext -> TyVar
                   -> (LiftingContext, TyVar, Coercion)
liftCoSubstVarBndr lc tv
  = let (lc', tv', h, _) = liftCoSubstVarBndrUsing callback lc tv in
    (lc', tv', h)
  where
    callback lc' ty' = (ty_co_subst lc' Nominal ty', ())

-- the callback must produce a nominal coercion
liftCoSubstVarBndrUsing :: (LiftingContext -> Type -> (Coercion, a))
                           -> LiftingContext -> TyVar
                           -> (LiftingContext, TyVar, Coercion, a)
liftCoSubstVarBndrUsing fun lc@(LC subst cenv) old_var
  = ( LC (subst `extendTCvInScope` new_var) new_cenv
    , new_var, eta, stuff )
  where
    old_kind     = tyVarKind old_var
    (eta, stuff) = fun lc old_kind
    Pair k1 _    = coercionKind eta
    new_var      = uniqAway (getTCvInScope subst) (setVarType old_var k1)

    lifted   = Refl (TyVarTy new_var)
    new_cenv = extendVarEnv cenv old_var lifted

-- | Is a var in the domain of a lifting context?
isMappedByLC :: TyCoVar -> LiftingContext -> Bool
isMappedByLC tv (LC _ env) = tv `elemVarEnv` env

-- If [a |-> g] is in the substitution and g :: t1 ~ t2, substitute a for t1
-- If [a |-> (g1, g2)] is in the substitution, substitute a for g1
substLeftCo :: LiftingContext -> Coercion -> Coercion
substLeftCo lc co
  = substCo (lcSubstLeft lc) co

-- Ditto, but for t2 and g2
substRightCo :: LiftingContext -> Coercion -> Coercion
substRightCo lc co
  = substCo (lcSubstRight lc) co

-- | Apply "sym" to all coercions in a 'LiftCoEnv'
swapLiftCoEnv :: LiftCoEnv -> LiftCoEnv
swapLiftCoEnv = mapVarEnv mkSymCo

lcSubstLeft :: LiftingContext -> TCvSubst
lcSubstLeft (LC subst lc_env) = liftEnvSubstLeft subst lc_env

lcSubstRight :: LiftingContext -> TCvSubst
lcSubstRight (LC subst lc_env) = liftEnvSubstRight subst lc_env

liftEnvSubstLeft :: TCvSubst -> LiftCoEnv -> TCvSubst
liftEnvSubstLeft = liftEnvSubst pFst

liftEnvSubstRight :: TCvSubst -> LiftCoEnv -> TCvSubst
liftEnvSubstRight = liftEnvSubst pSnd

liftEnvSubst :: (forall a. Pair a -> a) -> TCvSubst -> LiftCoEnv -> TCvSubst
liftEnvSubst selector subst lc_env
  = composeTCvSubst (TCvSubst emptyInScopeSet tenv cenv) subst
  where
    pairs            = nonDetUFMToList lc_env
                       -- It's OK to use nonDetUFMToList here because we
                       -- immediately forget the ordering by creating
                       -- a VarEnv
    (tpairs, cpairs) = partitionWith ty_or_co pairs
    tenv             = mkVarEnv_Directly tpairs
    cenv             = mkVarEnv_Directly cpairs

    ty_or_co :: (Unique, Coercion) -> Either (Unique, Type) (Unique, Coercion)
    ty_or_co (u, co)
      | Just equality_co <- isCoercionTy_maybe equality_ty
      = Right (u, equality_co)
      | otherwise
      = Left (u, equality_ty)
      where
        equality_ty = selector (coercionKind co)

-- | Extract the underlying substitution from the LiftingContext
lcTCvSubst :: LiftingContext -> TCvSubst
lcTCvSubst (LC subst _) = subst

-- | Get the 'InScopeSet' from a 'LiftingContext'
lcInScopeSet :: LiftingContext -> InScopeSet
lcInScopeSet (LC subst _) = getTCvInScope subst

{-
%************************************************************************
%*                                                                      *
            Sequencing on coercions
%*                                                                      *
%************************************************************************
-}

seqMCo :: MCoercion -> ()
seqMCo MRefl    = ()
seqMCo (MCo co) = seqCo co

seqCo :: Coercion -> ()
seqCo (Refl ty)                 = seqType ty
seqCo (GRefl r ty mco)          = r `seq` seqType ty `seq` seqMCo mco
seqCo (TyConAppCo r tc cos)     = r `seq` tc `seq` seqCos cos
seqCo (AppCo co1 co2)           = seqCo co1 `seq` seqCo co2
seqCo (ForAllCo tv k co)        = seqType (tyVarKind tv) `seq` seqCo k
                                                         `seq` seqCo co
seqCo (FunCo r w co1 co2)       = r `seq` w `seq` seqCo co1 `seq` seqCo co2
seqCo (CoVarCo cv)              = cv `seq` ()
seqCo (HoleCo h)                = coHoleCoVar h `seq` ()
seqCo (AxiomInstCo con ind cos) = con `seq` ind `seq` seqCos cos
seqCo (UnivCo p r t1 t2)
  = seqProv p `seq` r `seq` seqType t1 `seq` seqType t2
seqCo (SymCo co)                = seqCo co
seqCo (TransCo co1 co2)         = seqCo co1 `seq` seqCo co2
seqCo (NthCo r n co)            = r `seq` n `seq` seqCo co
seqCo (LRCo lr co)              = lr `seq` seqCo co
seqCo (InstCo co arg)           = seqCo co `seq` seqCo arg
seqCo (KindCo co)               = seqCo co
seqCo (SubCo co)                = seqCo co
seqCo (AxiomRuleCo _ cs)        = seqCos cs

seqProv :: UnivCoProvenance -> ()
seqProv UnsafeCoerceProv    = ()
seqProv (PhantomProv co)    = seqCo co
seqProv (ProofIrrelProv co) = seqCo co
seqProv (PluginProv _)      = ()

seqCos :: [Coercion] -> ()
seqCos []       = ()
seqCos (co:cos) = seqCo co `seq` seqCos cos

{-
%************************************************************************
%*                                                                      *
             The kind of a type, and of a coercion
%*                                                                      *
%************************************************************************

Note [Computing a coercion kind and role]
~~~~~~~~~~~~~~~~~~~~~~~~~~~~~~~~~~~~~~~~~
To compute a coercion's kind is straightforward: see coercionKind.
But to compute a coercion's role, in the case for NthCo we need
its kind as well.  So if we have two separate functions (one for kinds
and one for roles) we can get exponentially bad behaviour, since each
NthCo node makes a separate call to coercionKind, which traverses the
sub-tree again.  This was part of the problem in Trac #9233.

Solution: compute both together; hence coercionKindRole.  We keep a
separate coercionKind function because it's a bit more efficient if
the kind is all you want.
-}

coercionType :: Coercion -> Type
coercionType co = case coercionKindRole co of
  (Pair ty1 ty2, r) -> mkCoercionType r ty1 ty2

------------------
-- | If it is the case that
--
-- > c :: (t1 ~ t2)
--
-- i.e. the kind of @c@ relates @t1@ and @t2@, then @coercionKind c = Pair t1 t2@.

coercionKind :: Coercion -> Pair Type
coercionKind co =
  go co
  where
    go (Refl ty) = Pair ty ty
    go (GRefl _ ty MRefl) = Pair ty ty
    go (GRefl _ ty (MCo co1)) = Pair ty (mkCastTy ty co1)
    go (TyConAppCo _ tc cos)= mkTyConApp tc <$> (sequenceA $ map go cos)
    go (AppCo co1 co2)      = mkAppTy <$> go co1 <*> go co2
    go co@(ForAllCo tv1 k_co co1)
       | isGReflCo k_co           = mkInvForAllTy tv1 <$> go co1
         -- kind_co always has kind @Type@, thus @isGReflCo@
       | otherwise                = go_forall empty_subst co
       where
         empty_subst = mkEmptyTCvSubst (mkInScopeSet $ tyCoVarsOfCo co)
    go (FunCo _ w co1 co2)    = mkFunTy <$> (fmap toMult (go w)) <*> go co1 <*> go co2
    go (CoVarCo cv)         = coVarTypes cv
    go (HoleCo h)           = coVarTypes (coHoleCoVar h)
    go (AxiomInstCo ax ind cos)
      | CoAxBranch { cab_tvs = tvs, cab_cvs = cvs
                   , cab_lhs = lhs, cab_rhs = rhs } <- coAxiomNthBranch ax ind
      , let Pair tycos1 tycos2 = sequenceA (map go cos)
            (tys1, cotys1) = splitAtList tvs tycos1
            (tys2, cotys2) = splitAtList tvs tycos2
            cos1           = map stripCoercionTy cotys1
            cos2           = map stripCoercionTy cotys2
      = ASSERT( cos `equalLength` (tvs ++ cvs) )
                  -- Invariant of AxiomInstCo: cos should
                  -- exactly saturate the axiom branch
        Pair (substTyWith tvs tys1 $
              substTyWithCoVars cvs cos1 $
              mkTyConApp (coAxiomTyCon ax) lhs)
             (substTyWith tvs tys2 $
              substTyWithCoVars cvs cos2 rhs)
    go (UnivCo _ _ ty1 ty2)   = Pair ty1 ty2
    go (SymCo co)             = swap $ go co
    go (TransCo co1 co2)      = Pair (pFst $ go co1) (pSnd $ go co2)
    go g@(NthCo _ d co)
      | Just argss <- traverse tyConAppArgs_maybe tys
      = ASSERT2( and $ (`lengthExceeds` d) <$> argss, ppr co $$ ppr tys $$ ppr argss )
        (`getNth` d) <$> argss

      | d == 0
      , Just splits <- traverse splitForAllTy_maybe tys
      = (tyVarKind . fst) <$> splits

      | otherwise
      = pprPanic "coercionKind" (ppr g)
      where
        tys = go co
    go (LRCo lr co)         = (pickLR lr . splitAppTy) <$> go co
    go (InstCo aco arg)     = go_app aco [arg]
    go (KindCo co)          = typeKind <$> go co
    go (SubCo co)           = go co
    go (AxiomRuleCo ax cos) = expectJust "coercionKind" $
                              coaxrProves ax (map go cos)

    go_app :: Coercion -> [Coercion] -> Pair Type
    -- Collect up all the arguments and apply all at once
    -- See Note [Nested InstCos]
    go_app (InstCo co arg) args = go_app co (arg:args)
    go_app co              args = piResultTys <$> go co <*> (sequenceA $ map go args)

    go_forall subst (ForAllCo tv1 k_co co)
      -- See Note [Nested ForAllCos]
      = mkInvForAllTy <$> Pair tv1 tv2 <*> go_forall subst' co
      where
        Pair _ k2 = go k_co
        tv2       = setTyVarKind tv1 (substTy subst k2)
        subst' | isGReflCo k_co = extendTCvInScope subst tv1
                 -- kind_co always has kind @Type@, thus @isGReflCo@
               | otherwise      = extendTvSubst (extendTCvInScope subst tv2) tv1 $
                                  TyVarTy tv2 `mkCastTy` mkSymCo k_co
    go_forall subst other_co
      = substTy subst `pLiftSnd` go other_co

{-

Note [Nested ForAllCos]
~~~~~~~~~~~~~~~~~~~~~~~

Suppose we need `coercionKind (ForAllCo a1 (ForAllCo a2 ... (ForAllCo an
co)...) )`.   We do not want to perform `n` single-type-variable
substitutions over the kind of `co`; rather we want to do one substitution
which substitutes for all of `a1`, `a2` ... simultaneously.  If we do one
at a time we get the performance hole reported in Trac #11735.

Solution: gather up the type variables for nested `ForAllCos`, and
substitute for them all at once.  Remarkably, for Trac #11735 this single
change reduces /total/ compile time by a factor of more than ten.

-}

-- | Apply 'coercionKind' to multiple 'Coercion's
coercionKinds :: [Coercion] -> Pair [Type]
coercionKinds tys = sequenceA $ map coercionKind tys

-- | Get a coercion's kind and role.
-- Why both at once?  See Note [Computing a coercion kind and role]
coercionKindRole :: Coercion -> (Pair Type, Role)
coercionKindRole co = (coercionKind co, coercionRole co)

-- | Retrieve the role from a coercion.
coercionRole :: Coercion -> Role
coercionRole = go
  where
    go (Refl _) = Nominal
    go (GRefl r _ _) = r
    go (TyConAppCo r _ _) = r
    go (AppCo co1 _) = go co1
    go (ForAllCo _ _ co) = go co
    go (FunCo r _ _ _) = r
    go (CoVarCo cv) = coVarRole cv
    go (HoleCo h)   = coVarRole (coHoleCoVar h)
    go (AxiomInstCo ax _ _) = coAxiomRole ax
    go (UnivCo _ r _ _)  = r
    go (SymCo co) = go co
    go (TransCo co1 _co2) = go co1
    go (NthCo r _d _co) = r
    go (LRCo {}) = Nominal
    go (InstCo co _) = go co
    go (KindCo {}) = Nominal
    go (SubCo _) = Representational
    go (AxiomRuleCo ax _) = coaxrRole ax

{-
Note [Nested InstCos]
~~~~~~~~~~~~~~~~~~~~~
In Trac #5631 we found that 70% of the entire compilation time was
being spent in coercionKind!  The reason was that we had
   (g @ ty1 @ ty2 .. @ ty100)    -- The "@s" are InstCos
where
   g :: forall a1 a2 .. a100. phi
If we deal with the InstCos one at a time, we'll do this:
   1.  Find the kind of (g @ ty1 .. @ ty99) : forall a100. phi'
   2.  Substitute phi'[ ty100/a100 ], a single tyvar->type subst
But this is a *quadratic* algorithm, and the blew up Trac #5631.
So it's very important to do the substitution simultaneously;
cf Type.piResultTys (which in fact we call here).

-}

-- | Assuming that two types are the same, ignoring coercions, find
-- a nominal coercion between the types. This is useful when optimizing
-- transitivity over coercion applications, where splitting two
-- AppCos might yield different kinds. See Note [EtaAppCo] in OptCoercion.
buildCoercion :: Type -> Type -> CoercionN
buildCoercion orig_ty1 orig_ty2 = go orig_ty1 orig_ty2
  where
    go ty1 ty2 | Just ty1' <- coreView ty1 = go ty1' ty2
               | Just ty2' <- coreView ty2 = go ty1 ty2'

    go (CastTy ty1 co) ty2
      = let co' = go ty1 ty2
            r = coercionRole co'
        in  mkCoherenceLeftCo r ty1 co co'

    go ty1 (CastTy ty2 co)
      = let co' = go ty1 ty2
            r = coercionRole co'
        in  mkCoherenceRightCo r ty2 co co'

    go ty1@(TyVarTy tv1) _tyvarty
      = ASSERT( case _tyvarty of
                  { TyVarTy tv2 -> tv1 == tv2
                  ; _           -> False      } )
        mkNomReflCo ty1

    go (FunTy w arg1 res1) (FunTy w1 arg2 res2)
      = mkFunCo Nominal (go (fromMult w) (fromMult w1)) (go arg1 arg2) (go res1 res2)

    go (TyConApp tc1 args1) (TyConApp tc2 args2)
      = ASSERT( tc1 == tc2 )
        mkTyConAppCo Nominal tc1 (zipWith go args1 args2)

    go (AppTy ty1a ty1b) ty2
      | Just (ty2a, ty2b) <- repSplitAppTy_maybe ty2
      = mkAppCo (go ty1a ty2a) (go ty1b ty2b)

    go ty1 (AppTy ty2a ty2b)
      | Just (ty1a, ty1b) <- repSplitAppTy_maybe ty1
      = mkAppCo (go ty1a ty2a) (go ty1b ty2b)

    go (ForAllTy (TvBndr tv1 _flag1) ty1) (ForAllTy (TvBndr tv2 _flag2) ty2)
      = let kind_co  = go (tyVarKind tv1) (tyVarKind tv2)
            in_scope = mkInScopeSet $ tyCoVarsOfType ty2 `unionVarSet` tyCoVarsOfCo kind_co
            ty2'     = substTyWithInScope in_scope [tv2]
                                                   [mkTyVarTy tv1 `mkCastTy` kind_co]
                                                   ty2
        in
        mkForAllCo tv1 kind_co (go ty1 ty2')

    go ty1@(LitTy lit1) _lit2
      = ASSERT( case _lit2 of
                  { LitTy lit2 -> lit1 == lit2
                  ; _          -> False        } )
        mkNomReflCo ty1

    go (CoercionTy co1) (CoercionTy co2)
      = mkProofIrrelCo Nominal kind_co co1 co2
      where
        kind_co = go (coercionType co1) (coercionType co2)

    go ty1 ty2
      = pprPanic "buildKindCoercion" (vcat [ ppr orig_ty1, ppr orig_ty2
                                           , ppr ty1, ppr ty2 ])<|MERGE_RESOLUTION|>--- conflicted
+++ resolved
@@ -637,15 +637,10 @@
     -- See Note [Refl invariant]
   | Just (ty1, _) <- isReflCo_maybe co1
   , Just (ty2, _) <- isReflCo_maybe co2
-<<<<<<< HEAD
   , Just (w, _) <- isReflCo_maybe w
-  = Refl r (mkFunTy (RigThing w) ty1 ty2)
+  = mkReflCo r (mkFunTy (RigThing w) ty1 ty2)
   | otherwise = FunCo r w co1 co2
-=======
-  = mkReflCo r (mkFunTy ty1 ty2)
-  | otherwise = FunCo r co1 co2
-
->>>>>>> 55a3f855
+
 -- | Apply a 'Coercion' to another 'Coercion'.
 -- The second coercion must be Nominal, unless the first is Phantom.
 -- If the first is Phantom, then the second can be either Phantom or Nominal.
