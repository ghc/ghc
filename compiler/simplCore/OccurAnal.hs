--- conflicted
+++ resolved
@@ -2357,19 +2357,11 @@
 information right.
 -}
 
-<<<<<<< HEAD
 mkAltEnv :: HasCallStack => OccEnv -> CoreExpr -> Id -> (OccEnv, Maybe (Id, CoreExpr))
--- Does two things: a) makes the occ_one_shots = OccVanilla
---                  b) extends the GlobalScruts if possible
---                  c) returns a proxy mapping, binding the scrutinee
---                     to the case binder, if possible
-=======
-mkAltEnv :: OccEnv -> CoreExpr -> Id -> (OccEnv, Maybe (Id, CoreExpr))
 -- Does three things: a) makes the occ_one_shots = OccVanilla
 --                    b) extends the GlobalScruts if possible
 --                    c) returns a proxy mapping, binding the scrutinee
 --                       to the case binder, if possible
->>>>>>> c16382d5
 mkAltEnv env@(OccEnv { occ_gbl_scrut = pe }) scrut case_bndr
   = case stripTicksTopE (const True) scrut of
       Var v           -> add_scrut v case_bndr'
@@ -2382,14 +2374,6 @@
                             , occ_gbl_scrut = pe `extendVarSet` v }
                       , Just (localise v, rhs) )
 
-<<<<<<< HEAD
-    case_bndr' = Var (zapIdOccInfo case_bndr) -- See Note [Zap case binders in proxy bindings]
-    localise scrut_var = mkLocalIdOrCoVar (localiseName (idName scrut_var)) (idWeightedness scrut_var) (idType scrut_var)
-        -- Localise the scrut_var before shadowing it; we're making a
-        -- new binding for it, and it might have an External Name, or
-        -- even be a GlobalId; Note [Binder swap on GlobalId scrutinees]
-        -- Also we don't want any INLINE or NOINLINE pragmas!
-=======
     case_bndr' = Var (zapIdOccInfo case_bndr)
                    -- See Note [Zap case binders in proxy bindings]
 
@@ -2398,8 +2382,8 @@
     -- even be a GlobalId; Note [Binder swap on GlobalId scrutinees]
     -- Also we don't want any INLINE or NOINLINE pragmas!
     localise scrut_var = mkLocalIdOrCoVar (localiseName (idName scrut_var))
+                                          (idWeightedness scrut_var) 
                                           (idType scrut_var)
->>>>>>> c16382d5
 
 {-
 ************************************************************************
