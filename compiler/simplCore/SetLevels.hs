--- conflicted
+++ resolved
@@ -87,11 +87,7 @@
 import Demand           ( StrictSig, Demand, isStrictDmd, splitStrictSig, increaseStrictSigArity )
 import Name             ( getOccName, mkSystemVarName )
 import OccName          ( occNameString )
-<<<<<<< HEAD
-import Type             ( isUnliftedType, Type, mkLamTypes, splitTyConApp_maybe, Rig(..) )
-=======
-import Type             ( Type, mkLamTypes, splitTyConApp_maybe, tyCoVarsOfType )
->>>>>>> affdea82
+import Type             ( Type, mkLamTypes, splitTyConApp_maybe, tyCoVarsOfType, Rig(..) )
 import BasicTypes       ( Arity, RecFlag(..), isRec )
 import DataCon          ( dataConOrigResTy )
 import TysWiredIn
