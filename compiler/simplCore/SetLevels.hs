--- conflicted
+++ resolved
@@ -87,13 +87,8 @@
 import Demand           ( StrictSig, Demand, isStrictDmd, splitStrictSig, increaseStrictSigArity )
 import Name             ( getOccName, mkSystemVarName )
 import OccName          ( occNameString )
-<<<<<<< HEAD
 import Type             ( Type, mkLamTypes, splitTyConApp_maybe, tyCoVarsOfType, Rig )
-import Weight           ( pattern Omega )
-=======
-import Type             ( Type, mkLamTypes, splitTyConApp_maybe, tyCoVarsOfType )
 import TyCoRep          ( closeOverKindsDSet )
->>>>>>> 7df58960
 import BasicTypes       ( Arity, RecFlag(..), isRec )
 import DataCon          ( dataConOrigResTy )
 import TysWiredIn
