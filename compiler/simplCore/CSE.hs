{-
(c) The AQUA Project, Glasgow University, 1993-1998

\section{Common subexpression}
-}

{-# LANGUAGE CPP #-}

module CSE (cseProgram, cseOneExpr) where

#include "HsVersions.h"

import GhcPrelude

import CoreSubst
import Var              ( Var )
import VarEnv           ( elemInScopeSet, mkInScopeSet )
import Id               ( Id, idType, idInlineActivation, isDeadBinder
                        , zapIdOccInfo, zapIdUsageInfo, idInlinePragma
                        , isJoinId, isJoinId_maybe )
import CoreUtils        ( mkAltExpr, eqExpr
                        , exprIsTickedString
                        , stripTicksE, stripTicksT, mkTicks, exprType )
import CoreFVs          ( exprFreeVars )
import Type             ( tyConAppArgs, eqType )
import CoreSyn
import Outputable
import BasicTypes       ( TopLevelFlag(..), isTopLevel
                        , isAlwaysActive, isAnyInlinePragma,
                          inlinePragmaSpec, noUserInlineSpec )
<<<<<<< HEAD
import TrieMap
import Util
=======
import CoreMap
import Util             ( filterOut )
>>>>>>> 79bbb23f
import Data.List        ( mapAccumL )

{-
                        Simple common sub-expression
                        ~~~~~~~~~~~~~~~~~~~~~~~~~~~~
When we see
        x1 = C a b
        x2 = C x1 b
we build up a reverse mapping:   C a b  -> x1
                                 C x1 b -> x2
and apply that to the rest of the program.

When we then see
        y1 = C a b
        y2 = C y1 b
we replace the C a b with x1.  But then we *dont* want to
add   x1 -> y1  to the mapping.  Rather, we want the reverse, y1 -> x1
so that a subsequent binding
        y2 = C y1 b
will get transformed to C x1 b, and then to x2.

So we carry an extra var->var substitution which we apply *before* looking up in the
reverse mapping.


Note [Shadowing]
~~~~~~~~~~~~~~~~
We have to be careful about shadowing.
For example, consider
        f = \x -> let y = x+x in
                      h = \x -> x+x
                  in ...

Here we must *not* do CSE on the inner x+x!  The simplifier used to guarantee no
shadowing, but it doesn't any more (it proved too hard), so we clone as we go.
We can simply add clones to the substitution already described.


Note [CSE for bindings]
~~~~~~~~~~~~~~~~~~~~~~~
Let-bindings have two cases, implemented by addBinding.

* SUBSTITUTE: applies when the RHS is a variable

     let x = y in ...(h x)....

  Here we want to extend the /substitution/ with x -> y, so that the
  (h x) in the body might CSE with an enclosing (let v = h y in ...).
  NB: the substitution maps InIds, so we extend the substitution with
      a binding for the original InId 'x'

  How can we have a variable on the RHS? Doesn't the simplifier inline them?

    - First, the original RHS might have been (g z) which has CSE'd
      with an enclosing (let y = g z in ...).  This is super-important.
      See Trac #5996:
         x1 = C a b
         x2 = C x1 b
         y1 = C a b
         y2 = C y1 b
      Here we CSE y1's rhs to 'x1', and then we must add (y1->x1) to
      the substitution so that we can CSE the binding for y2.

    - Second, we use addBinding for case expression scrutinees too;
      see Note [CSE for case expressions]

* EXTEND THE REVERSE MAPPING: applies in all other cases

     let x = h y in ...(h y)...

  Here we want to extend the /reverse mapping (cs_map)/ so that
  we CSE the (h y) call to x.

  Note that we use EXTEND even for a trivial expression, provided it
  is not a variable or literal. In particular this /includes/ type
  applications. This can be important (Trac #13156); e.g.
     case f @ Int of { r1 ->
     case f @ Int of { r2 -> ...
  Here we want to common-up the two uses of (f @ Int) so we can
  remove one of the case expressions.

  See also Note [Corner case for case expressions] for another
  reason not to use SUBSTITUTE for all trivial expressions.

Notice that
  - The SUBSTITUTE situation extends the substitution (cs_subst)
  - The EXTEND situation extends the reverse mapping (cs_map)

Notice also that in the SUBSTITUTE case we leave behind a binding
  x = y
even though we /also/ carry a substitution x -> y.  Can we just drop
the binding instead?  Well, not at top level! See SimplUtils
Note [Top level and postInlineUnconditionally]; and in any case CSE
applies only to the /bindings/ of the program, and we leave it to the
simplifier to propate effects to the RULES.  Finally, it doesn't seem
worth the effort to discard the nested bindings because the simplifier
will do it next.

Note [CSE for case expressions]
~~~~~~~~~~~~~~~~~~~~~~~~~~~~~~~
Consider
  case scrut_expr of x { ...alts... }
This is very like a strict let-binding
  let !x = scrut_expr in ...
So we use (addBinding x scrut_expr) to process scrut_expr and x, and as a
result all the stuff under Note [CSE for bindings] applies directly.

For example:

* Trivial scrutinee
     f = \x -> case x of wild {
                 (a:as) -> case a of wild1 {
                             (p,q) -> ...(wild1:as)...

  Here, (wild1:as) is morally the same as (a:as) and hence equal to
  wild. But that's not quite obvious.  In the rest of the compiler we
  want to keep it as (wild1:as), but for CSE purpose that's a bad
  idea.

  By using addBinding we add the binding (wild1 -> a) to the substitution,
  which does exactly the right thing.

  (Notice this is exactly backwards to what the simplifier does, which
  is to try to replaces uses of 'a' with uses of 'wild1'.)

  This is the main reason that addBinding is called with a trivial rhs.

* Non-trivial scrutinee
     case (f x) of y { pat -> ...let z = f x in ... }

  By using addBinding we'll add (f x :-> y) to the cs_map, and
  thereby CSE the inner (f x) to y.

Note [CSE for INLINE and NOINLINE]
~~~~~~~~~~~~~~~~~~~~~~~~~~~~~~~~~~
There are some subtle interactions of CSE with functions that the user
has marked as INLINE or NOINLINE. (Examples from Roman Leshchinskiy.)
Consider

        yes :: Int  {-# NOINLINE yes #-}
        yes = undefined

        no :: Int   {-# NOINLINE no #-}
        no = undefined

        foo :: Int -> Int -> Int  {-# NOINLINE foo #-}
        foo m n = n

        {-# RULES "foo/no" foo no = id #-}

        bar :: Int -> Int
        bar = foo yes

We do not expect the rule to fire.  But if we do CSE, then we risk
getting yes=no, and the rule does fire.  Actually, it won't because
NOINLINE means that 'yes' will never be inlined, not even if we have
yes=no.  So that's fine (now; perhaps in the olden days, yes=no would
have substituted even if 'yes' was NOINLINE).

But we do need to take care.  Consider

        {-# NOINLINE bar #-}
        bar = <rhs>     -- Same rhs as foo

        foo = <rhs>

If CSE produces
        foo = bar
then foo will never be inlined to <rhs> (when it should be, if <rhs>
is small).  The conclusion here is this:

   We should not add
       <rhs> :-> bar
  to the CSEnv if 'bar' has any constraints on when it can inline;
  that is, if its 'activation' not always active.  Otherwise we
  might replace <rhs> by 'bar', and then later be unable to see that it
  really was <rhs>.

An except to the rule is when the INLINE pragma is not from the user, e.g. from
WorkWrap (see Note [Wrapper activation]). We can tell because noUserInlineSpec
is then true.

Note that we do not (currently) do CSE on the unfolding stored inside
an Id, even if it is a 'stable' unfolding.  That means that when an
unfolding happens, it is always faithful to what the stable unfolding
originally was.

Note [CSE for stable unfoldings]
~~~~~~~~~~~~~~~~~~~~~~~~~~~~~~~~
Consider
   {-# Unf = Stable (\pq. build blah) #-}
   foo = x

Here 'foo' has a stable unfolding, but its (optimised) RHS is trivial.
(Turns out that this actually happens for the enumFromTo method of
the Integer instance of Enum in GHC.Enum.)  Suppose moreover that foo's
stable unfolding originates from an INLINE or INLINEABLE pragma on foo.
Then we obviously do NOT want to extend the substitution with (foo->x),
because we promised to inline foo as what the user wrote.  See similar
SimplUtils Note [Stable unfoldings and postInlineUnconditionally].

Nor do we want to change the reverse mapping. Suppose we have

   {-# Unf = Stable (\pq. build blah) #-}
   foo = <expr>
   bar = <expr>

There could conceivably be merit in rewriting the RHS of bar:
   bar = foo
but now bar's inlining behaviour will change, and importing
modules might see that.  So it seems dodgy and we don't do it.

Stable unfoldings are also created during worker/wrapper when we decide
that a function's definition is so small that it should always inline.
In this case we still want to do CSE (#13340). Hence the use of
isAnyInlinePragma rather than isStableUnfolding.

Note [Corner case for case expressions]
~~~~~~~~~~~~~~~~~~~~~~~~~~~~~~~~~~~~~~~
Here is another reason that we do not use SUBSTITUTE for
all trivial expressions. Consider
   case x |> co of (y::Array# Int) { ... }

We do not want to extend the substitution with (y -> x |> co); since y
is of unlifted type, this would destroy the let/app invariant if (x |>
co) was not ok-for-speculation.

But surely (x |> co) is ok-for-speculation, becasue it's a trivial
expression, and x's type is also unlifted, presumably.  Well, maybe
not if you are using unsafe casts.  I actually found a case where we
had
   (x :: HValue) |> (UnsafeCo :: HValue ~ Array# Int)

Note [CSE for join points?]
~~~~~~~~~~~~~~~~~~~~~~~~~~~
We must not be naive about join points in CSE:
   join j = e in
   if b then jump j else 1 + e
The expression (1 + jump j) is not good (see Note [Invariants on join points] in
CoreSyn). This seems to come up quite seldom, but it happens (first seen
compiling ppHtml in Haddock.Backends.Xhtml).

We could try and be careful by tracking which join points are still valid at
each subexpression, but since join points aren't allocated or shared, there's
less to gain by trying to CSE them. (#13219)

Note [Look inside join-point binders]
~~~~~~~~~~~~~~~~~~~~~~~~~~~~~~~~~~~~~
Another way how CSE for joint points is tricky is

  let join foo x = (x, 42)
      join bar x = (x, 42)
  in … jump foo 1 … jump bar 2 …

naively, CSE would turn this into

  let join foo x = (x, 42)
      join bar = foo
  in … jump foo 1 … jump bar 2 …

but now bar is a join point that claims arity one, but its right-hand side
is not a lambda, breaking the join-point invariant (this was #15002).

So `cse_bind` must zoom past the lambdas of a join point (using
`collectNBinders`) and resume searching for CSE opportunities only in
the body of the join point.

Note [CSE for recursive bindings]
~~~~~~~~~~~~~~~~~~~~~~~~~~~~~~~~~
Consider
  f = \x ... f....
  g = \y ... g ...
where the "..." are identical.  Could we CSE them?  In full generality
with mutual recursion it's quite hard; but for self-recursive bindings
(which are very common) it's rather easy:

* Maintain a separate cs_rec_map, that maps
      (\f. (\x. ...f...) ) -> f
  Note the \f in the domain of the mapping!

* When we come across the binding for 'g', look up (\g. (\y. ...g...))
  Bingo we get a hit.  So we can replace the 'g' binding with
     g = f

We can't use cs_map for this, because the key isn't an expression of
the program; it's a kind of synthetic key for recursive bindings.


************************************************************************
*                                                                      *
\section{Common subexpression}
*                                                                      *
************************************************************************
-}

cseProgram :: CoreProgram -> CoreProgram
cseProgram binds = snd (mapAccumL (cseBind TopLevel) emptyCSEnv binds)

cseBind :: TopLevelFlag -> CSEnv -> CoreBind -> (CSEnv, CoreBind)
cseBind toplevel env (NonRec b e)
  = (env2, NonRec b2 e2)
  where
    (env1, b1)       = addBinder env b
    (env2, (b2, e2)) = cse_bind toplevel env1 (b,e) b1

cseBind _ env (Rec [(in_id, rhs)])
  | noCSE in_id
  = (env1, Rec [(out_id, rhs')])

  -- See Note [CSE for recursive bindings]
  | Just previous <- lookupCSRecEnv env out_id rhs''
  , let previous' = mkTicks ticks previous
  = (extendCSSubst env1 in_id previous', NonRec out_id previous')

  | otherwise
  = (extendCSRecEnv env1 out_id rhs'' id_expr', Rec [(zapped_id, rhs')])

  where
    (env1, [out_id]) = addRecBinders env [in_id]
    rhs'  = cseExpr env1 rhs
    rhs'' = stripTicksE tickishFloatable rhs'
    ticks = stripTicksT tickishFloatable rhs'
    id_expr'  = varToCoreExpr out_id
    zapped_id = zapIdUsageInfo out_id

cseBind toplevel env (Rec pairs)
  = (env2, Rec pairs')
  where
    (env1, bndrs1) = addRecBinders env (map fst pairs)
    (env2, pairs') = mapAccumL do_one env1 (zip pairs bndrs1)

    do_one env (pr, b1) = cse_bind toplevel env pr b1

-- | Given a binding of @in_id@ to @in_rhs@, and a fresh name to refer
-- to @in_id@ (@out_id@, created from addBinder or addRecBinders),
-- first try to CSE @in_rhs@, and then add the resulting (possibly CSE'd)
-- binding to the 'CSEnv', so that we attempt to CSE any expressions
-- which are equal to @out_rhs@.
cse_bind :: TopLevelFlag -> CSEnv -> (InId, InExpr) -> OutId -> (CSEnv, (OutId, OutExpr))
cse_bind toplevel env (in_id, in_rhs) out_id
  | isTopLevel toplevel, exprIsTickedString in_rhs
      -- See Note [Take care with literal strings]
  = (env', (out_id', in_rhs))

  | Just arity <- isJoinId_maybe in_id
      -- See Note [Look inside join-point binders]
  = let (params, in_body) = collectNBinders arity in_rhs
        (env', params') = addBinders env params
        out_body = tryForCSE env' in_body
    in (env, (out_id, mkLams params' out_body))

  | otherwise
  = (env', (out_id', out_rhs))
  where
    (env', out_id') = addBinding env in_id out_id out_rhs
    out_rhs         = tryForCSE env in_rhs

addBinding :: CSEnv                      -- Includes InId->OutId cloning
           -> InVar                      -- Could be a let-bound type
           -> OutId -> OutExpr           -- Processed binding
           -> (CSEnv, OutId)             -- Final env, final bndr
-- Extend the CSE env with a mapping [rhs -> out-id]
-- unless we can instead just substitute [in-id -> rhs]
--
-- It's possible for the binder to be a type variable (see
-- Note [Type-let] in CoreSyn), in which case we can just substitute.
addBinding env in_id out_id rhs'
  | not (isId in_id) = (extendCSSubst env in_id rhs',     out_id)
  | noCSE in_id      = (env,                              out_id)
  | use_subst        = (extendCSSubst env in_id rhs',     out_id)
  | otherwise        = (extendCSEnv env rhs' id_expr', zapped_id)
  where
    id_expr'  = varToCoreExpr out_id
    zapped_id = zapIdUsageInfo out_id
       -- Putting the Id into the cs_map makes it possible that
       -- it'll become shared more than it is now, which would
       -- invalidate (the usage part of) its demand info.
       --    This caused Trac #100218.
       -- Easiest thing is to zap the usage info; subsequently
       -- performing late demand-analysis will restore it.  Don't zap
       -- the strictness info; it's not necessary to do so, and losing
       -- it is bad for performance if you don't do late demand
       -- analysis

    -- Should we use SUBSTITUTE or EXTEND?
    -- See Note [CSE for bindings]
    use_subst = case rhs' of
                   Var {} -> True
                   _      -> False

-- | Given a binder `let x = e`, this function
-- determines whether we should add `e -> x` to the cs_map
noCSE :: InId -> Bool
noCSE id =  not (isAlwaysActive (idInlineActivation id)) &&
            not (noUserInlineSpec (inlinePragmaSpec (idInlinePragma id)))
             -- See Note [CSE for INLINE and NOINLINE]
         || isAnyInlinePragma (idInlinePragma id)
             -- See Note [CSE for stable unfoldings]
         || isJoinId id
             -- See Note [CSE for join points?]


{- Note [Take care with literal strings]
~~~~~~~~~~~~~~~~~~~~~~~~~~~~~~~~~~~~~~~~
Consider this example:

  x = "foo"#
  y = "foo"#
  ...x...y...x...y....

We would normally turn this into:

  x = "foo"#
  y = x
  ...x...x...x...x....

But this breaks an invariant of Core, namely that the RHS of a top-level binding
of type Addr# must be a string literal, not another variable. See Note
[CoreSyn top-level string literals] in CoreSyn.

For this reason, we special case top-level bindings to literal strings and leave
the original RHS unmodified. This produces:

  x = "foo"#
  y = "foo"#
  ...x...x...x...x....

Now 'y' will be discarded as dead code, and we are done.

The net effect is that for the y-binding we want to
  - Use SUBSTITUTE, by extending the substitution with  y :-> x
  - but leave the original binding for y undisturbed

This is done by cse_bind.  I got it wrong the first time (Trac #13367).
-}

tryForCSE :: CSEnv -> InExpr -> OutExpr
tryForCSE env expr
  | Just e <- lookupCSEnv env expr'' =
    ASSERT2( exprType e `eqType` exprType expr'', ppr (exprType e) $$ ppr (exprType expr'') $$ ppr e $$ ppr expr'' )
    mkTicks ticks e
  | otherwise                        = expr'
    -- The varToCoreExpr is needed if we have
    --   case e of xco { ...case e of yco { ... } ... }
    -- Then CSE will substitute yco -> xco;
    -- but these are /coercion/ variables
  where
    expr'  = cseExpr env expr
    expr'' = stripTicksE tickishFloatable expr'
    ticks  = stripTicksT tickishFloatable expr'
    -- We don't want to lose the source notes when a common sub
    -- expression gets eliminated. Hence we push all (!) of them on
    -- top of the replaced sub-expression. This is probably not too
    -- useful in practice, but upholds our semantics.

-- | Runs CSE on a single expression.
--
-- This entry point is not used in the compiler itself, but is provided
-- as a convenient entry point for users of the GHC API.
cseOneExpr :: InExpr -> OutExpr
cseOneExpr e = cseExpr env e
  where env = emptyCSEnv {cs_subst = mkEmptySubst (mkInScopeSet (exprFreeVars e)) }

cseExpr :: CSEnv -> InExpr -> OutExpr
cseExpr env (Type t)              = Type (substTy (csEnvSubst env) t)
cseExpr env (Coercion c)          = Coercion (substCo (csEnvSubst env) c)
cseExpr _   (Lit lit)             = Lit lit
cseExpr env (Var v)               = lookupSubst env v
cseExpr env (App f a)             = App (cseExpr env f) (tryForCSE env a)
cseExpr env (Tick t e)            = Tick t (cseExpr env e)
cseExpr env (Cast e co)           = Cast (tryForCSE env e) (substCo (csEnvSubst env) co)
cseExpr env (Lam b e)             = let (env', b') = addBinder env b
                                    in Lam b' (cseExpr env' e)
cseExpr env (Let bind e)          = let (env', bind') = cseBind NotTopLevel env bind
                                    in Let bind' (cseExpr env' e)
cseExpr env (Case e bndr ty alts) = cseCase env e bndr ty alts

cseCase :: CSEnv -> InExpr -> InId -> InType -> [InAlt] -> OutExpr
cseCase env scrut bndr ty alts
  = Case scrut1 bndr3 ty' $
    combineAlts alt_env (map cse_alt alts)
  where
    ty' = substTy (csEnvSubst env) ty
    scrut1 = tryForCSE env scrut

    bndr1 = zapIdOccInfo bndr
      -- Zapping the OccInfo is needed because the extendCSEnv
      -- in cse_alt may mean that a dead case binder
      -- becomes alive, and Lint rejects that
    (env1, bndr2)    = addBinder env bndr1
    (alt_env, bndr3) = addBinding env1 bndr bndr2 scrut1
         -- addBinding: see Note [CSE for case expressions]

    con_target :: OutExpr
    con_target = lookupSubst alt_env bndr

    arg_tys :: [OutType]
    arg_tys = tyConAppArgs (idType bndr3)

    -- Given case x of { K y z -> ...K y z... }
    -- CSE K y z into x...
    cse_alt (DataAlt con, args, rhs)
        | not (null args)
                -- ... but don't try CSE if there are no args; it just increases the number
                -- of live vars.  E.g.
                --      case x of { True -> ....True.... }
                -- Don't replace True by x!
                -- Hence the 'null args', which also deal with literals and DEFAULT
        = (DataAlt con, args', tryForCSE new_env rhs)
        where
          (env', args') = addBinders alt_env args
          new_env       = extendCSEnv env' con_expr con_target
          con_expr      = mkAltExpr (DataAlt con) args' arg_tys

    cse_alt (con, args, rhs)
        = (con, args', tryForCSE env' rhs)
        where
          (env', args') = addBinders alt_env args

combineAlts :: CSEnv -> [InAlt] -> [InAlt]
-- See Note [Combine case alternatives]
combineAlts env ((_,bndrs1,rhs1) : rest_alts)
  | all isDeadBinder bndrs1
  = (DEFAULT, [], rhs1) : filtered_alts
  where
    in_scope = substInScope (csEnvSubst env)
    filtered_alts = filterOut identical rest_alts
    identical (_con, bndrs, rhs) = all ok bndrs && eqExpr in_scope rhs1 rhs
    ok bndr = isDeadBinder bndr || not (bndr `elemInScopeSet` in_scope)

combineAlts _ alts = alts  -- Default case

{- Note [Combine case alternatives]
~~~~~~~~~~~~~~~~~~~~~~~~~~~~~~~~~~~
combineAlts is just a more heavyweight version of the use of
combineIdenticalAlts in SimplUtils.prepareAlts.  The basic idea is
to transform

    DEFAULT -> e1
    K x     -> e1
    W y z   -> e2
===>
   DEFAULT -> e1
   W y z   -> e2

In the simplifier we use cheapEqExpr, because it is called a lot.
But here in CSE we use the full eqExpr.  After all, two alternatives usually
differ near the root, so it probably isn't expensive to compare the full
alternative.  It seems like the same kind of thing that CSE is supposed
to be doing, which is why I put it here.

I acutally saw some examples in the wild, where some inlining made e1 too
big for cheapEqExpr to catch it.


************************************************************************
*                                                                      *
\section{The CSE envt}
*                                                                      *
************************************************************************
-}

data CSEnv
  = CS { cs_subst :: Subst  -- Maps InBndrs to OutExprs
            -- The substitution variables to
            -- /trivial/ OutExprs, not arbitrary expressions

       , cs_map   :: CoreMap OutExpr   -- The reverse mapping
            -- Maps a OutExpr to a /trivial/ OutExpr
            -- The key of cs_map is stripped of all Ticks

       , cs_rec_map :: CoreMap OutExpr
            -- See Note [CSE for recursive bindings]
       }

emptyCSEnv :: CSEnv
emptyCSEnv = CS { cs_map = emptyCoreMap, cs_rec_map = emptyCoreMap
                , cs_subst = emptySubst }

lookupCSEnv :: CSEnv -> OutExpr -> Maybe OutExpr
lookupCSEnv (CS { cs_map = csmap }) expr
  = lookupCoreMap csmap expr

extendCSEnv :: CSEnv -> OutExpr -> OutExpr -> CSEnv
extendCSEnv cse expr triv_expr
  = cse { cs_map = extendCoreMap (cs_map cse) sexpr triv_expr }
  where
    sexpr = stripTicksE tickishFloatable expr

extendCSRecEnv :: CSEnv -> OutId -> OutExpr -> OutExpr -> CSEnv
-- See Note [CSE for recursive bindings]
extendCSRecEnv cse bndr expr triv_expr
  = cse { cs_rec_map = extendCoreMap (cs_rec_map cse) (Lam bndr expr) triv_expr }

lookupCSRecEnv :: CSEnv -> OutId -> OutExpr -> Maybe OutExpr
-- See Note [CSE for recursive bindings]
lookupCSRecEnv (CS { cs_rec_map = csmap }) bndr expr
  = lookupCoreMap csmap (Lam bndr expr)

csEnvSubst :: CSEnv -> Subst
csEnvSubst = cs_subst

lookupSubst :: CSEnv -> Id -> OutExpr
lookupSubst (CS { cs_subst = sub}) x = lookupIdSubst (text "CSE.lookupSubst") sub x

extendCSSubst :: CSEnv -> Id  -> CoreExpr -> CSEnv
extendCSSubst cse x rhs = cse { cs_subst = extendSubst (cs_subst cse) x rhs }

-- | Add clones to the substitution to deal with shadowing.  See
-- Note [Shadowing] for more details.  You should call this whenever
-- you go under a binder.
addBinder :: CSEnv -> Var -> (CSEnv, Var)
addBinder cse v = (cse { cs_subst = sub' }, v')
                where
                  (sub', v') = substBndr (cs_subst cse) v

addBinders :: CSEnv -> [Var] -> (CSEnv, [Var])
addBinders cse vs = (cse { cs_subst = sub' }, vs')
                where
                  (sub', vs') = substBndrs (cs_subst cse) vs

addRecBinders :: CSEnv -> [Id] -> (CSEnv, [Id])
addRecBinders cse vs = (cse { cs_subst = sub' }, vs')
                where
                  (sub', vs') = substRecBndrs (cs_subst cse) vs<|MERGE_RESOLUTION|>--- conflicted
+++ resolved
@@ -28,13 +28,8 @@
 import BasicTypes       ( TopLevelFlag(..), isTopLevel
                         , isAlwaysActive, isAnyInlinePragma,
                           inlinePragmaSpec, noUserInlineSpec )
-<<<<<<< HEAD
-import TrieMap
+import CoreMap
 import Util
-=======
-import CoreMap
-import Util             ( filterOut )
->>>>>>> 79bbb23f
 import Data.List        ( mapAccumL )
 
 {-
