{-
(c) The AQUA Project, Glasgow University, 1993-1998

\section[SimplUtils]{The simplifier utilities}
-}

{-# LANGUAGE CPP #-}

module SimplUtils (
        -- Rebuilding
        mkLam, mkCase, prepareAlts, tryEtaExpandRhs,

        -- Inlining,
        preInlineUnconditionally, postInlineUnconditionally,
        activeUnfolding, activeRule,
        getUnfoldingInRuleMatch,
        simplEnvForGHCi, updModeForStableUnfoldings, updModeForRules,

        -- The continuation type
        SimplCont(..), DupFlag(..), StaticEnv,
        isSimplified, contIsStop,
        contIsDupable, contResultType, contHoleType, contHoleScaling,
        contIsTrivial, contArgs,
        countArgs,
        mkBoringStop, mkRhsStop, mkLazyArgStop, contIsRhsOrArg,
        interestingCallContext,

        -- ArgInfo
        ArgInfo(..), ArgSpec(..), mkArgInfo,
        addValArgTo, addCastTo, addTyArgTo,
        argInfoExpr, argInfoAppArgs, pushSimplifiedArgs,

        abstractFloats,

        -- Utilities
        isExitJoinId
    ) where

#include "HsVersions.h"

import GhcPrelude

import SimplEnv
import CoreMonad        ( SimplMode(..), Tick(..) )
import DynFlags
import CoreSyn
import qualified CoreSubst
import PprCore
import CoreFVs
import CoreUtils
import CoreArity
import CoreUnfold
import Name
import Id
import IdInfo
import Var
import Demand
import SimplMonad
import Type     hiding( substTy )
import Weight
import Coercion hiding( substCo )
import DataCon          ( dataConWorkId, isNullaryRepDataCon )
import VarSet
import BasicTypes
import Util
import OrdList          ( isNilOL )
import MonadUtils
import Outputable
import Pair
import PrelRules
import FastString       ( fsLit )

import Control.Monad    ( when )
import Data.List        ( sortBy )

{-
************************************************************************
*                                                                      *
                The SimplCont and DupFlag types
*                                                                      *
************************************************************************

A SimplCont allows the simplifier to traverse the expression in a
zipper-like fashion.  The SimplCont represents the rest of the expression,
"above" the point of interest.

You can also think of a SimplCont as an "evaluation context", using
that term in the way it is used for operational semantics. This is the
way I usually think of it, For example you'll often see a syntax for
evaluation context looking like
        C ::= []  |  C e   |  case C of alts  |  C `cast` co
That's the kind of thing we are doing here, and I use that syntax in
the comments.


Key points:
  * A SimplCont describes a *strict* context (just like
    evaluation contexts do).  E.g. Just [] is not a SimplCont

  * A SimplCont describes a context that *does not* bind
    any variables.  E.g. \x. [] is not a SimplCont
-}

data SimplCont
  = Stop                -- Stop[e] = e
        OutType         -- Type of the <hole>
        CallCtxt        -- Tells if there is something interesting about
                        --          the context, and hence the inliner
                        --          should be a bit keener (see interestingCallContext)
                        -- Specifically:
                        --     This is an argument of a function that has RULES
                        --     Inlining the call might allow the rule to fire
                        -- Never ValAppCxt (use ApplyToVal instead)
                        -- or CaseCtxt (use Select instead)

  | CastIt              -- (CastIt co K)[e] = K[ e `cast` co ]
        OutCoercion             -- The coercion simplified
                                -- Invariant: never an identity coercion
        SimplCont

  | ApplyToVal         -- (ApplyToVal arg K)[e] = K[ e arg ]
      { sc_dup  :: DupFlag      -- See Note [DupFlag invariants]
      , sc_arg  :: InExpr       -- The argument,
      , sc_env  :: StaticEnv    -- see Note [StaticEnv invariant]
      , sc_cont :: SimplCont
      , sc_weight :: Rig } -- TODO: arnaud: not needed, I think, because the hole is in the function, not the argument.

  | ApplyToTy          -- (ApplyToTy ty K)[e] = K[ e ty ]
      { sc_arg_ty  :: OutType     -- Argument type
      , sc_hole_ty :: OutType     -- Type of the function, presumably (forall a. blah)
                                  -- See Note [The hole type in ApplyToTy]
      , sc_cont    :: SimplCont }

  | Select             -- (Select alts K)[e] = K[ case e of alts ]
      { sc_dup  :: DupFlag        -- See Note [DupFlag invariants]
      , sc_bndr :: InId           -- case binder
      , sc_alts :: [InAlt]        -- Alternatives
      , sc_env  :: StaticEnv      -- See Note [StaticEnv invariant]
      , sc_cont :: SimplCont }

  -- The two strict forms have no DupFlag, because we never duplicate them
  | StrictBind          -- (StrictBind x xs b K)[e] = let x = e in K[\xs.b]
                        --       or, equivalently,  = K[ (\x xs.b) e ]
      { sc_dup   :: DupFlag        -- See Note [DupFlag invariants]
      , sc_bndr  :: InId
      , sc_bndrs :: [InBndr]
      , sc_body  :: InExpr
      , sc_env   :: StaticEnv      -- See Note [StaticEnv invariant]
      , sc_cont  :: SimplCont }

  | StrictArg           -- (StrictArg (f e1 ..en) K)[e] = K[ f e1 .. en e ]
      { sc_dup  :: DupFlag     -- Always Simplified or OkToDup
      , sc_fun  :: ArgInfo     -- Specifies f, e1..en, Whether f has rules, etc
                               --     plus strictness flags for *further* args
      , sc_cci  :: CallCtxt    -- Whether *this* argument position is interesting
      , sc_cont :: SimplCont
      , sc_weight :: Rig }

  | TickIt              -- (TickIt t K)[e] = K[ tick t e ]
        (Tickish Id)    -- Tick tickish <hole>
        SimplCont

type StaticEnv = SimplEnv       -- Just the static part is relevant

data DupFlag = NoDup       -- Unsimplified, might be big
             | Simplified  -- Simplified
             | OkToDup     -- Simplified and small

isSimplified :: DupFlag -> Bool
isSimplified NoDup = False
isSimplified _     = True       -- Invariant: the subst-env is empty

perhapsSubstTy :: DupFlag -> StaticEnv -> Type -> Type
perhapsSubstTy dup env ty
  | isSimplified dup = ty
  | otherwise        = substTy env ty

{- Note [StaticEnv invariant]
~~~~~~~~~~~~~~~~~~~~~~~~~~~~~
We pair up an InExpr or InAlts with a StaticEnv, which establishes the
lexical scope for that InExpr.  When we simplify that InExpr/InAlts, we
use
  - Its captured StaticEnv
  - Overriding its InScopeSet with the larger one at the
    simplification point.

Why override the InScopeSet?  Example:
      (let y = ey in f) ex
By the time we simplify ex, 'y' will be in scope.

However the InScopeSet in the StaticEnv is not irrelevant: it should
include all the free vars of applying the substitution to the InExpr.
Reason: contHoleType uses perhapsSubstTy to apply the substitution to
the expression, and that (rightly) gives ASSERT failures if the InScopeSet
isn't big enough.

Note [DupFlag invariants]
~~~~~~~~~~~~~~~~~~~~~~~~~
In both (ApplyToVal dup _ env k)
   and  (Select dup _ _ env k)
the following invariants hold

  (a) if dup = OkToDup, then continuation k is also ok-to-dup
  (b) if dup = OkToDup or Simplified, the subst-env is empty
      (and and hence no need to re-simplify)
-}

instance Outputable DupFlag where
  ppr OkToDup    = text "ok"
  ppr NoDup      = text "nodup"
  ppr Simplified = text "simpl"

instance Outputable SimplCont where
  ppr (Stop ty interesting) = text "Stop" <> brackets (ppr interesting) <+> ppr ty
  ppr (CastIt co cont  )    = (text "CastIt" <+> pprOptCo co) $$ ppr cont
  ppr (TickIt t cont)       = (text "TickIt" <+> ppr t) $$ ppr cont
  ppr (ApplyToTy  { sc_arg_ty = ty, sc_cont = cont })
    = (text "ApplyToTy" <+> pprParendType ty) $$ ppr cont
  ppr (ApplyToVal { sc_arg = arg, sc_dup = dup, sc_cont = cont })
    = (text "ApplyToVal" <+> ppr dup <+> pprParendExpr arg)
                                        $$ ppr cont
  ppr (StrictBind { sc_bndr = b, sc_cont = cont })
    = (text "StrictBind" <+> ppr b) $$ ppr cont
  ppr (StrictArg { sc_fun = ai, sc_cont = cont })
    = (text "StrictArg" <+> ppr (ai_fun ai)) $$ ppr cont
  ppr (Select { sc_dup = dup, sc_bndr = bndr, sc_alts = alts, sc_env = se, sc_cont = cont })
    = (text "Select" <+> ppr dup <+> ppr bndr) $$
       whenPprDebug (nest 2 $ vcat [ppr (seTvSubst se), ppr alts]) $$ ppr cont


{- Note [The hole type in ApplyToTy]
~~~~~~~~~~~~~~~~~~~~~~~~~~~~~~~~~~~~
The sc_hole_ty field of ApplyToTy records the type of the "hole" in the
continuation.  It is absolutely necessary to compute contHoleType, but it is
not used for anything else (and hence may not be evaluated).

Why is it necessary for contHoleType?  Consider the continuation
     ApplyToType Int (Stop Int)
corresponding to
     (<hole> @Int) :: Int
What is the type of <hole>?  It could be (forall a. Int) or (forall a. a),
and there is no way to know which, so we must record it.

In a chain of applications  (f @t1 @t2 @t3) we'll lazily compute exprType
for (f @t1) and (f @t1 @t2), which is potentially non-linear; but it probably
doesn't matter because we'll never compute them all.

************************************************************************
*                                                                      *
                ArgInfo and ArgSpec
*                                                                      *
************************************************************************
-}

data ArgInfo
  = ArgInfo {
        ai_fun   :: OutId,      -- The function
        ai_args  :: [ArgSpec],  -- ...applied to these args (which are in *reverse* order)

        ai_type  :: OutType,    -- Type of (f a1 ... an)

        ai_rules :: FunRules,   -- Rules for this function

        ai_encl :: Bool,        -- Flag saying whether this function
                                -- or an enclosing one has rules (recursively)
                                --      True => be keener to inline in all args

        ai_strs :: [Bool],      -- Strictness of remaining arguments
                                --   Usually infinite, but if it is finite it guarantees
                                --   that the function diverges after being given
                                --   that number of args
        ai_discs :: [Int]       -- Discounts for remaining arguments; non-zero => be keener to inline
                                --   Always infinite
    }

data ArgSpec
  = ValArg Rig OutExpr                -- Apply to this (coercion or value); c.f. ApplyToVal
  | TyArg { as_arg_ty  :: OutType     -- Apply to this type; c.f. ApplyToTy
          , as_hole_ty :: OutType }   -- Type of the function (presumably forall a. blah)
  | CastBy OutCoercion                -- Cast by this; c.f. CastIt

instance Outputable ArgSpec where
  ppr (ValArg w e)               = text "ValArg" <+> ppr w <+> ppr e
  ppr (TyArg { as_arg_ty = ty }) = text "TyArg" <+> ppr ty
  ppr (CastBy c)                 = text "CastBy" <+> ppr c

addValArgTo :: ArgInfo -> (Rig, OutExpr) -> ArgInfo
addValArgTo ai (w, arg) = ai { ai_args = ValArg w arg : ai_args ai
                          , ai_type = applyTypeToArg (ai_type ai) arg
                          , ai_rules = decRules (ai_rules ai) }

addTyArgTo :: ArgInfo -> OutType -> ArgInfo
addTyArgTo ai arg_ty = ai { ai_args = arg_spec : ai_args ai
                          , ai_type = piResultTy poly_fun_ty arg_ty
                          , ai_rules = decRules (ai_rules ai) }
  where
    poly_fun_ty = ai_type ai
    arg_spec    = TyArg { as_arg_ty = arg_ty, as_hole_ty = poly_fun_ty }

addCastTo :: ArgInfo -> OutCoercion -> ArgInfo
addCastTo ai co = ai { ai_args = CastBy co : ai_args ai
                     , ai_type = pSnd (coercionKind co) }

argInfoAppArgs :: [ArgSpec] -> [OutExpr]
argInfoAppArgs []                              = []
argInfoAppArgs (CastBy {}                : _)  = []  -- Stop at a cast
argInfoAppArgs (ValArg _ e                 : as) = e       : argInfoAppArgs as
argInfoAppArgs (TyArg { as_arg_ty = ty } : as) = Type ty : argInfoAppArgs as

pushSimplifiedArgs :: SimplEnv -> [ArgSpec] -> SimplCont -> SimplCont
pushSimplifiedArgs _env []           k = k
pushSimplifiedArgs env  (arg : args) k
  = case arg of
      TyArg { as_arg_ty = arg_ty, as_hole_ty = hole_ty }
               -> ApplyToTy  { sc_arg_ty = arg_ty, sc_hole_ty = hole_ty, sc_cont = rest }
      ValArg w e -> ApplyToVal { sc_arg = e, sc_env = env, sc_dup = Simplified
                               , sc_cont = rest
                               , sc_weight = w }
      CastBy c -> CastIt c rest
  where
    rest = pushSimplifiedArgs env args k
           -- The env has an empty SubstEnv

argInfoExpr :: HasCallStack => OutId -> [ArgSpec] -> OutExpr
-- NB: the [ArgSpec] is reversed so that the first arg
-- in the list is the last one in the application
argInfoExpr fun rev_args
  = go rev_args
  where
    go []                              = Var fun
    go (ValArg _ a               : as) = go as `App` a
    go (TyArg { as_arg_ty = ty } : as) = go as `App` Type ty
    go (CastBy co                : as) = mkCast (go as) co


type FunRules = Maybe (Int, [CoreRule]) -- Remaining rules for this function
     -- Nothing => No rules
     -- Just (n, rules) => some rules, requiring at least n more type/value args

decRules :: FunRules -> FunRules
decRules (Just (n, rules)) = Just (n-1, rules)
decRules Nothing           = Nothing

mkFunRules :: [CoreRule] -> FunRules
mkFunRules [] = Nothing
mkFunRules rs = Just (n_required, rs)
  where
    n_required = maximum (map ruleArity rs)

{-
************************************************************************
*                                                                      *
                Functions on SimplCont
*                                                                      *
************************************************************************
-}

mkBoringStop :: OutType -> SimplCont
mkBoringStop ty = Stop ty BoringCtxt

mkRhsStop :: OutType -> SimplCont       -- See Note [RHS of lets] in CoreUnfold
mkRhsStop ty = Stop ty RhsCtxt

mkLazyArgStop :: OutType -> CallCtxt -> SimplCont
mkLazyArgStop ty cci = Stop ty cci

-------------------
contIsRhsOrArg :: SimplCont -> Bool
contIsRhsOrArg (Stop {})       = True
contIsRhsOrArg (StrictBind {}) = True
contIsRhsOrArg (StrictArg {})  = True
contIsRhsOrArg _               = False

contIsRhs :: SimplCont -> Bool
contIsRhs (Stop _ RhsCtxt) = True
contIsRhs _                = False

-------------------
contIsStop :: SimplCont -> Bool
contIsStop (Stop {}) = True
contIsStop _         = False

contIsDupable :: SimplCont -> Bool
contIsDupable (Stop {})                         = True
contIsDupable (ApplyToTy  { sc_cont = k })      = contIsDupable k
contIsDupable (ApplyToVal { sc_dup = OkToDup }) = True -- See Note [DupFlag invariants]
contIsDupable (Select { sc_dup = OkToDup })     = True -- ...ditto...
contIsDupable (StrictArg { sc_dup = OkToDup })  = True -- ...ditto...
contIsDupable (CastIt _ k)                      = contIsDupable k
contIsDupable _                                 = False

-------------------
contIsTrivial :: SimplCont -> Bool
contIsTrivial (Stop {})                                         = True
contIsTrivial (ApplyToTy { sc_cont = k })                       = contIsTrivial k
contIsTrivial (ApplyToVal { sc_arg = Coercion _, sc_cont = k }) = contIsTrivial k
contIsTrivial (CastIt _ k)                                      = contIsTrivial k
contIsTrivial _                                                 = False

-------------------
contResultType :: SimplCont -> OutType
contResultType (Stop ty _)                  = ty
contResultType (CastIt _ k)                 = contResultType k
contResultType (StrictBind { sc_cont = k }) = contResultType k
contResultType (StrictArg { sc_cont = k })  = contResultType k
contResultType (Select { sc_cont = k })     = contResultType k
contResultType (ApplyToTy  { sc_cont = k }) = contResultType k
contResultType (ApplyToVal { sc_cont = k }) = contResultType k
contResultType (TickIt _ k)                 = contResultType k

contHoleType :: SimplCont -> OutType
contHoleType (Stop ty _)                      = ty
contHoleType (TickIt _ k)                     = contHoleType k
contHoleType (CastIt co _)                    = pFst (coercionKind co)
contHoleType (StrictBind { sc_bndr = b, sc_dup = dup, sc_env = se })
  = perhapsSubstTy dup se (idType b)
contHoleType (StrictArg  { sc_fun = ai, sc_weight = _w })      = funArgTy (ai_type ai) -- MattP: This looks dodgy as sc_weight is not used.
contHoleType (ApplyToTy  { sc_hole_ty = ty }) = ty  -- See Note [The hole type in ApplyToTy]
contHoleType (ApplyToVal { sc_arg = e, sc_env = se, sc_dup = dup, sc_cont = k
                         , sc_weight = w })
  = mkFunTy w (perhapsSubstTy dup se (exprType e)) -- TODO: arnaud: It's probably not _always_ Omega here.
                  (contHoleType k)
contHoleType (Select { sc_dup = d, sc_bndr =  b, sc_env = se })
  = perhapsSubstTy d se (idType b)


-- Computes the multiplicity scaling factor at the hole. That is, in (case [] of
-- x ::(p) _ { … }) (respectively for arguments of functions), the scaling
-- factor is p. And in E[G[]], the scaling factor is the product of the scaling
-- factor of E and that of G.
--
-- The scaling factor at the hole of E[] is used to determine how a binder
-- should be scaled if it commutes with E. This appears, in particular, in the
-- case-of-case transformation.
contHoleScaling :: SimplCont -> Rig
contHoleScaling (Stop _ _) = One
contHoleScaling (CastIt _ k) = contHoleScaling k
contHoleScaling (StrictBind { sc_bndr = id, sc_cont = k }) =
  (idWeight id) * contHoleScaling k
contHoleScaling (StrictArg { sc_weight = w, sc_cont = k }) =
  w * contHoleScaling k
contHoleScaling (Select { sc_bndr = id, sc_cont = k }) =
  (idWeight id) * contHoleScaling k
contHoleScaling (ApplyToTy { sc_cont = k }) = contHoleScaling k
contHoleScaling (ApplyToVal { sc_cont = k }) = contHoleScaling k
contHoleScaling (TickIt _ k) = contHoleScaling k

-------------------
countArgs :: SimplCont -> Int
-- Count all arguments, including types, coercions, and other values
countArgs (ApplyToTy  { sc_cont = cont }) = 1 + countArgs cont
countArgs (ApplyToVal { sc_cont = cont }) = 1 + countArgs cont
countArgs _                               = 0

contArgs :: SimplCont -> (Bool, [ArgSummary], SimplCont)
-- Summarises value args, discards type args and coercions
-- The returned continuation of the call is only used to
-- answer questions like "are you interesting?"
contArgs cont
  | lone cont = (True, [], cont)
  | otherwise = go [] cont
  where
    lone (ApplyToTy  {}) = False  -- See Note [Lone variables] in CoreUnfold
    lone (ApplyToVal {}) = False
    lone (CastIt {})     = False
    lone _               = True

    go args (ApplyToVal { sc_arg = arg, sc_env = se, sc_cont = k })
                                        = go (is_interesting arg se : args) k
    go args (ApplyToTy { sc_cont = k }) = go args k
    go args (CastIt _ k)                = go args k
    go args k                           = (False, reverse args, k)

    is_interesting arg se = interestingArg se arg
                   -- Do *not* use short-cutting substitution here
                   -- because we want to get as much IdInfo as possible


-------------------
mkArgInfo :: SimplEnv
          -> Id
          -> [CoreRule] -- Rules for function
          -> Int        -- Number of value args
          -> SimplCont  -- Context of the call
          -> ArgInfo

mkArgInfo env fun rules n_val_args call_cont
  | n_val_args < idArity fun            -- Note [Unsaturated functions]
  = ArgInfo { ai_fun = fun, ai_args = [], ai_type = fun_ty
            , ai_rules = fun_rules
            , ai_encl = False
            , ai_strs = vanilla_stricts
            , ai_discs = vanilla_discounts }
  | otherwise
  = ArgInfo { ai_fun = fun, ai_args = [], ai_type = fun_ty
            , ai_rules = fun_rules
            , ai_encl  = interestingArgContext rules call_cont
            , ai_strs  = arg_stricts
            , ai_discs = arg_discounts }
  where
    fun_ty = idType fun

    fun_rules = mkFunRules rules

    vanilla_discounts, arg_discounts :: [Int]
    vanilla_discounts = repeat 0
    arg_discounts = case idUnfolding fun of
                        CoreUnfolding {uf_guidance = UnfIfGoodArgs {ug_args = discounts}}
                              -> discounts ++ vanilla_discounts
                        _     -> vanilla_discounts

    vanilla_stricts, arg_stricts :: [Bool]
    vanilla_stricts  = repeat False

    arg_stricts
      | not (sm_inline (seMode env))
      = vanilla_stricts -- See Note [Do not expose strictness if sm_inline=False]
      | otherwise
      = add_type_str fun_ty $
        case splitStrictSig (idStrictness fun) of
          (demands, result_info)
                | not (demands `lengthExceeds` n_val_args)
                ->      -- Enough args, use the strictness given.
                        -- For bottoming functions we used to pretend that the arg
                        -- is lazy, so that we don't treat the arg as an
                        -- interesting context.  This avoids substituting
                        -- top-level bindings for (say) strings into
                        -- calls to error.  But now we are more careful about
                        -- inlining lone variables, so its ok (see SimplUtils.analyseCont)
                   if isBotRes result_info then
                        map isStrictDmd demands         -- Finite => result is bottom
                   else
                        map isStrictDmd demands ++ vanilla_stricts
               | otherwise
               -> WARN( True, text "More demands than arity" <+> ppr fun <+> ppr (idArity fun)
                                <+> ppr n_val_args <+> ppr demands )
                   vanilla_stricts      -- Not enough args, or no strictness

    add_type_str :: Type -> [Bool] -> [Bool]
    -- If the function arg types are strict, record that in the 'strictness bits'
    -- No need to instantiate because unboxed types (which dominate the strict
    --   types) can't instantiate type variables.
    -- add_type_str is done repeatedly (for each call);
    --   might be better once-for-all in the function
    -- But beware primops/datacons with no strictness

    add_type_str _ [] = []
    add_type_str fun_ty all_strs@(str:strs)
      | Just (Weighted _ arg_ty, fun_ty') <- splitFunTy_maybe fun_ty        -- Add strict-type info
      = (str || Just False == isLiftedType_maybe arg_ty)
        : add_type_str fun_ty' strs
          -- If the type is levity-polymorphic, we can't know whether it's
          -- strict. isLiftedType_maybe will return Just False only when
          -- we're sure the type is unlifted.

      | Just (_, fun_ty') <- splitForAllTy_maybe fun_ty
      = add_type_str fun_ty' all_strs     -- Look through foralls

      | otherwise
      = all_strs

{- Note [Unsaturated functions]
  ~~~~~~~~~~~~~~~~~~~~~~~~~~~~~
Consider (test eyeball/inline4)
        x = a:as
        y = f x
where f has arity 2.  Then we do not want to inline 'x', because
it'll just be floated out again.  Even if f has lots of discounts
on its first argument -- it must be saturated for these to kick in

Note [Do not expose strictness if sm_inline=False]
~~~~~~~~~~~~~~~~~~~~~~~~~~~~~~~~~~~~~~~~~~~~~~~~~~
Trac #15163 showed a case in which we had

  {-# INLINE [1] zip #-}
  zip = undefined

  {-# RULES "foo" forall as bs. stream (zip as bs) = ..blah... #-}

If we expose zip's bottoming nature when simplifing the LHS of the
RULE we get
  {-# RULES "foo" forall as bs.
                   stream (case zip of {}) = ..blah... #-}
discarding the arguments to zip.  Usually this is fine, but on the
LHS of a rule it's not, because 'as' and 'bs' are now not bound on
the LHS.

This is a pretty pathalogical example, so I'm not losing sleep over
it, but the simplest solution was to check sm_inline; if it is False,
which it is on the LHS of a rule (see updModeForRules), then don't
make use of the strictness info for the function.
-}


{-
************************************************************************
*                                                                      *
        Interesting arguments
*                                                                      *
************************************************************************

Note [Interesting call context]
~~~~~~~~~~~~~~~~~~~~~~~~~~~~~~~
We want to avoid inlining an expression where there can't possibly be
any gain, such as in an argument position.  Hence, if the continuation
is interesting (eg. a case scrutinee, application etc.) then we
inline, otherwise we don't.

Previously some_benefit used to return True only if the variable was
applied to some value arguments.  This didn't work:

        let x = _coerce_ (T Int) Int (I# 3) in
        case _coerce_ Int (T Int) x of
                I# y -> ....

we want to inline x, but can't see that it's a constructor in a case
scrutinee position, and some_benefit is False.

Another example:

dMonadST = _/\_ t -> :Monad (g1 _@_ t, g2 _@_ t, g3 _@_ t)

....  case dMonadST _@_ x0 of (a,b,c) -> ....

we'd really like to inline dMonadST here, but we *don't* want to
inline if the case expression is just

        case x of y { DEFAULT -> ... }

since we can just eliminate this case instead (x is in WHNF).  Similar
applies when x is bound to a lambda expression.  Hence
contIsInteresting looks for case expressions with just a single
default case.

Note [No case of case is boring]
~~~~~~~~~~~~~~~~~~~~~~~~~~~~~~~~
If we see
   case f x of <alts>

we'd usually treat the context as interesting, to encourage 'f' to
inline.  But if case-of-case is off, it's really not so interesting
after all, because we are unlikely to be able to push the case
expression into the branches of any case in f's unfolding.  So, to
reduce unnecessary code expansion, we just make the context look boring.
This made a small compile-time perf improvement in perf/compiler/T6048,
and it looks plausible to me.
-}

interestingCallContext :: SimplEnv -> SimplCont -> CallCtxt
-- See Note [Interesting call context]
interestingCallContext env cont
  = interesting cont
  where
    interesting (Select {})
       | sm_case_case (getMode env) = CaseCtxt
       | otherwise                  = BoringCtxt
       -- See Note [No case of case is boring]

    interesting (ApplyToVal {}) = ValAppCtxt
        -- Can happen if we have (f Int |> co) y
        -- If f has an INLINE prag we need to give it some
        -- motivation to inline. See Note [Cast then apply]
        -- in CoreUnfold

    interesting (StrictArg { sc_cci = cci }) = cci
    interesting (StrictBind {})              = BoringCtxt
    interesting (Stop _ cci)                 = cci
    interesting (TickIt _ k)                 = interesting k
    interesting (ApplyToTy { sc_cont = k })  = interesting k
    interesting (CastIt _ k)                 = interesting k
        -- If this call is the arg of a strict function, the context
        -- is a bit interesting.  If we inline here, we may get useful
        -- evaluation information to avoid repeated evals: e.g.
        --      x + (y * z)
        -- Here the contIsInteresting makes the '*' keener to inline,
        -- which in turn exposes a constructor which makes the '+' inline.
        -- Assuming that +,* aren't small enough to inline regardless.
        --
        -- It's also very important to inline in a strict context for things
        -- like
        --              foldr k z (f x)
        -- Here, the context of (f x) is strict, and if f's unfolding is
        -- a build it's *great* to inline it here.  So we must ensure that
        -- the context for (f x) is not totally uninteresting.

interestingArgContext :: [CoreRule] -> SimplCont -> Bool
-- If the argument has form (f x y), where x,y are boring,
-- and f is marked INLINE, then we don't want to inline f.
-- But if the context of the argument is
--      g (f x y)
-- where g has rules, then we *do* want to inline f, in case it
-- exposes a rule that might fire.  Similarly, if the context is
--      h (g (f x x))
-- where h has rules, then we do want to inline f; hence the
-- call_cont argument to interestingArgContext
--
-- The ai-rules flag makes this happen; if it's
-- set, the inliner gets just enough keener to inline f
-- regardless of how boring f's arguments are, if it's marked INLINE
--
-- The alternative would be to *always* inline an INLINE function,
-- regardless of how boring its context is; but that seems overkill
-- For example, it'd mean that wrapper functions were always inlined
--
-- The call_cont passed to interestingArgContext is the context of
-- the call itself, e.g. g <hole> in the example above
interestingArgContext rules call_cont
  = notNull rules || enclosing_fn_has_rules
  where
    enclosing_fn_has_rules = go call_cont

    go (Select {})                  = False
    go (ApplyToVal {})              = False  -- Shouldn't really happen
    go (ApplyToTy  {})              = False  -- Ditto
    go (StrictArg { sc_cci = cci }) = interesting cci
    go (StrictBind {})              = False      -- ??
    go (CastIt _ c)                 = go c
    go (Stop _ cci)                 = interesting cci
    go (TickIt _ c)                 = go c

    interesting RuleArgCtxt = True
    interesting _           = False


{- Note [Interesting arguments]
~~~~~~~~~~~~~~~~~~~~~~~~~~~~~~~
An argument is interesting if it deserves a discount for unfoldings
with a discount in that argument position.  The idea is to avoid
unfolding a function that is applied only to variables that have no
unfolding (i.e. they are probably lambda bound): f x y z There is
little point in inlining f here.

Generally, *values* (like (C a b) and (\x.e)) deserve discounts.  But
we must look through lets, eg (let x = e in C a b), because the let will
float, exposing the value, if we inline.  That makes it different to
exprIsHNF.

Before 2009 we said it was interesting if the argument had *any* structure
at all; i.e. (hasSomeUnfolding v).  But does too much inlining; see Trac #3016.

But we don't regard (f x y) as interesting, unless f is unsaturated.
If it's saturated and f hasn't inlined, then it's probably not going
to now!

Note [Conlike is interesting]
~~~~~~~~~~~~~~~~~~~~~~~~~~~~~
Consider
        f d = ...((*) d x y)...
        ... f (df d')...
where df is con-like. Then we'd really like to inline 'f' so that the
rule for (*) (df d) can fire.  To do this
  a) we give a discount for being an argument of a class-op (eg (*) d)
  b) we say that a con-like argument (eg (df d)) is interesting
-}

interestingArg :: SimplEnv -> CoreExpr -> ArgSummary
-- See Note [Interesting arguments]
interestingArg env e = go env 0 e
  where
    -- n is # value args to which the expression is applied
    go env n (Var v)
       = case substId env v of
           DoneId v'            -> go_var n v'
           DoneEx e _           -> go (zapSubstEnv env)             n e
           ContEx tvs cvs ids e -> go (setSubstEnv env tvs cvs ids) n e

    go _   _ (Lit {})          = ValueArg
    go _   _ (Type _)          = TrivArg
    go _   _ (Coercion _)      = TrivArg
    go env n (App fn (Type _)) = go env n fn
    go env n (App fn _)        = go env (n+1) fn
    go env n (Tick _ a)        = go env n a
    go env n (Cast e _)        = go env n e
    go env n (Lam v e)
       | isTyVar v             = go env n e
       | n>0                   = NonTrivArg     -- (\x.b) e   is NonTriv
       | otherwise             = ValueArg
    go _ _ (Case {})           = NonTrivArg
    go env n (Let b e)         = case go env' n e of
                                   ValueArg -> ValueArg
                                   _        -> NonTrivArg
                               where
                                 env' = env `addNewInScopeIds` bindersOf b

    go_var n v
       | isConLikeId v     = ValueArg   -- Experimenting with 'conlike' rather that
                                        --    data constructors here
       | idArity v > n     = ValueArg   -- Catches (eg) primops with arity but no unfolding
       | n > 0             = NonTrivArg -- Saturated or unknown call
       | conlike_unfolding = ValueArg   -- n==0; look for an interesting unfolding
                                        -- See Note [Conlike is interesting]
       | otherwise         = TrivArg    -- n==0, no useful unfolding
       where
         conlike_unfolding = isConLikeUnfolding (idUnfolding v)

{-
************************************************************************
*                                                                      *
                  SimplMode
*                                                                      *
************************************************************************

The SimplMode controls several switches; see its definition in
CoreMonad
        sm_rules      :: Bool     -- Whether RULES are enabled
        sm_inline     :: Bool     -- Whether inlining is enabled
        sm_case_case  :: Bool     -- Whether case-of-case is enabled
        sm_eta_expand :: Bool     -- Whether eta-expansion is enabled
-}

simplEnvForGHCi :: DynFlags -> SimplEnv
simplEnvForGHCi dflags
  = mkSimplEnv $ SimplMode { sm_names  = ["GHCi"]
                           , sm_phase  = InitialPhase
                           , sm_dflags = dflags
                           , sm_rules  = rules_on
                           , sm_inline = False
                           , sm_eta_expand = eta_expand_on
                           , sm_case_case  = True }
  where
    rules_on      = gopt Opt_EnableRewriteRules   dflags
    eta_expand_on = gopt Opt_DoLambdaEtaExpansion dflags
   -- Do not do any inlining, in case we expose some unboxed
   -- tuple stuff that confuses the bytecode interpreter

updModeForStableUnfoldings :: Activation -> SimplMode -> SimplMode
-- See Note [Simplifying inside stable unfoldings]
updModeForStableUnfoldings inline_rule_act current_mode
  = current_mode { sm_phase      = phaseFromActivation inline_rule_act
                 , sm_inline     = True
                 , sm_eta_expand = False }
                     -- sm_eta_expand: see Note [No eta expansion in stable unfoldings]
       -- For sm_rules, just inherit; sm_rules might be "off"
       -- because of -fno-enable-rewrite-rules
  where
    phaseFromActivation (ActiveAfter _ n) = Phase n
    phaseFromActivation _                 = InitialPhase

updModeForRules :: SimplMode -> SimplMode
-- See Note [Simplifying rules]
updModeForRules current_mode
  = current_mode { sm_phase      = InitialPhase
                 , sm_inline     = False  -- See Note [Do not expose strictness if sm_inline=False]
                 , sm_rules      = False
                 , sm_eta_expand = False }

{- Note [Simplifying rules]
~~~~~~~~~~~~~~~~~~~~~~~~~~~~~~~
When simplifying a rule LHS, refrain from /any/ inlining or applying
of other RULES.

Doing anything to the LHS is plain confusing, because it means that what the
rule matches is not what the user wrote. c.f. Trac #10595, and #10528.
Moreover, inlining (or applying rules) on rule LHSs risks introducing
Ticks into the LHS, which makes matching trickier. Trac #10665, #10745.

Doing this to either side confounds tools like HERMIT, which seek to reason
about and apply the RULES as originally written. See Trac #10829.

Note [No eta expansion in stable unfoldings]
~~~~~~~~~~~~~~~~~~~~~~~~~~~~~~~~~~~~~~~~~~~~
If we have a stable unfolding

  f :: Ord a => a -> IO ()
  -- Unfolding template
  --    = /\a \(d:Ord a) (x:a). bla

we do not want to eta-expand to

  f :: Ord a => a -> IO ()
  -- Unfolding template
  --    = (/\a \(d:Ord a) (x:a) (eta:State#). bla eta) |> co

because not specialisation of the overloading doesn't work properly
(see Note [Specialisation shape] in Specialise), Trac #9509.

So we disable eta-expansion in stable unfoldings.

Note [Inlining in gentle mode]
~~~~~~~~~~~~~~~~~~~~~~~~~~~~~~
Something is inlined if
   (i)   the sm_inline flag is on, AND
   (ii)  the thing has an INLINE pragma, AND
   (iii) the thing is inlinable in the earliest phase.

Example of why (iii) is important:
  {-# INLINE [~1] g #-}
  g = ...

  {-# INLINE f #-}
  f x = g (g x)

If we were to inline g into f's inlining, then an importing module would
never be able to do
        f e --> g (g e) ---> RULE fires
because the stable unfolding for f has had g inlined into it.

On the other hand, it is bad not to do ANY inlining into an
stable unfolding, because then recursive knots in instance declarations
don't get unravelled.

However, *sometimes* SimplGently must do no call-site inlining at all
(hence sm_inline = False).  Before full laziness we must be careful
not to inline wrappers, because doing so inhibits floating
    e.g. ...(case f x of ...)...
    ==> ...(case (case x of I# x# -> fw x#) of ...)...
    ==> ...(case x of I# x# -> case fw x# of ...)...
and now the redex (f x) isn't floatable any more.

The no-inlining thing is also important for Template Haskell.  You might be
compiling in one-shot mode with -O2; but when TH compiles a splice before
running it, we don't want to use -O2.  Indeed, we don't want to inline
anything, because the byte-code interpreter might get confused about
unboxed tuples and suchlike.

Note [Simplifying inside stable unfoldings]
~~~~~~~~~~~~~~~~~~~~~~~~~~~~~~~~~~~~~~~~~~~
We must take care with simplification inside stable unfoldings (which come from
INLINE pragmas).

First, consider the following example
        let f = \pq -> BIG
        in
        let g = \y -> f y y
            {-# INLINE g #-}
        in ...g...g...g...g...g...
Now, if that's the ONLY occurrence of f, it might be inlined inside g,
and thence copied multiple times when g is inlined. HENCE we treat
any occurrence in a stable unfolding as a multiple occurrence, not a single
one; see OccurAnal.addRuleUsage.

Second, we do want *do* to some modest rules/inlining stuff in stable
unfoldings, partly to eliminate senseless crap, and partly to break
the recursive knots generated by instance declarations.

However, suppose we have
        {-# INLINE <act> f #-}
        f = <rhs>
meaning "inline f in phases p where activation <act>(p) holds".
Then what inlinings/rules can we apply to the copy of <rhs> captured in
f's stable unfolding?  Our model is that literally <rhs> is substituted for
f when it is inlined.  So our conservative plan (implemented by
updModeForStableUnfoldings) is this:

  -------------------------------------------------------------
  When simplifying the RHS of a stable unfolding, set the phase
  to the phase in which the stable unfolding first becomes active
  -------------------------------------------------------------

That ensures that

  a) Rules/inlinings that *cease* being active before p will
     not apply to the stable unfolding, consistent with it being
     inlined in its *original* form in phase p.

  b) Rules/inlinings that only become active *after* p will
     not apply to the stable unfolding, again to be consistent with
     inlining the *original* rhs in phase p.

For example,
        {-# INLINE f #-}
        f x = ...g...

        {-# NOINLINE [1] g #-}
        g y = ...

        {-# RULE h g = ... #-}
Here we must not inline g into f's RHS, even when we get to phase 0,
because when f is later inlined into some other module we want the
rule for h to fire.

Similarly, consider
        {-# INLINE f #-}
        f x = ...g...

        g y = ...
and suppose that there are auto-generated specialisations and a strictness
wrapper for g.  The specialisations get activation AlwaysActive, and the
strictness wrapper get activation (ActiveAfter 0).  So the strictness
wrepper fails the test and won't be inlined into f's stable unfolding. That
means f can inline, expose the specialised call to g, so the specialisation
rules can fire.

A note about wrappers
~~~~~~~~~~~~~~~~~~~~~
It's also important not to inline a worker back into a wrapper.
A wrapper looks like
        wraper = inline_me (\x -> ...worker... )
Normally, the inline_me prevents the worker getting inlined into
the wrapper (initially, the worker's only call site!).  But,
if the wrapper is sure to be called, the strictness analyser will
mark it 'demanded', so when the RHS is simplified, it'll get an ArgOf
continuation.
-}

activeUnfolding :: SimplMode -> Id -> Bool
activeUnfolding mode id
  | isCompulsoryUnfolding (realIdUnfolding id)
  = True   -- Even sm_inline can't override compulsory unfoldings
  | otherwise
  = isActive (sm_phase mode) (idInlineActivation id)
  && sm_inline mode
      -- `or` isStableUnfolding (realIdUnfolding id)
      -- Inline things when
      --  (a) they are active
      --  (b) sm_inline says so, except that for stable unfoldings
      --                         (ie pragmas) we inline anyway

getUnfoldingInRuleMatch :: SimplEnv -> InScopeEnv
-- When matching in RULE, we want to "look through" an unfolding
-- (to see a constructor) if *rules* are on, even if *inlinings*
-- are not.  A notable example is DFuns, which really we want to
-- match in rules like (op dfun) in gentle mode. Another example
-- is 'otherwise' which we want exprIsConApp_maybe to be able to
-- see very early on
getUnfoldingInRuleMatch env
  = (in_scope, id_unf)
  where
    in_scope = seInScope env
    mode = getMode env
    id_unf id | unf_is_active id = idUnfolding id
              | otherwise        = NoUnfolding
    unf_is_active id
     | not (sm_rules mode) = -- active_unfolding_minimal id
                             isStableUnfolding (realIdUnfolding id)
        -- Do we even need to test this?  I think this InScopeEnv
        -- is only consulted if activeRule returns True, which
        -- never happens if sm_rules is False
     | otherwise           = isActive (sm_phase mode) (idInlineActivation id)

----------------------
activeRule :: SimplMode -> Activation -> Bool
-- Nothing => No rules at all
activeRule mode
  | not (sm_rules mode) = \_ -> False     -- Rewriting is off
  | otherwise           = isActive (sm_phase mode)

{-
************************************************************************
*                                                                      *
                  preInlineUnconditionally
*                                                                      *
************************************************************************

preInlineUnconditionally
~~~~~~~~~~~~~~~~~~~~~~~~
@preInlineUnconditionally@ examines a bndr to see if it is used just
once in a completely safe way, so that it is safe to discard the
binding inline its RHS at the (unique) usage site, REGARDLESS of how
big the RHS might be.  If this is the case we don't simplify the RHS
first, but just inline it un-simplified.

This is much better than first simplifying a perhaps-huge RHS and then
inlining and re-simplifying it.  Indeed, it can be at least quadratically
better.  Consider

        x1 = e1
        x2 = e2[x1]
        x3 = e3[x2]
        ...etc...
        xN = eN[xN-1]

We may end up simplifying e1 N times, e2 N-1 times, e3 N-3 times etc.
This can happen with cascades of functions too:

        f1 = \x1.e1
        f2 = \xs.e2[f1]
        f3 = \xs.e3[f3]
        ...etc...

THE MAIN INVARIANT is this:

        ----  preInlineUnconditionally invariant -----
   IF preInlineUnconditionally chooses to inline x = <rhs>
   THEN doing the inlining should not change the occurrence
        info for the free vars of <rhs>
        ----------------------------------------------

For example, it's tempting to look at trivial binding like
        x = y
and inline it unconditionally.  But suppose x is used many times,
but this is the unique occurrence of y.  Then inlining x would change
y's occurrence info, which breaks the invariant.  It matters: y
might have a BIG rhs, which will now be dup'd at every occurrenc of x.


Even RHSs labelled InlineMe aren't caught here, because there might be
no benefit from inlining at the call site.

[Sept 01] Don't unconditionally inline a top-level thing, because that
can simply make a static thing into something built dynamically.  E.g.
        x = (a,b)
        main = \s -> h x

[Remember that we treat \s as a one-shot lambda.]  No point in
inlining x unless there is something interesting about the call site.

But watch out: if you aren't careful, some useful foldr/build fusion
can be lost (most notably in spectral/hartel/parstof) because the
foldr didn't see the build.  Doing the dynamic allocation isn't a big
deal, in fact, but losing the fusion can be.  But the right thing here
seems to be to do a callSiteInline based on the fact that there is
something interesting about the call site (it's strict).  Hmm.  That
seems a bit fragile.

Conclusion: inline top level things gaily until Phase 0 (the last
phase), at which point don't.

Note [pre/postInlineUnconditionally in gentle mode]
~~~~~~~~~~~~~~~~~~~~~~~~~~~~~~~~~~~~~~~~~~~~~~~~~~~
Even in gentle mode we want to do preInlineUnconditionally.  The
reason is that too little clean-up happens if you don't inline
use-once things.  Also a bit of inlining is *good* for full laziness;
it can expose constant sub-expressions.  Example in
spectral/mandel/Mandel.hs, where the mandelset function gets a useful
let-float if you inline windowToViewport

However, as usual for Gentle mode, do not inline things that are
inactive in the initial stages.  See Note [Gentle mode].

Note [Stable unfoldings and preInlineUnconditionally]
~~~~~~~~~~~~~~~~~~~~~~~~~~~~~~~~~~~~~~~~~~~~~~
Surprisingly, do not pre-inline-unconditionally Ids with INLINE pragmas!
Example

   {-# INLINE f #-}
   f :: Eq a => a -> a
   f x = ...

   fInt :: Int -> Int
   fInt = f Int dEqInt

   ...fInt...fInt...fInt...

Here f occurs just once, in the RHS of fInt. But if we inline it there
it might make fInt look big, and we'll lose the opportunity to inline f
at each of fInt's call sites.  The INLINE pragma will only inline when
the application is saturated for exactly this reason; and we don't
want PreInlineUnconditionally to second-guess it.  A live example is
Trac #3736.
    c.f. Note [Stable unfoldings and postInlineUnconditionally]

NB: if the pragama is INLINEABLE, then we don't want to behave int
this special way -- an INLINEABLE pragam just says to GHC "inline this
if you like".  But if there is a unique occurrence, we want to inline
the stable unfolding, not the RHS.

Note [Top-level bottoming Ids]
~~~~~~~~~~~~~~~~~~~~~~~~~~~~~~
Don't inline top-level Ids that are bottoming, even if they are used just
once, because FloatOut has gone to some trouble to extract them out.
Inlining them won't make the program run faster!

Note [Do not inline CoVars unconditionally]
~~~~~~~~~~~~~~~~~~~~~~~~~~~~~~~~~~~~~~~~~~~
Coercion variables appear inside coercions, and the RHS of a let-binding
is a term (not a coercion) so we can't necessarily inline the latter in
the former.
-}

preInlineUnconditionally
    :: SimplEnv -> TopLevelFlag -> InId
    -> InExpr -> StaticEnv  -- These two go together
    -> Maybe SimplEnv       -- Returned env has extended substitution
-- Precondition: rhs satisfies the let/app invariant
-- See Note [CoreSyn let/app invariant] in CoreSyn
-- Reason: we don't want to inline single uses, or discard dead bindings,
--         for unlifted, side-effect-ful bindings
preInlineUnconditionally env top_lvl bndr rhs rhs_env
  | not pre_inline_unconditionally           = Nothing
  | not active                               = Nothing
  | isTopLevel top_lvl && isBottomingId bndr = Nothing -- Note [Top-level bottoming Ids]
  | isCoVar bndr                             = Nothing -- Note [Do not inline CoVars unconditionally]
  | isExitJoinId bndr                        = Nothing -- Note [Do not inline exit join points]
                                                       -- in module Exitify
  | not (one_occ (idOccInfo bndr))           = Nothing
  | not (isStableUnfolding unf)              = Just (extend_subst_with rhs)

  -- Note [Stable unfoldings and preInlineUnconditionally]
  | isInlinablePragma inline_prag
  , Just inl <- maybeUnfoldingTemplate unf   = Just (extend_subst_with inl)
  | otherwise                                = Nothing
  where
    unf = idUnfolding bndr
    extend_subst_with inl_rhs = extendIdSubst env bndr (mkContEx rhs_env inl_rhs)

    one_occ IAmDead = True -- Happens in ((\x.1) v)
    one_occ (OneOcc { occ_one_br = True      -- One textual occurrence
                    , occ_in_lam = in_lam
                    , occ_int_cxt = int_cxt })
        | not in_lam = isNotTopLevel top_lvl || early_phase
        | otherwise  = int_cxt && canInlineInLam rhs
    one_occ _        = False

    pre_inline_unconditionally = gopt Opt_SimplPreInlining (seDynFlags env)
    mode   = getMode env
    active = isActive (sm_phase mode) (inlinePragmaActivation inline_prag)
             -- See Note [pre/postInlineUnconditionally in gentle mode]
    inline_prag = idInlinePragma bndr

-- Be very careful before inlining inside a lambda, because (a) we must not
-- invalidate occurrence information, and (b) we want to avoid pushing a
-- single allocation (here) into multiple allocations (inside lambda).
-- Inlining a *function* with a single *saturated* call would be ok, mind you.
--      || (if is_cheap && not (canInlineInLam rhs) then pprTrace "preinline" (ppr bndr <+> ppr rhs) ok else ok)
--      where
--              is_cheap = exprIsCheap rhs
--              ok = is_cheap && int_cxt

        --      int_cxt         The context isn't totally boring
        -- E.g. let f = \ab.BIG in \y. map f xs
        --      Don't want to substitute for f, because then we allocate
        --      its closure every time the \y is called
        -- But: let f = \ab.BIG in \y. map (f y) xs
        --      Now we do want to substitute for f, even though it's not
        --      saturated, because we're going to allocate a closure for
        --      (f y) every time round the loop anyhow.

        -- canInlineInLam => free vars of rhs are (Once in_lam) or Many,
        -- so substituting rhs inside a lambda doesn't change the occ info.
        -- Sadly, not quite the same as exprIsHNF.
    canInlineInLam (Lit _)    = True
    canInlineInLam (Lam b e)  = isRuntimeVar b || canInlineInLam e
    canInlineInLam (Tick t e) = not (tickishIsCode t) && canInlineInLam e
    canInlineInLam _          = False
      -- not ticks.  Counting ticks cannot be duplicated, and non-counting
      -- ticks around a Lam will disappear anyway.

    early_phase = case sm_phase mode of
                    Phase 0 -> False
                    _       -> True
-- If we don't have this early_phase test, consider
--      x = length [1,2,3]
-- The full laziness pass carefully floats all the cons cells to
-- top level, and preInlineUnconditionally floats them all back in.
-- Result is (a) static allocation replaced by dynamic allocation
--           (b) many simplifier iterations because this tickles
--               a related problem; only one inlining per pass
--
-- On the other hand, I have seen cases where top-level fusion is
-- lost if we don't inline top level thing (e.g. string constants)
-- Hence the test for phase zero (which is the phase for all the final
-- simplifications).  Until phase zero we take no special notice of
-- top level things, but then we become more leery about inlining
-- them.

{-
************************************************************************
*                                                                      *
                  postInlineUnconditionally
*                                                                      *
************************************************************************

postInlineUnconditionally
~~~~~~~~~~~~~~~~~~~~~~~~~
@postInlineUnconditionally@ decides whether to unconditionally inline
a thing based on the form of its RHS; in particular if it has a
trivial RHS.  If so, we can inline and discard the binding altogether.

NB: a loop breaker has must_keep_binding = True and non-loop-breakers
only have *forward* references. Hence, it's safe to discard the binding

NOTE: This isn't our last opportunity to inline.  We're at the binding
site right now, and we'll get another opportunity when we get to the
occurrence(s)

Note that we do this unconditional inlining only for trival RHSs.
Don't inline even WHNFs inside lambdas; doing so may simply increase
allocation when the function is called. This isn't the last chance; see
NOTE above.

NB: Even inline pragmas (e.g. IMustBeINLINEd) are ignored here Why?
Because we don't even want to inline them into the RHS of constructor
arguments. See NOTE above

NB: At one time even NOINLINE was ignored here: if the rhs is trivial
it's best to inline it anyway.  We often get a=E; b=a from desugaring,
with both a and b marked NOINLINE.  But that seems incompatible with
our new view that inlining is like a RULE, so I'm sticking to the 'active'
story for now.
-}

postInlineUnconditionally
    :: SimplEnv -> TopLevelFlag
    -> OutId            -- The binder (*not* a CoVar), including its unfolding
    -> OccInfo          -- From the InId
    -> OutExpr
    -> Bool
-- Precondition: rhs satisfies the let/app invariant
-- See Note [CoreSyn let/app invariant] in CoreSyn
-- Reason: we don't want to inline single uses, or discard dead bindings,
--         for unlifted, side-effect-ful bindings
postInlineUnconditionally env top_lvl bndr occ_info rhs
  | not active                  = False
  | isWeakLoopBreaker occ_info  = False -- If it's a loop-breaker of any kind, don't inline
                                        -- because it might be referred to "earlier"
  | isStableUnfolding unfolding = False -- Note [Stable unfoldings and postInlineUnconditionally]
  | isTopLevel top_lvl          = False -- Note [Top level and postInlineUnconditionally]
  | exprIsTrivial rhs           = True
  | otherwise
  = case occ_info of
        -- The point of examining occ_info here is that for *non-values*
        -- that occur outside a lambda, the call-site inliner won't have
        -- a chance (because it doesn't know that the thing
        -- only occurs once).   The pre-inliner won't have gotten
        -- it either, if the thing occurs in more than one branch
        -- So the main target is things like
        --      let x = f y in
        --      case v of
        --         True  -> case x of ...
        --         False -> case x of ...
        -- This is very important in practice; e.g. wheel-seive1 doubles
        -- in allocation if you miss this out
      OneOcc { occ_in_lam = in_lam, occ_int_cxt = int_cxt }
               -- OneOcc => no code-duplication issue
        ->     smallEnoughToInline dflags unfolding     -- Small enough to dup
                        -- ToDo: consider discount on smallEnoughToInline if int_cxt is true
                        --
                        -- NB: Do NOT inline arbitrarily big things, even if one_br is True
                        -- Reason: doing so risks exponential behaviour.  We simplify a big
                        --         expression, inline it, and simplify it again.  But if the
                        --         very same thing happens in the big expression, we get
                        --         exponential cost!
                        -- PRINCIPLE: when we've already simplified an expression once,
                        -- make sure that we only inline it if it's reasonably small.

           && (not in_lam ||
                        -- Outside a lambda, we want to be reasonably aggressive
                        -- about inlining into multiple branches of case
                        -- e.g. let x = <non-value>
                        --      in case y of { C1 -> ..x..; C2 -> ..x..; C3 -> ... }
                        -- Inlining can be a big win if C3 is the hot-spot, even if
                        -- the uses in C1, C2 are not 'interesting'
                        -- An example that gets worse if you add int_cxt here is 'clausify'

                (isCheapUnfolding unfolding && int_cxt))
                        -- isCheap => acceptable work duplication; in_lam may be true
                        -- int_cxt to prevent us inlining inside a lambda without some
                        -- good reason.  See the notes on int_cxt in preInlineUnconditionally

      IAmDead -> True   -- This happens; for example, the case_bndr during case of
                        -- known constructor:  case (a,b) of x { (p,q) -> ... }
                        -- Here x isn't mentioned in the RHS, so we don't want to
                        -- create the (dead) let-binding  let x = (a,b) in ...

      _ -> False

-- Here's an example that we don't handle well:
--      let f = if b then Left (\x.BIG) else Right (\y.BIG)
--      in \y. ....case f of {...} ....
-- Here f is used just once, and duplicating the case work is fine (exprIsCheap).
-- But
--  - We can't preInlineUnconditionally because that woud invalidate
--    the occ info for b.
--  - We can't postInlineUnconditionally because the RHS is big, and
--    that risks exponential behaviour
--  - We can't call-site inline, because the rhs is big
-- Alas!

  where
    unfolding = idUnfolding bndr
    dflags    = seDynFlags env
    active    = isActive (sm_phase (getMode env)) (idInlineActivation bndr)
        -- See Note [pre/postInlineUnconditionally in gentle mode]

{-
Note [Top level and postInlineUnconditionally]
~~~~~~~~~~~~~~~~~~~~~~~~~~~~~~~~~~~~~~~~~~~~~~
We don't do postInlineUnconditionally for top-level things (even for
ones that are trivial):

  * Doing so will inline top-level error expressions that have been
    carefully floated out by FloatOut.  More generally, it might
    replace static allocation with dynamic.

  * Even for trivial expressions there's a problem.  Consider
      {-# RULE "foo" forall (xs::[T]). reverse xs = ruggle xs #-}
      blah xs = reverse xs
      ruggle = sort
    In one simplifier pass we might fire the rule, getting
      blah xs = ruggle xs
    but in *that* simplifier pass we must not do postInlineUnconditionally
    on 'ruggle' because then we'll have an unbound occurrence of 'ruggle'

    If the rhs is trivial it'll be inlined by callSiteInline, and then
    the binding will be dead and discarded by the next use of OccurAnal

  * There is less point, because the main goal is to get rid of local
    bindings used in multiple case branches.

  * The inliner should inline trivial things at call sites anyway.

  * The Id might be exported.  We could check for that separately,
    but since we aren't going to postInlineUnconditionally /any/
    top-level bindings, we don't need to test.

Note [Stable unfoldings and postInlineUnconditionally]
~~~~~~~~~~~~~~~~~~~~~~~~~~~~~~~~~~~~~~~~~~~~~~~~~~~~~~
Do not do postInlineUnconditionally if the Id has a stable unfolding,
otherwise we lose the unfolding.  Example

     -- f has stable unfolding with rhs (e |> co)
     --   where 'e' is big
     f = e |> co

Then there's a danger we'll optimise to

     f' = e
     f = f' |> co

and now postInlineUnconditionally, losing the stable unfolding on f.  Now f'
won't inline because 'e' is too big.

    c.f. Note [Stable unfoldings and preInlineUnconditionally]


************************************************************************
*                                                                      *
        Rebuilding a lambda
*                                                                      *
************************************************************************
-}

mkLam :: HasCallStack => SimplEnv -> [OutBndr] -> OutExpr -> SimplCont -> SimplM OutExpr
-- mkLam tries three things
--      a) eta reduction, if that gives a trivial expression
--      b) eta expansion [only if there are some value lambdas]

mkLam _env [] body _cont
  = return body
mkLam env bndrs body cont
  = do { dflags <- getDynFlags
       ; mkLam' dflags bndrs body }
  where
    mkLam' :: DynFlags -> [OutBndr] -> OutExpr -> SimplM OutExpr
    mkLam' dflags bndrs (Cast body co)
      | not (any bad bndrs)
        -- Note [Casts and lambdas]
      = do { lam <- mkLam' dflags bndrs body
           ; return (mkCast lam (mkPiCos Representational bndrs co)) }
      where
        co_vars  = tyCoVarsOfCo co
        bad bndr = isCoVar bndr && bndr `elemVarSet` co_vars

    mkLam' dflags bndrs body@(Lam {})
      = mkLam' dflags (bndrs ++ bndrs1) body1
      where
        (bndrs1, body1) = collectBinders body

    mkLam' dflags bndrs (Tick t expr)
      | tickishFloatable t
      = mkTick t <$> mkLam' dflags bndrs expr

    mkLam' dflags bndrs body
      | gopt Opt_DoEtaReduction dflags
      , Just etad_lam <- tryEtaReduce bndrs body
      = do { tick (EtaReduction (head bndrs))
           ; return etad_lam }

      | not (contIsRhs cont)   -- See Note [Eta-expanding lambdas]
      , sm_eta_expand (getMode env)
      , any isRuntimeVar bndrs
      , let body_arity = exprEtaExpandArity dflags body
      , body_arity > 0
      = do { tick (EtaExpansion (head bndrs))
           ; let res = mkLams bndrs (etaExpand body_arity body)
           ; traceSmpl "eta expand" (vcat [text "before" <+> ppr (mkLams bndrs body)
                                          , text "after" <+> ppr res])
           ; return res }

      | otherwise
      = return (mkLams bndrs body)

{-
Note [Eta expanding lambdas]
~~~~~~~~~~~~~~~~~~~~~~~~~~~~
In general we *do* want to eta-expand lambdas. Consider
   f (\x -> case x of (a,b) -> \s -> blah)
where 's' is a state token, and hence can be eta expanded.  This
showed up in the code for GHc.IO.Handle.Text.hPutChar, a rather
important function!

The eta-expansion will never happen unless we do it now.  (Well, it's
possible that CorePrep will do it, but CorePrep only has a half-baked
eta-expander that can't deal with casts.  So it's much better to do it
here.)

However, when the lambda is let-bound, as the RHS of a let, we have a
better eta-expander (in the form of tryEtaExpandRhs), so we don't
bother to try expansion in mkLam in that case; hence the contIsRhs
guard.

NB: We check the SimplEnv (sm_eta_expand), not DynFlags.
    See Note [No eta expansion in stable unfoldings]

Note [Casts and lambdas]
~~~~~~~~~~~~~~~~~~~~~~~~
Consider
        (\x. (\y. e) `cast` g1) `cast` g2
There is a danger here that the two lambdas look separated, and the
full laziness pass might float an expression to between the two.

So this equation in mkLam' floats the g1 out, thus:
        (\x. e `cast` g1)  -->  (\x.e) `cast` (tx -> g1)
where x:tx.

In general, this floats casts outside lambdas, where (I hope) they
might meet and cancel with some other cast:
        \x. e `cast` co   ===>   (\x. e) `cast` (tx -> co)
        /\a. e `cast` co  ===>   (/\a. e) `cast` (/\a. co)
        /\g. e `cast` co  ===>   (/\g. e) `cast` (/\g. co)
                          (if not (g `in` co))

Notice that it works regardless of 'e'.  Originally it worked only
if 'e' was itself a lambda, but in some cases that resulted in
fruitless iteration in the simplifier.  A good example was when
compiling Text.ParserCombinators.ReadPrec, where we had a definition
like    (\x. Get `cast` g)
where Get is a constructor with nonzero arity.  Then mkLam eta-expanded
the Get, and the next iteration eta-reduced it, and then eta-expanded
it again.

Note also the side condition for the case of coercion binders.
It does not make sense to transform
        /\g. e `cast` g  ==>  (/\g.e) `cast` (/\g.g)
because the latter is not well-kinded.

************************************************************************
*                                                                      *
              Eta expansion
*                                                                      *
************************************************************************
-}

tryEtaExpandRhs :: SimplMode -> OutId -> OutExpr
                -> SimplM (Arity, Bool, OutExpr)
-- See Note [Eta-expanding at let bindings]
-- If tryEtaExpandRhs rhs = (n, is_bot, rhs') then
--   (a) rhs' has manifest arity
--   (b) if is_bot is True then rhs' applied to n args is guaranteed bottom
tryEtaExpandRhs mode bndr rhs
  | isJoinId bndr
  = return (manifestArity rhs, False, rhs)
    -- Note [Do not eta-expand join points]

  | otherwise
  = do { (new_arity, is_bot, new_rhs) <- try_expand

       ; WARN( new_arity < old_id_arity,
               (text "Arity decrease:" <+> (ppr bndr <+> ppr old_id_arity
                <+> ppr old_arity <+> ppr new_arity) $$ ppr new_rhs) )
                        -- Note [Arity decrease] in Simplify
         return (new_arity, is_bot, new_rhs) }
  where
    try_expand
      | exprIsTrivial rhs
      = return (exprArity rhs, False, rhs)

      | sm_eta_expand mode      -- Provided eta-expansion is on
      , new_arity > old_arity   -- And the current manifest arity isn't enough
      = do { tick (EtaExpansion bndr)
           ; return (new_arity, is_bot, etaExpand new_arity rhs) }

      | otherwise
      = return (old_arity, is_bot && new_arity == old_arity, rhs)

    dflags       = sm_dflags mode
    old_arity    = exprArity rhs -- See Note [Do not expand eta-expand PAPs]
    old_id_arity = idArity bndr

    (new_arity1, is_bot) = findRhsArity dflags bndr rhs old_arity
    new_arity2 = idCallArity bndr
    new_arity  = max new_arity1 new_arity2

{-
Note [Eta-expanding at let bindings]
~~~~~~~~~~~~~~~~~~~~~~~~~~~~~~~~~~~~
We now eta expand at let-bindings, which is where the payoff comes.
The most significant thing is that we can do a simple arity analysis
(in CoreArity.findRhsArity), which we can't do for free-floating lambdas

One useful consequence of not eta-expanding lambdas is this example:
   genMap :: C a => ...
   {-# INLINE genMap #-}
   genMap f xs = ...

   myMap :: D a => ...
   {-# INLINE myMap #-}
   myMap = genMap

Notice that 'genMap' should only inline if applied to two arguments.
In the stable unfolding for myMap we'll have the unfolding
    (\d -> genMap Int (..d..))
We do not want to eta-expand to
    (\d f xs -> genMap Int (..d..) f xs)
because then 'genMap' will inline, and it really shouldn't: at least
as far as the programmer is concerned, it's not applied to two
arguments!

Note [Do not eta-expand join points]
~~~~~~~~~~~~~~~~~~~~~~~~~~~~~~~~~~~~
Similarly to CPR (see Note [Don't CPR join points] in WorkWrap), a join point
stands well to gain from its outer binding's eta-expansion, and eta-expanding a
join point is fraught with issues like how to deal with a cast:

    let join $j1 :: IO ()
             $j1 = ...
             $j2 :: Int -> IO ()
             $j2 n = if n > 0 then $j1
                              else ...

    =>

    let join $j1 :: IO ()
             $j1 = (\eta -> ...)
                     `cast` N:IO :: State# RealWorld -> (# State# RealWorld, ())
                                 ~  IO ()
             $j2 :: Int -> IO ()
             $j2 n = (\eta -> if n > 0 then $j1
                                       else ...)
                     `cast` N:IO :: State# RealWorld -> (# State# RealWorld, ())
                                 ~  IO ()

The cast here can't be pushed inside the lambda (since it's not casting to a
function type), so the lambda has to stay, but it can't because it contains a
reference to a join point. In fact, $j2 can't be eta-expanded at all. Rather
than try and detect this situation (and whatever other situations crop up!), we
don't bother; again, any surrounding eta-expansion will improve these join
points anyway, since an outer cast can *always* be pushed inside. By the time
CorePrep comes around, the code is very likely to look more like this:

    let join $j1 :: State# RealWorld -> (# State# RealWorld, ())
             $j1 = (...) eta
             $j2 :: Int -> State# RealWorld -> (# State# RealWorld, ())
             $j2 = if n > 0 then $j1
                            else (...) eta

Note [Do not eta-expand PAPs]
~~~~~~~~~~~~~~~~~~~~~~~~~~~~~~
We used to have old_arity = manifestArity rhs, which meant that we
would eta-expand even PAPs.  But this gives no particular advantage,
and can lead to a massive blow-up in code size, exhibited by Trac #9020.
Suppose we have a PAP
    foo :: IO ()
    foo = returnIO ()
Then we can eta-expand do
    foo = (\eta. (returnIO () |> sym g) eta) |> g
where
    g :: IO () ~ State# RealWorld -> (# State# RealWorld, () #)

But there is really no point in doing this, and it generates masses of
coercions and whatnot that eventually disappear again. For T9020, GHC
allocated 6.6G beore, and 0.8G afterwards; and residency dropped from
1.8G to 45M.

But note that this won't eta-expand, say
  f = \g -> map g
Does it matter not eta-expanding such functions?  I'm not sure.  Perhaps
strictness analysis will have less to bite on?


************************************************************************
*                                                                      *
\subsection{Floating lets out of big lambdas}
*                                                                      *
************************************************************************

Note [Floating and type abstraction]
~~~~~~~~~~~~~~~~~~~~~~~~~~~~~~~~~~~~
Consider this:
        x = /\a. C e1 e2
We'd like to float this to
        y1 = /\a. e1
        y2 = /\a. e2
        x  = /\a. C (y1 a) (y2 a)
for the usual reasons: we want to inline x rather vigorously.

You may think that this kind of thing is rare.  But in some programs it is
common.  For example, if you do closure conversion you might get:

        data a :-> b = forall e. (e -> a -> b) :$ e

        f_cc :: forall a. a :-> a
        f_cc = /\a. (\e. id a) :$ ()

Now we really want to inline that f_cc thing so that the
construction of the closure goes away.

So I have elaborated simplLazyBind to understand right-hand sides that look
like
        /\ a1..an. body

and treat them specially. The real work is done in SimplUtils.abstractFloats,
but there is quite a bit of plumbing in simplLazyBind as well.

The same transformation is good when there are lets in the body:

        /\abc -> let(rec) x = e in b
   ==>
        let(rec) x' = /\abc -> let x = x' a b c in e
        in
        /\abc -> let x = x' a b c in b

This is good because it can turn things like:

        let f = /\a -> letrec g = ... g ... in g
into
        letrec g' = /\a -> ... g' a ...
        in
        let f = /\ a -> g' a

which is better.  In effect, it means that big lambdas don't impede
let-floating.

This optimisation is CRUCIAL in eliminating the junk introduced by
desugaring mutually recursive definitions.  Don't eliminate it lightly!

[May 1999]  If we do this transformation *regardless* then we can
end up with some pretty silly stuff.  For example,

        let
            st = /\ s -> let { x1=r1 ; x2=r2 } in ...
        in ..
becomes
        let y1 = /\s -> r1
            y2 = /\s -> r2
            st = /\s -> ...[y1 s/x1, y2 s/x2]
        in ..

Unless the "..." is a WHNF there is really no point in doing this.
Indeed it can make things worse.  Suppose x1 is used strictly,
and is of the form

        x1* = case f y of { (a,b) -> e }

If we abstract this wrt the tyvar we then can't do the case inline
as we would normally do.

That's why the whole transformation is part of the same process that
floats let-bindings and constructor arguments out of RHSs.  In particular,
it is guarded by the doFloatFromRhs call in simplLazyBind.

Note [Which type variables to abstract over]
~~~~~~~~~~~~~~~~~~~~~~~~~~~~~~~~~~~~~~~~~~~~
Abstract only over the type variables free in the rhs wrt which the
new binding is abstracted.  Note that

  * The naive approach of abstracting wrt the
    tyvars free in the Id's /type/ fails. Consider:
        /\ a b -> let t :: (a,b) = (e1, e2)
                      x :: a     = fst t
                  in ...
    Here, b isn't free in x's type, but we must nevertheless
    abstract wrt b as well, because t's type mentions b.
    Since t is floated too, we'd end up with the bogus:
         poly_t = /\ a b -> (e1, e2)
         poly_x = /\ a   -> fst (poly_t a *b*)

  * We must do closeOverKinds.  Example (Trac #10934):
       f = /\k (f:k->*) (a:k). let t = AccFailure @ (f a) in ...
    Here we want to float 't', but we must remember to abstract over
    'k' as well, even though it is not explicitly mentioned in the RHS,
    otherwise we get
       t = /\ (f:k->*) (a:k). AccFailure @ (f a)
    which is obviously bogus.
-}

abstractFloats :: DynFlags -> TopLevelFlag -> [OutTyVar] -> SimplFloats
              -> OutExpr -> SimplM ([OutBind], OutExpr)
abstractFloats dflags top_lvl main_tvs floats body
  = ASSERT( notNull body_floats )
    ASSERT( isNilOL (sfJoinFloats floats) )
    do  { (subst, float_binds) <- mapAccumLM abstract empty_subst body_floats
        ; return (float_binds, CoreSubst.substExpr (text "abstract_floats1") subst body) }
  where
    is_top_lvl  = isTopLevel top_lvl
    main_tv_set = mkVarSet main_tvs
    body_floats = letFloatBinds (sfLetFloats floats)
    empty_subst = CoreSubst.mkEmptySubst (sfInScope floats)

    abstract :: CoreSubst.Subst -> OutBind -> SimplM (CoreSubst.Subst, OutBind)
    abstract subst (NonRec id rhs)
      = do { (poly_id1, poly_app) <- mk_poly1 tvs_here id
           ; let (poly_id2, poly_rhs) = mk_poly2 poly_id1 tvs_here rhs'
                 subst' = CoreSubst.extendIdSubst subst id poly_app
           ; return (subst', NonRec poly_id2 poly_rhs) }
      where
        rhs' = CoreSubst.substExpr (text "abstract_floats2") subst rhs

        -- tvs_here: see Note [Which type variables to abstract over]
        tvs_here = toposortTyVars $
                   filter (`elemVarSet` main_tv_set) $
                   closeOverKindsList $
                   exprSomeFreeVarsList isTyVar rhs'

    abstract subst (Rec prs)
       = do { (poly_ids, poly_apps) <- mapAndUnzipM (mk_poly1 tvs_here) ids
            ; let subst' = CoreSubst.extendSubstList subst (ids `zip` poly_apps)
                  poly_pairs = [ mk_poly2 poly_id tvs_here rhs'
                               | (poly_id, rhs) <- poly_ids `zip` rhss
                               , let rhs' = CoreSubst.substExpr (text "abstract_floats")
                                                                subst' rhs ]
            ; return (subst', Rec poly_pairs) }
       where
         (ids,rhss) = unzip prs
                -- For a recursive group, it's a bit of a pain to work out the minimal
                -- set of tyvars over which to abstract:
                --      /\ a b c.  let x = ...a... in
                --                 letrec { p = ...x...q...
                --                          q = .....p...b... } in
                --                 ...
                -- Since 'x' is abstracted over 'a', the {p,q} group must be abstracted
                -- over 'a' (because x is replaced by (poly_x a)) as well as 'b'.
                -- Since it's a pain, we just use the whole set, which is always safe
                --
                -- If you ever want to be more selective, remember this bizarre case too:
                --      x::a = x
                -- Here, we must abstract 'x' over 'a'.
         tvs_here = toposortTyVars main_tvs

    mk_poly1 :: HasCallStack => [TyVar] -> Id -> SimplM (Id, CoreExpr)
    mk_poly1 tvs_here var
      = do { uniq <- getUniqueM
           ; let  poly_name = setNameUnique (idName var) uniq           -- Keep same name
                  poly_ty   = mkInvForAllTys tvs_here (idType var) -- But new type of course
                  poly_id   = transferPolyIdInfo var tvs_here $ -- Note [transferPolyIdInfo] in Id.hs
                              mkLocalIdOrCoVar poly_name (idWeightedness var) poly_ty
           ; return (poly_id, mkTyApps (Var poly_id) (mkTyVarTys tvs_here)) }
                -- In the olden days, it was crucial to copy the occInfo of the original var,
                -- because we were looking at occurrence-analysed but as yet unsimplified code!
                -- In particular, we mustn't lose the loop breakers.  BUT NOW we are looking
                -- at already simplified code, so it doesn't matter
                --
                -- It's even right to retain single-occurrence or dead-var info:
                -- Suppose we started with  /\a -> let x = E in B
                -- where x occurs once in B. Then we transform to:
                --      let x' = /\a -> E in /\a -> let x* = x' a in B
                -- where x* has an INLINE prag on it.  Now, once x* is inlined,
                -- the occurrences of x' will be just the occurrences originally
                -- pinned on x.

    mk_poly2 :: Id -> [TyVar] -> CoreExpr -> (Id, CoreExpr)
    mk_poly2 poly_id tvs_here rhs
      = (poly_id `setIdUnfolding` unf, poly_rhs)
      where
        poly_rhs = mkLams tvs_here rhs
        unf = mkUnfolding dflags InlineRhs is_top_lvl False poly_rhs

        -- We want the unfolding.  Consider
        --      let
        --            x = /\a. let y = ... in Just y
        --      in body
        -- Then we float the y-binding out (via abstractFloats and addPolyBind)
        -- but 'x' may well then be inlined in 'body' in which case we'd like the
        -- opportunity to inline 'y' too.

{-
Note [Abstract over coercions]
~~~~~~~~~~~~~~~~~~~~~~~~~~~~~~
If a coercion variable (g :: a ~ Int) is free in the RHS, then so is the
type variable a.  Rather than sort this mess out, we simply bale out and abstract
wrt all the type variables if any of them are coercion variables.


Historical note: if you use let-bindings instead of a substitution, beware of this:

                -- Suppose we start with:
                --
                --      x = /\ a -> let g = G in E
                --
                -- Then we'll float to get
                --
                --      x = let poly_g = /\ a -> G
                --          in /\ a -> let g = poly_g a in E
                --
                -- But now the occurrence analyser will see just one occurrence
                -- of poly_g, not inside a lambda, so the simplifier will
                -- PreInlineUnconditionally poly_g back into g!  Badk to square 1!
                -- (I used to think that the "don't inline lone occurrences" stuff
                --  would stop this happening, but since it's the *only* occurrence,
                --  PreInlineUnconditionally kicks in first!)
                --
                -- Solution: put an INLINE note on g's RHS, so that poly_g seems
                --           to appear many times.  (NB: mkInlineMe eliminates
                --           such notes on trivial RHSs, so do it manually.)

************************************************************************
*                                                                      *
                prepareAlts
*                                                                      *
************************************************************************

prepareAlts tries these things:

1.  Eliminate alternatives that cannot match, including the
    DEFAULT alternative.

2.  If the DEFAULT alternative can match only one possible constructor,
    then make that constructor explicit.
    e.g.
        case e of x { DEFAULT -> rhs }
     ===>
        case e of x { (a,b) -> rhs }
    where the type is a single constructor type.  This gives better code
    when rhs also scrutinises x or e.

3. Returns a list of the constructors that cannot holds in the
   DEFAULT alternative (if there is one)

Here "cannot match" includes knowledge from GADTs

It's a good idea to do this stuff before simplifying the alternatives, to
avoid simplifying alternatives we know can't happen, and to come up with
the list of constructors that are handled, to put into the IdInfo of the
case binder, for use when simplifying the alternatives.

Eliminating the default alternative in (1) isn't so obvious, but it can
happen:

data Colour = Red | Green | Blue

f x = case x of
        Red -> ..
        Green -> ..
        DEFAULT -> h x

h y = case y of
        Blue -> ..
        DEFAULT -> [ case y of ... ]

If we inline h into f, the default case of the inlined h can't happen.
If we don't notice this, we may end up filtering out *all* the cases
of the inner case y, which give us nowhere to go!
-}

prepareAlts :: HasCallStack => OutExpr -> OutId -> [InAlt] -> SimplM ([AltCon], [InAlt])
-- The returned alternatives can be empty, none are possible
prepareAlts scrut case_bndr' alts
  | Just (tc, tys) <- splitTyConApp_maybe (varType case_bndr')
           -- Case binder is needed just for its type. Note that as an
           --   OutId, it has maximum information; this is important.
           --   Test simpl013 is an example
  = do { us <- getUniquesM
       ; let (idcs1, alts1)       = filterAlts tc tys imposs_cons alts
             (yes2,  alts2)       = refineDefaultAlt us (idWeight case_bndr') tc tys idcs1 alts1
               -- the multiplicity on case_bndr's is the multiplicity of the
               -- case expression The newly introduced patterns in
               -- refineDefaultAlt must be scaled by this multiplicity
             (yes3, idcs3, alts3) = combineIdenticalAlts idcs1 alts2
             -- "idcs" stands for "impossible default data constructors"
             -- i.e. the constructors that can't match the default case
       ; when yes2 $ tick (FillInCaseDefault case_bndr')
       ; when yes3 $ tick (AltMerge case_bndr')
       ; return (idcs3, alts3) }

  | otherwise  -- Not a data type, so nothing interesting happens
  = return ([], alts)
  where
    imposs_cons = case scrut of
                    Var v -> otherCons (idUnfolding v)
                    _     -> []


{-
************************************************************************
*                                                                      *
                mkCase
*                                                                      *
************************************************************************

mkCase tries these things

* Note [Nerge nested cases]
* Note [Eliminate identity case]
* Note [Scrutinee constant folding]

Note [Merge Nested Cases]
~~~~~~~~~~~~~~~~~~~~~~~~~
       case e of b {             ==>   case e of b {
         p1 -> rhs1                      p1 -> rhs1
         ...                             ...
         pm -> rhsm                      pm -> rhsm
         _  -> case b of b' {            pn -> let b'=b in rhsn
                     pn -> rhsn          ...
                     ...                 po -> let b'=b in rhso
                     po -> rhso          _  -> let b'=b in rhsd
                     _  -> rhsd
       }

which merges two cases in one case when -- the default alternative of
the outer case scrutises the same variable as the outer case. This
transformation is called Case Merging.  It avoids that the same
variable is scrutinised multiple times.

Note [Eliminate Identity Case]
~~~~~~~~~~~~~~~~~~~~~~~~~~~~~~
        case e of               ===> e
                True  -> True;
                False -> False

and similar friends.

Note [Scrutinee Constant Folding]
~~~~~~~~~~~~~~~~~~~~~~~~~~~~~~~~~
     case x op# k# of _ {  ===> case x of _ {
        a1# -> e1                  (a1# inv_op# k#) -> e1
        a2# -> e2                  (a2# inv_op# k#) -> e2
        ...                        ...
        DEFAULT -> ed              DEFAULT -> ed

     where (x op# k#) inv_op# k# == x

And similarly for commuted arguments and for some unary operations.

The purpose of this transformation is not only to avoid an arithmetic
operation at runtime but to allow other transformations to apply in cascade.

Example with the "Merge Nested Cases" optimization (from #12877):

      main = case t of t0
         0##     -> ...
         DEFAULT -> case t0 `minusWord#` 1## of t1
            0##    -> ...
            DEFAUT -> case t1 `minusWord#` 1## of t2
               0##     -> ...
               DEFAULT -> case t2 `minusWord#` 1## of _
                  0##     -> ...
                  DEFAULT -> ...

  becomes:

      main = case t of _
      0##     -> ...
      1##     -> ...
      2##     -> ...
      3##     -> ...
      DEFAULT -> ...

There are some wrinkles

* Do not apply caseRules if there is just a single DEFAULT alternative
     case e +# 3# of b { DEFAULT -> rhs }
  If we applied the transformation here we would (stupidly) get
     case a of b' { DEFAULT -> let b = e +# 3# in rhs }
  and now the process may repeat, because that let will really
  be a case.

* The type of the scrutinee might change.  E.g.
        case tagToEnum (x :: Int#) of (b::Bool)
          False -> e1
          True -> e2
  ==>
        case x of (b'::Int#)
          DEFAULT -> e1
          1#      -> e2

* The case binder may be used in the right hand sides, so we need
  to make a local binding for it, if it is alive.  e.g.
         case e +# 10# of b
           DEFAULT -> blah...b...
           44#     -> blah2...b...
  ===>
         case e of b'
           DEFAULT -> let b = b' +# 10# in blah...b...
           34#     -> let b = 44# in blah2...b...

  Note that in the non-DEFAULT cases we know what to bind 'b' to,
  whereas in the DEFAULT case we must reconstruct the original value.
  But NB: we use b'; we do not duplicate 'e'.

* In dataToTag we might need to make up some fake binders;
  see Note [caseRules for dataToTag] in PrelRules
-}

mkCase, mkCase1, mkCase2, mkCase3
   :: DynFlags
   -> OutExpr -> OutId
   -> OutType -> [OutAlt]               -- Alternatives in standard (increasing) order
   -> SimplM OutExpr

--------------------------------------------------
--      1. Merge Nested Cases
--------------------------------------------------

mkCase dflags scrut outer_bndr alts_ty ((DEFAULT, _, deflt_rhs) : outer_alts)
  | gopt Opt_CaseMerge dflags
  , (ticks, Case (Var inner_scrut_var) inner_bndr _ inner_alts)
       <- stripTicksTop tickishFloatable deflt_rhs
  , inner_scrut_var == outer_bndr
  = do  { tick (CaseMerge outer_bndr)

        ; let wrap_alt (con, args, rhs) = ASSERT( outer_bndr `notElem` args )
                                          (con, args, wrap_rhs rhs)
                -- Simplifier's no-shadowing invariant should ensure
                -- that outer_bndr is not shadowed by the inner patterns
              wrap_rhs rhs = Let (NonRec inner_bndr (Var outer_bndr)) rhs
                -- The let is OK even for unboxed binders,

              wrapped_alts | isDeadBinder inner_bndr = inner_alts
                           | otherwise               = map wrap_alt inner_alts

              merged_alts = mergeAlts outer_alts wrapped_alts
                -- NB: mergeAlts gives priority to the left
                --      case x of
                --        A -> e1
                --        DEFAULT -> case x of
                --                      A -> e2
                --                      B -> e3
                -- When we merge, we must ensure that e1 takes
                -- precedence over e2 as the value for A!

        ; fmap (mkTicks ticks) $
          mkCase1 dflags scrut outer_bndr alts_ty merged_alts
        }
        -- Warning: don't call mkCase recursively!
        -- Firstly, there's no point, because inner alts have already had
        -- mkCase applied to them, so they won't have a case in their default
        -- Secondly, if you do, you get an infinite loop, because the bindCaseBndr
        -- in munge_rhs may put a case into the DEFAULT branch!

mkCase dflags scrut bndr alts_ty alts = mkCase1 dflags scrut bndr alts_ty alts

--------------------------------------------------
--      2. Eliminate Identity Case
--------------------------------------------------

mkCase1 _dflags scrut case_bndr _ alts@((_,_,rhs1) : _)      -- Identity case
  | all identity_alt alts
  = do { tick (CaseIdentity case_bndr)
       ; return (mkTicks ticks $ re_cast scrut rhs1) }
  where
    ticks = concatMap (stripTicksT tickishFloatable . thdOf3) (tail alts)
    identity_alt (con, args, rhs) = check_eq rhs con args

    check_eq (Cast rhs co) con args        -- See Note [RHS casts]
      = not (any (`elemVarSet` tyCoVarsOfCo co) args) && check_eq rhs con args
    check_eq (Tick t e) alt args
      = tickishFloatable t && check_eq e alt args

    check_eq (Lit lit) (LitAlt lit') _     = lit == lit'
    check_eq (Var v) _ _  | v == case_bndr = True
    check_eq (Var v)   (DataAlt con) args
      | null arg_tys, null args            = v == dataConWorkId con
                                             -- Optimisation only
    check_eq rhs        (DataAlt con) args = cheapEqExpr' tickishFloatable rhs $
                                             mkConApp2 con arg_tys args
    check_eq _          _             _    = False

    arg_tys = tyConAppArgs (idType case_bndr)

        -- Note [RHS casts]
        -- ~~~~~~~~~~~~~~~~
        -- We've seen this:
        --      case e of x { _ -> x `cast` c }
        -- And we definitely want to eliminate this case, to give
        --      e `cast` c
        -- So we throw away the cast from the RHS, and reconstruct
        -- it at the other end.  All the RHS casts must be the same
        -- if (all identity_alt alts) holds.
        --
        -- Don't worry about nested casts, because the simplifier combines them

    re_cast scrut (Cast rhs co) = Cast (re_cast scrut rhs) co
    re_cast scrut _             = scrut

mkCase1 dflags scrut bndr alts_ty alts = mkCase2 dflags scrut bndr alts_ty alts

--------------------------------------------------
--      2. Scrutinee Constant Folding
--------------------------------------------------

mkCase2 dflags scrut bndr alts_ty alts
  | -- See Note [Scrutinee Constant Folding]
    case alts of  -- Not if there is just a DEFAULT alternative
      [(DEFAULT,_,_)] -> False
      _               -> True
  , gopt Opt_CaseFolding dflags
  , Just (scrut', tx_con, mk_orig) <- caseRules dflags scrut
<<<<<<< HEAD
  = do { bndr' <- newId (fsLit "lwild") Omega (exprType scrut') -- arnaud
       ; alts' <- mapM  (tx_alt tx_con mk_orig bndr') alts
=======
  = do { bndr' <- newId (fsLit "lwild") (exprType scrut')

       ; alts' <- mapMaybeM (tx_alt tx_con mk_orig bndr') alts
                  -- mapMaybeM: discard unreachable alternatives
                  -- See Note [Unreachable caseRules alternatives]
                  -- in PrelRules

>>>>>>> 4c571f33
       ; mkCase3 dflags scrut' bndr' alts_ty $
         add_default (re_sort alts')
       }

  | otherwise
  = mkCase3 dflags scrut bndr alts_ty alts
  where
    -- We need to keep the correct association between the scrutinee and its
    -- binder if the latter isn't dead. Hence we wrap rhs of alternatives with
    -- "let bndr = ... in":
    --
    --     case v + 10 of y        =====> case v of y
    --        20      -> e1                 10      -> let y = 20     in e1
    --        DEFAULT -> e2                 DEFAULT -> let y = v + 10 in e2
    --
    -- Other transformations give: =====> case v of y'
    --                                      10      -> let y = 20      in e1
    --                                      DEFAULT -> let y = y' + 10 in e2
    --
    -- This wrapping is done in tx_alt; we use mk_orig, returned by caseRules,
    -- to construct an expression equivalent to the original one, for use
    -- in the DEFAULT case

    tx_alt :: (AltCon -> Maybe AltCon) -> (Id -> CoreExpr) -> Id
           -> CoreAlt -> SimplM (Maybe CoreAlt)
    tx_alt tx_con mk_orig new_bndr (con, bs, rhs)
<<<<<<< HEAD
      | DataAlt dc <- con', not (isNullaryRepDataCon dc)
      = -- For non-nullary data cons we must invent some fake binders
        -- See Note [caseRules for dataToTag] in PrelRules
        do { us <- getUniquesM
           ; let (ex_tvs, arg_ids) = dataConRepInstPat us Omega dc -- arnaud todo
                                         (tyConAppArgs (idType new_bndr))
           ; return (con', ex_tvs ++ arg_ids, rhs') }
      | otherwise
      = return (con', [], rhs')
=======
      = case tx_con con of
          Nothing   -> return Nothing
          Just con' -> do { bs' <- mk_new_bndrs new_bndr con'
                          ; return (Just (con', bs', rhs')) }
>>>>>>> 4c571f33
      where
        rhs' | isDeadBinder bndr = rhs
             | otherwise         = bindNonRec bndr orig_val rhs

        orig_val = case con of
                      DEFAULT    -> mk_orig new_bndr
                      LitAlt l   -> Lit l
                      DataAlt dc -> mkConApp2 dc (tyConAppArgs (idType bndr)) bs

    mk_new_bndrs new_bndr (DataAlt dc)
      | not (isNullaryRepDataCon dc)
      = -- For non-nullary data cons we must invent some fake binders
        -- See Note [caseRules for dataToTag] in PrelRules
        do { us <- getUniquesM
           ; let (ex_tvs, arg_ids) = dataConRepInstPat us dc
                                        (tyConAppArgs (idType new_bndr))
           ; return (ex_tvs ++ arg_ids) }
    mk_new_bndrs _ _ = return []

    re_sort :: [CoreAlt] -> [CoreAlt]  -- Re-sort the alternatives to
    re_sort alts = sortBy cmpAlt alts  -- preserve the #case_invariants#

    add_default :: [CoreAlt] -> [CoreAlt]
    -- See Note [Literal cases]
    add_default ((LitAlt {}, bs, rhs) : alts) = (DEFAULT, bs, rhs) : alts
    add_default alts                          = alts

{- Note [Literal cases]
~~~~~~~~~~~~~~~~~~~~~~~
If we have
  case tagToEnum (a ># b) of
     False -> e1
     True  -> e2

then caseRules for TagToEnum will turn it into
  case tagToEnum (a ># b) of
     0# -> e1
     1# -> e2

Since the case is exhaustive (all cases are) we can convert it to
  case tagToEnum (a ># b) of
     DEFAULT -> e1
     1#      -> e2

This may generate sligthtly better code (although it should not, since
all cases are exhaustive) and/or optimise better.  I'm not certain that
it's necessary, but currenty we do make this change.  We do it here,
NOT in the TagToEnum rules (see "Beware" in Note [caseRules for tagToEnum]
in PrelRules)
-}

--------------------------------------------------
--      Catch-all
--------------------------------------------------
mkCase3 _dflags scrut bndr alts_ty alts
  = -- pprTrace "Rebuilding case" (ppr bndr <+> ppr alts_ty) $
      return (Case scrut bndr alts_ty alts)

-- See Note [Exitification] and Note [Do not inline exit join points] in Exitify.hs
-- This lives here (and not in Id) because occurrence info is only valid on
-- InIds, so it's crucial that isExitJoinId is only called on freshly
-- occ-analysed code. It's not a generic function you can call anywhere.
isExitJoinId :: Var -> Bool
isExitJoinId id = isJoinId id && isOneOcc (idOccInfo id) && occ_in_lam (idOccInfo id)

{-
Note [Dead binders]
~~~~~~~~~~~~~~~~~~~~
Note that dead-ness is maintained by the simplifier, so that it is
accurate after simplification as well as before.


Note [Cascading case merge]
~~~~~~~~~~~~~~~~~~~~~~~~~~~
Case merging should cascade in one sweep, because it
happens bottom-up

      case e of a {
        DEFAULT -> case a of b
                      DEFAULT -> case b of c {
                                     DEFAULT -> e
                                     A -> ea
                      B -> eb
        C -> ec
==>
      case e of a {
        DEFAULT -> case a of b
                      DEFAULT -> let c = b in e
                      A -> let c = b in ea
                      B -> eb
        C -> ec
==>
      case e of a {
        DEFAULT -> let b = a in let c = b in e
        A -> let b = a in let c = b in ea
        B -> let b = a in eb
        C -> ec


However here's a tricky case that we still don't catch, and I don't
see how to catch it in one pass:

  case x of c1 { I# a1 ->
  case a1 of c2 ->
    0 -> ...
    DEFAULT -> case x of c3 { I# a2 ->
               case a2 of ...

After occurrence analysis (and its binder-swap) we get this

  case x of c1 { I# a1 ->
  let x = c1 in         -- Binder-swap addition
  case a1 of c2 ->
    0 -> ...
    DEFAULT -> case x of c3 { I# a2 ->
               case a2 of ...

When we simplify the inner case x, we'll see that
x=c1=I# a1.  So we'll bind a2 to a1, and get

  case x of c1 { I# a1 ->
  case a1 of c2 ->
    0 -> ...
    DEFAULT -> case a1 of ...

This is corect, but we can't do a case merge in this sweep
because c2 /= a1.  Reason: the binding c1=I# a1 went inwards
without getting changed to c1=I# c2.

I don't think this is worth fixing, even if I knew how. It'll
all come out in the next pass anyway.
-}<|MERGE_RESOLUTION|>--- conflicted
+++ resolved
@@ -2176,18 +2176,13 @@
       _               -> True
   , gopt Opt_CaseFolding dflags
   , Just (scrut', tx_con, mk_orig) <- caseRules dflags scrut
-<<<<<<< HEAD
   = do { bndr' <- newId (fsLit "lwild") Omega (exprType scrut') -- arnaud
-       ; alts' <- mapM  (tx_alt tx_con mk_orig bndr') alts
-=======
-  = do { bndr' <- newId (fsLit "lwild") (exprType scrut')
 
        ; alts' <- mapMaybeM (tx_alt tx_con mk_orig bndr') alts
                   -- mapMaybeM: discard unreachable alternatives
                   -- See Note [Unreachable caseRules alternatives]
                   -- in PrelRules
 
->>>>>>> 4c571f33
        ; mkCase3 dflags scrut' bndr' alts_ty $
          add_default (re_sort alts')
        }
@@ -2214,22 +2209,10 @@
     tx_alt :: (AltCon -> Maybe AltCon) -> (Id -> CoreExpr) -> Id
            -> CoreAlt -> SimplM (Maybe CoreAlt)
     tx_alt tx_con mk_orig new_bndr (con, bs, rhs)
-<<<<<<< HEAD
-      | DataAlt dc <- con', not (isNullaryRepDataCon dc)
-      = -- For non-nullary data cons we must invent some fake binders
-        -- See Note [caseRules for dataToTag] in PrelRules
-        do { us <- getUniquesM
-           ; let (ex_tvs, arg_ids) = dataConRepInstPat us Omega dc -- arnaud todo
-                                         (tyConAppArgs (idType new_bndr))
-           ; return (con', ex_tvs ++ arg_ids, rhs') }
-      | otherwise
-      = return (con', [], rhs')
-=======
       = case tx_con con of
           Nothing   -> return Nothing
           Just con' -> do { bs' <- mk_new_bndrs new_bndr con'
                           ; return (Just (con', bs', rhs')) }
->>>>>>> 4c571f33
       where
         rhs' | isDeadBinder bndr = rhs
              | otherwise         = bindNonRec bndr orig_val rhs
