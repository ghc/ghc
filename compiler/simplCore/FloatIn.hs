{-
(c) The GRASP/AQUA Project, Glasgow University, 1992-1998

************************************************************************
*                                                                      *
\section[FloatIn]{Floating Inwards pass}
*                                                                      *
************************************************************************

The main purpose of @floatInwards@ is floating into branches of a
case, so that we don't allocate things, save them on the stack, and
then discover that they aren't needed in the chosen branch.
-}

{-# LANGUAGE CPP #-}
{-# OPTIONS_GHC -fprof-auto #-}

module FloatIn ( floatInwards ) where

#include "HsVersions.h"

import GhcPrelude

import CoreSyn
import MkCore
import HscTypes         ( ModGuts(..) )
import CoreUtils
import CoreFVs
import CoreMonad        ( CoreM )
import Id               ( isOneShotBndr, idType, isJoinId, isJoinId_maybe )
import Var
import Type
import VarSet
import Util
import DynFlags
import Outputable
-- import Data.List        ( mapAccumL )
import BasicTypes       ( RecFlag(..), isRec )

{-
Top-level interface function, @floatInwards@.  Note that we do not
actually float any bindings downwards from the top-level.
-}

floatInwards :: ModGuts -> CoreM ModGuts
floatInwards pgm@(ModGuts { mg_binds = binds })
  = do { dflags <- getDynFlags
       ; return (pgm { mg_binds = map (fi_top_bind dflags) binds }) }
  where
    fi_top_bind dflags (NonRec binder rhs)
      = NonRec binder (fiExpr dflags [] (freeVars rhs))
    fi_top_bind dflags (Rec pairs)
      = Rec [ (b, fiExpr dflags [] (freeVars rhs)) | (b, rhs) <- pairs ]


{-
************************************************************************
*                                                                      *
\subsection{Mail from Andr\'e [edited]}
*                                                                      *
************************************************************************

{\em Will wrote: What??? I thought the idea was to float as far
inwards as possible, no matter what.  This is dropping all bindings
every time it sees a lambda of any kind.  Help! }

You are assuming we DO DO full laziness AFTER floating inwards!  We
have to [not float inside lambdas] if we don't.

If we indeed do full laziness after the floating inwards (we could
check the compilation flags for that) then I agree we could be more
aggressive and do float inwards past lambdas.

Actually we are not doing a proper full laziness (see below), which
was another reason for not floating inwards past a lambda.

This can easily be fixed.  The problem is that we float lets outwards,
but there are a few expressions which are not let bound, like case
scrutinees and case alternatives.  After floating inwards the
simplifier could decide to inline the let and the laziness would be
lost, e.g.

\begin{verbatim}
let a = expensive             ==> \b -> case expensive of ...
in \ b -> case a of ...
\end{verbatim}
The fix is
\begin{enumerate}
\item
to let bind the algebraic case scrutinees (done, I think) and
the case alternatives (except the ones with an
unboxed type)(not done, I think). This is best done in the
SetLevels.hs module, which tags things with their level numbers.
\item
do the full laziness pass (floating lets outwards).
\item
simplify. The simplifier inlines the (trivial) lets that were
 created but were not floated outwards.
\end{enumerate}

With the fix I think Will's suggestion that we can gain even more from
strictness by floating inwards past lambdas makes sense.

We still gain even without going past lambdas, as things may be
strict in the (new) context of a branch (where it was floated to) or
of a let rhs, e.g.
\begin{verbatim}
let a = something            case x of
in case x of                   alt1 -> case something of a -> a + a
     alt1 -> a + a      ==>    alt2 -> b
     alt2 -> b

let a = something           let b = case something of a -> a + a
in let b = a + a        ==> in (b,b)
in (b,b)
\end{verbatim}
Also, even if a is not found to be strict in the new context and is
still left as a let, if the branch is not taken (or b is not entered)
the closure for a is not built.

************************************************************************
*                                                                      *
\subsection{Main floating-inwards code}
*                                                                      *
************************************************************************
-}

type FreeVarSet  = DIdSet
type BoundVarSet = DIdSet

data FloatInBind = FB BoundVarSet FreeVarSet FloatBind
        -- The FreeVarSet is the free variables of the binding.  In the case
        -- of recursive bindings, the set doesn't include the bound
        -- variables.

type FloatInBinds = [FloatInBind]
        -- In reverse dependency order (innermost binder first)

fiExpr :: DynFlags
       -> FloatInBinds      -- Binds we're trying to drop
                            -- as far "inwards" as possible
       -> CoreExprWithFVs   -- Input expr
       -> CoreExpr          -- Result

fiExpr _ to_drop (_, AnnLit lit)     = ASSERT( null to_drop ) Lit lit
fiExpr _ to_drop (_, AnnType ty)     = ASSERT( null to_drop ) Type ty
fiExpr _ to_drop (_, AnnVar v)       = wrapFloats to_drop (Var v)
fiExpr _ to_drop (_, AnnCoercion co) = wrapFloats to_drop (Coercion co)
fiExpr dflags to_drop (_, AnnCast expr (co_ann, co))
  = wrapFloats (drop_here ++ co_drop) $
    Cast (fiExpr dflags e_drop expr) co
  where
    [drop_here, e_drop, co_drop]
      = sepBindsByDropPoint dflags False
          [freeVarsOf expr, freeVarsOfAnn co_ann]
          to_drop

{-
Applications: we do float inside applications, mainly because we
need to get at all the arguments.  The next simplifier run will
pull out any silly ones.
-}

fiExpr dflags to_drop ann_expr@(_,AnnApp {})
  = wrapFloats drop_here $ wrapFloats extra_drop $
    mkTicks ticks $
    mkApps (fiExpr dflags fun_drop ann_fun)
           (zipWith (fiExpr dflags) arg_drops ann_args)
  where
    (ann_fun, ann_args, ticks) = collectAnnArgsTicks tickishFloatable ann_expr
    fun_ty  = exprType (deAnnotate ann_fun)
    fun_fvs = freeVarsOf ann_fun
    arg_fvs = map freeVarsOf ann_args

    (drop_here : extra_drop : fun_drop : arg_drops)
       = sepBindsByDropPoint dflags False
                             (extra_fvs : fun_fvs : arg_fvs)
                             to_drop
         -- Shortcut behaviour: if to_drop is empty,
         -- sepBindsByDropPoint returns a suitable bunch of empty
         -- lists without evaluating extra_fvs, and hence without
         -- peering into each argument

    (_, extra_fvs) = foldl add_arg (fun_ty, extra_fvs0) ann_args
    extra_fvs0 = case ann_fun of
                   (_, AnnVar _) -> fun_fvs
                   _             -> emptyDVarSet
          -- Don't float the binding for f into f x y z; see Note [Join points]
          -- for why we *can't* do it when f is a join point. (If f isn't a
          -- join point, floating it in isn't especially harmful but it's
          -- useless since the simplifier will immediately float it back out.)

    add_arg :: (Type,FreeVarSet) -> CoreExprWithFVs -> (Type,FreeVarSet)
    add_arg (fun_ty, extra_fvs) (_, AnnType ty)
      = (piResultTy fun_ty ty, extra_fvs)

    add_arg (fun_ty, extra_fvs) (arg_fvs, arg)
      | noFloatIntoArg arg arg_ty
      = (res_ty, extra_fvs `unionDVarSet` arg_fvs)
      | otherwise
      = (res_ty, extra_fvs)
      where
       (arg_ty, res_ty) = splitFunTy fun_ty

{-
Note [Do not destroy the let/app invariant]
~~~~~~~~~~~~~~~~~~~~~~~~~~~~~~~~~~~~~~~~~~~
Watch out for
   f (x +# y)
We don't want to float bindings into here
   f (case ... of { x -> x +# y })
because that might destroy the let/app invariant, which requires
unlifted function arguments to be ok-for-speculation.

Note [Join points]
~~~~~~~~~~~~~~~~~~
Generally, we don't need to worry about join points - there are places we're
not allowed to float them, but since they can't have occurrences in those
places, we're not tempted.

We do need to be careful about jumps, however:

  joinrec j x y z = ... in
  jump j a b c

Previous versions often floated the definition of a recursive function into its
only non-recursive occurrence. But for a join point, this is a disaster:

  (joinrec j x y z = ... in
  jump j) a b c -- wrong!

Every jump must be exact, so the jump to j must have three arguments. Hence
we're careful not to float into the target of a jump (though we can float into
the arguments just fine).

Note [Floating in past a lambda group]
~~~~~~~~~~~~~~~~~~~~~~~~~~~~~~~~~~~~~~
* We must be careful about floating inside a value lambda.
  That risks losing laziness.
  The float-out pass might rescue us, but then again it might not.

* We must be careful about type lambdas too.  At one time we did, and
  there is no risk of duplicating work thereby, but we do need to be
  careful.  In particular, here is a bad case (it happened in the
  cichelli benchmark:
        let v = ...
        in let f = /\t -> \a -> ...
           ==>
        let f = /\t -> let v = ... in \a -> ...
  This is bad as now f is an updatable closure (update PAP)
  and has arity 0.

* Hack alert!  We only float in through one-shot lambdas,
  not (as you might guess) through lone big lambdas.
  Reason: we float *out* past big lambdas (see the test in the Lam
  case of FloatOut.floatExpr) and we don't want to float straight
  back in again.

  It *is* important to float into one-shot lambdas, however;
  see the remarks with noFloatIntoRhs.

So we treat lambda in groups, using the following rule:

 Float in if (a) there is at least one Id,
         and (b) there are no non-one-shot Ids

 Otherwise drop all the bindings outside the group.

This is what the 'go' function in the AnnLam case is doing.

(Join points are handled similarly: a join point is considered one-shot iff
it's non-recursive, so we float only into non-recursive join points.)

Urk! if all are tyvars, and we don't float in, we may miss an
      opportunity to float inside a nested case branch


Note [Floating coercions]
~~~~~~~~~~~~~~~~~~~~~~~~~
We could, in principle, have a coercion binding like
   case f x of co { DEFAULT -> e1 e2 }
It's not common to have a function that returns a coercion, but nothing
in Core prohibits it.  If so, 'co' might be mentioned in e1 or e2
/only in a type/.  E.g. suppose e1 was
  let (x :: Int |> co) = blah in blah2


But, with coercions appearing in types, there is a complication: we
might be floating in a "strict let" -- that is, a case. Case expressions
mention their return type. We absolutely can't float a coercion binding
inward to the point that the type of the expression it's about to wrap
mentions the coercion. So we include the union of the sets of free variables
of the types of all the drop points involved. If any of the floaters
bind a coercion variable mentioned in any of the types, that binder must
be dropped right away.

-}

fiExpr dflags to_drop lam@(_, AnnLam _ _)
  | noFloatIntoLam bndrs       -- Dump it all here
     -- NB: Must line up with noFloatIntoRhs (AnnLam...); see Trac #7088
  = wrapFloats to_drop (mkLams bndrs (fiExpr dflags [] body))

  | otherwise           -- Float inside
  = mkLams bndrs (fiExpr dflags to_drop body)

  where
    (bndrs, body) = collectAnnBndrs lam

{-
We don't float lets inwards past an SCC.
        ToDo: keep info on current cc, and when passing
        one, if it is not the same, annotate all lets in binds with current
        cc, change current cc to the new one and float binds into expr.
-}

fiExpr dflags to_drop (_, AnnTick tickish expr)
  | tickish `tickishScopesLike` SoftScope
  = Tick tickish (fiExpr dflags to_drop expr)

  | otherwise -- Wimp out for now - we could push values in
  = wrapFloats to_drop (Tick tickish (fiExpr dflags [] expr))

{-
For @Lets@, the possible ``drop points'' for the \tr{to_drop}
bindings are: (a)~in the body, (b1)~in the RHS of a NonRec binding,
or~(b2), in each of the RHSs of the pairs of a @Rec@.

Note that we do {\em weird things} with this let's binding.  Consider:
\begin{verbatim}
let
    w = ...
in {
    let v = ... w ...
    in ... v .. w ...
}
\end{verbatim}
Look at the inner \tr{let}.  As \tr{w} is used in both the bind and
body of the inner let, we could panic and leave \tr{w}'s binding where
it is.  But \tr{v} is floatable further into the body of the inner let, and
{\em then} \tr{w} will also be only in the body of that inner let.

So: rather than drop \tr{w}'s binding here, we add it onto the list of
things to drop in the outer let's body, and let nature take its
course.

Note [extra_fvs (1): avoid floating into RHS]
~~~~~~~~~~~~~~~~~~~~~~~~~~~~~~~~~~~~~~~~~~~~~
Consider let x=\y....t... in body.  We do not necessarily want to float
a binding for t into the RHS, because it'll immediately be floated out
again.  (It won't go inside the lambda else we risk losing work.)
In letrec, we need to be more careful still. We don't want to transform
        let x# = y# +# 1#
        in
        letrec f = \z. ...x#...f...
        in ...
into
        letrec f = let x# = y# +# 1# in \z. ...x#...f... in ...
because now we can't float the let out again, because a letrec
can't have unboxed bindings.

So we make "extra_fvs" which is the rhs_fvs of such bindings, and
arrange to dump bindings that bind extra_fvs before the entire let.

Note [extra_fvs (2): free variables of rules]
~~~~~~~~~~~~~~~~~~~~~~~~~~~~~~~~~~~~~~~~~~~~~
Consider
  let x{rule mentioning y} = rhs in body
Here y is not free in rhs or body; but we still want to dump bindings
that bind y outside the let.  So we augment extra_fvs with the
idRuleAndUnfoldingVars of x.  No need for type variables, hence not using
idFreeVars.
-}

fiExpr dflags to_drop (_,AnnLet bind body)
  = fiExpr dflags (after ++ new_float : before) body
           -- to_drop is in reverse dependency order
  where
    (before, new_float, after) = fiBind dflags to_drop bind body_fvs
    body_fvs    = freeVarsOf body

{- Note [Floating primops]
~~~~~~~~~~~~~~~~~~~~~~~~~~
We try to float-in a case expression over an unlifted type.  The
motivating example was Trac #5658: in particular, this change allows
array indexing operations, which have a single DEFAULT alternative
without any binders, to be floated inward.

SIMD primops for unpacking SIMD vectors into an unboxed tuple of unboxed
scalars also need to be floated inward, but unpacks have a single non-DEFAULT
alternative that binds the elements of the tuple. We now therefore also support
floating in cases with a single alternative that may bind values.

But there are wrinkles

* Which unlifted cases do we float? See PrimOp.hs
  Note [PrimOp can_fail and has_side_effects] which explains:
   - We can float-in can_fail primops, but we can't float them out.
   - But we can float a has_side_effects primop, but NOT inside a lambda,
     so for now we don't float them at all.
  Hence exprOkForSideEffects

* Because we can float can-fail primops (array indexing, division) inwards
  but not outwards, we must be careful not to transform
     case a /# b of r -> f (F# r)
  ===>
    f (case a /# b of r -> F# r)
  because that creates a new thunk that wasn't there before.  And
  because it can't be floated out (can_fail), the thunk will stay
  there.  Disaster!  (This happened in nofib 'simple' and 'scs'.)

  Solution: only float cases into the branches of other cases, and
  not into the arguments of an application, or the RHS of a let. This
  is somewhat conservative, but it's simple.  And it still hits the
  cases like Trac #5658.   This is implemented in sepBindsByJoinPoint;
  if is_case is False we dump all floating cases right here.

* Trac #14511 is another example of why we want to restrict float-in
  of case-expressions.  Consider
     case indexArray# a n of (# r #) -> writeArray# ma i (f r)
  Now, floating that indexing operation into the (f r) thunk will
  not create any new thunks, but it will keep the array 'a' alive
  for much longer than the programmer expected.

  So again, not floating a case into a let or argument seems like
  the Right Thing

For @Case@, the possible drop points for the 'to_drop'
bindings are:
  (a) inside the scrutinee
  (b) inside one of the alternatives/default (default FVs always /first/!).

-}

fiExpr dflags to_drop (_, AnnCase scrut case_bndr _ [(con,alt_bndrs,rhs)])
  | isUnliftedType (idType case_bndr)
  , exprOkForSideEffects (deAnnotate scrut)
      -- See Note [Floating primops]
  = wrapFloats shared_binds $
    fiExpr dflags (case_float : rhs_binds) rhs
  where
    case_float = FB (mkDVarSet (case_bndr : alt_bndrs)) scrut_fvs
                    (FloatCase scrut' case_bndr con alt_bndrs)
    scrut'     = fiExpr dflags scrut_binds scrut
    rhs_fvs    = freeVarsOf rhs `delDVarSetList` (case_bndr : alt_bndrs)
    scrut_fvs  = freeVarsOf scrut

    [shared_binds, scrut_binds, rhs_binds]
       = sepBindsByDropPoint dflags False
           [scrut_fvs, rhs_fvs]
           to_drop

fiExpr dflags to_drop (_, AnnCase scrut case_bndr ty alts)
  = wrapFloats drop_here1 $
    wrapFloats drop_here2 $
    Case (fiExpr dflags scrut_drops scrut) case_bndr ty
         (zipWith fi_alt alts_drops_s alts)
  where
        -- Float into the scrut and alts-considered-together just like App
    [drop_here1, scrut_drops, alts_drops]
       = sepBindsByDropPoint dflags False
           [scrut_fvs, all_alts_fvs]
           to_drop

        -- Float into the alts with the is_case flag set
    (drop_here2 : alts_drops_s)
      | [ _ ] <- alts = [] : [alts_drops]
      | otherwise     = sepBindsByDropPoint dflags True alts_fvs alts_drops

    scrut_fvs    = freeVarsOf scrut
    alts_fvs     = map alt_fvs alts
    all_alts_fvs = unionDVarSets alts_fvs
    alt_fvs (_con, args, rhs)
      = foldl delDVarSet (freeVarsOf rhs) (case_bndr:args)
           -- Delete case_bndr and args from free vars of rhs
           -- to get free vars of alt

    fi_alt to_drop (con, args, rhs) = (con, args, fiExpr dflags to_drop rhs)

------------------
fiBind :: DynFlags
       -> FloatInBinds      -- Binds we're trying to drop
                            -- as far "inwards" as possible
       -> CoreBindWithFVs   -- Input binding
       -> DVarSet           -- Free in scope of binding
       -> ( FloatInBinds    -- Land these before
          , FloatInBind     -- The binding itself
          , FloatInBinds)   -- Land these after

fiBind dflags to_drop (AnnNonRec id ann_rhs@(rhs_fvs, rhs)) body_fvs
  = ( extra_binds ++ shared_binds          -- Land these before
                                           -- See Note [extra_fvs (1,2)]
    , FB (unitDVarSet id) rhs_fvs'         -- The new binding itself
          (FloatLet (NonRec id rhs'))
    , body_binds )                         -- Land these after

  where
    body_fvs2 = body_fvs `delDVarSet` id

    rule_fvs = bndrRuleAndUnfoldingVarsDSet id        -- See Note [extra_fvs (2): free variables of rules]
<<<<<<< HEAD
    extra_fvs | noFloatIntoRhs (isJoinId id) NonRecursive rhs
              = rule_fvs `unionDVarSet` freeVarsOf rhs
=======
    extra_fvs | noFloatIntoRhs NonRecursive id rhs
              = rule_fvs `unionDVarSet` rhs_fvs
>>>>>>> affdea82
              | otherwise
              = rule_fvs
        -- See Note [extra_fvs (1): avoid floating into RHS]
        -- No point in floating in only to float straight out again
        -- We *can't* float into ok-for-speculation unlifted RHSs
        -- But do float into join points

    [shared_binds, extra_binds, rhs_binds, body_binds]
        = sepBindsByDropPoint dflags False
            [extra_fvs, rhs_fvs, body_fvs2]
            to_drop

        -- Push rhs_binds into the right hand side of the binding
    rhs'     = fiRhs dflags rhs_binds id ann_rhs
    rhs_fvs' = rhs_fvs `unionDVarSet` floatedBindsFVs rhs_binds `unionDVarSet` rule_fvs
                        -- Don't forget the rule_fvs; the binding mentions them!

fiBind dflags to_drop (AnnRec bindings) body_fvs
  = ( extra_binds ++ shared_binds
    , FB (mkDVarSet ids) rhs_fvs'
         (FloatLet (Rec (fi_bind rhss_binds bindings)))
    , body_binds )
  where
    (ids, rhss) = unzip bindings
    rhss_fvs = map freeVarsOf rhss

        -- See Note [extra_fvs (1,2)]
    rule_fvs = mapUnionDVarSet bndrRuleAndUnfoldingVarsDSet ids
    extra_fvs = rule_fvs `unionDVarSet`
                unionDVarSets [ rhs_fvs | (bndr, (rhs_fvs, rhs)) <- bindings
                              , noFloatIntoRhs Recursive bndr rhs ]

    (shared_binds:extra_binds:body_binds:rhss_binds)
        = sepBindsByDropPoint dflags False
            (extra_fvs:body_fvs:rhss_fvs)
            to_drop

    rhs_fvs' = unionDVarSets rhss_fvs `unionDVarSet`
               unionDVarSets (map floatedBindsFVs rhss_binds) `unionDVarSet`
               rule_fvs         -- Don't forget the rule variables!

    -- Push rhs_binds into the right hand side of the binding
    fi_bind :: [FloatInBinds]       -- one per "drop pt" conjured w/ fvs_of_rhss
            -> [(Id, CoreExprWithFVs)]
            -> [(Id, CoreExpr)]

    fi_bind to_drops pairs
      = [ (binder, fiRhs dflags to_drop binder rhs)
        | ((binder, rhs), to_drop) <- zipEqual "fi_bind" pairs to_drops ]

------------------
fiRhs :: DynFlags -> FloatInBinds -> CoreBndr -> CoreExprWithFVs -> CoreExpr
fiRhs dflags to_drop bndr rhs
  | Just join_arity <- isJoinId_maybe bndr
  , let (bndrs, body) = collectNAnnBndrs join_arity rhs
  = mkLams bndrs (fiExpr dflags to_drop body)
  | otherwise
  = fiExpr dflags to_drop rhs

------------------
noFloatIntoLam :: [Var] -> Bool
noFloatIntoLam bndrs = any bad bndrs
  where
    bad b = isId b && not (isOneShotBndr b)
    -- Don't float inside a non-one-shot lambda

noFloatIntoRhs :: RecFlag -> Id -> CoreExprWithFVs' -> Bool
-- ^ True if it's a bad idea to float bindings into this RHS
noFloatIntoRhs is_rec bndr rhs
  | isJoinId bndr
  = isRec is_rec -- Joins are one-shot iff non-recursive

  | otherwise
  = noFloatIntoArg rhs (idType bndr)

noFloatIntoArg :: CoreExprWithFVs' -> Type -> Bool
noFloatIntoArg expr expr_ty
  | isUnliftedType expr_ty
  = True  -- See Note [Do not destroy the let/app invariant]

   | AnnLam bndr e <- expr
   , (bndrs, _) <- collectAnnBndrs e
   =  noFloatIntoLam (bndr:bndrs)  -- Wrinkle 1 (a)
   || all isTyVar (bndr:bndrs)     -- Wrinkle 1 (b)
      -- See Note [noFloatInto considerations] wrinkle 2

  | otherwise  -- Note [noFloatInto considerations] wrinkle 2
  = exprIsTrivial deann_expr || exprIsHNF deann_expr
  where
    deann_expr = deAnnotate' expr

{- Note [noFloatInto considerations]
~~~~~~~~~~~~~~~~~~~~~~~~~~~~~~~~~~~~
When do we want to float bindings into
   - noFloatIntoRHs: the RHS of a let-binding
   - noFloatIntoArg: the argument of a function application

Definitely don't float in if it has unlifted type; that
would destroy the let/app invariant.

* Wrinkle 1: do not float in if
     (a) any non-one-shot value lambdas
  or (b) all type lambdas
  In both cases we'll float straight back out again
  NB: Must line up with fiExpr (AnnLam...); see Trac #7088

  (a) is important: we /must/ float into a one-shot lambda group
  (which includes join points). This makes a big difference
  for things like
     f x# = let x = I# x#
            in let j = \() -> ...x...
               in if <condition> then normal-path else j ()
  If x is used only in the error case join point, j, we must float the
  boxing constructor into it, else we box it every time which is very
  bad news indeed.

* Wrinkle 2: for RHSs, do not float into a HNF; we'll just float right
  back out again... not tragic, but a waste of time.

  For function arguments we will still end up with this
  in-then-out stuff; consider
    letrec x = e in f x
  Here x is not a HNF, so we'll produce
    f (letrec x = e in x)
  which is OK... it's not that common, and we'll end up
  floating out again, in CorePrep if not earlier.
  Still, we use exprIsTrivial to catch this case (sigh)


************************************************************************
*                                                                      *
\subsection{@sepBindsByDropPoint@}
*                                                                      *
************************************************************************

This is the crucial function.  The idea is: We have a wad of bindings
that we'd like to distribute inside a collection of {\em drop points};
insides the alternatives of a \tr{case} would be one example of some
drop points; the RHS and body of a non-recursive \tr{let} binding
would be another (2-element) collection.

So: We're given a list of sets-of-free-variables, one per drop point,
and a list of floating-inwards bindings.  If a binding can go into
only one drop point (without suddenly making something out-of-scope),
in it goes.  If a binding is used inside {\em multiple} drop points,
then it has to go in a you-must-drop-it-above-all-these-drop-points
point.

We have to maintain the order on these drop-point-related lists.
-}

-- pprFIB :: FloatInBinds -> SDoc
-- pprFIB fibs = text "FIB:" <+> ppr [b | FB _ _ b <- fibs]

sepBindsByDropPoint
    :: DynFlags
    -> Bool                -- True <=> is case expression
    -> [FreeVarSet]        -- One set of FVs per drop point
                           -- Always at least two long!
    -> FloatInBinds        -- Candidate floaters
    -> [FloatInBinds]      -- FIRST one is bindings which must not be floated
                           -- inside any drop point; the rest correspond
                           -- one-to-one with the input list of FV sets

-- Every input floater is returned somewhere in the result;
-- none are dropped, not even ones which don't seem to be
-- free in *any* of the drop-point fvs.  Why?  Because, for example,
-- a binding (let x = E in B) might have a specialised version of
-- x (say x') stored inside x, but x' isn't free in E or B.

type DropBox = (FreeVarSet, FloatInBinds)

sepBindsByDropPoint dflags is_case drop_pts floaters
  | null floaters  -- Shortcut common case
  = [] : [[] | _ <- drop_pts]

  | otherwise
  = ASSERT( drop_pts `lengthAtLeast` 2 )
    go floaters (map (\fvs -> (fvs, [])) (emptyDVarSet : drop_pts))
  where
    n_alts = length drop_pts

    go :: FloatInBinds -> [DropBox] -> [FloatInBinds]
        -- The *first* one in the argument list is the drop_here set
        -- The FloatInBinds in the lists are in the reverse of
        -- the normal FloatInBinds order; that is, they are the right way round!

    go [] drop_boxes = map (reverse . snd) drop_boxes

    go (bind_w_fvs@(FB bndrs bind_fvs bind) : binds) drop_boxes@(here_box : fork_boxes)
        = go binds new_boxes
        where
          -- "here" means the group of bindings dropped at the top of the fork

          (used_here : used_in_flags) = [ fvs `intersectsDVarSet` bndrs
                                        | (fvs, _) <- drop_boxes]

          drop_here = used_here || cant_push

          n_used_alts = count id used_in_flags -- returns number of Trues in list.

          cant_push
            | is_case   = n_used_alts == n_alts   -- Used in all, don't push
                                                  -- Remember n_alts > 1
                          || (n_used_alts > 1 && not (floatIsDupable dflags bind))
                             -- floatIsDupable: see Note [Duplicating floats]

            | otherwise = floatIsCase bind || n_used_alts > 1
                             -- floatIsCase: see Note [Floating primops]

          new_boxes | drop_here = (insert here_box : fork_boxes)
                    | otherwise = (here_box : new_fork_boxes)

          new_fork_boxes = zipWithEqual "FloatIn.sepBinds" insert_maybe
                                        fork_boxes used_in_flags

          insert :: DropBox -> DropBox
          insert (fvs,drops) = (fvs `unionDVarSet` bind_fvs, bind_w_fvs:drops)

          insert_maybe box True  = insert box
          insert_maybe box False = box

    go _ _ = panic "sepBindsByDropPoint/go"


{- Note [Duplicating floats]
~~~~~~~~~~~~~~~~~~~~~~~~~~~~

For case expressions we duplicate the binding if it is reasonably
small, and if it is not used in all the RHSs This is good for
situations like
     let x = I# y in
     case e of
       C -> error x
       D -> error x
       E -> ...not mentioning x...

If the thing is used in all RHSs there is nothing gained,
so we don't duplicate then.
-}

floatedBindsFVs :: FloatInBinds -> FreeVarSet
floatedBindsFVs binds = mapUnionDVarSet fbFVs binds

fbFVs :: FloatInBind -> DVarSet
fbFVs (FB _ fvs _) = fvs

wrapFloats :: FloatInBinds -> CoreExpr -> CoreExpr
-- Remember FloatInBinds is in *reverse* dependency order
wrapFloats []               e = e
wrapFloats (FB _ _ fl : bs) e = wrapFloats bs (wrapFloat fl e)

floatIsDupable :: DynFlags -> FloatBind -> Bool
floatIsDupable dflags (FloatCase scrut _ _ _) = exprIsDupable dflags scrut
floatIsDupable dflags (FloatLet (Rec prs))    = all (exprIsDupable dflags . snd) prs
floatIsDupable dflags (FloatLet (NonRec _ r)) = exprIsDupable dflags r

floatIsCase :: FloatBind -> Bool
floatIsCase (FloatCase {}) = True
floatIsCase (FloatLet {})  = False<|MERGE_RESOLUTION|>--- conflicted
+++ resolved
@@ -498,13 +498,8 @@
     body_fvs2 = body_fvs `delDVarSet` id
 
     rule_fvs = bndrRuleAndUnfoldingVarsDSet id        -- See Note [extra_fvs (2): free variables of rules]
-<<<<<<< HEAD
-    extra_fvs | noFloatIntoRhs (isJoinId id) NonRecursive rhs
-              = rule_fvs `unionDVarSet` freeVarsOf rhs
-=======
     extra_fvs | noFloatIntoRhs NonRecursive id rhs
               = rule_fvs `unionDVarSet` rhs_fvs
->>>>>>> affdea82
               | otherwise
               = rule_fvs
         -- See Note [extra_fvs (1): avoid floating into RHS]
