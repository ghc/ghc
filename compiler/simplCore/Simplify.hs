{-
(c) The AQUA Project, Glasgow University, 1993-1998

\section[Simplify]{The main module of the simplifier}
-}

{-# LANGUAGE CPP #-}

module Simplify ( simplTopBinds, simplExpr, simplRules ) where

#include "HsVersions.h"

import GhcPrelude

import DynFlags
import SimplMonad
import Type hiding      ( substTy, substTyVar, extendTvSubst, extendCvSubst )
import SimplEnv
import SimplUtils
import OccurAnal        ( occurAnalyseExpr )
import FamInstEnv       ( FamInstEnv )
import Literal          ( litIsLifted ) --, mkMachInt ) -- temporalily commented out. See #8326
import Id
import MkId             ( seqId )
import MkCore           ( mkImpossibleExpr, castBottomExpr )
import IdInfo
import Name             ( mkSystemVarName, isExternalName, getOccFS )
import Coercion hiding  ( substCo, substCoVar )
import OptCoercion      ( optCoercion )
import FamInstEnv       ( topNormaliseType_maybe )
import DataCon          ( DataCon, dataConWorkId, dataConRepStrictness, dataConRepArgTys )
import CoreMonad        ( Tick(..), SimplMode(..) )
import CoreSyn
import Demand           ( StrictSig(..), dmdTypeDepth, isStrictDmd )
import PprCore          ( pprCoreExpr )
import CoreUnfold
import CoreUtils
import CoreArity
--import PrimOp           ( tagToEnumKey ) -- temporalily commented out. See #8326
import CoreOpt          ( pushCoTyArg, pushCoValArg
                        , joinPointBinding_maybe, joinPointBindings_maybe )
import Rules            ( mkRuleInfo, lookupRule, getRules )
import Demand           ( mkClosedStrictSig, topDmd, exnRes )
import BasicTypes       ( TopLevelFlag(..), isNotTopLevel, isTopLevel,
                          RecFlag(..), Arity )
import MonadUtils       ( mapAccumLM, liftIO )
import Maybes           (  orElse )
import Control.Monad
import Outputable
import FastString
import Pair
import Util
import ErrUtils
import Module          ( moduleName, pprModuleName )
import Weight

{-
The guts of the simplifier is in this module, but the driver loop for
the simplifier is in SimplCore.hs.

Note [The big picture]
~~~~~~~~~~~~~~~~~~~~~~
The general shape of the simplifier is this:

  simplExpr :: SimplEnv -> InExpr -> SimplCont -> SimplM (SimplFloats, OutExpr)
  simplBind :: SimplEnv -> InBind -> SimplM (SimplFloats, SimplEnv)

 * SimplEnv contains
     - Simplifier mode (which includes DynFlags for convenience)
     - Ambient substitution
     - InScopeSet

 * SimplFloats contains
     - Let-floats (which includes ok-for-spec case-floats)
     - Join floats
     - InScopeSet (including all the floats)

 * Expressions
      simplExpr :: SimplEnv -> InExpr -> SimplCont
                -> SimplM (SimplFloats, OutExpr)
   The result of simplifying an /expression/ is (floats, expr)
      - A bunch of floats (let bindings, join bindings)
      - A simplified expression.
   The overall result is effectively (let floats in expr)

 * Bindings
      simplBind :: SimplEnv -> InBind -> SimplM (SimplFloats, SimplEnv)
   The result of simplifying a binding is
     - A bunch of floats, the last of which is the simplified binding
       There may be auxiliary bindings too; see prepareRhs
     - An environment suitable for simplifying the scope of the binding

   The floats may also be empty, if the binding is inlined unconditionally;
   in that case the returned SimplEnv will have an augmented substitution.

   The returned floats and env both have an in-scope set, and they are
   guaranteed to be the same.


Note [Shadowing]
~~~~~~~~~~~~~~~~
The simplifier used to guarantee that the output had no shadowing, but
it does not do so any more.   (Actually, it never did!)  The reason is
documented with simplifyArgs.


Eta expansion
~~~~~~~~~~~~~~
For eta expansion, we want to catch things like

        case e of (a,b) -> \x -> case a of (p,q) -> \y -> r

If the \x was on the RHS of a let, we'd eta expand to bring the two
lambdas together.  And in general that's a good thing to do.  Perhaps
we should eta expand wherever we find a (value) lambda?  Then the eta
expansion at a let RHS can concentrate solely on the PAP case.

************************************************************************
*                                                                      *
\subsection{Bindings}
*                                                                      *
************************************************************************
-}

simplTopBinds :: SimplEnv -> [InBind] -> SimplM (SimplFloats, SimplEnv)
-- See Note [The big picture]
simplTopBinds env0 binds0
  = do  {       -- Put all the top-level binders into scope at the start
                -- so that if a transformation rule has unexpectedly brought
                -- anything into scope, then we don't get a complaint about that.
                -- It's rather as if the top-level binders were imported.
                -- See note [Glomming] in OccurAnal.
        ; env1 <- {-#SCC "simplTopBinds-simplRecBndrs" #-} simplRecBndrs env0 (bindersOfBinds binds0)
        ; (floats, env2) <- {-#SCC "simplTopBinds-simpl_binds" #-} simpl_binds env1 binds0
        ; freeTick SimplifierDone
        ; return (floats, env2) }
  where
        -- We need to track the zapped top-level binders, because
        -- they should have their fragile IdInfo zapped (notably occurrence info)
        -- That's why we run down binds and bndrs' simultaneously.
        --
    simpl_binds :: SimplEnv -> [InBind] -> SimplM (SimplFloats, SimplEnv)
    simpl_binds env []           = return (emptyFloats env, env)
    simpl_binds env (bind:binds) = do { (float,  env1) <- simpl_bind env bind
                                      ; (floats, env2) <- simpl_binds env1 binds
                                      ; return (float `addFloats` floats, env2) }

    simpl_bind env (Rec pairs)
      = simplRecBind env TopLevel Nothing pairs
    simpl_bind env (NonRec b r)
      = do { (env', b') <- addBndrRules env b (lookupRecBndr env b) Nothing
           ; simplRecOrTopPair env' TopLevel NonRecursive Nothing b b' r }

{-
************************************************************************
*                                                                      *
        Lazy bindings
*                                                                      *
************************************************************************

simplRecBind is used for
        * recursive bindings only
-}

simplRecBind :: SimplEnv -> TopLevelFlag -> MaybeJoinCont
             -> [(InId, InExpr)]
             -> SimplM (SimplFloats, SimplEnv)
simplRecBind env0 top_lvl mb_cont pairs0
  = do  { (env_with_info, triples) <- mapAccumLM add_rules env0 pairs0
        ; (rec_floats, env1) <- go env_with_info triples
        ; return (mkRecFloats rec_floats, env1) }
  where
    add_rules :: SimplEnv -> (InBndr,InExpr) -> SimplM (SimplEnv, (InBndr, OutBndr, InExpr))
        -- Add the (substituted) rules to the binder
    add_rules env (bndr, rhs)
        = do { (env', bndr') <- addBndrRules env bndr (lookupRecBndr env bndr) mb_cont
             ; return (env', (bndr, bndr', rhs)) }

    go env [] = return (emptyFloats env, env)

    go env ((old_bndr, new_bndr, rhs) : pairs)
        = do { (float, env1) <- simplRecOrTopPair env top_lvl Recursive mb_cont
                                                  old_bndr new_bndr rhs
             ; (floats, env2) <- go env1 pairs
             ; return (float `addFloats` floats, env2) }

{-
simplOrTopPair is used for
        * recursive bindings (whether top level or not)
        * top-level non-recursive bindings

It assumes the binder has already been simplified, but not its IdInfo.
-}

simplRecOrTopPair :: SimplEnv
                  -> TopLevelFlag -> RecFlag -> MaybeJoinCont
                  -> InId -> OutBndr -> InExpr  -- Binder and rhs
                  -> SimplM (SimplFloats, SimplEnv)

simplRecOrTopPair env top_lvl is_rec mb_cont old_bndr new_bndr rhs
  | Just env' <- preInlineUnconditionally env top_lvl old_bndr rhs env
  = {-#SCC "simplRecOrTopPair-pre-inline-uncond" #-}
    trace_bind "pre-inline-uncond" $
    do { tick (PreInlineUnconditionally old_bndr)
       ; return ( emptyFloats env, env' ) }

  | Just cont <- mb_cont
  = {-#SCC "simplRecOrTopPair-join" #-}
    ASSERT( isNotTopLevel top_lvl && isJoinId new_bndr )
    trace_bind "join" $
    simplJoinBind env cont old_bndr new_bndr rhs env

  | otherwise
  = {-#SCC "simplRecOrTopPair-normal" #-}
    trace_bind "normal" $
    simplLazyBind env top_lvl is_rec old_bndr new_bndr rhs env

  where
    dflags = seDynFlags env
    -- trace_bind emits a trace for each top-level binding, which
    -- helps to locate the tracing for inlining and rule firing
    trace_bind what thing_inside
      | not (dopt Opt_D_verbose_core2core dflags)
      = thing_inside
      | otherwise
      = pprTrace ("SimplBind " ++ what) (ppr old_bndr) thing_inside

--------------------------
simplLazyBind :: SimplEnv
              -> TopLevelFlag -> RecFlag
              -> InId -> OutId          -- Binder, both pre-and post simpl
                                        -- Not a JoinId
                                        -- The OutId has IdInfo, except arity, unfolding
                                        -- Ids only, no TyVars
              -> InExpr -> SimplEnv     -- The RHS and its environment
              -> SimplM (SimplFloats, SimplEnv)
-- Precondition: not a JoinId
-- Precondition: rhs obeys the let/app invariant
-- NOT used for JoinIds
simplLazyBind env top_lvl is_rec bndr bndr1 rhs rhs_se
  = ASSERT( isId bndr )
    ASSERT2( not (isJoinId bndr), ppr bndr )
    -- pprTrace "simplLazyBind" ((ppr bndr <+> ppr bndr1) $$ ppr rhs $$ ppr (seIdSubst rhs_se)) $
    do  { let   rhs_env     = rhs_se `setInScopeFromE` env
                (tvs, body) = case collectTyAndValBinders rhs of
                                (tvs, [], body)
                                  | surely_not_lam body -> (tvs, body)
                                _                       -> ([], rhs)

                surely_not_lam (Lam {})     = False
                surely_not_lam (Tick t e)
                  | not (tickishFloatable t) = surely_not_lam e
                   -- eta-reduction could float
                surely_not_lam _            = True
                        -- Do not do the "abstract tyyvar" thing if there's
                        -- a lambda inside, because it defeats eta-reduction
                        --    f = /\a. \x. g a x
                        -- should eta-reduce.


        ; (body_env, tvs') <- {-#SCC "simplBinders" #-} simplBinders rhs_env tvs
                -- See Note [Floating and type abstraction] in SimplUtils

        -- Simplify the RHS
        ; let rhs_cont = mkRhsStop (substTy body_env (exprType body))
        ; (body_floats0, body0) <- {-#SCC "simplExprF" #-} simplExprF body_env body rhs_cont

              -- Never float join-floats out of a non-join let-binding
              -- So wrap the body in the join-floats right now
              -- Henc: body_floats1 consists only of let-floats
        ; let (body_floats1, body1) = wrapJoinFloatsX body_floats0 body0

        -- ANF-ise a constructor or PAP rhs
        -- We get at most one float per argument here
        ; (let_floats, body2) <- {-#SCC "prepareRhs" #-} prepareRhs (getMode env) top_lvl
                                            (getOccFS bndr1) (idInfo bndr1) body1
        ; let body_floats2 = body_floats1 `addLetFloats` let_floats

        ; (rhs_floats, rhs')
            <-  if not (doFloatFromRhs top_lvl is_rec False body_floats2 body2)
                then                    -- No floating, revert to body1
                     {-#SCC "simplLazyBind-no-floating" #-}
                     do { rhs' <- mkLam env tvs' (wrapFloats body_floats2 body1) rhs_cont
                        ; return (emptyFloats env, rhs') }

                else if null tvs then   -- Simple floating
                     {-#SCC "simplLazyBind-simple-floating" #-}
                     do { tick LetFloatFromLet
                        ; return (body_floats2, body2) }

                else                    -- Do type-abstraction first
                     {-#SCC "simplLazyBind-type-abstraction-first" #-}
                     do { tick LetFloatFromLet
                        ; (poly_binds, body3) <- abstractFloats (seDynFlags env) top_lvl
                                                                tvs' body_floats2 body2
                        ; let floats = foldl extendFloats (emptyFloats env) poly_binds
                        ; rhs' <- mkLam env tvs' body3 rhs_cont
                        ; return (floats, rhs') }

        ; (bind_float, env2) <- completeBind (env `setInScopeFromF` rhs_floats)
                                             top_lvl Nothing bndr bndr1 rhs'
        ; return (rhs_floats `addFloats` bind_float, env2) }

--------------------------
simplJoinBind :: SimplEnv
              -> SimplCont
              -> InId -> OutId          -- Binder, both pre-and post simpl
                                        -- The OutId has IdInfo, except arity,
                                        --   unfolding
              -> InExpr -> SimplEnv     -- The right hand side and its env
              -> SimplM (SimplFloats, SimplEnv)
simplJoinBind env cont old_bndr new_bndr rhs rhs_se
  = do  { let rhs_env = rhs_se `setInScopeFromE` env
        ; rhs' <- simplJoinRhs rhs_env old_bndr rhs cont
        ; completeBind env NotTopLevel (Just cont) old_bndr new_bndr rhs' }

--------------------------
simplNonRecX :: SimplEnv
             -> InId            -- Old binder; not a JoinId
             -> OutExpr         -- Simplified RHS
             -> SimplM (SimplFloats, SimplEnv)
-- A specialised variant of simplNonRec used when the RHS is already
-- simplified, notably in knownCon.  It uses case-binding where necessary.
--
-- Precondition: rhs satisfies the let/app invariant

simplNonRecX env bndr new_rhs
  | ASSERT2( not (isJoinId bndr), ppr bndr )
    isDeadBinder bndr   -- Not uncommon; e.g. case (a,b) of c { (p,q) -> p }
  = return (emptyFloats env, env)    --  Here c is dead, and we avoid
                                         --  creating the binding c = (a,b)

  | Coercion co <- new_rhs
  = return (emptyFloats env, extendCvSubst env bndr co)

  | otherwise
  = do  { (env', bndr') <- simplBinder env bndr
        ; completeNonRecX NotTopLevel env' (isStrictId bndr) bndr bndr' new_rhs }
                -- simplNonRecX is only used for NotTopLevel things

--------------------------
completeNonRecX :: TopLevelFlag -> SimplEnv
                -> Bool
                -> InId                 -- Old binder; not a JoinId
                -> OutId                -- New binder
                -> OutExpr              -- Simplified RHS
                -> SimplM (SimplFloats, SimplEnv)    -- The new binding is in the floats
-- Precondition: rhs satisfies the let/app invariant
--               See Note [CoreSyn let/app invariant] in CoreSyn

completeNonRecX top_lvl env is_strict old_bndr new_bndr new_rhs
  = ASSERT2( not (isJoinId new_bndr), ppr new_bndr )
    do  { (prepd_floats, rhs1) <- prepareRhs (getMode env) top_lvl (getOccFS new_bndr)
                                             (idInfo new_bndr) new_rhs
        ; let floats = emptyFloats env `addLetFloats` prepd_floats
        ; (rhs_floats, rhs2) <-
                if doFloatFromRhs NotTopLevel NonRecursive is_strict floats rhs1
                then    -- Add the floats to the main env
                     do { tick LetFloatFromLet
                        ; return (floats, rhs1) }
                else    -- Do not float; wrap the floats around the RHS
                     return (emptyFloats env, wrapFloats floats rhs1)

        ; (bind_float, env2) <- completeBind (env `setInScopeFromF` rhs_floats)
                                             NotTopLevel Nothing
                                             old_bndr new_bndr rhs2
        ; return (rhs_floats `addFloats` bind_float, env2) }


{- *********************************************************************
*                                                                      *
           prepareRhs, makeTrivial
*                                                                      *
************************************************************************

Note [prepareRhs]
~~~~~~~~~~~~~~~~~
prepareRhs takes a putative RHS, checks whether it's a PAP or
constructor application and, if so, converts it to ANF, so that the
resulting thing can be inlined more easily.  Thus
        x = (f a, g b)
becomes
        t1 = f a
        t2 = g b
        x = (t1,t2)

We also want to deal well cases like this
        v = (f e1 `cast` co) e2
Here we want to make e1,e2 trivial and get
        x1 = e1; x2 = e2; v = (f x1 `cast` co) v2
That's what the 'go' loop in prepareRhs does
-}

prepareRhs :: SimplMode -> TopLevelFlag
           -> FastString   -- Base for any new variables
           -> IdInfo       -- IdInfo for the LHS of this binding
           -> OutExpr
           -> SimplM (LetFloats, OutExpr)
-- Transforms a RHS into a better RHS by adding floats
-- e.g        x = Just e
-- becomes    a = e
--            x = Just a
-- See Note [prepareRhs]
prepareRhs mode top_lvl occ info (Cast rhs co)  -- Note [Float coercions]
  | Pair ty1 _ty2 <- coercionKind co         -- Do *not* do this if rhs has an unlifted type
  , not (isUnliftedType ty1)                 -- see Note [Float coercions (unlifted)]
  = do  { (floats, rhs') <- makeTrivialWithInfo mode top_lvl occ sanitised_info rhs
        ; return (floats, Cast rhs' co) }
  where
    sanitised_info = vanillaIdInfo `setStrictnessInfo` strictnessInfo info
                                   `setDemandInfo`     demandInfo info

prepareRhs mode top_lvl occ _ rhs0
  = do  { (_is_exp, floats, rhs1) <- go 0 rhs0
        ; return (floats, rhs1) }
  where
    go :: Int -> OutExpr -> SimplM (Bool, LetFloats, OutExpr)
    go n_val_args (Cast rhs co)
        = do { (is_exp, floats, rhs') <- go n_val_args rhs
             ; return (is_exp, floats, Cast rhs' co) }
    go n_val_args (App fun (Type ty))
        = do { (is_exp, floats, rhs') <- go n_val_args fun
             ; return (is_exp, floats, App rhs' (Type ty)) }
    go n_val_args (App fun arg)
        = do { (is_exp, floats1, fun') <- go (n_val_args+1) fun
             ; case is_exp of
                False -> return (False, emptyLetFloats, App fun arg)
                True  -> do { (floats2, arg') <- makeTrivial mode top_lvl occ arg
                            ; return (True, floats1 `addLetFlts` floats2, App fun' arg') } }
    go n_val_args (Var fun)
        = return (is_exp, emptyLetFloats, Var fun)
        where
          is_exp = isExpandableApp fun n_val_args   -- The fun a constructor or PAP
                        -- See Note [CONLIKE pragma] in BasicTypes
                        -- The definition of is_exp should match that in
                        -- OccurAnal.occAnalApp

    go n_val_args (Tick t rhs)
        -- We want to be able to float bindings past this
        -- tick. Non-scoping ticks don't care.
        | tickishScoped t == NoScope
        = do { (is_exp, floats, rhs') <- go n_val_args rhs
             ; return (is_exp, floats, Tick t rhs') }

        -- On the other hand, for scoping ticks we need to be able to
        -- copy them on the floats, which in turn is only allowed if
        -- we can obtain non-counting ticks.
        | (not (tickishCounts t) || tickishCanSplit t)
        = do { (is_exp, floats, rhs') <- go n_val_args rhs
             ; let tickIt (id, expr) = (id, mkTick (mkNoCount t) expr)
                   floats' = mapLetFloats floats tickIt
             ; return (is_exp, floats', Tick t rhs') }

    go _ other
        = return (False, emptyLetFloats, other)

{-
Note [Float coercions]
~~~~~~~~~~~~~~~~~~~~~~
When we find the binding
        x = e `cast` co
we'd like to transform it to
        x' = e
        x = x `cast` co         -- A trivial binding
There's a chance that e will be a constructor application or function, or something
like that, so moving the coercion to the usage site may well cancel the coercions
and lead to further optimisation.  Example:

     data family T a :: *
     data instance T Int = T Int

     foo :: Int -> Int -> Int
     foo m n = ...
        where
          x = T m
          go 0 = 0
          go n = case x of { T m -> go (n-m) }
                -- This case should optimise

Note [Preserve strictness when floating coercions]
~~~~~~~~~~~~~~~~~~~~~~~~~~~~~~~~~~~~~~~~~~~~~~~~~~
In the Note [Float coercions] transformation, keep the strictness info.
Eg
        f = e `cast` co    -- f has strictness SSL
When we transform to
        f' = e             -- f' also has strictness SSL
        f = f' `cast` co   -- f still has strictness SSL

Its not wrong to drop it on the floor, but better to keep it.

Note [Float coercions (unlifted)]
~~~~~~~~~~~~~~~~~~~~~~~~~~~~~~~~~
BUT don't do [Float coercions] if 'e' has an unlifted type.
This *can* happen:

     foo :: Int = (error (# Int,Int #) "urk")
                  `cast` CoUnsafe (# Int,Int #) Int

If do the makeTrivial thing to the error call, we'll get
    foo = case error (# Int,Int #) "urk" of v -> v `cast` ...
But 'v' isn't in scope!

These strange casts can happen as a result of case-of-case
        bar = case (case x of { T -> (# 2,3 #); F -> error "urk" }) of
                (# p,q #) -> p+q
-}

makeTrivialArg :: SimplMode -> ArgSpec -> SimplM (LetFloats, ArgSpec)
makeTrivialArg mode (ValArg w e)
  = do { (floats, e') <- makeTrivial mode NotTopLevel (fsLit "arg") e
       -- TODO: MattP looks like this should be propagated
       ; return (floats, ValArg w e') }
makeTrivialArg _ arg
  = return (emptyLetFloats, arg)  -- CastBy, TyArg

makeTrivial :: SimplMode -> TopLevelFlag
            -> FastString  -- ^ A "friendly name" to build the new binder from
            -> OutExpr     -- ^ This expression satisfies the let/app invariant
            -> SimplM (LetFloats, OutExpr)
-- Binds the expression to a variable, if it's not trivial, returning the variable
makeTrivial mode top_lvl context expr
 = makeTrivialWithInfo mode top_lvl context vanillaIdInfo expr

makeTrivialWithInfo :: SimplMode -> TopLevelFlag
                    -> FastString  -- ^ a "friendly name" to build the new binder from
                    -> IdInfo
                    -> OutExpr     -- ^ This expression satisfies the let/app invariant
                    -> SimplM (LetFloats, OutExpr)
-- Propagate strictness and demand info to the new binder
-- Note [Preserve strictness when floating coercions]
-- Returned SimplEnv has same substitution as incoming one
makeTrivialWithInfo mode top_lvl occ_fs info expr
  | exprIsTrivial expr                          -- Already trivial
  || not (bindingOk top_lvl expr expr_ty)       -- Cannot trivialise
                                                --   See Note [Cannot trivialise]
  = return (emptyLetFloats, expr)

  | otherwise
  = do  { (floats, expr1) <- prepareRhs mode top_lvl occ_fs info expr
        ; if   exprIsTrivial expr1  -- See Note [Trivial after prepareRhs]
          then return (floats, expr1)
          else do
        { uniq <- getUniqueM
        ; let name = mkSystemVarName uniq occ_fs
              var = mkLocalIdOrCoVarWithInfo name Omega expr_ty info -- TODO: arnaud: another place where it's not obvious how to choose the multiplicity for a binding.

        -- Now something very like completeBind,
        -- but without the postInlineUnconditinoally part
        ; (arity, is_bot, expr2) <- tryEtaExpandRhs mode var expr1
        ; unf <- mkLetUnfolding (sm_dflags mode) top_lvl InlineRhs var expr2

        ; let final_id = addLetBndrInfo var arity is_bot unf
              bind     = NonRec final_id expr2

        ; return ( floats `addLetFlts` unitLetFloat bind, Var final_id ) }}
   where
     expr_ty = exprType expr

bindingOk :: TopLevelFlag -> CoreExpr -> Type -> Bool
-- True iff we can have a binding of this expression at this level
-- Precondition: the type is the type of the expression
bindingOk top_lvl expr expr_ty
  | isTopLevel top_lvl = exprIsTopLevelBindable expr expr_ty
  | otherwise          = True

{- Note [Trivial after prepareRhs]
~~~~~~~~~~~~~~~~~~~~~~~~~~~~~~~~~~
If we call makeTrival on (e |> co), the recursive use of prepareRhs
may leave us with
   { a1 = e }  and   (a1 |> co)
Now the latter is trivial, so we don't want to let-bind it.

Note [Cannot trivialise]
~~~~~~~~~~~~~~~~~~~~~~~~
Consider:
   f :: Int -> Addr#

   foo :: Bar
   foo = Bar (f 3)

Then we can't ANF-ise foo, even though we'd like to, because
we can't make a top-level binding for the Addr# (f 3). And if
so we don't want to turn it into
   foo = let x = f 3 in Bar x
because we'll just end up inlining x back, and that makes the
simplifier loop.  Better not to ANF-ise it at all.

Literal strings are an exception.

   foo = Ptr "blob"#

We want to turn this into:

   foo1 = "blob"#
   foo = Ptr foo1

See Note [CoreSyn top-level string literals] in CoreSyn.

************************************************************************
*                                                                      *
          Completing a lazy binding
*                                                                      *
************************************************************************

completeBind
  * deals only with Ids, not TyVars
  * takes an already-simplified binder and RHS
  * is used for both recursive and non-recursive bindings
  * is used for both top-level and non-top-level bindings

It does the following:
  - tries discarding a dead binding
  - tries PostInlineUnconditionally
  - add unfolding [this is the only place we add an unfolding]
  - add arity

It does *not* attempt to do let-to-case.  Why?  Because it is used for
  - top-level bindings (when let-to-case is impossible)
  - many situations where the "rhs" is known to be a WHNF
                (so let-to-case is inappropriate).

Nor does it do the atomic-argument thing
-}

completeBind :: SimplEnv
             -> TopLevelFlag            -- Flag stuck into unfolding
             -> MaybeJoinCont           -- Required only for join point
             -> InId                    -- Old binder
             -> OutId -> OutExpr        -- New binder and RHS
             -> SimplM (SimplFloats, SimplEnv)
-- completeBind may choose to do its work
--      * by extending the substitution (e.g. let x = y in ...)
--      * or by adding to the floats in the envt
--
-- Binder /can/ be a JoinId
-- Precondition: rhs obeys the let/app invariant
completeBind env top_lvl mb_cont old_bndr new_bndr new_rhs
 | isCoVar old_bndr
 = case new_rhs of
     Coercion co -> return (emptyFloats env, extendCvSubst env old_bndr co)
     _           -> return (mkFloatBind env (NonRec new_bndr new_rhs))

 | otherwise
 = ASSERT( isId new_bndr )
   do { let old_info = idInfo old_bndr
            old_unf  = unfoldingInfo old_info
            occ_info = occInfo old_info

         -- Do eta-expansion on the RHS of the binding
         -- See Note [Eta-expanding at let bindings] in SimplUtils
      ; (new_arity, is_bot, final_rhs) <- tryEtaExpandRhs (getMode env)
                                                          new_bndr new_rhs

        -- Simplify the unfolding
      ; new_unfolding <- simplLetUnfolding env top_lvl mb_cont old_bndr
                                           final_rhs (idType new_bndr) old_unf

      ; let final_bndr = addLetBndrInfo new_bndr new_arity is_bot new_unfolding

      ; if postInlineUnconditionally env top_lvl final_bndr occ_info final_rhs

        then -- Inline and discard the binding
             do  { tick (PostInlineUnconditionally old_bndr)
                 ; return ( emptyFloats env
                          , extendIdSubst env old_bndr $
                            DoneEx final_rhs (isJoinId_maybe new_bndr)) }
                -- Use the substitution to make quite, quite sure that the
                -- substitution will happen, since we are going to discard the binding


        else -- Keep the binding
             -- pprTrace "Binding" (ppr final_bndr <+> ppr new_unfolding) $
             return (mkFloatBind env (NonRec final_bndr final_rhs)) }

addLetBndrInfo :: OutId -> Arity -> Bool -> Unfolding -> OutId
addLetBndrInfo new_bndr new_arity is_bot new_unf
  = new_bndr `setIdInfo` info5
  where
    info1 = idInfo new_bndr `setArityInfo` new_arity

    -- Unfolding info: Note [Setting the new unfolding]
    info2 = info1 `setUnfoldingInfo` new_unf

    -- Demand info: Note [Setting the demand info]
    -- We also have to nuke demand info if for some reason
    -- eta-expansion *reduces* the arity of the binding to less
    -- than that of the strictness sig. This can happen: see Note [Arity decrease].
    info3 | isEvaldUnfolding new_unf
            || (case strictnessInfo info2 of
                  StrictSig dmd_ty -> new_arity < dmdTypeDepth dmd_ty)
          = zapDemandInfo info2 `orElse` info2
          | otherwise
          = info2

    -- Bottoming bindings: see Note [Bottoming bindings]
    info4 | is_bot    = info3 `setStrictnessInfo`
                        mkClosedStrictSig (replicate new_arity topDmd) exnRes
          | otherwise = info3

     -- Zap call arity info. We have used it by now (via
     -- `tryEtaExpandRhs`), and the simplifier can invalidate this
     -- information, leading to broken code later (e.g. #13479)
    info5 = zapCallArityInfo info4


{- Note [Arity decrease]
~~~~~~~~~~~~~~~~~~~~~~~~
Generally speaking the arity of a binding should not decrease.  But it *can*
legitimately happen because of RULES.  Eg
        f = g Int
where g has arity 2, will have arity 2.  But if there's a rewrite rule
        g Int --> h
where h has arity 1, then f's arity will decrease.  Here's a real-life example,
which is in the output of Specialise:

     Rec {
        $dm {Arity 2} = \d.\x. op d
        {-# RULES forall d. $dm Int d = $s$dm #-}

        dInt = MkD .... opInt ...
        opInt {Arity 1} = $dm dInt

        $s$dm {Arity 0} = \x. op dInt }

Here opInt has arity 1; but when we apply the rule its arity drops to 0.
That's why Specialise goes to a little trouble to pin the right arity
on specialised functions too.

Note [Bottoming bindings]
~~~~~~~~~~~~~~~~~~~~~~~~~
Suppose we have
   let x = error "urk"
   in ...(case x of <alts>)...
or
   let f = \x. error (x ++ "urk")
   in ...(case f "foo" of <alts>)...

Then we'd like to drop the dead <alts> immediately.  So it's good to
propagate the info that x's RHS is bottom to x's IdInfo as rapidly as
possible.

We use tryEtaExpandRhs on every binding, and it turns ou that the
arity computation it performs (via CoreArity.findRhsArity) already
does a simple bottoming-expression analysis.  So all we need to do
is propagate that info to the binder's IdInfo.

This showed up in Trac #12150; see comment:16.

Note [Setting the demand info]
~~~~~~~~~~~~~~~~~~~~~~~~~~~~~~~
If the unfolding is a value, the demand info may
go pear-shaped, so we nuke it.  Example:
     let x = (a,b) in
     case x of (p,q) -> h p q x
Here x is certainly demanded. But after we've nuked
the case, we'll get just
     let x = (a,b) in h a b x
and now x is not demanded (I'm assuming h is lazy)
This really happens.  Similarly
     let f = \x -> e in ...f..f...
After inlining f at some of its call sites the original binding may
(for example) be no longer strictly demanded.
The solution here is a bit ad hoc...


************************************************************************
*                                                                      *
\subsection[Simplify-simplExpr]{The main function: simplExpr}
*                                                                      *
************************************************************************

The reason for this OutExprStuff stuff is that we want to float *after*
simplifying a RHS, not before.  If we do so naively we get quadratic
behaviour as things float out.

To see why it's important to do it after, consider this (real) example:

        let t = f x
        in fst t
==>
        let t = let a = e1
                    b = e2
                in (a,b)
        in fst t
==>
        let a = e1
            b = e2
            t = (a,b)
        in
        a       -- Can't inline a this round, cos it appears twice
==>
        e1

Each of the ==> steps is a round of simplification.  We'd save a
whole round if we float first.  This can cascade.  Consider

        let f = g d
        in \x -> ...f...
==>
        let f = let d1 = ..d.. in \y -> e
        in \x -> ...f...
==>
        let d1 = ..d..
        in \x -> ...(\y ->e)...

Only in this second round can the \y be applied, and it
might do the same again.
-}

simplExpr :: SimplEnv -> CoreExpr -> SimplM CoreExpr
simplExpr env (Type ty)
  = do { ty' <- simplType env ty  -- See Note [Avoiding space leaks in OutType]
       ; return (Type ty') }

simplExpr env expr
  = simplExprC env expr (mkBoringStop expr_out_ty)
  where
    expr_out_ty :: OutType
    expr_out_ty = substTy env (exprType expr)
    -- NB: Since 'expr' is term-valued, not (Type ty), this call
    --     to exprType will succeed.  exprType fails on (Type ty).

simplExprC :: SimplEnv
           -> InExpr     -- A term-valued expression, never (Type ty)
           -> SimplCont
           -> SimplM OutExpr
        -- Simplify an expression, given a continuation
simplExprC env expr cont
  = -- pprTrace "simplExprC" (ppr expr $$ ppr cont {- $$ ppr (seIdSubst env) -} $$ ppr (seLetFloats env) ) $
    do  { (floats, expr') <- simplExprF env expr cont
        ; -- pprTrace "simplExprC ret" (ppr expr $$ ppr expr') $
          -- pprTrace "simplExprC ret3" (ppr (seInScope env')) $
          -- pprTrace "simplExprC ret4" (ppr (seLetFloats env')) $
          return (wrapFloats floats expr') }

--------------------------------------------------
simplExprF :: SimplEnv
           -> InExpr     -- A term-valued expression, never (Type ty)
           -> SimplCont
           -> SimplM (SimplFloats, OutExpr)

simplExprF env e cont
  = {- pprTrace "simplExprF" (vcat
      [ ppr e
      , text "cont =" <+> ppr cont
      , text "inscope =" <+> ppr (seInScope env)
      , text "tvsubst =" <+> ppr (seTvSubst env)
      , text "idsubst =" <+> ppr (seIdSubst env)
      , text "cvsubst =" <+> ppr (seCvSubst env)
      ]) $ -}
    simplExprF1 env e cont

simplExprF1 :: SimplEnv -> InExpr -> SimplCont
            -> SimplM (SimplFloats, OutExpr)

simplExprF1 _ (Type ty) _
  = pprPanic "simplExprF: type" (ppr ty)
    -- simplExprF does only with term-valued expressions
    -- The (Type ty) case is handled separately by simplExpr
    -- and by the other callers of simplExprF

simplExprF1 env (Var v)        cont = {-#SCC "simplIdF" #-} simplIdF env v cont
simplExprF1 env (Lit lit)      cont = {-#SCC "rebuild" #-} rebuild env (Lit lit) cont
simplExprF1 env (Tick t expr)  cont = {-#SCC "simplTick" #-} simplTick env t expr cont
simplExprF1 env (Cast body co) cont = {-#SCC "simplCast" #-} simplCast env body co cont
simplExprF1 env (Coercion co)  cont = {-#SCC "simplCoercionF" #-} simplCoercionF env co cont

simplExprF1 env (App fun arg) cont
  = {-#SCC "simplExprF1-App" #-} case arg of
      Type ty -> do { -- The argument type will (almost) certainly be used
                      -- in the output program, so just force it now.
                      -- See Note [Avoiding space leaks in OutType]
                      arg' <- simplType env ty

                      -- But use substTy, not simplType, to avoid forcing
                      -- the hole type; it will likely not be needed.
                      -- See Note [The hole type in ApplyToTy]
                    ; let hole' = substTy env (exprType fun)

                    ; simplExprF env fun $
                      ApplyToTy { sc_arg_ty  = arg'
                                , sc_hole_ty = hole'
                                , sc_cont    = cont } }
      _       ->
        -- MattP: TODO: This could be quite expensive.
        let fun_ty = exprType fun
            (Weighted w _, _) = splitFunTy fun_ty
        in
                simplExprF env fun $
                 ApplyToVal { sc_arg = arg, sc_env = env
                            , sc_dup = NoDup, sc_cont = cont, sc_weight = w }

simplExprF1 env expr@(Lam {}) cont
  = {-#SCC "simplExprF1-Lam" #-}
    simplLam env zapped_bndrs body cont
        -- The main issue here is under-saturated lambdas
        --   (\x1. \x2. e) arg1
        -- Here x1 might have "occurs-once" occ-info, because occ-info
        -- is computed assuming that a group of lambdas is applied
        -- all at once.  If there are too few args, we must zap the
        -- occ-info, UNLESS the remaining binders are one-shot
  where
    (bndrs, body) = collectBinders expr
    zapped_bndrs | need_to_zap = map zap bndrs
                 | otherwise   = bndrs

    need_to_zap = any zappable_bndr (drop n_args bndrs)
    n_args = countArgs cont
        -- NB: countArgs counts all the args (incl type args)
        -- and likewise drop counts all binders (incl type lambdas)

    zappable_bndr b = isId b && not (isOneShotBndr b)
    zap b | isTyVar b = b
          | otherwise = zapLamIdInfo b

<<<<<<< HEAD
simplExprF1 env (Case scrut bndr rty alts) cont
  = -- pprTrace "simplExpr:case" (ppr bndr <+> ppr rty <+> ppr (contHoleType cont)) $
      simplExprF env scrut (Select { sc_dup = NoDup, sc_bndr = bndr
                                   , sc_alts = alts
                                   , sc_env = env, sc_cont = cont })
=======
simplExprF1 env (Case scrut bndr _ alts) cont
  = {-#SCC "simplExprF1-Case" #-}
    simplExprF env scrut (Select { sc_dup = NoDup, sc_bndr = bndr
                                 , sc_alts = alts
                                 , sc_env = env, sc_cont = cont })
>>>>>>> f04ac4d4

simplExprF1 env (Let (Rec pairs) body) cont
  | Just pairs' <- joinPointBindings_maybe pairs
  = {-#SCC "simplRecJoinPoin" #-} simplRecJoinPoint env pairs' body cont

  | otherwise
  = {-#SCC "simplRecE" #-} simplRecE env pairs body cont

simplExprF1 env (Let (NonRec bndr rhs) body) cont
  | Type ty <- rhs    -- First deal with type lets (let a = Type ty in e)
  = {-#SCC "simplExprF1-NonRecLet-Type" #-}
    ASSERT( isTyVar bndr )
    do { ty' <- simplType env ty
       ; simplExprF (extendTvSubst env bndr ty') body cont }

  | Just (bndr', rhs') <- joinPointBinding_maybe bndr rhs
  = {-#SCC "simplNonRecJoinPoint" #-} simplNonRecJoinPoint env bndr' rhs' body cont

  | otherwise
  = {-#SCC "simplNonRecE" #-} simplNonRecE env bndr (rhs, env) ([], body) cont

{- Note [Avoiding space leaks in OutType]
~~~~~~~~~~~~~~~~~~~~~~~~~~~~~~~~~~~~~~~~~
Since the simplifier is run for multiple iterations, we need to ensure
that any thunks in the output of one simplifier iteration are forced
by the evaluation of the next simplifier iteration. Otherwise we may
retain multiple copies of the Core program and leak a terrible amount
of memory (as in #13426).

The simplifier is naturally strict in the entire "Expr part" of the
input Core program, because any expression may contain binders, which
we must find in order to extend the SimplEnv accordingly. But types
do not contain binders and so it is tempting to write things like

    simplExpr env (Type ty) = return (Type (substTy env ty))   -- Bad!

This is Bad because the result includes a thunk (substTy env ty) which
retains a reference to the whole simplifier environment; and the next
simplifier iteration will not force this thunk either, because the
line above is not strict in ty.

So instead our strategy is for the simplifier to fully evaluate
OutTypes when it emits them into the output Core program, for example

    simplExpr env (Type ty) = do { ty' <- simplType env ty     -- Good
                                 ; return (Type ty') }

where the only difference from above is that simplType calls seqType
on the result of substTy.

However, SimplCont can also contain OutTypes and it's not necessarily
a good idea to force types on the way in to SimplCont, because they
may end up not being used and forcing them could be a lot of wasted
work. T5631 is a good example of this.

- For ApplyToTy's sc_arg_ty, we force the type on the way in because
  the type will almost certainly appear as a type argument in the
  output program.

- For the hole types in Stop and ApplyToTy, we force the type when we
  emit it into the output program, after obtaining it from
  contResultType. (The hole type in ApplyToTy is only directly used
  to form the result type in a new Stop continuation.)
-}

---------------------------------
-- Simplify a join point, adding the context.
-- Context goes *inside* the lambdas. IOW, if the join point has arity n, we do:
--   \x1 .. xn -> e => \x1 .. xn -> E[e]
-- Note that we need the arity of the join point, since e may be a lambda
-- (though this is unlikely). See Note [Case-of-case and join points].
simplJoinRhs :: SimplEnv -> InId -> InExpr -> SimplCont
             -> SimplM OutExpr
simplJoinRhs env bndr expr cont
  | Just arity <- isJoinId_maybe bndr
  =  do { let (join_bndrs, join_body) = collectNBinders arity expr
        ; (env', join_bndrs') <- simplLamBndrs env join_bndrs
        ; join_body' <- simplExprC env' join_body cont
        ; return $ mkLams join_bndrs' join_body' }

  | otherwise
  = pprPanic "simplJoinRhs" (ppr bndr)

---------------------------------
simplType :: SimplEnv -> InType -> SimplM OutType
        -- Kept monadic just so we can do the seqType
        -- See Note [Avoiding space leaks in OutType]
simplType env ty
  = -- pprTrace "simplType" (ppr ty $$ ppr (seTvSubst env)) $
    seqType new_ty `seq` return new_ty
  where
    new_ty = substTy env ty

---------------------------------
simplCoercionF :: SimplEnv -> InCoercion -> SimplCont
               -> SimplM (SimplFloats, OutExpr)
simplCoercionF env co cont
  = do { co' <- simplCoercion env co
       ; rebuild env (Coercion co') cont }

simplCoercion :: SimplEnv -> InCoercion -> SimplM OutCoercion
simplCoercion env co
  = let opt_co = optCoercion (getTCvSubst env) co
    in seqCo opt_co `seq` return opt_co

-----------------------------------
-- | Push a TickIt context outwards past applications and cases, as
-- long as this is a non-scoping tick, to let case and application
-- optimisations apply.

simplTick :: SimplEnv -> Tickish Id -> InExpr -> SimplCont
          -> SimplM (SimplFloats, OutExpr)
simplTick env tickish expr cont
  -- A scoped tick turns into a continuation, so that we can spot
  -- (scc t (\x . e)) in simplLam and eliminate the scc.  If we didn't do
  -- it this way, then it would take two passes of the simplifier to
  -- reduce ((scc t (\x . e)) e').
  -- NB, don't do this with counting ticks, because if the expr is
  -- bottom, then rebuildCall will discard the continuation.

-- XXX: we cannot do this, because the simplifier assumes that
-- the context can be pushed into a case with a single branch. e.g.
--    scc<f>  case expensive of p -> e
-- becomes
--    case expensive of p -> scc<f> e
--
-- So I'm disabling this for now.  It just means we will do more
-- simplifier iterations that necessary in some cases.

--  | tickishScoped tickish && not (tickishCounts tickish)
--  = simplExprF env expr (TickIt tickish cont)

  -- For unscoped or soft-scoped ticks, we are allowed to float in new
  -- cost, so we simply push the continuation inside the tick.  This
  -- has the effect of moving the tick to the outside of a case or
  -- application context, allowing the normal case and application
  -- optimisations to fire.
  | tickish `tickishScopesLike` SoftScope
  = do { (floats, expr') <- simplExprF env expr cont
       ; return (floats, mkTick tickish expr')
       }

  -- Push tick inside if the context looks like this will allow us to
  -- do a case-of-case - see Note [case-of-scc-of-case]
  | Select {} <- cont, Just expr' <- push_tick_inside
  = simplExprF env expr' cont

  -- We don't want to move the tick, but we might still want to allow
  -- floats to pass through with appropriate wrapping (or not, see
  -- wrap_floats below)
  --- | not (tickishCounts tickish) || tickishCanSplit tickish
  -- = wrap_floats

  | otherwise
  = no_floating_past_tick

 where

  -- Try to push tick inside a case, see Note [case-of-scc-of-case].
  push_tick_inside =
    case expr0 of
      Case scrut bndr ty alts
             -> Just $ Case (tickScrut scrut) bndr ty (map tickAlt alts)
      _other -> Nothing
   where (ticks, expr0) = stripTicksTop movable (Tick tickish expr)
         movable t      = not (tickishCounts t) ||
                          t `tickishScopesLike` NoScope ||
                          tickishCanSplit t
         tickScrut e    = foldr mkTick e ticks
         -- Alternatives get annotated with all ticks that scope in some way,
         -- but we don't want to count entries.
         tickAlt (c,bs,e) = (c,bs, foldr mkTick e ts_scope)
         ts_scope         = map mkNoCount $
                            filter (not . (`tickishScopesLike` NoScope)) ticks

  no_floating_past_tick =
    do { let (inc,outc) = splitCont cont
       ; (floats, expr1) <- simplExprF env expr inc
       ; let expr2    = wrapFloats floats expr1
             tickish' = simplTickish env tickish
       ; rebuild env (mkTick tickish' expr2) outc
       }

-- Alternative version that wraps outgoing floats with the tick.  This
-- results in ticks being duplicated, as we don't make any attempt to
-- eliminate the tick if we re-inline the binding (because the tick
-- semantics allows unrestricted inlining of HNFs), so I'm not doing
-- this any more.  FloatOut will catch any real opportunities for
-- floating.
--
--  wrap_floats =
--    do { let (inc,outc) = splitCont cont
--       ; (env', expr') <- simplExprF (zapFloats env) expr inc
--       ; let tickish' = simplTickish env tickish
--       ; let wrap_float (b,rhs) = (zapIdStrictness (setIdArity b 0),
--                                   mkTick (mkNoCount tickish') rhs)
--              -- when wrapping a float with mkTick, we better zap the Id's
--              -- strictness info and arity, because it might be wrong now.
--       ; let env'' = addFloats env (mapFloats env' wrap_float)
--       ; rebuild env'' expr' (TickIt tickish' outc)
--       }


  simplTickish env tickish
    | Breakpoint n ids <- tickish
          = Breakpoint n (map (getDoneId . substId env) ids)
    | otherwise = tickish

  -- Push type application and coercion inside a tick
  splitCont :: SimplCont -> (SimplCont, SimplCont)
  splitCont cont@(ApplyToTy { sc_cont = tail }) = (cont { sc_cont = inc }, outc)
    where (inc,outc) = splitCont tail
  splitCont (CastIt co c) = (CastIt co inc, outc)
    where (inc,outc) = splitCont c
  splitCont other = (mkBoringStop (contHoleType other), other)

  getDoneId (DoneId id)  = id
  getDoneId (DoneEx e _) = getIdFromTrivialExpr e -- Note [substTickish] in CoreSubst
  getDoneId other = pprPanic "getDoneId" (ppr other)

-- Note [case-of-scc-of-case]
-- It's pretty important to be able to transform case-of-case when
-- there's an SCC in the way.  For example, the following comes up
-- in nofib/real/compress/Encode.hs:
--
--        case scctick<code_string.r1>
--             case $wcode_string_r13s wild_XC w1_s137 w2_s138 l_aje
--             of _ { (# ww1_s13f, ww2_s13g, ww3_s13h #) ->
--             (ww1_s13f, ww2_s13g, ww3_s13h)
--             }
--        of _ { (ww_s12Y, ww1_s12Z, ww2_s130) ->
--        tick<code_string.f1>
--        (ww_s12Y,
--         ww1_s12Z,
--         PTTrees.PT
--           @ GHC.Types.Char @ GHC.Types.Int wild2_Xj ww2_s130 r_ajf)
--        }
--
-- We really want this case-of-case to fire, because then the 3-tuple
-- will go away (indeed, the CPR optimisation is relying on this
-- happening).  But the scctick is in the way - we need to push it
-- inside to expose the case-of-case.  So we perform this
-- transformation on the inner case:
--
--   scctick c (case e of { p1 -> e1; ...; pn -> en })
--    ==>
--   case (scctick c e) of { p1 -> scc c e1; ...; pn -> scc c en }
--
-- So we've moved a constant amount of work out of the scc to expose
-- the case.  We only do this when the continuation is interesting: in
-- for now, it has to be another Case (maybe generalise this later).

{-
************************************************************************
*                                                                      *
\subsection{The main rebuilder}
*                                                                      *
************************************************************************
-}

rebuild :: HasCallStack => SimplEnv -> OutExpr -> SimplCont -> SimplM (SimplFloats, OutExpr)
-- At this point the substitution in the SimplEnv should be irrelevant;
-- only the in-scope set matters
rebuild env expr cont
  = case cont of
      Stop {}          -> return (emptyFloats env, expr)
      TickIt t cont    -> rebuild env (mkTick t expr) cont
      CastIt co cont   -> rebuild env (mkCast expr co) cont
                       -- NB: mkCast implements the (Coercion co |> g) optimisation

      Select { sc_bndr = bndr, sc_alts = alts, sc_env = se, sc_cont = cont }
        -> rebuildCase (se `setInScopeFromE` env) expr bndr alts cont

      StrictArg { sc_fun = fun, sc_cont = cont, sc_weight = w }
        -> rebuildCall env (fun `addValArgTo` (w, expr)) cont
      StrictBind { sc_bndr = b, sc_bndrs = bs, sc_body = body
                 , sc_env = se, sc_cont = cont }
        -> do { (floats1, env') <- simplNonRecX (se `setInScopeFromE` env) b expr
                                  -- expr satisfies let/app since it started life
                                  -- in a call to simplNonRecE
              ; (floats2, expr') <- simplLam env' bs body cont
              ; return (floats1 `addFloats` floats2, expr') }

      ApplyToTy  { sc_arg_ty = ty, sc_cont = cont}
        -> rebuild env (App expr (Type ty)) cont

      ApplyToVal { sc_arg = arg, sc_env = se, sc_dup = dup_flag, sc_cont = cont}
        -- See Note [Avoid redundant simplification]
        -> do { (_, _, arg') <- simplArg env dup_flag se arg
              ; rebuild env (App expr arg') cont }

{-
************************************************************************
*                                                                      *
\subsection{Lambdas}
*                                                                      *
************************************************************************
-}

simplCast :: HasCallStack => SimplEnv -> InExpr -> Coercion -> SimplCont
          -> SimplM (SimplFloats, OutExpr)
simplCast env body co0 cont0
  = do  { co1   <- {-#SCC "simplCast-simplCoercion" #-} simplCoercion env co0
        ; cont1 <- {-#SCC "simplCast-addCoerce" #-} addCoerce co1 cont0
        ; {-#SCC "simplCast-simplExprF" #-} simplExprF env body cont1 }
  where
        -- If the first parameter is Nothing, then simplifying revealed a
        -- reflexive coercion. Omit.
        addCoerce0 :: Maybe OutCoercion -> SimplCont -> SimplM SimplCont
        addCoerce0 Nothing   cont = return cont
        addCoerce0 (Just co) cont = addCoerce co cont

        addCoerce :: OutCoercion -> SimplCont -> SimplM SimplCont

        addCoerce co1 (CastIt co2 cont)
          = {-#SCC "addCoerce-simple-recursion" #-}
            addCoerce (mkTransCo co1 co2) cont

        addCoerce co cont@(ApplyToTy { sc_arg_ty = arg_ty, sc_cont = tail })
          | Just (arg_ty', m_co') <- pushCoTyArg co arg_ty
          = {-#SCC "addCoerce-pushCoTyArg" #-}
            do { tail' <- addCoerce0 m_co' tail
               ; return (cont { sc_arg_ty = arg_ty', sc_cont = tail' }) }

        addCoerce co cont@(ApplyToVal { sc_arg = arg, sc_env = arg_se
                                 , sc_dup = dup, sc_cont = tail, sc_weight = w })
          | Just (co1, m_co2) <- pushCoValArg co
          , Pair _ new_ty <- coercionKind co1
          , not (isTypeLevPoly new_ty)  -- without this check, we get a lev-poly arg
                                        -- See Note [Levity polymorphism invariants] in CoreSyn
                                        -- test: typecheck/should_run/EtaExpandLevPoly
          = {-#SCC "addCoerce-pushCoValArg" #-}
            do { tail' <- addCoerce0 m_co2 tail
               ; if isReflCo co1
                 then return (cont { sc_cont = tail' })
                      -- Avoid simplifying if possible;
                      -- See Note [Avoiding exponential behaviour]
                 else do
               { (dup', arg_se', arg') <- simplArg env dup arg_se arg
                    -- When we build the ApplyTo we can't mix the OutCoercion
                    -- 'co' with the InExpr 'arg', so we simplify
                    -- to make it all consistent.  It's a bit messy.
                    -- But it isn't a common case.
                    -- Example of use: Trac #995
               ; return (ApplyToVal { sc_arg  = mkCast arg' co1
                                    , sc_env  = arg_se'
                                    , sc_dup  = dup'
                                    , sc_cont = tail'
                                    , sc_weight = w}) } }

        addCoerce co cont
          | isReflexiveCo co = {-#SCC "addCoerce-reflexive" #-}
                               return cont
          | otherwise        = {-#SCC "addCoerce-other" #-}
                               return (CastIt co cont)
                 -- It's worth checking isReflexiveCo.
                 -- For example, in the initial form of a worker
                 -- we may find  (coerce T (coerce S (\x.e))) y
                 -- and we'd like it to simplify to e[y/x] in one round
                 -- of simplification

simplArg :: SimplEnv -> DupFlag -> StaticEnv -> CoreExpr
         -> SimplM (DupFlag, StaticEnv, OutExpr)
simplArg env dup_flag arg_env arg
  | isSimplified dup_flag
  = return (dup_flag, arg_env, arg)
  | otherwise
  = do { arg' <- simplExpr (arg_env `setInScopeFromE` env) arg
       ; return (Simplified, zapSubstEnv arg_env, arg') }

{-
************************************************************************
*                                                                      *
\subsection{Lambdas}
*                                                                      *
************************************************************************
-}

simplLam :: SimplEnv -> [InId] -> InExpr -> SimplCont
         -> SimplM (SimplFloats, OutExpr)

simplLam env [] body cont
  = simplExprF env body cont

simplLam env (bndr:bndrs) body (ApplyToTy { sc_arg_ty = arg_ty, sc_cont = cont })
  = do { tick (BetaReduction bndr)
       ; simplLam (extendTvSubst env bndr arg_ty) bndrs body cont }

simplLam env (bndr:bndrs) body (ApplyToVal { sc_arg = arg, sc_env = arg_se
                                           , sc_cont = cont, sc_dup = dup })
  | isSimplified dup  -- Don't re-simplify if we've simplified it once
                      -- See Note [Avoiding exponential behaviour]
  = do  { tick (BetaReduction bndr)
        ; (floats1, env') <- simplNonRecX env zapped_bndr arg
        ; (floats2, expr') <- simplLam env' bndrs body cont
        ; return (floats1 `addFloats` floats2, expr') }

  | otherwise
  = do  { tick (BetaReduction bndr)
        ; simplNonRecE env zapped_bndr (arg, arg_se) (bndrs, body) cont }
  where
    zapped_bndr  -- See Note [Zap unfolding when beta-reducing]
      | isId bndr = zapStableUnfolding bndr
      | otherwise = bndr

      -- Discard a non-counting tick on a lambda.  This may change the
      -- cost attribution slightly (moving the allocation of the
      -- lambda elsewhere), but we don't care: optimisation changes
      -- cost attribution all the time.
simplLam env bndrs body (TickIt tickish cont)
  | not (tickishCounts tickish)
  = simplLam env bndrs body cont

        -- Not enough args, so there are real lambdas left to put in the result
simplLam env bndrs body cont
  = do  { (env', bndrs') <- simplLamBndrs env bndrs
        ; body' <- simplExpr env' body
        ; new_lam <- mkLam env bndrs' body' cont
        ; rebuild env' new_lam cont }

-------------
simplLamBndr :: SimplEnv -> InBndr -> SimplM (SimplEnv, OutBndr)
-- Used for lambda binders.  These sometimes have unfoldings added by
-- the worker/wrapper pass that must be preserved, because they can't
-- be reconstructed from context.  For example:
--      f x = case x of (a,b) -> fw a b x
--      fw a b x{=(a,b)} = ...
-- The "{=(a,b)}" is an unfolding we can't reconstruct otherwise.
simplLamBndr env bndr
  | isId bndr && isFragileUnfolding old_unf   -- Special case
  = do { (env1, bndr1) <- simplBinder env bndr
       ; unf'          <- simplStableUnfolding env1 NotTopLevel Nothing bndr
                                               old_unf (idType bndr1)
       ; let bndr2 = bndr1 `setIdUnfolding` unf'
       ; return (modifyInScope env1 bndr2, bndr2) }

  | otherwise
  = simplBinder env bndr                -- Normal case
  where
    old_unf = idUnfolding bndr

simplLamBndrs :: SimplEnv -> [InBndr] -> SimplM (SimplEnv, [OutBndr])
simplLamBndrs env bndrs = mapAccumLM simplLamBndr env bndrs

------------------
simplNonRecE :: SimplEnv
             -> InId                    -- The binder, always an Id
                                        -- Never a join point
             -> (InExpr, SimplEnv)      -- Rhs of binding (or arg of lambda)
             -> ([InBndr], InExpr)      -- Body of the let/lambda
                                        --      \xs.e
             -> SimplCont
             -> SimplM (SimplFloats, OutExpr)

-- simplNonRecE is used for
--  * non-top-level non-recursive non-join-point lets in expressions
--  * beta reduction
--
-- simplNonRec env b (rhs, rhs_se) (bs, body) k
--   = let env in
--     cont< let b = rhs_se(rhs) in \bs.body >
--
-- It deals with strict bindings, via the StrictBind continuation,
-- which may abort the whole process
--
-- Precondition: rhs satisfies the let/app invariant
--               Note [CoreSyn let/app invariant] in CoreSyn
--
-- The "body" of the binding comes as a pair of ([InId],InExpr)
-- representing a lambda; so we recurse back to simplLam
-- Why?  Because of the binder-occ-info-zapping done before
--       the call to simplLam in simplExprF (Lam ...)

simplNonRecE env bndr (rhs, rhs_se) (bndrs, body) cont
  | ASSERT( isId bndr && not (isJoinId bndr) ) True
  , Just env' <- preInlineUnconditionally env NotTopLevel bndr rhs rhs_se
  = do { tick (PreInlineUnconditionally bndr)
       ; -- pprTrace "preInlineUncond" (ppr bndr <+> ppr rhs) $
         simplLam env' bndrs body cont }

  -- Deal with strict bindings
  | isStrictId bndr          -- Includes coercions
  , sm_case_case (getMode env)
  = simplExprF (rhs_se `setInScopeFromE` env) rhs
               (StrictBind { sc_bndr = bndr, sc_bndrs = bndrs, sc_body = body
                           , sc_env = env, sc_cont = cont, sc_dup = NoDup })

  -- Deal with lazy bindings
  | otherwise
  = ASSERT( not (isTyVar bndr) )
    do { (env1, bndr1) <- simplNonRecBndr env bndr
       ; (env2, bndr2) <- addBndrRules env1 bndr bndr1 Nothing
       ; (floats1, env3) <- simplLazyBind env2 NotTopLevel NonRecursive bndr bndr2 rhs rhs_se
       ; (floats2, expr') <- simplLam env3 bndrs body cont
       ; return (floats1 `addFloats` floats2, expr') }

------------------
simplRecE :: SimplEnv
          -> [(InId, InExpr)]
          -> InExpr
          -> SimplCont
          -> SimplM (SimplFloats, OutExpr)

-- simplRecE is used for
--  * non-top-level recursive lets in expressions
simplRecE env pairs body cont
  = do  { let bndrs = map fst pairs
        ; MASSERT(all (not . isJoinId) bndrs)
        ; env1 <- simplRecBndrs env bndrs
                -- NB: bndrs' don't have unfoldings or rules
                -- We add them as we go down
        ; (floats1, env2) <- simplRecBind env1 NotTopLevel Nothing pairs
        ; (floats2, expr') <- simplExprF env2 body cont
        ; return (floats1 `addFloats` floats2, expr') }

{- Note [Avoiding exponential behaviour]
~~~~~~~~~~~~~~~~~~~~~~~~~~~~~~~~~~~~~~~~
One way in which we can get exponential behaviour is if we simplify a
big expression, and the re-simplify it -- and then this happens in a
deeply-nested way.  So we must be jolly careful about re-simplifying
an expression.  That is why completeNonRecX does not try
preInlineUnconditionally.

Example:
  f BIG, where f has a RULE
Then
 * We simplify BIG before trying the rule; but the rule does not fire
 * We inline f = \x. x True
 * So if we did preInlineUnconditionally we'd re-simplify (BIG True)

However, if BIG has /not/ already been simplified, we'd /like/ to
simplify BIG True; maybe good things happen.  That is why

* simplLam has
    - a case for (isSimplified dup), which goes via simplNonRecX, and
    - a case for the un-simplified case, which goes via simplNonRecE

* We go to some efforts to avoid unnecessarily simplifying ApplyToVal,
  in at least two places
    - In simplCast/addCoerce, where we check for isReflCo
    - In rebuildCall we avoid simplifying arguments before we have to
      (see Note [Trying rewrite rules])


Note [Zap unfolding when beta-reducing]
~~~~~~~~~~~~~~~~~~~~~~~~~~~~~~~~~~~~~~~
Lambda-bound variables can have stable unfoldings, such as
   $j = \x. \b{Unf=Just x}. e
See Note [Case binders and join points] below; the unfolding for lets
us optimise e better.  However when we beta-reduce it we want to
revert to using the actual value, otherwise we can end up in the
stupid situation of
          let x = blah in
          let b{Unf=Just x} = y
          in ...b...
Here it'd be far better to drop the unfolding and use the actual RHS.

************************************************************************
*                                                                      *
                     Join points
*                                                                      *
********************************************************************* -}

{- Note [Rules and unfolding for join points]
~~~~~~~~~~~~~~~~~~~~~~~~~~~~~~~~~~~~~~~~~~~~~
Suppose we have

   simplExpr (join j x = rhs                         ) cont
             (      {- RULE j (p:ps) = blah -}       )
             (      {- StableUnfolding j = blah -}   )
             (in blah                                )

Then we will push 'cont' into the rhs of 'j'.  But we should *also* push
'cont' into the RHS of
  * Any RULEs for j, e.g. generated by SpecConstr
  * Any stable unfolding for j, e.g. the result of an INLINE pragma

Simplifying rules and stable-unfoldings happens a bit after
simplifying the right-hand side, so we remember whether or not it
is a join point, and what 'cont' is, in a value of type MaybeJoinCont

Trac #13900 wsa caused by forgetting to push 'cont' into the RHS
of a SpecConstr-generated RULE for a join point.
-}

type MaybeJoinCont = Maybe SimplCont
  -- Nothing => Not a join point
  -- Just k  => This is a join binding with continuation k
  -- See Note [Rules and unfolding for join points]

simplNonRecJoinPoint :: SimplEnv -> InId -> InExpr
                     -> InExpr -> SimplCont
                     -> SimplM (SimplFloats, OutExpr)
simplNonRecJoinPoint env bndr rhs body cont
  | ASSERT( isJoinId bndr ) True
  , Just env' <- preInlineUnconditionally env NotTopLevel bndr rhs env
  = do { tick (PreInlineUnconditionally bndr)
       ; simplExprF env' body cont }

   | otherwise
   = wrapJoinCont env cont $ \ env cont ->
     do { -- We push join_cont into the join RHS and the body;
          -- and wrap wrap_cont around the whole thing
        ; let res_ty = contResultType cont
        ; (env1, bndr1)    <- simplNonRecJoinBndr env res_ty bndr
        ; (env2, bndr2)    <- addBndrRules env1 bndr bndr1 (Just cont)
        ; (floats1, env3)  <- simplJoinBind env2 cont bndr bndr2 rhs env
        ; (floats2, body') <- simplExprF env3 body cont
        ; return (floats1 `addFloats` floats2, body') }


------------------
simplRecJoinPoint :: SimplEnv -> [(InId, InExpr)]
                  -> InExpr -> SimplCont
                  -> SimplM (SimplFloats, OutExpr)
simplRecJoinPoint env pairs body cont
  = wrapJoinCont env cont $ \ env cont ->
    do { let bndrs = map fst pairs
             res_ty = contResultType cont
       ; env1 <- simplRecJoinBndrs env res_ty bndrs
               -- NB: bndrs' don't have unfoldings or rules
               -- We add them as we go down
       ; (floats1, env2)  <- simplRecBind env1 NotTopLevel (Just cont) pairs
       ; (floats2, body') <- simplExprF env2 body cont
       ; return (floats1 `addFloats` floats2, body') }

--------------------
wrapJoinCont :: SimplEnv -> SimplCont
             -> (SimplEnv -> SimplCont -> SimplM (SimplFloats, OutExpr))
             -> SimplM (SimplFloats, OutExpr)
-- Deal with making the continuation duplicable if necessary,
-- and with the no-case-of-case situation.
wrapJoinCont env cont thing_inside
  | contIsStop cont        -- Common case; no need for fancy footwork
  = thing_inside env cont

  | not (sm_case_case (getMode env))
    -- See Note [Join points wih -fno-case-of-case]
  = do { (floats1, expr1) <- thing_inside env (mkBoringStop (contHoleType cont))
       ; let (floats2, expr2) = wrapJoinFloatsX floats1 expr1
       ; (floats3, expr3) <- rebuild (env `setInScopeFromF` floats2) expr2 cont
       ; return (floats2 `addFloats` floats3, expr3) }

  | otherwise
    -- Normal case; see Note [Join points and case-of-case]
  = do { (floats1, cont')  <- mkDupableCont env cont
       ; (floats2, result) <- thing_inside (env `setInScopeFromF` floats1) cont'
       ; return (floats1 `addFloats` floats2, result) }


--------------------
trimJoinCont :: Id -> Maybe JoinArity -> SimplCont -> SimplCont
-- Drop outer context from join point invocation (jump)
-- See Note [Join points and case-of-case]

trimJoinCont _ Nothing cont
  = cont -- Not a jump
trimJoinCont var (Just arity) cont
  = trim arity cont
  where
    trim 0 cont@(Stop {})
      = cont
    trim 0 cont
      = mkBoringStop (contResultType cont)
    trim n cont@(ApplyToVal { sc_cont = k })
      = cont { sc_cont = trim (n-1) k }
    trim n cont@(ApplyToTy { sc_cont = k })
      = cont { sc_cont = trim (n-1) k } -- join arity counts types!
    trim _ cont
      = pprPanic "completeCall" $ ppr var $$ ppr cont


{- Note [Join points and case-of-case]
~~~~~~~~~~~~~~~~~~~~~~~~~~~~~~~~~~~~~~
When we perform the case-of-case transform (or otherwise push continuations
inward), we want to treat join points specially. Since they're always
tail-called and we want to maintain this invariant, we can do this (for any
evaluation context E):

  E[join j = e
    in case ... of
         A -> jump j 1
         B -> jump j 2
         C -> f 3]

    -->

  join j = E[e]
  in case ... of
       A -> jump j 1
       B -> jump j 2
       C -> E[f 3]

As is evident from the example, there are two components to this behavior:

  1. When entering the RHS of a join point, copy the context inside.
  2. When a join point is invoked, discard the outer context.

We need to be very careful here to remain consistent---neither part is
optional!

We need do make the continuation E duplicable (since we are duplicating it)
with mkDuableCont.


Note [Join points wih -fno-case-of-case]
~~~~~~~~~~~~~~~~~~~~~~~~~~~~~~~~~~~~~~~~
Supose case-of-case is switched off, and we are simplifying

    case (join j x = <j-rhs> in
          case y of
             A -> j 1
             B -> j 2
             C -> e) of <outer-alts>

Usually, we'd push the outer continuation (case . of <outer-alts>) into
both the RHS and the body of the join point j.  But since we aren't doing
case-of-case we may then end up with this totally bogus result

    join x = case <j-rhs> of <outer-alts> in
    case (case y of
             A -> j 1
             B -> j 2
             C -> e) of <outer-alts>

This would be OK in the language of the paper, but not in GHC: j is no longer
a join point.  We can only do the "push contination into the RHS of the
join point j" if we also push the contination right down to the /jumps/ to
j, so that it can evaporate there.  If we are doing case-of-case, we'll get to

    join x = case <j-rhs> of <outer-alts> in
    case y of
      A -> j 1
      B -> j 2
      C -> case e of <outer-alts>

which is great.

Bottom line: if case-of-case is off, we must stop pushing the continuation
inwards altogether at any join point.  Instead simplify the (join ... in ...)
with a Stop continuation, and wrap the original continuation around the
outside.  Surprisingly tricky!


************************************************************************
*                                                                      *
                     Variables
*                                                                      *
************************************************************************
-}

simplVar :: SimplEnv -> InVar -> SimplM OutExpr
-- Look up an InVar in the environment
simplVar env var
  | isTyVar var = return (Type (substTyVar env var))
  | isCoVar var = return (Coercion (substCoVar env var))
  | otherwise
  = case substId env var of
        ContEx tvs cvs ids e -> simplExpr (setSubstEnv env tvs cvs ids) e
        DoneId var1          -> return (Var var1)
        DoneEx e _           -> return e

simplIdF :: SimplEnv -> InId -> SimplCont -> SimplM (SimplFloats, OutExpr)
simplIdF env var cont
  = case substId env var of
      ContEx tvs cvs ids e -> simplExprF (setSubstEnv env tvs cvs ids) e cont
                                -- Don't trim; haven't already simplified e,
                                -- so the cont is not embodied in e

      DoneId var1 -> completeCall env var1 (trimJoinCont var (isJoinId_maybe var1) cont)

      DoneEx e mb_join -> simplExprF (zapSubstEnv env) e (trimJoinCont var mb_join cont)
              -- Note [zapSubstEnv]
              -- The template is already simplified, so don't re-substitute.
              -- This is VITAL.  Consider
              --      let x = e in
              --      let y = \z -> ...x... in
              --      \ x -> ...y...
              -- We'll clone the inner \x, adding x->x' in the id_subst
              -- Then when we inline y, we must *not* replace x by x' in
              -- the inlined copy!!

---------------------------------------------------------
--      Dealing with a call site

completeCall :: SimplEnv -> OutId -> SimplCont -> SimplM (SimplFloats, OutExpr)
completeCall env var cont
  | Just expr <- callSiteInline dflags var unfolding
                                lone_variable arg_infos interesting_cont
  -- Inline the variable's RHS
  = do { checkedTick (UnfoldingDone var)
       ; dump_inline expr cont
       ; simplExprF (zapSubstEnv env) expr cont }

  | otherwise
  -- Don't inline; instead rebuild the call
  = do { rule_base <- getSimplRules
       ; let info = mkArgInfo var (getRules rule_base var)
                              n_val_args call_cont
       ; rebuildCall env info cont }

  where
    dflags = seDynFlags env
    (lone_variable, arg_infos, call_cont) = contArgs cont
    n_val_args       = length arg_infos
    interesting_cont = interestingCallContext env call_cont
    unfolding        = activeUnfolding (getMode env) var

    dump_inline unfolding cont
      | not (dopt Opt_D_dump_inlinings dflags) = return ()
      | not (dopt Opt_D_verbose_core2core dflags)
      = when (isExternalName (idName var)) $
            liftIO $ printOutputForUser dflags alwaysQualify $
                sep [text "Inlining done:", nest 4 (ppr var)]
      | otherwise
      = liftIO $ printOutputForUser dflags alwaysQualify $
           sep [text "Inlining done: " <> ppr var,
                nest 4 (vcat [text "Inlined fn: " <+> nest 2 (ppr unfolding),
                              text "Cont:  " <+> ppr cont])]

rebuildCall :: SimplEnv
            -> ArgInfo
            -> SimplCont
            -> SimplM (SimplFloats, OutExpr)
-- We decided not to inline, so
--    - simplify the arguments
--    - try rewrite rules
--    - and rebuild

---------- Bottoming applications --------------
rebuildCall env (ArgInfo { ai_fun = fun, ai_args = rev_args, ai_strs = [] }) cont
  -- When we run out of strictness args, it means
  -- that the call is definitely bottom; see SimplUtils.mkArgInfo
  -- Then we want to discard the entire strict continuation.  E.g.
  --    * case (error "hello") of { ... }
  --    * (error "Hello") arg
  --    * f (error "Hello") where f is strict
  --    etc
  -- Then, especially in the first of these cases, we'd like to discard
  -- the continuation, leaving just the bottoming expression.  But the
  -- type might not be right, so we may have to add a coerce.
  | not (contIsTrivial cont)     -- Only do this if there is a non-trivial
                                 -- continuation to discard, else we do it
                                 -- again and again!
  = seqType cont_ty `seq`        -- See Note [Avoiding space leaks in OutType]
    return (emptyFloats env, castBottomExpr res cont_ty)
  where
    res     = argInfoExpr fun rev_args
    cont_ty = contResultType cont

---------- Try rewrite RULES --------------
-- See Note [Trying rewrite rules]
rebuildCall env info@(ArgInfo { ai_fun = fun, ai_args = rev_args
                              , ai_rules = Just (nr_wanted, rules) }) cont
  | nr_wanted == 0 || no_more_args
  , let info' = info { ai_rules = Nothing }
  = -- We've accumulated a simplified call in <fun,rev_args>
    -- so try rewrite rules; see Note [RULEs apply to simplified arguments]
    -- See also Note [Rules for recursive functions]
    do { mb_match <- tryRules env rules fun (reverse rev_args) cont
       ; case mb_match of
             Just (env', rhs, cont') -> simplExprF env' rhs cont'
             Nothing                 -> rebuildCall env info' cont }
  where
    no_more_args = case cont of
                      ApplyToTy  {} -> False
                      ApplyToVal {} -> False
                      _             -> True


---------- Simplify applications and casts --------------
rebuildCall env info (CastIt co cont)
  = rebuildCall env (addCastTo info co) cont

rebuildCall env info (ApplyToTy { sc_arg_ty = arg_ty, sc_cont = cont })
  = rebuildCall env (addTyArgTo info arg_ty) cont

rebuildCall env info@(ArgInfo { ai_encl = encl_rules, ai_type = fun_ty
                              , ai_strs = str:strs, ai_discs = disc:discs })
            (ApplyToVal { sc_arg = arg, sc_env = arg_se
                        , sc_dup = dup_flag, sc_cont = cont, sc_weight = w })
  | isSimplified dup_flag     -- See Note [Avoid redundant simplification]
  = rebuildCall env (info' `addValArgTo` (w, arg)) cont

  | str         -- Strict argument
  , sm_case_case (getMode env)
  = -- pprTrace "Strict Arg" (ppr arg $$ ppr (seIdSubst env) $$ ppr (seInScope env)) $
    simplExprF (arg_se `setInScopeFromE` env) arg
               (StrictArg { sc_fun = info', sc_cci = cci_strict
                          , sc_dup = Simplified, sc_cont = cont, sc_weight = w })
                -- Note [Shadowing]

  | otherwise                           -- Lazy argument
        -- DO NOT float anything outside, hence simplExprC
        -- There is no benefit (unlike in a let-binding), and we'd
        -- have to be very careful about bogus strictness through
        -- floating a demanded let.
  = do  { arg' <- simplExprC (arg_se `setInScopeFromE` env) arg
                             (mkLazyArgStop arg_ty cci_lazy)
        ; rebuildCall env (info' `addValArgTo` (w, arg')) cont }
  where
    info'  = info { ai_strs = strs, ai_discs = discs }
    arg_ty = funArgTy fun_ty

    -- Use this for lazy arguments
    cci_lazy | encl_rules = RuleArgCtxt
             | disc > 0   = DiscArgCtxt  -- Be keener here
             | otherwise  = BoringCtxt   -- Nothing interesting

    -- ..and this for strict arguments
    cci_strict | encl_rules = RuleArgCtxt
               | disc > 0   = DiscArgCtxt
               | otherwise  = RhsCtxt
      -- Why RhsCtxt?  if we see f (g x) (h x), and f is strict, we
      -- want to be a bit more eager to inline g, because it may
      -- expose an eval (on x perhaps) that can be eliminated or
      -- shared. I saw this in nofib 'boyer2', RewriteFuns.onewayunify1
      -- It's worth an 18% improvement in allocation for this
      -- particular benchmark; 5% on 'mate' and 1.3% on 'multiplier'

---------- No further useful info, revert to generic rebuild ------------
rebuildCall env (ArgInfo { ai_fun = fun, ai_args = rev_args }) cont
  = rebuild env (argInfoExpr fun rev_args) cont

{- Note [Trying rewrite rules]
~~~~~~~~~~~~~~~~~~~~~~~~~~~~~~
Consider an application (f e1 e2 e3) where the e1,e2,e3 are not yet
simplified.  We want to simplify enough arguments to allow the rules
to apply, but it's more efficient to avoid simplifying e2,e3 if e1 alone
is sufficient.  Example: class ops
   (+) dNumInt e2 e3
If we rewrite ((+) dNumInt) to plusInt, we can take advantage of the
latter's strictness when simplifying e2, e3.  Moreover, suppose we have
  RULE  f Int = \x. x True

Then given (f Int e1) we rewrite to
   (\x. x True) e1
without simplifying e1.  Now we can inline x into its unique call site,
and absorb the True into it all in the same pass.  If we simplified
e1 first, we couldn't do that; see Note [Avoiding exponential behaviour].

So we try to apply rules if either
  (a) no_more_args: we've run out of argument that the rules can "see"
  (b) nr_wanted: none of the rules wants any more arguments


Note [RULES apply to simplified arguments]
~~~~~~~~~~~~~~~~~~~~~~~~~~~~~~~~~~~~~~~~~~
It's very desirable to try RULES once the arguments have been simplified, because
doing so ensures that rule cascades work in one pass.  Consider
   {-# RULES g (h x) = k x
             f (k x) = x #-}
   ...f (g (h x))...
Then we want to rewrite (g (h x)) to (k x) and only then try f's rules. If
we match f's rules against the un-simplified RHS, it won't match.  This
makes a particularly big difference when superclass selectors are involved:
        op ($p1 ($p2 (df d)))
We want all this to unravel in one sweep.

Note [Avoid redundant simplification]
~~~~~~~~~~~~~~~~~~~~~~~~~~~~~~~~~~~~~
Because RULES apply to simplified arguments, there's a danger of repeatedly
simplifying already-simplified arguments.  An important example is that of
        (>>=) d e1 e2
Here e1, e2 are simplified before the rule is applied, but don't really
participate in the rule firing. So we mark them as Simplified to avoid
re-simplifying them.

Note [Shadowing]
~~~~~~~~~~~~~~~~
This part of the simplifier may break the no-shadowing invariant
Consider
        f (...(\a -> e)...) (case y of (a,b) -> e')
where f is strict in its second arg
If we simplify the innermost one first we get (...(\a -> e)...)
Simplifying the second arg makes us float the case out, so we end up with
        case y of (a,b) -> f (...(\a -> e)...) e'
So the output does not have the no-shadowing invariant.  However, there is
no danger of getting name-capture, because when the first arg was simplified
we used an in-scope set that at least mentioned all the variables free in its
static environment, and that is enough.

We can't just do innermost first, or we'd end up with a dual problem:
        case x of (a,b) -> f e (...(\a -> e')...)

I spent hours trying to recover the no-shadowing invariant, but I just could
not think of an elegant way to do it.  The simplifier is already knee-deep in
continuations.  We have to keep the right in-scope set around; AND we have
to get the effect that finding (error "foo") in a strict arg position will
discard the entire application and replace it with (error "foo").  Getting
all this at once is TOO HARD!


************************************************************************
*                                                                      *
                Rewrite rules
*                                                                      *
************************************************************************
-}

tryRules :: SimplEnv -> [CoreRule]
         -> Id -> [ArgSpec]
         -> SimplCont
         -> SimplM (Maybe (SimplEnv, CoreExpr, SimplCont))

tryRules env rules fn args call_cont
  | null rules
  = return Nothing

{- Disabled until we fix #8326
  | fn `hasKey` tagToEnumKey   -- See Note [Optimising tagToEnum#]
  , [_type_arg, val_arg] <- args
  , Select dup bndr ((_,[],rhs1) : rest_alts) se cont <- call_cont
  , isDeadBinder bndr
  = do { let enum_to_tag :: CoreAlt -> CoreAlt
                -- Takes   K -> e  into   tagK# -> e
                -- where tagK# is the tag of constructor K
             enum_to_tag (DataAlt con, [], rhs)
               = ASSERT( isEnumerationTyCon (dataConTyCon con) )
                (LitAlt tag, [], rhs)
              where
                tag = mkMachInt dflags (toInteger (dataConTag con - fIRST_TAG))
             enum_to_tag alt = pprPanic "tryRules: tagToEnum" (ppr alt)

             new_alts = (DEFAULT, [], rhs1) : map enum_to_tag rest_alts
             new_bndr = setIdType bndr intPrimTy
                 -- The binder is dead, but should have the right type
      ; return (Just (val_arg, Select dup new_bndr new_alts se cont)) }
-}

  | Just (rule, rule_rhs) <- lookupRule dflags (getUnfoldingInRuleMatch env)
                                        (activeRule (getMode env)) fn
                                        (argInfoAppArgs args) rules
  -- Fire a rule for the function
  = do { checkedTick (RuleFired (ruleName rule))
       ; let cont' = pushSimplifiedArgs zapped_env
                                        (drop (ruleArity rule) args)
                                        call_cont
                     -- (ruleArity rule) says how
                     -- many args the rule consumed

             occ_anald_rhs = occurAnalyseExpr rule_rhs
                 -- See Note [Occurrence-analyse after rule firing]
       ; dump rule rule_rhs
       ; return (Just (zapped_env, occ_anald_rhs, cont')) }
            -- The occ_anald_rhs and cont' are all Out things
            -- hence zapping the environment

  | otherwise  -- No rule fires
  = do { nodump  -- This ensures that an empty file is written
       ; return Nothing }

  where
    dflags     = seDynFlags env
    zapped_env = zapSubstEnv env  -- See Note [zapSubstEnv]

    printRuleModule rule
      = parens (maybe (text "BUILTIN")
                      (pprModuleName . moduleName)
                      (ruleModule rule))

    dump rule rule_rhs
      | dopt Opt_D_dump_rule_rewrites dflags
      = log_rule dflags Opt_D_dump_rule_rewrites "Rule fired" $ vcat
          [ text "Rule:" <+> ftext (ruleName rule)
          , text "Module:" <+>  printRuleModule rule
          , text "Before:" <+> hang (ppr fn) 2 (sep (map ppr args))
          , text "After: " <+> pprCoreExpr rule_rhs
          , text "Cont:  " <+> ppr call_cont ]

      | dopt Opt_D_dump_rule_firings dflags
      = log_rule dflags Opt_D_dump_rule_firings "Rule fired:" $
          ftext (ruleName rule)
            <+> printRuleModule rule

      | otherwise
      = return ()

    nodump
      | dopt Opt_D_dump_rule_rewrites dflags
      = liftIO $ dumpSDoc dflags alwaysQualify Opt_D_dump_rule_rewrites "" empty

      | dopt Opt_D_dump_rule_firings dflags
      = liftIO $ dumpSDoc dflags alwaysQualify Opt_D_dump_rule_firings "" empty

      | otherwise
      = return ()

    log_rule dflags flag hdr details
      = liftIO . dumpSDoc dflags alwaysQualify flag "" $
                   sep [text hdr, nest 4 details]

trySeqRules :: SimplEnv
            -> OutExpr -> InExpr   -- Scrutinee and RHS
            -> SimplCont
            -> SimplM (Maybe (SimplEnv, CoreExpr, SimplCont))
-- See Note [User-defined RULES for seq]
trySeqRules in_env scrut rhs cont
  = do { rule_base <- getSimplRules
       ; tryRules in_env (getRules rule_base seqId) seqId out_args rule_cont }
  where
    no_cast_scrut = drop_casts scrut
    scrut_ty  = exprType no_cast_scrut
    seq_id_ty = idType seqId
    rhs_ty    = substTy in_env (exprType rhs)
    out_args  = [ TyArg { as_arg_ty  = scrut_ty
                        , as_hole_ty = seq_id_ty }
                , TyArg { as_arg_ty  = rhs_ty
                       , as_hole_ty  = piResultTy seq_id_ty scrut_ty }
                , ValArg Omega no_cast_scrut] -- TODO: MattP: Check
    rule_cont = ApplyToVal { sc_dup = NoDup, sc_arg = rhs
                           , sc_env = in_env, sc_cont = cont, sc_weight = Omega}
    -- Lazily evaluated, so we don't do most of this

    drop_casts (Cast e _) = drop_casts e
    drop_casts e          = e

{- Note [User-defined RULES for seq]
~~~~~~~~~~~~~~~~~~~~~~~~~~~~~~~~~~~~
Given
   case (scrut |> co) of _ -> rhs
look for rules that match the expression
   seq @t1 @t2 scrut
where scrut :: t1
      rhs   :: t2

If you find a match, rewrite it, and apply to 'rhs'.

Notice that we can simply drop casts on the fly here, which
makes it more likely that a rule will match.

See Note [User-defined RULES for seq] in MkId.

Note [Occurrence-analyse after rule firing]
~~~~~~~~~~~~~~~~~~~~~~~~~~~~~~~~~~~~~~~~~~~~~
After firing a rule, we occurrence-analyse the instantiated RHS before
simplifying it.  Usually this doesn't make much difference, but it can
be huge.  Here's an example (simplCore/should_compile/T7785)

  map f (map f (map f xs)

= -- Use build/fold form of map, twice
  map f (build (\cn. foldr (mapFB c f) n
                           (build (\cn. foldr (mapFB c f) n xs))))

= -- Apply fold/build rule
  map f (build (\cn. (\cn. foldr (mapFB c f) n xs) (mapFB c f) n))

= -- Beta-reduce
  -- Alas we have no occurrence-analysed, so we don't know
  -- that c is used exactly once
  map f (build (\cn. let c1 = mapFB c f in
                     foldr (mapFB c1 f) n xs))

= -- Use mapFB rule:   mapFB (mapFB c f) g = mapFB c (f.g)
  -- We can do this because (mapFB c n) is a PAP and hence expandable
  map f (build (\cn. let c1 = mapFB c n in
                     foldr (mapFB c (f.f)) n x))

This is not too bad.  But now do the same with the outer map, and
we get another use of mapFB, and t can interact with /both/ remaining
mapFB calls in the above expression.  This is stupid because actually
that 'c1' binding is dead.  The outer map introduces another c2. If
there is a deep stack of maps we get lots of dead bindings, and lots
of redundant work as we repeatedly simplify the result of firing rules.

The easy thing to do is simply to occurrence analyse the result of
the rule firing.  Note that this occ-anals not only the RHS of the
rule, but also the function arguments, which by now are OutExprs.
E.g.
      RULE f (g x) = x+1

Call   f (g BIG)  -->   (\x. x+1) BIG

The rule binders are lambda-bound and applied to the OutExpr arguments
(here BIG) which lack all internal occurrence info.

Is this inefficient?  Not really: we are about to walk over the result
of the rule firing to simplify it, so occurrence analysis is at most
a constant factor.

Possible improvement: occ-anal the rules when putting them in the
database; and in the simplifier just occ-anal the OutExpr arguments.
But that's more complicated and the rule RHS is usually tiny; so I'm
just doing the simple thing.

Historical note: previously we did occ-anal the rules in Rule.hs,
but failed to occ-anal the OutExpr arguments, which led to the
nasty performance problem described above.


Note [Optimising tagToEnum#]
~~~~~~~~~~~~~~~~~~~~~~~~~~~~
If we have an enumeration data type:

  data Foo = A | B | C

Then we want to transform

   case tagToEnum# x of   ==>    case x of
     A -> e1                       DEFAULT -> e1
     B -> e2                       1#      -> e2
     C -> e3                       2#      -> e3

thereby getting rid of the tagToEnum# altogether.  If there was a DEFAULT
alternative we retain it (remember it comes first).  If not the case must
be exhaustive, and we reflect that in the transformed version by adding
a DEFAULT.  Otherwise Lint complains that the new case is not exhaustive.
See #8317.

Note [Rules for recursive functions]
~~~~~~~~~~~~~~~~~~~~~~~~~~~~~~~~~~~~
You might think that we shouldn't apply rules for a loop breaker:
doing so might give rise to an infinite loop, because a RULE is
rather like an extra equation for the function:
     RULE:           f (g x) y = x+y
     Eqn:            f a     y = a-y

But it's too drastic to disable rules for loop breakers.
Even the foldr/build rule would be disabled, because foldr
is recursive, and hence a loop breaker:
     foldr k z (build g) = g k z
So it's up to the programmer: rules can cause divergence


************************************************************************
*                                                                      *
                Rebuilding a case expression
*                                                                      *
************************************************************************

Note [Case elimination]
~~~~~~~~~~~~~~~~~~~~~~~
The case-elimination transformation discards redundant case expressions.
Start with a simple situation:

        case x# of      ===>   let y# = x# in e
          y# -> e

(when x#, y# are of primitive type, of course).  We can't (in general)
do this for algebraic cases, because we might turn bottom into
non-bottom!

The code in SimplUtils.prepareAlts has the effect of generalise this
idea to look for a case where we're scrutinising a variable, and we
know that only the default case can match.  For example:

        case x of
          0#      -> ...
          DEFAULT -> ...(case x of
                         0#      -> ...
                         DEFAULT -> ...) ...

Here the inner case is first trimmed to have only one alternative, the
DEFAULT, after which it's an instance of the previous case.  This
really only shows up in eliminating error-checking code.

Note that SimplUtils.mkCase combines identical RHSs.  So

        case e of       ===> case e of DEFAULT -> r
           True  -> r
           False -> r

Now again the case may be elminated by the CaseElim transformation.
This includes things like (==# a# b#)::Bool so that we simplify
      case ==# a# b# of { True -> x; False -> x }
to just
      x
This particular example shows up in default methods for
comparison operations (e.g. in (>=) for Int.Int32)

Note [Case to let transformation]
~~~~~~~~~~~~~~~~~~~~~~~~~~~~~~~~~
If a case over a lifted type has a single alternative, and is being
used as a strict 'let' (all isDeadBinder bndrs), we may want to do
this transformation:

    case e of r       ===>   let r = e in ...r...
      _ -> ...r...

We treat the unlifted and lifted cases separately:

* Unlifted case: 'e' satisfies exprOkForSpeculation
  (ok-for-spec is needed to satisfy the let/app invariant).
  This turns     case a +# b of r -> ...r...
  into           let r = a +# b in ...r...
  and thence     .....(a +# b)....

  However, if we have
      case indexArray# a i of r -> ...r...
  we might like to do the same, and inline the (indexArray# a i).
  But indexArray# is not okForSpeculation, so we don't build a let
  in rebuildCase (lest it get floated *out*), so the inlining doesn't
  happen either.  Annoying.

* Lifted case: we need to be sure that the expression is already
  evaluated (exprIsHNF).  If it's not already evaluated
      - we risk losing exceptions, divergence or
        user-specified thunk-forcing
      - even if 'e' is guaranteed to converge, we don't want to
        create a thunk (call by need) instead of evaluating it
        right away (call by value)

  However, we can turn the case into a /strict/ let if the 'r' is
  used strictly in the body.  Then we won't lose divergence; and
  we won't build a thunk because the let is strict.
  See also Note [Eliminating redundant seqs]

  NB: absentError satisfies exprIsHNF: see Note [aBSENT_ERROR_ID] in MkCore.
  We want to turn
     case (absentError "foo") of r -> ...MkT r...
  into
     let r = absentError "foo" in ...MkT r...


Note [Eliminating redundant seqs]
~~~~~~~~~~~~~~~~~~~~~~~~~~~~~~~~~
If we have this:
   case x of r { _ -> ..r.. }
where 'r' is used strictly in (..r..), the case is effectively a 'seq'
on 'x', but since 'r' is used strictly anyway, we can safely transform to
   (...x...)

Note that this can change the error behaviour.  For example, we might
transform
    case x of { _ -> error "bad" }
    --> error "bad"
which is might be puzzling if 'x' currently lambda-bound, but later gets
let-bound to (error "good").

Nevertheless, the paper "A semantics for imprecise exceptions" allows
this transformation. If you want to fix the evaluation order, use
'pseq'.  See Trac #8900 for an example where the loss of this
transformation bit us in practice.

See also Note [Empty case alternatives] in CoreSyn.

Just for reference, the original code (added Jan 13) looked like this:
     || case_bndr_evald_next rhs

    case_bndr_evald_next :: CoreExpr -> Bool
      -- See Note [Case binder next]
    case_bndr_evald_next (Var v)         = v == case_bndr
    case_bndr_evald_next (Cast e _)      = case_bndr_evald_next e
    case_bndr_evald_next (App e _)       = case_bndr_evald_next e
    case_bndr_evald_next (Case e _ _ _)  = case_bndr_evald_next e
    case_bndr_evald_next _               = False

(This came up when fixing Trac #7542. See also Note [Eta reduction of
an eval'd function] in CoreUtils.)


Further notes about case elimination
~~~~~~~~~~~~~~~~~~~~~~~~~~~~~~~~~~~~
Consider:       test :: Integer -> IO ()
                test = print

Turns out that this compiles to:
    Print.test
      = \ eta :: Integer
          eta1 :: Void# ->
          case PrelNum.< eta PrelNum.zeroInteger of wild { __DEFAULT ->
          case hPutStr stdout
                 (PrelNum.jtos eta ($w[] @ Char))
                 eta1
          of wild1 { (# new_s, a4 #) -> PrelIO.lvl23 new_s  }}

Notice the strange '<' which has no effect at all. This is a funny one.
It started like this:

f x y = if x < 0 then jtos x
          else if y==0 then "" else jtos x

At a particular call site we have (f v 1).  So we inline to get

        if v < 0 then jtos x
        else if 1==0 then "" else jtos x

Now simplify the 1==0 conditional:

        if v<0 then jtos v else jtos v

Now common-up the two branches of the case:

        case (v<0) of DEFAULT -> jtos v

Why don't we drop the case?  Because it's strict in v.  It's technically
wrong to drop even unnecessary evaluations, and in practice they
may be a result of 'seq' so we *definitely* don't want to drop those.
I don't really know how to improve this situation.
-}

---------------------------------------------------------
--      Eliminate the case if possible

rebuildCase, reallyRebuildCase
   :: SimplEnv
   -> OutExpr          -- Scrutinee
   -> InId             -- Case binder
   -> [InAlt]          -- Alternatives (inceasing order)
   -> SimplCont
   -> SimplM (SimplFloats, OutExpr)

--------------------------------------------------
--      1. Eliminate the case if there's a known constructor
--------------------------------------------------

rebuildCase env scrut case_bndr alts cont
  | Lit lit <- scrut    -- No need for same treatment as constructors
                        -- because literals are inlined more vigorously
  , not (litIsLifted lit)
  = do  { tick (KnownBranch case_bndr)
        ; case findAlt (LitAlt lit) alts of
            Nothing           -> missingAlt env case_bndr alts cont
            Just (_, bs, rhs) -> simple_rhs bs rhs }

  | Just (con, ty_args, other_args) <- exprIsConApp_maybe (getUnfoldingInRuleMatch env) scrut
        -- Works when the scrutinee is a variable with a known unfolding
        -- as well as when it's an explicit constructor application
  = do  { tick (KnownBranch case_bndr)
        ; case findAlt (DataAlt con) alts of
            Nothing  -> missingAlt env case_bndr alts cont
            Just (DEFAULT, bs, rhs) -> simple_rhs bs rhs
            Just (_, bs, rhs)       -> knownCon env scrut con ty_args other_args
                                                case_bndr bs rhs cont
        }
  where
    simple_rhs bs rhs = ASSERT( null bs )
                        do { (floats1, env') <- simplNonRecX env case_bndr scrut
                               -- scrut is a constructor application,
                               -- hence satisfies let/app invariant
                           ; (floats2, expr') <- simplExprF env' rhs cont
                           ; return (floats1 `addFloats` floats2, expr') }


--------------------------------------------------
--      2. Eliminate the case if scrutinee is evaluated
--------------------------------------------------

rebuildCase env scrut case_bndr alts@[(_, bndrs, rhs)] cont
  -- See if we can get rid of the case altogether
  -- See Note [Case elimination]
  -- mkCase made sure that if all the alternatives are equal,
  -- then there is now only one (DEFAULT) rhs

  -- 2a.  Dropping the case altogether, if
  --      a) it binds nothing (so it's really just a 'seq')
  --      b) evaluating the scrutinee has no side effects
  | is_plain_seq
  , exprOkForSideEffects scrut
          -- The entire case is dead, so we can drop it
          -- if the scrutinee converges without having imperative
          -- side effects or raising a Haskell exception
          -- See Note [PrimOp can_fail and has_side_effects] in PrimOp
   = simplExprF env rhs cont

  -- 2b.  Turn the case into a let, if
  --      a) it binds only the case-binder
  --      b) unlifted case: the scrutinee is ok-for-speculation
  --           lifted case: the scrutinee is in HNF (or will later be demanded)
  -- See Note [Case to let transformation]
  | all_dead_bndrs
  , if isUnliftedType (idType case_bndr)
    then exprOkForSpeculation scrut
    else exprIsHNF scrut || scrut_is_demanded_var scrut
  = do { tick (CaseElim case_bndr)
       ; (floats1, env') <- simplNonRecX env case_bndr scrut
       ; (floats2, expr') <- simplExprF env' rhs cont
       ; return (floats1 `addFloats` floats2, expr') }

  -- 2c. Try the seq rules if
  --     a) it binds only the case binder
  --     b) a rule for seq applies
  -- See Note [User-defined RULES for seq] in MkId
  | is_plain_seq
  = do { mb_rule <- trySeqRules env scrut rhs cont
       ; case mb_rule of
           Just (env', rule_rhs, cont') -> simplExprF env' rule_rhs cont'
           Nothing                      -> reallyRebuildCase env scrut case_bndr alts cont }
  where
    all_dead_bndrs = all isDeadBinder bndrs       -- bndrs are [InId]
    is_plain_seq   = all_dead_bndrs && isDeadBinder case_bndr -- Evaluation *only* for effect

    scrut_is_demanded_var :: CoreExpr -> Bool
            -- See Note [Eliminating redundant seqs]
    scrut_is_demanded_var (Cast s _) = scrut_is_demanded_var s
    scrut_is_demanded_var (Var _)    = isStrictDmd (idDemandInfo case_bndr)
    scrut_is_demanded_var _          = False


rebuildCase env scrut case_bndr alts cont
  = reallyRebuildCase env scrut case_bndr alts cont

--------------------------------------------------
--      3. Catch-all case
--------------------------------------------------

reallyRebuildCase env scrut case_bndr alts cont
  | not (sm_case_case (getMode env))
  = do { case_expr <- simplAlts env scrut case_bndr alts
                                (mkBoringStop (contHoleType cont))
       ; rebuild env case_expr cont }

  | otherwise
  = do { (floats, cont') <- mkDupableCaseCont env alts cont
       ; case_expr <- simplAlts (env `setInScopeFromF` floats)
                                scrut case_bndr alts cont'
       ; return (floats, case_expr) }

{-
simplCaseBinder checks whether the scrutinee is a variable, v.  If so,
try to eliminate uses of v in the RHSs in favour of case_bndr; that
way, there's a chance that v will now only be used once, and hence
inlined.

Historical note: we use to do the "case binder swap" in the Simplifier
so there were additional complications if the scrutinee was a variable.
Now the binder-swap stuff is done in the occurrence analyser; see
OccurAnal Note [Binder swap].

Note [knownCon occ info]
~~~~~~~~~~~~~~~~~~~~~~~~
If the case binder is not dead, then neither are the pattern bound
variables:
        case <any> of x { (a,b) ->
        case x of { (p,q) -> p } }
Here (a,b) both look dead, but come alive after the inner case is eliminated.
The point is that we bring into the envt a binding
        let x = (a,b)
after the outer case, and that makes (a,b) alive.  At least we do unless
the case binder is guaranteed dead.

Note [Case alternative occ info]
~~~~~~~~~~~~~~~~~~~~~~~~~~~~~~~~
When we are simply reconstructing a case (the common case), we always
zap the occurrence info on the binders in the alternatives.  Even
if the case binder is dead, the scrutinee is usually a variable, and *that*
can bring the case-alternative binders back to life.
See Note [Add unfolding for scrutinee]

Note [Improving seq]
~~~~~~~~~~~~~~~~~~~
Consider
        type family F :: * -> *
        type instance F Int = Int

We'd like to transform
        case e of (x :: F Int) { DEFAULT -> rhs }
===>
        case e `cast` co of (x'::Int)
           I# x# -> let x = x' `cast` sym co
                    in rhs

so that 'rhs' can take advantage of the form of x'.  Notice that Note
[Case of cast] (in OccurAnal) may then apply to the result.

We'd also like to eliminate empty types (Trac #13468). So if

    data Void
    type instance F Bool = Void

then we'd like to transform
        case (x :: F Bool) of { _ -> error "urk" }
===>
        case (x |> co) of (x' :: Void) of {}

Nota Bene: we used to have a built-in rule for 'seq' that dropped
casts, so that
    case (x |> co) of { _ -> blah }
dropped the cast; in order to improve the chances of trySeqRules
firing.  But that works in the /opposite/ direction to Note [Improving
seq] so there's a danger of flip/flopping.  Better to make trySeqRules
insensitive to the cast, which is now is.

The need for [Improving seq] showed up in Roman's experiments.  Example:
  foo :: F Int -> Int -> Int
  foo t n = t `seq` bar n
     where
       bar 0 = 0
       bar n = bar (n - case t of TI i -> i)
Here we'd like to avoid repeated evaluating t inside the loop, by
taking advantage of the `seq`.

At one point I did transformation in LiberateCase, but it's more
robust here.  (Otherwise, there's a danger that we'll simply drop the
'seq' altogether, before LiberateCase gets to see it.)
-}

simplAlts :: SimplEnv
          -> OutExpr         -- Scrutinee
          -> InId            -- Case binder
          -> [InAlt]         -- Non-empty
          -> SimplCont
          -> SimplM OutExpr  -- Returns the complete simplified case expression

simplAlts env0 scrut case_bndr alts cont'
  = do  { traceSmpl "simplAlts" (vcat [ ppr case_bndr
                                      , text "cont':" <+> ppr cont'
                                      , text "in_scope" <+> ppr (seInScope env0) ])
        ; (env1, case_bndr1) <- simplBinder env0 case_bndr
        ; let case_bndr2 = case_bndr1 `setIdUnfolding` evaldUnfolding
              env2       = modifyInScope env1 case_bndr2
              -- See Note [Case binder evaluated-ness]

        ; fam_envs <- getFamEnvs
        ; (alt_env', scrut', case_bndr') <- improveSeq fam_envs env2 scrut
                                                       case_bndr case_bndr2 alts

        ; (imposs_deflt_cons, in_alts) <- prepareAlts scrut' case_bndr' alts
          -- NB: it's possible that the returned in_alts is empty: this is handled
          -- by the caller (rebuildCase) in the missingAlt function

        ; alts' <- mapM (simplAlt alt_env' (Just scrut') imposs_deflt_cons case_bndr' cont') in_alts
        ; -- pprTrace "simplAlts" (ppr case_bndr $$ ppr alts_ty $$ ppr alts_ty' $$ ppr alts $$ ppr cont') $

        ; let alts_ty' = contResultType cont'
        -- See Note [Avoiding space leaks in OutType]
        ; seqType alts_ty' `seq`
          mkCase (seDynFlags env0) scrut' case_bndr' alts_ty' alts' }


------------------------------------
improveSeq :: (FamInstEnv, FamInstEnv) -> SimplEnv
           -> OutExpr -> InId -> OutId -> [InAlt]
           -> SimplM (SimplEnv, OutExpr, OutId)
-- Note [Improving seq]
improveSeq fam_envs env scrut case_bndr case_bndr1 [(DEFAULT,_,_)]
  | Just (co, ty2) <- topNormaliseType_maybe fam_envs (idType case_bndr1)
  = do { case_bndr2 <- newId (fsLit "nt") Omega ty2 -- TODO: arnaud: yet another place where it's not obvious to choose the multiplicity
        ; let rhs  = DoneEx (Var case_bndr2 `Cast` mkSymCo co) Nothing
              env2 = extendIdSubst env case_bndr rhs
        ; return (env2, scrut `Cast` co, case_bndr2) }

improveSeq _ env scrut _ case_bndr1 _
  = return (env, scrut, case_bndr1)


------------------------------------
simplAlt :: SimplEnv
         -> Maybe OutExpr  -- The scrutinee
         -> [AltCon]       -- These constructors can't be present when
                           -- matching the DEFAULT alternative
         -> OutId          -- The case binder
         -> SimplCont
         -> InAlt
         -> SimplM OutAlt

simplAlt env _ imposs_deflt_cons case_bndr' cont' (DEFAULT, bndrs, rhs)
  = ASSERT( null bndrs )
    do  { let env' = addBinderUnfolding env case_bndr'
                                        (mkOtherCon imposs_deflt_cons)
                -- Record the constructors that the case-binder *can't* be.
        ; rhs' <- simplExprC env' rhs cont'
        ; return (DEFAULT, [], rhs') }

simplAlt env scrut' _ case_bndr' cont' (LitAlt lit, bndrs, rhs)
  = ASSERT( null bndrs )
    do  { env' <- addAltUnfoldings env scrut' case_bndr' (Lit lit)
        ; rhs' <- simplExprC env' rhs cont'
        ; return (LitAlt lit, [], rhs') }

simplAlt env scrut' _ case_bndr' cont' (DataAlt con, vs, rhs)
  = do  {       -- Deal with the pattern-bound variables
                -- Mark the ones that are in ! positions in the
                -- data constructor as certainly-evaluated.
                -- NB: simplLamBinders preserves this eval info
        ; let vs_with_evals = add_evals (dataConRepStrictness con)
        ; (env', vs') <- simplLamBndrs env vs_with_evals

                -- Bind the case-binder to (con args)
        ; let inst_tys' = tyConAppArgs (idType case_bndr')
              con_app :: OutExpr
              con_app   = mkConApp2 con inst_tys' vs'

        ; env'' <- addAltUnfoldings env' scrut' case_bndr' con_app
        ; rhs' <- simplExprC env'' rhs cont'
        ; return (DataAlt con, vs', rhs') }
  where
        -- add_evals records the evaluated-ness of the bound variables of
        -- a case pattern.  This is *important*.  Consider
        --      data T = T !Int !Int
        --
        --      case x of { T a b -> T (a+1) b }
        --
        -- We really must record that b is already evaluated so that we don't
        -- go and re-evaluate it when constructing the result.
        -- See Note [Data-con worker strictness] in MkId.hs
    add_evals the_strs
        = go vs the_strs
        where
          go [] [] = []
          go (v:vs') strs | isTyVar v = v : go vs' strs
          go (v:vs') (str:strs) = zap str v : go vs' strs
          go _ _ = pprPanic "cat_evals"
                    (ppr con $$
                     ppr vs  $$
                     ppr_with_length the_strs $$
                     ppr_with_length (dataConRepArgTys con) $$
                     ppr_with_length (dataConRepStrictness con))
            where
              ppr_with_length list
                = ppr list <+> parens (text "length =" <+> ppr (length list))
                                    -- NB: If this panic triggers, note that
                                    -- NoStrictnessMark doesn't print!

          zap str v = setCaseBndrEvald str $ -- Add eval'dness info
                      zapIdOccInfo v         -- And kill occ info;
                                             -- see Note [Case alternative occ info]

addAltUnfoldings :: SimplEnv -> Maybe OutExpr -> OutId -> OutExpr -> SimplM SimplEnv
addAltUnfoldings env scrut case_bndr con_app
  = do { let con_app_unf = mk_simple_unf con_app
             env1 = addBinderUnfolding env case_bndr con_app_unf

             -- See Note [Add unfolding for scrutinee]
             env2 = case scrut of
                      Just (Var v)           -> addBinderUnfolding env1 v con_app_unf
                      Just (Cast (Var v) co) -> addBinderUnfolding env1 v $
                                                mk_simple_unf (Cast con_app (mkSymCo co))
                      _                      -> env1

       ; traceSmpl "addAltUnf" (vcat [ppr case_bndr <+> ppr scrut, ppr con_app])
       ; return env2 }
  where
    mk_simple_unf = mkSimpleUnfolding (seDynFlags env)

addBinderUnfolding :: SimplEnv -> Id -> Unfolding -> SimplEnv
addBinderUnfolding env bndr unf
  | debugIsOn, Just tmpl <- maybeUnfoldingTemplate unf
  = WARN( not (eqType (idType bndr) (exprType tmpl)),
          ppr bndr $$ ppr (idType bndr) $$ ppr tmpl $$ ppr (exprType tmpl) )
    modifyInScope env (bndr `setIdUnfolding` unf)

  | otherwise
  = modifyInScope env (bndr `setIdUnfolding` unf)

zapBndrOccInfo :: Bool -> Id -> Id
-- Consider  case e of b { (a,b) -> ... }
-- Then if we bind b to (a,b) in "...", and b is not dead,
-- then we must zap the deadness info on a,b
zapBndrOccInfo keep_occ_info pat_id
  | keep_occ_info = pat_id
  | otherwise     = zapIdOccInfo pat_id

{- Note [Case binder evaluated-ness]
~~~~~~~~~~~~~~~~~~~~~~~~~~~~~~~~~~~~
We pin on a (OtherCon []) unfolding to the case-binder of a Case,
even though it'll be over-ridden in every case alternative with a more
informative unfolding.  Why?  Because suppose a later, less clever, pass
simply replaces all occurrences of the case binder with the binder itself;
then Lint may complain about the let/app invariant.  Example
    case e of b { DEFAULT -> let v = reallyUnsafePtrEq# b y in ....
                ; K       -> blah }

The let/app invariant requires that y is evaluated in the call to
reallyUnsafePtrEq#, which it is.  But we still want that to be true if we
propagate binders to occurrences.

This showed up in Trac #13027.

Note [Add unfolding for scrutinee]
~~~~~~~~~~~~~~~~~~~~~~~~~~~~~~~~~~
In general it's unlikely that a variable scrutinee will appear
in the case alternatives   case x of { ...x unlikely to appear... }
because the binder-swap in OccAnal has got rid of all such occurrences
See Note [Binder swap] in OccAnal.

BUT it is still VERY IMPORTANT to add a suitable unfolding for a
variable scrutinee, in simplAlt.  Here's why
   case x of y
     (a,b) -> case b of c
                I# v -> ...(f y)...
There is no occurrence of 'b' in the (...(f y)...).  But y gets
the unfolding (a,b), and *that* mentions b.  If f has a RULE
    RULE f (p, I# q) = ...
we want that rule to match, so we must extend the in-scope env with a
suitable unfolding for 'y'.  It's *essential* for rule matching; but
it's also good for case-elimintation -- suppose that 'f' was inlined
and did multi-level case analysis, then we'd solve it in one
simplifier sweep instead of two.

Exactly the same issue arises in SpecConstr;
see Note [Add scrutinee to ValueEnv too] in SpecConstr

HOWEVER, given
  case x of y { Just a -> r1; Nothing -> r2 }
we do not want to add the unfolding x -> y to 'x', which might seem cool,
since 'y' itself has different unfoldings in r1 and r2.  Reason: if we
did that, we'd have to zap y's deadness info and that is a very useful
piece of information.

So instead we add the unfolding x -> Just a, and x -> Nothing in the
respective RHSs.


************************************************************************
*                                                                      *
\subsection{Known constructor}
*                                                                      *
************************************************************************

We are a bit careful with occurrence info.  Here's an example

        (\x* -> case x of (a*, b) -> f a) (h v, e)

where the * means "occurs once".  This effectively becomes
        case (h v, e) of (a*, b) -> f a)
and then
        let a* = h v; b = e in f a
and then
        f (h v)

All this should happen in one sweep.
-}

knownCon :: SimplEnv
         -> OutExpr                             -- The scrutinee
         -> DataCon -> [OutType] -> [OutExpr]   -- The scrutinee (in pieces)
         -> InId -> [InBndr] -> InExpr          -- The alternative
         -> SimplCont
         -> SimplM (SimplFloats, OutExpr)

knownCon env scrut dc dc_ty_args dc_args bndr bs rhs cont
  = do  { (floats1, env1)  <- bind_args env bs dc_args
        ; (floats2, env2) <- bind_case_bndr env1
        ; (floats3, expr') <- simplExprF env2 rhs cont
        ; return (floats1 `addFloats` floats2 `addFloats` floats3, expr') }
  where
    zap_occ = zapBndrOccInfo (isDeadBinder bndr)    -- bndr is an InId

                  -- Ugh!
    bind_args env' [] _  = return (emptyFloats env', env')

    bind_args env' (b:bs') (Type ty : args)
      = ASSERT( isTyVar b )
        bind_args (extendTvSubst env' b ty) bs' args

    bind_args env' (b:bs') (Coercion co : args)
      = ASSERT( isCoVar b )
        bind_args (extendCvSubst env' b co) bs' args

    bind_args env' (b:bs') (arg : args)
      = ASSERT( isId b )
        do { let b' = zap_occ b
             -- Note that the binder might be "dead", because it doesn't
             -- occur in the RHS; and simplNonRecX may therefore discard
             -- it via postInlineUnconditionally.
             -- Nevertheless we must keep it if the case-binder is alive,
             -- because it may be used in the con_app.  See Note [knownCon occ info]
           ; (floats1, env2) <- simplNonRecX env' b' arg  -- arg satisfies let/app invariant
           ; (floats2, env3)  <- bind_args env2 bs' args
           ; return (floats1 `addFloats` floats2, env3) }

    bind_args _ _ _ =
      pprPanic "bind_args" $ ppr dc $$ ppr bs $$ ppr dc_args $$
                             text "scrut:" <+> ppr scrut

       -- It's useful to bind bndr to scrut, rather than to a fresh
       -- binding      x = Con arg1 .. argn
       -- because very often the scrut is a variable, so we avoid
       -- creating, and then subsequently eliminating, a let-binding
       -- BUT, if scrut is a not a variable, we must be careful
       -- about duplicating the arg redexes; in that case, make
       -- a new con-app from the args
    bind_case_bndr env
      | isDeadBinder bndr   = return (emptyFloats env, env)
      | exprIsTrivial scrut = return (emptyFloats env
                                     , extendIdSubst env bndr (DoneEx scrut Nothing))
      | otherwise           = do { dc_args <- mapM (simplVar env) bs
                                         -- dc_ty_args are aready OutTypes,
                                         -- but bs are InBndrs
                                 ; let con_app = Var (dataConWorkId dc)
                                                 `mkTyApps` dc_ty_args
                                                 `mkApps`   dc_args
                                 ; simplNonRecX env bndr con_app }

-------------------
missingAlt :: SimplEnv -> Id -> [InAlt] -> SimplCont
           -> SimplM (SimplFloats, OutExpr)
                -- This isn't strictly an error, although it is unusual.
                -- It's possible that the simplifier might "see" that
                -- an inner case has no accessible alternatives before
                -- it "sees" that the entire branch of an outer case is
                -- inaccessible.  So we simply put an error case here instead.
missingAlt env case_bndr _ cont
  = WARN( True, text "missingAlt" <+> ppr case_bndr )
    -- See Note [Avoiding space leaks in OutType]
    let cont_ty = contResultType cont
    in seqType cont_ty `seq`
       return (emptyFloats env, mkImpossibleExpr cont_ty)

{-
************************************************************************
*                                                                      *
\subsection{Duplicating continuations}
*                                                                      *
************************************************************************

Consider
  let x* = case e of { True -> e1; False -> e2 }
  in b
where x* is a strict binding.  Then mkDupableCont will be given
the continuation
   case [] of { True -> e1; False -> e2 } ; let x* = [] in b ; stop
and will split it into
   dupable:      case [] of { True -> $j1; False -> $j2 } ; stop
   join floats:  $j1 = e1, $j2 = e2
   non_dupable:  let x* = [] in b; stop

Putting this back together would give
   let x* = let { $j1 = e1; $j2 = e2 } in
            case e of { True -> $j1; False -> $j2 }
   in b
(Of course we only do this if 'e' wants to duplicate that continuation.)
Note how important it is that the new join points wrap around the
inner expression, and not around the whole thing.

In contrast, any let-bindings introduced by mkDupableCont can wrap
around the entire thing.

Note [Bottom alternatives]
~~~~~~~~~~~~~~~~~~~~~~~~~~
When we have
     case (case x of { A -> error .. ; B -> e; C -> error ..)
       of alts
then we can just duplicate those alts because the A and C cases
will disappear immediately.  This is more direct than creating
join points and inlining them away.  See Trac #4930.
-}

--------------------
mkDupableCaseCont :: SimplEnv -> [InAlt] -> SimplCont
                  -> SimplM (SimplFloats, SimplCont)
mkDupableCaseCont env alts cont
  | altsWouldDup alts = mkDupableCont env cont
  | otherwise         = return (emptyFloats env, cont)

altsWouldDup :: [InAlt] -> Bool -- True iff strictly > 1 non-bottom alternative
altsWouldDup []  = False        -- See Note [Bottom alternatives]
altsWouldDup [_] = False
altsWouldDup (alt:alts)
  | is_bot_alt alt = altsWouldDup alts
  | otherwise      = not (all is_bot_alt alts)
  where
    is_bot_alt (_,_,rhs) = exprIsBottom rhs

-------------------------
mkDupableCont :: SimplEnv -> SimplCont
              -> SimplM ( SimplFloats  -- Incoming SimplEnv augmented with
                                       --   extra let/join-floats and in-scope variables
                        , SimplCont)   -- dup_cont: duplicable continuation

mkDupableCont env cont
  | contIsDupable cont
  = return (emptyFloats env, cont)

mkDupableCont _ (Stop {}) = panic "mkDupableCont"     -- Handled by previous eqn

mkDupableCont env (CastIt ty cont)
  = do  { (floats, cont') <- mkDupableCont env cont
        ; return (floats, CastIt ty cont') }

-- Duplicating ticks for now, not sure if this is good or not
mkDupableCont env (TickIt t cont)
  = do  { (floats, cont') <- mkDupableCont env cont
        ; return (floats, TickIt t cont') }

mkDupableCont env (StrictBind { sc_bndr = bndr, sc_bndrs = bndrs
                              , sc_body = body, sc_env = se, sc_cont = cont})
  -- See Note [Duplicating StrictBind]
  = do { let sb_env = se `setInScopeFromE` env
       ; (sb_env1, bndr') <- simplBinder sb_env bndr
       ; (floats1, join_inner) <- simplLam sb_env1 bndrs body cont
          -- No need to use mkDupableCont before simplLam; we
          -- use cont once here, and then share the result if necessary

       ; let join_body = wrapFloats floats1 join_inner
             res_ty    = contResultType cont

       ; (floats2, body2)
            <- if exprIsDupable (seDynFlags env) join_body
               then return (emptyFloats env, join_body)
               else do { join_bndr <- newJoinId [bndr'] res_ty
                       ; let join_call = App (Var join_bndr) (Var bndr')
                             join_rhs  = Lam (setOneShotLambda bndr') join_body
                             join_bind = NonRec join_bndr join_rhs
                             floats    = emptyFloats env `extendFloats` join_bind
                       ; return (floats, join_call) }
       ; return ( floats2
                , StrictBind { sc_bndr = bndr', sc_bndrs = []
                             , sc_body = body2
                             , sc_env  = zapSubstEnv se `setInScopeFromF` floats2
                                         -- See Note [StaticEnv invariant] in SimplUtils
                             , sc_dup  = OkToDup
                             , sc_cont = mkBoringStop res_ty } ) }

mkDupableCont env (StrictArg { sc_fun = info, sc_cci = cci, sc_cont = cont })
        -- See Note [Duplicating StrictArg]
        -- NB: sc_dup /= OkToDup; that is caught earlier by contIsDupable
  = do { (floats1, cont') <- mkDupableCont env cont
       ; (floats_s, args') <- mapAndUnzipM (makeTrivialArg (getMode env))
                                           (ai_args info)
       ; return ( foldl addLetFloats floats1 floats_s
                , StrictArg { sc_fun = info { ai_args = args' }
                            , sc_cci = cci
                            , sc_cont = cont'
                            , sc_dup = OkToDup
                            , sc_weight = Omega } ) }

mkDupableCont env (ApplyToTy { sc_cont = cont
                             , sc_arg_ty = arg_ty, sc_hole_ty = hole_ty })
  = do  { (floats, cont') <- mkDupableCont env cont
        ; return (floats, ApplyToTy { sc_cont = cont'
                                    , sc_arg_ty = arg_ty, sc_hole_ty = hole_ty }) }

mkDupableCont env (ApplyToVal { sc_arg = arg, sc_dup = dup
                              , sc_env = se, sc_cont = cont })
  =     -- e.g.         [...hole...] (...arg...)
        --      ==>
        --              let a = ...arg...
        --              in [...hole...] a
        -- NB: sc_dup /= OkToDup; that is caught earlier by contIsDupable
    do  { (floats1, cont') <- mkDupableCont env cont
        ; let env' = env `setInScopeFromF` floats1
        ; (_, se', arg') <- simplArg env' dup se arg
        ; (let_floats2, arg'') <- makeTrivial (getMode env) NotTopLevel (fsLit "karg") arg'
        ; let all_floats = floats1 `addLetFloats` let_floats2
        ; return ( all_floats
                 , ApplyToVal { sc_arg = arg''
                              , sc_env = se' `setInScopeFromF` all_floats
                                         -- Ensure that sc_env includes the free vars of
                                         -- arg'' in its in-scope set, even if makeTrivial
                                         -- has turned arg'' into a fresh variable
                                         -- See Note [StaticEnv invariant] in SimplUtils
                              , sc_dup = OkToDup, sc_cont = cont', sc_weight = Omega }) }

mkDupableCont env (Select { sc_bndr = case_bndr, sc_alts = alts
                          , sc_env = se, sc_cont = cont })
  =     -- e.g.         (case [...hole...] of { pi -> ei })
        --      ===>
        --              let ji = \xij -> ei
        --              in case [...hole...] of { pi -> ji xij }
        -- NB: sc_dup /= OkToDup; that is caught earlier by contIsDupable
    do  { tick (CaseOfCase case_bndr)
        ; (floats, alt_cont) <- mkDupableCaseCont env alts cont
                -- NB: We call mkDupableCaseCont here to make cont duplicable
                --     (if necessary, depending on the number of alts)
                -- And this is important: see Note [Fusing case continuations]

        ; let alt_env = se `setInScopeFromF` floats
        ; (alt_env', case_bndr') <- simplBinder alt_env case_bndr
        ; alts' <- mapM (simplAlt alt_env' Nothing [] case_bndr' alt_cont) alts
        -- Safe to say that there are no handled-cons for the DEFAULT case
                -- NB: simplBinder does not zap deadness occ-info, so
                -- a dead case_bndr' will still advertise its deadness
                -- This is really important because in
                --      case e of b { (# p,q #) -> ... }
                -- b is always dead, and indeed we are not allowed to bind b to (# p,q #),
                -- which might happen if e was an explicit unboxed pair and b wasn't marked dead.
                -- In the new alts we build, we have the new case binder, so it must retain
                -- its deadness.
        -- NB: we don't use alt_env further; it has the substEnv for
        --     the alternatives, and we don't want that

        ; (join_floats, alts'') <- mapAccumLM (mkDupableAlt (seDynFlags env) case_bndr')
                                              emptyJoinFloats alts'

        ; let all_floats = floats `addJoinFloats` join_floats
                           -- Note [Duplicated env]
        ; return (all_floats
                 , Select { sc_dup  = OkToDup
                          , sc_bndr = case_bndr'
                          , sc_alts = alts''
                          , sc_env  = zapSubstEnv se `setInScopeFromF` all_floats
                                      -- See Note [StaticEnv invariant] in SimplUtils
                          , sc_cont = mkBoringStop (contResultType cont) } ) }

mkDupableAlt :: DynFlags -> OutId
             -> JoinFloats -> OutAlt
             -> SimplM (JoinFloats, OutAlt)
mkDupableAlt dflags case_bndr jfloats (con, bndrs', rhs')
  | exprIsDupable dflags rhs'  -- Note [Small alternative rhs]
  = return (jfloats, (con, bndrs', rhs'))

  | otherwise
  = do  { let rhs_ty'  = exprType rhs'
              scrut_ty = idType case_bndr
              case_bndr_w_unf
                = case con of
                      DEFAULT    -> case_bndr
                      DataAlt dc -> setIdUnfolding case_bndr unf
                          where
                                 -- See Note [Case binders and join points]
                             unf = mkInlineUnfolding rhs
                             rhs = mkConApp2 dc (tyConAppArgs scrut_ty) bndrs'

                      LitAlt {} -> WARN( True, text "mkDupableAlt"
                                                <+> ppr case_bndr <+> ppr con )
                                   case_bndr
                           -- The case binder is alive but trivial, so why has
                           -- it not been substituted away?

              final_bndrs'
                | isDeadBinder case_bndr = filter abstract_over bndrs'
                | otherwise              = bndrs' ++ [case_bndr_w_unf]

              abstract_over bndr
                  | isTyVar bndr = True -- Abstract over all type variables just in case
                  | otherwise    = not (isDeadBinder bndr)
                        -- The deadness info on the new Ids is preserved by simplBinders
              final_args = varsToCoreExprs final_bndrs'
                           -- Note [Join point abstraction]

                -- We make the lambdas into one-shot-lambdas.  The
                -- join point is sure to be applied at most once, and doing so
                -- prevents the body of the join point being floated out by
                -- the full laziness pass
              really_final_bndrs     = map one_shot final_bndrs'
              one_shot v | isId v    = setOneShotLambda v
                         | otherwise = v
              join_rhs   = mkLams really_final_bndrs rhs'

        --; pprTrace "newJoin" (ppr (mkLamTypes final_bndrs' rhs_ty')
          --                    $$ ppr join_rhs
          --                    $$ ppr (exprType join_rhs)) (return ())
        ; join_bndr <- newJoinId final_bndrs' rhs_ty' -- arnaud: check this call to newJoinId it used to be Omega

        ; let join_call = mkApps (Var join_bndr) final_args
              alt'      = (con, bndrs', join_call)

        ; return ( jfloats `addJoinFlts` unitJoinFloat (NonRec join_bndr join_rhs)
                 , alt') }
                -- See Note [Duplicated env]

{-
Note [Fusing case continuations]
~~~~~~~~~~~~~~~~~~~~~~~~~~~~~~~~
It's important to fuse two successive case continuations when the
first has one alternative.  That's why we call prepareCaseCont here.
Consider this, which arises from thunk splitting (see Note [Thunk
splitting] in WorkWrap):

      let
        x* = case (case v of {pn -> rn}) of
               I# a -> I# a
      in body

The simplifier will find
    (Var v) with continuation
            Select (pn -> rn) (
            Select [I# a -> I# a] (
            StrictBind body Stop

So we'll call mkDupableCont on
   Select [I# a -> I# a] (StrictBind body Stop)
There is just one alternative in the first Select, so we want to
simplify the rhs (I# a) with continuation (StrictBind body Stop)
Supposing that body is big, we end up with
          let $j a = <let x = I# a in body>
          in case v of { pn -> case rn of
                                 I# a -> $j a }
This is just what we want because the rn produces a box that
the case rn cancels with.

See Trac #4957 a fuller example.

Note [Case binders and join points]
~~~~~~~~~~~~~~~~~~~~~~~~~~~~~~~~~~~
Consider this
   case (case .. ) of c {
     I# c# -> ....c....

If we make a join point with c but not c# we get
  $j = \c -> ....c....

But if later inlining scrutinises the c, thus

  $j = \c -> ... case c of { I# y -> ... } ...

we won't see that 'c' has already been scrutinised.  This actually
happens in the 'tabulate' function in wave4main, and makes a significant
difference to allocation.

An alternative plan is this:

   $j = \c# -> let c = I# c# in ...c....

but that is bad if 'c' is *not* later scrutinised.

So instead we do both: we pass 'c' and 'c#' , and record in c's inlining
(a stable unfolding) that it's really I# c#, thus

   $j = \c# -> \c[=I# c#] -> ...c....

Absence analysis may later discard 'c'.

NB: take great care when doing strictness analysis;
    see Note [Lambda-bound unfoldings] in DmdAnal.

Also note that we can still end up passing stuff that isn't used.  Before
strictness analysis we have
   let $j x y c{=(x,y)} = (h c, ...)
   in ...
After strictness analysis we see that h is strict, we end up with
   let $j x y c{=(x,y)} = ($wh x y, ...)
and c is unused.

Note [Duplicated env]
~~~~~~~~~~~~~~~~~~~~~
Some of the alternatives are simplified, but have not been turned into a join point
So they *must* have a zapped subst-env.  So we can't use completeNonRecX to
bind the join point, because it might to do PostInlineUnconditionally, and
we'd lose that when zapping the subst-env.  We could have a per-alt subst-env,
but zapping it (as we do in mkDupableCont, the Select case) is safe, and
at worst delays the join-point inlining.

Note [Small alternative rhs]
~~~~~~~~~~~~~~~~~~~~~~~~~~~~
It is worth checking for a small RHS because otherwise we
get extra let bindings that may cause an extra iteration of the simplifier to
inline back in place.  Quite often the rhs is just a variable or constructor.
The Ord instance of Maybe in PrelMaybe.hs, for example, took several extra
iterations because the version with the let bindings looked big, and so wasn't
inlined, but after the join points had been inlined it looked smaller, and so
was inlined.

NB: we have to check the size of rhs', not rhs.
Duplicating a small InAlt might invalidate occurrence information
However, if it *is* dupable, we return the *un* simplified alternative,
because otherwise we'd need to pair it up with an empty subst-env....
but we only have one env shared between all the alts.
(Remember we must zap the subst-env before re-simplifying something).
Rather than do this we simply agree to re-simplify the original (small) thing later.

Note [Funky mkLamTypes]
~~~~~~~~~~~~~~~~~~~~~~
Notice the funky mkLamTypes.  If the constructor has existentials
it's possible that the join point will be abstracted over
type variables as well as term variables.
 Example:  Suppose we have
        data T = forall t.  C [t]
 Then faced with
        case (case e of ...) of
            C t xs::[t] -> rhs
 We get the join point
        let j :: forall t. [t] -> ...
            j = /\t \xs::[t] -> rhs
        in
        case (case e of ...) of
            C t xs::[t] -> j t xs

Note [Duplicating StrictArg]
~~~~~~~~~~~~~~~~~~~~~~~~~~~~
We make a StrictArg duplicable simply by making all its
stored-up arguments (in sc_fun) trivial, by let-binding
them.  Thus:
        f E [..hole..]
        ==>     let a = E
                in f a [..hole..]
Now if the thing in the hole is a case expression (which is when
we'll call mkDupableCont), we'll push the function call into the
branches, which is what we want.  Now RULES for f may fire, and
call-pattern specialisation.  Here's an example from Trac #3116
     go (n+1) (case l of
                 1  -> bs'
                 _  -> Chunk p fpc (o+1) (l-1) bs')
If we can push the call for 'go' inside the case, we get
call-pattern specialisation for 'go', which is *crucial* for
this program.

Here is the (&&) example:
        && E (case x of { T -> F; F -> T })
  ==>   let a = E in
        case x of { T -> && a F; F -> && a T }
Much better!

Notice that
  * Arguments to f *after* the strict one are handled by
    the ApplyToVal case of mkDupableCont.  Eg
        f [..hole..] E

  * We can only do the let-binding of E because the function
    part of a StrictArg continuation is an explicit syntax
    tree.  In earlier versions we represented it as a function
    (CoreExpr -> CoreEpxr) which we couldn't take apart.

Historical aide: previously we did this (where E is a
big argument:
        f E [..hole..]
        ==>     let $j = \a -> f E a
                in $j [..hole..]

But this is terrible! Here's an example:
        && E (case x of { T -> F; F -> T })
Now, && is strict so we end up simplifying the case with
an ArgOf continuation.  If we let-bind it, we get
        let $j = \v -> && E v
        in simplExpr (case x of { T -> F; F -> T })
                     (ArgOf (\r -> $j r)
And after simplifying more we get
        let $j = \v -> && E v
        in case x of { T -> $j F; F -> $j T }
Which is a Very Bad Thing


Note [Duplicating StrictBind]
~~~~~~~~~~~~~~~~~~~~~~~~~~~~~
We make a StrictBind duplicable in a very similar way to
that for case expressions.  After all,
   let x* = e in b   is similar to    case e of x -> b

So we potentially make a join-point for the body, thus:
   let x = [] in b   ==>   join j x = b
                           in let x = [] in j x


Note [Join point abstraction]  Historical note
~~~~~~~~~~~~~~~~~~~~~~~~~~~~
NB: This note is now historical, describing how (in the past) we used
to add a void argument to nullary join points.  But now that "join
point" is not a fuzzy concept but a formal syntactic construct (as
distinguished by the JoinId constructor of IdDetails), each of these
concerns is handled separately, with no need for a vestigial extra
argument.

Join points always have at least one value argument,
for several reasons

* If we try to lift a primitive-typed something out
  for let-binding-purposes, we will *caseify* it (!),
  with potentially-disastrous strictness results.  So
  instead we turn it into a function: \v -> e
  where v::Void#.  The value passed to this function is void,
  which generates (almost) no code.

* CPR.  We used to say "&& isUnliftedType rhs_ty'" here, but now
  we make the join point into a function whenever used_bndrs'
  is empty.  This makes the join-point more CPR friendly.
  Consider:       let j = if .. then I# 3 else I# 4
                  in case .. of { A -> j; B -> j; C -> ... }

  Now CPR doesn't w/w j because it's a thunk, so
  that means that the enclosing function can't w/w either,
  which is a lose.  Here's the example that happened in practice:
          kgmod :: Int -> Int -> Int
          kgmod x y = if x > 0 && y < 0 || x < 0 && y > 0
                      then 78
                      else 5

* Let-no-escape.  We want a join point to turn into a let-no-escape
  so that it is implemented as a jump, and one of the conditions
  for LNE is that it's not updatable.  In CoreToStg, see
  Note [What is a non-escaping let]

* Floating.  Since a join point will be entered once, no sharing is
  gained by floating out, but something might be lost by doing
  so because it might be allocated.

I have seen a case alternative like this:
        True -> \v -> ...
It's a bit silly to add the realWorld dummy arg in this case, making
        $j = \s v -> ...
           True -> $j s
(the \v alone is enough to make CPR happy) but I think it's rare

There's a slight infelicity here: we pass the overall
case_bndr to all the join points if it's used in *any* RHS,
because we don't know its usage in each RHS separately



************************************************************************
*                                                                      *
                    Unfoldings
*                                                                      *
************************************************************************
-}

simplLetUnfolding :: SimplEnv-> TopLevelFlag
                  -> MaybeJoinCont
                  -> InId
                  -> OutExpr -> OutType
                  -> Unfolding -> SimplM Unfolding
simplLetUnfolding env top_lvl cont_mb id new_rhs rhs_ty unf
  | isStableUnfolding unf
  = simplStableUnfolding env top_lvl cont_mb id unf rhs_ty
  | isExitJoinId id
  = return noUnfolding -- see Note [Do not inline exit join points]
  | otherwise
  = mkLetUnfolding (seDynFlags env) top_lvl InlineRhs id new_rhs

-------------------
mkLetUnfolding :: DynFlags -> TopLevelFlag -> UnfoldingSource
               -> InId -> OutExpr -> SimplM Unfolding
mkLetUnfolding dflags top_lvl src id new_rhs
  = is_bottoming `seq`  -- See Note [Force bottoming field]
    return (mkUnfolding dflags src is_top_lvl is_bottoming new_rhs)
            -- We make an  unfolding *even for loop-breakers*.
            -- Reason: (a) It might be useful to know that they are WHNF
            --         (b) In TidyPgm we currently assume that, if we want to
            --             expose the unfolding then indeed we *have* an unfolding
            --             to expose.  (We could instead use the RHS, but currently
            --             we don't.)  The simple thing is always to have one.
  where
    is_top_lvl   = isTopLevel top_lvl
    is_bottoming = isBottomingId id

-------------------
simplStableUnfolding :: SimplEnv -> TopLevelFlag
                     -> MaybeJoinCont  -- Just k => a join point with continuation k
                     -> InId
                     -> Unfolding -> OutType -> SimplM Unfolding
-- Note [Setting the new unfolding]
simplStableUnfolding env top_lvl mb_cont id unf rhs_ty
  = case unf of
      NoUnfolding   -> return unf
      BootUnfolding -> return unf
      OtherCon {}   -> return unf

      DFunUnfolding { df_bndrs = bndrs, df_con = con, df_args = args }
        -> do { (env', bndrs') <- simplBinders unf_env bndrs
              ; args' <- mapM (simplExpr env') args
              ; return (mkDFunUnfolding bndrs' con args') }

      CoreUnfolding { uf_tmpl = expr, uf_src = src, uf_guidance = guide }
        | isStableSource src
        -> do { expr' <- case mb_cont of -- See Note [Rules and unfolding for join points]
                           Just cont -> simplJoinRhs unf_env id expr cont
                           Nothing   -> simplExprC unf_env expr (mkBoringStop rhs_ty)
              ; case guide of
                  UnfWhen { ug_arity = arity, ug_unsat_ok = sat_ok }  -- Happens for INLINE things
                     -> let guide' = UnfWhen { ug_arity = arity, ug_unsat_ok = sat_ok
                                             , ug_boring_ok = inlineBoringOk expr' }
                        -- Refresh the boring-ok flag, in case expr'
                        -- has got small. This happens, notably in the inlinings
                        -- for dfuns for single-method classes; see
                        -- Note [Single-method classes] in TcInstDcls.
                        -- A test case is Trac #4138
                        in return (mkCoreUnfolding src is_top_lvl expr' guide')
                            -- See Note [Top-level flag on inline rules] in CoreUnfold

                  _other              -- Happens for INLINABLE things
                     -> mkLetUnfolding dflags top_lvl src id expr' }
                -- If the guidance is UnfIfGoodArgs, this is an INLINABLE
                -- unfolding, and we need to make sure the guidance is kept up
                -- to date with respect to any changes in the unfolding.

        | otherwise -> return noUnfolding   -- Discard unstable unfoldings
  where
    dflags     = seDynFlags env
    is_top_lvl = isTopLevel top_lvl
    act        = idInlineActivation id
    unf_env    = updMode (updModeForStableUnfoldings act) env
         -- See Note [Simplifying inside stable unfoldings] in SimplUtils

{-
Note [Force bottoming field]
~~~~~~~~~~~~~~~~~~~~~~~~~~~~
We need to force bottoming, or the new unfolding holds
on to the old unfolding (which is part of the id).

Note [Setting the new unfolding]
~~~~~~~~~~~~~~~~~~~~~~~~~~~~~~~~
* If there's an INLINE pragma, we simplify the RHS gently.  Maybe we
  should do nothing at all, but simplifying gently might get rid of
  more crap.

* If not, we make an unfolding from the new RHS.  But *only* for
  non-loop-breakers. Making loop breakers not have an unfolding at all
  means that we can avoid tests in exprIsConApp, for example.  This is
  important: if exprIsConApp says 'yes' for a recursive thing, then we
  can get into an infinite loop

If there's a stable unfolding on a loop breaker (which happens for
INLINABLE), we hang on to the inlining.  It's pretty dodgy, but the
user did say 'INLINE'.  May need to revisit this choice.

************************************************************************
*                                                                      *
                    Rules
*                                                                      *
************************************************************************

Note [Rules in a letrec]
~~~~~~~~~~~~~~~~~~~~~~~~
After creating fresh binders for the binders of a letrec, we
substitute the RULES and add them back onto the binders; this is done
*before* processing any of the RHSs.  This is important.  Manuel found
cases where he really, really wanted a RULE for a recursive function
to apply in that function's own right-hand side.

See Note [Forming Rec groups] in OccurAnal
-}

addBndrRules :: SimplEnv -> InBndr -> OutBndr
             -> MaybeJoinCont   -- Just k for a join point binder
                                -- Nothing otherwise
             -> SimplM (SimplEnv, OutBndr)
-- Rules are added back into the bin
addBndrRules env in_id out_id mb_cont
  | null old_rules
  = return (env, out_id)
  | otherwise
  = do { new_rules <- simplRules env (Just out_id) old_rules mb_cont
       ; let final_id  = out_id `setIdSpecialisation` mkRuleInfo new_rules
       ; return (modifyInScope env final_id, final_id) }
  where
    old_rules = ruleInfoRules (idSpecialisation in_id)

simplRules :: SimplEnv -> Maybe OutId -> [CoreRule]
           -> MaybeJoinCont -> SimplM [CoreRule]
simplRules env mb_new_id rules mb_cont
  = mapM simpl_rule rules
  where
    simpl_rule rule@(BuiltinRule {})
      = return rule

    simpl_rule rule@(Rule { ru_bndrs = bndrs, ru_args = args
                          , ru_fn = fn_name, ru_rhs = rhs })
      = do { (env', bndrs') <- simplBinders env bndrs
           ; let rhs_ty = substTy env' (exprType rhs)
                 rhs_cont = case mb_cont of  -- See Note [Rules and unfolding for join points]
                                Nothing   -> mkBoringStop rhs_ty
                                Just cont -> ASSERT2( join_ok, bad_join_msg )
                                             cont
                 rule_env = updMode updModeForRules env'
                 fn_name' = case mb_new_id of
                              Just id -> idName id
                              Nothing -> fn_name

                 -- join_ok is an assertion check that the join-arity of the
                 -- binder matches that of the rule, so that pushing the
                 -- continuation into the RHS makes sense
                 join_ok = case mb_new_id of
                             Just id | Just join_arity <- isJoinId_maybe id
                                     -> length args == join_arity
                             _ -> False
                 bad_join_msg = vcat [ ppr mb_new_id, ppr rule
                                     , ppr (fmap isJoinId_maybe mb_new_id) ]

           ; args' <- mapM (simplExpr rule_env) args
           ; rhs'  <- simplExprC rule_env rhs rhs_cont
           ; return (rule { ru_bndrs = bndrs'
                          , ru_fn    = fn_name'
                          , ru_args  = args'
                          , ru_rhs   = rhs' }) }
<|MERGE_RESOLUTION|>--- conflicted
+++ resolved
@@ -913,19 +913,12 @@
     zap b | isTyVar b = b
           | otherwise = zapLamIdInfo b
 
-<<<<<<< HEAD
 simplExprF1 env (Case scrut bndr rty alts) cont
   = -- pprTrace "simplExpr:case" (ppr bndr <+> ppr rty <+> ppr (contHoleType cont)) $
+      {-#SCC "simplExprF1-Case" #-}
       simplExprF env scrut (Select { sc_dup = NoDup, sc_bndr = bndr
                                    , sc_alts = alts
                                    , sc_env = env, sc_cont = cont })
-=======
-simplExprF1 env (Case scrut bndr _ alts) cont
-  = {-#SCC "simplExprF1-Case" #-}
-    simplExprF env scrut (Select { sc_dup = NoDup, sc_bndr = bndr
-                                 , sc_alts = alts
-                                 , sc_env = env, sc_cont = cont })
->>>>>>> f04ac4d4
 
 simplExprF1 env (Let (Rec pairs) body) cont
   | Just pairs' <- joinPointBindings_maybe pairs
