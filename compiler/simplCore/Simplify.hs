--- conflicted
+++ resolved
@@ -1217,9 +1217,6 @@
 ************************************************************************
 -}
 
-<<<<<<< HEAD
-simplCast :: HasCallStack => SimplEnv -> InExpr -> Coercion -> SimplCont
-=======
 {- Note [Optimising reflexivity]
 ~~~~~~~~~~~~~~~~~~~~~~~~~~~~~~~~~~~~
 It's important (for compiler performance) to get rid of reflexivity as soon
@@ -1250,7 +1247,6 @@
 
 
 simplCast :: SimplEnv -> InExpr -> Coercion -> SimplCont
->>>>>>> 79bbb23f
           -> SimplM (SimplFloats, OutExpr)
 simplCast env body co0 cont0
   = do  { co1   <- {-#SCC "simplCast-simplCoercion" #-} simplCoercion env co0
@@ -1280,11 +1276,7 @@
                ; return (cont { sc_arg_ty = arg_ty', sc_cont = tail' }) }
 
         addCoerce co cont@(ApplyToVal { sc_arg = arg, sc_env = arg_se
-<<<<<<< HEAD
-                                 , sc_dup = dup, sc_cont = tail, sc_weight = w })
-=======
-                                      , sc_dup = dup, sc_cont = tail })
->>>>>>> 79bbb23f
+                                      , sc_dup = dup, sc_cont = tail, sc_weight = w })
           | Just (co1, m_co2) <- pushCoValArg co
           , Pair _ new_ty <- coercionKind co1
           , not (isTypeLevPoly new_ty)  -- Without this check, we get a lev-poly arg
