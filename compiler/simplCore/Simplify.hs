{-
(c) The AQUA Project, Glasgow University, 1993-1998

\section[Simplify]{The main module of the simplifier}
-}

{-# LANGUAGE CPP #-}

module Simplify ( simplTopBinds, simplExpr, simplRules ) where

#include "HsVersions.h"

import GhcPrelude

import DynFlags
import SimplMonad
import Type hiding      ( substTy, substTyVar, extendTvSubst, extendCvSubst )
import SimplEnv
import SimplUtils
import OccurAnal        ( occurAnalyseExpr )
import FamInstEnv       ( FamInstEnv )
import Literal          ( litIsLifted ) --, mkMachInt ) -- temporalily commented out. See #8326
import Id
import MkId             ( seqId )
import MkCore           ( mkImpossibleExpr, castBottomExpr )
import IdInfo
import Name             ( mkSystemVarName, isExternalName, getOccFS )
import Coercion hiding  ( substCo, substCoVar )
import OptCoercion      ( optCoercion )
import FamInstEnv       ( topNormaliseType_maybe )
import DataCon          ( DataCon, dataConWorkId, dataConRepStrictness, dataConRepArgTys )
import CoreMonad        ( Tick(..), SimplMode(..) )
import CoreSyn
import Demand           ( StrictSig(..), dmdTypeDepth, isStrictDmd )
import PprCore          ( pprCoreExpr )
import CoreUnfold
import CoreUtils
import CoreArity
--import PrimOp           ( tagToEnumKey ) -- temporalily commented out. See #8326
import CoreOpt          ( pushCoTyArg, pushCoValArg
                        , joinPointBinding_maybe, joinPointBindings_maybe )
import Rules            ( mkRuleInfo, lookupRule, getRules )
import Demand           ( mkClosedStrictSig, topDmd, exnRes )
import BasicTypes       ( TopLevelFlag(..), isNotTopLevel, isTopLevel,
                          RecFlag(..), Arity )
import MonadUtils       ( mapAccumLM, liftIO )
import Maybes           (  orElse )
import Control.Monad
import Outputable
import FastString
import Pair
import Util
import ErrUtils
import Module          ( moduleName, pprModuleName )
import Weight

{-
The guts of the simplifier is in this module, but the driver loop for
the simplifier is in SimplCore.hs.

Note [The big picture]
~~~~~~~~~~~~~~~~~~~~~~
The general shape of the simplifier is this:

  simplExpr :: SimplEnv -> InExpr -> SimplCont -> SimplM (SimplFloats, OutExpr)
  simplBind :: SimplEnv -> InBind -> SimplM (SimplFloats, SimplEnv)

 * SimplEnv contains
     - Simplifier mode (which includes DynFlags for convenience)
     - Ambient substitution
     - InScopeSet

 * SimplFloats contains
     - Let-floats (which includes ok-for-spec case-floats)
     - Join floats
     - InScopeSet (including all the floats)

 * Expressions
      simplExpr :: SimplEnv -> InExpr -> SimplCont
                -> SimplM (SimplFloats, OutExpr)
   The result of simplifying an /expression/ is (floats, expr)
      - A bunch of floats (let bindings, join bindings)
      - A simplified expression.
   The overall result is effectively (let floats in expr)

 * Bindings
      simplBind :: SimplEnv -> InBind -> SimplM (SimplFloats, SimplEnv)
   The result of simplifying a binding is
     - A bunch of floats, the last of which is the simplified binding
       There may be auxiliary bindings too; see prepareRhs
     - An environment suitable for simplifying the scope of the binding

   The floats may also be empty, if the binding is inlined unconditionally;
   in that case the returned SimplEnv will have an augmented substitution.

   The returned floats and env both have an in-scope set, and they are
   guaranteed to be the same.


Note [Shadowing]
~~~~~~~~~~~~~~~~
The simplifier used to guarantee that the output had no shadowing, but
it does not do so any more.   (Actually, it never did!)  The reason is
documented with simplifyArgs.


Eta expansion
~~~~~~~~~~~~~~
For eta expansion, we want to catch things like

        case e of (a,b) -> \x -> case a of (p,q) -> \y -> r

If the \x was on the RHS of a let, we'd eta expand to bring the two
lambdas together.  And in general that's a good thing to do.  Perhaps
we should eta expand wherever we find a (value) lambda?  Then the eta
expansion at a let RHS can concentrate solely on the PAP case.

************************************************************************
*                                                                      *
\subsection{Bindings}
*                                                                      *
************************************************************************
-}

simplTopBinds :: SimplEnv -> [InBind] -> SimplM (SimplFloats, SimplEnv)
-- See Note [The big picture]
simplTopBinds env0 binds0
  = do  {       -- Put all the top-level binders into scope at the start
                -- so that if a transformation rule has unexpectedly brought
                -- anything into scope, then we don't get a complaint about that.
                -- It's rather as if the top-level binders were imported.
                -- See note [Glomming] in OccurAnal.
        ; env1 <- simplRecBndrs env0 (bindersOfBinds binds0)
        ; (floats, env2) <- simpl_binds env1 binds0
        ; freeTick SimplifierDone
        ; return (floats, env2) }
  where
        -- We need to track the zapped top-level binders, because
        -- they should have their fragile IdInfo zapped (notably occurrence info)
        -- That's why we run down binds and bndrs' simultaneously.
        --
    simpl_binds :: SimplEnv -> [InBind] -> SimplM (SimplFloats, SimplEnv)
    simpl_binds env []           = return (emptyFloats env, env)
    simpl_binds env (bind:binds) = do { (float,  env1) <- simpl_bind env bind
                                      ; (floats, env2) <- simpl_binds env1 binds
                                      ; return (float `addFloats` floats, env2) }

    simpl_bind env (Rec pairs)
      = simplRecBind env TopLevel Nothing pairs
    simpl_bind env (NonRec b r)
      = do { (env', b') <- addBndrRules env b (lookupRecBndr env b) Nothing
           ; simplRecOrTopPair env' TopLevel NonRecursive Nothing b b' r }

{-
************************************************************************
*                                                                      *
        Lazy bindings
*                                                                      *
************************************************************************

simplRecBind is used for
        * recursive bindings only
-}

simplRecBind :: SimplEnv -> TopLevelFlag -> MaybeJoinCont
             -> [(InId, InExpr)]
             -> SimplM (SimplFloats, SimplEnv)
simplRecBind env0 top_lvl mb_cont pairs0
  = do  { (env_with_info, triples) <- mapAccumLM add_rules env0 pairs0
        ; (rec_floats, env1) <- go env_with_info triples
        ; return (mkRecFloats rec_floats, env1) }
  where
    add_rules :: SimplEnv -> (InBndr,InExpr) -> SimplM (SimplEnv, (InBndr, OutBndr, InExpr))
        -- Add the (substituted) rules to the binder
    add_rules env (bndr, rhs)
        = do { (env', bndr') <- addBndrRules env bndr (lookupRecBndr env bndr) mb_cont
             ; return (env', (bndr, bndr', rhs)) }

    go env [] = return (emptyFloats env, env)

    go env ((old_bndr, new_bndr, rhs) : pairs)
        = do { (float, env1) <- simplRecOrTopPair env top_lvl Recursive mb_cont
                                                  old_bndr new_bndr rhs
             ; (floats, env2) <- go env1 pairs
             ; return (float `addFloats` floats, env2) }

{-
simplOrTopPair is used for
        * recursive bindings (whether top level or not)
        * top-level non-recursive bindings

It assumes the binder has already been simplified, but not its IdInfo.
-}

simplRecOrTopPair :: SimplEnv
                  -> TopLevelFlag -> RecFlag -> MaybeJoinCont
                  -> InId -> OutBndr -> InExpr  -- Binder and rhs
                  -> SimplM (SimplFloats, SimplEnv)

simplRecOrTopPair env top_lvl is_rec mb_cont old_bndr new_bndr rhs
  | Just env' <- preInlineUnconditionally env top_lvl old_bndr rhs env
  = trace_bind "pre-inline-uncond" $
    do { tick (PreInlineUnconditionally old_bndr)
       ; return ( emptyFloats env, env' ) }

  | Just cont <- mb_cont
  = ASSERT( isNotTopLevel top_lvl && isJoinId new_bndr )
    trace_bind "join" $
    simplJoinBind env cont old_bndr new_bndr rhs env

  | otherwise
  = trace_bind "normal" $
    simplLazyBind env top_lvl is_rec old_bndr new_bndr rhs env

  where
    dflags = seDynFlags env
    -- trace_bind emits a trace for each top-level binding, which
    -- helps to locate the tracing for inlining and rule firing
    trace_bind what thing_inside
      | not (dopt Opt_D_verbose_core2core dflags)
      = thing_inside
      | otherwise
      = pprTrace ("SimplBind " ++ what) (ppr old_bndr) thing_inside

--------------------------
simplLazyBind :: SimplEnv
              -> TopLevelFlag -> RecFlag
              -> InId -> OutId          -- Binder, both pre-and post simpl
                                        -- Not a JoinId
                                        -- The OutId has IdInfo, except arity, unfolding
                                        -- Ids only, no TyVars
              -> InExpr -> SimplEnv     -- The RHS and its environment
              -> SimplM (SimplFloats, SimplEnv)
-- Precondition: not a JoinId
-- Precondition: rhs obeys the let/app invariant
-- NOT used for JoinIds
simplLazyBind env top_lvl is_rec bndr bndr1 rhs rhs_se
  = ASSERT( isId bndr )
    ASSERT2( not (isJoinId bndr), ppr bndr )
    -- pprTrace "simplLazyBind" ((ppr bndr <+> ppr bndr1) $$ ppr rhs $$ ppr (seIdSubst rhs_se)) $
    do  { let   rhs_env     = rhs_se `setInScopeFromE` env
                (tvs, body) = case collectTyAndValBinders rhs of
                                (tvs, [], body)
                                  | surely_not_lam body -> (tvs, body)
                                _                       -> ([], rhs)

                surely_not_lam (Lam {})     = False
                surely_not_lam (Tick t e)
                  | not (tickishFloatable t) = surely_not_lam e
                   -- eta-reduction could float
                surely_not_lam _            = True
                        -- Do not do the "abstract tyyvar" thing if there's
                        -- a lambda inside, because it defeats eta-reduction
                        --    f = /\a. \x. g a x
                        -- should eta-reduce.


        ; (body_env, tvs') <- simplBinders rhs_env tvs
                -- See Note [Floating and type abstraction] in SimplUtils

        -- Simplify the RHS
        ; let rhs_cont = mkRhsStop (substTy body_env (exprType body))
        ; (body_floats0, body0) <- simplExprF body_env body rhs_cont

              -- Never float join-floats out of a non-join let-binding
              -- So wrap the body in the join-floats right now
              -- Henc: body_floats1 consists only of let-floats
        ; let (body_floats1, body1) = wrapJoinFloatsX body_floats0 body0

        -- ANF-ise a constructor or PAP rhs
        -- We get at most one float per argument here
        ; (let_floats, body2) <- prepareRhs (getMode env) top_lvl
                                            (getOccFS bndr1) (idInfo bndr1) body1
        ; let body_floats2 = body_floats1 `addLetFloats` let_floats

        ; (rhs_floats, rhs')
            <-  if not (doFloatFromRhs top_lvl is_rec False body_floats2 body2)
                then                    -- No floating, revert to body1
                     do { rhs' <- mkLam env tvs' (wrapFloats body_floats2 body1) rhs_cont
                        ; return (emptyFloats env, rhs') }

                else if null tvs then   -- Simple floating
                     do { tick LetFloatFromLet
                        ; return (body_floats2, body2) }

                else                    -- Do type-abstraction first
                     do { tick LetFloatFromLet
                        ; (poly_binds, body3) <- abstractFloats (seDynFlags env) top_lvl
                                                                tvs' body_floats2 body2
                        ; let floats = foldl extendFloats (emptyFloats env) poly_binds
                        ; rhs' <- mkLam env tvs' body3 rhs_cont
                        ; return (floats, rhs') }

        ; (bind_float, env2) <- completeBind (env `setInScopeFromF` rhs_floats)
                                             top_lvl Nothing bndr bndr1 rhs'
        ; return (rhs_floats `addFloats` bind_float, env2) }

--------------------------
simplJoinBind :: SimplEnv
              -> SimplCont
              -> InId -> OutId          -- Binder, both pre-and post simpl
                                        -- The OutId has IdInfo, except arity,
                                        --   unfolding
              -> InExpr -> SimplEnv     -- The right hand side and its env
              -> SimplM (SimplFloats, SimplEnv)
simplJoinBind env cont old_bndr new_bndr rhs rhs_se
  = do  { let rhs_env = rhs_se `setInScopeFromE` env
        ; rhs' <- simplJoinRhs rhs_env old_bndr rhs cont
        ; completeBind env NotTopLevel (Just cont) old_bndr new_bndr rhs' }

--------------------------
simplNonRecX :: SimplEnv
             -> InId            -- Old binder; not a JoinId
             -> OutExpr         -- Simplified RHS
             -> SimplM (SimplFloats, SimplEnv)
-- A specialised variant of simplNonRec used when the RHS is already
-- simplified, notably in knownCon.  It uses case-binding where necessary.
--
-- Precondition: rhs satisfies the let/app invariant

simplNonRecX env bndr new_rhs
  | ASSERT2( not (isJoinId bndr), ppr bndr )
    isDeadBinder bndr   -- Not uncommon; e.g. case (a,b) of c { (p,q) -> p }
  = return (emptyFloats env, env)    --  Here c is dead, and we avoid
                                         --  creating the binding c = (a,b)

  | Coercion co <- new_rhs
  = return (emptyFloats env, extendCvSubst env bndr co)

  | otherwise
  = do  { (env', bndr') <- simplBinder env bndr
        ; completeNonRecX NotTopLevel env' (isStrictId bndr) bndr bndr' new_rhs }
                -- simplNonRecX is only used for NotTopLevel things

--------------------------
completeNonRecX :: TopLevelFlag -> SimplEnv
                -> Bool
                -> InId                 -- Old binder; not a JoinId
                -> OutId                -- New binder
                -> OutExpr              -- Simplified RHS
                -> SimplM (SimplFloats, SimplEnv)    -- The new binding is in the floats
-- Precondition: rhs satisfies the let/app invariant
--               See Note [CoreSyn let/app invariant] in CoreSyn

completeNonRecX top_lvl env is_strict old_bndr new_bndr new_rhs
  = ASSERT2( not (isJoinId new_bndr), ppr new_bndr )
    do  { (prepd_floats, rhs1) <- prepareRhs (getMode env) top_lvl (getOccFS new_bndr)
                                             (idInfo new_bndr) new_rhs
        ; let floats = emptyFloats env `addLetFloats` prepd_floats
        ; (rhs_floats, rhs2) <-
                if doFloatFromRhs NotTopLevel NonRecursive is_strict floats rhs1
                then    -- Add the floats to the main env
                     do { tick LetFloatFromLet
                        ; return (floats, rhs1) }
                else    -- Do not float; wrap the floats around the RHS
                     return (emptyFloats env, wrapFloats floats rhs1)

        ; (bind_float, env2) <- completeBind (env `setInScopeFromF` rhs_floats)
                                             NotTopLevel Nothing
                                             old_bndr new_bndr rhs2
        ; return (rhs_floats `addFloats` bind_float, env2) }


{- *********************************************************************
*                                                                      *
           prepareRhs, makeTrivial
*                                                                      *
************************************************************************

Note [prepareRhs]
~~~~~~~~~~~~~~~~~
prepareRhs takes a putative RHS, checks whether it's a PAP or
constructor application and, if so, converts it to ANF, so that the
resulting thing can be inlined more easily.  Thus
        x = (f a, g b)
becomes
        t1 = f a
        t2 = g b
        x = (t1,t2)

We also want to deal well cases like this
        v = (f e1 `cast` co) e2
Here we want to make e1,e2 trivial and get
        x1 = e1; x2 = e2; v = (f x1 `cast` co) v2
That's what the 'go' loop in prepareRhs does
-}

prepareRhs :: SimplMode -> TopLevelFlag
           -> FastString   -- Base for any new variables
           -> IdInfo       -- IdInfo for the LHS of this binding
           -> OutExpr
           -> SimplM (LetFloats, OutExpr)
-- Transforms a RHS into a better RHS by adding floats
-- e.g        x = Just e
-- becomes    a = e
--            x = Just a
-- See Note [prepareRhs]
prepareRhs mode top_lvl occ info (Cast rhs co)  -- Note [Float coercions]
  | Pair ty1 _ty2 <- coercionKind co         -- Do *not* do this if rhs has an unlifted type
  , not (isUnliftedType ty1)                 -- see Note [Float coercions (unlifted)]
  = do  { (floats, rhs') <- makeTrivialWithInfo mode top_lvl occ sanitised_info rhs
        ; return (floats, Cast rhs' co) }
  where
    sanitised_info = vanillaIdInfo `setStrictnessInfo` strictnessInfo info
                                   `setDemandInfo`     demandInfo info

prepareRhs mode top_lvl occ _ rhs0
  = do  { (_is_exp, floats, rhs1) <- go 0 rhs0
        ; return (floats, rhs1) }
  where
    go :: Int -> OutExpr -> SimplM (Bool, LetFloats, OutExpr)
    go n_val_args (Cast rhs co)
        = do { (is_exp, floats, rhs') <- go n_val_args rhs
             ; return (is_exp, floats, Cast rhs' co) }
    go n_val_args (App fun (Type ty))
        = do { (is_exp, floats, rhs') <- go n_val_args fun
             ; return (is_exp, floats, App rhs' (Type ty)) }
    go n_val_args (App fun arg)
        = do { (is_exp, floats1, fun') <- go (n_val_args+1) fun
             ; case is_exp of
                False -> return (False, emptyLetFloats, App fun arg)
                True  -> do { (floats2, arg') <- makeTrivial mode top_lvl occ arg
                            ; return (True, floats1 `addLetFlts` floats2, App fun' arg') } }
    go n_val_args (Var fun)
        = return (is_exp, emptyLetFloats, Var fun)
        where
          is_exp = isExpandableApp fun n_val_args   -- The fun a constructor or PAP
                        -- See Note [CONLIKE pragma] in BasicTypes
                        -- The definition of is_exp should match that in
                        -- OccurAnal.occAnalApp

    go n_val_args (Tick t rhs)
        -- We want to be able to float bindings past this
        -- tick. Non-scoping ticks don't care.
        | tickishScoped t == NoScope
        = do { (is_exp, floats, rhs') <- go n_val_args rhs
             ; return (is_exp, floats, Tick t rhs') }

        -- On the other hand, for scoping ticks we need to be able to
        -- copy them on the floats, which in turn is only allowed if
        -- we can obtain non-counting ticks.
        | (not (tickishCounts t) || tickishCanSplit t)
        = do { (is_exp, floats, rhs') <- go n_val_args rhs
             ; let tickIt (id, expr) = (id, mkTick (mkNoCount t) expr)
                   floats' = mapLetFloats floats tickIt
             ; return (is_exp, floats', Tick t rhs') }

    go _ other
        = return (False, emptyLetFloats, other)

{-
Note [Float coercions]
~~~~~~~~~~~~~~~~~~~~~~
When we find the binding
        x = e `cast` co
we'd like to transform it to
        x' = e
        x = x `cast` co         -- A trivial binding
There's a chance that e will be a constructor application or function, or something
like that, so moving the coercion to the usage site may well cancel the coercions
and lead to further optimisation.  Example:

     data family T a :: *
     data instance T Int = T Int

     foo :: Int -> Int -> Int
     foo m n = ...
        where
          x = T m
          go 0 = 0
          go n = case x of { T m -> go (n-m) }
                -- This case should optimise

Note [Preserve strictness when floating coercions]
~~~~~~~~~~~~~~~~~~~~~~~~~~~~~~~~~~~~~~~~~~~~~~~~~~
In the Note [Float coercions] transformation, keep the strictness info.
Eg
        f = e `cast` co    -- f has strictness SSL
When we transform to
        f' = e             -- f' also has strictness SSL
        f = f' `cast` co   -- f still has strictness SSL

Its not wrong to drop it on the floor, but better to keep it.

Note [Float coercions (unlifted)]
~~~~~~~~~~~~~~~~~~~~~~~~~~~~~~~~~
BUT don't do [Float coercions] if 'e' has an unlifted type.
This *can* happen:

     foo :: Int = (error (# Int,Int #) "urk")
                  `cast` CoUnsafe (# Int,Int #) Int

If do the makeTrivial thing to the error call, we'll get
    foo = case error (# Int,Int #) "urk" of v -> v `cast` ...
But 'v' isn't in scope!

These strange casts can happen as a result of case-of-case
        bar = case (case x of { T -> (# 2,3 #); F -> error "urk" }) of
                (# p,q #) -> p+q
-}

makeTrivialArg :: SimplMode -> ArgSpec -> SimplM (LetFloats, ArgSpec)
makeTrivialArg mode (ValArg w e)
  = do { (floats, e') <- makeTrivial mode NotTopLevel (fsLit "arg") e
       -- TODO: MattP looks like this should be propagated
       ; return (floats, ValArg w e') }
makeTrivialArg _ arg
  = return (emptyLetFloats, arg)  -- CastBy, TyArg

makeTrivial :: SimplMode -> TopLevelFlag
            -> FastString  -- ^ A "friendly name" to build the new binder from
            -> OutExpr     -- ^ This expression satisfies the let/app invariant
            -> SimplM (LetFloats, OutExpr)
-- Binds the expression to a variable, if it's not trivial, returning the variable
makeTrivial mode top_lvl context expr
 = makeTrivialWithInfo mode top_lvl context vanillaIdInfo expr

makeTrivialWithInfo :: SimplMode -> TopLevelFlag
                    -> FastString  -- ^ a "friendly name" to build the new binder from
                    -> IdInfo
                    -> OutExpr     -- ^ This expression satisfies the let/app invariant
                    -> SimplM (LetFloats, OutExpr)
-- Propagate strictness and demand info to the new binder
-- Note [Preserve strictness when floating coercions]
-- Returned SimplEnv has same substitution as incoming one
makeTrivialWithInfo mode top_lvl occ_fs info expr
  | exprIsTrivial expr                          -- Already trivial
  || not (bindingOk top_lvl expr expr_ty)       -- Cannot trivialise
                                                --   See Note [Cannot trivialise]
  = return (emptyLetFloats, expr)

  | otherwise
  = do  { (floats, expr1) <- prepareRhs mode top_lvl occ_fs info expr
        ; if   exprIsTrivial expr1  -- See Note [Trivial after prepareRhs]
          then return (floats, expr1)
          else do
        { uniq <- getUniqueM
        ; let name = mkSystemVarName uniq occ_fs
              var = mkLocalIdOrCoVarWithInfo name Omega expr_ty info -- TODO: arnaud: another place where it's not obvious how to choose the multiplicity for a binding.

        -- Now something very like completeBind,
        -- but without the postInlineUnconditinoally part
        ; (arity, is_bot, expr2) <- tryEtaExpandRhs mode var expr1
        ; unf <- mkLetUnfolding (sm_dflags mode) top_lvl InlineRhs var expr2

        ; let final_id = addLetBndrInfo var arity is_bot unf
              bind     = NonRec final_id expr2

        ; return ( floats `addLetFlts` unitLetFloat bind, Var final_id ) }}
   where
     expr_ty = exprType expr

bindingOk :: TopLevelFlag -> CoreExpr -> Type -> Bool
-- True iff we can have a binding of this expression at this level
-- Precondition: the type is the type of the expression
bindingOk top_lvl expr expr_ty
  | isTopLevel top_lvl = exprIsTopLevelBindable expr expr_ty
  | otherwise          = True

{- Note [Trivial after prepareRhs]
~~~~~~~~~~~~~~~~~~~~~~~~~~~~~~~~~~
If we call makeTrival on (e |> co), the recursive use of prepareRhs
may leave us with
   { a1 = e }  and   (a1 |> co)
Now the latter is trivial, so we don't want to let-bind it.

Note [Cannot trivialise]
~~~~~~~~~~~~~~~~~~~~~~~~
Consider:
   f :: Int -> Addr#

   foo :: Bar
   foo = Bar (f 3)

Then we can't ANF-ise foo, even though we'd like to, because
we can't make a top-level binding for the Addr# (f 3). And if
so we don't want to turn it into
   foo = let x = f 3 in Bar x
because we'll just end up inlining x back, and that makes the
simplifier loop.  Better not to ANF-ise it at all.

Literal strings are an exception.

   foo = Ptr "blob"#

We want to turn this into:

   foo1 = "blob"#
   foo = Ptr foo1

See Note [CoreSyn top-level string literals] in CoreSyn.

************************************************************************
*                                                                      *
          Completing a lazy binding
*                                                                      *
************************************************************************

completeBind
  * deals only with Ids, not TyVars
  * takes an already-simplified binder and RHS
  * is used for both recursive and non-recursive bindings
  * is used for both top-level and non-top-level bindings

It does the following:
  - tries discarding a dead binding
  - tries PostInlineUnconditionally
  - add unfolding [this is the only place we add an unfolding]
  - add arity

It does *not* attempt to do let-to-case.  Why?  Because it is used for
  - top-level bindings (when let-to-case is impossible)
  - many situations where the "rhs" is known to be a WHNF
                (so let-to-case is inappropriate).

Nor does it do the atomic-argument thing
-}

completeBind :: SimplEnv
             -> TopLevelFlag            -- Flag stuck into unfolding
             -> MaybeJoinCont           -- Required only for join point
             -> InId                    -- Old binder
             -> OutId -> OutExpr        -- New binder and RHS
             -> SimplM (SimplFloats, SimplEnv)
-- completeBind may choose to do its work
--      * by extending the substitution (e.g. let x = y in ...)
--      * or by adding to the floats in the envt
--
-- Binder /can/ be a JoinId
-- Precondition: rhs obeys the let/app invariant
completeBind env top_lvl mb_cont old_bndr new_bndr new_rhs
 | isCoVar old_bndr
 = case new_rhs of
     Coercion co -> return (emptyFloats env, extendCvSubst env old_bndr co)
     _           -> return (mkFloatBind env (NonRec new_bndr new_rhs))

 | otherwise
 = ASSERT( isId new_bndr )
   do { let old_info = idInfo old_bndr
            old_unf  = unfoldingInfo old_info
            occ_info = occInfo old_info

         -- Do eta-expansion on the RHS of the binding
         -- See Note [Eta-expanding at let bindings] in SimplUtils
      ; (new_arity, is_bot, final_rhs) <- tryEtaExpandRhs (getMode env)
                                                          new_bndr new_rhs

        -- Simplify the unfolding
      ; new_unfolding <- simplLetUnfolding env top_lvl mb_cont old_bndr
                                           final_rhs (idType new_bndr) old_unf

      ; let final_bndr = addLetBndrInfo new_bndr new_arity is_bot new_unfolding

      ; if postInlineUnconditionally env top_lvl final_bndr occ_info final_rhs

        then -- Inline and discard the binding
             do  { tick (PostInlineUnconditionally old_bndr)
                 ; return ( emptyFloats env
                          , extendIdSubst env old_bndr $
                            DoneEx final_rhs (isJoinId_maybe new_bndr)) }
                -- Use the substitution to make quite, quite sure that the
                -- substitution will happen, since we are going to discard the binding


        else -- Keep the binding
             -- pprTrace "Binding" (ppr final_bndr <+> ppr new_unfolding) $
             return (mkFloatBind env (NonRec final_bndr final_rhs)) }

addLetBndrInfo :: OutId -> Arity -> Bool -> Unfolding -> OutId
addLetBndrInfo new_bndr new_arity is_bot new_unf
  = new_bndr `setIdInfo` info5
  where
    info1 = idInfo new_bndr `setArityInfo` new_arity

    -- Unfolding info: Note [Setting the new unfolding]
    info2 = info1 `setUnfoldingInfo` new_unf

    -- Demand info: Note [Setting the demand info]
    -- We also have to nuke demand info if for some reason
    -- eta-expansion *reduces* the arity of the binding to less
    -- than that of the strictness sig. This can happen: see Note [Arity decrease].
    info3 | isEvaldUnfolding new_unf
            || (case strictnessInfo info2 of
                  StrictSig dmd_ty -> new_arity < dmdTypeDepth dmd_ty)
          = zapDemandInfo info2 `orElse` info2
          | otherwise
          = info2

    -- Bottoming bindings: see Note [Bottoming bindings]
    info4 | is_bot    = info3 `setStrictnessInfo`
                        mkClosedStrictSig (replicate new_arity topDmd) exnRes
          | otherwise = info3

     -- Zap call arity info. We have used it by now (via
     -- `tryEtaExpandRhs`), and the simplifier can invalidate this
     -- information, leading to broken code later (e.g. #13479)
    info5 = zapCallArityInfo info4


{- Note [Arity decrease]
~~~~~~~~~~~~~~~~~~~~~~~~
Generally speaking the arity of a binding should not decrease.  But it *can*
legitimately happen because of RULES.  Eg
        f = g Int
where g has arity 2, will have arity 2.  But if there's a rewrite rule
        g Int --> h
where h has arity 1, then f's arity will decrease.  Here's a real-life example,
which is in the output of Specialise:

     Rec {
        $dm {Arity 2} = \d.\x. op d
        {-# RULES forall d. $dm Int d = $s$dm #-}

        dInt = MkD .... opInt ...
        opInt {Arity 1} = $dm dInt

        $s$dm {Arity 0} = \x. op dInt }

Here opInt has arity 1; but when we apply the rule its arity drops to 0.
That's why Specialise goes to a little trouble to pin the right arity
on specialised functions too.

Note [Bottoming bindings]
~~~~~~~~~~~~~~~~~~~~~~~~~
Suppose we have
   let x = error "urk"
   in ...(case x of <alts>)...
or
   let f = \x. error (x ++ "urk")
   in ...(case f "foo" of <alts>)...

Then we'd like to drop the dead <alts> immediately.  So it's good to
propagate the info that x's RHS is bottom to x's IdInfo as rapidly as
possible.

We use tryEtaExpandRhs on every binding, and it turns ou that the
arity computation it performs (via CoreArity.findRhsArity) already
does a simple bottoming-expression analysis.  So all we need to do
is propagate that info to the binder's IdInfo.

This showed up in Trac #12150; see comment:16.

Note [Setting the demand info]
~~~~~~~~~~~~~~~~~~~~~~~~~~~~~~~
If the unfolding is a value, the demand info may
go pear-shaped, so we nuke it.  Example:
     let x = (a,b) in
     case x of (p,q) -> h p q x
Here x is certainly demanded. But after we've nuked
the case, we'll get just
     let x = (a,b) in h a b x
and now x is not demanded (I'm assuming h is lazy)
This really happens.  Similarly
     let f = \x -> e in ...f..f...
After inlining f at some of its call sites the original binding may
(for example) be no longer strictly demanded.
The solution here is a bit ad hoc...


************************************************************************
*                                                                      *
\subsection[Simplify-simplExpr]{The main function: simplExpr}
*                                                                      *
************************************************************************

The reason for this OutExprStuff stuff is that we want to float *after*
simplifying a RHS, not before.  If we do so naively we get quadratic
behaviour as things float out.

To see why it's important to do it after, consider this (real) example:

        let t = f x
        in fst t
==>
        let t = let a = e1
                    b = e2
                in (a,b)
        in fst t
==>
        let a = e1
            b = e2
            t = (a,b)
        in
        a       -- Can't inline a this round, cos it appears twice
==>
        e1

Each of the ==> steps is a round of simplification.  We'd save a
whole round if we float first.  This can cascade.  Consider

        let f = g d
        in \x -> ...f...
==>
        let f = let d1 = ..d.. in \y -> e
        in \x -> ...f...
==>
        let d1 = ..d..
        in \x -> ...(\y ->e)...

Only in this second round can the \y be applied, and it
might do the same again.
-}

simplExpr :: SimplEnv -> CoreExpr -> SimplM CoreExpr
simplExpr env (Type ty)
  = do { ty' <- simplType env ty  -- See Note [Avoiding space leaks in OutType]
       ; return (Type ty') }

simplExpr env expr
  = simplExprC env expr (mkBoringStop expr_out_ty)
  where
    expr_out_ty :: OutType
    expr_out_ty = substTy env (exprType expr)
    -- NB: Since 'expr' is term-valued, not (Type ty), this call
    --     to exprType will succeed.  exprType fails on (Type ty).

simplExprC :: SimplEnv
           -> InExpr     -- A term-valued expression, never (Type ty)
           -> SimplCont
           -> SimplM OutExpr
        -- Simplify an expression, given a continuation
simplExprC env expr cont
  = -- pprTrace "simplExprC" (ppr expr $$ ppr cont {- $$ ppr (seIdSubst env) -} $$ ppr (seLetFloats env) ) $
    do  { (floats, expr') <- simplExprF env expr cont
        ; -- pprTrace "simplExprC ret" (ppr expr $$ ppr expr') $
          -- pprTrace "simplExprC ret3" (ppr (seInScope env')) $
          -- pprTrace "simplExprC ret4" (ppr (seLetFloats env')) $
          return (wrapFloats floats expr') }

--------------------------------------------------
simplExprF :: SimplEnv
           -> InExpr     -- A term-valued expression, never (Type ty)
           -> SimplCont
           -> SimplM (SimplFloats, OutExpr)

simplExprF env e cont
  = {- pprTrace "simplExprF" (vcat
      [ ppr e
      , text "cont =" <+> ppr cont
      , text "inscope =" <+> ppr (seInScope env)
      , text "tvsubst =" <+> ppr (seTvSubst env)
      , text "idsubst =" <+> ppr (seIdSubst env)
      , text "cvsubst =" <+> ppr (seCvSubst env)
      ]) $ -}
    simplExprF1 env e cont

simplExprF1 :: SimplEnv -> InExpr -> SimplCont
            -> SimplM (SimplFloats, OutExpr)

simplExprF1 _ (Type ty) _
  = pprPanic "simplExprF: type" (ppr ty)
    -- simplExprF does only with term-valued expressions
    -- The (Type ty) case is handled separately by simplExpr
    -- and by the other callers of simplExprF

simplExprF1 env (Var v)        cont = simplIdF env v cont
simplExprF1 env (Lit lit)      cont = rebuild env (Lit lit) cont
simplExprF1 env (Tick t expr)  cont = simplTick env t expr cont
simplExprF1 env (Cast body co) cont = simplCast env body co cont
simplExprF1 env (Coercion co)  cont = simplCoercionF env co cont

simplExprF1 env (App fun arg) cont
  = case arg of
      Type ty -> do { -- The argument type will (almost) certainly be used
                      -- in the output program, so just force it now.
                      -- See Note [Avoiding space leaks in OutType]
                      arg' <- simplType env ty

                      -- But use substTy, not simplType, to avoid forcing
                      -- the hole type; it will likely not be needed.
                      -- See Note [The hole type in ApplyToTy]
                    ; let hole' = substTy env (exprType fun)

                    ; simplExprF env fun $
                      ApplyToTy { sc_arg_ty  = arg'
                                , sc_hole_ty = hole'
                                , sc_cont    = cont } }
      _       ->
        -- MattP: TODO: This could be quite expensive.
        let fun_ty = exprType fun
            (Weighted w _, _) = splitFunTy fun_ty
        in
                simplExprF env fun $
                 ApplyToVal { sc_arg = arg, sc_env = env
                            , sc_dup = NoDup, sc_cont = cont, sc_weight = w }

simplExprF1 env expr@(Lam {}) cont
  = simplLam env zapped_bndrs body cont
        -- The main issue here is under-saturated lambdas
        --   (\x1. \x2. e) arg1
        -- Here x1 might have "occurs-once" occ-info, because occ-info
        -- is computed assuming that a group of lambdas is applied
        -- all at once.  If there are too few args, we must zap the
        -- occ-info, UNLESS the remaining binders are one-shot
  where
    (bndrs, body) = collectBinders expr
    zapped_bndrs | need_to_zap = map zap bndrs
                 | otherwise   = bndrs

    need_to_zap = any zappable_bndr (drop n_args bndrs)
    n_args = countArgs cont
        -- NB: countArgs counts all the args (incl type args)
        -- and likewise drop counts all binders (incl type lambdas)

    zappable_bndr b = isId b && not (isOneShotBndr b)
    zap b | isTyVar b = b
          | otherwise = zapLamIdInfo b

simplExprF1 env (Case scrut bndr rty alts) cont
  = -- pprTrace "simplExpr:case" (ppr bndr <+> ppr rty <+> ppr (contHoleType cont)) $
      simplExprF env scrut (Select { sc_dup = NoDup, sc_bndr = bndr
                                   , sc_alts = alts
                                   , sc_env = env, sc_cont = cont })

simplExprF1 env (Let (Rec pairs) body) cont
  | Just pairs' <- joinPointBindings_maybe pairs
  = simplRecJoinPoint env pairs' body cont

  | otherwise
  = simplRecE env pairs body cont

simplExprF1 env (Let (NonRec bndr rhs) body) cont
  | Type ty <- rhs    -- First deal with type lets (let a = Type ty in e)
  = ASSERT( isTyVar bndr )
    do { ty' <- simplType env ty
       ; simplExprF (extendTvSubst env bndr ty') body cont }

  | Just (bndr', rhs') <- joinPointBinding_maybe bndr rhs
  = simplNonRecJoinPoint env bndr' rhs' body cont

  | otherwise
  = simplNonRecE env bndr (rhs, env) ([], body) cont

{- Note [Avoiding space leaks in OutType]
~~~~~~~~~~~~~~~~~~~~~~~~~~~~~~~~~~~~~~~~~
Since the simplifier is run for multiple iterations, we need to ensure
that any thunks in the output of one simplifier iteration are forced
by the evaluation of the next simplifier iteration. Otherwise we may
retain multiple copies of the Core program and leak a terrible amount
of memory (as in #13426).

The simplifier is naturally strict in the entire "Expr part" of the
input Core program, because any expression may contain binders, which
we must find in order to extend the SimplEnv accordingly. But types
do not contain binders and so it is tempting to write things like

    simplExpr env (Type ty) = return (Type (substTy env ty))   -- Bad!

This is Bad because the result includes a thunk (substTy env ty) which
retains a reference to the whole simplifier environment; and the next
simplifier iteration will not force this thunk either, because the
line above is not strict in ty.

So instead our strategy is for the simplifier to fully evaluate
OutTypes when it emits them into the output Core program, for example

    simplExpr env (Type ty) = do { ty' <- simplType env ty     -- Good
                                 ; return (Type ty') }

where the only difference from above is that simplType calls seqType
on the result of substTy.

However, SimplCont can also contain OutTypes and it's not necessarily
a good idea to force types on the way in to SimplCont, because they
may end up not being used and forcing them could be a lot of wasted
work. T5631 is a good example of this.

- For ApplyToTy's sc_arg_ty, we force the type on the way in because
  the type will almost certainly appear as a type argument in the
  output program.

- For the hole types in Stop and ApplyToTy, we force the type when we
  emit it into the output program, after obtaining it from
  contResultType. (The hole type in ApplyToTy is only directly used
  to form the result type in a new Stop continuation.)
-}

---------------------------------
-- Simplify a join point, adding the context.
-- Context goes *inside* the lambdas. IOW, if the join point has arity n, we do:
--   \x1 .. xn -> e => \x1 .. xn -> E[e]
-- Note that we need the arity of the join point, since e may be a lambda
-- (though this is unlikely). See Note [Case-of-case and join points].
simplJoinRhs :: SimplEnv -> InId -> InExpr -> SimplCont
             -> SimplM OutExpr
simplJoinRhs env bndr expr cont
  | Just arity <- isJoinId_maybe bndr
  =  do { let (join_bndrs, join_body) = collectNBinders arity expr
        ; (env', join_bndrs') <- simplLamBndrs env join_bndrs
        ; join_body' <- simplExprC env' join_body cont
        ; return $ mkLams join_bndrs' join_body' }

  | otherwise
  = pprPanic "simplJoinRhs" (ppr bndr)

---------------------------------
simplType :: SimplEnv -> InType -> SimplM OutType
        -- Kept monadic just so we can do the seqType
        -- See Note [Avoiding space leaks in OutType]
simplType env ty
  = -- pprTrace "simplType" (ppr ty $$ ppr (seTvSubst env)) $
    seqType new_ty `seq` return new_ty
  where
    new_ty = substTy env ty

---------------------------------
simplCoercionF :: SimplEnv -> InCoercion -> SimplCont
               -> SimplM (SimplFloats, OutExpr)
simplCoercionF env co cont
  = do { co' <- simplCoercion env co
       ; rebuild env (Coercion co') cont }

simplCoercion :: SimplEnv -> InCoercion -> SimplM OutCoercion
simplCoercion env co
  = let opt_co = optCoercion (getTCvSubst env) co
    in seqCo opt_co `seq` return opt_co

-----------------------------------
-- | Push a TickIt context outwards past applications and cases, as
-- long as this is a non-scoping tick, to let case and application
-- optimisations apply.

simplTick :: SimplEnv -> Tickish Id -> InExpr -> SimplCont
          -> SimplM (SimplFloats, OutExpr)
simplTick env tickish expr cont
  -- A scoped tick turns into a continuation, so that we can spot
  -- (scc t (\x . e)) in simplLam and eliminate the scc.  If we didn't do
  -- it this way, then it would take two passes of the simplifier to
  -- reduce ((scc t (\x . e)) e').
  -- NB, don't do this with counting ticks, because if the expr is
  -- bottom, then rebuildCall will discard the continuation.

-- XXX: we cannot do this, because the simplifier assumes that
-- the context can be pushed into a case with a single branch. e.g.
--    scc<f>  case expensive of p -> e
-- becomes
--    case expensive of p -> scc<f> e
--
-- So I'm disabling this for now.  It just means we will do more
-- simplifier iterations that necessary in some cases.

--  | tickishScoped tickish && not (tickishCounts tickish)
--  = simplExprF env expr (TickIt tickish cont)

  -- For unscoped or soft-scoped ticks, we are allowed to float in new
  -- cost, so we simply push the continuation inside the tick.  This
  -- has the effect of moving the tick to the outside of a case or
  -- application context, allowing the normal case and application
  -- optimisations to fire.
  | tickish `tickishScopesLike` SoftScope
  = do { (floats, expr') <- simplExprF env expr cont
       ; return (floats, mkTick tickish expr')
       }

  -- Push tick inside if the context looks like this will allow us to
  -- do a case-of-case - see Note [case-of-scc-of-case]
  | Select {} <- cont, Just expr' <- push_tick_inside
  = simplExprF env expr' cont

  -- We don't want to move the tick, but we might still want to allow
  -- floats to pass through with appropriate wrapping (or not, see
  -- wrap_floats below)
  --- | not (tickishCounts tickish) || tickishCanSplit tickish
  -- = wrap_floats

  | otherwise
  = no_floating_past_tick

 where

  -- Try to push tick inside a case, see Note [case-of-scc-of-case].
  push_tick_inside =
    case expr0 of
      Case scrut bndr ty alts
             -> Just $ Case (tickScrut scrut) bndr ty (map tickAlt alts)
      _other -> Nothing
   where (ticks, expr0) = stripTicksTop movable (Tick tickish expr)
         movable t      = not (tickishCounts t) ||
                          t `tickishScopesLike` NoScope ||
                          tickishCanSplit t
         tickScrut e    = foldr mkTick e ticks
         -- Alternatives get annotated with all ticks that scope in some way,
         -- but we don't want to count entries.
         tickAlt (c,bs,e) = (c,bs, foldr mkTick e ts_scope)
         ts_scope         = map mkNoCount $
                            filter (not . (`tickishScopesLike` NoScope)) ticks

  no_floating_past_tick =
    do { let (inc,outc) = splitCont cont
       ; (floats, expr1) <- simplExprF env expr inc
       ; let expr2    = wrapFloats floats expr1
             tickish' = simplTickish env tickish
       ; rebuild env (mkTick tickish' expr2) outc
       }

-- Alternative version that wraps outgoing floats with the tick.  This
-- results in ticks being duplicated, as we don't make any attempt to
-- eliminate the tick if we re-inline the binding (because the tick
-- semantics allows unrestricted inlining of HNFs), so I'm not doing
-- this any more.  FloatOut will catch any real opportunities for
-- floating.
--
--  wrap_floats =
--    do { let (inc,outc) = splitCont cont
--       ; (env', expr') <- simplExprF (zapFloats env) expr inc
--       ; let tickish' = simplTickish env tickish
--       ; let wrap_float (b,rhs) = (zapIdStrictness (setIdArity b 0),
--                                   mkTick (mkNoCount tickish') rhs)
--              -- when wrapping a float with mkTick, we better zap the Id's
--              -- strictness info and arity, because it might be wrong now.
--       ; let env'' = addFloats env (mapFloats env' wrap_float)
--       ; rebuild env'' expr' (TickIt tickish' outc)
--       }


  simplTickish env tickish
    | Breakpoint n ids <- tickish
          = Breakpoint n (map (getDoneId . substId env) ids)
    | otherwise = tickish

  -- Push type application and coercion inside a tick
  splitCont :: SimplCont -> (SimplCont, SimplCont)
  splitCont cont@(ApplyToTy { sc_cont = tail }) = (cont { sc_cont = inc }, outc)
    where (inc,outc) = splitCont tail
  splitCont (CastIt co c) = (CastIt co inc, outc)
    where (inc,outc) = splitCont c
  splitCont other = (mkBoringStop (contHoleType other), other)

  getDoneId (DoneId id)  = id
  getDoneId (DoneEx e _) = getIdFromTrivialExpr e -- Note [substTickish] in CoreSubst
  getDoneId other = pprPanic "getDoneId" (ppr other)

-- Note [case-of-scc-of-case]
-- It's pretty important to be able to transform case-of-case when
-- there's an SCC in the way.  For example, the following comes up
-- in nofib/real/compress/Encode.hs:
--
--        case scctick<code_string.r1>
--             case $wcode_string_r13s wild_XC w1_s137 w2_s138 l_aje
--             of _ { (# ww1_s13f, ww2_s13g, ww3_s13h #) ->
--             (ww1_s13f, ww2_s13g, ww3_s13h)
--             }
--        of _ { (ww_s12Y, ww1_s12Z, ww2_s130) ->
--        tick<code_string.f1>
--        (ww_s12Y,
--         ww1_s12Z,
--         PTTrees.PT
--           @ GHC.Types.Char @ GHC.Types.Int wild2_Xj ww2_s130 r_ajf)
--        }
--
-- We really want this case-of-case to fire, because then the 3-tuple
-- will go away (indeed, the CPR optimisation is relying on this
-- happening).  But the scctick is in the way - we need to push it
-- inside to expose the case-of-case.  So we perform this
-- transformation on the inner case:
--
--   scctick c (case e of { p1 -> e1; ...; pn -> en })
--    ==>
--   case (scctick c e) of { p1 -> scc c e1; ...; pn -> scc c en }
--
-- So we've moved a constant amount of work out of the scc to expose
-- the case.  We only do this when the continuation is interesting: in
-- for now, it has to be another Case (maybe generalise this later).

{-
************************************************************************
*                                                                      *
\subsection{The main rebuilder}
*                                                                      *
************************************************************************
-}

rebuild :: HasCallStack => SimplEnv -> OutExpr -> SimplCont -> SimplM (SimplFloats, OutExpr)
-- At this point the substitution in the SimplEnv should be irrelevant;
-- only the in-scope set matters
rebuild env expr cont
  = case cont of
      Stop {}          -> return (emptyFloats env, expr)
      TickIt t cont    -> rebuild env (mkTick t expr) cont
      CastIt co cont   -> rebuild env (mkCast expr co) cont
                       -- NB: mkCast implements the (Coercion co |> g) optimisation

      Select { sc_bndr = bndr, sc_alts = alts, sc_env = se, sc_cont = cont }
        -> rebuildCase (se `setInScopeFromE` env) expr bndr alts cont

      StrictArg { sc_fun = fun, sc_cont = cont, sc_weight = w }
        -> rebuildCall env (fun `addValArgTo` (w, expr)) cont
      StrictBind { sc_bndr = b, sc_bndrs = bs, sc_body = body
                 , sc_env = se, sc_cont = cont }
        -> do { (floats1, env') <- simplNonRecX (se `setInScopeFromE` env) b expr
                                  -- expr satisfies let/app since it started life
                                  -- in a call to simplNonRecE
              ; (floats2, expr') <- simplLam env' bs body cont
              ; return (floats1 `addFloats` floats2, expr') }

      ApplyToTy  { sc_arg_ty = ty, sc_cont = cont}
        -> rebuild env (App expr (Type ty)) cont

      ApplyToVal { sc_arg = arg, sc_env = se, sc_dup = dup_flag, sc_cont = cont}
        -- See Note [Avoid redundant simplification]
        -> do { (_, _, arg') <- simplArg env dup_flag se arg
              ; rebuild env (App expr arg') cont }

{-
************************************************************************
*                                                                      *
\subsection{Lambdas}
*                                                                      *
************************************************************************
-}

simplCast :: HasCallStack => SimplEnv -> InExpr -> Coercion -> SimplCont
          -> SimplM (SimplFloats, OutExpr)
simplCast env body co0 cont0
  = do  { co1   <- simplCoercion env co0
        ; cont1 <- addCoerce co1 cont0
        ; simplExprF env body cont1 }
  where
<<<<<<< HEAD
       addCoerce :: OutCoercion -> SimplCont -> SimplM SimplCont
       addCoerce co1 (CastIt co2 cont)
         = addCoerce (mkTransCo co1 co2) cont

       addCoerce co cont@(ApplyToTy { sc_arg_ty = arg_ty, sc_cont = tail })
         | Just (arg_ty', co') <- pushCoTyArg co arg_ty
         = do { tail' <- addCoerce co' tail
              ; return (cont { sc_arg_ty = arg_ty', sc_cont = tail' }) }

       addCoerce co cont@(ApplyToVal { sc_arg = arg, sc_env = arg_se
                                , sc_dup = dup, sc_cont = tail, sc_weight = w })
         | Just (co1, co2) <- pushCoValArg co
         , Pair _ new_ty <- coercionKind co1
         , not (isTypeLevPoly new_ty)  -- without this check, we get a lev-poly arg
                                       -- See Note [Levity polymorphism invariants] in CoreSyn
                                       -- test: typecheck/should_run/EtaExpandLevPoly
         = do { tail' <- addCoerce co2 tail
              ; if isReflCo co1
                then return (cont { sc_cont = tail' })
                     -- Avoid simplifying if possible;
                     -- See Note [Avoiding exponential behaviour]
                else do
              { (dup', arg_se', arg') <- simplArg env dup arg_se arg
                   -- When we build the ApplyTo we can't mix the OutCoercion
                   -- 'co' with the InExpr 'arg', so we simplify
                   -- to make it all consistent.  It's a bit messy.
                   -- But it isn't a common case.
                   -- Example of use: Trac #995
              ; return (ApplyToVal { sc_arg  = mkCast arg' co1
                                   , sc_env  = arg_se'
                                   , sc_dup  = dup'
                                   , sc_cont = tail'
                                   , sc_weight = w }) } } -- TODO: arnaud Check this

       addCoerce co cont
         | isReflexiveCo co = return cont
         | otherwise        = return (CastIt co cont)
                -- It's worth checking isReflexiveCo.
                -- For example, in the initial form of a worker
                -- we may find  (coerce T (coerce S (\x.e))) y
                -- and we'd like it to simplify to e[y/x] in one round
                -- of simplification
=======
        -- If the first parameter is Nothing, then simplifying revealed a
        -- reflexive coercion. Omit.
        addCoerce0 :: Maybe OutCoercion -> SimplCont -> SimplM SimplCont
        addCoerce0 Nothing   cont = return cont
        addCoerce0 (Just co) cont = addCoerce co cont

        addCoerce :: OutCoercion -> SimplCont -> SimplM SimplCont

        addCoerce co1 (CastIt co2 cont)
          = addCoerce (mkTransCo co1 co2) cont

        addCoerce co cont@(ApplyToTy { sc_arg_ty = arg_ty, sc_cont = tail })
          | Just (arg_ty', m_co') <- pushCoTyArg co arg_ty
          = do { tail' <- addCoerce0 m_co' tail
               ; return (cont { sc_arg_ty = arg_ty', sc_cont = tail' }) }

        addCoerce co cont@(ApplyToVal { sc_arg = arg, sc_env = arg_se
                                 , sc_dup = dup, sc_cont = tail })
          | Just (co1, m_co2) <- pushCoValArg co
          , Pair _ new_ty <- coercionKind co1
          , not (isTypeLevPoly new_ty)  -- without this check, we get a lev-poly arg
                                        -- See Note [Levity polymorphism invariants] in CoreSyn
                                        -- test: typecheck/should_run/EtaExpandLevPoly
          = do { tail' <- addCoerce0 m_co2 tail
               ; if isReflCo co1
                 then return (cont { sc_cont = tail' })
                      -- Avoid simplifying if possible;
                      -- See Note [Avoiding exponential behaviour]
                 else do
               { (dup', arg_se', arg') <- simplArg env dup arg_se arg
                    -- When we build the ApplyTo we can't mix the OutCoercion
                    -- 'co' with the InExpr 'arg', so we simplify
                    -- to make it all consistent.  It's a bit messy.
                    -- But it isn't a common case.
                    -- Example of use: Trac #995
               ; return (ApplyToVal { sc_arg  = mkCast arg' co1
                                    , sc_env  = arg_se'
                                    , sc_dup  = dup'
                                    , sc_cont = tail' }) } }

        addCoerce co cont
          | isReflexiveCo co = return cont
          | otherwise        = return (CastIt co cont)
                 -- It's worth checking isReflexiveCo.
                 -- For example, in the initial form of a worker
                 -- we may find  (coerce T (coerce S (\x.e))) y
                 -- and we'd like it to simplify to e[y/x] in one round
                 -- of simplification
>>>>>>> fea04def

simplArg :: SimplEnv -> DupFlag -> StaticEnv -> CoreExpr
         -> SimplM (DupFlag, StaticEnv, OutExpr)
simplArg env dup_flag arg_env arg
  | isSimplified dup_flag
  = return (dup_flag, arg_env, arg)
  | otherwise
  = do { arg' <- simplExpr (arg_env `setInScopeFromE` env) arg
       ; return (Simplified, zapSubstEnv arg_env, arg') }

{-
************************************************************************
*                                                                      *
\subsection{Lambdas}
*                                                                      *
************************************************************************
-}

simplLam :: SimplEnv -> [InId] -> InExpr -> SimplCont
         -> SimplM (SimplFloats, OutExpr)

simplLam env [] body cont
  = simplExprF env body cont

simplLam env (bndr:bndrs) body (ApplyToTy { sc_arg_ty = arg_ty, sc_cont = cont })
  = do { tick (BetaReduction bndr)
       ; simplLam (extendTvSubst env bndr arg_ty) bndrs body cont }

simplLam env (bndr:bndrs) body (ApplyToVal { sc_arg = arg, sc_env = arg_se
                                           , sc_cont = cont, sc_dup = dup })
  | isSimplified dup  -- Don't re-simplify if we've simplified it once
                      -- See Note [Avoiding exponential behaviour]
  = do  { tick (BetaReduction bndr)
        ; (floats1, env') <- simplNonRecX env zapped_bndr arg
        ; (floats2, expr') <- simplLam env' bndrs body cont
        ; return (floats1 `addFloats` floats2, expr') }

  | otherwise
  = do  { tick (BetaReduction bndr)
        ; simplNonRecE env zapped_bndr (arg, arg_se) (bndrs, body) cont }
  where
    zapped_bndr  -- See Note [Zap unfolding when beta-reducing]
      | isId bndr = zapStableUnfolding bndr
      | otherwise = bndr

      -- Discard a non-counting tick on a lambda.  This may change the
      -- cost attribution slightly (moving the allocation of the
      -- lambda elsewhere), but we don't care: optimisation changes
      -- cost attribution all the time.
simplLam env bndrs body (TickIt tickish cont)
  | not (tickishCounts tickish)
  = simplLam env bndrs body cont

        -- Not enough args, so there are real lambdas left to put in the result
simplLam env bndrs body cont
  = do  { (env', bndrs') <- simplLamBndrs env bndrs
        ; body' <- simplExpr env' body
        ; new_lam <- mkLam env bndrs' body' cont
        ; rebuild env' new_lam cont }

-------------
simplLamBndr :: SimplEnv -> InBndr -> SimplM (SimplEnv, OutBndr)
-- Used for lambda binders.  These sometimes have unfoldings added by
-- the worker/wrapper pass that must be preserved, because they can't
-- be reconstructed from context.  For example:
--      f x = case x of (a,b) -> fw a b x
--      fw a b x{=(a,b)} = ...
-- The "{=(a,b)}" is an unfolding we can't reconstruct otherwise.
simplLamBndr env bndr
  | isId bndr && isFragileUnfolding old_unf   -- Special case
  = do { (env1, bndr1) <- simplBinder env bndr
       ; unf'          <- simplStableUnfolding env1 NotTopLevel Nothing bndr
                                               old_unf (idType bndr1)
       ; let bndr2 = bndr1 `setIdUnfolding` unf'
       ; return (modifyInScope env1 bndr2, bndr2) }

  | otherwise
  = simplBinder env bndr                -- Normal case
  where
    old_unf = idUnfolding bndr

simplLamBndrs :: SimplEnv -> [InBndr] -> SimplM (SimplEnv, [OutBndr])
simplLamBndrs env bndrs = mapAccumLM simplLamBndr env bndrs

------------------
simplNonRecE :: SimplEnv
             -> InId                    -- The binder, always an Id
                                        -- Never a join point
             -> (InExpr, SimplEnv)      -- Rhs of binding (or arg of lambda)
             -> ([InBndr], InExpr)      -- Body of the let/lambda
                                        --      \xs.e
             -> SimplCont
             -> SimplM (SimplFloats, OutExpr)

-- simplNonRecE is used for
--  * non-top-level non-recursive non-join-point lets in expressions
--  * beta reduction
--
-- simplNonRec env b (rhs, rhs_se) (bs, body) k
--   = let env in
--     cont< let b = rhs_se(rhs) in \bs.body >
--
-- It deals with strict bindings, via the StrictBind continuation,
-- which may abort the whole process
--
-- Precondition: rhs satisfies the let/app invariant
--               Note [CoreSyn let/app invariant] in CoreSyn
--
-- The "body" of the binding comes as a pair of ([InId],InExpr)
-- representing a lambda; so we recurse back to simplLam
-- Why?  Because of the binder-occ-info-zapping done before
--       the call to simplLam in simplExprF (Lam ...)

simplNonRecE env bndr (rhs, rhs_se) (bndrs, body) cont
  | ASSERT( isId bndr && not (isJoinId bndr) ) True
  , Just env' <- preInlineUnconditionally env NotTopLevel bndr rhs rhs_se
  = do { tick (PreInlineUnconditionally bndr)
       ; -- pprTrace "preInlineUncond" (ppr bndr <+> ppr rhs) $
         simplLam env' bndrs body cont }

  -- Deal with strict bindings
  | isStrictId bndr          -- Includes coercions
  , sm_case_case (getMode env)
  = simplExprF (rhs_se `setInScopeFromE` env) rhs
               (StrictBind { sc_bndr = bndr, sc_bndrs = bndrs, sc_body = body
                           , sc_env = env, sc_cont = cont, sc_dup = NoDup })

  -- Deal with lazy bindings
  | otherwise
  = ASSERT( not (isTyVar bndr) )
    do { (env1, bndr1) <- simplNonRecBndr env bndr
       ; (env2, bndr2) <- addBndrRules env1 bndr bndr1 Nothing
       ; (floats1, env3) <- simplLazyBind env2 NotTopLevel NonRecursive bndr bndr2 rhs rhs_se
       ; (floats2, expr') <- simplLam env3 bndrs body cont
       ; return (floats1 `addFloats` floats2, expr') }

------------------
simplRecE :: SimplEnv
          -> [(InId, InExpr)]
          -> InExpr
          -> SimplCont
          -> SimplM (SimplFloats, OutExpr)

-- simplRecE is used for
--  * non-top-level recursive lets in expressions
simplRecE env pairs body cont
  = do  { let bndrs = map fst pairs
        ; MASSERT(all (not . isJoinId) bndrs)
        ; env1 <- simplRecBndrs env bndrs
                -- NB: bndrs' don't have unfoldings or rules
                -- We add them as we go down
        ; (floats1, env2) <- simplRecBind env1 NotTopLevel Nothing pairs
        ; (floats2, expr') <- simplExprF env2 body cont
        ; return (floats1 `addFloats` floats2, expr') }

{- Note [Avoiding exponential behaviour]
~~~~~~~~~~~~~~~~~~~~~~~~~~~~~~~~~~~~~~~~
One way in which we can get exponential behaviour is if we simplify a
big expression, and the re-simplify it -- and then this happens in a
deeply-nested way.  So we must be jolly careful about re-simplifying
an expression.  That is why completeNonRecX does not try
preInlineUnconditionally.

Example:
  f BIG, where f has a RULE
Then
 * We simplify BIG before trying the rule; but the rule does not fire
 * We inline f = \x. x True
 * So if we did preInlineUnconditionally we'd re-simplify (BIG True)

However, if BIG has /not/ already been simplified, we'd /like/ to
simplify BIG True; maybe good things happen.  That is why

* simplLam has
    - a case for (isSimplified dup), which goes via simplNonRecX, and
    - a case for the un-simplified case, which goes via simplNonRecE

* We go to some efforts to avoid unnecessarily simplifying ApplyToVal,
  in at least two places
    - In simplCast/addCoerce, where we check for isReflCo
    - In rebuildCall we avoid simplifying arguments before we have to
      (see Note [Trying rewrite rules])


Note [Zap unfolding when beta-reducing]
~~~~~~~~~~~~~~~~~~~~~~~~~~~~~~~~~~~~~~~
Lambda-bound variables can have stable unfoldings, such as
   $j = \x. \b{Unf=Just x}. e
See Note [Case binders and join points] below; the unfolding for lets
us optimise e better.  However when we beta-reduce it we want to
revert to using the actual value, otherwise we can end up in the
stupid situation of
          let x = blah in
          let b{Unf=Just x} = y
          in ...b...
Here it'd be far better to drop the unfolding and use the actual RHS.

************************************************************************
*                                                                      *
                     Join points
*                                                                      *
********************************************************************* -}

{- Note [Rules and unfolding for join points]
~~~~~~~~~~~~~~~~~~~~~~~~~~~~~~~~~~~~~~~~~~~~~
Suppose we have

   simplExpr (join j x = rhs                         ) cont
             (      {- RULE j (p:ps) = blah -}       )
             (      {- StableUnfolding j = blah -}   )
             (in blah                                )

Then we will push 'cont' into the rhs of 'j'.  But we should *also* push
'cont' into the RHS of
  * Any RULEs for j, e.g. generated by SpecConstr
  * Any stable unfolding for j, e.g. the result of an INLINE pragma

Simplifying rules and stable-unfoldings happens a bit after
simplifying the right-hand side, so we remember whether or not it
is a join point, and what 'cont' is, in a value of type MaybeJoinCont

Trac #13900 wsa caused by forgetting to push 'cont' into the RHS
of a SpecConstr-generated RULE for a join point.
-}

type MaybeJoinCont = Maybe SimplCont
  -- Nothing => Not a join point
  -- Just k  => This is a join binding with continuation k
  -- See Note [Rules and unfolding for join points]

simplNonRecJoinPoint :: SimplEnv -> InId -> InExpr
                     -> InExpr -> SimplCont
                     -> SimplM (SimplFloats, OutExpr)
simplNonRecJoinPoint env bndr rhs body cont
  | ASSERT( isJoinId bndr ) True
  , Just env' <- preInlineUnconditionally env NotTopLevel bndr rhs env
  = do { tick (PreInlineUnconditionally bndr)
       ; simplExprF env' body cont }

   | otherwise
   = wrapJoinCont env cont $ \ env cont ->
     do { -- We push join_cont into the join RHS and the body;
          -- and wrap wrap_cont around the whole thing
        ; let res_ty = contResultType cont
        ; (env1, bndr1)    <- simplNonRecJoinBndr env res_ty bndr
        ; (env2, bndr2)    <- addBndrRules env1 bndr bndr1 (Just cont)
        ; (floats1, env3)  <- simplJoinBind env2 cont bndr bndr2 rhs env
        ; (floats2, body') <- simplExprF env3 body cont
        ; return (floats1 `addFloats` floats2, body') }


------------------
simplRecJoinPoint :: SimplEnv -> [(InId, InExpr)]
                  -> InExpr -> SimplCont
                  -> SimplM (SimplFloats, OutExpr)
simplRecJoinPoint env pairs body cont
  = wrapJoinCont env cont $ \ env cont ->
    do { let bndrs = map fst pairs
             res_ty = contResultType cont
       ; env1 <- simplRecJoinBndrs env res_ty bndrs
               -- NB: bndrs' don't have unfoldings or rules
               -- We add them as we go down
       ; (floats1, env2)  <- simplRecBind env1 NotTopLevel (Just cont) pairs
       ; (floats2, body') <- simplExprF env2 body cont
       ; return (floats1 `addFloats` floats2, body') }

--------------------
wrapJoinCont :: SimplEnv -> SimplCont
             -> (SimplEnv -> SimplCont -> SimplM (SimplFloats, OutExpr))
             -> SimplM (SimplFloats, OutExpr)
-- Deal with making the continuation duplicable if necessary,
-- and with the no-case-of-case situation.
wrapJoinCont env cont thing_inside
  | contIsStop cont        -- Common case; no need for fancy footwork
  = thing_inside env cont

  | not (sm_case_case (getMode env))
    -- See Note [Join points wih -fno-case-of-case]
  = do { (floats1, expr1) <- thing_inside env (mkBoringStop (contHoleType cont))
       ; let (floats2, expr2) = wrapJoinFloatsX floats1 expr1
       ; (floats3, expr3) <- rebuild (env `setInScopeFromF` floats2) expr2 cont
       ; return (floats2 `addFloats` floats3, expr3) }

  | otherwise
    -- Normal case; see Note [Join points and case-of-case]
  = do { (floats1, cont')  <- mkDupableCont env cont
       ; (floats2, result) <- thing_inside (env `setInScopeFromF` floats1) cont'
       ; return (floats1 `addFloats` floats2, result) }


--------------------
trimJoinCont :: Id -> Maybe JoinArity -> SimplCont -> SimplCont
-- Drop outer context from join point invocation (jump)
-- See Note [Join points and case-of-case]

trimJoinCont _ Nothing cont
  = cont -- Not a jump
trimJoinCont var (Just arity) cont
  = trim arity cont
  where
    trim 0 cont@(Stop {})
      = cont
    trim 0 cont
      = mkBoringStop (contResultType cont)
    trim n cont@(ApplyToVal { sc_cont = k })
      = cont { sc_cont = trim (n-1) k }
    trim n cont@(ApplyToTy { sc_cont = k })
      = cont { sc_cont = trim (n-1) k } -- join arity counts types!
    trim _ cont
      = pprPanic "completeCall" $ ppr var $$ ppr cont


{- Note [Join points and case-of-case]
~~~~~~~~~~~~~~~~~~~~~~~~~~~~~~~~~~~~~~
When we perform the case-of-case transform (or otherwise push continuations
inward), we want to treat join points specially. Since they're always
tail-called and we want to maintain this invariant, we can do this (for any
evaluation context E):

  E[join j = e
    in case ... of
         A -> jump j 1
         B -> jump j 2
         C -> f 3]

    -->

  join j = E[e]
  in case ... of
       A -> jump j 1
       B -> jump j 2
       C -> E[f 3]

As is evident from the example, there are two components to this behavior:

  1. When entering the RHS of a join point, copy the context inside.
  2. When a join point is invoked, discard the outer context.

We need to be very careful here to remain consistent---neither part is
optional!

We need do make the continuation E duplicable (since we are duplicating it)
with mkDuableCont.


Note [Join points wih -fno-case-of-case]
~~~~~~~~~~~~~~~~~~~~~~~~~~~~~~~~~~~~~~~~
Supose case-of-case is switched off, and we are simplifying

    case (join j x = <j-rhs> in
          case y of
             A -> j 1
             B -> j 2
             C -> e) of <outer-alts>

Usually, we'd push the outer continuation (case . of <outer-alts>) into
both the RHS and the body of the join point j.  But since we aren't doing
case-of-case we may then end up with this totally bogus result

    join x = case <j-rhs> of <outer-alts> in
    case (case y of
             A -> j 1
             B -> j 2
             C -> e) of <outer-alts>

This would be OK in the language of the paper, but not in GHC: j is no longer
a join point.  We can only do the "push contination into the RHS of the
join point j" if we also push the contination right down to the /jumps/ to
j, so that it can evaporate there.  If we are doing case-of-case, we'll get to

    join x = case <j-rhs> of <outer-alts> in
    case y of
      A -> j 1
      B -> j 2
      C -> case e of <outer-alts>

which is great.

Bottom line: if case-of-case is off, we must stop pushing the continuation
inwards altogether at any join point.  Instead simplify the (join ... in ...)
with a Stop continuation, and wrap the original continuation around the
outside.  Surprisingly tricky!


************************************************************************
*                                                                      *
                     Variables
*                                                                      *
************************************************************************
-}

simplVar :: SimplEnv -> InVar -> SimplM OutExpr
-- Look up an InVar in the environment
simplVar env var
  | isTyVar var = return (Type (substTyVar env var))
  | isCoVar var = return (Coercion (substCoVar env var))
  | otherwise
  = case substId env var of
        ContEx tvs cvs ids e -> simplExpr (setSubstEnv env tvs cvs ids) e
        DoneId var1          -> return (Var var1)
        DoneEx e _           -> return e

simplIdF :: SimplEnv -> InId -> SimplCont -> SimplM (SimplFloats, OutExpr)
simplIdF env var cont
  = case substId env var of
      ContEx tvs cvs ids e -> simplExprF (setSubstEnv env tvs cvs ids) e cont
                                -- Don't trim; haven't already simplified e,
                                -- so the cont is not embodied in e

      DoneId var1 -> completeCall env var1 (trimJoinCont var (isJoinId_maybe var1) cont)

      DoneEx e mb_join -> simplExprF (zapSubstEnv env) e (trimJoinCont var mb_join cont)
              -- Note [zapSubstEnv]
              -- The template is already simplified, so don't re-substitute.
              -- This is VITAL.  Consider
              --      let x = e in
              --      let y = \z -> ...x... in
              --      \ x -> ...y...
              -- We'll clone the inner \x, adding x->x' in the id_subst
              -- Then when we inline y, we must *not* replace x by x' in
              -- the inlined copy!!

---------------------------------------------------------
--      Dealing with a call site

completeCall :: SimplEnv -> OutId -> SimplCont -> SimplM (SimplFloats, OutExpr)
completeCall env var cont
  | Just expr <- callSiteInline dflags var unfolding
                                lone_variable arg_infos interesting_cont
  -- Inline the variable's RHS
  = do { checkedTick (UnfoldingDone var)
       ; dump_inline expr cont
       ; simplExprF (zapSubstEnv env) expr cont }

  | otherwise
  -- Don't inline; instead rebuild the call
  = do { rule_base <- getSimplRules
       ; let info = mkArgInfo var (getRules rule_base var)
                              n_val_args call_cont
       ; rebuildCall env info cont }

  where
    dflags = seDynFlags env
    (lone_variable, arg_infos, call_cont) = contArgs cont
    n_val_args       = length arg_infos
    interesting_cont = interestingCallContext env call_cont
    unfolding        = activeUnfolding (getMode env) var

    dump_inline unfolding cont
      | not (dopt Opt_D_dump_inlinings dflags) = return ()
      | not (dopt Opt_D_verbose_core2core dflags)
      = when (isExternalName (idName var)) $
            liftIO $ printOutputForUser dflags alwaysQualify $
                sep [text "Inlining done:", nest 4 (ppr var)]
      | otherwise
      = liftIO $ printOutputForUser dflags alwaysQualify $
           sep [text "Inlining done: " <> ppr var,
                nest 4 (vcat [text "Inlined fn: " <+> nest 2 (ppr unfolding),
                              text "Cont:  " <+> ppr cont])]

rebuildCall :: SimplEnv
            -> ArgInfo
            -> SimplCont
            -> SimplM (SimplFloats, OutExpr)
-- We decided not to inline, so
--    - simplify the arguments
--    - try rewrite rules
--    - and rebuild

---------- Bottoming applications --------------
rebuildCall env (ArgInfo { ai_fun = fun, ai_args = rev_args, ai_strs = [] }) cont
  -- When we run out of strictness args, it means
  -- that the call is definitely bottom; see SimplUtils.mkArgInfo
  -- Then we want to discard the entire strict continuation.  E.g.
  --    * case (error "hello") of { ... }
  --    * (error "Hello") arg
  --    * f (error "Hello") where f is strict
  --    etc
  -- Then, especially in the first of these cases, we'd like to discard
  -- the continuation, leaving just the bottoming expression.  But the
  -- type might not be right, so we may have to add a coerce.
  | not (contIsTrivial cont)     -- Only do this if there is a non-trivial
                                 -- continuation to discard, else we do it
                                 -- again and again!
  = seqType cont_ty `seq`        -- See Note [Avoiding space leaks in OutType]
    return (emptyFloats env, castBottomExpr res cont_ty)
  where
    res     = argInfoExpr fun rev_args
    cont_ty = contResultType cont

---------- Try rewrite RULES --------------
-- See Note [Trying rewrite rules]
rebuildCall env info@(ArgInfo { ai_fun = fun, ai_args = rev_args
                              , ai_rules = Just (nr_wanted, rules) }) cont
  | nr_wanted == 0 || no_more_args
  , let info' = info { ai_rules = Nothing }
  = -- We've accumulated a simplified call in <fun,rev_args>
    -- so try rewrite rules; see Note [RULEs apply to simplified arguments]
    -- See also Note [Rules for recursive functions]
    do { mb_match <- tryRules env rules fun (reverse rev_args) cont
       ; case mb_match of
             Just (env', rhs, cont') -> simplExprF env' rhs cont'
             Nothing                 -> rebuildCall env info' cont }
  where
    no_more_args = case cont of
                      ApplyToTy  {} -> False
                      ApplyToVal {} -> False
                      _             -> True


---------- Simplify applications and casts --------------
rebuildCall env info (CastIt co cont)
  = rebuildCall env (addCastTo info co) cont

rebuildCall env info (ApplyToTy { sc_arg_ty = arg_ty, sc_cont = cont })
  = rebuildCall env (addTyArgTo info arg_ty) cont

rebuildCall env info@(ArgInfo { ai_encl = encl_rules, ai_type = fun_ty
                              , ai_strs = str:strs, ai_discs = disc:discs })
            (ApplyToVal { sc_arg = arg, sc_env = arg_se
                        , sc_dup = dup_flag, sc_cont = cont, sc_weight = w })
  | isSimplified dup_flag     -- See Note [Avoid redundant simplification]
  = rebuildCall env (info' `addValArgTo` (w, arg)) cont

  | str         -- Strict argument
  , sm_case_case (getMode env)
  = -- pprTrace "Strict Arg" (ppr arg $$ ppr (seIdSubst env) $$ ppr (seInScope env)) $
    simplExprF (arg_se `setInScopeFromE` env) arg
               (StrictArg { sc_fun = info', sc_cci = cci_strict
                          , sc_dup = Simplified, sc_cont = cont, sc_weight = w })
                -- Note [Shadowing]

  | otherwise                           -- Lazy argument
        -- DO NOT float anything outside, hence simplExprC
        -- There is no benefit (unlike in a let-binding), and we'd
        -- have to be very careful about bogus strictness through
        -- floating a demanded let.
  = do  { arg' <- simplExprC (arg_se `setInScopeFromE` env) arg
                             (mkLazyArgStop arg_ty cci_lazy)
        ; rebuildCall env (info' `addValArgTo` (w, arg')) cont }
  where
    info'  = info { ai_strs = strs, ai_discs = discs }
    arg_ty = funArgTy fun_ty

    -- Use this for lazy arguments
    cci_lazy | encl_rules = RuleArgCtxt
             | disc > 0   = DiscArgCtxt  -- Be keener here
             | otherwise  = BoringCtxt   -- Nothing interesting

    -- ..and this for strict arguments
    cci_strict | encl_rules = RuleArgCtxt
               | disc > 0   = DiscArgCtxt
               | otherwise  = RhsCtxt
      -- Why RhsCtxt?  if we see f (g x) (h x), and f is strict, we
      -- want to be a bit more eager to inline g, because it may
      -- expose an eval (on x perhaps) that can be eliminated or
      -- shared. I saw this in nofib 'boyer2', RewriteFuns.onewayunify1
      -- It's worth an 18% improvement in allocation for this
      -- particular benchmark; 5% on 'mate' and 1.3% on 'multiplier'

---------- No further useful info, revert to generic rebuild ------------
rebuildCall env (ArgInfo { ai_fun = fun, ai_args = rev_args }) cont
  = rebuild env (argInfoExpr fun rev_args) cont

{- Note [Trying rewrite rules]
~~~~~~~~~~~~~~~~~~~~~~~~~~~~~~
Consider an application (f e1 e2 e3) where the e1,e2,e3 are not yet
simplified.  We want to simplify enough arguments to allow the rules
to apply, but it's more efficient to avoid simplifying e2,e3 if e1 alone
is sufficient.  Example: class ops
   (+) dNumInt e2 e3
If we rewrite ((+) dNumInt) to plusInt, we can take advantage of the
latter's strictness when simplifying e2, e3.  Moreover, suppose we have
  RULE  f Int = \x. x True

Then given (f Int e1) we rewrite to
   (\x. x True) e1
without simplifying e1.  Now we can inline x into its unique call site,
and absorb the True into it all in the same pass.  If we simplified
e1 first, we couldn't do that; see Note [Avoiding exponential behaviour].

So we try to apply rules if either
  (a) no_more_args: we've run out of argument that the rules can "see"
  (b) nr_wanted: none of the rules wants any more arguments


Note [RULES apply to simplified arguments]
~~~~~~~~~~~~~~~~~~~~~~~~~~~~~~~~~~~~~~~~~~
It's very desirable to try RULES once the arguments have been simplified, because
doing so ensures that rule cascades work in one pass.  Consider
   {-# RULES g (h x) = k x
             f (k x) = x #-}
   ...f (g (h x))...
Then we want to rewrite (g (h x)) to (k x) and only then try f's rules. If
we match f's rules against the un-simplified RHS, it won't match.  This
makes a particularly big difference when superclass selectors are involved:
        op ($p1 ($p2 (df d)))
We want all this to unravel in one sweep.

Note [Avoid redundant simplification]
~~~~~~~~~~~~~~~~~~~~~~~~~~~~~~~~~~~~~
Because RULES apply to simplified arguments, there's a danger of repeatedly
simplifying already-simplified arguments.  An important example is that of
        (>>=) d e1 e2
Here e1, e2 are simplified before the rule is applied, but don't really
participate in the rule firing. So we mark them as Simplified to avoid
re-simplifying them.

Note [Shadowing]
~~~~~~~~~~~~~~~~
This part of the simplifier may break the no-shadowing invariant
Consider
        f (...(\a -> e)...) (case y of (a,b) -> e')
where f is strict in its second arg
If we simplify the innermost one first we get (...(\a -> e)...)
Simplifying the second arg makes us float the case out, so we end up with
        case y of (a,b) -> f (...(\a -> e)...) e'
So the output does not have the no-shadowing invariant.  However, there is
no danger of getting name-capture, because when the first arg was simplified
we used an in-scope set that at least mentioned all the variables free in its
static environment, and that is enough.

We can't just do innermost first, or we'd end up with a dual problem:
        case x of (a,b) -> f e (...(\a -> e')...)

I spent hours trying to recover the no-shadowing invariant, but I just could
not think of an elegant way to do it.  The simplifier is already knee-deep in
continuations.  We have to keep the right in-scope set around; AND we have
to get the effect that finding (error "foo") in a strict arg position will
discard the entire application and replace it with (error "foo").  Getting
all this at once is TOO HARD!


************************************************************************
*                                                                      *
                Rewrite rules
*                                                                      *
************************************************************************
-}

tryRules :: SimplEnv -> [CoreRule]
         -> Id -> [ArgSpec]
         -> SimplCont
         -> SimplM (Maybe (SimplEnv, CoreExpr, SimplCont))

tryRules env rules fn args call_cont
  | null rules
  = return Nothing

{- Disabled until we fix #8326
  | fn `hasKey` tagToEnumKey   -- See Note [Optimising tagToEnum#]
  , [_type_arg, val_arg] <- args
  , Select dup bndr ((_,[],rhs1) : rest_alts) se cont <- call_cont
  , isDeadBinder bndr
  = do { let enum_to_tag :: CoreAlt -> CoreAlt
                -- Takes   K -> e  into   tagK# -> e
                -- where tagK# is the tag of constructor K
             enum_to_tag (DataAlt con, [], rhs)
               = ASSERT( isEnumerationTyCon (dataConTyCon con) )
                (LitAlt tag, [], rhs)
              where
                tag = mkMachInt dflags (toInteger (dataConTag con - fIRST_TAG))
             enum_to_tag alt = pprPanic "tryRules: tagToEnum" (ppr alt)

             new_alts = (DEFAULT, [], rhs1) : map enum_to_tag rest_alts
             new_bndr = setIdType bndr intPrimTy
                 -- The binder is dead, but should have the right type
      ; return (Just (val_arg, Select dup new_bndr new_alts se cont)) }
-}

  | Just (rule, rule_rhs) <- lookupRule dflags (getUnfoldingInRuleMatch env)
                                        (activeRule (getMode env)) fn
                                        (argInfoAppArgs args) rules
  -- Fire a rule for the function
  = do { checkedTick (RuleFired (ruleName rule))
       ; let cont' = pushSimplifiedArgs zapped_env
                                        (drop (ruleArity rule) args)
                                        call_cont
                     -- (ruleArity rule) says how
                     -- many args the rule consumed

             occ_anald_rhs = occurAnalyseExpr rule_rhs
                 -- See Note [Occurrence-analyse after rule firing]
       ; dump rule rule_rhs
       ; return (Just (zapped_env, occ_anald_rhs, cont')) }
            -- The occ_anald_rhs and cont' are all Out things
            -- hence zapping the environment

  | otherwise  -- No rule fires
  = do { nodump  -- This ensures that an empty file is written
       ; return Nothing }

  where
    dflags     = seDynFlags env
    zapped_env = zapSubstEnv env  -- See Note [zapSubstEnv]

    printRuleModule rule
      = parens (maybe (text "BUILTIN")
                      (pprModuleName . moduleName)
                      (ruleModule rule))

    dump rule rule_rhs
      | dopt Opt_D_dump_rule_rewrites dflags
      = log_rule dflags Opt_D_dump_rule_rewrites "Rule fired" $ vcat
          [ text "Rule:" <+> ftext (ruleName rule)
          , text "Module:" <+>  printRuleModule rule
          , text "Before:" <+> hang (ppr fn) 2 (sep (map ppr args))
          , text "After: " <+> pprCoreExpr rule_rhs
          , text "Cont:  " <+> ppr call_cont ]

      | dopt Opt_D_dump_rule_firings dflags
      = log_rule dflags Opt_D_dump_rule_firings "Rule fired:" $
          ftext (ruleName rule)
            <+> printRuleModule rule

      | otherwise
      = return ()

    nodump
      | dopt Opt_D_dump_rule_rewrites dflags
      = liftIO $ dumpSDoc dflags alwaysQualify Opt_D_dump_rule_rewrites "" empty

      | dopt Opt_D_dump_rule_firings dflags
      = liftIO $ dumpSDoc dflags alwaysQualify Opt_D_dump_rule_firings "" empty

      | otherwise
      = return ()

    log_rule dflags flag hdr details
      = liftIO . dumpSDoc dflags alwaysQualify flag "" $
                   sep [text hdr, nest 4 details]

trySeqRules :: SimplEnv
            -> OutExpr -> InExpr   -- Scrutinee and RHS
            -> SimplCont
            -> SimplM (Maybe (SimplEnv, CoreExpr, SimplCont))
-- See Note [User-defined RULES for seq]
trySeqRules in_env scrut rhs cont
  = do { rule_base <- getSimplRules
       ; tryRules in_env (getRules rule_base seqId) seqId out_args rule_cont }
  where
    no_cast_scrut = drop_casts scrut
    scrut_ty  = exprType no_cast_scrut
    seq_id_ty = idType seqId
    rhs_ty    = substTy in_env (exprType rhs)
    out_args  = [ TyArg { as_arg_ty  = scrut_ty
                        , as_hole_ty = seq_id_ty }
                , TyArg { as_arg_ty  = rhs_ty
                       , as_hole_ty  = piResultTy seq_id_ty scrut_ty }
                , ValArg Omega no_cast_scrut] -- TODO: MattP: Check
    rule_cont = ApplyToVal { sc_dup = NoDup, sc_arg = rhs
                           , sc_env = in_env, sc_cont = cont, sc_weight = Omega}
    -- Lazily evaluated, so we don't do most of this

    drop_casts (Cast e _) = drop_casts e
    drop_casts e          = e

{- Note [User-defined RULES for seq]
~~~~~~~~~~~~~~~~~~~~~~~~~~~~~~~~~~~~
Given
   case (scrut |> co) of _ -> rhs
look for rules that match the expression
   seq @t1 @t2 scrut
where scrut :: t1
      rhs   :: t2

If you find a match, rewrite it, and apply to 'rhs'.

Notice that we can simply drop casts on the fly here, which
makes it more likely that a rule will match.

See Note [User-defined RULES for seq] in MkId.

Note [Occurrence-analyse after rule firing]
~~~~~~~~~~~~~~~~~~~~~~~~~~~~~~~~~~~~~~~~~~~~~
After firing a rule, we occurrence-analyse the instantiated RHS before
simplifying it.  Usually this doesn't make much difference, but it can
be huge.  Here's an example (simplCore/should_compile/T7785)

  map f (map f (map f xs)

= -- Use build/fold form of map, twice
  map f (build (\cn. foldr (mapFB c f) n
                           (build (\cn. foldr (mapFB c f) n xs))))

= -- Apply fold/build rule
  map f (build (\cn. (\cn. foldr (mapFB c f) n xs) (mapFB c f) n))

= -- Beta-reduce
  -- Alas we have no occurrence-analysed, so we don't know
  -- that c is used exactly once
  map f (build (\cn. let c1 = mapFB c f in
                     foldr (mapFB c1 f) n xs))

= -- Use mapFB rule:   mapFB (mapFB c f) g = mapFB c (f.g)
  -- We can do this because (mapFB c n) is a PAP and hence expandable
  map f (build (\cn. let c1 = mapFB c n in
                     foldr (mapFB c (f.f)) n x))

This is not too bad.  But now do the same with the outer map, and
we get another use of mapFB, and t can interact with /both/ remaining
mapFB calls in the above expression.  This is stupid because actually
that 'c1' binding is dead.  The outer map introduces another c2. If
there is a deep stack of maps we get lots of dead bindings, and lots
of redundant work as we repeatedly simplify the result of firing rules.

The easy thing to do is simply to occurrence analyse the result of
the rule firing.  Note that this occ-anals not only the RHS of the
rule, but also the function arguments, which by now are OutExprs.
E.g.
      RULE f (g x) = x+1

Call   f (g BIG)  -->   (\x. x+1) BIG

The rule binders are lambda-bound and applied to the OutExpr arguments
(here BIG) which lack all internal occurrence info.

Is this inefficient?  Not really: we are about to walk over the result
of the rule firing to simplify it, so occurrence analysis is at most
a constant factor.

Possible improvement: occ-anal the rules when putting them in the
database; and in the simplifier just occ-anal the OutExpr arguments.
But that's more complicated and the rule RHS is usually tiny; so I'm
just doing the simple thing.

Historical note: previously we did occ-anal the rules in Rule.hs,
but failed to occ-anal the OutExpr arguments, which led to the
nasty performance problem described above.


Note [Optimising tagToEnum#]
~~~~~~~~~~~~~~~~~~~~~~~~~~~~
If we have an enumeration data type:

  data Foo = A | B | C

Then we want to transform

   case tagToEnum# x of   ==>    case x of
     A -> e1                       DEFAULT -> e1
     B -> e2                       1#      -> e2
     C -> e3                       2#      -> e3

thereby getting rid of the tagToEnum# altogether.  If there was a DEFAULT
alternative we retain it (remember it comes first).  If not the case must
be exhaustive, and we reflect that in the transformed version by adding
a DEFAULT.  Otherwise Lint complains that the new case is not exhaustive.
See #8317.

Note [Rules for recursive functions]
~~~~~~~~~~~~~~~~~~~~~~~~~~~~~~~~~~~~
You might think that we shouldn't apply rules for a loop breaker:
doing so might give rise to an infinite loop, because a RULE is
rather like an extra equation for the function:
     RULE:           f (g x) y = x+y
     Eqn:            f a     y = a-y

But it's too drastic to disable rules for loop breakers.
Even the foldr/build rule would be disabled, because foldr
is recursive, and hence a loop breaker:
     foldr k z (build g) = g k z
So it's up to the programmer: rules can cause divergence


************************************************************************
*                                                                      *
                Rebuilding a case expression
*                                                                      *
************************************************************************

Note [Case elimination]
~~~~~~~~~~~~~~~~~~~~~~~
The case-elimination transformation discards redundant case expressions.
Start with a simple situation:

        case x# of      ===>   let y# = x# in e
          y# -> e

(when x#, y# are of primitive type, of course).  We can't (in general)
do this for algebraic cases, because we might turn bottom into
non-bottom!

The code in SimplUtils.prepareAlts has the effect of generalise this
idea to look for a case where we're scrutinising a variable, and we
know that only the default case can match.  For example:

        case x of
          0#      -> ...
          DEFAULT -> ...(case x of
                         0#      -> ...
                         DEFAULT -> ...) ...

Here the inner case is first trimmed to have only one alternative, the
DEFAULT, after which it's an instance of the previous case.  This
really only shows up in eliminating error-checking code.

Note that SimplUtils.mkCase combines identical RHSs.  So

        case e of       ===> case e of DEFAULT -> r
           True  -> r
           False -> r

Now again the case may be elminated by the CaseElim transformation.
This includes things like (==# a# b#)::Bool so that we simplify
      case ==# a# b# of { True -> x; False -> x }
to just
      x
This particular example shows up in default methods for
comparison operations (e.g. in (>=) for Int.Int32)

Note [Case to let transformation]
~~~~~~~~~~~~~~~~~~~~~~~~~~~~~~~~~
If a case over a lifted type has a single alternative, and is being
used as a strict 'let' (all isDeadBinder bndrs), we may want to do
this transformation:

    case e of r       ===>   let r = e in ...r...
      _ -> ...r...

We treat the unlifted and lifted cases separately:

* Unlifted case: 'e' satisfies exprOkForSpeculation
  (ok-for-spec is needed to satisfy the let/app invariant).
  This turns     case a +# b of r -> ...r...
  into           let r = a +# b in ...r...
  and thence     .....(a +# b)....

  However, if we have
      case indexArray# a i of r -> ...r...
  we might like to do the same, and inline the (indexArray# a i).
  But indexArray# is not okForSpeculation, so we don't build a let
  in rebuildCase (lest it get floated *out*), so the inlining doesn't
  happen either.  Annoying.

* Lifted case: we need to be sure that the expression is already
  evaluated (exprIsHNF).  If it's not already evaluated
      - we risk losing exceptions, divergence or
        user-specified thunk-forcing
      - even if 'e' is guaranteed to converge, we don't want to
        create a thunk (call by need) instead of evaluating it
        right away (call by value)

  However, we can turn the case into a /strict/ let if the 'r' is
  used strictly in the body.  Then we won't lose divergence; and
  we won't build a thunk because the let is strict.
  See also Note [Eliminating redundant seqs]

  NB: absentError satisfies exprIsHNF: see Note [aBSENT_ERROR_ID] in MkCore.
  We want to turn
     case (absentError "foo") of r -> ...MkT r...
  into
     let r = absentError "foo" in ...MkT r...


Note [Eliminating redundant seqs]
~~~~~~~~~~~~~~~~~~~~~~~~~~~~~~~~~
If we have this:
   case x of r { _ -> ..r.. }
where 'r' is used strictly in (..r..), the case is effectively a 'seq'
on 'x', but since 'r' is used strictly anyway, we can safely transform to
   (...x...)

Note that this can change the error behaviour.  For example, we might
transform
    case x of { _ -> error "bad" }
    --> error "bad"
which is might be puzzling if 'x' currently lambda-bound, but later gets
let-bound to (error "good").

Nevertheless, the paper "A semantics for imprecise exceptions" allows
this transformation. If you want to fix the evaluation order, use
'pseq'.  See Trac #8900 for an example where the loss of this
transformation bit us in practice.

See also Note [Empty case alternatives] in CoreSyn.

Just for reference, the original code (added Jan 13) looked like this:
     || case_bndr_evald_next rhs

    case_bndr_evald_next :: CoreExpr -> Bool
      -- See Note [Case binder next]
    case_bndr_evald_next (Var v)         = v == case_bndr
    case_bndr_evald_next (Cast e _)      = case_bndr_evald_next e
    case_bndr_evald_next (App e _)       = case_bndr_evald_next e
    case_bndr_evald_next (Case e _ _ _)  = case_bndr_evald_next e
    case_bndr_evald_next _               = False

(This came up when fixing Trac #7542. See also Note [Eta reduction of
an eval'd function] in CoreUtils.)


Further notes about case elimination
~~~~~~~~~~~~~~~~~~~~~~~~~~~~~~~~~~~~
Consider:       test :: Integer -> IO ()
                test = print

Turns out that this compiles to:
    Print.test
      = \ eta :: Integer
          eta1 :: Void# ->
          case PrelNum.< eta PrelNum.zeroInteger of wild { __DEFAULT ->
          case hPutStr stdout
                 (PrelNum.jtos eta ($w[] @ Char))
                 eta1
          of wild1 { (# new_s, a4 #) -> PrelIO.lvl23 new_s  }}

Notice the strange '<' which has no effect at all. This is a funny one.
It started like this:

f x y = if x < 0 then jtos x
          else if y==0 then "" else jtos x

At a particular call site we have (f v 1).  So we inline to get

        if v < 0 then jtos x
        else if 1==0 then "" else jtos x

Now simplify the 1==0 conditional:

        if v<0 then jtos v else jtos v

Now common-up the two branches of the case:

        case (v<0) of DEFAULT -> jtos v

Why don't we drop the case?  Because it's strict in v.  It's technically
wrong to drop even unnecessary evaluations, and in practice they
may be a result of 'seq' so we *definitely* don't want to drop those.
I don't really know how to improve this situation.
-}

---------------------------------------------------------
--      Eliminate the case if possible

rebuildCase, reallyRebuildCase
   :: SimplEnv
   -> OutExpr          -- Scrutinee
   -> InId             -- Case binder
   -> [InAlt]          -- Alternatives (inceasing order)
   -> SimplCont
   -> SimplM (SimplFloats, OutExpr)

--------------------------------------------------
--      1. Eliminate the case if there's a known constructor
--------------------------------------------------

rebuildCase env scrut case_bndr alts cont
  | Lit lit <- scrut    -- No need for same treatment as constructors
                        -- because literals are inlined more vigorously
  , not (litIsLifted lit)
  = do  { tick (KnownBranch case_bndr)
        ; case findAlt (LitAlt lit) alts of
            Nothing           -> missingAlt env case_bndr alts cont
            Just (_, bs, rhs) -> simple_rhs bs rhs }

  | Just (con, ty_args, other_args) <- exprIsConApp_maybe (getUnfoldingInRuleMatch env) scrut
        -- Works when the scrutinee is a variable with a known unfolding
        -- as well as when it's an explicit constructor application
  = do  { tick (KnownBranch case_bndr)
        ; case findAlt (DataAlt con) alts of
            Nothing  -> missingAlt env case_bndr alts cont
            Just (DEFAULT, bs, rhs) -> simple_rhs bs rhs
            Just (_, bs, rhs)       -> knownCon env scrut con ty_args other_args
                                                case_bndr bs rhs cont
        }
  where
    simple_rhs bs rhs = ASSERT( null bs )
                        do { (floats1, env') <- simplNonRecX env case_bndr scrut
                               -- scrut is a constructor application,
                               -- hence satisfies let/app invariant
                           ; (floats2, expr') <- simplExprF env' rhs cont
                           ; return (floats1 `addFloats` floats2, expr') }


--------------------------------------------------
--      2. Eliminate the case if scrutinee is evaluated
--------------------------------------------------

rebuildCase env scrut case_bndr alts@[(_, bndrs, rhs)] cont
  -- See if we can get rid of the case altogether
  -- See Note [Case elimination]
  -- mkCase made sure that if all the alternatives are equal,
  -- then there is now only one (DEFAULT) rhs

  -- 2a.  Dropping the case altogether, if
  --      a) it binds nothing (so it's really just a 'seq')
  --      b) evaluating the scrutinee has no side effects
  | is_plain_seq
  , exprOkForSideEffects scrut
          -- The entire case is dead, so we can drop it
          -- if the scrutinee converges without having imperative
          -- side effects or raising a Haskell exception
          -- See Note [PrimOp can_fail and has_side_effects] in PrimOp
   = simplExprF env rhs cont

  -- 2b.  Turn the case into a let, if
  --      a) it binds only the case-binder
  --      b) unlifted case: the scrutinee is ok-for-speculation
  --           lifted case: the scrutinee is in HNF (or will later be demanded)
  -- See Note [Case to let transformation]
  | all_dead_bndrs
  , if isUnliftedType (idType case_bndr)
    then exprOkForSpeculation scrut
    else exprIsHNF scrut || scrut_is_demanded_var scrut
  = do { tick (CaseElim case_bndr)
       ; (floats1, env') <- simplNonRecX env case_bndr scrut
       ; (floats2, expr') <- simplExprF env' rhs cont
       ; return (floats1 `addFloats` floats2, expr') }

  -- 2c. Try the seq rules if
  --     a) it binds only the case binder
  --     b) a rule for seq applies
  -- See Note [User-defined RULES for seq] in MkId
  | is_plain_seq
  = do { mb_rule <- trySeqRules env scrut rhs cont
       ; case mb_rule of
           Just (env', rule_rhs, cont') -> simplExprF env' rule_rhs cont'
           Nothing                      -> reallyRebuildCase env scrut case_bndr alts cont }
  where
    all_dead_bndrs = all isDeadBinder bndrs       -- bndrs are [InId]
    is_plain_seq   = all_dead_bndrs && isDeadBinder case_bndr -- Evaluation *only* for effect

    scrut_is_demanded_var :: CoreExpr -> Bool
            -- See Note [Eliminating redundant seqs]
    scrut_is_demanded_var (Cast s _) = scrut_is_demanded_var s
    scrut_is_demanded_var (Var _)    = isStrictDmd (idDemandInfo case_bndr)
    scrut_is_demanded_var _          = False


rebuildCase env scrut case_bndr alts cont
  = reallyRebuildCase env scrut case_bndr alts cont

--------------------------------------------------
--      3. Catch-all case
--------------------------------------------------

reallyRebuildCase env scrut case_bndr alts cont
  | not (sm_case_case (getMode env))
  = do { case_expr <- simplAlts env scrut case_bndr alts
                                (mkBoringStop (contHoleType cont))
       ; rebuild env case_expr cont }

  | otherwise
  = do { (floats, cont') <- mkDupableCaseCont env alts cont
       ; case_expr <- simplAlts (env `setInScopeFromF` floats)
                                scrut case_bndr alts cont'
       ; return (floats, case_expr) }

{-
simplCaseBinder checks whether the scrutinee is a variable, v.  If so,
try to eliminate uses of v in the RHSs in favour of case_bndr; that
way, there's a chance that v will now only be used once, and hence
inlined.

Historical note: we use to do the "case binder swap" in the Simplifier
so there were additional complications if the scrutinee was a variable.
Now the binder-swap stuff is done in the occurrence analyser; see
OccurAnal Note [Binder swap].

Note [knownCon occ info]
~~~~~~~~~~~~~~~~~~~~~~~~
If the case binder is not dead, then neither are the pattern bound
variables:
        case <any> of x { (a,b) ->
        case x of { (p,q) -> p } }
Here (a,b) both look dead, but come alive after the inner case is eliminated.
The point is that we bring into the envt a binding
        let x = (a,b)
after the outer case, and that makes (a,b) alive.  At least we do unless
the case binder is guaranteed dead.

Note [Case alternative occ info]
~~~~~~~~~~~~~~~~~~~~~~~~~~~~~~~~
When we are simply reconstructing a case (the common case), we always
zap the occurrence info on the binders in the alternatives.  Even
if the case binder is dead, the scrutinee is usually a variable, and *that*
can bring the case-alternative binders back to life.
See Note [Add unfolding for scrutinee]

Note [Improving seq]
~~~~~~~~~~~~~~~~~~~
Consider
        type family F :: * -> *
        type instance F Int = Int

We'd like to transform
        case e of (x :: F Int) { DEFAULT -> rhs }
===>
        case e `cast` co of (x'::Int)
           I# x# -> let x = x' `cast` sym co
                    in rhs

so that 'rhs' can take advantage of the form of x'.  Notice that Note
[Case of cast] (in OccurAnal) may then apply to the result.

We'd also like to eliminate empty types (Trac #13468). So if

    data Void
    type instance F Bool = Void

then we'd like to transform
        case (x :: F Bool) of { _ -> error "urk" }
===>
        case (x |> co) of (x' :: Void) of {}

Nota Bene: we used to have a built-in rule for 'seq' that dropped
casts, so that
    case (x |> co) of { _ -> blah }
dropped the cast; in order to improve the chances of trySeqRules
firing.  But that works in the /opposite/ direction to Note [Improving
seq] so there's a danger of flip/flopping.  Better to make trySeqRules
insensitive to the cast, which is now is.

The need for [Improving seq] showed up in Roman's experiments.  Example:
  foo :: F Int -> Int -> Int
  foo t n = t `seq` bar n
     where
       bar 0 = 0
       bar n = bar (n - case t of TI i -> i)
Here we'd like to avoid repeated evaluating t inside the loop, by
taking advantage of the `seq`.

At one point I did transformation in LiberateCase, but it's more
robust here.  (Otherwise, there's a danger that we'll simply drop the
'seq' altogether, before LiberateCase gets to see it.)
-}

simplAlts :: SimplEnv
          -> OutExpr         -- Scrutinee
          -> InId            -- Case binder
          -> [InAlt]         -- Non-empty
          -> SimplCont
          -> SimplM OutExpr  -- Returns the complete simplified case expression

simplAlts env0 scrut case_bndr alts cont'
  = do  { traceSmpl "simplAlts" (vcat [ ppr case_bndr
                                      , text "cont':" <+> ppr cont'
                                      , text "in_scope" <+> ppr (seInScope env0) ])
        ; (env1, case_bndr1) <- simplBinder env0 case_bndr
        ; let case_bndr2 = case_bndr1 `setIdUnfolding` evaldUnfolding
              env2       = modifyInScope env1 case_bndr2
              -- See Note [Case binder evaluated-ness]

        ; fam_envs <- getFamEnvs
        ; (alt_env', scrut', case_bndr') <- improveSeq fam_envs env2 scrut
                                                       case_bndr case_bndr2 alts

        ; (imposs_deflt_cons, in_alts) <- prepareAlts scrut' case_bndr' alts
          -- NB: it's possible that the returned in_alts is empty: this is handled
          -- by the caller (rebuildCase) in the missingAlt function

        ; alts' <- mapM (simplAlt alt_env' (Just scrut') imposs_deflt_cons case_bndr' cont') in_alts
        ; -- pprTrace "simplAlts" (ppr case_bndr $$ ppr alts_ty $$ ppr alts_ty' $$ ppr alts $$ ppr cont') $

        ; let alts_ty' = contResultType cont'
        -- See Note [Avoiding space leaks in OutType]
        ; seqType alts_ty' `seq`
          mkCase (seDynFlags env0) scrut' case_bndr' alts_ty' alts' }


------------------------------------
improveSeq :: (FamInstEnv, FamInstEnv) -> SimplEnv
           -> OutExpr -> InId -> OutId -> [InAlt]
           -> SimplM (SimplEnv, OutExpr, OutId)
-- Note [Improving seq]
improveSeq fam_envs env scrut case_bndr case_bndr1 [(DEFAULT,_,_)]
  | Just (co, ty2) <- topNormaliseType_maybe fam_envs (idType case_bndr1)
  = do { case_bndr2 <- newId (fsLit "nt") Omega ty2 -- TODO: arnaud: yet another place where it's not obvious to choose the multiplicity
        ; let rhs  = DoneEx (Var case_bndr2 `Cast` mkSymCo co) Nothing
              env2 = extendIdSubst env case_bndr rhs
        ; return (env2, scrut `Cast` co, case_bndr2) }

improveSeq _ env scrut _ case_bndr1 _
  = return (env, scrut, case_bndr1)


------------------------------------
simplAlt :: SimplEnv
         -> Maybe OutExpr  -- The scrutinee
         -> [AltCon]       -- These constructors can't be present when
                           -- matching the DEFAULT alternative
         -> OutId          -- The case binder
         -> SimplCont
         -> InAlt
         -> SimplM OutAlt

simplAlt env _ imposs_deflt_cons case_bndr' cont' (DEFAULT, bndrs, rhs)
  = ASSERT( null bndrs )
    do  { let env' = addBinderUnfolding env case_bndr'
                                        (mkOtherCon imposs_deflt_cons)
                -- Record the constructors that the case-binder *can't* be.
        ; rhs' <- simplExprC env' rhs cont'
        ; return (DEFAULT, [], rhs') }

simplAlt env scrut' _ case_bndr' cont' (LitAlt lit, bndrs, rhs)
  = ASSERT( null bndrs )
    do  { env' <- addAltUnfoldings env scrut' case_bndr' (Lit lit)
        ; rhs' <- simplExprC env' rhs cont'
        ; return (LitAlt lit, [], rhs') }

simplAlt env scrut' _ case_bndr' cont' (DataAlt con, vs, rhs)
  = do  {       -- Deal with the pattern-bound variables
                -- Mark the ones that are in ! positions in the
                -- data constructor as certainly-evaluated.
                -- NB: simplLamBinders preserves this eval info
        ; let vs_with_evals = add_evals (dataConRepStrictness con)
        ; (env', vs') <- simplLamBndrs env vs_with_evals

                -- Bind the case-binder to (con args)
        ; let inst_tys' = tyConAppArgs (idType case_bndr')
              con_app :: OutExpr
              con_app   = mkConApp2 con inst_tys' vs'

        ; env'' <- addAltUnfoldings env' scrut' case_bndr' con_app
        ; rhs' <- simplExprC env'' rhs cont'
        ; return (DataAlt con, vs', rhs') }
  where
        -- add_evals records the evaluated-ness of the bound variables of
        -- a case pattern.  This is *important*.  Consider
        --      data T = T !Int !Int
        --
        --      case x of { T a b -> T (a+1) b }
        --
        -- We really must record that b is already evaluated so that we don't
        -- go and re-evaluate it when constructing the result.
        -- See Note [Data-con worker strictness] in MkId.hs
    add_evals the_strs
        = go vs the_strs
        where
          go [] [] = []
          go (v:vs') strs | isTyVar v = v : go vs' strs
          go (v:vs') (str:strs) = zap str v : go vs' strs
          go _ _ = pprPanic "cat_evals"
                    (ppr con $$
                     ppr vs  $$
                     ppr_with_length the_strs $$
                     ppr_with_length (dataConRepArgTys con) $$
                     ppr_with_length (dataConRepStrictness con))
            where
              ppr_with_length list
                = ppr list <+> parens (text "length =" <+> ppr (length list))
                                    -- NB: If this panic triggers, note that
                                    -- NoStrictnessMark doesn't print!

          zap str v = setCaseBndrEvald str $ -- Add eval'dness info
                      zapIdOccInfo v         -- And kill occ info;
                                             -- see Note [Case alternative occ info]

addAltUnfoldings :: SimplEnv -> Maybe OutExpr -> OutId -> OutExpr -> SimplM SimplEnv
addAltUnfoldings env scrut case_bndr con_app
  = do { let con_app_unf = mk_simple_unf con_app
             env1 = addBinderUnfolding env case_bndr con_app_unf

             -- See Note [Add unfolding for scrutinee]
             env2 = case scrut of
                      Just (Var v)           -> addBinderUnfolding env1 v con_app_unf
                      Just (Cast (Var v) co) -> addBinderUnfolding env1 v $
                                                mk_simple_unf (Cast con_app (mkSymCo co))
                      _                      -> env1

       ; traceSmpl "addAltUnf" (vcat [ppr case_bndr <+> ppr scrut, ppr con_app])
       ; return env2 }
  where
    mk_simple_unf = mkSimpleUnfolding (seDynFlags env)

addBinderUnfolding :: SimplEnv -> Id -> Unfolding -> SimplEnv
addBinderUnfolding env bndr unf
  | debugIsOn, Just tmpl <- maybeUnfoldingTemplate unf
  = WARN( not (eqType (idType bndr) (exprType tmpl)),
          ppr bndr $$ ppr (idType bndr) $$ ppr tmpl $$ ppr (exprType tmpl) )
    modifyInScope env (bndr `setIdUnfolding` unf)

  | otherwise
  = modifyInScope env (bndr `setIdUnfolding` unf)

zapBndrOccInfo :: Bool -> Id -> Id
-- Consider  case e of b { (a,b) -> ... }
-- Then if we bind b to (a,b) in "...", and b is not dead,
-- then we must zap the deadness info on a,b
zapBndrOccInfo keep_occ_info pat_id
  | keep_occ_info = pat_id
  | otherwise     = zapIdOccInfo pat_id

{- Note [Case binder evaluated-ness]
~~~~~~~~~~~~~~~~~~~~~~~~~~~~~~~~~~~~
We pin on a (OtherCon []) unfolding to the case-binder of a Case,
even though it'll be over-ridden in every case alternative with a more
informative unfolding.  Why?  Because suppose a later, less clever, pass
simply replaces all occurrences of the case binder with the binder itself;
then Lint may complain about the let/app invariant.  Example
    case e of b { DEFAULT -> let v = reallyUnsafePtrEq# b y in ....
                ; K       -> blah }

The let/app invariant requires that y is evaluated in the call to
reallyUnsafePtrEq#, which it is.  But we still want that to be true if we
propagate binders to occurrences.

This showed up in Trac #13027.

Note [Add unfolding for scrutinee]
~~~~~~~~~~~~~~~~~~~~~~~~~~~~~~~~~~
In general it's unlikely that a variable scrutinee will appear
in the case alternatives   case x of { ...x unlikely to appear... }
because the binder-swap in OccAnal has got rid of all such occurrences
See Note [Binder swap] in OccAnal.

BUT it is still VERY IMPORTANT to add a suitable unfolding for a
variable scrutinee, in simplAlt.  Here's why
   case x of y
     (a,b) -> case b of c
                I# v -> ...(f y)...
There is no occurrence of 'b' in the (...(f y)...).  But y gets
the unfolding (a,b), and *that* mentions b.  If f has a RULE
    RULE f (p, I# q) = ...
we want that rule to match, so we must extend the in-scope env with a
suitable unfolding for 'y'.  It's *essential* for rule matching; but
it's also good for case-elimintation -- suppose that 'f' was inlined
and did multi-level case analysis, then we'd solve it in one
simplifier sweep instead of two.

Exactly the same issue arises in SpecConstr;
see Note [Add scrutinee to ValueEnv too] in SpecConstr

HOWEVER, given
  case x of y { Just a -> r1; Nothing -> r2 }
we do not want to add the unfolding x -> y to 'x', which might seem cool,
since 'y' itself has different unfoldings in r1 and r2.  Reason: if we
did that, we'd have to zap y's deadness info and that is a very useful
piece of information.

So instead we add the unfolding x -> Just a, and x -> Nothing in the
respective RHSs.


************************************************************************
*                                                                      *
\subsection{Known constructor}
*                                                                      *
************************************************************************

We are a bit careful with occurrence info.  Here's an example

        (\x* -> case x of (a*, b) -> f a) (h v, e)

where the * means "occurs once".  This effectively becomes
        case (h v, e) of (a*, b) -> f a)
and then
        let a* = h v; b = e in f a
and then
        f (h v)

All this should happen in one sweep.
-}

knownCon :: SimplEnv
         -> OutExpr                             -- The scrutinee
         -> DataCon -> [OutType] -> [OutExpr]   -- The scrutinee (in pieces)
         -> InId -> [InBndr] -> InExpr          -- The alternative
         -> SimplCont
         -> SimplM (SimplFloats, OutExpr)

knownCon env scrut dc dc_ty_args dc_args bndr bs rhs cont
  = do  { (floats1, env1)  <- bind_args env bs dc_args
        ; (floats2, env2) <- bind_case_bndr env1
        ; (floats3, expr') <- simplExprF env2 rhs cont
        ; return (floats1 `addFloats` floats2 `addFloats` floats3, expr') }
  where
    zap_occ = zapBndrOccInfo (isDeadBinder bndr)    -- bndr is an InId

                  -- Ugh!
    bind_args env' [] _  = return (emptyFloats env', env')

    bind_args env' (b:bs') (Type ty : args)
      = ASSERT( isTyVar b )
        bind_args (extendTvSubst env' b ty) bs' args

    bind_args env' (b:bs') (Coercion co : args)
      = ASSERT( isCoVar b )
        bind_args (extendCvSubst env' b co) bs' args

    bind_args env' (b:bs') (arg : args)
      = ASSERT( isId b )
        do { let b' = zap_occ b
             -- Note that the binder might be "dead", because it doesn't
             -- occur in the RHS; and simplNonRecX may therefore discard
             -- it via postInlineUnconditionally.
             -- Nevertheless we must keep it if the case-binder is alive,
             -- because it may be used in the con_app.  See Note [knownCon occ info]
           ; (floats1, env2) <- simplNonRecX env' b' arg  -- arg satisfies let/app invariant
           ; (floats2, env3)  <- bind_args env2 bs' args
           ; return (floats1 `addFloats` floats2, env3) }

    bind_args _ _ _ =
      pprPanic "bind_args" $ ppr dc $$ ppr bs $$ ppr dc_args $$
                             text "scrut:" <+> ppr scrut

       -- It's useful to bind bndr to scrut, rather than to a fresh
       -- binding      x = Con arg1 .. argn
       -- because very often the scrut is a variable, so we avoid
       -- creating, and then subsequently eliminating, a let-binding
       -- BUT, if scrut is a not a variable, we must be careful
       -- about duplicating the arg redexes; in that case, make
       -- a new con-app from the args
    bind_case_bndr env
      | isDeadBinder bndr   = return (emptyFloats env, env)
      | exprIsTrivial scrut = return (emptyFloats env
                                     , extendIdSubst env bndr (DoneEx scrut Nothing))
      | otherwise           = do { dc_args <- mapM (simplVar env) bs
                                         -- dc_ty_args are aready OutTypes,
                                         -- but bs are InBndrs
                                 ; let con_app = Var (dataConWorkId dc)
                                                 `mkTyApps` dc_ty_args
                                                 `mkApps`   dc_args
                                 ; simplNonRecX env bndr con_app }

-------------------
missingAlt :: SimplEnv -> Id -> [InAlt] -> SimplCont
           -> SimplM (SimplFloats, OutExpr)
                -- This isn't strictly an error, although it is unusual.
                -- It's possible that the simplifier might "see" that
                -- an inner case has no accessible alternatives before
                -- it "sees" that the entire branch of an outer case is
                -- inaccessible.  So we simply put an error case here instead.
missingAlt env case_bndr _ cont
  = WARN( True, text "missingAlt" <+> ppr case_bndr )
    -- See Note [Avoiding space leaks in OutType]
    let cont_ty = contResultType cont
    in seqType cont_ty `seq`
       return (emptyFloats env, mkImpossibleExpr cont_ty)

{-
************************************************************************
*                                                                      *
\subsection{Duplicating continuations}
*                                                                      *
************************************************************************

Consider
  let x* = case e of { True -> e1; False -> e2 }
  in b
where x* is a strict binding.  Then mkDupableCont will be given
the continuation
   case [] of { True -> e1; False -> e2 } ; let x* = [] in b ; stop
and will split it into
   dupable:      case [] of { True -> $j1; False -> $j2 } ; stop
   join floats:  $j1 = e1, $j2 = e2
   non_dupable:  let x* = [] in b; stop

Putting this back together would give
   let x* = let { $j1 = e1; $j2 = e2 } in
            case e of { True -> $j1; False -> $j2 }
   in b
(Of course we only do this if 'e' wants to duplicate that continuation.)
Note how important it is that the new join points wrap around the
inner expression, and not around the whole thing.

In contrast, any let-bindings introduced by mkDupableCont can wrap
around the entire thing.

Note [Bottom alternatives]
~~~~~~~~~~~~~~~~~~~~~~~~~~
When we have
     case (case x of { A -> error .. ; B -> e; C -> error ..)
       of alts
then we can just duplicate those alts because the A and C cases
will disappear immediately.  This is more direct than creating
join points and inlining them away.  See Trac #4930.
-}

--------------------
mkDupableCaseCont :: SimplEnv -> [InAlt] -> SimplCont
                  -> SimplM (SimplFloats, SimplCont)
mkDupableCaseCont env alts cont
  | altsWouldDup alts = mkDupableCont env cont
  | otherwise         = return (emptyFloats env, cont)

altsWouldDup :: [InAlt] -> Bool -- True iff strictly > 1 non-bottom alternative
altsWouldDup []  = False        -- See Note [Bottom alternatives]
altsWouldDup [_] = False
altsWouldDup (alt:alts)
  | is_bot_alt alt = altsWouldDup alts
  | otherwise      = not (all is_bot_alt alts)
  where
    is_bot_alt (_,_,rhs) = exprIsBottom rhs

-------------------------
mkDupableCont :: SimplEnv -> SimplCont
              -> SimplM ( SimplFloats  -- Incoming SimplEnv augmented with
                                       --   extra let/join-floats and in-scope variables
                        , SimplCont)   -- dup_cont: duplicable continuation

mkDupableCont env cont
  | contIsDupable cont
  = return (emptyFloats env, cont)

mkDupableCont _ (Stop {}) = panic "mkDupableCont"     -- Handled by previous eqn

mkDupableCont env (CastIt ty cont)
  = do  { (floats, cont') <- mkDupableCont env cont
        ; return (floats, CastIt ty cont') }

-- Duplicating ticks for now, not sure if this is good or not
mkDupableCont env (TickIt t cont)
  = do  { (floats, cont') <- mkDupableCont env cont
        ; return (floats, TickIt t cont') }

mkDupableCont env (StrictBind { sc_bndr = bndr, sc_bndrs = bndrs
                              , sc_body = body, sc_env = se, sc_cont = cont})
  -- See Note [Duplicating StrictBind]
  = do { let sb_env = se `setInScopeFromE` env
       ; (sb_env1, bndr') <- simplBinder sb_env bndr
       ; (floats1, join_inner) <- simplLam sb_env1 bndrs body cont
          -- No need to use mkDupableCont before simplLam; we
          -- use cont once here, and then share the result if necessary

       ; let join_body = wrapFloats floats1 join_inner
             res_ty    = contResultType cont

       ; (floats2, body2)
            <- if exprIsDupable (seDynFlags env) join_body
               then return (emptyFloats env, join_body)
               else do { join_bndr <- newJoinId [bndr'] res_ty
                       ; let join_call = App (Var join_bndr) (Var bndr')
                             join_rhs  = Lam (setOneShotLambda bndr') join_body
                             join_bind = NonRec join_bndr join_rhs
                             floats    = emptyFloats env `extendFloats` join_bind
                       ; return (floats, join_call) }
       ; return ( floats2
                , StrictBind { sc_bndr = bndr', sc_bndrs = []
                             , sc_body = body2
                             , sc_env  = zapSubstEnv se `setInScopeFromF` floats2
                                         -- See Note [StaticEnv invariant] in SimplUtils
                             , sc_dup  = OkToDup
                             , sc_cont = mkBoringStop res_ty } ) }

mkDupableCont env (StrictArg { sc_fun = info, sc_cci = cci, sc_cont = cont })
        -- See Note [Duplicating StrictArg]
        -- NB: sc_dup /= OkToDup; that is caught earlier by contIsDupable
  = do { (floats1, cont') <- mkDupableCont env cont
       ; (floats_s, args') <- mapAndUnzipM (makeTrivialArg (getMode env))
                                           (ai_args info)
       ; return ( foldl addLetFloats floats1 floats_s
                , StrictArg { sc_fun = info { ai_args = args' }
                            , sc_cci = cci
                            , sc_cont = cont'
                            , sc_dup = OkToDup
                            , sc_weight = Omega } ) }

mkDupableCont env (ApplyToTy { sc_cont = cont
                             , sc_arg_ty = arg_ty, sc_hole_ty = hole_ty })
  = do  { (floats, cont') <- mkDupableCont env cont
        ; return (floats, ApplyToTy { sc_cont = cont'
                                    , sc_arg_ty = arg_ty, sc_hole_ty = hole_ty }) }

mkDupableCont env (ApplyToVal { sc_arg = arg, sc_dup = dup
                              , sc_env = se, sc_cont = cont })
  =     -- e.g.         [...hole...] (...arg...)
        --      ==>
        --              let a = ...arg...
        --              in [...hole...] a
        -- NB: sc_dup /= OkToDup; that is caught earlier by contIsDupable
    do  { (floats1, cont') <- mkDupableCont env cont
        ; let env' = env `setInScopeFromF` floats1
        ; (_, se', arg') <- simplArg env' dup se arg
        ; (let_floats2, arg'') <- makeTrivial (getMode env) NotTopLevel (fsLit "karg") arg'
        ; let all_floats = floats1 `addLetFloats` let_floats2
        ; return ( all_floats
                 , ApplyToVal { sc_arg = arg''
                              , sc_env = se' `setInScopeFromF` all_floats
                                         -- Ensure that sc_env includes the free vars of
                                         -- arg'' in its in-scope set, even if makeTrivial
                                         -- has turned arg'' into a fresh variable
                                         -- See Note [StaticEnv invariant] in SimplUtils
                              , sc_dup = OkToDup, sc_cont = cont', sc_weight = Omega }) }

mkDupableCont env (Select { sc_bndr = case_bndr, sc_alts = alts
                          , sc_env = se, sc_cont = cont })
  =     -- e.g.         (case [...hole...] of { pi -> ei })
        --      ===>
        --              let ji = \xij -> ei
        --              in case [...hole...] of { pi -> ji xij }
        -- NB: sc_dup /= OkToDup; that is caught earlier by contIsDupable
    do  { tick (CaseOfCase case_bndr)
        ; (floats, alt_cont) <- mkDupableCaseCont env alts cont
                -- NB: We call mkDupableCaseCont here to make cont duplicable
                --     (if necessary, depending on the number of alts)
                -- And this is important: see Note [Fusing case continuations]

        ; let alt_env = se `setInScopeFromF` floats
        ; (alt_env', case_bndr') <- simplBinder alt_env case_bndr
        ; alts' <- mapM (simplAlt alt_env' Nothing [] case_bndr' alt_cont) alts
        -- Safe to say that there are no handled-cons for the DEFAULT case
                -- NB: simplBinder does not zap deadness occ-info, so
                -- a dead case_bndr' will still advertise its deadness
                -- This is really important because in
                --      case e of b { (# p,q #) -> ... }
                -- b is always dead, and indeed we are not allowed to bind b to (# p,q #),
                -- which might happen if e was an explicit unboxed pair and b wasn't marked dead.
                -- In the new alts we build, we have the new case binder, so it must retain
                -- its deadness.
        -- NB: we don't use alt_env further; it has the substEnv for
        --     the alternatives, and we don't want that

        ; (join_floats, alts'') <- mapAccumLM (mkDupableAlt (seDynFlags env) case_bndr')
                                              emptyJoinFloats alts'

        ; let all_floats = floats `addJoinFloats` join_floats
                           -- Note [Duplicated env]
        ; return (all_floats
                 , Select { sc_dup  = OkToDup
                          , sc_bndr = case_bndr'
                          , sc_alts = alts''
                          , sc_env  = zapSubstEnv se `setInScopeFromF` all_floats
                                      -- See Note [StaticEnv invariant] in SimplUtils
                          , sc_cont = mkBoringStop (contResultType cont) } ) }

mkDupableAlt :: DynFlags -> OutId
             -> JoinFloats -> OutAlt
             -> SimplM (JoinFloats, OutAlt)
mkDupableAlt dflags case_bndr jfloats (con, bndrs', rhs')
  | exprIsDupable dflags rhs'  -- Note [Small alternative rhs]
  = return (jfloats, (con, bndrs', rhs'))

  | otherwise
  = do  { let rhs_ty'  = exprType rhs'
              scrut_ty = idType case_bndr
              case_bndr_w_unf
                = case con of
                      DEFAULT    -> case_bndr
                      DataAlt dc -> setIdUnfolding case_bndr unf
                          where
                                 -- See Note [Case binders and join points]
                             unf = mkInlineUnfolding rhs
                             rhs = mkConApp2 dc (tyConAppArgs scrut_ty) bndrs'

                      LitAlt {} -> WARN( True, text "mkDupableAlt"
                                                <+> ppr case_bndr <+> ppr con )
                                   case_bndr
                           -- The case binder is alive but trivial, so why has
                           -- it not been substituted away?

              final_bndrs'
                | isDeadBinder case_bndr = filter abstract_over bndrs'
                | otherwise              = bndrs' ++ [case_bndr_w_unf]

              abstract_over bndr
                  | isTyVar bndr = True -- Abstract over all type variables just in case
                  | otherwise    = not (isDeadBinder bndr)
                        -- The deadness info on the new Ids is preserved by simplBinders
              final_args = varsToCoreExprs final_bndrs'
                           -- Note [Join point abstraction]

                -- We make the lambdas into one-shot-lambdas.  The
                -- join point is sure to be applied at most once, and doing so
                -- prevents the body of the join point being floated out by
                -- the full laziness pass
              really_final_bndrs     = map one_shot final_bndrs'
              one_shot v | isId v    = setOneShotLambda v
                         | otherwise = v
              join_rhs   = mkLams really_final_bndrs rhs'

        --; pprTrace "newJoin" (ppr (mkLamTypes final_bndrs' rhs_ty')
          --                    $$ ppr join_rhs
          --                    $$ ppr (exprType join_rhs)) (return ())
        ; join_bndr <- newJoinId final_bndrs' rhs_ty' -- arnaud: check this call to newJoinId it used to be Omega

        ; let join_call = mkApps (Var join_bndr) final_args
              alt'      = (con, bndrs', join_call)

        ; return ( jfloats `addJoinFlts` unitJoinFloat (NonRec join_bndr join_rhs)
                 , alt') }
                -- See Note [Duplicated env]

{-
Note [Fusing case continuations]
~~~~~~~~~~~~~~~~~~~~~~~~~~~~~~~~
It's important to fuse two successive case continuations when the
first has one alternative.  That's why we call prepareCaseCont here.
Consider this, which arises from thunk splitting (see Note [Thunk
splitting] in WorkWrap):

      let
        x* = case (case v of {pn -> rn}) of
               I# a -> I# a
      in body

The simplifier will find
    (Var v) with continuation
            Select (pn -> rn) (
            Select [I# a -> I# a] (
            StrictBind body Stop

So we'll call mkDupableCont on
   Select [I# a -> I# a] (StrictBind body Stop)
There is just one alternative in the first Select, so we want to
simplify the rhs (I# a) with continuation (StrictBind body Stop)
Supposing that body is big, we end up with
          let $j a = <let x = I# a in body>
          in case v of { pn -> case rn of
                                 I# a -> $j a }
This is just what we want because the rn produces a box that
the case rn cancels with.

See Trac #4957 a fuller example.

Note [Case binders and join points]
~~~~~~~~~~~~~~~~~~~~~~~~~~~~~~~~~~~
Consider this
   case (case .. ) of c {
     I# c# -> ....c....

If we make a join point with c but not c# we get
  $j = \c -> ....c....

But if later inlining scrutinises the c, thus

  $j = \c -> ... case c of { I# y -> ... } ...

we won't see that 'c' has already been scrutinised.  This actually
happens in the 'tabulate' function in wave4main, and makes a significant
difference to allocation.

An alternative plan is this:

   $j = \c# -> let c = I# c# in ...c....

but that is bad if 'c' is *not* later scrutinised.

So instead we do both: we pass 'c' and 'c#' , and record in c's inlining
(a stable unfolding) that it's really I# c#, thus

   $j = \c# -> \c[=I# c#] -> ...c....

Absence analysis may later discard 'c'.

NB: take great care when doing strictness analysis;
    see Note [Lambda-bound unfoldings] in DmdAnal.

Also note that we can still end up passing stuff that isn't used.  Before
strictness analysis we have
   let $j x y c{=(x,y)} = (h c, ...)
   in ...
After strictness analysis we see that h is strict, we end up with
   let $j x y c{=(x,y)} = ($wh x y, ...)
and c is unused.

Note [Duplicated env]
~~~~~~~~~~~~~~~~~~~~~
Some of the alternatives are simplified, but have not been turned into a join point
So they *must* have a zapped subst-env.  So we can't use completeNonRecX to
bind the join point, because it might to do PostInlineUnconditionally, and
we'd lose that when zapping the subst-env.  We could have a per-alt subst-env,
but zapping it (as we do in mkDupableCont, the Select case) is safe, and
at worst delays the join-point inlining.

Note [Small alternative rhs]
~~~~~~~~~~~~~~~~~~~~~~~~~~~~
It is worth checking for a small RHS because otherwise we
get extra let bindings that may cause an extra iteration of the simplifier to
inline back in place.  Quite often the rhs is just a variable or constructor.
The Ord instance of Maybe in PrelMaybe.hs, for example, took several extra
iterations because the version with the let bindings looked big, and so wasn't
inlined, but after the join points had been inlined it looked smaller, and so
was inlined.

NB: we have to check the size of rhs', not rhs.
Duplicating a small InAlt might invalidate occurrence information
However, if it *is* dupable, we return the *un* simplified alternative,
because otherwise we'd need to pair it up with an empty subst-env....
but we only have one env shared between all the alts.
(Remember we must zap the subst-env before re-simplifying something).
Rather than do this we simply agree to re-simplify the original (small) thing later.

Note [Funky mkLamTypes]
~~~~~~~~~~~~~~~~~~~~~~
Notice the funky mkLamTypes.  If the constructor has existentials
it's possible that the join point will be abstracted over
type variables as well as term variables.
 Example:  Suppose we have
        data T = forall t.  C [t]
 Then faced with
        case (case e of ...) of
            C t xs::[t] -> rhs
 We get the join point
        let j :: forall t. [t] -> ...
            j = /\t \xs::[t] -> rhs
        in
        case (case e of ...) of
            C t xs::[t] -> j t xs

Note [Duplicating StrictArg]
~~~~~~~~~~~~~~~~~~~~~~~~~~~~
We make a StrictArg duplicable simply by making all its
stored-up arguments (in sc_fun) trivial, by let-binding
them.  Thus:
        f E [..hole..]
        ==>     let a = E
                in f a [..hole..]
Now if the thing in the hole is a case expression (which is when
we'll call mkDupableCont), we'll push the function call into the
branches, which is what we want.  Now RULES for f may fire, and
call-pattern specialisation.  Here's an example from Trac #3116
     go (n+1) (case l of
                 1  -> bs'
                 _  -> Chunk p fpc (o+1) (l-1) bs')
If we can push the call for 'go' inside the case, we get
call-pattern specialisation for 'go', which is *crucial* for
this program.

Here is the (&&) example:
        && E (case x of { T -> F; F -> T })
  ==>   let a = E in
        case x of { T -> && a F; F -> && a T }
Much better!

Notice that
  * Arguments to f *after* the strict one are handled by
    the ApplyToVal case of mkDupableCont.  Eg
        f [..hole..] E

  * We can only do the let-binding of E because the function
    part of a StrictArg continuation is an explicit syntax
    tree.  In earlier versions we represented it as a function
    (CoreExpr -> CoreEpxr) which we couldn't take apart.

Historical aide: previously we did this (where E is a
big argument:
        f E [..hole..]
        ==>     let $j = \a -> f E a
                in $j [..hole..]

But this is terrible! Here's an example:
        && E (case x of { T -> F; F -> T })
Now, && is strict so we end up simplifying the case with
an ArgOf continuation.  If we let-bind it, we get
        let $j = \v -> && E v
        in simplExpr (case x of { T -> F; F -> T })
                     (ArgOf (\r -> $j r)
And after simplifying more we get
        let $j = \v -> && E v
        in case x of { T -> $j F; F -> $j T }
Which is a Very Bad Thing


Note [Duplicating StrictBind]
~~~~~~~~~~~~~~~~~~~~~~~~~~~~~
We make a StrictBind duplicable in a very similar way to
that for case expressions.  After all,
   let x* = e in b   is similar to    case e of x -> b

So we potentially make a join-point for the body, thus:
   let x = [] in b   ==>   join j x = b
                           in let x = [] in j x


Note [Join point abstraction]  Historical note
~~~~~~~~~~~~~~~~~~~~~~~~~~~~
NB: This note is now historical, describing how (in the past) we used
to add a void argument to nullary join points.  But now that "join
point" is not a fuzzy concept but a formal syntactic construct (as
distinguished by the JoinId constructor of IdDetails), each of these
concerns is handled separately, with no need for a vestigial extra
argument.

Join points always have at least one value argument,
for several reasons

* If we try to lift a primitive-typed something out
  for let-binding-purposes, we will *caseify* it (!),
  with potentially-disastrous strictness results.  So
  instead we turn it into a function: \v -> e
  where v::Void#.  The value passed to this function is void,
  which generates (almost) no code.

* CPR.  We used to say "&& isUnliftedType rhs_ty'" here, but now
  we make the join point into a function whenever used_bndrs'
  is empty.  This makes the join-point more CPR friendly.
  Consider:       let j = if .. then I# 3 else I# 4
                  in case .. of { A -> j; B -> j; C -> ... }

  Now CPR doesn't w/w j because it's a thunk, so
  that means that the enclosing function can't w/w either,
  which is a lose.  Here's the example that happened in practice:
          kgmod :: Int -> Int -> Int
          kgmod x y = if x > 0 && y < 0 || x < 0 && y > 0
                      then 78
                      else 5

* Let-no-escape.  We want a join point to turn into a let-no-escape
  so that it is implemented as a jump, and one of the conditions
  for LNE is that it's not updatable.  In CoreToStg, see
  Note [What is a non-escaping let]

* Floating.  Since a join point will be entered once, no sharing is
  gained by floating out, but something might be lost by doing
  so because it might be allocated.

I have seen a case alternative like this:
        True -> \v -> ...
It's a bit silly to add the realWorld dummy arg in this case, making
        $j = \s v -> ...
           True -> $j s
(the \v alone is enough to make CPR happy) but I think it's rare

There's a slight infelicity here: we pass the overall
case_bndr to all the join points if it's used in *any* RHS,
because we don't know its usage in each RHS separately



************************************************************************
*                                                                      *
                    Unfoldings
*                                                                      *
************************************************************************
-}

simplLetUnfolding :: SimplEnv-> TopLevelFlag
                  -> MaybeJoinCont
                  -> InId
                  -> OutExpr -> OutType
                  -> Unfolding -> SimplM Unfolding
simplLetUnfolding env top_lvl cont_mb id new_rhs rhs_ty unf
  | isStableUnfolding unf
  = simplStableUnfolding env top_lvl cont_mb id unf rhs_ty
  | isExitJoinId id
  = return noUnfolding -- see Note [Do not inline exit join points] in Exitify
  | otherwise
  = mkLetUnfolding (seDynFlags env) top_lvl InlineRhs id new_rhs

-------------------
mkLetUnfolding :: DynFlags -> TopLevelFlag -> UnfoldingSource
               -> InId -> OutExpr -> SimplM Unfolding
mkLetUnfolding dflags top_lvl src id new_rhs
  = is_bottoming `seq`  -- See Note [Force bottoming field]
    return (mkUnfolding dflags src is_top_lvl is_bottoming new_rhs)
            -- We make an  unfolding *even for loop-breakers*.
            -- Reason: (a) It might be useful to know that they are WHNF
            --         (b) In TidyPgm we currently assume that, if we want to
            --             expose the unfolding then indeed we *have* an unfolding
            --             to expose.  (We could instead use the RHS, but currently
            --             we don't.)  The simple thing is always to have one.
  where
    is_top_lvl   = isTopLevel top_lvl
    is_bottoming = isBottomingId id

-------------------
simplStableUnfolding :: SimplEnv -> TopLevelFlag
                     -> MaybeJoinCont  -- Just k => a join point with continuation k
                     -> InId
                     -> Unfolding -> OutType -> SimplM Unfolding
-- Note [Setting the new unfolding]
simplStableUnfolding env top_lvl mb_cont id unf rhs_ty
  = case unf of
      NoUnfolding   -> return unf
      BootUnfolding -> return unf
      OtherCon {}   -> return unf

      DFunUnfolding { df_bndrs = bndrs, df_con = con, df_args = args }
        -> do { (env', bndrs') <- simplBinders unf_env bndrs
              ; args' <- mapM (simplExpr env') args
              ; return (mkDFunUnfolding bndrs' con args') }

      CoreUnfolding { uf_tmpl = expr, uf_src = src, uf_guidance = guide }
        | isStableSource src
        -> do { expr' <- case mb_cont of -- See Note [Rules and unfolding for join points]
                           Just cont -> simplJoinRhs unf_env id expr cont
                           Nothing   -> simplExprC unf_env expr (mkBoringStop rhs_ty)
              ; case guide of
                  UnfWhen { ug_arity = arity, ug_unsat_ok = sat_ok }  -- Happens for INLINE things
                     -> let guide' = UnfWhen { ug_arity = arity, ug_unsat_ok = sat_ok
                                             , ug_boring_ok = inlineBoringOk expr' }
                        -- Refresh the boring-ok flag, in case expr'
                        -- has got small. This happens, notably in the inlinings
                        -- for dfuns for single-method classes; see
                        -- Note [Single-method classes] in TcInstDcls.
                        -- A test case is Trac #4138
                        in return (mkCoreUnfolding src is_top_lvl expr' guide')
                            -- See Note [Top-level flag on inline rules] in CoreUnfold

                  _other              -- Happens for INLINABLE things
                     -> mkLetUnfolding dflags top_lvl src id expr' }
                -- If the guidance is UnfIfGoodArgs, this is an INLINABLE
                -- unfolding, and we need to make sure the guidance is kept up
                -- to date with respect to any changes in the unfolding.

        | otherwise -> return noUnfolding   -- Discard unstable unfoldings
  where
    dflags     = seDynFlags env
    is_top_lvl = isTopLevel top_lvl
    act        = idInlineActivation id
    unf_env    = updMode (updModeForStableUnfoldings act) env
         -- See Note [Simplifying inside stable unfoldings] in SimplUtils

{-
Note [Force bottoming field]
~~~~~~~~~~~~~~~~~~~~~~~~~~~~
We need to force bottoming, or the new unfolding holds
on to the old unfolding (which is part of the id).

Note [Setting the new unfolding]
~~~~~~~~~~~~~~~~~~~~~~~~~~~~~~~~
* If there's an INLINE pragma, we simplify the RHS gently.  Maybe we
  should do nothing at all, but simplifying gently might get rid of
  more crap.

* If not, we make an unfolding from the new RHS.  But *only* for
  non-loop-breakers. Making loop breakers not have an unfolding at all
  means that we can avoid tests in exprIsConApp, for example.  This is
  important: if exprIsConApp says 'yes' for a recursive thing, then we
  can get into an infinite loop

If there's a stable unfolding on a loop breaker (which happens for
INLINABLE), we hang on to the inlining.  It's pretty dodgy, but the
user did say 'INLINE'.  May need to revisit this choice.

************************************************************************
*                                                                      *
                    Rules
*                                                                      *
************************************************************************

Note [Rules in a letrec]
~~~~~~~~~~~~~~~~~~~~~~~~
After creating fresh binders for the binders of a letrec, we
substitute the RULES and add them back onto the binders; this is done
*before* processing any of the RHSs.  This is important.  Manuel found
cases where he really, really wanted a RULE for a recursive function
to apply in that function's own right-hand side.

See Note [Forming Rec groups] in OccurAnal
-}

addBndrRules :: SimplEnv -> InBndr -> OutBndr
             -> MaybeJoinCont   -- Just k for a join point binder
                                -- Nothing otherwise
             -> SimplM (SimplEnv, OutBndr)
-- Rules are added back into the bin
addBndrRules env in_id out_id mb_cont
  | null old_rules
  = return (env, out_id)
  | otherwise
  = do { new_rules <- simplRules env (Just out_id) old_rules mb_cont
       ; let final_id  = out_id `setIdSpecialisation` mkRuleInfo new_rules
       ; return (modifyInScope env final_id, final_id) }
  where
    old_rules = ruleInfoRules (idSpecialisation in_id)

simplRules :: SimplEnv -> Maybe OutId -> [CoreRule]
           -> MaybeJoinCont -> SimplM [CoreRule]
simplRules env mb_new_id rules mb_cont
  = mapM simpl_rule rules
  where
    simpl_rule rule@(BuiltinRule {})
      = return rule

    simpl_rule rule@(Rule { ru_bndrs = bndrs, ru_args = args
                          , ru_fn = fn_name, ru_rhs = rhs })
      = do { (env', bndrs') <- simplBinders env bndrs
           ; let rhs_ty = substTy env' (exprType rhs)
                 rhs_cont = case mb_cont of  -- See Note [Rules and unfolding for join points]
                                Nothing   -> mkBoringStop rhs_ty
                                Just cont -> ASSERT2( join_ok, bad_join_msg )
                                             cont
                 rule_env = updMode updModeForRules env'
                 fn_name' = case mb_new_id of
                              Just id -> idName id
                              Nothing -> fn_name

                 -- join_ok is an assertion check that the join-arity of the
                 -- binder matches that of the rule, so that pushing the
                 -- continuation into the RHS makes sense
                 join_ok = case mb_new_id of
                             Just id | Just join_arity <- isJoinId_maybe id
                                     -> length args == join_arity
                             _ -> False
                 bad_join_msg = vcat [ ppr mb_new_id, ppr rule
                                     , ppr (fmap isJoinId_maybe mb_new_id) ]

           ; args' <- mapM (simplExpr rule_env) args
           ; rhs'  <- simplExprC rule_env rhs rhs_cont
           ; return (rule { ru_bndrs = bndrs'
                          , ru_fn    = fn_name'
                          , ru_args  = args'
                          , ru_rhs   = rhs' }) }
<|MERGE_RESOLUTION|>--- conflicted
+++ resolved
@@ -1216,50 +1216,6 @@
         ; cont1 <- addCoerce co1 cont0
         ; simplExprF env body cont1 }
   where
-<<<<<<< HEAD
-       addCoerce :: OutCoercion -> SimplCont -> SimplM SimplCont
-       addCoerce co1 (CastIt co2 cont)
-         = addCoerce (mkTransCo co1 co2) cont
-
-       addCoerce co cont@(ApplyToTy { sc_arg_ty = arg_ty, sc_cont = tail })
-         | Just (arg_ty', co') <- pushCoTyArg co arg_ty
-         = do { tail' <- addCoerce co' tail
-              ; return (cont { sc_arg_ty = arg_ty', sc_cont = tail' }) }
-
-       addCoerce co cont@(ApplyToVal { sc_arg = arg, sc_env = arg_se
-                                , sc_dup = dup, sc_cont = tail, sc_weight = w })
-         | Just (co1, co2) <- pushCoValArg co
-         , Pair _ new_ty <- coercionKind co1
-         , not (isTypeLevPoly new_ty)  -- without this check, we get a lev-poly arg
-                                       -- See Note [Levity polymorphism invariants] in CoreSyn
-                                       -- test: typecheck/should_run/EtaExpandLevPoly
-         = do { tail' <- addCoerce co2 tail
-              ; if isReflCo co1
-                then return (cont { sc_cont = tail' })
-                     -- Avoid simplifying if possible;
-                     -- See Note [Avoiding exponential behaviour]
-                else do
-              { (dup', arg_se', arg') <- simplArg env dup arg_se arg
-                   -- When we build the ApplyTo we can't mix the OutCoercion
-                   -- 'co' with the InExpr 'arg', so we simplify
-                   -- to make it all consistent.  It's a bit messy.
-                   -- But it isn't a common case.
-                   -- Example of use: Trac #995
-              ; return (ApplyToVal { sc_arg  = mkCast arg' co1
-                                   , sc_env  = arg_se'
-                                   , sc_dup  = dup'
-                                   , sc_cont = tail'
-                                   , sc_weight = w }) } } -- TODO: arnaud Check this
-
-       addCoerce co cont
-         | isReflexiveCo co = return cont
-         | otherwise        = return (CastIt co cont)
-                -- It's worth checking isReflexiveCo.
-                -- For example, in the initial form of a worker
-                -- we may find  (coerce T (coerce S (\x.e))) y
-                -- and we'd like it to simplify to e[y/x] in one round
-                -- of simplification
-=======
         -- If the first parameter is Nothing, then simplifying revealed a
         -- reflexive coercion. Omit.
         addCoerce0 :: Maybe OutCoercion -> SimplCont -> SimplM SimplCont
@@ -1277,7 +1233,7 @@
                ; return (cont { sc_arg_ty = arg_ty', sc_cont = tail' }) }
 
         addCoerce co cont@(ApplyToVal { sc_arg = arg, sc_env = arg_se
-                                 , sc_dup = dup, sc_cont = tail })
+                                 , sc_dup = dup, sc_cont = tail, sc_weight = w })
           | Just (co1, m_co2) <- pushCoValArg co
           , Pair _ new_ty <- coercionKind co1
           , not (isTypeLevPoly new_ty)  -- without this check, we get a lev-poly arg
@@ -1298,7 +1254,8 @@
                ; return (ApplyToVal { sc_arg  = mkCast arg' co1
                                     , sc_env  = arg_se'
                                     , sc_dup  = dup'
-                                    , sc_cont = tail' }) } }
+                                    , sc_cont = tail'
+                                    , sc_weight = w}) } }
 
         addCoerce co cont
           | isReflexiveCo co = return cont
@@ -1308,7 +1265,6 @@
                  -- we may find  (coerce T (coerce S (\x.e))) y
                  -- and we'd like it to simplify to e[y/x] in one round
                  -- of simplification
->>>>>>> fea04def
 
 simplArg :: SimplEnv -> DupFlag -> StaticEnv -> CoreExpr
          -> SimplM (DupFlag, StaticEnv, OutExpr)
