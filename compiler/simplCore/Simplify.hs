--- conflicted
+++ resolved
@@ -53,12 +53,9 @@
 import Util
 import ErrUtils
 import Module          ( moduleName, pprModuleName )
-<<<<<<< HEAD
 import Weight
-=======
+
 import PrimOp          ( PrimOp (SeqOp) )
-
->>>>>>> c16382d5
 
 {-
 The guts of the simplifier is in this module, but the driver loop for
