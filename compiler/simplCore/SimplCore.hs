{-
(c) The GRASP/AQUA Project, Glasgow University, 1992-1998

\section[SimplCore]{Driver for simplifying @Core@ programs}
-}

{-# LANGUAGE CPP #-}

module SimplCore ( core2core, simplifyExpr ) where

#include "HsVersions.h"

import GhcPrelude

import DynFlags
import CoreSyn
import HscTypes
import CSE              ( cseProgram )
import Rules            ( mkRuleBase, unionRuleBase,
                          extendRuleBaseList, ruleCheckProgram, addRuleInfo,
                          getRules )
import PprCore          ( pprCoreBindings, pprCoreExpr )
import OccurAnal        ( occurAnalysePgm, occurAnalyseExpr )
import IdInfo
import CoreStats        ( coreBindsSize, coreBindsStats, exprSize )
import CoreUtils        ( mkTicks, stripTicksTop )
import CoreLint         ( endPass, lintPassResult, dumpPassResult,
                          lintAnnots )
import Simplify         ( simplTopBinds, simplExpr, simplRules )
import SimplUtils       ( simplEnvForGHCi, activeRule, activeUnfolding )
import SimplEnv
import SimplMonad
import CoreMonad
import qualified ErrUtils as Err
import FloatIn          ( floatInwards )
import FloatOut         ( floatOutwards )
import FamInstEnv
import Id
import ErrUtils         ( withTiming )
import BasicTypes       ( CompilerPhase(..), isDefaultInlinePragma, defaultInlinePragma )
import VarSet
import VarEnv
import LiberateCase     ( liberateCase )
import SAT              ( doStaticArgs )
import Specialise       ( specProgram)
import SpecConstr       ( specConstrProgram)
import DmdAnal          ( dmdAnalProgram )
import CallArity        ( callArityAnalProgram )
import Exitify          ( exitifyProgram )
import WorkWrap         ( wwTopBinds )
import Vectorise        ( vectorise )
import SrcLoc
import Util
import Module
import Plugins          ( withPlugins,installCoreToDos )
import DynamicLoading  -- ( initializePlugins )

import Maybes
import UniqSupply       ( UniqSupply, mkSplitUniqSupply, splitUniqSupply )
import UniqFM
import Outputable
import Control.Monad
import qualified GHC.LanguageExtensions as LangExt
{-
************************************************************************
*                                                                      *
\subsection{The driver for the simplifier}
*                                                                      *
************************************************************************
-}

core2core :: HscEnv -> ModGuts -> IO ModGuts
core2core hsc_env guts@(ModGuts { mg_module  = mod
                                , mg_loc     = loc
                                , mg_deps    = deps
                                , mg_rdr_env = rdr_env })
  = do { us <- mkSplitUniqSupply 's'
       -- make sure all plugins are loaded

       ; let builtin_passes = getCoreToDo dflags
             orph_mods = mkModuleSet (mod : dep_orphs deps)
       ;
       ; (guts2, stats) <- runCoreM hsc_env hpt_rule_base us mod
                                    orph_mods print_unqual loc $
                           do { hsc_env' <- getHscEnv
                              ; dflags' <- liftIO $ initializePlugins hsc_env'
                                                      (hsc_dflags hsc_env')
                              ; all_passes <- withPlugins dflags'
                                                installCoreToDos builtin_passes
                              ; runCorePasses all_passes guts }

       ; Err.dumpIfSet_dyn dflags Opt_D_dump_simpl_stats
             "Grand total simplifier statistics"
             (pprSimplCount stats)

       ; return guts2 }
  where
    dflags         = hsc_dflags hsc_env
    home_pkg_rules = hptRules hsc_env (dep_mods deps)
    hpt_rule_base  = mkRuleBase home_pkg_rules
    print_unqual   = mkPrintUnqualified dflags rdr_env
    -- mod: get the module out of the current HscEnv so we can retrieve it from the monad.
    -- This is very convienent for the users of the monad (e.g. plugins do not have to
    -- consume the ModGuts to find the module) but somewhat ugly because mg_module may
    -- _theoretically_ be changed during the Core pipeline (it's part of ModGuts), which
    -- would mean our cached value would go out of date.

{-
************************************************************************
*                                                                      *
           Generating the main optimisation pipeline
*                                                                      *
************************************************************************
-}

getCoreToDo :: DynFlags -> [CoreToDo]
getCoreToDo dflags
  = flatten_todos core_todo
  where
    opt_level     = optLevel           dflags
    phases        = simplPhases        dflags
    max_iter      = maxSimplIterations dflags
    rule_check    = ruleCheck          dflags
    call_arity    = gopt Opt_CallArity                    dflags
    exitification = gopt Opt_Exitification                dflags
    strictness    = gopt Opt_Strictness                   dflags
    full_laziness = gopt Opt_FullLaziness                 dflags
    do_specialise = gopt Opt_Specialise                   dflags
    do_float_in   = gopt Opt_FloatIn                      dflags
    cse           = gopt Opt_CSE                          dflags
    spec_constr   = gopt Opt_SpecConstr                   dflags
    liberate_case = gopt Opt_LiberateCase                 dflags
    late_dmd_anal = gopt Opt_LateDmdAnal                  dflags
    late_specialise = gopt Opt_LateSpecialise             dflags
    static_args   = gopt Opt_StaticArgumentTransformation dflags
    rules_on      = gopt Opt_EnableRewriteRules           dflags
    eta_expand_on = gopt Opt_DoLambdaEtaExpansion         dflags
    ww_on         = gopt Opt_WorkerWrapper                dflags
    vectorise_on  = gopt Opt_Vectorise                    dflags
    static_ptrs   = xopt LangExt.StaticPointers           dflags

    maybe_rule_check phase = runMaybe rule_check (CoreDoRuleCheck phase)

    maybe_strictness_before phase
      = runWhen (phase `elem` strictnessBefore dflags) CoreDoStrictness

    base_mode = SimplMode { sm_phase      = panic "base_mode"
                          , sm_names      = []
                          , sm_dflags     = dflags
                          , sm_rules      = rules_on
                          , sm_eta_expand = eta_expand_on
                          , sm_inline     = True
                          , sm_case_case  = True }

    simpl_phase phase names iter
      = CoreDoPasses
      $   [ maybe_strictness_before phase
          , CoreDoSimplify iter
                (base_mode { sm_phase = Phase phase
                           , sm_names = names })

          , maybe_rule_check (Phase phase) ]

          -- Vectorisation can introduce a fair few common sub expressions involving
          --  DPH primitives. For example, see the Reverse test from dph-examples.
          --  We need to eliminate these common sub expressions before their definitions
          --  are inlined in phase 2. The CSE introduces lots of  v1 = v2 bindings,
          --  so we also run simpl_gently to inline them.
      ++  (if vectorise_on && phase == 3
            then [CoreCSE, simpl_gently]
            else [])

    vectorisation
      = runWhen vectorise_on $
          CoreDoPasses [ simpl_gently, CoreDoVectorisation ]

                -- By default, we have 2 phases before phase 0.

                -- Want to run with inline phase 2 after the specialiser to give
                -- maximum chance for fusion to work before we inline build/augment
                -- in phase 1.  This made a difference in 'ansi' where an
                -- overloaded function wasn't inlined till too late.

                -- Need phase 1 so that build/augment get
                -- inlined.  I found that spectral/hartel/genfft lost some useful
                -- strictness in the function sumcode' if augment is not inlined
                -- before strictness analysis runs
    simpl_phases = CoreDoPasses [ simpl_phase phase ["main"] max_iter
                                | phase <- [phases, phases-1 .. 1] ]


        -- initial simplify: mk specialiser happy: minimum effort please
    simpl_gently = CoreDoSimplify max_iter
                       (base_mode { sm_phase = InitialPhase
                                  , sm_names = ["Gentle"]
                                  , sm_rules = rules_on   -- Note [RULEs enabled in SimplGently]
                                  , sm_inline = not vectorise_on
                                              -- See Note [Inline in InitialPhase]
                                  , sm_case_case = False })
                          -- Don't do case-of-case transformations.
                          -- This makes full laziness work better

    strictness_pass = if ww_on
                       then [CoreDoStrictness,CoreDoWorkerWrapper]
                       else [CoreDoStrictness]


    -- New demand analyser
    demand_analyser = (CoreDoPasses (
                           strictness_pass ++
                           [simpl_phase 0 ["post-worker-wrapper"] max_iter]
                           ))

    -- Static forms are moved to the top level with the FloatOut pass.
    -- See Note [Grand plan for static forms] in StaticPtrTable.
    static_ptrs_float_outwards =
      runWhen static_ptrs $ CoreDoPasses
        [ simpl_gently -- Float Out can't handle type lets (sometimes created
                       -- by simpleOptPgm via mkParallelBindings)
        , CoreDoFloatOutwards FloatOutSwitches
          { floatOutLambdas   = Just 0
          , floatOutConstants = True
          , floatOutOverSatApps = False
          , floatToTopLevelOnly = True
          }
        ]

    core_todo =
     if opt_level == 0 then
       [ vectorisation,
         static_ptrs_float_outwards,
         CoreDoSimplify max_iter
             (base_mode { sm_phase = Phase 0
                        , sm_names = ["Non-opt simplification"] })
       ]

     else {- opt_level >= 1 -} [

    -- We want to do the static argument transform before full laziness as it
    -- may expose extra opportunities to float things outwards. However, to fix
    -- up the output of the transformation we need at do at least one simplify
    -- after this before anything else
        runWhen static_args (CoreDoPasses [ simpl_gently, CoreDoStaticArgs ]),

        -- We run vectorisation here for now, but we might also try to run
        -- it later
        vectorisation,

        -- initial simplify: mk specialiser happy: minimum effort please
        simpl_gently,

        -- Specialisation is best done before full laziness
        -- so that overloaded functions have all their dictionary lambdas manifest
        runWhen do_specialise CoreDoSpecialising,

        if full_laziness then
           CoreDoFloatOutwards FloatOutSwitches {
                                 floatOutLambdas   = Just 0,
                                 floatOutConstants = True,
                                 floatOutOverSatApps = False,
                                 floatToTopLevelOnly = False }
                -- Was: gentleFloatOutSwitches
                --
                -- I have no idea why, but not floating constants to
                -- top level is very bad in some cases.
                --
                -- Notably: p_ident in spectral/rewrite
                --          Changing from "gentle" to "constantsOnly"
                --          improved rewrite's allocation by 19%, and
                --          made 0.0% difference to any other nofib
                --          benchmark
                --
                -- Not doing floatOutOverSatApps yet, we'll do
                -- that later on when we've had a chance to get more
                -- accurate arity information.  In fact it makes no
                -- difference at all to performance if we do it here,
                -- but maybe we save some unnecessary to-and-fro in
                -- the simplifier.
        else
           -- Even with full laziness turned off, we still need to float static
           -- forms to the top level. See Note [Grand plan for static forms] in
           -- StaticPtrTable.
           static_ptrs_float_outwards,

        simpl_phases,

                -- Phase 0: allow all Ids to be inlined now
                -- This gets foldr inlined before strictness analysis

                -- At least 3 iterations because otherwise we land up with
                -- huge dead expressions because of an infelicity in the
                -- simplifier.
                --      let k = BIG in foldr k z xs
                -- ==>  let k = BIG in letrec go = \xs -> ...(k x).... in go xs
                -- ==>  let k = BIG in letrec go = \xs -> ...(BIG x).... in go xs
                -- Don't stop now!
        simpl_phase 0 ["main"] (max max_iter 3),

        runWhen do_float_in CoreDoFloatInwards,
            -- Run float-inwards immediately before the strictness analyser
            -- Doing so pushes bindings nearer their use site and hence makes
            -- them more likely to be strict. These bindings might only show
            -- up after the inlining from simplification.  Example in fulsom,
            -- Csg.calc, where an arg of timesDouble thereby becomes strict.

        runWhen call_arity $ CoreDoPasses
            [ CoreDoCallArity
            , simpl_phase 0 ["post-call-arity"] max_iter
            ],

        runWhen strictness demand_analyser,

        runWhen exitification CoreDoExitify,
            -- See note [Placement of the exitification pass]

        runWhen full_laziness $
           CoreDoFloatOutwards FloatOutSwitches {
                                 floatOutLambdas     = floatLamArgs dflags,
                                 floatOutConstants   = True,
                                 floatOutOverSatApps = True,
                                 floatToTopLevelOnly = False },
                -- nofib/spectral/hartel/wang doubles in speed if you
                -- do full laziness late in the day.  It only happens
                -- after fusion and other stuff, so the early pass doesn't
                -- catch it.  For the record, the redex is
                --        f_el22 (f_el21 r_midblock)


        runWhen cse CoreCSE,
                -- We want CSE to follow the final full-laziness pass, because it may
                -- succeed in commoning up things floated out by full laziness.
                -- CSE used to rely on the no-shadowing invariant, but it doesn't any more

        runWhen do_float_in CoreDoFloatInwards,

        maybe_rule_check (Phase 0),

                -- Case-liberation for -O2.  This should be after
                -- strictness analysis and the simplification which follows it.
        runWhen liberate_case (CoreDoPasses [
            CoreLiberateCase,
            simpl_phase 0 ["post-liberate-case"] max_iter
            ]),         -- Run the simplifier after LiberateCase to vastly
                        -- reduce the possibility of shadowing
                        -- Reason: see Note [Shadowing] in SpecConstr.hs

        runWhen spec_constr CoreDoSpecConstr,

        maybe_rule_check (Phase 0),

        runWhen late_specialise
          (CoreDoPasses [ CoreDoSpecialising
                        , simpl_phase 0 ["post-late-spec"] max_iter]),

        -- Final clean-up simplification:
        simpl_phase 0 ["final"] max_iter,

        runWhen late_dmd_anal $ CoreDoPasses (
            strictness_pass ++
            [simpl_phase 0 ["post-late-ww"] max_iter]
          ),

        -- Final run of the demand_analyser, ensures that one-shot thunks are
        -- really really one-shot thunks. Only needed if the demand analyser
        -- has run at all. See Note [Final Demand Analyser run] in DmdAnal
        -- It is EXTREMELY IMPORTANT to run this pass, otherwise execution
        -- can become /exponentially/ more expensive. See Trac #11731, #12996.
        runWhen (strictness || late_dmd_anal) CoreDoStrictness,

        maybe_rule_check (Phase 0)
     ]

    -- Remove 'CoreDoNothing' and flatten 'CoreDoPasses' for clarity.
    flatten_todos [] = []
    flatten_todos (CoreDoNothing : rest) = flatten_todos rest
    flatten_todos (CoreDoPasses passes : rest) =
      flatten_todos passes ++ flatten_todos rest
    flatten_todos (todo : rest) = todo : flatten_todos rest

{- Note [Inline in InitialPhase]
~~~~~~~~~~~~~~~~~~~~~~~~~~~~~~~~
In GHC 8 and earlier we did not inline anything in the InitialPhase. But that is
confusing for users because when they say INLINE they expect the function to inline
right away.

So now we do inlining immediately, even in the InitialPhase, assuming that the
Id's Activation allows it.

This is a surprisingly big deal. Compiler performance improved a lot
when I made this change:

   perf/compiler/T5837.run            T5837 [stat too good] (normal)
   perf/compiler/parsing001.run       parsing001 [stat too good] (normal)
   perf/compiler/T12234.run           T12234 [stat too good] (optasm)
   perf/compiler/T9020.run            T9020 [stat too good] (optasm)
   perf/compiler/T3064.run            T3064 [stat too good] (normal)
   perf/compiler/T9961.run            T9961 [stat too good] (normal)
   perf/compiler/T13056.run           T13056 [stat too good] (optasm)
   perf/compiler/T9872d.run           T9872d [stat too good] (normal)
   perf/compiler/T783.run             T783 [stat too good] (normal)
   perf/compiler/T12227.run           T12227 [stat too good] (normal)
   perf/should_run/lazy-bs-alloc.run  lazy-bs-alloc [stat too good] (normal)
   perf/compiler/T1969.run            T1969 [stat too good] (normal)
   perf/compiler/T9872a.run           T9872a [stat too good] (normal)
   perf/compiler/T9872c.run           T9872c [stat too good] (normal)
   perf/compiler/T9872b.run           T9872b [stat too good] (normal)
   perf/compiler/T9872d.run           T9872d [stat too good] (normal)

Note [RULEs enabled in SimplGently]
~~~~~~~~~~~~~~~~~~~~~~~~~~~~~~~~~~~
RULES are enabled when doing "gentle" simplification.  Two reasons:

  * We really want the class-op cancellation to happen:
        op (df d1 d2) --> $cop3 d1 d2
    because this breaks the mutual recursion between 'op' and 'df'

  * I wanted the RULE
        lift String ===> ...
    to work in Template Haskell when simplifying
    splices, so we get simpler code for literal strings

But watch out: list fusion can prevent floating.  So use phase control
to switch off those rules until after floating.

************************************************************************
*                                                                      *
                  The CoreToDo interpreter
*                                                                      *
************************************************************************
-}

runCorePasses :: [CoreToDo] -> ModGuts -> CoreM ModGuts
runCorePasses passes guts
  = foldM do_pass guts passes
  where
    do_pass guts CoreDoNothing = return guts
    do_pass guts (CoreDoPasses ps) = runCorePasses ps guts
    do_pass guts pass
       = withTiming getDynFlags
                    (ppr pass <+> brackets (ppr mod))
                    (const ()) $ do
            { guts' <- lintAnnots (ppr pass) (doCorePass pass) guts
            ; endPass pass (mg_binds guts') (mg_rules guts')
            ; return guts' }

    mod = mg_module guts

doCorePass :: CoreToDo -> ModGuts -> CoreM ModGuts
doCorePass pass@(CoreDoSimplify {})  = {-# SCC "Simplify" #-}
                                       simplifyPgm pass

doCorePass CoreCSE                   = {-# SCC "CommonSubExpr" #-}
                                       doPass cseProgram

doCorePass CoreLiberateCase          = {-# SCC "LiberateCase" #-}
                                       doPassD liberateCase

doCorePass CoreDoFloatInwards        = {-# SCC "FloatInwards" #-}
                                       floatInwards

doCorePass (CoreDoFloatOutwards f)   = {-# SCC "FloatOutwards" #-}
                                       doPassDUM (floatOutwards f)

doCorePass CoreDoStaticArgs          = {-# SCC "StaticArgs" #-}
                                       doPassU doStaticArgs

doCorePass CoreDoCallArity           = {-# SCC "CallArity" #-}
                                       doPassD callArityAnalProgram

doCorePass CoreDoExitify             = {-# SCC "Exitify" #-}
                                       doPass exitifyProgram

doCorePass CoreDoStrictness          = {-# SCC "NewStranal" #-}
                                       doPassDFM dmdAnalProgram

doCorePass CoreDoWorkerWrapper       = {-# SCC "WorkWrap" #-}
                                       doPassDFU wwTopBinds

doCorePass CoreDoSpecialising        = {-# SCC "Specialise" #-}
                                       specProgram

doCorePass CoreDoSpecConstr          = {-# SCC "SpecConstr" #-}
                                       specConstrProgram

doCorePass CoreDoVectorisation       = {-# SCC "Vectorise" #-}
                                       vectorise

doCorePass CoreDoPrintCore              = observe   printCore
doCorePass (CoreDoRuleCheck phase pat)  = ruleCheckPass phase pat
doCorePass CoreDoNothing                = return
doCorePass (CoreDoPasses passes)        = runCorePasses passes

#if defined(GHCI)
doCorePass (CoreDoPluginPass _ pass) = {-# SCC "Plugin" #-} pass
#else
doCorePass pass@CoreDoPluginPass {}  = pprPanic "doCorePass" (ppr pass)
#endif

doCorePass pass@CoreDesugar          = pprPanic "doCorePass" (ppr pass)
doCorePass pass@CoreDesugarOpt       = pprPanic "doCorePass" (ppr pass)
doCorePass pass@CoreTidy             = pprPanic "doCorePass" (ppr pass)
doCorePass pass@CorePrep             = pprPanic "doCorePass" (ppr pass)
doCorePass pass@CoreOccurAnal        = pprPanic "doCorePass" (ppr pass)

{-
************************************************************************
*                                                                      *
\subsection{Core pass combinators}
*                                                                      *
************************************************************************
-}

printCore :: DynFlags -> CoreProgram -> IO ()
printCore dflags binds
    = Err.dumpIfSet dflags True "Print Core" (pprCoreBindings binds)

ruleCheckPass :: CompilerPhase -> String -> ModGuts -> CoreM ModGuts
ruleCheckPass current_phase pat guts =
    withTiming getDynFlags
               (text "RuleCheck"<+>brackets (ppr $ mg_module guts))
               (const ()) $ do
    { rb <- getRuleBase
    ; dflags <- getDynFlags
    ; vis_orphs <- getVisibleOrphanMods
<<<<<<< HEAD
=======
    ; let rule_fn fn = getRules (RuleEnv rb vis_orphs) fn
                        ++ (mg_rules guts)
>>>>>>> affdea82
    ; liftIO $ putLogMsg dflags NoReason Err.SevDump noSrcSpan
                   (defaultDumpStyle dflags)
                   (ruleCheckProgram current_phase pat
                      rule_fn (mg_binds guts))
    ; return guts }

doPassDUM :: (DynFlags -> UniqSupply -> CoreProgram -> IO CoreProgram) -> ModGuts -> CoreM ModGuts
doPassDUM do_pass = doPassM $ \binds -> do
    dflags <- getDynFlags
    us     <- getUniqueSupplyM
    liftIO $ do_pass dflags us binds

doPassDM :: (DynFlags -> CoreProgram -> IO CoreProgram) -> ModGuts -> CoreM ModGuts
doPassDM do_pass = doPassDUM (\dflags -> const (do_pass dflags))

doPassD :: (DynFlags -> CoreProgram -> CoreProgram) -> ModGuts -> CoreM ModGuts
doPassD do_pass = doPassDM (\dflags -> return . do_pass dflags)

doPassDU :: (DynFlags -> UniqSupply -> CoreProgram -> CoreProgram) -> ModGuts -> CoreM ModGuts
doPassDU do_pass = doPassDUM (\dflags us -> return . do_pass dflags us)

doPassU :: (UniqSupply -> CoreProgram -> CoreProgram) -> ModGuts -> CoreM ModGuts
doPassU do_pass = doPassDU (const do_pass)

doPassDFM :: (DynFlags -> FamInstEnvs -> CoreProgram -> IO CoreProgram) -> ModGuts -> CoreM ModGuts
doPassDFM do_pass guts = do
    dflags <- getDynFlags
    p_fam_env <- getPackageFamInstEnv
    let fam_envs = (p_fam_env, mg_fam_inst_env guts)
    doPassM (liftIO . do_pass dflags fam_envs) guts

doPassDFU :: (DynFlags -> FamInstEnvs -> UniqSupply -> CoreProgram -> CoreProgram) -> ModGuts -> CoreM ModGuts
doPassDFU do_pass guts = do
    dflags <- getDynFlags
    us     <- getUniqueSupplyM
    p_fam_env <- getPackageFamInstEnv
    let fam_envs = (p_fam_env, mg_fam_inst_env guts)
    doPass (do_pass dflags fam_envs us) guts

-- Most passes return no stats and don't change rules: these combinators
-- let us lift them to the full blown ModGuts+CoreM world
doPassM :: Monad m => (CoreProgram -> m CoreProgram) -> ModGuts -> m ModGuts
doPassM bind_f guts = do
    binds' <- bind_f (mg_binds guts)
    return (guts { mg_binds = binds' })

doPass :: (CoreProgram -> CoreProgram) -> ModGuts -> CoreM ModGuts
doPass bind_f guts = return $ guts { mg_binds = bind_f (mg_binds guts) }

-- Observer passes just peek; don't modify the bindings at all
observe :: (DynFlags -> CoreProgram -> IO a) -> ModGuts -> CoreM ModGuts
observe do_pass = doPassM $ \binds -> do
    dflags <- getDynFlags
    _ <- liftIO $ do_pass dflags binds
    return binds

{-
************************************************************************
*                                                                      *
        Gentle simplification
*                                                                      *
************************************************************************
-}

simplifyExpr :: DynFlags -- includes spec of what core-to-core passes to do
             -> CoreExpr
             -> IO CoreExpr
-- simplifyExpr is called by the driver to simplify an
-- expression typed in at the interactive prompt
--
-- Also used by Template Haskell
simplifyExpr dflags expr
  = withTiming (pure dflags) (text "Simplify [expr]") (const ()) $
    do  {
        ; us <-  mkSplitUniqSupply 's'

        ; let sz = exprSize expr

        ; (expr', counts) <- initSmpl dflags emptyRuleEnv
                               emptyFamInstEnvs us sz
                               (simplExprGently (simplEnvForGHCi dflags) expr)

        ; Err.dumpIfSet dflags (dopt Opt_D_dump_simpl_stats dflags)
                  "Simplifier statistics" (pprSimplCount counts)

        ; Err.dumpIfSet_dyn dflags Opt_D_dump_simpl "Simplified expression"
                        (pprCoreExpr expr')

        ; return expr'
        }

simplExprGently :: SimplEnv -> CoreExpr -> SimplM CoreExpr
-- Simplifies an expression
--      does occurrence analysis, then simplification
--      and repeats (twice currently) because one pass
--      alone leaves tons of crud.
-- Used (a) for user expressions typed in at the interactive prompt
--      (b) the LHS and RHS of a RULE
--      (c) Template Haskell splices
--
-- The name 'Gently' suggests that the SimplMode is SimplGently,
-- and in fact that is so.... but the 'Gently' in simplExprGently doesn't
-- enforce that; it just simplifies the expression twice

-- It's important that simplExprGently does eta reduction; see
-- Note [Simplifying the left-hand side of a RULE] above.  The
-- simplifier does indeed do eta reduction (it's in Simplify.completeLam)
-- but only if -O is on.

simplExprGently env expr = do
    expr1 <- simplExpr env (occurAnalyseExpr expr)
    simplExpr env (occurAnalyseExpr expr1)

{-
************************************************************************
*                                                                      *
\subsection{The driver for the simplifier}
*                                                                      *
************************************************************************
-}

simplifyPgm :: CoreToDo -> ModGuts -> CoreM ModGuts
simplifyPgm pass guts
  = do { hsc_env <- getHscEnv
       ; us <- getUniqueSupplyM
       ; rb <- getRuleBase
       ; liftIOWithCount $
         simplifyPgmIO pass hsc_env us rb guts }

simplifyPgmIO :: CoreToDo
              -> HscEnv
              -> UniqSupply
              -> RuleBase
              -> ModGuts
              -> IO (SimplCount, ModGuts)  -- New bindings

simplifyPgmIO pass@(CoreDoSimplify max_iterations mode)
              hsc_env us hpt_rule_base
              guts@(ModGuts { mg_module = this_mod
                            , mg_rdr_env = rdr_env
                            , mg_deps = deps
                            , mg_binds = binds, mg_rules = rules
                            , mg_fam_inst_env = fam_inst_env })
  = do { (termination_msg, it_count, counts_out, guts')
           <- do_iteration us 1 [] binds rules

        ; Err.dumpIfSet dflags (dopt Opt_D_verbose_core2core dflags &&
                                dopt Opt_D_dump_simpl_stats  dflags)
                  "Simplifier statistics for following pass"
                  (vcat [text termination_msg <+> text "after" <+> ppr it_count
                                              <+> text "iterations",
                         blankLine,
                         pprSimplCount counts_out])

        ; return (counts_out, guts')
    }
  where
    dflags       = hsc_dflags hsc_env
    print_unqual = mkPrintUnqualified dflags rdr_env
    simpl_env    = mkSimplEnv mode
    active_rule  = activeRule mode
    active_unf   = activeUnfolding mode

    do_iteration :: UniqSupply
                 -> Int          -- Counts iterations
                 -> [SimplCount] -- Counts from earlier iterations, reversed
                 -> CoreProgram  -- Bindings in
                 -> [CoreRule]   -- and orphan rules
                 -> IO (String, Int, SimplCount, ModGuts)

    do_iteration us iteration_no counts_so_far binds rules
        -- iteration_no is the number of the iteration we are
        -- about to begin, with '1' for the first
      | iteration_no > max_iterations   -- Stop if we've run out of iterations
      = WARN( debugIsOn && (max_iterations > 2)
            , hang (text "Simplifier bailing out after" <+> int max_iterations
                    <+> text "iterations"
                    <+> (brackets $ hsep $ punctuate comma $
                         map (int . simplCountN) (reverse counts_so_far)))
                 2 (text "Size =" <+> ppr (coreBindsStats binds)))

                -- Subtract 1 from iteration_no to get the
                -- number of iterations we actually completed
        return ( "Simplifier baled out", iteration_no - 1
               , totalise counts_so_far
               , guts { mg_binds = binds, mg_rules = rules } )

      -- Try and force thunks off the binds; significantly reduces
      -- space usage, especially with -O.  JRS, 000620.
      | let sz = coreBindsSize binds
      , () <- sz `seq` ()     -- Force it
      = do {
                -- Occurrence analysis
           let {   -- Note [Vectorisation declarations and occurrences]
                   -- ~~~~~~~~~~~~~~~~~~~~~~~~~~~~~~~~~~~~~~~~~~~~~~~~
                   -- During the 'InitialPhase' (i.e., before vectorisation), we need to make sure
                   -- that the right-hand sides of vectorisation declarations are taken into
                   -- account during occurrence analysis. After the 'InitialPhase', we need to ensure
                   -- that the binders representing variable vectorisation declarations are kept alive.
                   -- (In contrast to automatically vectorised variables, their unvectorised versions
                   -- don't depend on them.)
                 vectVars = mkVarSet $
                              catMaybes [ fmap snd $ lookupDVarEnv (vectInfoVar (mg_vect_info guts)) bndr
                                        | Vect bndr _ <- mg_vect_decls guts]
                              ++
                              catMaybes [ fmap snd $ lookupDVarEnv (vectInfoVar (mg_vect_info guts)) bndr
                                        | bndr <- bindersOfBinds binds]
                                        -- FIXME: This second comprehensions is only needed as long as we
                                        --        have vectorised bindings where we get "Could NOT call
                                        --        vectorised from original version".
              ;  (maybeVects, maybeVectVars)
                   = case sm_phase mode of
                       InitialPhase -> (mg_vect_decls guts, vectVars)
                       _            -> ([], vectVars)
               ; tagged_binds = {-# SCC "OccAnal" #-}
                     occurAnalysePgm this_mod active_unf active_rule rules
                                     maybeVects maybeVectVars binds
               } ;
           Err.dumpIfSet_dyn dflags Opt_D_dump_occur_anal "Occurrence analysis"
                     (pprCoreBindings tagged_binds);

                -- Get any new rules, and extend the rule base
                -- See Note [Overall plumbing for rules] in Rules.hs
                -- We need to do this regularly, because simplification can
                -- poke on IdInfo thunks, which in turn brings in new rules
                -- behind the scenes.  Otherwise there's a danger we'll simply
                -- miss the rules for Ids hidden inside imported inlinings
           eps <- hscEPS hsc_env ;
           let  { rule_base1 = unionRuleBase hpt_rule_base (eps_rule_base eps)
                ; rule_base2 = extendRuleBaseList rule_base1 rules
                ; fam_envs = (eps_fam_inst_env eps, fam_inst_env)
                ; vis_orphs = this_mod : dep_orphs deps } ;

                -- Simplify the program
           ((binds1, rules1), counts1) <-
             initSmpl dflags (mkRuleEnv rule_base2 vis_orphs) fam_envs us1 sz $
               do { (floats, env1) <- {-# SCC "SimplTopBinds" #-}
                                      simplTopBinds simpl_env tagged_binds

                      -- Apply the substitution to rules defined in this module
                      -- for imported Ids.  Eg  RULE map my_f = blah
                      -- If we have a substitution my_f :-> other_f, we'd better
                      -- apply it to the rule to, or it'll never match
                  ; rules1 <- simplRules env1 Nothing rules

                  ; return (getTopFloatBinds floats, rules1) } ;

                -- Stop if nothing happened; don't dump output
           if isZeroSimplCount counts1 then
                return ( "Simplifier reached fixed point", iteration_no
                       , totalise (counts1 : counts_so_far)  -- Include "free" ticks
                       , guts { mg_binds = binds1, mg_rules = rules1 } )
           else do {
                -- Short out indirections
                -- We do this *after* at least one run of the simplifier
                -- because indirection-shorting uses the export flag on *occurrences*
                -- and that isn't guaranteed to be ok until after the first run propagates
                -- stuff from the binding site to its occurrences
                --
                -- ToDo: alas, this means that indirection-shorting does not happen at all
                --       if the simplifier does nothing (not common, I know, but unsavoury)
           let { binds2 = {-# SCC "ZapInd" #-} shortOutIndirections binds1 } ;

                -- Dump the result of this iteration
           dump_end_iteration dflags print_unqual iteration_no counts1 binds2 rules1 ;
           lintPassResult hsc_env pass binds2 ;

                -- Loop
           do_iteration us2 (iteration_no + 1) (counts1:counts_so_far) binds2 rules1
           } }
      | otherwise = panic "do_iteration"
      where
        (us1, us2) = splitUniqSupply us

        -- Remember the counts_so_far are reversed
        totalise :: [SimplCount] -> SimplCount
        totalise = foldr (\c acc -> acc `plusSimplCount` c)
                         (zeroSimplCount dflags)

simplifyPgmIO _ _ _ _ _ = panic "simplifyPgmIO"

-------------------
dump_end_iteration :: DynFlags -> PrintUnqualified -> Int
                   -> SimplCount -> CoreProgram -> [CoreRule] -> IO ()
dump_end_iteration dflags print_unqual iteration_no counts binds rules
  = dumpPassResult dflags print_unqual mb_flag hdr pp_counts binds rules
  where
    mb_flag | dopt Opt_D_dump_simpl_iterations dflags = Just Opt_D_dump_simpl_iterations
            | otherwise                               = Nothing
            -- Show details if Opt_D_dump_simpl_iterations is on

    hdr = text "Simplifier iteration=" <> int iteration_no
    pp_counts = vcat [ text "---- Simplifier counts for" <+> hdr
                     , pprSimplCount counts
                     , text "---- End of simplifier counts for" <+> hdr ]

{-
************************************************************************
*                                                                      *
                Shorting out indirections
*                                                                      *
************************************************************************

If we have this:

        x_local = <expression>
        ...bindings...
        x_exported = x_local

where x_exported is exported, and x_local is not, then we replace it with this:

        x_exported = <expression>
        x_local = x_exported
        ...bindings...

Without this we never get rid of the x_exported = x_local thing.  This
save a gratuitous jump (from \tr{x_exported} to \tr{x_local}), and
makes strictness information propagate better.  This used to happen in
the final phase, but it's tidier to do it here.

Note [Messing up the exported Id's RULES]
~~~~~~~~~~~~~~~~~~~~~~~~~~~~~~~~~~~~~~~~~~
We must be careful about discarding (obviously) or even merging the
RULES on the exported Id. The example that went bad on me at one stage
was this one:

    iterate :: (a -> a) -> a -> [a]
        [Exported]
    iterate = iterateList

    iterateFB c f x = x `c` iterateFB c f (f x)
    iterateList f x =  x : iterateList f (f x)
        [Not exported]

    {-# RULES
    "iterate"   forall f x.     iterate f x = build (\c _n -> iterateFB c f x)
    "iterateFB"                 iterateFB (:) = iterateList
     #-}

This got shorted out to:

    iterateList :: (a -> a) -> a -> [a]
    iterateList = iterate

    iterateFB c f x = x `c` iterateFB c f (f x)
    iterate f x =  x : iterate f (f x)

    {-# RULES
    "iterate"   forall f x.     iterate f x = build (\c _n -> iterateFB c f x)
    "iterateFB"                 iterateFB (:) = iterate
     #-}

And now we get an infinite loop in the rule system
        iterate f x -> build (\cn -> iterateFB c f x)
                    -> iterateFB (:) f x
                    -> iterate f x

Old "solution":
        use rule switching-off pragmas to get rid
        of iterateList in the first place

But in principle the user *might* want rules that only apply to the Id
he says.  And inline pragmas are similar
   {-# NOINLINE f #-}
   f = local
   local = <stuff>
Then we do not want to get rid of the NOINLINE.

Hence hasShortableIdinfo.


Note [Rules and indirection-zapping]
~~~~~~~~~~~~~~~~~~~~~~~~~~~~~~~~~~~~
Problem: what if x_exported has a RULE that mentions something in ...bindings...?
Then the things mentioned can be out of scope!  Solution
 a) Make sure that in this pass the usage-info from x_exported is
        available for ...bindings...
 b) If there are any such RULES, rec-ify the entire top-level.
    It'll get sorted out next time round

Other remarks
~~~~~~~~~~~~~
If more than one exported thing is equal to a local thing (i.e., the
local thing really is shared), then we do one only:
\begin{verbatim}
        x_local = ....
        x_exported1 = x_local
        x_exported2 = x_local
==>
        x_exported1 = ....

        x_exported2 = x_exported1
\end{verbatim}

We rely on prior eta reduction to simplify things like
\begin{verbatim}
        x_exported = /\ tyvars -> x_local tyvars
==>
        x_exported = x_local
\end{verbatim}
Hence,there's a possibility of leaving unchanged something like this:
\begin{verbatim}
        x_local = ....
        x_exported1 = x_local Int
\end{verbatim}
By the time we've thrown away the types in STG land this
could be eliminated.  But I don't think it's very common
and it's dangerous to do this fiddling in STG land
because we might elminate a binding that's mentioned in the
unfolding for something.

Note [Indirection zapping and ticks]
~~~~~~~~~~~~~~~~~~~~~~~~~~~~~~~~~~~~
Unfortunately this is another place where we need a special case for
ticks. The following happens quite regularly:

        x_local = <expression>
        x_exported = tick<x> x_local

Which we want to become:

        x_exported =  tick<x> <expression>

As it makes no sense to keep the tick and the expression on separate
bindings. Note however that that this might increase the ticks scoping
over the execution of x_local, so we can only do this for floatable
ticks. More often than not, other references will be unfoldings of
x_exported, and therefore carry the tick anyway.
-}

type IndEnv = IdEnv (Id, [Tickish Var]) -- Maps local_id -> exported_id, ticks

shortOutIndirections :: CoreProgram -> CoreProgram
shortOutIndirections binds
  | isEmptyVarEnv ind_env = binds
  | no_need_to_flatten    = binds'                      -- See Note [Rules and indirect-zapping]
  | otherwise             = [Rec (flattenBinds binds')] -- for this no_need_to_flatten stuff
  where
    ind_env            = makeIndEnv binds
    -- These exported Ids are the subjects  of the indirection-elimination
    exp_ids            = map fst $ nonDetEltsUFM ind_env
      -- It's OK to use nonDetEltsUFM here because we forget the ordering
      -- by immediately converting to a set or check if all the elements
      -- satisfy a predicate.
    exp_id_set         = mkVarSet exp_ids
    no_need_to_flatten = all (null . ruleInfoRules . idSpecialisation) exp_ids
    binds'             = concatMap zap binds

    zap (NonRec bndr rhs) = [NonRec b r | (b,r) <- zapPair (bndr,rhs)]
    zap (Rec pairs)       = [Rec (concatMap zapPair pairs)]

    zapPair (bndr, rhs)
        | bndr `elemVarSet` exp_id_set
        = []   -- Kill the exported-id binding

        | Just (exp_id, ticks) <- lookupVarEnv ind_env bndr
        , (exp_id', lcl_id') <- transferIdInfo exp_id bndr
        =      -- Turn a local-id binding into two bindings
               --    exp_id = rhs; lcl_id = exp_id
          [ (exp_id', mkTicks ticks rhs),
            (lcl_id', Var exp_id') ]

        | otherwise
        = [(bndr,rhs)]

makeIndEnv :: [CoreBind] -> IndEnv
makeIndEnv binds
  = foldr add_bind emptyVarEnv binds
  where
    add_bind :: CoreBind -> IndEnv -> IndEnv
    add_bind (NonRec exported_id rhs) env = add_pair (exported_id, rhs) env
    add_bind (Rec pairs)              env = foldr add_pair env pairs

    add_pair :: (Id,CoreExpr) -> IndEnv -> IndEnv
    add_pair (exported_id, exported) env
        | (ticks, Var local_id) <- stripTicksTop tickishFloatable exported
        , shortMeOut env exported_id local_id
        = extendVarEnv env local_id (exported_id, ticks)
    add_pair _ env = env

-----------------
shortMeOut :: IndEnv -> Id -> Id -> Bool
shortMeOut ind_env exported_id local_id
-- The if-then-else stuff is just so I can get a pprTrace to see
-- how often I don't get shorting out because of IdInfo stuff
  = if isExportedId exported_id &&              -- Only if this is exported

       isLocalId local_id &&                    -- Only if this one is defined in this
                                                --      module, so that we *can* change its
                                                --      binding to be the exported thing!

       not (isExportedId local_id) &&           -- Only if this one is not itself exported,
                                                --      since the transformation will nuke it

       not (local_id `elemVarEnv` ind_env)      -- Only if not already substituted for
    then
        if hasShortableIdInfo exported_id
        then True       -- See Note [Messing up the exported Id's IdInfo]
        else WARN( True, text "Not shorting out:" <+> ppr exported_id )
             False
    else
        False

-----------------
hasShortableIdInfo :: Id -> Bool
-- True if there is no user-attached IdInfo on exported_id,
-- so we can safely discard it
-- See Note [Messing up the exported Id's IdInfo]
hasShortableIdInfo id
  =  isEmptyRuleInfo (ruleInfo info)
  && isDefaultInlinePragma (inlinePragInfo info)
  && not (isStableUnfolding (unfoldingInfo info))
  where
     info = idInfo id

-----------------
{- Note [Transferring IdInfo]
~~~~~~~~~~~~~~~~~~~~~~~~~~~~~
If we have
     lcl_id = e; exp_id = lcl_id

and lcl_id has useful IdInfo, we don't want to discard it by going
     gbl_id = e; lcl_id = gbl_id

Instead, transfer IdInfo from lcl_id to exp_id, specifically
* (Stable) unfolding
* Strictness
* Rules
* Inline pragma

Overwriting, rather than merging, seems to work ok.

We also zap the InlinePragma on the lcl_id. It might originally
have had a NOINLINE, which we have now transferred; and we really
want the lcl_id to inline now that its RHS is trivial!
-}

transferIdInfo :: Id -> Id -> (Id, Id)
-- See Note [Transferring IdInfo]
transferIdInfo exported_id local_id
  = ( modifyIdInfo transfer exported_id
    , local_id `setInlinePragma` defaultInlinePragma )
  where
    local_info = idInfo local_id
    transfer exp_info = exp_info `setStrictnessInfo`    strictnessInfo local_info
                                 `setUnfoldingInfo`     unfoldingInfo local_info
                                 `setInlinePragInfo`    inlinePragInfo local_info
                                 `setRuleInfo`          addRuleInfo (ruleInfo exp_info) new_info
    new_info = setRuleInfoHead (idName exported_id)
                               (ruleInfo local_info)
        -- Remember to set the function-name field of the
        -- rules as we transfer them from one function to another<|MERGE_RESOLUTION|>--- conflicted
+++ resolved
@@ -522,11 +522,8 @@
     { rb <- getRuleBase
     ; dflags <- getDynFlags
     ; vis_orphs <- getVisibleOrphanMods
-<<<<<<< HEAD
-=======
     ; let rule_fn fn = getRules (RuleEnv rb vis_orphs) fn
                         ++ (mg_rules guts)
->>>>>>> affdea82
     ; liftIO $ putLogMsg dflags NoReason Err.SevDump noSrcSpan
                    (defaultDumpStyle dflags)
                    (ruleCheckProgram current_phase pat
