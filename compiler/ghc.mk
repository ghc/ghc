# -----------------------------------------------------------------------------
#
# (c) 2009-2012 The University of Glasgow
#
# This file is part of the GHC build system.
#
# To understand how the build system works and how to modify it, see
#      http://ghc.haskell.org/trac/ghc/wiki/Building/Architecture
#      http://ghc.haskell.org/trac/ghc/wiki/Building/Modifying
#
# -----------------------------------------------------------------------------

# -----------------------------------------------------------------------------
# Create compiler configuration
#
# The 'echo' commands simply spit the values of various make variables
# into Config.hs, whence they can be compiled and used by GHC itself

# This is just to avoid generating a warning when generating deps
# involving RtsFlags.h
compiler_stage1_MKDEPENDC_OPTS = -DMAKING_GHC_BUILD_SYSTEM_DEPENDENCIES
compiler_stage2_MKDEPENDC_OPTS = -DMAKING_GHC_BUILD_SYSTEM_DEPENDENCIES
compiler_stage3_MKDEPENDC_OPTS = -DMAKING_GHC_BUILD_SYSTEM_DEPENDENCIES

compiler_stage1_C_FILES_NODEPS = compiler/parser/cutils.c

# This package doesn't pass the Cabal checks because include-dirs
# points outside the source directory. This isn't a real problem, so
# we just skip the check.
compiler_NO_CHECK = YES

ifneq "$(BINDIST)" "YES"
compiler/stage1/package-data.mk : compiler/stage1/build/Config.hs
compiler/stage2/package-data.mk : compiler/stage2/build/Config.hs
compiler/stage3/package-data.mk : compiler/stage3/build/Config.hs

compiler/stage1/build/PlatformConstants.o: $(includes_GHCCONSTANTS_HASKELL_TYPE)
compiler/stage2/build/PlatformConstants.o: $(includes_GHCCONSTANTS_HASKELL_TYPE)
compiler/stage3/build/PlatformConstants.o: $(includes_GHCCONSTANTS_HASKELL_TYPE)
compiler/stage1/build/DynFlags.o: $(includes_GHCCONSTANTS_HASKELL_EXPORTS)
compiler/stage2/build/DynFlags.o: $(includes_GHCCONSTANTS_HASKELL_EXPORTS)
compiler/stage3/build/DynFlags.o: $(includes_GHCCONSTANTS_HASKELL_EXPORTS)
compiler/stage1/build/DynFlags.o: $(includes_GHCCONSTANTS_HASKELL_WRAPPERS)
compiler/stage2/build/DynFlags.o: $(includes_GHCCONSTANTS_HASKELL_WRAPPERS)
compiler/stage3/build/DynFlags.o: $(includes_GHCCONSTANTS_HASKELL_WRAPPERS)
endif

compiler/stage%/build/Config.hs : mk/config.mk mk/project.mk | $$(dir $$@)/.
	$(call removeFiles,$@)
	@echo 'Creating $@ ... '
	@echo '{-# LANGUAGE CPP #-}'                                        >> $@
	@echo 'module Config where'                                         >> $@
	@echo                                                               >> $@
	@echo 'import GhcPrelude'                                           >> $@
	@echo                                                               >> $@
	@echo '#include "ghc_boot_platform.h"'                              >> $@
	@echo                                                               >> $@
	@echo 'data IntegerLibrary = IntegerGMP'                            >> $@
	@echo '                    | IntegerSimple'                         >> $@
	@echo '                    deriving Eq'                             >> $@
	@echo                                                               >> $@
	@echo 'cBuildPlatformString :: String'                              >> $@
	@echo 'cBuildPlatformString = BuildPlatform_NAME'                   >> $@
	@echo 'cHostPlatformString :: String'                               >> $@
	@echo 'cHostPlatformString = HostPlatform_NAME'                     >> $@
	@echo 'cTargetPlatformString :: String'                             >> $@
	@echo 'cTargetPlatformString = TargetPlatform_NAME'                 >> $@
	@echo                                                               >> $@
	@echo 'cProjectName          :: String'                             >> $@
	@echo 'cProjectName          = "$(ProjectName)"'                    >> $@
	@echo 'cProjectGitCommitId   :: String'				    >> $@
	@echo 'cProjectGitCommitId   = "$(ProjectGitCommitId)"'		    >> $@
	@echo 'cProjectVersion       :: String'                             >> $@
	@echo 'cProjectVersion       = "$(ProjectVersion)"'                 >> $@
	@echo 'cProjectVersionInt    :: String'                             >> $@
	@echo 'cProjectVersionInt    = "$(ProjectVersionInt)"'              >> $@
	@echo 'cProjectPatchLevel    :: String'                             >> $@
	@echo 'cProjectPatchLevel    = "$(ProjectPatchLevel)"'              >> $@
	@echo 'cProjectPatchLevel1   :: String'                             >> $@
	@echo 'cProjectPatchLevel1   = "$(ProjectPatchLevel1)"'             >> $@
	@echo 'cProjectPatchLevel2   :: String'                             >> $@
	@echo 'cProjectPatchLevel2   = "$(ProjectPatchLevel2)"'             >> $@
	@echo 'cBooterVersion        :: String'                             >> $@
	@echo 'cBooterVersion        = "$(GhcVersion)"'                     >> $@
	@echo 'cStage                :: String'                             >> $@
	@echo 'cStage                = show (STAGE :: Int)'                 >> $@
	@echo 'cIntegerLibrary       :: String'                             >> $@
	@echo 'cIntegerLibrary       = "$(INTEGER_LIBRARY)"'                >> $@
	@echo 'cIntegerLibraryType   :: IntegerLibrary'                     >> $@
ifeq "$(INTEGER_LIBRARY)" "integer-gmp"
	@echo 'cIntegerLibraryType   = IntegerGMP'                          >> $@
else ifeq "$(INTEGER_LIBRARY)" "integer-simple"
	@echo 'cIntegerLibraryType   = IntegerSimple'                       >> $@
else ifneq "$(CLEANING)" "YES"
$(error Unknown integer library)
endif
	@echo 'cSupportsSplitObjs    :: String'                             >> $@
	@echo 'cSupportsSplitObjs    = "$(SupportsSplitObjs)"'              >> $@
	@echo 'cGhcWithInterpreter   :: String'                             >> $@
	@echo 'cGhcWithInterpreter   = "$(GhcWithInterpreter)"'             >> $@
	@echo 'cGhcWithNativeCodeGen :: String'                             >> $@
	@echo 'cGhcWithNativeCodeGen = "$(GhcWithNativeCodeGen)"'           >> $@
	@echo 'cGhcWithSMP           :: String'                             >> $@
	@echo 'cGhcWithSMP           = "$(GhcWithSMP)"'                     >> $@
	@echo 'cGhcRTSWays           :: String'                             >> $@
	@echo 'cGhcRTSWays           = "$(GhcRTSWays)"'                     >> $@
	@echo 'cGhcRtsWithLibdw      :: Bool'                               >> $@
ifeq "$(GhcRtsWithLibdw)" "YES"
	@echo 'cGhcRtsWithLibdw      = True'                                >> $@
else
	@echo 'cGhcRtsWithLibdw      = False'                               >> $@
endif
	@echo 'cGhcEnableTablesNextToCode :: String'                        >> $@
	@echo 'cGhcEnableTablesNextToCode = "$(GhcEnableTablesNextToCode)"' >> $@
	@echo 'cLeadingUnderscore    :: String'                             >> $@
	@echo 'cLeadingUnderscore    = "$(LeadingUnderscore)"'              >> $@
	@echo 'cGHC_UNLIT_PGM        :: String'                             >> $@
	@echo 'cGHC_UNLIT_PGM        = "$(utils/unlit_dist_PROG)"'          >> $@
	@echo 'cGHC_SPLIT_PGM        :: String'                             >> $@
	@echo 'cGHC_SPLIT_PGM        = "$(driver/split_dist_PROG)"'         >> $@
	@echo 'cLibFFI               :: Bool'                               >> $@
ifeq "$(UseLibFFIForAdjustors)" "YES"
	@echo 'cLibFFI               = True'                                >> $@
else
	@echo 'cLibFFI               = False'                               >> $@
endif
# Note that GhcThreaded just reflects the Makefile variable setting.
# In particular, the stage1 compiler is never actually compiled with
# -threaded, but it will nevertheless have cGhcThreaded = True.
# The "+RTS --info" output will show what RTS GHC is really using.
	@echo 'cGhcThreaded :: Bool'                                        >> $@
ifeq "$(GhcThreaded)" "YES"
	@echo 'cGhcThreaded = True'                                         >> $@
else
	@echo 'cGhcThreaded = False'                                        >> $@
endif
	@echo 'cGhcDebugged :: Bool'                                        >> $@
ifeq "$(GhcDebugged)" "YES"
	@echo 'cGhcDebugged = True'                                         >> $@
else
	@echo 'cGhcDebugged = False'                                        >> $@
endif
	@echo done.

# -----------------------------------------------------------------------------
# Create platform includes

# Here we generate a little header file containing CPP symbols that GHC
# uses to determine which platform it is building on/for.  The platforms
# can differ between stage1 and stage2 if we're cross-compiling, so we
# need one of these header files per stage.

PLATFORM_H = ghc_boot_platform.h

compiler/stage1/$(PLATFORM_H) : mk/config.mk mk/project.mk | $$(dir $$@)/.
	$(call removeFiles,$@)
	@echo "Creating $@..."
	@echo "#ifndef __PLATFORM_H__"                           >> $@
	@echo "#define __PLATFORM_H__"                           >> $@
	@echo                                                    >> $@
	@echo "#define BuildPlatform_NAME  \"$(BUILDPLATFORM)\""  >> $@
	@echo "#define HostPlatform_NAME   \"$(HOSTPLATFORM)\""   >> $@
	@echo "#define TargetPlatform_NAME \"$(TARGETPLATFORM)\"" >> $@
	@echo                                                     >> $@
	@echo "#define $(BuildPlatform_CPP)_BUILD 1"              >> $@
	@echo "#define $(HostPlatform_CPP)_HOST 1"                >> $@
	@echo "#define $(TargetPlatform_CPP)_TARGET 1"            >> $@
	@echo                                                     >> $@
	@echo "#define $(BuildArch_CPP)_BUILD_ARCH 1"             >> $@
	@echo "#define $(HostArch_CPP)_HOST_ARCH 1"               >> $@
	@echo "#define $(TargetArch_CPP)_TARGET_ARCH 1"           >> $@
	@echo "#define BUILD_ARCH \"$(BuildArch_CPP)\""           >> $@
	@echo "#define HOST_ARCH \"$(HostArch_CPP)\""             >> $@
	@echo "#define TARGET_ARCH \"$(TargetArch_CPP)\""         >> $@
	@echo "#define LLVM_TARGET \"$(LLVMTarget_CPP)\""         >> $@
	@echo                                                     >> $@
	@echo "#define $(BuildOS_CPP)_BUILD_OS 1"                 >> $@
	@echo "#define $(HostOS_CPP)_HOST_OS 1"                   >> $@
	@echo "#define $(TargetOS_CPP)_TARGET_OS 1"               >> $@
	@echo "#define BUILD_OS \"$(BuildOS_CPP)\""               >> $@
	@echo "#define HOST_OS \"$(HostOS_CPP)\""                 >> $@
	@echo "#define TARGET_OS \"$(TargetOS_CPP)\""             >> $@
	@echo                                                     >> $@
	@echo "#define $(BuildVendor_CPP)_BUILD_VENDOR 1"         >> $@
	@echo "#define $(HostVendor_CPP)_HOST_VENDOR 1"           >> $@
	@echo "#define $(TargetVendor_CPP)_TARGET_VENDOR  1"      >> $@
	@echo "#define BUILD_VENDOR \"$(BuildVendor_CPP)\""       >> $@
	@echo "#define HOST_VENDOR \"$(HostVendor_CPP)\""         >> $@
	@echo "#define TARGET_VENDOR \"$(TargetVendor_CPP)\""     >> $@
	@echo                                                     >> $@
	@echo "#endif /* __PLATFORM_H__ */"                       >> $@
	@echo "Done."

# For stage2 and above, the BUILD platform is the HOST of stage1, and
# the HOST platform is the TARGET of stage1.  The TARGET remains the same
# (stage1 is the cross-compiler, not stage2).
compiler/stage2/$(PLATFORM_H) : mk/config.mk mk/project.mk | $$(dir $$@)/.
	$(call removeFiles,$@)
	@echo "Creating $@..."
	@echo "#ifndef __PLATFORM_H__"                            >> $@
	@echo "#define __PLATFORM_H__"                            >> $@
	@echo                                                     >> $@
	@echo "#define BuildPlatform_NAME  \"$(HOSTPLATFORM)\""   >> $@
	@echo "#define HostPlatform_NAME   \"$(TARGETPLATFORM)\"" >> $@
	@echo "#define TargetPlatform_NAME \"$(TARGETPLATFORM)\"" >> $@
	@echo                                                     >> $@
	@echo "#define $(HostPlatform_CPP)_BUILD 1"               >> $@
	@echo "#define $(TargetPlatform_CPP)_HOST 1"              >> $@
	@echo "#define $(TargetPlatform_CPP)_TARGET 1"            >> $@
	@echo                                                     >> $@
	@echo "#define $(HostArch_CPP)_BUILD_ARCH 1"              >> $@
	@echo "#define $(TargetArch_CPP)_HOST_ARCH 1"             >> $@
	@echo "#define $(TargetArch_CPP)_TARGET_ARCH 1"           >> $@
	@echo "#define BUILD_ARCH \"$(HostArch_CPP)\""            >> $@
	@echo "#define HOST_ARCH \"$(TargetArch_CPP)\""           >> $@
	@echo "#define TARGET_ARCH \"$(TargetArch_CPP)\""         >> $@
	@echo "#define LLVM_TARGET \"$(LLVMTarget_CPP)\""         >> $@
	@echo                                                     >> $@
	@echo "#define $(HostOS_CPP)_BUILD_OS 1"                  >> $@
	@echo "#define $(TargetOS_CPP)_HOST_OS 1"                 >> $@
	@echo "#define $(TargetOS_CPP)_TARGET_OS 1"               >> $@
	@echo "#define BUILD_OS \"$(HostOS_CPP)\""                >> $@
	@echo "#define HOST_OS \"$(TargetOS_CPP)\""               >> $@
	@echo "#define TARGET_OS \"$(TargetOS_CPP)\""             >> $@
	@echo                                                     >> $@
	@echo "#define $(HostVendor_CPP)_BUILD_VENDOR 1"          >> $@
	@echo "#define $(TargetVendor_CPP)_HOST_VENDOR 1"         >> $@
	@echo "#define $(TargetVendor_CPP)_TARGET_VENDOR  1"      >> $@
	@echo "#define BUILD_VENDOR \"$(HostVendor_CPP)\""        >> $@
	@echo "#define HOST_VENDOR \"$(TargetVendor_CPP)\""       >> $@
	@echo "#define TARGET_VENDOR \"$(TargetVendor_CPP)\""     >> $@
	@echo                                                     >> $@
	@echo "#endif /* __PLATFORM_H__ */"                       >> $@
	@echo "Done."

compiler/stage3/$(PLATFORM_H) : compiler/stage2/$(PLATFORM_H)
	"$(CP)" $< $@

# ----------------------------------------------------------------------------
#		Generate supporting stuff for prelude/PrimOp.hs
#		from prelude/primops.txt

PRIMOP_BITS_NAMES = primop-data-decl.hs-incl        \
                    primop-tag.hs-incl              \
                    primop-list.hs-incl             \
                    primop-has-side-effects.hs-incl \
                    primop-out-of-line.hs-incl      \
                    primop-commutable.hs-incl       \
                    primop-code-size.hs-incl        \
                    primop-can-fail.hs-incl         \
                    primop-strictness.hs-incl       \
                    primop-fixity.hs-incl           \
                    primop-primop-info.hs-incl      \
                    primop-vector-uniques.hs-incl   \
                    primop-vector-tys.hs-incl       \
                    primop-vector-tys-exports.hs-incl \
                    primop-vector-tycons.hs-incl

PRIMOP_BITS_STAGE1 = $(addprefix compiler/stage1/build/,$(PRIMOP_BITS_NAMES))
PRIMOP_BITS_STAGE2 = $(addprefix compiler/stage2/build/,$(PRIMOP_BITS_NAMES))
PRIMOP_BITS_STAGE3 = $(addprefix compiler/stage3/build/,$(PRIMOP_BITS_NAMES))

compiler_CPP_OPTS += $(addprefix -I,$(GHC_INCLUDE_DIRS))
compiler_CPP_OPTS += ${GhcCppOpts}

# We add these paths to the Haskell compiler's #include search path list since
# we must avoid #including files by paths relative to the source file as Hadrian
# moves the build artifacts out of the source tree. See #8040.
compiler_HC_OPTS += $(addprefix -I,$(GHC_INCLUDE_DIRS))

define preprocessCompilerFiles
# $0 = stage
compiler/stage$1/build/primops.txt: compiler/prelude/primops.txt.pp compiler/stage$1/$$(PLATFORM_H)
	$$(HS_CPP) -P $$(compiler_CPP_OPTS) -Icompiler/stage$1 -x c $$< | grep -v '^#pragma GCC' > $$@

compiler/stage$1/build/primop-data-decl.hs-incl: compiler/stage$1/build/primops.txt $$$$(genprimopcode_INPLACE)
	"$$(genprimopcode_INPLACE)" --data-decl          < $$< > $$@
compiler/stage$1/build/primop-tag.hs-incl: compiler/stage$1/build/primops.txt $$$$(genprimopcode_INPLACE)
	"$$(genprimopcode_INPLACE)" --primop-tag         < $$< > $$@
compiler/stage$1/build/primop-list.hs-incl: compiler/stage$1/build/primops.txt $$$$(genprimopcode_INPLACE)
	"$$(genprimopcode_INPLACE)" --primop-list        < $$< > $$@
compiler/stage$1/build/primop-has-side-effects.hs-incl: compiler/stage$1/build/primops.txt $$$$(genprimopcode_INPLACE)
	"$$(genprimopcode_INPLACE)" --has-side-effects   < $$< > $$@
compiler/stage$1/build/primop-out-of-line.hs-incl: compiler/stage$1/build/primops.txt $$$$(genprimopcode_INPLACE)
	"$$(genprimopcode_INPLACE)" --out-of-line        < $$< > $$@
compiler/stage$1/build/primop-commutable.hs-incl: compiler/stage$1/build/primops.txt $$$$(genprimopcode_INPLACE)
	"$$(genprimopcode_INPLACE)" --commutable         < $$< > $$@
compiler/stage$1/build/primop-code-size.hs-incl: compiler/stage$1/build/primops.txt $$$$(genprimopcode_INPLACE)
	"$$(genprimopcode_INPLACE)" --code-size          < $$< > $$@
compiler/stage$1/build/primop-can-fail.hs-incl: compiler/stage$1/build/primops.txt $$$$(genprimopcode_INPLACE)
	"$$(genprimopcode_INPLACE)" --can-fail           < $$< > $$@
compiler/stage$1/build/primop-strictness.hs-incl: compiler/stage$1/build/primops.txt $$$$(genprimopcode_INPLACE)
	"$$(genprimopcode_INPLACE)" --strictness         < $$< > $$@
compiler/stage$1/build/primop-fixity.hs-incl: compiler/stage$1/build/primops.txt $$$$(genprimopcode_INPLACE)
	"$$(genprimopcode_INPLACE)" --fixity             < $$< > $$@
compiler/stage$1/build/primop-primop-info.hs-incl: compiler/stage$1/build/primops.txt $$$$(genprimopcode_INPLACE)
	"$$(genprimopcode_INPLACE)" --primop-primop-info < $$< > $$@
compiler/stage$1/build/primop-vector-uniques.hs-incl: compiler/stage$1/build/primops.txt $$$$(genprimopcode_INPLACE)
	"$$(genprimopcode_INPLACE)" --primop-vector-uniques     < $$< > $$@
compiler/stage$1/build/primop-vector-tys.hs-incl: compiler/stage$1/build/primops.txt $$$$(genprimopcode_INPLACE)
	"$$(genprimopcode_INPLACE)" --primop-vector-tys         < $$< > $$@
compiler/stage$1/build/primop-vector-tys-exports.hs-incl: compiler/stage$1/build/primops.txt $$$$(genprimopcode_INPLACE)
	"$$(genprimopcode_INPLACE)" --primop-vector-tys-exports < $$< > $$@
compiler/stage$1/build/primop-vector-tycons.hs-incl: compiler/stage$1/build/primops.txt $$$$(genprimopcode_INPLACE)
	"$$(genprimopcode_INPLACE)" --primop-vector-tycons      < $$< > $$@

# Usages aren't used any more; but the generator
# can still generate them if we want them back
compiler/stage$1/build/primop-usage.hs-incl: compiler/stage$1/build/primops.txt $$$$(genprimopcode_INPLACE)
	"$$(genprimopcode_INPLACE)" --usage              < $$< > $$@

endef

$(eval $(call preprocessCompilerFiles,1))
$(eval $(call preprocessCompilerFiles,2))
$(eval $(call preprocessCompilerFiles,3))

# -----------------------------------------------------------------------------
# Configuration

compiler_stage1_CONFIGURE_OPTS += --flags=stage1
compiler_stage2_CONFIGURE_OPTS += --flags=stage2
compiler_stage3_CONFIGURE_OPTS += --flags=stage3

ifeq "$(GhcThreaded)" "YES"
# We pass THREADED_RTS to the stage2 C files so that cbits/genSym.c will bring
# the threaded version of atomic_inc() into scope.
compiler_stage2_CONFIGURE_OPTS += --ghc-option=-optc-DTHREADED_RTS
endif

ifeq "$(GhcWithNativeCodeGen)" "YES"
compiler_stage1_CONFIGURE_OPTS += --flags=ncg
compiler_stage2_CONFIGURE_OPTS += --flags=ncg
endif

ifeq "$(GhcWithInterpreter)" "YES"
compiler_stage2_CONFIGURE_OPTS += --flags=ghci

ifeq "$(GhcEnableTablesNextToCode) $(GhcUnregisterised)" "YES NO"
# Should GHCI be building info tables in the TABLES_NEXT_TO_CODE style
# or not?
# XXX This should logically be a CPP option, but there doesn't seem to
# be a flag for that
compiler_stage2_CONFIGURE_OPTS += --ghc-option=-DGHCI_TABLES_NEXT_TO_CODE
endif

# Should the debugger commands be enabled?
ifeq "$(GhciWithDebugger)" "YES"
compiler_stage2_CONFIGURE_OPTS += --ghc-option=-DDEBUGGER
endif

endif

ifeq "$(TargetOS_CPP)" "openbsd"
compiler_CONFIGURE_OPTS += --ld-options=-E
endif

ifeq "$(GhcUnregisterised)" "NO"
else
compiler_CONFIGURE_OPTS += --ghc-option=-DNO_REGS
endif

ifneq "$(GhcWithSMP)" "YES"
compiler_CONFIGURE_OPTS += --ghc-option=-DNOSMP
compiler_CONFIGURE_OPTS += --ghc-option=-optc-DNOSMP
endif

ifeq "$(WITH_TERMINFO)" "NO"
compiler_stage2_CONFIGURE_OPTS += --flags=-terminfo
endif

# Careful optimisation of the parser: we don't want to throw everything
# at it, because that takes too long and doesn't buy much, but we do want
# to inline certain key external functions, so we instruct GHC not to
# throw away inlinings as it would normally do in -O0 mode.
# Since GHC version 7.8, we need -fcmm-sink to be
# passed to the compiler. This is required on x86 to avoid the
# register allocator running out of stack slots when compiling this
# module with -fPIC -dynamic.
# See #8182 for all the details
compiler/stage1/build/Parser_HC_OPTS += -O0 -fno-ignore-interface-pragmas -fcmm-sink
compiler/stage2/build/Parser_HC_OPTS += -O0 -fno-ignore-interface-pragmas -fcmm-sink
compiler/stage3/build/Parser_HC_OPTS += -O0 -fno-ignore-interface-pragmas -fcmm-sink

ifeq "$(GhcProfiled)" "YES"
# If we're profiling GHC then we want SCCs.  However, adding -auto-all
# everywhere tends to give a hard-to-read profile, and adds lots of
# overhead.  A better approach is to proceed top-down; identify the
# parts of the compiler of interest, and then add further cost centres
# as necessary.  Turn on -fprof-auto for individual modules like this:

# compiler/main/DriverPipeline_HC_OPTS += -fprof-auto
compiler/main/GhcMake_HC_OPTS        += -fprof-auto
compiler/main/GHC_HC_OPTS            += -fprof-auto

# or alternatively add {-# OPTIONS_GHC -fprof-auto #-} to the top of
# modules you're interested in.

# We seem to still build the vanilla libraries even if we say
# --disable-library-vanilla, but installation then fails, as Cabal
# doesn't copy the vanilla .hi files, but ghc-pkg complains about
# their absence when we register the package. So for now, we just
# leave the vanilla libraries enabled.
# compiler_stage2_CONFIGURE_OPTS += --disable-library-vanilla
compiler_stage2_CONFIGURE_OPTS += --ghc-pkg-option=--force
endif

compiler_stage3_CONFIGURE_OPTS := $(compiler_stage2_CONFIGURE_OPTS)

compiler_stage1_CONFIGURE_OPTS += --ghc-option=-DSTAGE=1
compiler_stage2_CONFIGURE_OPTS += --ghc-option=-DSTAGE=2
compiler_stage3_CONFIGURE_OPTS += --ghc-option=-DSTAGE=3
compiler_stage2_HADDOCK_OPTS += --optghc=-DSTAGE=2

compiler/stage1/package-data.mk : compiler/ghc.mk
compiler/stage2/package-data.mk : compiler/ghc.mk
compiler/stage3/package-data.mk : compiler/ghc.mk

# -----------------------------------------------------------------------------
# And build the package

compiler_PACKAGE = ghc

# Don't do splitting for the GHC package, it takes too long and
# there's not much benefit.
compiler_stage1_SplitObjs = NO
compiler_stage2_SplitObjs = NO
compiler_stage3_SplitObjs = NO
compiler_stage1_SplitSections = NO
compiler_stage2_SplitSections = NO
compiler_stage3_SplitSections = NO

<<<<<<< HEAD
# There are too many symbols in the ghc package for a Windows DLL
# (due to a limitation of bfd ld, see Trac #5987). We therefore need to split
# some of the modules off into a separate DLL. This clump are the modules
# reachable from DynFlags:
compiler_stage2_dll0_START_MODULE = DynFlags
compiler_stage2_dll0_MODULES = \
	Annotations \
	ApiAnnotation \
	Avail \
	Bag \
	BasicTypes \
	Binary \
	BinFingerprint \
	BooleanFormula \
	BufWrite \
	ByteCodeTypes \
	Class \
	CmdLineParser \
	CmmType \
	CoAxiom \
	ConLike \
	Coercion \
	Config \
	Constants \
	CoreArity \
	CoreFVs \
	CoreSubst \
	CoreOpt \
	CoreSyn \
	CoreTidy \
	CoreUnfold \
	CoreUtils \
	CoreSeq \
	CoreStats \
	CostCentre \
	DataCon \
	Demand \
	Digraph \
	DriverPhases \
	DynFlags \
	Encoding \
	ErrUtils \
	Exception \
	FamInstEnv \
	FastFunctions \
	FastMutInt \
	FastString \
	FastStringEnv \
	FieldLabel \
	Fingerprint \
	FiniteMap \
	ForeignCall \
	FV \
	Hooks \
	HsBinds \
	HsDecls \
	HsDoc \
	HsExpr \
	HsImpExp \
	HsLit \
	PlaceHolder \
	PmExpr \
	HsPat \
	HsSyn \
	HsTypes \
	HsUtils \
	HscTypes \
	IOEnv \
	NameCache \
	Id \
	IdInfo \
	IfaceSyn \
	IfaceType \
	InteractiveEvalTypes \
	Json \
	ToIface \
	InstEnv \
	Kind \
	KnownUniques \
	Lexeme \
	ListSetOps \
	Literal \
	Maybes \
	MkCore \
	MkId \
	Module \
	MonadUtils \
	Name \
	NameEnv \
	NameSet \
	OccName \
	OccurAnal \
	OptCoercion \
	OrdList \
	Outputable \
	PackageConfig \
	Packages \
	Pair \
	Panic \
	PatSyn \
	PipelineMonad \
	Platform \
	PlatformConstants \
	PprColour \
	PprCore \
	PrelNames \
	PrelRules \
	Pretty \
	PrimOp \
	RepType \
	RdrName \
	Rules \
	SrcLoc \
	StringBuffer \
	SysTools.Terminal \
	TcEvidence \
	TcRnTypes \
	TcType \
	TrieMap \
	Weight \
	TyCon \
	Type \
	TyCoRep \
	TysPrim \
	TysWiredIn \
	Unify \
	UniqDFM \
	UniqDSet \
	UniqFM \
	UniqSet \
	UniqSupply \
	Unique \
	Util \
	Var \
	VarEnv \
	VarSet

ifeq "$(GhcWithInterpreter)" "YES"
# These files are reacheable from DynFlags
# only by GHCi-enabled code (see #9552)
compiler_stage2_dll0_MODULES += # none
endif

compiler_stage2_dll0_HS_OBJS = \
    $(patsubst %,compiler/stage2/build/%.$(dyn_osuf),$(subst .,/,$(compiler_stage2_dll0_MODULES)))

=======
>>>>>>> affdea82
# if stage is set to something other than "1" or "", disable stage 1
# See Note [Stage1Only vs stage=1] in mk/config.mk.in.
ifneq "$(filter-out 1,$(stage))" ""
compiler_stage1_NOT_NEEDED = YES
endif
# if stage is set to something other than "2" or "", disable stage 2
ifneq "$(filter-out 2,$(stage))" ""
compiler_stage2_NOT_NEEDED = YES
endif
# stage 3 has to be requested explicitly with stage=3
ifneq "$(stage)" "3"
compiler_stage3_NOT_NEEDED = YES
endif
$(eval $(call build-package,compiler,stage1,0))
$(eval $(call build-package,compiler,stage2,1))
$(eval $(call build-package,compiler,stage3,2))

# We only want to turn keepCAFs on if we will be loading dynamic
# Haskell libraries with GHCi. We therefore filter the object file
# out for non-dynamic ways.
define keepCAFsForGHCiDynOnly
# $1 = stage
# $2 = way
ifeq "$$(findstring dyn, $2)" ""
compiler_stage$1_$2_C_OBJS := $$(filter-out %/keepCAFsForGHCi.$$($2_osuf),$$(compiler_stage$1_$2_C_OBJS))
endif
endef
$(foreach w,$(compiler_stage1_WAYS),$(eval $(call keepCAFsForGHCiDynOnly,1,$w)))
$(foreach w,$(compiler_stage2_WAYS),$(eval $(call keepCAFsForGHCiDynOnly,2,$w)))
$(foreach w,$(compiler_stage3_WAYS),$(eval $(call keepCAFsForGHCiDynOnly,3,$w)))

# after build-package, because that adds --enable-library-for-ghci
# to compiler_stage*_CONFIGURE_OPTS:
# We don't build the GHCi library for the ghc package. We can load it
# the .a file instead, and as object splitting isn't on for the ghc
# package this isn't much slower.However, not building the package saves
# a significant chunk of disk space.
compiler_stage1_CONFIGURE_OPTS += --disable-library-for-ghci
compiler_stage2_CONFIGURE_OPTS += --disable-library-for-ghci
compiler_stage3_CONFIGURE_OPTS += --disable-library-for-ghci

# after build-package, because that sets compiler_stage1_HC_OPTS:
ifeq "$(V)" "0"
compiler_stage1_HC_OPTS += $(filter-out -Rghc-timing,$(GhcHcOpts)) $(GhcStage1HcOpts)
compiler_stage2_HC_OPTS += $(filter-out -Rghc-timing,$(GhcHcOpts)) $(GhcStage2HcOpts)
compiler_stage3_HC_OPTS += $(filter-out -Rghc-timing,$(GhcHcOpts)) $(GhcStage3HcOpts)
else
compiler_stage1_HC_OPTS += $(GhcHcOpts) $(GhcStage1HcOpts)
compiler_stage2_HC_OPTS += $(GhcHcOpts) $(GhcStage2HcOpts)
compiler_stage3_HC_OPTS += $(GhcHcOpts) $(GhcStage3HcOpts)
endif

ifneq "$(BINDIST)" "YES"

compiler_stage2_TAGS_HC_OPTS = -package ghc
$(eval $(call tags-package,compiler,stage2))

$(compiler_stage1_depfile_haskell) : compiler/stage1/$(PLATFORM_H)
$(compiler_stage2_depfile_haskell) : compiler/stage2/$(PLATFORM_H)
$(compiler_stage3_depfile_haskell) : compiler/stage3/$(PLATFORM_H)

COMPILER_INCLUDES_DEPS += $(includes_H_CONFIG)
COMPILER_INCLUDES_DEPS += $(includes_H_PLATFORM)
COMPILER_INCLUDES_DEPS += $(includes_GHCCONSTANTS)
COMPILER_INCLUDES_DEPS += $(includes_GHCCONSTANTS_HASKELL_TYPE)
COMPILER_INCLUDES_DEPS += $(includes_GHCCONSTANTS_HASKELL_WRAPPERS)
COMPILER_INCLUDES_DEPS += $(includes_GHCCONSTANTS_HASKELL_EXPORTS)
COMPILER_INCLUDES_DEPS += $(includes_DERIVEDCONSTANTS)

$(compiler_stage1_depfile_haskell) : $(COMPILER_INCLUDES_DEPS) $(PRIMOP_BITS_STAGE1)
$(compiler_stage2_depfile_haskell) : $(COMPILER_INCLUDES_DEPS) $(PRIMOP_BITS_STAGE2)
$(compiler_stage3_depfile_haskell) : $(COMPILER_INCLUDES_DEPS) $(PRIMOP_BITS_STAGE3)

$(foreach way,$(compiler_stage1_WAYS),\
      compiler/stage1/build/PrimOp.$($(way)_osuf)) : $(PRIMOP_BITS_STAGE1)
$(foreach way,$(compiler_stage2_WAYS),\
      compiler/stage2/build/PrimOp.$($(way)_osuf)) : $(PRIMOP_BITS_STAGE2)
$(foreach way,$(compiler_stage3_WAYS),\
      compiler/stage3/build/PrimOp.$($(way)_osuf)) : $(PRIMOP_BITS_STAGE3)


# GHC itself doesn't know about the above dependencies, so we have to
# switch off the recompilation checker for that module:
compiler/prelude/PrimOp_HC_OPTS  += -fforce-recomp

ifeq "$(DYNAMIC_GHC_PROGRAMS)" "YES"
compiler/utils/Util_HC_OPTS += -DDYNAMIC_GHC_PROGRAMS
endif

endif<|MERGE_RESOLUTION|>--- conflicted
+++ resolved
@@ -430,155 +430,6 @@
 compiler_stage2_SplitSections = NO
 compiler_stage3_SplitSections = NO
 
-<<<<<<< HEAD
-# There are too many symbols in the ghc package for a Windows DLL
-# (due to a limitation of bfd ld, see Trac #5987). We therefore need to split
-# some of the modules off into a separate DLL. This clump are the modules
-# reachable from DynFlags:
-compiler_stage2_dll0_START_MODULE = DynFlags
-compiler_stage2_dll0_MODULES = \
-	Annotations \
-	ApiAnnotation \
-	Avail \
-	Bag \
-	BasicTypes \
-	Binary \
-	BinFingerprint \
-	BooleanFormula \
-	BufWrite \
-	ByteCodeTypes \
-	Class \
-	CmdLineParser \
-	CmmType \
-	CoAxiom \
-	ConLike \
-	Coercion \
-	Config \
-	Constants \
-	CoreArity \
-	CoreFVs \
-	CoreSubst \
-	CoreOpt \
-	CoreSyn \
-	CoreTidy \
-	CoreUnfold \
-	CoreUtils \
-	CoreSeq \
-	CoreStats \
-	CostCentre \
-	DataCon \
-	Demand \
-	Digraph \
-	DriverPhases \
-	DynFlags \
-	Encoding \
-	ErrUtils \
-	Exception \
-	FamInstEnv \
-	FastFunctions \
-	FastMutInt \
-	FastString \
-	FastStringEnv \
-	FieldLabel \
-	Fingerprint \
-	FiniteMap \
-	ForeignCall \
-	FV \
-	Hooks \
-	HsBinds \
-	HsDecls \
-	HsDoc \
-	HsExpr \
-	HsImpExp \
-	HsLit \
-	PlaceHolder \
-	PmExpr \
-	HsPat \
-	HsSyn \
-	HsTypes \
-	HsUtils \
-	HscTypes \
-	IOEnv \
-	NameCache \
-	Id \
-	IdInfo \
-	IfaceSyn \
-	IfaceType \
-	InteractiveEvalTypes \
-	Json \
-	ToIface \
-	InstEnv \
-	Kind \
-	KnownUniques \
-	Lexeme \
-	ListSetOps \
-	Literal \
-	Maybes \
-	MkCore \
-	MkId \
-	Module \
-	MonadUtils \
-	Name \
-	NameEnv \
-	NameSet \
-	OccName \
-	OccurAnal \
-	OptCoercion \
-	OrdList \
-	Outputable \
-	PackageConfig \
-	Packages \
-	Pair \
-	Panic \
-	PatSyn \
-	PipelineMonad \
-	Platform \
-	PlatformConstants \
-	PprColour \
-	PprCore \
-	PrelNames \
-	PrelRules \
-	Pretty \
-	PrimOp \
-	RepType \
-	RdrName \
-	Rules \
-	SrcLoc \
-	StringBuffer \
-	SysTools.Terminal \
-	TcEvidence \
-	TcRnTypes \
-	TcType \
-	TrieMap \
-	Weight \
-	TyCon \
-	Type \
-	TyCoRep \
-	TysPrim \
-	TysWiredIn \
-	Unify \
-	UniqDFM \
-	UniqDSet \
-	UniqFM \
-	UniqSet \
-	UniqSupply \
-	Unique \
-	Util \
-	Var \
-	VarEnv \
-	VarSet
-
-ifeq "$(GhcWithInterpreter)" "YES"
-# These files are reacheable from DynFlags
-# only by GHCi-enabled code (see #9552)
-compiler_stage2_dll0_MODULES += # none
-endif
-
-compiler_stage2_dll0_HS_OBJS = \
-    $(patsubst %,compiler/stage2/build/%.$(dyn_osuf),$(subst .,/,$(compiler_stage2_dll0_MODULES)))
-
-=======
->>>>>>> affdea82
 # if stage is set to something other than "1" or "", disable stage 1
 # See Note [Stage1Only vs stage=1] in mk/config.mk.in.
 ifneq "$(filter-out 1,$(stage))" ""
