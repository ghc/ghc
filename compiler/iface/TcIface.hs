--- conflicted
+++ resolved
@@ -1203,18 +1203,12 @@
 tcIfaceCo :: IfaceCoercion -> IfL Coercion
 tcIfaceCo = go
   where
-<<<<<<< HEAD
-    go :: IfaceCoercion -> IfL Coercion
-    go (IfaceReflCo r t)         = Refl r <$> tcIfaceType t
-    go (IfaceFunCo r w c1 c2)    = mkFunCo r <$> go w <*> go c1 <*> go c2
-=======
     go_mco IfaceMRefl    = pure MRefl
     go_mco (IfaceMCo co) = MCo <$> (go co)
 
     go (IfaceReflCo t)           = Refl <$> tcIfaceType t
     go (IfaceGReflCo r t mco)    = GRefl r <$> tcIfaceType t <*> go_mco mco
-    go (IfaceFunCo r c1 c2)      = mkFunCo r <$> go c1 <*> go c2
->>>>>>> 55a3f855
+    go (IfaceFunCo r w c1 c2)    = mkFunCo r <$> go w <*> go c1 <*> go c2
     go (IfaceTyConAppCo r tc cs)
       = TyConAppCo r <$> tcIfaceTyCon tc <*> mapM go cs
     go (IfaceAppCo c1 c2)        = AppCo <$> go c1 <*> go c2
