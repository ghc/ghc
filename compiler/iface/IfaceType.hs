--- conflicted
+++ resolved
@@ -642,14 +642,10 @@
 pprParendIfaceType = pprPrecIfaceType appPrec
 
 pprPrecIfaceType :: PprPrec -> IfaceType -> SDoc
-<<<<<<< HEAD
+-- We still need `eliminateRuntimeRep`, since the `pprPrecIfaceType` maybe
+-- called from other places, besides `:type` and `:info`.
 pprPrecIfaceType prec ty =
   eliminateRuntimeRep (\ty -> eliminateMultiplicity (ppr_ty prec) ty) ty
-=======
--- We still need `eliminateRuntimeRep`, since the `pprPrecIfaceType` maybe
--- called from other places, besides `:type` and `:info`.
-pprPrecIfaceType prec ty = eliminateRuntimeRep (ppr_ty prec) ty
->>>>>>> 233d8150
 
 ppr_ty :: PprPrec -> IfaceType -> SDoc
 ppr_ty _         (IfaceFreeTyVar tyvar) = ppr tyvar  -- This is the main reson for IfaceFreeTyVar!
