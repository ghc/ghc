{-
(c) The University of Glasgow 2006
(c) The GRASP/AQUA Project, Glasgow University, 1993-1998


This module defines interface types and binders
-}

{-# LANGUAGE CPP, FlexibleInstances, BangPatterns #-}
{-# LANGUAGE MultiWayIf #-}
    -- FlexibleInstances for Binary (DefMethSpec IfaceType)

module IfaceType (
        IfExtName, IfLclName,

        IfaceType(..), IfacePredType, IfaceKind, IfaceCoercion(..),
<<<<<<< HEAD
        IfaceUnivCoProv(..), IfaceRig,
=======
        IfaceMCoercion(..),
        IfaceUnivCoProv(..),
>>>>>>> 55a3f855
        IfaceTyCon(..), IfaceTyConInfo(..), IfaceTyConSort(..), IsPromoted(..),
        IfaceTyLit(..), IfaceTcArgs(..),
        IfaceContext, IfaceBndr(..), IfaceOneShot(..), IfaceLamBndr,
        IfaceTvBndr, IfaceIdBndr, IfaceTyConBinder,
        IfaceForAllBndr, ArgFlag(..), ShowForAllFlag(..),

        ifForAllBndrTyVar, ifForAllBndrName,
        ifTyConBinderTyVar, ifTyConBinderName,

        -- Equality testing
        isIfaceLiftedTypeKind,

        -- Conversion from IfaceTcArgs -> [IfaceType]
        tcArgsIfaceTypes,

        -- Printing
        pprIfaceType, pprParendIfaceType, pprPrecIfaceType,
        pprIfaceContext, pprIfaceContextArr,
        pprIfaceIdBndr, pprIfaceLamBndr, pprIfaceTvBndr, pprIfaceTyConBinders,
        pprIfaceBndrs, pprIfaceTcArgs, pprParendIfaceTcArgs,
        pprIfaceForAllPart, pprIfaceForAllPartMust, pprIfaceForAll,
        pprIfaceSigmaType, pprIfaceTyLit,
        pprIfaceCoercion, pprParendIfaceCoercion,
        splitIfaceSigmaTy, pprIfaceTypeApp, pprUserIfaceForAll,
        pprIfaceCoTcApp, pprTyTcApp, pprIfacePrefixApp,

        suppressIfaceInvisibles,
        stripIfaceInvisVars,
        stripInvisArgs,

        mkIfaceTySubst, substIfaceTyVar, substIfaceTcArgs, inDomIfaceTySubst
    ) where

#include "HsVersions.h"

import GhcPrelude

import {-# SOURCE #-} TysWiredIn ( coercibleTyCon, heqTyCon
                                 , liftedRepDataConTyCon, omegaDataConTyCon )
import {-# SOURCE #-} TyCoRep    ( isRuntimeRepTy, isMultiplicityTy ) 

import DynFlags
import TyCon hiding ( pprPromotionQuote )
import Weight
import CoAxiom
import Var
import PrelNames
import Name
import BasicTypes
import Binary
import Outputable
import FastString
import FastStringEnv
import Util

import Data.Maybe( isJust )
import Data.List (foldl')
import qualified Data.Semigroup as Semi

{-
************************************************************************
*                                                                      *
                Local (nested) binders
*                                                                      *
************************************************************************
-}

type IfLclName = FastString     -- A local name in iface syntax

type IfExtName = Name   -- An External or WiredIn Name can appear in IfaceSyn
                        -- (However Internal or System Names never should)

data IfaceBndr          -- Local (non-top-level) binders
  = IfaceIdBndr {-# UNPACK #-} !IfaceIdBndr
  | IfaceTvBndr {-# UNPACK #-} !IfaceTvBndr

type IfaceIdBndr  = (IfaceType, IfLclName, IfaceType)
type IfaceTvBndr  = (IfLclName, IfaceKind)

ifaceTvBndrName :: IfaceTvBndr -> IfLclName
ifaceTvBndrName (n,_) = n

type IfaceLamBndr = (IfaceBndr, IfaceOneShot)

data IfaceOneShot    -- See Note [Preserve OneShotInfo] in CoreTicy
  = IfaceNoOneShot   -- and Note [The oneShot function] in MkId
  | IfaceOneShot


{-
%************************************************************************
%*                                                                      *
                IfaceType
%*                                                                      *
%************************************************************************
-}

-------------------------------
type IfaceKind     = IfaceType

data IfaceType     -- A kind of universal type, used for types and kinds
  = IfaceFreeTyVar TyVar                -- See Note [Free tyvars in IfaceType]
  | IfaceTyVar     IfLclName            -- Type/coercion variable only, not tycon
  | IfaceLitTy     IfaceTyLit
  | IfaceAppTy     IfaceType IfaceType
  | IfaceFunTy     IfaceRig IfaceType IfaceType
  | IfaceDFunTy    IfaceType IfaceType
  | IfaceForAllTy  IfaceForAllBndr IfaceType
  | IfaceTyConApp  IfaceTyCon IfaceTcArgs  -- Not necessarily saturated
                                           -- Includes newtypes, synonyms, tuples
  | IfaceCastTy     IfaceType IfaceCoercion
  | IfaceCoercionTy IfaceCoercion

  | IfaceTupleTy                  -- Saturated tuples (unsaturated ones use IfaceTyConApp)
       TupleSort                  -- What sort of tuple?
       IsPromoted                 -- A bit like IfaceTyCon
       IfaceTcArgs                -- arity = length args
          -- For promoted data cons, the kind args are omitted

type IfaceRig = IfaceType

type IfacePredType = IfaceType
type IfaceContext = [IfacePredType]

data IfaceTyLit
  = IfaceNumTyLit Integer
  | IfaceStrTyLit FastString
  deriving (Eq)

type IfaceTyConBinder = TyVarBndr IfaceTvBndr TyConBndrVis
type IfaceForAllBndr  = TyVarBndr IfaceTvBndr ArgFlag

-- See Note [Suppressing invisible arguments]
-- We use a new list type (rather than [(IfaceType,Bool)], because
-- it'll be more compact and faster to parse in interface
-- files. Rather than two bytes and two decisions (nil/cons, and
-- type/kind) there'll just be one.
data IfaceTcArgs
  = ITC_Nil
  | ITC_Vis   IfaceType IfaceTcArgs   -- "Vis" means show when pretty-printing
  | ITC_Invis IfaceKind IfaceTcArgs   -- "Invis" means don't show when pretty-printing
                                      --         except with -fprint-explicit-kinds

instance Semi.Semigroup IfaceTcArgs where
  ITC_Nil <> xs           = xs
  ITC_Vis ty rest <> xs   = ITC_Vis ty (rest Semi.<> xs)
  ITC_Invis ki rest <> xs = ITC_Invis ki (rest Semi.<> xs)

instance Monoid IfaceTcArgs where
  mempty = ITC_Nil
  mappend = (Semi.<>)

-- Encodes type constructors, kind constructors,
-- coercion constructors, the lot.
-- We have to tag them in order to pretty print them
-- properly.
data IfaceTyCon = IfaceTyCon { ifaceTyConName :: IfExtName
                             , ifaceTyConInfo :: IfaceTyConInfo }
    deriving (Eq)

-- | Is a TyCon a promoted data constructor or just a normal type constructor?
data IsPromoted = IsNotPromoted | IsPromoted
    deriving (Eq)

-- | The various types of TyCons which have special, built-in syntax.
data IfaceTyConSort = IfaceNormalTyCon          -- ^ a regular tycon

                    | IfaceTupleTyCon !Arity !TupleSort
                      -- ^ e.g. @(a, b, c)@ or @(#a, b, c#)@.
                      -- The arity is the tuple width, not the tycon arity
                      -- (which is twice the width in the case of unboxed
                      -- tuples).

                    | IfaceSumTyCon !Arity
                      -- ^ e.g. @(a | b | c)@

                    | IfaceEqualityTyCon
                      -- ^ A heterogeneous equality TyCon
                      --   (i.e. eqPrimTyCon, eqReprPrimTyCon, heqTyCon)
                      -- that is actually being applied to two types
                      -- of the same kind.  This affects pretty-printing
                      -- only: see Note [Equality predicates in IfaceType]
                    deriving (Eq)

{- Note [Free tyvars in IfaceType]
~~~~~~~~~~~~~~~~~~~~~~~~~~~~~~~
Nowadays (since Nov 16, 2016) we pretty-print a Type by converting to
an IfaceType and pretty printing that.  This eliminates a lot of
pretty-print duplication, and it matches what we do with
pretty-printing TyThings.

It works fine for closed types, but when printing debug traces (e.g.
when using -ddump-tc-trace) we print a lot of /open/ types.  These
types are full of TcTyVars, and it's absolutely crucial to print them
in their full glory, with their unique, TcTyVarDetails etc.

So we simply embed a TyVar in IfaceType with the IfaceFreeTyVar constructor.
Note that:

* We never expect to serialise an IfaceFreeTyVar into an interface file, nor
  to deserialise one.  IfaceFreeTyVar is used only in the "convert to IfaceType
  and then pretty-print" pipeline.

We do the same for covars, naturally.

Note [Equality predicates in IfaceType]
~~~~~~~~~~~~~~~~~~~~~~~~~~~~~~~~~~~~~~~
GHC has several varieties of type equality (see Note [The equality types story]
in TysPrim for details).  In an effort to avoid confusing users, we suppress
the differences during pretty printing unless certain flags are enabled.
Here is how each equality predicate* is printed in homogeneous and
heterogeneous contexts, depending on which combination of the
-fprint-explicit-kinds and -fprint-equality-relations flags is used:

---------------------------------------------------------------------------------------
|         Predicate             |        Neither flag        | -fprint-explicit-kinds |
|-------------------------------|----------------------------|------------------------|
| a ~ b         (homogeneous)   |        a ~ b               | (a :: *) ~  (b :: *)   |
| a ~~ b,       homogeneously   |        a ~ b               | (a :: *) ~  (b :: *)   |
| a ~~ b,       heterogeneously |        a ~~ c              | (a :: *) ~~ (c :: k)   |
| a ~# b,       homogeneously   |        a ~ b               | (a :: *) ~  (b :: *)   |
| a ~# b,       heterogeneously |        a ~~ c              | (a :: *) ~~ (c :: k)   |
| Coercible a b (homogeneous)   |        Coercible a b       | Coercible * a b        |
| a ~R# b,      homogeneously   |        Coercible a b       | Coercible * a b        |
| a ~R# b,      heterogeneously |        a ~R# b             | (a :: *) ~R# (c :: k)  |
|-------------------------------|----------------------------|------------------------|
|         Predicate             | -fprint-equality-relations |      Both flags        |
|-------------------------------|----------------------------|------------------------|
| a ~ b         (homogeneous)   |        a ~  b              | (a :: *) ~  (b :: *)   |
| a ~~ b,       homogeneously   |        a ~~ b              | (a :: *) ~~ (b :: *)   |
| a ~~ b,       heterogeneously |        a ~~ c              | (a :: *) ~~ (c :: k)   |
| a ~# b,       homogeneously   |        a ~# b              | (a :: *) ~# (b :: *)   |
| a ~# b,       heterogeneously |        a ~# c              | (a :: *) ~# (c :: k)   |
| Coercible a b (homogeneous)   |        Coercible a b       | Coercible * a b        |
| a ~R# b,      homogeneously   |        a ~R# b             | (a :: *) ~R# (b :: *)  |
| a ~R# b,      heterogeneously |        a ~R# b             | (a :: *) ~R# (c :: k)  |
---------------------------------------------------------------------------------------

(* There is no heterogeneous, representational, lifted equality counterpart
to (~~). There could be, but there seems to be no use for it.)

This table adheres to the following rules:

A. With -fprint-equality-relations, print the true equality relation.
B. Without -fprint-equality-relations:
     i. If the equality is representational and homogeneous, use Coercible.
    ii. Otherwise, if the equality is representational, use ~R#.
   iii. If the equality is nominal and homogeneous, use ~.
    iv. Otherwise, if the equality is nominal, use ~~.
C. With -fprint-explicit-kinds, print kinds on both sides of an infix operator,
   as above; or print the kind with Coercible.
D. Without -fprint-explicit-kinds, don't print kinds.

A hetero-kinded equality is used homogeneously when it is applied to two
identical kinds. Unfortunately, determining this from an IfaceType isn't
possible since we can't see through type synonyms. Consequently, we need to
record whether this particular application is homogeneous in IfaceTyConSort
for the purposes of pretty-printing.

See Note [The equality types story] in TysPrim.
-}

data IfaceTyConInfo   -- Used to guide pretty-printing
                      -- and to disambiguate D from 'D (they share a name)
  = IfaceTyConInfo { ifaceTyConIsPromoted :: IsPromoted
                   , ifaceTyConSort       :: IfaceTyConSort }
    deriving (Eq)

<<<<<<< HEAD

data IfaceCoercion
  = IfaceReflCo       Role IfaceType
  | IfaceFunCo        Role IfaceCoercion IfaceCoercion IfaceCoercion
=======
data IfaceMCoercion
  = IfaceMRefl
  | IfaceMCo IfaceCoercion

data IfaceCoercion
  = IfaceReflCo       IfaceType
  | IfaceGReflCo      Role IfaceType (IfaceMCoercion)
  | IfaceFunCo        Role IfaceCoercion IfaceCoercion
>>>>>>> 55a3f855
  | IfaceTyConAppCo   Role IfaceTyCon [IfaceCoercion]
  | IfaceAppCo        IfaceCoercion IfaceCoercion
  | IfaceForAllCo     IfaceTvBndr IfaceCoercion IfaceCoercion
  | IfaceCoVarCo      IfLclName
  | IfaceAxiomInstCo  IfExtName BranchIndex [IfaceCoercion]
  | IfaceAxiomRuleCo  IfLclName [IfaceCoercion]
       -- There are only a fixed number of CoAxiomRules, so it suffices
       -- to use an IfaceLclName to distinguish them.
       -- See Note [Adding built-in type families] in TcTypeNats
  | IfaceUnivCo       IfaceUnivCoProv Role IfaceType IfaceType
  | IfaceSymCo        IfaceCoercion
  | IfaceTransCo      IfaceCoercion IfaceCoercion
  | IfaceNthCo        Int IfaceCoercion
  | IfaceLRCo         LeftOrRight IfaceCoercion
  | IfaceInstCo       IfaceCoercion IfaceCoercion
  | IfaceKindCo       IfaceCoercion
  | IfaceSubCo        IfaceCoercion
  | IfaceFreeCoVar    CoVar    -- See Note [Free tyvars in IfaceType]
  | IfaceHoleCo       CoVar    -- ^ See Note [Holes in IfaceCoercion]

data IfaceUnivCoProv
  = IfaceUnsafeCoerceProv
  | IfacePhantomProv IfaceCoercion
  | IfaceProofIrrelProv IfaceCoercion
  | IfacePluginProv String

{- Note [Holes in IfaceCoercion]
~~~~~~~~~~~~~~~~~~~~~~~~~~~~~~~~
When typechecking fails the typechecker will produce a HoleCo to stand
in place of the unproven assertion. While we generally don't want to
let these unproven assertions leak into interface files, we still need
to be able to pretty-print them as we use IfaceType's pretty-printer
to render Types. For this reason IfaceCoercion has a IfaceHoleCo
constructor; however, we fails when asked to serialize to a
IfaceHoleCo to ensure that they don't end up in an interface file.


%************************************************************************
%*                                                                      *
                Functions over IFaceTypes
*                                                                      *
************************************************************************
-}

ifaceTyConHasKey :: IfaceTyCon -> Unique -> Bool
ifaceTyConHasKey tc key = ifaceTyConName tc `hasKey` key

isIfaceLiftedTypeKind :: IfaceKind -> Bool
isIfaceLiftedTypeKind (IfaceTyConApp tc ITC_Nil)
  = isLiftedTypeKindTyConName (ifaceTyConName tc)
isIfaceLiftedTypeKind (IfaceTyConApp tc
                       (ITC_Vis (IfaceTyConApp ptr_rep_lifted ITC_Nil) ITC_Nil))
  =  tc `ifaceTyConHasKey` tYPETyConKey
  && ptr_rep_lifted `ifaceTyConHasKey` liftedRepDataConKey
isIfaceLiftedTypeKind _ = False

splitIfaceSigmaTy :: IfaceType -> ([IfaceForAllBndr], [IfacePredType], IfaceType)
-- Mainly for printing purposes
--
-- Here we split nested IfaceSigmaTy properly.
--
-- @
-- forall t. T t => forall m a b. M m => (a -> m b) -> t a -> m (t b)
-- @
--
-- If you called @splitIfaceSigmaTy@ on this type:
--
-- @
-- ([t, m, a, b], [T t, M m], (a -> m b) -> t a -> m (t b))
-- @
splitIfaceSigmaTy ty
  = case (bndrs, theta) of
      ([], []) -> (bndrs, theta, tau)
      _        -> let (bndrs', theta', tau') = splitIfaceSigmaTy tau
                   in (bndrs ++ bndrs', theta ++ theta', tau')
  where
    (bndrs, rho)   = split_foralls ty
    (theta, tau)   = split_rho rho

    split_foralls (IfaceForAllTy bndr ty)
        = case split_foralls ty of { (bndrs, rho) -> (bndr:bndrs, rho) }
    split_foralls rho = ([], rho)

    split_rho (IfaceDFunTy ty1 ty2)
        = case split_rho ty2 of { (ps, tau) -> (ty1:ps, tau) }
    split_rho tau = ([], tau)

suppressIfaceInvisibles :: DynFlags -> [IfaceTyConBinder] -> [a] -> [a]
suppressIfaceInvisibles dflags tys xs
  | gopt Opt_PrintExplicitKinds dflags = xs
  | otherwise = suppress tys xs
    where
      suppress _       []      = []
      suppress []      a       = a
      suppress (k:ks) (x:xs)
        | isInvisibleTyConBinder k =     suppress ks xs
        | otherwise                = x : suppress ks xs

stripIfaceInvisVars :: DynFlags -> [IfaceTyConBinder] -> [IfaceTyConBinder]
stripIfaceInvisVars dflags tyvars
  | gopt Opt_PrintExplicitKinds dflags = tyvars
  | otherwise = filterOut isInvisibleTyConBinder tyvars

-- | Extract an 'IfaceTvBndr' from an 'IfaceForAllBndr'.
ifForAllBndrTyVar :: IfaceForAllBndr -> IfaceTvBndr
ifForAllBndrTyVar = binderVar

-- | Extract the variable name from an 'IfaceForAllBndr'.
ifForAllBndrName :: IfaceForAllBndr -> IfLclName
ifForAllBndrName fab = ifaceTvBndrName (ifForAllBndrTyVar fab)

-- | Extract an 'IfaceTvBndr' from an 'IfaceTyConBinder'.
ifTyConBinderTyVar :: IfaceTyConBinder -> IfaceTvBndr
ifTyConBinderTyVar = binderVar

-- | Extract the variable name from an 'IfaceTyConBinder'.
ifTyConBinderName :: IfaceTyConBinder -> IfLclName
ifTyConBinderName tcb = ifaceTvBndrName (ifTyConBinderTyVar tcb)

ifTypeIsVarFree :: IfaceType -> Bool
-- Returns True if the type definitely has no variables at all
-- Just used to control pretty printing
ifTypeIsVarFree ty = go ty
  where
    go (IfaceTyVar {})         = False
    go (IfaceFreeTyVar {})     = False
    go (IfaceAppTy fun arg)    = go fun && go arg
    go (IfaceFunTy _ arg res)    = go arg && go res
    go (IfaceDFunTy arg res)   = go arg && go res
    go (IfaceForAllTy {})      = False
    go (IfaceTyConApp _ args)  = go_args args
    go (IfaceTupleTy _ _ args) = go_args args
    go (IfaceLitTy _)          = True
    go (IfaceCastTy {})        = False -- Safe
    go (IfaceCoercionTy {})    = False -- Safe

    go_args ITC_Nil = True
    go_args (ITC_Vis   arg args) = go arg && go_args args
    go_args (ITC_Invis arg args) = go arg && go_args args

{- Note [Substitution on IfaceType]
~~~~~~~~~~~~~~~~~~~~~~~~~~~~~~~~~~~
Substitutions on IfaceType are done only during pretty-printing to
construct the result type of a GADT, and does not deal with binders
(eg IfaceForAll), so it doesn't need fancy capture stuff.  -}

type IfaceTySubst = FastStringEnv IfaceType -- Note [Substitution on IfaceType]

mkIfaceTySubst :: [(IfLclName,IfaceType)] -> IfaceTySubst
-- See Note [Substitution on IfaceType]
mkIfaceTySubst eq_spec = mkFsEnv eq_spec

inDomIfaceTySubst :: IfaceTySubst -> IfaceTvBndr -> Bool
-- See Note [Substitution on IfaceType]
inDomIfaceTySubst subst (fs, _) = isJust (lookupFsEnv subst fs)

substIfaceType :: IfaceTySubst -> IfaceType -> IfaceType
-- See Note [Substitution on IfaceType]
substIfaceType env ty
  = go ty
  where
    go (IfaceFreeTyVar tv)    = IfaceFreeTyVar tv
    go (IfaceTyVar tv)        = substIfaceTyVar env tv
    go (IfaceAppTy  t1 t2)    = IfaceAppTy  (go t1) (go t2)
    go (IfaceFunTy  w t1 t2)  = IfaceFunTy w (go t1) (go t2)
    go (IfaceDFunTy t1 t2)    = IfaceDFunTy (go t1) (go t2)
    go ty@(IfaceLitTy {})     = ty
    go (IfaceTyConApp tc tys) = IfaceTyConApp tc (substIfaceTcArgs env tys)
    go (IfaceTupleTy s i tys) = IfaceTupleTy s i (substIfaceTcArgs env tys)
    go (IfaceForAllTy {})     = pprPanic "substIfaceType" (ppr ty)
    go (IfaceCastTy ty co)    = IfaceCastTy (go ty) (go_co co)
    go (IfaceCoercionTy co)   = IfaceCoercionTy (go_co co)

<<<<<<< HEAD
    go_co (IfaceReflCo r ty)     = IfaceReflCo r (go ty)
    go_co (IfaceFunCo r w c1 c2)   = IfaceFunCo r w (go_co c1) (go_co c2)
=======
    go_mco IfaceMRefl    = IfaceMRefl
    go_mco (IfaceMCo co) = IfaceMCo $ go_co co

    go_co (IfaceReflCo ty)           = IfaceReflCo (go ty)
    go_co (IfaceGReflCo r ty mco)    = IfaceGReflCo r (go ty) (go_mco mco)
    go_co (IfaceFunCo r c1 c2)       = IfaceFunCo r (go_co c1) (go_co c2)
>>>>>>> 55a3f855
    go_co (IfaceTyConAppCo r tc cos) = IfaceTyConAppCo r tc (go_cos cos)
    go_co (IfaceAppCo c1 c2)         = IfaceAppCo (go_co c1) (go_co c2)
    go_co (IfaceForAllCo {})         = pprPanic "substIfaceCoercion" (ppr ty)
    go_co (IfaceFreeCoVar cv)        = IfaceFreeCoVar cv
    go_co (IfaceCoVarCo cv)          = IfaceCoVarCo cv
    go_co (IfaceHoleCo cv)           = IfaceHoleCo cv
    go_co (IfaceAxiomInstCo a i cos) = IfaceAxiomInstCo a i (go_cos cos)
    go_co (IfaceUnivCo prov r t1 t2) = IfaceUnivCo (go_prov prov) r (go t1) (go t2)
    go_co (IfaceSymCo co)            = IfaceSymCo (go_co co)
    go_co (IfaceTransCo co1 co2)     = IfaceTransCo (go_co co1) (go_co co2)
    go_co (IfaceNthCo n co)          = IfaceNthCo n (go_co co)
    go_co (IfaceLRCo lr co)          = IfaceLRCo lr (go_co co)
    go_co (IfaceInstCo c1 c2)        = IfaceInstCo (go_co c1) (go_co c2)
    go_co (IfaceKindCo co)           = IfaceKindCo (go_co co)
    go_co (IfaceSubCo co)            = IfaceSubCo (go_co co)
    go_co (IfaceAxiomRuleCo n cos)   = IfaceAxiomRuleCo n (go_cos cos)

    go_cos = map go_co

    go_prov IfaceUnsafeCoerceProv    = IfaceUnsafeCoerceProv
    go_prov (IfacePhantomProv co)    = IfacePhantomProv (go_co co)
    go_prov (IfaceProofIrrelProv co) = IfaceProofIrrelProv (go_co co)
    go_prov (IfacePluginProv str)    = IfacePluginProv str

substIfaceTcArgs :: IfaceTySubst -> IfaceTcArgs -> IfaceTcArgs
substIfaceTcArgs env args
  = go args
  where
    go ITC_Nil            = ITC_Nil
    go (ITC_Vis ty tys)   = ITC_Vis   (substIfaceType env ty) (go tys)
    go (ITC_Invis ty tys) = ITC_Invis (substIfaceType env ty) (go tys)

substIfaceTyVar :: IfaceTySubst -> IfLclName -> IfaceType
substIfaceTyVar env tv
  | Just ty <- lookupFsEnv env tv = ty
  | otherwise                     = IfaceTyVar tv


{-
************************************************************************
*                                                                      *
                Functions over IFaceTcArgs
*                                                                      *
************************************************************************
-}

stripInvisArgs :: DynFlags -> IfaceTcArgs -> IfaceTcArgs
stripInvisArgs dflags tys
  | gopt Opt_PrintExplicitKinds dflags = tys
  | otherwise = suppress_invis tys
    where
      suppress_invis c
        = case c of
            ITC_Nil        -> ITC_Nil
            ITC_Invis _ ts -> suppress_invis ts
            ITC_Vis   t ts -> ITC_Vis t $ suppress_invis ts
              -- Keep recursing through the remainder of the arguments, as it's
              -- possible that there are remaining invisible ones.
              -- See the "In type declarations" section of Note [TyVarBndrs,
              -- TyVarBinders, TyConBinders, and visibility] in TyCoRep.

tcArgsIfaceTypes :: IfaceTcArgs -> [IfaceType]
tcArgsIfaceTypes ITC_Nil = []
tcArgsIfaceTypes (ITC_Invis t ts) = t : tcArgsIfaceTypes ts
tcArgsIfaceTypes (ITC_Vis   t ts) = t : tcArgsIfaceTypes ts

ifaceVisTcArgsLength :: IfaceTcArgs -> Int
ifaceVisTcArgsLength = go 0
  where
    go !n ITC_Nil            = n
    go n  (ITC_Vis _ rest)   = go (n+1) rest
    go n  (ITC_Invis _ rest) = go n rest

{-
Note [Suppressing invisible arguments]
~~~~~~~~~~~~~~~~~~~~~~~~~~~~~~~~~~~~~~
We use the IfaceTcArgs to specify which of the arguments to a type
constructor should be displayed when pretty-printing, under
the control of -fprint-explicit-kinds.
See also Type.filterOutInvisibleTypes.
For example, given
    T :: forall k. (k->*) -> k -> *    -- Ordinary kind polymorphism
    'Just :: forall k. k -> 'Maybe k   -- Promoted
we want
  T * Tree Int    prints as    T Tree Int
  'Just *         prints as    Just *


************************************************************************
*                                                                      *
                Pretty-printing
*                                                                      *
************************************************************************
-}

if_print_coercions :: SDoc  -- ^ if printing coercions
                   -> SDoc  -- ^ otherwise
                   -> SDoc
if_print_coercions yes no
  = sdocWithDynFlags $ \dflags ->
    getPprStyle $ \style ->
    if gopt Opt_PrintExplicitCoercions dflags
         || dumpStyle style || debugStyle style
    then yes
    else no

pprIfaceInfixApp :: PprPrec -> SDoc -> SDoc -> SDoc -> SDoc
pprIfaceInfixApp ctxt_prec pp_tc pp_ty1 pp_ty2
  = maybeParen ctxt_prec opPrec $
    sep [pp_ty1, pp_tc <+> pp_ty2]

pprIfacePrefixApp :: PprPrec -> SDoc -> [SDoc] -> SDoc
pprIfacePrefixApp ctxt_prec pp_fun pp_tys
  | null pp_tys = pp_fun
  | otherwise   = maybeParen ctxt_prec appPrec $
                  hang pp_fun 2 (sep pp_tys)

-- ----------------------------- Printing binders ------------------------------------

instance Outputable IfaceBndr where
    ppr (IfaceIdBndr bndr) = pprIfaceIdBndr bndr
    ppr (IfaceTvBndr bndr) = char '@' <+> pprIfaceTvBndr False bndr

pprIfaceBndrs :: [IfaceBndr] -> SDoc
pprIfaceBndrs bs = sep (map ppr bs)

pprIfaceLamBndr :: IfaceLamBndr -> SDoc
pprIfaceLamBndr (b, IfaceNoOneShot) = ppr b
pprIfaceLamBndr (b, IfaceOneShot)   = ppr b <> text "[OneShot]"

pprIfaceIdBndr :: IfaceIdBndr -> SDoc
pprIfaceIdBndr (w, name, ty) = parens (ppr name <> brackets (ppr w) <+> dcolon <+> ppr ty)

pprIfaceTvBndr :: Bool -> IfaceTvBndr -> SDoc
pprIfaceTvBndr use_parens (tv, ki)
  | isIfaceLiftedTypeKind ki = ppr tv
  | otherwise                = maybe_parens (ppr tv <+> dcolon <+> ppr ki)
  where
    maybe_parens | use_parens = parens
                 | otherwise  = id

pprIfaceTyConBinders :: [IfaceTyConBinder] -> SDoc
pprIfaceTyConBinders = sep . map go
  where
    go tcb = pprIfaceTvBndr True (ifTyConBinderTyVar tcb)

instance Binary IfaceBndr where
    put_ bh (IfaceIdBndr aa) = do
            putByte bh 0
            put_ bh aa
    put_ bh (IfaceTvBndr ab) = do
            putByte bh 1
            put_ bh ab
    get bh = do
            h <- getByte bh
            case h of
              0 -> do aa <- get bh
                      return (IfaceIdBndr aa)
              _ -> do ab <- get bh
                      return (IfaceTvBndr ab)

instance Binary IfaceOneShot where
    put_ bh IfaceNoOneShot = do
            putByte bh 0
    put_ bh IfaceOneShot = do
            putByte bh 1
    get bh = do
            h <- getByte bh
            case h of
              0 -> do return IfaceNoOneShot
              _ -> do return IfaceOneShot

-- ----------------------------- Printing IfaceType ------------------------------------

---------------------------------
instance Outputable IfaceType where
  ppr ty = pprIfaceType ty

pprIfaceType, pprParendIfaceType :: IfaceType -> SDoc
pprIfaceType       = pprPrecIfaceType topPrec
pprParendIfaceType = pprPrecIfaceType appPrec

pprPrecIfaceType :: PprPrec -> IfaceType -> SDoc
-- We still need `eliminateRuntimeRep`, since the `pprPrecIfaceType` maybe
-- called from other places, besides `:type` and `:info`.
pprPrecIfaceType prec ty =
  eliminateRuntimeRep (\ty -> eliminateMultiplicity (ppr_ty prec) ty) ty

ppr_ty :: PprPrec -> IfaceType -> SDoc
ppr_ty _         (IfaceFreeTyVar tyvar) = ppr tyvar  -- This is the main reson for IfaceFreeTyVar!
ppr_ty _         (IfaceTyVar tyvar)     = ppr tyvar  -- See Note [TcTyVars in IfaceType]
ppr_ty ctxt_prec (IfaceTyConApp tc tys) = pprTyTcApp ctxt_prec tc tys
ppr_ty ctxt_prec (IfaceTupleTy i p tys) = pprTuple ctxt_prec i p tys
ppr_ty _         (IfaceLitTy n)         = pprIfaceTyLit n
        -- Function types
ppr_ty ctxt_prec (IfaceFunTy w ty1 ty2)
  = -- We don't want to lose synonyms, so we mustn't use splitFunTys here.
    maybeParen ctxt_prec funPrec $
    sep [ppr_ty funPrec ty1, sep (ppr_fun_tail w ty2)]
  where
    ppr_fun_tail wthis (IfaceFunTy wnext ty1 ty2)
      = (ppr_fun_arrow wthis <+> ppr_ty funPrec ty1) : ppr_fun_tail wnext ty2
    ppr_fun_tail wthis other_ty
      = [ppr_fun_arrow wthis <+> pprIfaceType other_ty]

    ppr_fun_arrow w
      | (IfaceTyConApp tc _) <- w
      , tc `ifaceTyConHasKey` (getUnique omegaDataConTyCon) = arrow
      | otherwise = arrow <> text "@" <> brackets (pprIfaceType w)

ppr_ty ctxt_prec (IfaceAppTy ty1 ty2)
  = if_print_coercions
      ppr_app_ty
      ppr_app_ty_no_casts
  where
    ppr_app_ty =
        maybeParen ctxt_prec appPrec
        $ ppr_ty funPrec ty1 <+> ppr_ty appPrec ty2

    -- Strip any casts from the head of the application
    ppr_app_ty_no_casts =
        case split_app_tys ty1 (ITC_Vis ty2 ITC_Nil) of
          (IfaceCastTy head _, args) -> ppr_ty ctxt_prec (mk_app_tys head args)
          _                          -> ppr_app_ty

    split_app_tys :: IfaceType -> IfaceTcArgs -> (IfaceType, IfaceTcArgs)
    split_app_tys (IfaceAppTy t1 t2) args = split_app_tys t1 (t2 `ITC_Vis` args)
    split_app_tys head               args = (head, args)

    mk_app_tys :: IfaceType -> IfaceTcArgs -> IfaceType
    mk_app_tys (IfaceTyConApp tc tys1) tys2 =
        IfaceTyConApp tc (tys1 `mappend` tys2)
    mk_app_tys t1                      tys2 =
        foldl' IfaceAppTy t1 (tcArgsIfaceTypes tys2)

ppr_ty ctxt_prec (IfaceCastTy ty co)
  = if_print_coercions
      (parens (ppr_ty topPrec ty <+> text "|>" <+> ppr co))
      (ppr_ty ctxt_prec ty)

ppr_ty ctxt_prec (IfaceCoercionTy co)
  = if_print_coercions
      (ppr_co ctxt_prec co)
      (text "<>")

ppr_ty ctxt_prec ty
  = maybeParen ctxt_prec funPrec (pprIfaceSigmaType ShowForAllMust ty)

{-
Note [Defaulting RuntimeRep variables]
~~~~~~~~~~~~~~~~~~~~~~~~~~~~~~~~~~~~~~

RuntimeRep variables are considered by many (most?) users to be little more than
syntactic noise. When the notion was introduced there was a signficant and
understandable push-back from those with pedagogy in mind, which argued that
RuntimeRep variables would throw a wrench into nearly any teach approach since
they appear in even the lowly ($) function's type,

    ($) :: forall (w :: RuntimeRep) a (b :: TYPE w). (a -> b) -> a -> b

which is significantly less readable than its non RuntimeRep-polymorphic type of

    ($) :: (a -> b) -> a -> b

Moreover, unboxed types don't appear all that often in run-of-the-mill Haskell
programs, so it makes little sense to make all users pay this syntactic
overhead.

For this reason it was decided that we would hide RuntimeRep variables for now
(see #11549). We do this by defaulting all type variables of kind RuntimeRep to
LiftedRep. This is done in a pass right before pretty-printing
(defaultRuntimeRepVars, controlled by -fprint-explicit-runtime-reps)
-}

-- | Default 'RuntimeRep' variables to 'LiftedPtr'. e.g.
--
-- @
-- ($) :: forall (r :: GHC.Types.RuntimeRep) a (b :: TYPE r).
--        (a -> b) -> a -> b
-- @
--
-- turns in to,
--
-- @ ($) :: forall a (b :: *). (a -> b) -> a -> b @
--
-- We do this to prevent RuntimeRep variables from incurring a significant
-- syntactic overhead in otherwise simple type signatures (e.g. ($)). See
-- Note [Defaulting RuntimeRep variables] and #11549 for further discussion.
--
defaultRuntimeRepVars :: PprStyle -> IfaceType -> IfaceType
defaultRuntimeRepVars sty = go emptyFsEnv
  where
    go :: FastStringEnv () -> IfaceType -> IfaceType
    go subs (IfaceForAllTy bndr ty)
      | isRuntimeRep var_kind
      , isInvisibleArgFlag (binderArgFlag bndr) -- don't default *visible* quantification
                                                -- or we get the mess in #13963
      = let subs' = extendFsEnv subs var ()
        in go subs' ty
      | otherwise
      = IfaceForAllTy (TvBndr (var, go subs var_kind) (binderArgFlag bndr))
                      (go subs ty)
      where
        var :: IfLclName
        (var, var_kind) = binderVar bndr

    go subs ty@(IfaceTyVar tv)
      | tv `elemFsEnv` subs
      = IfaceTyConApp liftedRep ITC_Nil
      | otherwise
      = ty

    go _ ty@(IfaceFreeTyVar tv)
      | userStyle sty && TyCoRep.isRuntimeRepTy (tyVarKind tv)
         -- don't require -fprint-explicit-runtime-reps for good debugging output
      = IfaceTyConApp liftedRep ITC_Nil
      | otherwise
      = ty

    go subs (IfaceTyConApp tc tc_args)
      = IfaceTyConApp tc (go_args subs tc_args)

    go subs (IfaceTupleTy sort is_prom tc_args)
      = IfaceTupleTy sort is_prom (go_args subs tc_args)

    go subs (IfaceFunTy w arg res)
      = IfaceFunTy w (go subs arg) (go subs res)

    go subs (IfaceAppTy x y)
      = IfaceAppTy (go subs x) (go subs y)

    go subs (IfaceDFunTy x y)
      = IfaceDFunTy (go subs x) (go subs y)

    go subs (IfaceCastTy x co)
      = IfaceCastTy (go subs x) co

    go _ ty@(IfaceLitTy {}) = ty
    go _ ty@(IfaceCoercionTy {}) = ty

    go_args :: FastStringEnv () -> IfaceTcArgs -> IfaceTcArgs
    go_args _ ITC_Nil = ITC_Nil
    go_args subs (ITC_Vis ty args)   = ITC_Vis   (go subs ty) (go_args subs args)
    go_args subs (ITC_Invis ty args) = ITC_Invis (go subs ty) (go_args subs args)

    liftedRep :: IfaceTyCon
    liftedRep =
        IfaceTyCon dc_name (IfaceTyConInfo IsPromoted IfaceNormalTyCon)
      where dc_name = getName liftedRepDataConTyCon

    isRuntimeRep :: IfaceType -> Bool
    isRuntimeRep (IfaceTyConApp tc _) =
        tc `ifaceTyConHasKey` runtimeRepTyConKey
    isRuntimeRep _ = False

-- | Default 'Multiplicity' variables to 'Omega'. e.g.
--
-- @
-- Just :: forall (k :: Multiplicity) a. a ->@{k} Maybe a
-- @
--
-- turns in to,
--
-- @ Just :: forall a . a -> Maybe a
--
defaultMultiplicityVars :: PprStyle -> IfaceType -> IfaceType
defaultMultiplicityVars sty = go emptyFsEnv
  where
    go :: FastStringEnv () -> IfaceType -> IfaceType
    go subs (IfaceForAllTy bndr ty)
      | isMultiplicity var_kind
      , isInvisibleArgFlag (binderArgFlag bndr) -- don't default *visible* quantification
                                                -- or we get the mess in #13963
      = let subs' = extendFsEnv subs var ()
        in go subs' ty
      | otherwise
      = IfaceForAllTy (TvBndr (var, go subs var_kind) (binderArgFlag bndr))
                      (go subs ty)
      where
        var :: IfLclName
        (var, var_kind) = binderVar bndr

    go subs ty@(IfaceTyVar tv)
      | tv `elemFsEnv` subs
      = IfaceTyConApp omega_ty ITC_Nil
      | otherwise
      = ty

    go _ ty@(IfaceFreeTyVar tv)
      | userStyle sty && TyCoRep.isMultiplicityTy (tyVarKind tv)
         -- don't require -fprint-explicit-runtime-reps for good debugging output
      = IfaceTyConApp omega_ty ITC_Nil
      | otherwise
      = ty

    go subs (IfaceTyConApp tc tc_args)
      = IfaceTyConApp tc (go_args subs tc_args)

    go subs (IfaceTupleTy sort is_prom tc_args)
      = IfaceTupleTy sort is_prom (go_args subs tc_args)

    go subs (IfaceFunTy w arg res)
      = IfaceFunTy (go subs w) (go subs arg) (go subs res)

    go subs (IfaceAppTy x y)
      = IfaceAppTy (go subs x) (go subs y)

    go subs (IfaceDFunTy x y)
      = IfaceDFunTy (go subs x) (go subs y)

    go subs (IfaceCastTy x co)
      = IfaceCastTy (go subs x) co

    go _ ty@(IfaceLitTy {}) = ty
    go _ ty@(IfaceCoercionTy {}) = ty

    go_args :: FastStringEnv () -> IfaceTcArgs -> IfaceTcArgs
    go_args _ ITC_Nil = ITC_Nil
    go_args subs (ITC_Vis ty args)   = ITC_Vis   (go subs ty) (go_args subs args)
    go_args subs (ITC_Invis ty args) = ITC_Invis (go subs ty) (go_args subs args)

    omega_ty :: IfaceTyCon
    omega_ty =
        IfaceTyCon dc_name (IfaceTyConInfo IsPromoted IfaceNormalTyCon)
      where dc_name = getName omegaDataConTyCon

    isMultiplicity :: IfaceType -> Bool
    isMultiplicity (IfaceTyConApp tc _) =
        tc `ifaceTyConHasKey` multiplicityTyConKey
    isMultiplicity _ = False


eliminateRuntimeRep :: (IfaceType -> SDoc) -> IfaceType -> SDoc
eliminateRuntimeRep f ty = sdocWithDynFlags $ \dflags ->
    if gopt Opt_PrintExplicitRuntimeReps dflags
      then f ty
      else getPprStyle $ \sty -> f (defaultRuntimeRepVars sty ty)

eliminateMultiplicity :: (IfaceType -> SDoc) -> IfaceType -> SDoc
eliminateMultiplicity f ty = sdocWithDynFlags $ \dflags ->
    -- TODO: MattP make my own flag
    if gopt Opt_PrintExplicitRuntimeReps dflags
      then f ty
      else getPprStyle $ \sty -> f (defaultMultiplicityVars sty ty)

instance Outputable IfaceTcArgs where
  ppr tca = pprIfaceTcArgs tca

pprIfaceTcArgs, pprParendIfaceTcArgs :: IfaceTcArgs -> SDoc
pprIfaceTcArgs  = ppr_tc_args topPrec
pprParendIfaceTcArgs = ppr_tc_args appPrec

ppr_tc_args :: PprPrec -> IfaceTcArgs -> SDoc
ppr_tc_args ctx_prec args
 = let ppr_rest    = ppr_tc_args ctx_prec
       pprTys t ts = ppr_ty ctx_prec t <+> ppr_rest ts
   in case args of
        ITC_Nil        -> empty
        ITC_Vis   t ts -> pprTys t ts
        ITC_Invis t ts -> sdocWithDynFlags $ \dflags ->
                          if gopt Opt_PrintExplicitKinds dflags
                             then pprTys t ts
                             else ppr_rest ts

-------------------
pprIfaceForAllPart :: [IfaceForAllBndr] -> [IfacePredType] -> SDoc -> SDoc
pprIfaceForAllPart tvs ctxt sdoc
  = ppr_iface_forall_part ShowForAllWhen tvs ctxt sdoc

-- | Like 'pprIfaceForAllPart', but always uses an explicit @forall@.
pprIfaceForAllPartMust :: [IfaceForAllBndr] -> [IfacePredType] -> SDoc -> SDoc
pprIfaceForAllPartMust tvs ctxt sdoc
  = ppr_iface_forall_part ShowForAllMust tvs ctxt sdoc

pprIfaceForAllCoPart :: [(IfLclName, IfaceCoercion)] -> SDoc -> SDoc
pprIfaceForAllCoPart tvs sdoc
  = sep [ pprIfaceForAllCo tvs, sdoc ]

ppr_iface_forall_part :: ShowForAllFlag
                      -> [IfaceForAllBndr] -> [IfacePredType] -> SDoc -> SDoc
ppr_iface_forall_part show_forall tvs ctxt sdoc
  = sep [ case show_forall of
            ShowForAllMust -> pprIfaceForAll tvs
            ShowForAllWhen -> pprUserIfaceForAll tvs
        , pprIfaceContextArr ctxt
        , sdoc]

-- | Render the "forall ... ." or "forall ... ->" bit of a type.
pprIfaceForAll :: [IfaceForAllBndr] -> SDoc
pprIfaceForAll [] = empty
pprIfaceForAll bndrs@(TvBndr _ vis : _)
  = add_separator (forAllLit <+> doc) <+> pprIfaceForAll bndrs'
  where
    (bndrs', doc) = ppr_itv_bndrs bndrs vis

    add_separator stuff = case vis of
                            Required -> stuff <+> arrow
                            _inv     -> stuff <>  dot


-- | Render the ... in @(forall ... .)@ or @(forall ... ->)@.
-- Returns both the list of not-yet-rendered binders and the doc.
-- No anonymous binders here!
ppr_itv_bndrs :: [IfaceForAllBndr]
             -> ArgFlag  -- ^ visibility of the first binder in the list
             -> ([IfaceForAllBndr], SDoc)
ppr_itv_bndrs all_bndrs@(bndr@(TvBndr _ vis) : bndrs) vis1
  | vis `sameVis` vis1 = let (bndrs', doc) = ppr_itv_bndrs bndrs vis1 in
                         (bndrs', pprIfaceForAllBndr bndr <+> doc)
  | otherwise   = (all_bndrs, empty)
ppr_itv_bndrs [] _ = ([], empty)

pprIfaceForAllCo :: [(IfLclName, IfaceCoercion)] -> SDoc
pprIfaceForAllCo []  = empty
pprIfaceForAllCo tvs = text "forall" <+> pprIfaceForAllCoBndrs tvs <> dot

pprIfaceForAllCoBndrs :: [(IfLclName, IfaceCoercion)] -> SDoc
pprIfaceForAllCoBndrs bndrs = hsep $ map pprIfaceForAllCoBndr bndrs

pprIfaceForAllBndr :: IfaceForAllBndr -> SDoc
pprIfaceForAllBndr (TvBndr tv Inferred) = sdocWithDynFlags $ \dflags ->
                                           if gopt Opt_PrintExplicitForalls dflags
                                           then braces $ pprIfaceTvBndr False tv
                                           else pprIfaceTvBndr True tv
pprIfaceForAllBndr (TvBndr tv _)        = pprIfaceTvBndr True tv

pprIfaceForAllCoBndr :: (IfLclName, IfaceCoercion) -> SDoc
pprIfaceForAllCoBndr (tv, kind_co)
  = parens (ppr tv <+> dcolon <+> pprIfaceCoercion kind_co)

-- | Show forall flag
--
-- Unconditionally show the forall quantifier with ('ShowForAllMust')
-- or when ('ShowForAllWhen') the names used are free in the binder
-- or when compiling with -fprint-explicit-foralls.
data ShowForAllFlag = ShowForAllMust | ShowForAllWhen

pprIfaceSigmaType :: ShowForAllFlag -> IfaceType -> SDoc
pprIfaceSigmaType show_forall ty
  = eliminateRuntimeRep ppr_fn ty
  where
    ppr_fn iface_ty =
      let (tvs, theta, tau) = splitIfaceSigmaTy iface_ty
       in ppr_iface_forall_part show_forall tvs theta (ppr tau)

pprUserIfaceForAll :: [IfaceForAllBndr] -> SDoc
pprUserIfaceForAll tvs
   = sdocWithDynFlags $ \dflags ->
     -- See Note [When to print foralls]
     ppWhen (any tv_has_kind_var tvs
             || any tv_is_required tvs
             || gopt Opt_PrintExplicitForalls dflags) $
     pprIfaceForAll tvs
   where
     tv_has_kind_var (TvBndr (_,kind) _) = not (ifTypeIsVarFree kind)
     tv_is_required = isVisibleArgFlag . binderArgFlag

{-
Note [When to print foralls]
~~~~~~~~~~~~~~~~~~~~~~~~~~~~
We opt to explicitly pretty-print `forall`s if any of the following
criteria are met:

1. -fprint-explicit-foralls is on.

2. A bound type variable has a polymorphic kind. E.g.,

     forall k (a::k). Proxy a -> Proxy a

   Since a's kind mentions a variable k, we print the foralls.

3. A bound type variable is a visible argument (#14238).
   Suppose we are printing the kind of:

     T :: forall k -> k -> Type

   The "forall k ->" notation means that this kind argument is required.
   That is, it must be supplied at uses of T. E.g.,

     f :: T (Type->Type)  Monad -> Int

   So we print an explicit "T :: forall k -> k -> Type",
   because omitting it and printing "T :: k -> Type" would be
   utterly misleading.

   See Note [TyVarBndrs, TyVarBinders, TyConBinders, and visibility]
   in TyCoRep.
-}

-------------------

-- | Prefix a space if the given 'IfaceType' is a promoted 'TyCon'.
pprSpaceIfPromotedTyCon :: IfaceType -> SDoc -> SDoc
pprSpaceIfPromotedTyCon (IfaceTyConApp tyCon _)
  = case ifaceTyConIsPromoted (ifaceTyConInfo tyCon) of
      IsPromoted -> (space <>)
      _ -> id
pprSpaceIfPromotedTyCon _
  = id

-- See equivalent function in TyCoRep.hs
pprIfaceTyList :: PprPrec -> IfaceType -> IfaceType -> SDoc
-- Given a type-level list (t1 ': t2), see if we can print
-- it in list notation [t1, ...].
-- Precondition: Opt_PrintExplicitKinds is off
pprIfaceTyList ctxt_prec ty1 ty2
  = case gather ty2 of
      (arg_tys, Nothing)
        -> char '\'' <> brackets (pprSpaceIfPromotedTyCon ty1 (fsep
                        (punctuate comma (map (ppr_ty topPrec) (ty1:arg_tys)))))
      (arg_tys, Just tl)
        -> maybeParen ctxt_prec funPrec $ hang (ppr_ty funPrec ty1)
           2 (fsep [ colon <+> ppr_ty funPrec ty | ty <- arg_tys ++ [tl]])
  where
    gather :: IfaceType -> ([IfaceType], Maybe IfaceType)
     -- (gather ty) = (tys, Nothing) means ty is a list [t1, .., tn]
     --             = (tys, Just tl) means ty is of form t1:t2:...tn:tl
    gather (IfaceTyConApp tc tys)
      | tc `ifaceTyConHasKey` consDataConKey
      , (ITC_Invis _ (ITC_Vis ty1 (ITC_Vis ty2 ITC_Nil))) <- tys
      , (args, tl) <- gather ty2
      = (ty1:args, tl)
      | tc `ifaceTyConHasKey` nilDataConKey
      = ([], Nothing)
    gather ty = ([], Just ty)

pprIfaceTypeApp :: PprPrec -> IfaceTyCon -> IfaceTcArgs -> SDoc
pprIfaceTypeApp prec tc args = pprTyTcApp prec tc args

pprTyTcApp :: PprPrec -> IfaceTyCon -> IfaceTcArgs -> SDoc
pprTyTcApp ctxt_prec tc tys =
    sdocWithDynFlags $ \dflags ->
    getPprStyle $ \style ->
    pprTyTcApp' ctxt_prec tc tys dflags style

pprTyTcApp' :: PprPrec -> IfaceTyCon -> IfaceTcArgs
            -> DynFlags -> PprStyle -> SDoc
pprTyTcApp' ctxt_prec tc tys dflags style
  | ifaceTyConName tc `hasKey` ipClassKey
  , ITC_Vis (IfaceLitTy (IfaceStrTyLit n)) (ITC_Vis ty ITC_Nil) <- tys
  = maybeParen ctxt_prec funPrec
    $ char '?' <> ftext n <> text "::" <> ppr_ty topPrec ty

  | IfaceTupleTyCon arity sort <- ifaceTyConSort info
  , not (debugStyle style)
  , arity == ifaceVisTcArgsLength tys
  = pprTuple ctxt_prec sort (ifaceTyConIsPromoted info) tys

  | IfaceSumTyCon arity <- ifaceTyConSort info
  = pprSum arity (ifaceTyConIsPromoted info) tys

  | tc `ifaceTyConHasKey` consDataConKey
  , not (gopt Opt_PrintExplicitKinds dflags)
  , ITC_Invis _ (ITC_Vis ty1 (ITC_Vis ty2 ITC_Nil)) <- tys
  = pprIfaceTyList ctxt_prec ty1 ty2

  | tc `ifaceTyConHasKey` tYPETyConKey
  , ITC_Vis (IfaceTyConApp rep ITC_Nil) ITC_Nil <- tys
  , rep `ifaceTyConHasKey` liftedRepDataConKey
  = kindType

  | otherwise
  = getPprDebug $ \dbg ->
    if | not dbg && tc `ifaceTyConHasKey` errorMessageTypeErrorFamKey
         -- Suppress detail unles you _really_ want to see
         -> text "(TypeError ...)"

       | Just doc <- ppr_equality ctxt_prec tc (tcArgsIfaceTypes tys)
         -> doc

       | otherwise
         -> ppr_iface_tc_app ppr_ty ctxt_prec tc tys_wo_kinds
  where
    info = ifaceTyConInfo tc
    tys_wo_kinds = tcArgsIfaceTypes $ stripInvisArgs dflags tys

-- | Pretty-print a type-level equality.
-- Returns (Just doc) if the argument is a /saturated/ application
-- of   eqTyCon          (~)
--      eqPrimTyCon      (~#)
--      eqReprPrimTyCon  (~R#)
--      hEqTyCon         (~~)
--
-- See Note [Equality predicates in IfaceType]
-- and Note [The equality types story] in TysPrim
ppr_equality :: PprPrec -> IfaceTyCon -> [IfaceType] -> Maybe SDoc
ppr_equality ctxt_prec tc args
  | hetero_eq_tc
  , [k1, k2, t1, t2] <- args
  = Just $ print_equality (k1, k2, t1, t2)

  | hom_eq_tc
  , [k, t1, t2] <- args
  = Just $ print_equality (k, k, t1, t2)

  | otherwise
  = Nothing
  where
    homogeneous = tc_name `hasKey` eqTyConKey -- (~)
               || hetero_tc_used_homogeneously
      where
        hetero_tc_used_homogeneously
          = case ifaceTyConSort $ ifaceTyConInfo tc of
                          IfaceEqualityTyCon -> True
                          _other             -> False
             -- True <=> a heterogeneous equality whose arguments
             --          are (in this case) of the same kind

    tc_name = ifaceTyConName tc
    pp = ppr_ty
    hom_eq_tc = tc_name `hasKey` eqTyConKey            -- (~)
    hetero_eq_tc = tc_name `hasKey` eqPrimTyConKey     -- (~#)
                || tc_name `hasKey` eqReprPrimTyConKey -- (~R#)
                || tc_name `hasKey` heqTyConKey        -- (~~)
    nominal_eq_tc = tc_name `hasKey` heqTyConKey       -- (~~)
                 || tc_name `hasKey` eqPrimTyConKey    -- (~#)
    print_equality args =
        sdocWithDynFlags $ \dflags ->
        getPprStyle      $ \style  ->
        print_equality' args style dflags

    print_equality' (ki1, ki2, ty1, ty2) style dflags
      | -- If -fprint-equality-relations is on, just print the original TyCon
        print_eqs
      = ppr_infix_eq (ppr tc)

      | -- Homogeneous use of heterogeneous equality (ty1 ~~ ty2)
        --                 or unlifted equality      (ty1 ~# ty2)
        nominal_eq_tc, homogeneous
      = ppr_infix_eq (text "~")

      | -- Heterogeneous use of unlifted equality (ty1 ~# ty2)
        not homogeneous
      = ppr_infix_eq (ppr heqTyCon)

      | -- Homogeneous use of representational unlifted equality (ty1 ~R# ty2)
        tc_name `hasKey` eqReprPrimTyConKey, homogeneous
      = let ki | print_kinds = [pp appPrec ki1]
               | otherwise   = []
        in pprIfacePrefixApp ctxt_prec (ppr coercibleTyCon)
                            (ki ++ [pp appPrec ty1, pp appPrec ty2])

        -- The other cases work as you'd expect
      | otherwise
      = ppr_infix_eq (ppr tc)
      where
        ppr_infix_eq :: SDoc -> SDoc
        ppr_infix_eq eq_op = pprIfaceInfixApp ctxt_prec eq_op
                               (pp_ty_ki ty1 ki1) (pp_ty_ki ty2 ki2)
          where
            pp_ty_ki ty ki
              | print_kinds
              = parens (pp topPrec ty <+> dcolon <+> pp opPrec ki)
              | otherwise
              = pp opPrec ty

        print_kinds = gopt Opt_PrintExplicitKinds dflags
        print_eqs   = gopt Opt_PrintEqualityRelations dflags ||
                      dumpStyle style || debugStyle style


pprIfaceCoTcApp :: PprPrec -> IfaceTyCon -> [IfaceCoercion] -> SDoc
pprIfaceCoTcApp ctxt_prec tc tys = ppr_iface_tc_app ppr_co ctxt_prec tc tys

ppr_iface_tc_app :: (PprPrec -> a -> SDoc) -> PprPrec -> IfaceTyCon -> [a] -> SDoc
ppr_iface_tc_app pp _ tc [ty]
  | tc `ifaceTyConHasKey` listTyConKey = pprPromotionQuote tc <> brackets (pp topPrec ty)

ppr_iface_tc_app pp ctxt_prec tc tys
  | tc `ifaceTyConHasKey` liftedTypeKindTyConKey
  = kindType

  | not (isSymOcc (nameOccName (ifaceTyConName tc)))
  = pprIfacePrefixApp ctxt_prec (ppr tc) (map (pp appPrec) tys)

  | [ty1,ty2] <- tys  -- Infix, two arguments;
                      -- we know nothing of precedence though
  = pprIfaceInfixApp ctxt_prec (ppr tc)
                     (pp opPrec ty1) (pp opPrec ty2)

  | otherwise
  = pprIfacePrefixApp ctxt_prec (parens (ppr tc)) (map (pp appPrec) tys)

pprSum :: Arity -> IsPromoted -> IfaceTcArgs -> SDoc
pprSum _arity is_promoted args
  =   -- drop the RuntimeRep vars.
      -- See Note [Unboxed tuple RuntimeRep vars] in TyCon
    let tys   = tcArgsIfaceTypes args
        args' = drop (length tys `div` 2) tys
    in pprPromotionQuoteI is_promoted
       <> sumParens (pprWithBars (ppr_ty topPrec) args')

pprTuple :: PprPrec -> TupleSort -> IsPromoted -> IfaceTcArgs -> SDoc
pprTuple ctxt_prec ConstraintTuple IsNotPromoted ITC_Nil
  = maybeParen ctxt_prec appPrec $
    text "() :: Constraint"

-- All promoted constructors have kind arguments
pprTuple _ sort IsPromoted args
  = let tys = tcArgsIfaceTypes args
        args' = drop (length tys `div` 2) tys
        spaceIfPromoted = case args' of
          arg0:_ -> pprSpaceIfPromotedTyCon arg0
          _ -> id
    in pprPromotionQuoteI IsPromoted <>
       tupleParens sort (spaceIfPromoted (pprWithCommas pprIfaceType args'))

pprTuple _ sort promoted args
  =   -- drop the RuntimeRep vars.
      -- See Note [Unboxed tuple RuntimeRep vars] in TyCon
    let tys   = tcArgsIfaceTypes args
        args' = case sort of
                  UnboxedTuple -> drop (length tys `div` 2) tys
                  _            -> tys
    in
    pprPromotionQuoteI promoted <>
    tupleParens sort (pprWithCommas pprIfaceType args')

pprIfaceTyLit :: IfaceTyLit -> SDoc
pprIfaceTyLit (IfaceNumTyLit n) = integer n
pprIfaceTyLit (IfaceStrTyLit n) = text (show n)

pprIfaceCoercion, pprParendIfaceCoercion :: IfaceCoercion -> SDoc
pprIfaceCoercion = ppr_co topPrec
pprParendIfaceCoercion = ppr_co appPrec

ppr_co :: PprPrec -> IfaceCoercion -> SDoc
<<<<<<< HEAD
ppr_co _         (IfaceReflCo r ty) = angleBrackets (ppr ty) <> ppr_role r
ppr_co ctxt_prec (IfaceFunCo r _ co1 co2) -- TODO: arnaud: print multiplicity somehow
=======
ppr_co _         (IfaceReflCo ty) = angleBrackets (ppr ty) <> ppr_role Nominal
ppr_co _         (IfaceGReflCo r ty IfaceMRefl)
  = angleBrackets (ppr ty) <> ppr_role r
ppr_co ctxt_prec (IfaceGReflCo r ty (IfaceMCo co))
  = ppr_special_co ctxt_prec
    (text "GRefl" <+> ppr r <+> pprParendIfaceType ty) [co]
ppr_co ctxt_prec (IfaceFunCo r co1 co2)
>>>>>>> 55a3f855
  = maybeParen ctxt_prec funPrec $
    sep (ppr_co funPrec co1 : ppr_fun_tail co2)
  where
    ppr_fun_tail (IfaceFunCo r _ co1 co2)
      = (arrow <> ppr_role r <+> ppr_co funPrec co1) : ppr_fun_tail co2
    ppr_fun_tail other_co
      = [arrow <> ppr_role r <+> pprIfaceCoercion other_co]

ppr_co _         (IfaceTyConAppCo r tc cos)
  = parens (pprIfaceCoTcApp topPrec tc cos) <> ppr_role r
ppr_co ctxt_prec (IfaceAppCo co1 co2)
  = maybeParen ctxt_prec appPrec $
    ppr_co funPrec co1 <+> pprParendIfaceCoercion co2
ppr_co ctxt_prec co@(IfaceForAllCo {})
  = maybeParen ctxt_prec funPrec $
    pprIfaceForAllCoPart tvs (pprIfaceCoercion inner_co)
  where
    (tvs, inner_co) = split_co co

    split_co (IfaceForAllCo (name, _) kind_co co')
      = let (tvs, co'') = split_co co' in ((name,kind_co):tvs,co'')
    split_co co' = ([], co')

-- Why these three? See Note [TcTyVars in IfaceType]
ppr_co _ (IfaceFreeCoVar covar) = ppr covar
ppr_co _ (IfaceCoVarCo covar)   = ppr covar
ppr_co _ (IfaceHoleCo covar)    = braces (ppr covar)

ppr_co ctxt_prec (IfaceUnivCo IfaceUnsafeCoerceProv r ty1 ty2)
  = maybeParen ctxt_prec appPrec $
    text "UnsafeCo" <+> ppr r <+>
    pprParendIfaceType ty1 <+> pprParendIfaceType ty2

ppr_co _ (IfaceUnivCo prov role ty1 ty2)
  = text "Univ" <> (parens $
      sep [ ppr role <+> pprIfaceUnivCoProv prov
          , dcolon <+>  ppr ty1 <> comma <+> ppr ty2 ])

ppr_co ctxt_prec (IfaceInstCo co ty)
  = maybeParen ctxt_prec appPrec $
    text "Inst" <+> pprParendIfaceCoercion co
                        <+> pprParendIfaceCoercion ty

ppr_co ctxt_prec (IfaceAxiomRuleCo tc cos)
  = maybeParen ctxt_prec appPrec $ ppr tc <+> parens (interpp'SP cos)

ppr_co ctxt_prec (IfaceAxiomInstCo n i cos)
  = ppr_special_co ctxt_prec (ppr n <> brackets (ppr i)) cos
ppr_co ctxt_prec (IfaceSymCo co)
  = ppr_special_co ctxt_prec (text "Sym") [co]
ppr_co ctxt_prec (IfaceTransCo co1 co2)
  = maybeParen ctxt_prec opPrec $
    ppr_co opPrec co1 <+> semi <+> ppr_co opPrec co2
ppr_co ctxt_prec (IfaceNthCo d co)
  = ppr_special_co ctxt_prec (text "Nth:" <> int d) [co]
ppr_co ctxt_prec (IfaceLRCo lr co)
  = ppr_special_co ctxt_prec (ppr lr) [co]
ppr_co ctxt_prec (IfaceSubCo co)
  = ppr_special_co ctxt_prec (text "Sub") [co]
ppr_co ctxt_prec (IfaceKindCo co)
  = ppr_special_co ctxt_prec (text "Kind") [co]

ppr_special_co :: PprPrec -> SDoc -> [IfaceCoercion] -> SDoc
ppr_special_co ctxt_prec doc cos
  = maybeParen ctxt_prec appPrec
               (sep [doc, nest 4 (sep (map pprParendIfaceCoercion cos))])

ppr_role :: Role -> SDoc
ppr_role r = underscore <> pp_role
  where pp_role = case r of
                    Nominal          -> char 'N'
                    Representational -> char 'R'
                    Phantom          -> char 'P'

------------------
pprIfaceUnivCoProv :: IfaceUnivCoProv -> SDoc
pprIfaceUnivCoProv IfaceUnsafeCoerceProv
  = text "unsafe"
pprIfaceUnivCoProv (IfacePhantomProv co)
  = text "phantom" <+> pprParendIfaceCoercion co
pprIfaceUnivCoProv (IfaceProofIrrelProv co)
  = text "irrel" <+> pprParendIfaceCoercion co
pprIfaceUnivCoProv (IfacePluginProv s)
  = text "plugin" <+> doubleQuotes (text s)

-------------------
instance Outputable IfaceTyCon where
  ppr tc = pprPromotionQuote tc <> ppr (ifaceTyConName tc)

pprPromotionQuote :: IfaceTyCon -> SDoc
pprPromotionQuote tc =
    pprPromotionQuoteI $ ifaceTyConIsPromoted $ ifaceTyConInfo tc

pprPromotionQuoteI  :: IsPromoted -> SDoc
pprPromotionQuoteI IsNotPromoted = empty
pprPromotionQuoteI IsPromoted    = char '\''

instance Outputable IfaceCoercion where
  ppr = pprIfaceCoercion

instance Binary IfaceTyCon where
   put_ bh (IfaceTyCon n i) = put_ bh n >> put_ bh i

   get bh = do n <- get bh
               i <- get bh
               return (IfaceTyCon n i)

instance Binary IsPromoted where
   put_ bh IsNotPromoted = putByte bh 0
   put_ bh IsPromoted    = putByte bh 1

   get bh = do
       n <- getByte bh
       case n of
         0 -> return IsNotPromoted
         1 -> return IsPromoted
         _ -> fail "Binary(IsPromoted): fail)"

instance Binary IfaceTyConSort where
   put_ bh IfaceNormalTyCon             = putByte bh 0
   put_ bh (IfaceTupleTyCon arity sort) = putByte bh 1 >> put_ bh arity >> put_ bh sort
   put_ bh (IfaceSumTyCon arity)        = putByte bh 2 >> put_ bh arity
   put_ bh IfaceEqualityTyCon           = putByte bh 3

   get bh = do
       n <- getByte bh
       case n of
         0 -> return IfaceNormalTyCon
         1 -> IfaceTupleTyCon <$> get bh <*> get bh
         2 -> IfaceSumTyCon <$> get bh
         _ -> return IfaceEqualityTyCon

instance Binary IfaceTyConInfo where
   put_ bh (IfaceTyConInfo i s) = put_ bh i >> put_ bh s

   get bh = IfaceTyConInfo <$> get bh <*> get bh

instance Outputable IfaceTyLit where
  ppr = pprIfaceTyLit

instance Binary IfaceTyLit where
  put_ bh (IfaceNumTyLit n)  = putByte bh 1 >> put_ bh n
  put_ bh (IfaceStrTyLit n)  = putByte bh 2 >> put_ bh n

  get bh =
    do tag <- getByte bh
       case tag of
         1 -> do { n <- get bh
                 ; return (IfaceNumTyLit n) }
         2 -> do { n <- get bh
                 ; return (IfaceStrTyLit n) }
         _ -> panic ("get IfaceTyLit " ++ show tag)

instance Binary IfaceTcArgs where
  put_ bh tk =
    case tk of
      ITC_Vis   t ts -> putByte bh 0 >> put_ bh t >> put_ bh ts
      ITC_Invis t ts -> putByte bh 1 >> put_ bh t >> put_ bh ts
      ITC_Nil        -> putByte bh 2

  get bh =
    do c <- getByte bh
       case c of
         0 -> do
           t  <- get bh
           ts <- get bh
           return $! ITC_Vis t ts
         1 -> do
           t  <- get bh
           ts <- get bh
           return $! ITC_Invis t ts
         2 -> return ITC_Nil
         _ -> panic ("get IfaceTcArgs " ++ show c)

-------------------

-- Some notes about printing contexts
--
-- In the event that we are printing a singleton context (e.g. @Eq a@) we can
-- omit parentheses. However, we must take care to set the precedence correctly
-- to opPrec, since something like @a :~: b@ must be parenthesized (see
-- #9658).
--
-- When printing a larger context we use 'fsep' instead of 'sep' so that
-- the context doesn't get displayed as a giant column. Rather than,
--  instance (Eq a,
--            Eq b,
--            Eq c,
--            Eq d,
--            Eq e,
--            Eq f,
--            Eq g,
--            Eq h,
--            Eq i,
--            Eq j,
--            Eq k,
--            Eq l) =>
--           Eq (a, b, c, d, e, f, g, h, i, j, k, l)
--
-- we want
--
--  instance (Eq a, Eq b, Eq c, Eq d, Eq e, Eq f, Eq g, Eq h, Eq i,
--            Eq j, Eq k, Eq l) =>
--           Eq (a, b, c, d, e, f, g, h, i, j, k, l)



-- | Prints "(C a, D b) =>", including the arrow.
-- Used when we want to print a context in a type, so we
-- use 'funPrec' to decide whether to parenthesise a singleton
-- predicate; e.g.   Num a => a -> a
pprIfaceContextArr :: [IfacePredType] -> SDoc
pprIfaceContextArr []     = empty
pprIfaceContextArr [pred] = ppr_ty funPrec pred <+> darrow
pprIfaceContextArr preds  = ppr_parend_preds preds <+> darrow

-- | Prints a context or @()@ if empty
-- You give it the context precedence
pprIfaceContext :: PprPrec -> [IfacePredType] -> SDoc
pprIfaceContext _    []     = text "()"
pprIfaceContext prec [pred] = ppr_ty prec pred
pprIfaceContext _    preds  = ppr_parend_preds preds

ppr_parend_preds :: [IfacePredType] -> SDoc
ppr_parend_preds preds = parens (fsep (punctuate comma (map ppr preds)))

instance Binary IfaceType where
    put_ _ (IfaceFreeTyVar tv)
       = pprPanic "Can't serialise IfaceFreeTyVar" (ppr tv)

    put_ bh (IfaceForAllTy aa ab) = do
            putByte bh 0
            put_ bh aa
            put_ bh ab
    put_ bh (IfaceTyVar ad) = do
            putByte bh 1
            put_ bh ad
    put_ bh (IfaceAppTy ae af) = do
            putByte bh 2
            put_ bh ae
            put_ bh af
    put_ bh (IfaceFunTy w ag ah) = do
            putByte bh 3
            put_ bh w
            put_ bh ag
            put_ bh ah
    put_ bh (IfaceDFunTy ag ah) = do
            putByte bh 4
            put_ bh ag
            put_ bh ah
    put_ bh (IfaceTyConApp tc tys)
      = do { putByte bh 5; put_ bh tc; put_ bh tys }
    put_ bh (IfaceCastTy a b)
      = do { putByte bh 6; put_ bh a; put_ bh b }
    put_ bh (IfaceCoercionTy a)
      = do { putByte bh 7; put_ bh a }
    put_ bh (IfaceTupleTy s i tys)
      = do { putByte bh 8; put_ bh s; put_ bh i; put_ bh tys }
    put_ bh (IfaceLitTy n)
      = do { putByte bh 9; put_ bh n }

    get bh = do
            h <- getByte bh
            case h of
              0 -> do aa <- get bh
                      ab <- get bh
                      return (IfaceForAllTy aa ab)
              1 -> do ad <- get bh
                      return (IfaceTyVar ad)
              2 -> do ae <- get bh
                      af <- get bh
                      return (IfaceAppTy ae af)
              3 -> do w  <- get bh
                      ag <- get bh
                      ah <- get bh
                      return (IfaceFunTy w ag ah)
              4 -> do ag <- get bh
                      ah <- get bh
                      return (IfaceDFunTy ag ah)
              5 -> do { tc <- get bh; tys <- get bh
                      ; return (IfaceTyConApp tc tys) }
              6 -> do { a <- get bh; b <- get bh
                      ; return (IfaceCastTy a b) }
              7 -> do { a <- get bh
                      ; return (IfaceCoercionTy a) }

              8 -> do { s <- get bh; i <- get bh; tys <- get bh
                      ; return (IfaceTupleTy s i tys) }
              _  -> do n <- get bh
                       return (IfaceLitTy n)

instance Binary IfaceMCoercion where
  put_ bh IfaceMRefl = do
          putByte bh 1
  put_ bh (IfaceMCo co) = do
          putByte bh 2
          put_ bh co

  get bh = do
    tag <- getByte bh
    case tag of
         1 -> return IfaceMRefl
         2 -> do a <- get bh
                 return $ IfaceMCo a
         _ -> panic ("get IfaceMCoercion " ++ show tag)

instance Binary IfaceCoercion where
  put_ bh (IfaceReflCo a) = do
          putByte bh 1
          put_ bh a
  put_ bh (IfaceGReflCo a b c) = do
          putByte bh 2
          put_ bh a
          put_ bh b
<<<<<<< HEAD
  put_ bh (IfaceFunCo a w b c) = do
          putByte bh 2
=======
          put_ bh c
  put_ bh (IfaceFunCo a b c) = do
          putByte bh 3
>>>>>>> 55a3f855
          put_ bh a
          put_ bh w
          put_ bh b
          put_ bh c
  put_ bh (IfaceTyConAppCo a b c) = do
          putByte bh 4
          put_ bh a
          put_ bh b
          put_ bh c
  put_ bh (IfaceAppCo a b) = do
          putByte bh 5
          put_ bh a
          put_ bh b
  put_ bh (IfaceForAllCo a b c) = do
          putByte bh 6
          put_ bh a
          put_ bh b
          put_ bh c
  put_ bh (IfaceCoVarCo a) = do
          putByte bh 7
          put_ bh a
  put_ bh (IfaceAxiomInstCo a b c) = do
          putByte bh 8
          put_ bh a
          put_ bh b
          put_ bh c
  put_ bh (IfaceUnivCo a b c d) = do
          putByte bh 9
          put_ bh a
          put_ bh b
          put_ bh c
          put_ bh d
  put_ bh (IfaceSymCo a) = do
          putByte bh 10
          put_ bh a
  put_ bh (IfaceTransCo a b) = do
          putByte bh 11
          put_ bh a
          put_ bh b
  put_ bh (IfaceNthCo a b) = do
          putByte bh 12
          put_ bh a
          put_ bh b
  put_ bh (IfaceLRCo a b) = do
          putByte bh 13
          put_ bh a
          put_ bh b
  put_ bh (IfaceInstCo a b) = do
          putByte bh 14
          put_ bh a
          put_ bh b
  put_ bh (IfaceKindCo a) = do
          putByte bh 15
          put_ bh a
  put_ bh (IfaceSubCo a) = do
          putByte bh 16
          put_ bh a
  put_ bh (IfaceAxiomRuleCo a b) = do
          putByte bh 17
          put_ bh a
          put_ bh b
  put_ _ (IfaceFreeCoVar cv)
       = pprPanic "Can't serialise IfaceFreeCoVar" (ppr cv)
  put_ _  (IfaceHoleCo cv)
       = pprPanic "Can't serialise IfaceHoleCo" (ppr cv)
          -- See Note [Holes in IfaceCoercion]

  get bh = do
      tag <- getByte bh
      case tag of
           1 -> do a <- get bh
                   return $ IfaceReflCo a
           2 -> do a <- get bh
                   w <- get bh
                   b <- get bh
                   c <- get bh
<<<<<<< HEAD
                   return $ IfaceFunCo a w b c
=======
                   return $ IfaceGReflCo a b c
>>>>>>> 55a3f855
           3 -> do a <- get bh
                   b <- get bh
                   c <- get bh
                   return $ IfaceFunCo a b c
           4 -> do a <- get bh
                   b <- get bh
                   c <- get bh
                   return $ IfaceTyConAppCo a b c
           5 -> do a <- get bh
                   b <- get bh
                   return $ IfaceAppCo a b
           6 -> do a <- get bh
                   b <- get bh
                   c <- get bh
                   return $ IfaceForAllCo a b c
           7 -> do a <- get bh
                   return $ IfaceCoVarCo a
           8 -> do a <- get bh
                   b <- get bh
                   c <- get bh
                   return $ IfaceAxiomInstCo a b c
           9 -> do a <- get bh
                   b <- get bh
                   c <- get bh
                   d <- get bh
                   return $ IfaceUnivCo a b c d
           10-> do a <- get bh
                   return $ IfaceSymCo a
           11-> do a <- get bh
                   b <- get bh
                   return $ IfaceTransCo a b
           12-> do a <- get bh
                   b <- get bh
                   return $ IfaceNthCo a b
           13-> do a <- get bh
                   b <- get bh
                   return $ IfaceLRCo a b
           14-> do a <- get bh
                   b <- get bh
                   return $ IfaceInstCo a b
           15-> do a <- get bh
                   return $ IfaceKindCo a
           16-> do a <- get bh
                   return $ IfaceSubCo a
           17-> do a <- get bh
                   b <- get bh
                   return $ IfaceAxiomRuleCo a b
           _ -> panic ("get IfaceCoercion " ++ show tag)

instance Binary IfaceUnivCoProv where
  put_ bh IfaceUnsafeCoerceProv = putByte bh 1
  put_ bh (IfacePhantomProv a) = do
          putByte bh 2
          put_ bh a
  put_ bh (IfaceProofIrrelProv a) = do
          putByte bh 3
          put_ bh a
  put_ bh (IfacePluginProv a) = do
          putByte bh 4
          put_ bh a

  get bh = do
      tag <- getByte bh
      case tag of
           1 -> return $ IfaceUnsafeCoerceProv
           2 -> do a <- get bh
                   return $ IfacePhantomProv a
           3 -> do a <- get bh
                   return $ IfaceProofIrrelProv a
           4 -> do a <- get bh
                   return $ IfacePluginProv a
           _ -> panic ("get IfaceUnivCoProv " ++ show tag)


instance Binary (DefMethSpec IfaceType) where
    put_ bh VanillaDM     = putByte bh 0
    put_ bh (GenericDM t) = putByte bh 1 >> put_ bh t
    get bh = do
            h <- getByte bh
            case h of
              0 -> return VanillaDM
              _ -> do { t <- get bh; return (GenericDM t) }<|MERGE_RESOLUTION|>--- conflicted
+++ resolved
@@ -14,12 +14,9 @@
         IfExtName, IfLclName,
 
         IfaceType(..), IfacePredType, IfaceKind, IfaceCoercion(..),
-<<<<<<< HEAD
-        IfaceUnivCoProv(..), IfaceRig,
-=======
         IfaceMCoercion(..),
         IfaceUnivCoProv(..),
->>>>>>> 55a3f855
+        IfaceRig,
         IfaceTyCon(..), IfaceTyConInfo(..), IfaceTyConSort(..), IsPromoted(..),
         IfaceTyLit(..), IfaceTcArgs(..),
         IfaceContext, IfaceBndr(..), IfaceOneShot(..), IfaceLamBndr,
@@ -288,12 +285,6 @@
                    , ifaceTyConSort       :: IfaceTyConSort }
     deriving (Eq)
 
-<<<<<<< HEAD
-
-data IfaceCoercion
-  = IfaceReflCo       Role IfaceType
-  | IfaceFunCo        Role IfaceCoercion IfaceCoercion IfaceCoercion
-=======
 data IfaceMCoercion
   = IfaceMRefl
   | IfaceMCo IfaceCoercion
@@ -301,8 +292,7 @@
 data IfaceCoercion
   = IfaceReflCo       IfaceType
   | IfaceGReflCo      Role IfaceType (IfaceMCoercion)
-  | IfaceFunCo        Role IfaceCoercion IfaceCoercion
->>>>>>> 55a3f855
+  | IfaceFunCo        Role IfaceCoercion IfaceCoercion IfaceCoercion
   | IfaceTyConAppCo   Role IfaceTyCon [IfaceCoercion]
   | IfaceAppCo        IfaceCoercion IfaceCoercion
   | IfaceForAllCo     IfaceTvBndr IfaceCoercion IfaceCoercion
@@ -476,17 +466,12 @@
     go (IfaceCastTy ty co)    = IfaceCastTy (go ty) (go_co co)
     go (IfaceCoercionTy co)   = IfaceCoercionTy (go_co co)
 
-<<<<<<< HEAD
-    go_co (IfaceReflCo r ty)     = IfaceReflCo r (go ty)
-    go_co (IfaceFunCo r w c1 c2)   = IfaceFunCo r w (go_co c1) (go_co c2)
-=======
     go_mco IfaceMRefl    = IfaceMRefl
     go_mco (IfaceMCo co) = IfaceMCo $ go_co co
 
     go_co (IfaceReflCo ty)           = IfaceReflCo (go ty)
     go_co (IfaceGReflCo r ty mco)    = IfaceGReflCo r (go ty) (go_mco mco)
-    go_co (IfaceFunCo r c1 c2)       = IfaceFunCo r (go_co c1) (go_co c2)
->>>>>>> 55a3f855
+    go_co (IfaceFunCo r w c1 c2)     = IfaceFunCo r w (go_co c1) (go_co c2)
     go_co (IfaceTyConAppCo r tc cos) = IfaceTyConAppCo r tc (go_cos cos)
     go_co (IfaceAppCo c1 c2)         = IfaceAppCo (go_co c1) (go_co c2)
     go_co (IfaceForAllCo {})         = pprPanic "substIfaceCoercion" (ppr ty)
@@ -1314,18 +1299,13 @@
 pprParendIfaceCoercion = ppr_co appPrec
 
 ppr_co :: PprPrec -> IfaceCoercion -> SDoc
-<<<<<<< HEAD
-ppr_co _         (IfaceReflCo r ty) = angleBrackets (ppr ty) <> ppr_role r
-ppr_co ctxt_prec (IfaceFunCo r _ co1 co2) -- TODO: arnaud: print multiplicity somehow
-=======
 ppr_co _         (IfaceReflCo ty) = angleBrackets (ppr ty) <> ppr_role Nominal
 ppr_co _         (IfaceGReflCo r ty IfaceMRefl)
   = angleBrackets (ppr ty) <> ppr_role r
 ppr_co ctxt_prec (IfaceGReflCo r ty (IfaceMCo co))
   = ppr_special_co ctxt_prec
     (text "GRefl" <+> ppr r <+> pprParendIfaceType ty) [co]
-ppr_co ctxt_prec (IfaceFunCo r co1 co2)
->>>>>>> 55a3f855
+ppr_co ctxt_prec (IfaceFunCo r _ co1 co2) -- TODO: arnaud: print multiplicity somehow
   = maybeParen ctxt_prec funPrec $
     sep (ppr_co funPrec co1 : ppr_fun_tail co2)
   where
@@ -1640,14 +1620,9 @@
           putByte bh 2
           put_ bh a
           put_ bh b
-<<<<<<< HEAD
+          put_ bh c
   put_ bh (IfaceFunCo a w b c) = do
-          putByte bh 2
-=======
-          put_ bh c
-  put_ bh (IfaceFunCo a b c) = do
           putByte bh 3
->>>>>>> 55a3f855
           put_ bh a
           put_ bh w
           put_ bh b
@@ -1721,18 +1696,14 @@
            1 -> do a <- get bh
                    return $ IfaceReflCo a
            2 -> do a <- get bh
+                   b <- get bh
+                   c <- get bh
+                   return $ IfaceGReflCo a b c
+           3 -> do a <- get bh
                    w <- get bh
                    b <- get bh
                    c <- get bh
-<<<<<<< HEAD
                    return $ IfaceFunCo a w b c
-=======
-                   return $ IfaceGReflCo a b c
->>>>>>> 55a3f855
-           3 -> do a <- get bh
-                   b <- get bh
-                   c <- get bh
-                   return $ IfaceFunCo a b c
            4 -> do a <- get bh
                    b <- get bh
                    c <- get bh
