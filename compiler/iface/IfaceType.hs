{-
(c) The University of Glasgow 2006
(c) The GRASP/AQUA Project, Glasgow University, 1993-1998


This module defines interface types and binders
-}

{-# LANGUAGE CPP, FlexibleInstances, BangPatterns #-}
{-# LANGUAGE MultiWayIf #-}
    -- FlexibleInstances for Binary (DefMethSpec IfaceType)

module IfaceType (
        IfExtName, IfLclName,

        IfaceType(..), IfacePredType, IfaceKind, IfaceCoercion(..),
        IfaceUnivCoProv(..),
        IfaceTyCon(..), IfaceTyConInfo(..), IfaceTyConSort(..), IsPromoted(..),
        IfaceTyLit(..), IfaceTcArgs(..),
        IfaceContext, IfaceBndr(..), IfaceOneShot(..), IfaceLamBndr,
        IfaceTvBndr, IfaceIdBndr, IfaceTyConBinder,
        IfaceForAllBndr, ArgFlag(..), ShowForAllFlag(..),

        ifForAllBndrTyVar, ifForAllBndrName,
        ifTyConBinderTyVar, ifTyConBinderName,

        -- Equality testing
        isIfaceLiftedTypeKind,

        -- Conversion from IfaceTcArgs -> [IfaceType]
        tcArgsIfaceTypes,

        -- Printing
        pprIfaceType, pprParendIfaceType, pprPrecIfaceType,
        pprIfaceContext, pprIfaceContextArr,
        pprIfaceIdBndr, pprIfaceLamBndr, pprIfaceTvBndr, pprIfaceTyConBinders,
        pprIfaceBndrs, pprIfaceTcArgs, pprParendIfaceTcArgs,
        pprIfaceForAllPart, pprIfaceForAllPartMust, pprIfaceForAll,
        pprIfaceSigmaType, pprIfaceTyLit,
        pprIfaceCoercion, pprParendIfaceCoercion,
        splitIfaceSigmaTy, pprIfaceTypeApp, pprUserIfaceForAll,
        pprIfaceCoTcApp, pprTyTcApp, pprIfacePrefixApp,

        suppressIfaceInvisibles,
        stripIfaceInvisVars,
        stripInvisArgs,

        mkIfaceTySubst, substIfaceTyVar, substIfaceTcArgs, inDomIfaceTySubst
    ) where

#include "HsVersions.h"

import GhcPrelude

import {-# SOURCE #-} TysWiredIn ( liftedRepDataConTyCon )
import {-# SOURCE #-} TyCoRep    ( isRuntimeRepTy )

import DynFlags
import TyCon hiding ( pprPromotionQuote )
import Weight
import CoAxiom
import Var
import PrelNames
import Name
import BasicTypes
import Binary
import Outputable
import FastString
import FastStringEnv
import Util

import Data.Maybe( isJust )
import Data.List (foldl')
import qualified Data.Semigroup as Semi

{-
************************************************************************
*                                                                      *
                Local (nested) binders
*                                                                      *
************************************************************************
-}

type IfLclName = FastString     -- A local name in iface syntax

type IfExtName = Name   -- An External or WiredIn Name can appear in IfaceSyn
                        -- (However Internal or System Names never should)

data IfaceBndr          -- Local (non-top-level) binders
  = IfaceIdBndr {-# UNPACK #-} !IfaceIdBndr
  | IfaceTvBndr {-# UNPACK #-} !IfaceTvBndr

type IfaceIdBndr  = (Rig, IfLclName, IfaceType)
type IfaceTvBndr  = (IfLclName, IfaceKind)

ifaceTvBndrName :: IfaceTvBndr -> IfLclName
ifaceTvBndrName (n,_) = n

type IfaceLamBndr = (IfaceBndr, IfaceOneShot)

data IfaceOneShot    -- See Note [Preserve OneShotInfo] in CoreTicy
  = IfaceNoOneShot   -- and Note [The oneShot function] in MkId
  | IfaceOneShot


{-
%************************************************************************
%*                                                                      *
                IfaceType
%*                                                                      *
%************************************************************************
-}

-------------------------------
type IfaceKind     = IfaceType

data IfaceType     -- A kind of universal type, used for types and kinds
  = IfaceFreeTyVar TyVar                -- See Note [Free tyvars in IfaceType]
  | IfaceTyVar     IfLclName            -- Type/coercion variable only, not tycon
  | IfaceLitTy     IfaceTyLit
  | IfaceAppTy     IfaceType IfaceType
  | IfaceFunTy     Rig IfaceType IfaceType
  | IfaceDFunTy    IfaceType IfaceType
  | IfaceForAllTy  IfaceForAllBndr IfaceType
  | IfaceTyConApp  IfaceTyCon IfaceTcArgs  -- Not necessarily saturated
                                           -- Includes newtypes, synonyms, tuples
  | IfaceCastTy     IfaceType IfaceCoercion
  | IfaceCoercionTy IfaceCoercion

  | IfaceTupleTy                  -- Saturated tuples (unsaturated ones use IfaceTyConApp)
       TupleSort                  -- What sort of tuple?
       IsPromoted                 -- A bit like IfaceTyCon
       IfaceTcArgs                -- arity = length args
          -- For promoted data cons, the kind args are omitted

type IfacePredType = IfaceType
type IfaceContext = [IfacePredType]

data IfaceTyLit
  = IfaceNumTyLit Integer
  | IfaceStrTyLit FastString
  deriving (Eq)

type IfaceTyConBinder = TyVarBndr IfaceTvBndr TyConBndrVis
type IfaceForAllBndr  = TyVarBndr IfaceTvBndr ArgFlag

-- See Note [Suppressing invisible arguments]
-- We use a new list type (rather than [(IfaceType,Bool)], because
-- it'll be more compact and faster to parse in interface
-- files. Rather than two bytes and two decisions (nil/cons, and
-- type/kind) there'll just be one.
data IfaceTcArgs
  = ITC_Nil
  | ITC_Vis   IfaceType IfaceTcArgs   -- "Vis" means show when pretty-printing
  | ITC_Invis IfaceKind IfaceTcArgs   -- "Invis" means don't show when pretty-printing
                                      --         except with -fprint-explicit-kinds

instance Semi.Semigroup IfaceTcArgs where
  ITC_Nil <> xs           = xs
  ITC_Vis ty rest <> xs   = ITC_Vis ty (rest Semi.<> xs)
  ITC_Invis ki rest <> xs = ITC_Invis ki (rest Semi.<> xs)

instance Monoid IfaceTcArgs where
  mempty = ITC_Nil
  mappend = (Semi.<>)

-- Encodes type constructors, kind constructors,
-- coercion constructors, the lot.
-- We have to tag them in order to pretty print them
-- properly.
data IfaceTyCon = IfaceTyCon { ifaceTyConName :: IfExtName
                             , ifaceTyConInfo :: IfaceTyConInfo }
    deriving (Eq)

-- | Is a TyCon a promoted data constructor or just a normal type constructor?
data IsPromoted = IsNotPromoted | IsPromoted
    deriving (Eq)

-- | The various types of TyCons which have special, built-in syntax.
data IfaceTyConSort = IfaceNormalTyCon          -- ^ a regular tycon

                    | IfaceTupleTyCon !Arity !TupleSort
                      -- ^ e.g. @(a, b, c)@ or @(#a, b, c#)@.
                      -- The arity is the tuple width, not the tycon arity
                      -- (which is twice the width in the case of unboxed
                      -- tuples).

                    | IfaceSumTyCon !Arity
                      -- ^ e.g. @(a | b | c)@

                    | IfaceEqualityTyCon
                      -- ^ A heterogeneous equality TyCon
                      --   (i.e. eqPrimTyCon, eqReprPrimTyCon, heqTyCon)
                      -- that is actually being applied to two types
                      -- of the same kind.  This affects pretty-printing
                      -- only: see Note [Equality predicates in IfaceType]
                    deriving (Eq)

{- Note [Free tyvars in IfaceType]
~~~~~~~~~~~~~~~~~~~~~~~~~~~~~~~
Nowadays (since Nov 16, 2016) we pretty-print a Type by converting to
an IfaceType and pretty printing that.  This eliminates a lot of
pretty-print duplication, and it matches what we do with
pretty-printing TyThings.

It works fine for closed types, but when printing debug traces (e.g.
when using -ddump-tc-trace) we print a lot of /open/ types.  These
types are full of TcTyVars, and it's absolutely crucial to print them
in their full glory, with their unique, TcTyVarDetails etc.

So we simply embed a TyVar in IfaceType with the IfaceFreeTyVar constructor.
Note that:

* We never expect to serialise an IfaceFreeTyVar into an interface file, nor
  to deserialise one.  IfaceFreeTyVar is used only in the "convert to IfaceType
  and then pretty-print" pipeline.

We do the same for covars, naturally.

Note [Equality predicates in IfaceType]
~~~~~~~~~~~~~~~~~~~~~~~~~~~~~~~~~~~~~~~
GHC has several varieties of type equality (see Note [The equality types story]
in TysPrim for details).  In an effort to avoid confusing users, we suppress
the differences during "normal" pretty printing.  Specifically we display them
like this:

 Predicate                         Pretty-printed as
                          Homogeneous case        Heterogeneous case
 ----------------        -----------------        -------------------
 (~)    eqTyCon                 ~                  N/A
 (~~)   heqTyCon                ~                  ~~
 (~#)   eqPrimTyCon             ~#                 ~~
 (~R#)  eqReprPrimTyCon         Coercible          Coercible

By "homogeneeous case" we mean cases where a hetero-kinded equality
(all but the first above) is actually applied to two identical kinds.
Unfortunately, determining this from an IfaceType isn't possible since
we can't see through type synonyms. Consequently, we need to record
whether this particular application is homogeneous in IfaceTyConSort
for the purposes of pretty-printing.

All this suppresses information. To get the ground truth, use -dppr-debug
(see 'print_eqs' in 'ppr_equality').

See Note [The equality types story] in TysPrim.
-}

data IfaceTyConInfo   -- Used to guide pretty-printing
                      -- and to disambiguate D from 'D (they share a name)
  = IfaceTyConInfo { ifaceTyConIsPromoted :: IsPromoted
                   , ifaceTyConSort       :: IfaceTyConSort }
    deriving (Eq)

data IfaceCoercion
  = IfaceReflCo       Role IfaceType
  | IfaceFunCo        Role Rig IfaceCoercion IfaceCoercion
  | IfaceTyConAppCo   Role IfaceTyCon [IfaceCoercion]
  | IfaceAppCo        IfaceCoercion IfaceCoercion
  | IfaceForAllCo     IfaceTvBndr IfaceCoercion IfaceCoercion
  | IfaceCoVarCo      IfLclName
  | IfaceAxiomInstCo  IfExtName BranchIndex [IfaceCoercion]
  | IfaceAxiomRuleCo  IfLclName [IfaceCoercion]
       -- There are only a fixed number of CoAxiomRules, so it suffices
       -- to use an IfaceLclName to distinguish them.
       -- See Note [Adding built-in type families] in TcTypeNats
  | IfaceUnivCo       IfaceUnivCoProv Role IfaceType IfaceType
  | IfaceSymCo        IfaceCoercion
  | IfaceTransCo      IfaceCoercion IfaceCoercion
  | IfaceNthCo        Int IfaceCoercion
  | IfaceLRCo         LeftOrRight IfaceCoercion
  | IfaceInstCo       IfaceCoercion IfaceCoercion
  | IfaceCoherenceCo  IfaceCoercion IfaceCoercion
  | IfaceKindCo       IfaceCoercion
  | IfaceSubCo        IfaceCoercion
  | IfaceFreeCoVar    CoVar    -- See Note [Free tyvars in IfaceType]
  | IfaceHoleCo       CoVar    -- ^ See Note [Holes in IfaceCoercion]

data IfaceUnivCoProv
  = IfaceUnsafeCoerceProv
  | IfacePhantomProv IfaceCoercion
  | IfaceProofIrrelProv IfaceCoercion
  | IfacePluginProv String

{- Note [Holes in IfaceCoercion]
~~~~~~~~~~~~~~~~~~~~~~~~~~~~~~~~
When typechecking fails the typechecker will produce a HoleCo to stand
in place of the unproven assertion. While we generally don't want to
let these unproven assertions leak into interface files, we still need
to be able to pretty-print them as we use IfaceType's pretty-printer
to render Types. For this reason IfaceCoercion has a IfaceHoleCo
constructor; however, we fails when asked to serialize to a
IfaceHoleCo to ensure that they don't end up in an interface file.


%************************************************************************
%*                                                                      *
                Functions over IFaceTypes
*                                                                      *
************************************************************************
-}

ifaceTyConHasKey :: IfaceTyCon -> Unique -> Bool
ifaceTyConHasKey tc key = ifaceTyConName tc `hasKey` key

isIfaceLiftedTypeKind :: IfaceKind -> Bool
isIfaceLiftedTypeKind (IfaceTyConApp tc ITC_Nil)
  = isLiftedTypeKindTyConName (ifaceTyConName tc)
isIfaceLiftedTypeKind (IfaceTyConApp tc
                       (ITC_Vis (IfaceTyConApp ptr_rep_lifted ITC_Nil) ITC_Nil))
  =  tc `ifaceTyConHasKey` tYPETyConKey
  && ptr_rep_lifted `ifaceTyConHasKey` liftedRepDataConKey
isIfaceLiftedTypeKind _ = False

splitIfaceSigmaTy :: IfaceType -> ([IfaceForAllBndr], [IfacePredType], IfaceType)
-- Mainly for printing purposes
splitIfaceSigmaTy ty
  = (bndrs, theta, tau)
  where
    (bndrs, rho)   = split_foralls ty
    (theta, tau)   = split_rho rho

    split_foralls (IfaceForAllTy bndr ty)
        = case split_foralls ty of { (bndrs, rho) -> (bndr:bndrs, rho) }
    split_foralls rho = ([], rho)

    split_rho (IfaceDFunTy ty1 ty2)
        = case split_rho ty2 of { (ps, tau) -> (ty1:ps, tau) }
    split_rho tau = ([], tau)

suppressIfaceInvisibles :: DynFlags -> [IfaceTyConBinder] -> [a] -> [a]
suppressIfaceInvisibles dflags tys xs
  | gopt Opt_PrintExplicitKinds dflags = xs
  | otherwise = suppress tys xs
    where
      suppress _       []      = []
      suppress []      a       = a
      suppress (k:ks) (x:xs)
        | isInvisibleTyConBinder k =     suppress ks xs
        | otherwise                = x : suppress ks xs

stripIfaceInvisVars :: DynFlags -> [IfaceTyConBinder] -> [IfaceTyConBinder]
stripIfaceInvisVars dflags tyvars
  | gopt Opt_PrintExplicitKinds dflags = tyvars
  | otherwise = filterOut isInvisibleTyConBinder tyvars

-- | Extract an 'IfaceTvBndr' from an 'IfaceForAllBndr'.
ifForAllBndrTyVar :: IfaceForAllBndr -> IfaceTvBndr
ifForAllBndrTyVar = binderVar

-- | Extract the variable name from an 'IfaceForAllBndr'.
ifForAllBndrName :: IfaceForAllBndr -> IfLclName
ifForAllBndrName fab = ifaceTvBndrName (ifForAllBndrTyVar fab)

-- | Extract an 'IfaceTvBndr' from an 'IfaceTyConBinder'.
ifTyConBinderTyVar :: IfaceTyConBinder -> IfaceTvBndr
ifTyConBinderTyVar = binderVar

-- | Extract the variable name from an 'IfaceTyConBinder'.
ifTyConBinderName :: IfaceTyConBinder -> IfLclName
ifTyConBinderName tcb = ifaceTvBndrName (ifTyConBinderTyVar tcb)

ifTypeIsVarFree :: IfaceType -> Bool
-- Returns True if the type definitely has no variables at all
-- Just used to control pretty printing
ifTypeIsVarFree ty = go ty
  where
    go (IfaceTyVar {})         = False
    go (IfaceFreeTyVar {})     = False
    go (IfaceAppTy fun arg)    = go fun && go arg
    go (IfaceFunTy _ arg res)    = go arg && go res
    go (IfaceDFunTy arg res)   = go arg && go res
    go (IfaceForAllTy {})      = False
    go (IfaceTyConApp _ args)  = go_args args
    go (IfaceTupleTy _ _ args) = go_args args
    go (IfaceLitTy _)          = True
    go (IfaceCastTy {})        = False -- Safe
    go (IfaceCoercionTy {})    = False -- Safe

    go_args ITC_Nil = True
    go_args (ITC_Vis   arg args) = go arg && go_args args
    go_args (ITC_Invis arg args) = go arg && go_args args

{- Note [Substitution on IfaceType]
~~~~~~~~~~~~~~~~~~~~~~~~~~~~~~~~~~~
Substitutions on IfaceType are done only during pretty-printing to
construct the result type of a GADT, and does not deal with binders
(eg IfaceForAll), so it doesn't need fancy capture stuff.  -}

type IfaceTySubst = FastStringEnv IfaceType -- Note [Substitution on IfaceType]

mkIfaceTySubst :: [(IfLclName,IfaceType)] -> IfaceTySubst
-- See Note [Substitution on IfaceType]
mkIfaceTySubst eq_spec = mkFsEnv eq_spec

inDomIfaceTySubst :: IfaceTySubst -> IfaceTvBndr -> Bool
-- See Note [Substitution on IfaceType]
inDomIfaceTySubst subst (fs, _) = isJust (lookupFsEnv subst fs)

substIfaceType :: IfaceTySubst -> IfaceType -> IfaceType
-- See Note [Substitution on IfaceType]
substIfaceType env ty
  = go ty
  where
    go (IfaceFreeTyVar tv)    = IfaceFreeTyVar tv
    go (IfaceTyVar tv)        = substIfaceTyVar env tv
    go (IfaceAppTy  t1 t2)    = IfaceAppTy  (go t1) (go t2)
    go (IfaceFunTy  w t1 t2)  = IfaceFunTy w (go t1) (go t2)
    go (IfaceDFunTy t1 t2)    = IfaceDFunTy (go t1) (go t2)
    go ty@(IfaceLitTy {})     = ty
    go (IfaceTyConApp tc tys) = IfaceTyConApp tc (substIfaceTcArgs env tys)
    go (IfaceTupleTy s i tys) = IfaceTupleTy s i (substIfaceTcArgs env tys)
    go (IfaceForAllTy {})     = pprPanic "substIfaceType" (ppr ty)
    go (IfaceCastTy ty co)    = IfaceCastTy (go ty) (go_co co)
    go (IfaceCoercionTy co)   = IfaceCoercionTy (go_co co)

    go_co (IfaceReflCo r ty)     = IfaceReflCo r (go ty)
    go_co (IfaceFunCo r w c1 c2)   = IfaceFunCo r w (go_co c1) (go_co c2)
    go_co (IfaceTyConAppCo r tc cos) = IfaceTyConAppCo r tc (go_cos cos)
    go_co (IfaceAppCo c1 c2)         = IfaceAppCo (go_co c1) (go_co c2)
    go_co (IfaceForAllCo {})         = pprPanic "substIfaceCoercion" (ppr ty)
    go_co (IfaceFreeCoVar cv)        = IfaceFreeCoVar cv
    go_co (IfaceCoVarCo cv)          = IfaceCoVarCo cv
    go_co (IfaceHoleCo cv)           = IfaceHoleCo cv
    go_co (IfaceAxiomInstCo a i cos) = IfaceAxiomInstCo a i (go_cos cos)
    go_co (IfaceUnivCo prov r t1 t2) = IfaceUnivCo (go_prov prov) r (go t1) (go t2)
    go_co (IfaceSymCo co)            = IfaceSymCo (go_co co)
    go_co (IfaceTransCo co1 co2)     = IfaceTransCo (go_co co1) (go_co co2)
    go_co (IfaceNthCo n co)          = IfaceNthCo n (go_co co)
    go_co (IfaceLRCo lr co)          = IfaceLRCo lr (go_co co)
    go_co (IfaceInstCo c1 c2)        = IfaceInstCo (go_co c1) (go_co c2)
    go_co (IfaceCoherenceCo c1 c2)   = IfaceCoherenceCo (go_co c1) (go_co c2)
    go_co (IfaceKindCo co)           = IfaceKindCo (go_co co)
    go_co (IfaceSubCo co)            = IfaceSubCo (go_co co)
    go_co (IfaceAxiomRuleCo n cos)   = IfaceAxiomRuleCo n (go_cos cos)

    go_cos = map go_co

    go_prov IfaceUnsafeCoerceProv    = IfaceUnsafeCoerceProv
    go_prov (IfacePhantomProv co)    = IfacePhantomProv (go_co co)
    go_prov (IfaceProofIrrelProv co) = IfaceProofIrrelProv (go_co co)
    go_prov (IfacePluginProv str)    = IfacePluginProv str

substIfaceTcArgs :: IfaceTySubst -> IfaceTcArgs -> IfaceTcArgs
substIfaceTcArgs env args
  = go args
  where
    go ITC_Nil            = ITC_Nil
    go (ITC_Vis ty tys)   = ITC_Vis   (substIfaceType env ty) (go tys)
    go (ITC_Invis ty tys) = ITC_Invis (substIfaceType env ty) (go tys)

substIfaceTyVar :: IfaceTySubst -> IfLclName -> IfaceType
substIfaceTyVar env tv
  | Just ty <- lookupFsEnv env tv = ty
  | otherwise                     = IfaceTyVar tv


{-
************************************************************************
*                                                                      *
                Functions over IFaceTcArgs
*                                                                      *
************************************************************************
-}

stripInvisArgs :: DynFlags -> IfaceTcArgs -> IfaceTcArgs
stripInvisArgs dflags tys
  | gopt Opt_PrintExplicitKinds dflags = tys
  | otherwise = suppress_invis tys
    where
      suppress_invis c
        = case c of
            ITC_Invis _ ts -> suppress_invis ts
            _ -> c

tcArgsIfaceTypes :: IfaceTcArgs -> [IfaceType]
tcArgsIfaceTypes ITC_Nil = []
tcArgsIfaceTypes (ITC_Invis t ts) = t : tcArgsIfaceTypes ts
tcArgsIfaceTypes (ITC_Vis   t ts) = t : tcArgsIfaceTypes ts

ifaceVisTcArgsLength :: IfaceTcArgs -> Int
ifaceVisTcArgsLength = go 0
  where
    go !n ITC_Nil            = n
    go n  (ITC_Vis _ rest)   = go (n+1) rest
    go n  (ITC_Invis _ rest) = go n rest

{-
Note [Suppressing invisible arguments]
~~~~~~~~~~~~~~~~~~~~~~~~~~~~~~~~~~~~~~
We use the IfaceTcArgs to specify which of the arguments to a type
constructor should be displayed when pretty-printing, under
the control of -fprint-explicit-kinds.
See also Type.filterOutInvisibleTypes.
For example, given
    T :: forall k. (k->*) -> k -> *    -- Ordinary kind polymorphism
    'Just :: forall k. k -> 'Maybe k   -- Promoted
we want
  T * Tree Int    prints as    T Tree Int
  'Just *         prints as    Just *


************************************************************************
*                                                                      *
                Pretty-printing
*                                                                      *
************************************************************************
-}

if_print_coercions :: SDoc  -- ^ if printing coercions
                   -> SDoc  -- ^ otherwise
                   -> SDoc
if_print_coercions yes no
  = sdocWithDynFlags $ \dflags ->
    getPprStyle $ \style ->
    if gopt Opt_PrintExplicitCoercions dflags
         || dumpStyle style || debugStyle style
    then yes
    else no

pprIfaceInfixApp :: PprPrec -> SDoc -> SDoc -> SDoc -> SDoc
pprIfaceInfixApp ctxt_prec pp_tc pp_ty1 pp_ty2
  = maybeParen ctxt_prec opPrec $
    sep [pp_ty1, pp_tc <+> pp_ty2]

pprIfacePrefixApp :: PprPrec -> SDoc -> [SDoc] -> SDoc
pprIfacePrefixApp ctxt_prec pp_fun pp_tys
  | null pp_tys = pp_fun
  | otherwise   = maybeParen ctxt_prec appPrec $
                  hang pp_fun 2 (sep pp_tys)

-- ----------------------------- Printing binders ------------------------------------

instance Outputable IfaceBndr where
    ppr (IfaceIdBndr bndr) = pprIfaceIdBndr bndr
    ppr (IfaceTvBndr bndr) = char '@' <+> pprIfaceTvBndr False bndr

pprIfaceBndrs :: [IfaceBndr] -> SDoc
pprIfaceBndrs bs = sep (map ppr bs)

pprIfaceLamBndr :: IfaceLamBndr -> SDoc
pprIfaceLamBndr (b, IfaceNoOneShot) = ppr b
pprIfaceLamBndr (b, IfaceOneShot)   = ppr b <> text "[OneShot]"

pprIfaceIdBndr :: IfaceIdBndr -> SDoc
pprIfaceIdBndr (w, name, ty) = parens (ppr name <> brackets (ppr w) <+> dcolon <+> ppr ty)

pprIfaceTvBndr :: Bool -> IfaceTvBndr -> SDoc
pprIfaceTvBndr use_parens (tv, ki)
  | isIfaceLiftedTypeKind ki = ppr tv
  | otherwise                = maybe_parens (ppr tv <+> dcolon <+> ppr ki)
  where
    maybe_parens | use_parens = parens
                 | otherwise  = id

pprIfaceTyConBinders :: [IfaceTyConBinder] -> SDoc
pprIfaceTyConBinders = sep . map go
  where
    go tcb = pprIfaceTvBndr True (ifTyConBinderTyVar tcb)

instance Binary IfaceBndr where
    put_ bh (IfaceIdBndr aa) = do
            putByte bh 0
            put_ bh aa
    put_ bh (IfaceTvBndr ab) = do
            putByte bh 1
            put_ bh ab
    get bh = do
            h <- getByte bh
            case h of
              0 -> do aa <- get bh
                      return (IfaceIdBndr aa)
              _ -> do ab <- get bh
                      return (IfaceTvBndr ab)

instance Binary IfaceOneShot where
    put_ bh IfaceNoOneShot = do
            putByte bh 0
    put_ bh IfaceOneShot = do
            putByte bh 1
    get bh = do
            h <- getByte bh
            case h of
              0 -> do return IfaceNoOneShot
              _ -> do return IfaceOneShot

-- ----------------------------- Printing IfaceType ------------------------------------

---------------------------------
instance Outputable IfaceType where
  ppr ty = pprIfaceType ty

pprIfaceType, pprParendIfaceType :: IfaceType -> SDoc
pprIfaceType       = pprPrecIfaceType topPrec
pprParendIfaceType = pprPrecIfaceType appPrec

pprPrecIfaceType :: PprPrec -> IfaceType -> SDoc
pprPrecIfaceType prec ty = eliminateRuntimeRep (ppr_ty prec) ty

ppr_ty :: PprPrec -> IfaceType -> SDoc
ppr_ty _         (IfaceFreeTyVar tyvar) = ppr tyvar  -- This is the main reson for IfaceFreeTyVar!
ppr_ty _         (IfaceTyVar tyvar)     = ppr tyvar  -- See Note [TcTyVars in IfaceType]
ppr_ty ctxt_prec (IfaceTyConApp tc tys) = pprTyTcApp ctxt_prec tc tys
ppr_ty ctxt_prec (IfaceTupleTy i p tys) = pprTuple ctxt_prec i p tys
ppr_ty _         (IfaceLitTy n)         = pprIfaceTyLit n
        -- Function types
ppr_ty ctxt_prec (IfaceFunTy w ty1 ty2)
  = -- We don't want to lose synonyms, so we mustn't use splitFunTys here.
<<<<<<< HEAD
    maybeParen ctxt_prec FunPrec $
    sep [ppr_ty FunPrec ty1, sep (ppr_fun_tail w ty2)]
  where
    ppr_fun_tail wthis (IfaceFunTy wnext ty1 ty2)
      = (ppr_fun_arrow wthis <+> ppr_ty FunPrec ty1) : ppr_fun_tail wnext ty2
    ppr_fun_tail wthis other_ty
      = [ppr_fun_arrow wthis <+> pprIfaceType other_ty]

    ppr_fun_arrow Omega = arrow
    ppr_fun_arrow One = lollipop
    ppr_fun_arrow _ = arrow -- arnaud: TODO: generic notation for non-1/ω multiplicities
=======
    maybeParen ctxt_prec funPrec $
    sep [ppr_ty funPrec ty1, sep (ppr_fun_tail ty2)]
  where
    ppr_fun_tail (IfaceFunTy ty1 ty2)
      = (arrow <+> ppr_ty funPrec ty1) : ppr_fun_tail ty2
    ppr_fun_tail other_ty
      = [arrow <+> pprIfaceType other_ty]
>>>>>>> 79bbb23f

ppr_ty ctxt_prec (IfaceAppTy ty1 ty2)
  = if_print_coercions
      ppr_app_ty
      ppr_app_ty_no_casts
  where
    ppr_app_ty =
        maybeParen ctxt_prec appPrec
        $ ppr_ty funPrec ty1 <+> ppr_ty appPrec ty2

    -- Strip any casts from the head of the application
    ppr_app_ty_no_casts =
        case split_app_tys ty1 (ITC_Vis ty2 ITC_Nil) of
          (IfaceCastTy head _, args) -> ppr_ty ctxt_prec (mk_app_tys head args)
          _                          -> ppr_app_ty

    split_app_tys :: IfaceType -> IfaceTcArgs -> (IfaceType, IfaceTcArgs)
    split_app_tys (IfaceAppTy t1 t2) args = split_app_tys t1 (t2 `ITC_Vis` args)
    split_app_tys head               args = (head, args)

    mk_app_tys :: IfaceType -> IfaceTcArgs -> IfaceType
    mk_app_tys (IfaceTyConApp tc tys1) tys2 =
        IfaceTyConApp tc (tys1 `mappend` tys2)
    mk_app_tys t1                      tys2 =
        foldl' IfaceAppTy t1 (tcArgsIfaceTypes tys2)

ppr_ty ctxt_prec (IfaceCastTy ty co)
  = if_print_coercions
      (parens (ppr_ty topPrec ty <+> text "|>" <+> ppr co))
      (ppr_ty ctxt_prec ty)

ppr_ty ctxt_prec (IfaceCoercionTy co)
  = if_print_coercions
      (ppr_co ctxt_prec co)
      (text "<>")

ppr_ty ctxt_prec ty
  = maybeParen ctxt_prec funPrec (pprIfaceSigmaType ShowForAllMust ty)

{-
Note [Defaulting RuntimeRep variables]
~~~~~~~~~~~~~~~~~~~~~~~~~~~~~~~~~~~~~~

RuntimeRep variables are considered by many (most?) users to be little more than
syntactic noise. When the notion was introduced there was a signficant and
understandable push-back from those with pedagogy in mind, which argued that
RuntimeRep variables would throw a wrench into nearly any teach approach since
they appear in even the lowly ($) function's type,

    ($) :: forall (w :: RuntimeRep) a (b :: TYPE w). (a -> b) -> a -> b

which is significantly less readable than its non RuntimeRep-polymorphic type of

    ($) :: (a -> b) -> a -> b

Moreover, unboxed types don't appear all that often in run-of-the-mill Haskell
programs, so it makes little sense to make all users pay this syntactic
overhead.

For this reason it was decided that we would hide RuntimeRep variables for now
(see #11549). We do this by defaulting all type variables of kind RuntimeRep to
LiftedRep. This is done in a pass right before pretty-printing
(defaultRuntimeRepVars, controlled by -fprint-explicit-runtime-reps)
-}

-- | Default 'RuntimeRep' variables to 'LiftedPtr'. e.g.
--
-- @
-- ($) :: forall (r :: GHC.Types.RuntimeRep) a (b :: TYPE r).
--        (a -> b) -> a -> b
-- @
--
-- turns in to,
--
-- @ ($) :: forall a (b :: *). (a -> b) -> a -> b @
--
-- We do this to prevent RuntimeRep variables from incurring a significant
-- syntactic overhead in otherwise simple type signatures (e.g. ($)). See
-- Note [Defaulting RuntimeRep variables] and #11549 for further discussion.
--
defaultRuntimeRepVars :: PprStyle -> IfaceType -> IfaceType
defaultRuntimeRepVars sty = go emptyFsEnv
  where
    go :: FastStringEnv () -> IfaceType -> IfaceType
    go subs (IfaceForAllTy bndr ty)
      | isRuntimeRep var_kind
      , isInvisibleArgFlag (binderArgFlag bndr) -- don't default *visible* quantification
                                                -- or we get the mess in #13963
      = let subs' = extendFsEnv subs var ()
        in go subs' ty
      | otherwise
      = IfaceForAllTy (TvBndr (var, go subs var_kind) (binderArgFlag bndr))
                      (go subs ty)
      where
        var :: IfLclName
        (var, var_kind) = binderVar bndr

    go subs ty@(IfaceTyVar tv)
      | tv `elemFsEnv` subs
      = IfaceTyConApp liftedRep ITC_Nil
      | otherwise
      = ty

    go _ ty@(IfaceFreeTyVar tv)
      | userStyle sty && TyCoRep.isRuntimeRepTy (tyVarKind tv)
         -- don't require -fprint-explicit-runtime-reps for good debugging output
      = IfaceTyConApp liftedRep ITC_Nil
      | otherwise
      = ty

    go subs (IfaceTyConApp tc tc_args)
      = IfaceTyConApp tc (go_args subs tc_args)

    go subs (IfaceTupleTy sort is_prom tc_args)
      = IfaceTupleTy sort is_prom (go_args subs tc_args)

    go subs (IfaceFunTy w arg res)
      = IfaceFunTy w (go subs arg) (go subs res)

    go subs (IfaceAppTy x y)
      = IfaceAppTy (go subs x) (go subs y)

    go subs (IfaceDFunTy x y)
      = IfaceDFunTy (go subs x) (go subs y)

    go subs (IfaceCastTy x co)
      = IfaceCastTy (go subs x) co

    go _ ty@(IfaceLitTy {}) = ty
    go _ ty@(IfaceCoercionTy {}) = ty

    go_args :: FastStringEnv () -> IfaceTcArgs -> IfaceTcArgs
    go_args _ ITC_Nil = ITC_Nil
    go_args subs (ITC_Vis ty args)   = ITC_Vis   (go subs ty) (go_args subs args)
    go_args subs (ITC_Invis ty args) = ITC_Invis (go subs ty) (go_args subs args)

    liftedRep :: IfaceTyCon
    liftedRep =
        IfaceTyCon dc_name (IfaceTyConInfo IsPromoted IfaceNormalTyCon)
      where dc_name = getName liftedRepDataConTyCon

    isRuntimeRep :: IfaceType -> Bool
    isRuntimeRep (IfaceTyConApp tc _) =
        tc `ifaceTyConHasKey` runtimeRepTyConKey
    isRuntimeRep _ = False

eliminateRuntimeRep :: (IfaceType -> SDoc) -> IfaceType -> SDoc
eliminateRuntimeRep f ty = sdocWithDynFlags $ \dflags ->
    if gopt Opt_PrintExplicitRuntimeReps dflags
      then f ty
      else getPprStyle $ \sty -> f (defaultRuntimeRepVars sty ty)

instance Outputable IfaceTcArgs where
  ppr tca = pprIfaceTcArgs tca

pprIfaceTcArgs, pprParendIfaceTcArgs :: IfaceTcArgs -> SDoc
pprIfaceTcArgs  = ppr_tc_args topPrec
pprParendIfaceTcArgs = ppr_tc_args appPrec

ppr_tc_args :: PprPrec -> IfaceTcArgs -> SDoc
ppr_tc_args ctx_prec args
 = let pprTys t ts = ppr_ty ctx_prec t <+> ppr_tc_args ctx_prec ts
   in case args of
        ITC_Nil        -> empty
        ITC_Vis   t ts -> pprTys t ts
        ITC_Invis t ts -> pprTys t ts

-------------------
pprIfaceForAllPart :: [IfaceForAllBndr] -> [IfacePredType] -> SDoc -> SDoc
pprIfaceForAllPart tvs ctxt sdoc
  = ppr_iface_forall_part ShowForAllWhen tvs ctxt sdoc

-- | Like 'pprIfaceForAllPart', but always uses an explicit @forall@.
pprIfaceForAllPartMust :: [IfaceForAllBndr] -> [IfacePredType] -> SDoc -> SDoc
pprIfaceForAllPartMust tvs ctxt sdoc
  = ppr_iface_forall_part ShowForAllMust tvs ctxt sdoc

pprIfaceForAllCoPart :: [(IfLclName, IfaceCoercion)] -> SDoc -> SDoc
pprIfaceForAllCoPart tvs sdoc
  = sep [ pprIfaceForAllCo tvs, sdoc ]

ppr_iface_forall_part :: ShowForAllFlag
                      -> [IfaceForAllBndr] -> [IfacePredType] -> SDoc -> SDoc
ppr_iface_forall_part show_forall tvs ctxt sdoc
  = sep [ case show_forall of
            ShowForAllMust -> pprIfaceForAll tvs
            ShowForAllWhen -> pprUserIfaceForAll tvs
        , pprIfaceContextArr ctxt
        , sdoc]

-- | Render the "forall ... ." or "forall ... ->" bit of a type.
pprIfaceForAll :: [IfaceForAllBndr] -> SDoc
pprIfaceForAll [] = empty
pprIfaceForAll bndrs@(TvBndr _ vis : _)
  = add_separator (forAllLit <+> doc) <+> pprIfaceForAll bndrs'
  where
    (bndrs', doc) = ppr_itv_bndrs bndrs vis

    add_separator stuff = case vis of
                            Required -> stuff <+> arrow
                            _inv     -> stuff <>  dot


-- | Render the ... in @(forall ... .)@ or @(forall ... ->)@.
-- Returns both the list of not-yet-rendered binders and the doc.
-- No anonymous binders here!
ppr_itv_bndrs :: [IfaceForAllBndr]
             -> ArgFlag  -- ^ visibility of the first binder in the list
             -> ([IfaceForAllBndr], SDoc)
ppr_itv_bndrs all_bndrs@(bndr@(TvBndr _ vis) : bndrs) vis1
  | vis `sameVis` vis1 = let (bndrs', doc) = ppr_itv_bndrs bndrs vis1 in
                         (bndrs', pprIfaceForAllBndr bndr <+> doc)
  | otherwise   = (all_bndrs, empty)
ppr_itv_bndrs [] _ = ([], empty)

pprIfaceForAllCo :: [(IfLclName, IfaceCoercion)] -> SDoc
pprIfaceForAllCo []  = empty
pprIfaceForAllCo tvs = text "forall" <+> pprIfaceForAllCoBndrs tvs <> dot

pprIfaceForAllCoBndrs :: [(IfLclName, IfaceCoercion)] -> SDoc
pprIfaceForAllCoBndrs bndrs = hsep $ map pprIfaceForAllCoBndr bndrs

pprIfaceForAllBndr :: IfaceForAllBndr -> SDoc
pprIfaceForAllBndr (TvBndr tv Inferred) = sdocWithDynFlags $ \dflags ->
                                           if gopt Opt_PrintExplicitForalls dflags
                                           then braces $ pprIfaceTvBndr False tv
                                           else pprIfaceTvBndr True tv
pprIfaceForAllBndr (TvBndr tv _)        = pprIfaceTvBndr True tv

pprIfaceForAllCoBndr :: (IfLclName, IfaceCoercion) -> SDoc
pprIfaceForAllCoBndr (tv, kind_co)
  = parens (ppr tv <+> dcolon <+> pprIfaceCoercion kind_co)

-- | Show forall flag
--
-- Unconditionally show the forall quantifier with ('ShowForAllMust')
-- or when ('ShowForAllWhen') the names used are free in the binder
-- or when compiling with -fprint-explicit-foralls.
data ShowForAllFlag = ShowForAllMust | ShowForAllWhen

pprIfaceSigmaType :: ShowForAllFlag -> IfaceType -> SDoc
pprIfaceSigmaType show_forall ty
  = ppr_iface_forall_part show_forall tvs theta (ppr tau)
  where
    (tvs, theta, tau) = splitIfaceSigmaTy ty

pprUserIfaceForAll :: [IfaceForAllBndr] -> SDoc
pprUserIfaceForAll tvs
   = sdocWithDynFlags $ \dflags ->
     -- See Note [When to print foralls]
     ppWhen (any tv_has_kind_var tvs
             || any tv_is_required tvs
             || gopt Opt_PrintExplicitForalls dflags) $
     pprIfaceForAll tvs
   where
     tv_has_kind_var (TvBndr (_,kind) _) = not (ifTypeIsVarFree kind)
     tv_is_required = isVisibleArgFlag . binderArgFlag

{-
Note [When to print foralls]
~~~~~~~~~~~~~~~~~~~~~~~~~~~~
We opt to explicitly pretty-print `forall`s if any of the following
criteria are met:

1. -fprint-explicit-foralls is on.

2. A bound type variable has a polymorphic kind. E.g.,

     forall k (a::k). Proxy a -> Proxy a

   Since a's kind mentions a variable k, we print the foralls.

3. A bound type variable is a visible argument (#14238).
   Suppose we are printing the kind of:

     T :: forall k -> k -> Type

   The "forall k ->" notation means that this kind argument is required.
   That is, it must be supplied at uses of T. E.g.,

     f :: T (Type->Type)  Monad -> Int

   So we print an explicit "T :: forall k -> k -> Type",
   because omitting it and printing "T :: k -> Type" would be
   utterly misleading.

   See Note [TyVarBndrs, TyVarBinders, TyConBinders, and visibility]
   in TyCoRep.
-}

-------------------

-- See equivalent function in TyCoRep.hs
pprIfaceTyList :: PprPrec -> IfaceType -> IfaceType -> SDoc
-- Given a type-level list (t1 ': t2), see if we can print
-- it in list notation [t1, ...].
-- Precondition: Opt_PrintExplicitKinds is off
pprIfaceTyList ctxt_prec ty1 ty2
  = case gather ty2 of
      (arg_tys, Nothing)
        -> char '\'' <> brackets (fsep (punctuate comma
                        (map (ppr_ty topPrec) (ty1:arg_tys))))
      (arg_tys, Just tl)
        -> maybeParen ctxt_prec funPrec $ hang (ppr_ty funPrec ty1)
           2 (fsep [ colon <+> ppr_ty funPrec ty | ty <- arg_tys ++ [tl]])
  where
    gather :: IfaceType -> ([IfaceType], Maybe IfaceType)
     -- (gather ty) = (tys, Nothing) means ty is a list [t1, .., tn]
     --             = (tys, Just tl) means ty is of form t1:t2:...tn:tl
    gather (IfaceTyConApp tc tys)
      | tc `ifaceTyConHasKey` consDataConKey
      , (ITC_Invis _ (ITC_Vis ty1 (ITC_Vis ty2 ITC_Nil))) <- tys
      , (args, tl) <- gather ty2
      = (ty1:args, tl)
      | tc `ifaceTyConHasKey` nilDataConKey
      = ([], Nothing)
    gather ty = ([], Just ty)

pprIfaceTypeApp :: PprPrec -> IfaceTyCon -> IfaceTcArgs -> SDoc
pprIfaceTypeApp prec tc args = pprTyTcApp prec tc args

pprTyTcApp :: PprPrec -> IfaceTyCon -> IfaceTcArgs -> SDoc
pprTyTcApp ctxt_prec tc tys =
    sdocWithDynFlags $ \dflags ->
    getPprStyle $ \style ->
    pprTyTcApp' ctxt_prec tc tys dflags style

pprTyTcApp' :: PprPrec -> IfaceTyCon -> IfaceTcArgs
            -> DynFlags -> PprStyle -> SDoc
pprTyTcApp' ctxt_prec tc tys dflags style
  | ifaceTyConName tc `hasKey` ipClassKey
  , ITC_Vis (IfaceLitTy (IfaceStrTyLit n)) (ITC_Vis ty ITC_Nil) <- tys
  = maybeParen ctxt_prec funPrec
    $ char '?' <> ftext n <> text "::" <> ppr_ty topPrec ty

  | IfaceTupleTyCon arity sort <- ifaceTyConSort info
  , not (debugStyle style)
  , arity == ifaceVisTcArgsLength tys
  = pprTuple ctxt_prec sort (ifaceTyConIsPromoted info) tys

  | IfaceSumTyCon arity <- ifaceTyConSort info
  = pprSum arity (ifaceTyConIsPromoted info) tys

  | tc `ifaceTyConHasKey` consDataConKey
  , not (gopt Opt_PrintExplicitKinds dflags)
  , ITC_Invis _ (ITC_Vis ty1 (ITC_Vis ty2 ITC_Nil)) <- tys
  = pprIfaceTyList ctxt_prec ty1 ty2

  | tc `ifaceTyConHasKey` tYPETyConKey
  , ITC_Vis (IfaceTyConApp rep ITC_Nil) ITC_Nil <- tys
  , rep `ifaceTyConHasKey` liftedRepDataConKey
  = kindStar

  | otherwise
  = getPprDebug $ \dbg ->
    if | not dbg && tc `ifaceTyConHasKey` errorMessageTypeErrorFamKey
         -- Suppress detail unles you _really_ want to see
         -> text "(TypeError ...)"

       | Just doc <- ppr_equality ctxt_prec tc (tcArgsIfaceTypes tys)
         -> doc

       | otherwise
         -> ppr_iface_tc_app ppr_ty ctxt_prec tc tys_wo_kinds
  where
    info = ifaceTyConInfo tc
    tys_wo_kinds = tcArgsIfaceTypes $ stripInvisArgs dflags tys

-- | Pretty-print a type-level equality.
-- Returns (Just doc) if the argument is a /saturated/ application
-- of   eqTyCon          (~)
--      eqPrimTyCon      (~#)
--      eqReprPrimTyCon  (~R#)
--      hEqTyCon         (~~)
--
-- See Note [Equality predicates in IfaceType]
-- and Note [The equality types story] in TysPrim
ppr_equality :: PprPrec -> IfaceTyCon -> [IfaceType] -> Maybe SDoc
ppr_equality ctxt_prec tc args
  | hetero_eq_tc
  , [k1, k2, t1, t2] <- args
  = Just $ print_equality (k1, k2, t1, t2)

  | hom_eq_tc
  , [k, t1, t2] <- args
  = Just $ print_equality (k, k, t1, t2)

  | otherwise
  = Nothing
  where
    homogeneous = case ifaceTyConSort $ ifaceTyConInfo tc of
                    IfaceEqualityTyCon -> True
                    _other             -> False
       -- True <=> a heterogeneous equality whose arguments
       --          are (in this case) of the same kind

    tc_name = ifaceTyConName tc
    pp = ppr_ty
    hom_eq_tc = tc_name `hasKey` eqTyConKey            -- (~)
    hetero_eq_tc = tc_name `hasKey` eqPrimTyConKey     -- (~#)
                || tc_name `hasKey` eqReprPrimTyConKey -- (~R#)
                || tc_name `hasKey` heqTyConKey        -- (~~)
    print_equality args =
        sdocWithDynFlags $ \dflags ->
        getPprStyle      $ \style  ->
        print_equality' args style dflags

    print_equality' (ki1, ki2, ty1, ty2) style dflags
      | print_eqs   -- No magic, just print the original TyCon
      = ppr_infix_eq (ppr tc)

      | hetero_eq_tc
      , print_kinds || not homogeneous
      = ppr_infix_eq (text "~~")

      | otherwise
      = if tc_name `hasKey` eqReprPrimTyConKey
        then pprIfacePrefixApp ctxt_prec (text "Coercible")
                               [pp appPrec ty1, pp appPrec ty2]
        else pprIfaceInfixApp ctxt_prec (char '~')
                 (pp opPrec ty1) (pp opPrec ty2)
      where
        ppr_infix_eq eq_op
           = pprIfaceInfixApp ctxt_prec eq_op
                 (parens (pp topPrec ty1 <+> dcolon <+> pp opPrec ki1))
                 (parens (pp topPrec ty2 <+> dcolon <+> pp opPrec ki2))

        print_kinds = gopt Opt_PrintExplicitKinds dflags
        print_eqs   = gopt Opt_PrintEqualityRelations dflags ||
                      dumpStyle style || debugStyle style


pprIfaceCoTcApp :: PprPrec -> IfaceTyCon -> [IfaceCoercion] -> SDoc
pprIfaceCoTcApp ctxt_prec tc tys = ppr_iface_tc_app ppr_co ctxt_prec tc tys

ppr_iface_tc_app :: (PprPrec -> a -> SDoc) -> PprPrec -> IfaceTyCon -> [a] -> SDoc
ppr_iface_tc_app pp _ tc [ty]
  | tc `ifaceTyConHasKey` listTyConKey = pprPromotionQuote tc <> brackets (pp topPrec ty)
  | tc `ifaceTyConHasKey` parrTyConKey = pprPromotionQuote tc <> paBrackets (pp topPrec ty)

ppr_iface_tc_app pp ctxt_prec tc tys
  |  tc `ifaceTyConHasKey` starKindTyConKey
  || tc `ifaceTyConHasKey` liftedTypeKindTyConKey
  || tc `ifaceTyConHasKey` unicodeStarKindTyConKey
  = kindStar   -- Handle unicode; do not wrap * in parens

  | not (isSymOcc (nameOccName (ifaceTyConName tc)))
  = pprIfacePrefixApp ctxt_prec (ppr tc) (map (pp appPrec) tys)

  | [ty1,ty2] <- tys  -- Infix, two arguments;
                      -- we know nothing of precedence though
  = pprIfaceInfixApp ctxt_prec (ppr tc)
                     (pp opPrec ty1) (pp opPrec ty2)

  | otherwise
  = pprIfacePrefixApp ctxt_prec (parens (ppr tc)) (map (pp appPrec) tys)

pprSum :: Arity -> IsPromoted -> IfaceTcArgs -> SDoc
pprSum _arity is_promoted args
  =   -- drop the RuntimeRep vars.
      -- See Note [Unboxed tuple RuntimeRep vars] in TyCon
    let tys   = tcArgsIfaceTypes args
        args' = drop (length tys `div` 2) tys
    in pprPromotionQuoteI is_promoted
       <> sumParens (pprWithBars (ppr_ty topPrec) args')

pprTuple :: PprPrec -> TupleSort -> IsPromoted -> IfaceTcArgs -> SDoc
pprTuple ctxt_prec ConstraintTuple IsNotPromoted ITC_Nil
  = maybeParen ctxt_prec appPrec $
    text "() :: Constraint"

-- All promoted constructors have kind arguments
pprTuple _ sort IsPromoted args
  = let tys = tcArgsIfaceTypes args
        args' = drop (length tys `div` 2) tys
    in pprPromotionQuoteI IsPromoted <>
       tupleParens sort (pprWithCommas pprIfaceType args')

pprTuple _ sort promoted args
  =   -- drop the RuntimeRep vars.
      -- See Note [Unboxed tuple RuntimeRep vars] in TyCon
    let tys   = tcArgsIfaceTypes args
        args' = case sort of
                  UnboxedTuple -> drop (length tys `div` 2) tys
                  _            -> tys
    in
    pprPromotionQuoteI promoted <>
    tupleParens sort (pprWithCommas pprIfaceType args')

pprIfaceTyLit :: IfaceTyLit -> SDoc
pprIfaceTyLit (IfaceNumTyLit n) = integer n
pprIfaceTyLit (IfaceStrTyLit n) = text (show n)

pprIfaceCoercion, pprParendIfaceCoercion :: IfaceCoercion -> SDoc
pprIfaceCoercion = ppr_co topPrec
pprParendIfaceCoercion = ppr_co appPrec

ppr_co :: PprPrec -> IfaceCoercion -> SDoc
ppr_co _         (IfaceReflCo r ty) = angleBrackets (ppr ty) <> ppr_role r
<<<<<<< HEAD
ppr_co ctxt_prec (IfaceFunCo r _ co1 co2) -- TODO: arnaud: print multiplicity somehow
  = maybeParen ctxt_prec FunPrec $
    sep (ppr_co FunPrec co1 : ppr_fun_tail co2)
  where
    ppr_fun_tail (IfaceFunCo r _ co1 co2)
      = (arrow <> ppr_role r <+> ppr_co FunPrec co1) : ppr_fun_tail co2
=======
ppr_co ctxt_prec (IfaceFunCo r co1 co2)
  = maybeParen ctxt_prec funPrec $
    sep (ppr_co funPrec co1 : ppr_fun_tail co2)
  where
    ppr_fun_tail (IfaceFunCo r co1 co2)
      = (arrow <> ppr_role r <+> ppr_co funPrec co1) : ppr_fun_tail co2
>>>>>>> 79bbb23f
    ppr_fun_tail other_co
      = [arrow <> ppr_role r <+> pprIfaceCoercion other_co]

ppr_co _         (IfaceTyConAppCo r tc cos)
  = parens (pprIfaceCoTcApp topPrec tc cos) <> ppr_role r
ppr_co ctxt_prec (IfaceAppCo co1 co2)
  = maybeParen ctxt_prec appPrec $
    ppr_co funPrec co1 <+> pprParendIfaceCoercion co2
ppr_co ctxt_prec co@(IfaceForAllCo {})
  = maybeParen ctxt_prec funPrec $
    pprIfaceForAllCoPart tvs (pprIfaceCoercion inner_co)
  where
    (tvs, inner_co) = split_co co

    split_co (IfaceForAllCo (name, _) kind_co co')
      = let (tvs, co'') = split_co co' in ((name,kind_co):tvs,co'')
    split_co co' = ([], co')

-- Why these three? See Note [TcTyVars in IfaceType]
ppr_co _ (IfaceFreeCoVar covar) = ppr covar
ppr_co _ (IfaceCoVarCo covar)   = ppr covar
ppr_co _ (IfaceHoleCo covar)    = braces (ppr covar)

ppr_co ctxt_prec (IfaceUnivCo IfaceUnsafeCoerceProv r ty1 ty2)
  = maybeParen ctxt_prec appPrec $
    text "UnsafeCo" <+> ppr r <+>
    pprParendIfaceType ty1 <+> pprParendIfaceType ty2

ppr_co _ (IfaceUnivCo prov role ty1 ty2)
  = text "Univ" <> (parens $
      sep [ ppr role <+> pprIfaceUnivCoProv prov
          , dcolon <+>  ppr ty1 <> comma <+> ppr ty2 ])

ppr_co ctxt_prec (IfaceInstCo co ty)
  = maybeParen ctxt_prec appPrec $
    text "Inst" <+> pprParendIfaceCoercion co
                        <+> pprParendIfaceCoercion ty

ppr_co ctxt_prec (IfaceAxiomRuleCo tc cos)
  = maybeParen ctxt_prec appPrec $ ppr tc <+> parens (interpp'SP cos)

ppr_co ctxt_prec (IfaceAxiomInstCo n i cos)
  = ppr_special_co ctxt_prec (ppr n <> brackets (ppr i)) cos
ppr_co ctxt_prec (IfaceSymCo co)
  = ppr_special_co ctxt_prec (text "Sym") [co]
ppr_co ctxt_prec (IfaceTransCo co1 co2)
  = maybeParen ctxt_prec opPrec $
    ppr_co opPrec co1 <+> semi <+> ppr_co opPrec co2
ppr_co ctxt_prec (IfaceNthCo d co)
  = ppr_special_co ctxt_prec (text "Nth:" <> int d) [co]
ppr_co ctxt_prec (IfaceLRCo lr co)
  = ppr_special_co ctxt_prec (ppr lr) [co]
ppr_co ctxt_prec (IfaceSubCo co)
  = ppr_special_co ctxt_prec (text "Sub") [co]
ppr_co ctxt_prec (IfaceCoherenceCo co1 co2)
  = ppr_special_co ctxt_prec (text "Coh") [co1,co2]
ppr_co ctxt_prec (IfaceKindCo co)
  = ppr_special_co ctxt_prec (text "Kind") [co]

ppr_special_co :: PprPrec -> SDoc -> [IfaceCoercion] -> SDoc
ppr_special_co ctxt_prec doc cos
  = maybeParen ctxt_prec appPrec
               (sep [doc, nest 4 (sep (map pprParendIfaceCoercion cos))])

ppr_role :: Role -> SDoc
ppr_role r = underscore <> pp_role
  where pp_role = case r of
                    Nominal          -> char 'N'
                    Representational -> char 'R'
                    Phantom          -> char 'P'

------------------
pprIfaceUnivCoProv :: IfaceUnivCoProv -> SDoc
pprIfaceUnivCoProv IfaceUnsafeCoerceProv
  = text "unsafe"
pprIfaceUnivCoProv (IfacePhantomProv co)
  = text "phantom" <+> pprParendIfaceCoercion co
pprIfaceUnivCoProv (IfaceProofIrrelProv co)
  = text "irrel" <+> pprParendIfaceCoercion co
pprIfaceUnivCoProv (IfacePluginProv s)
  = text "plugin" <+> doubleQuotes (text s)

-------------------
instance Outputable IfaceTyCon where
  ppr tc = pprPromotionQuote tc <> ppr (ifaceTyConName tc)

pprPromotionQuote :: IfaceTyCon -> SDoc
pprPromotionQuote tc =
    pprPromotionQuoteI $ ifaceTyConIsPromoted $ ifaceTyConInfo tc

pprPromotionQuoteI  :: IsPromoted -> SDoc
pprPromotionQuoteI IsNotPromoted = empty
pprPromotionQuoteI IsPromoted    = char '\''

instance Outputable IfaceCoercion where
  ppr = pprIfaceCoercion

instance Binary IfaceTyCon where
   put_ bh (IfaceTyCon n i) = put_ bh n >> put_ bh i

   get bh = do n <- get bh
               i <- get bh
               return (IfaceTyCon n i)

instance Binary IsPromoted where
   put_ bh IsNotPromoted = putByte bh 0
   put_ bh IsPromoted    = putByte bh 1

   get bh = do
       n <- getByte bh
       case n of
         0 -> return IsNotPromoted
         1 -> return IsPromoted
         _ -> fail "Binary(IsPromoted): fail)"

instance Binary IfaceTyConSort where
   put_ bh IfaceNormalTyCon             = putByte bh 0
   put_ bh (IfaceTupleTyCon arity sort) = putByte bh 1 >> put_ bh arity >> put_ bh sort
   put_ bh (IfaceSumTyCon arity)        = putByte bh 2 >> put_ bh arity
   put_ bh IfaceEqualityTyCon           = putByte bh 3

   get bh = do
       n <- getByte bh
       case n of
         0 -> return IfaceNormalTyCon
         1 -> (\a b -> IfaceTupleTyCon a b) <$> get bh <*> get bh
         2 -> IfaceSumTyCon <$> get bh
         _ -> return IfaceEqualityTyCon

instance Binary IfaceTyConInfo where
   put_ bh (IfaceTyConInfo i s) = put_ bh i >> put_ bh s

   get bh = (\a b -> IfaceTyConInfo a b) <$> get bh <*> get bh

instance Outputable IfaceTyLit where
  ppr = pprIfaceTyLit

instance Binary IfaceTyLit where
  put_ bh (IfaceNumTyLit n)  = putByte bh 1 >> put_ bh n
  put_ bh (IfaceStrTyLit n)  = putByte bh 2 >> put_ bh n

  get bh =
    do tag <- getByte bh
       case tag of
         1 -> do { n <- get bh
                 ; return (IfaceNumTyLit n) }
         2 -> do { n <- get bh
                 ; return (IfaceStrTyLit n) }
         _ -> panic ("get IfaceTyLit " ++ show tag)

instance Binary IfaceTcArgs where
  put_ bh tk =
    case tk of
      ITC_Vis   t ts -> putByte bh 0 >> put_ bh t >> put_ bh ts
      ITC_Invis t ts -> putByte bh 1 >> put_ bh t >> put_ bh ts
      ITC_Nil        -> putByte bh 2

  get bh =
    do c <- getByte bh
       case c of
         0 -> do
           t  <- get bh
           ts <- get bh
           return $! ITC_Vis t ts
         1 -> do
           t  <- get bh
           ts <- get bh
           return $! ITC_Invis t ts
         2 -> return ITC_Nil
         _ -> panic ("get IfaceTcArgs " ++ show c)

-------------------

-- Some notes about printing contexts
--
-- In the event that we are printing a singleton context (e.g. @Eq a@) we can
-- omit parentheses. However, we must take care to set the precedence correctly
-- to opPrec, since something like @a :~: b@ must be parenthesized (see
-- #9658).
--
-- When printing a larger context we use 'fsep' instead of 'sep' so that
-- the context doesn't get displayed as a giant column. Rather than,
--  instance (Eq a,
--            Eq b,
--            Eq c,
--            Eq d,
--            Eq e,
--            Eq f,
--            Eq g,
--            Eq h,
--            Eq i,
--            Eq j,
--            Eq k,
--            Eq l) =>
--           Eq (a, b, c, d, e, f, g, h, i, j, k, l)
--
-- we want
--
--  instance (Eq a, Eq b, Eq c, Eq d, Eq e, Eq f, Eq g, Eq h, Eq i,
--            Eq j, Eq k, Eq l) =>
--           Eq (a, b, c, d, e, f, g, h, i, j, k, l)



-- | Prints "(C a, D b) =>", including the arrow.
-- Used when we want to print a context in a type, so we
-- use 'funPrec' to decide whether to parenthesise a singleton
-- predicate; e.g.   Num a => a -> a
pprIfaceContextArr :: [IfacePredType] -> SDoc
pprIfaceContextArr []     = empty
pprIfaceContextArr [pred] = ppr_ty funPrec pred <+> darrow
pprIfaceContextArr preds  = ppr_parend_preds preds <+> darrow

-- | Prints a context or @()@ if empty
-- You give it the context precedence
pprIfaceContext :: PprPrec -> [IfacePredType] -> SDoc
pprIfaceContext _    []     = text "()"
pprIfaceContext prec [pred] = ppr_ty prec pred
pprIfaceContext _    preds  = ppr_parend_preds preds

ppr_parend_preds :: [IfacePredType] -> SDoc
ppr_parend_preds preds = parens (fsep (punctuate comma (map ppr preds)))

instance Binary IfaceType where
    put_ _ (IfaceFreeTyVar tv)
       = pprPanic "Can't serialise IfaceFreeTyVar" (ppr tv)

    put_ bh (IfaceForAllTy aa ab) = do
            putByte bh 0
            put_ bh aa
            put_ bh ab
    put_ bh (IfaceTyVar ad) = do
            putByte bh 1
            put_ bh ad
    put_ bh (IfaceAppTy ae af) = do
            putByte bh 2
            put_ bh ae
            put_ bh af
    put_ bh (IfaceFunTy w ag ah) = do
            putByte bh 3
            put_ bh w
            put_ bh ag
            put_ bh ah
    put_ bh (IfaceDFunTy ag ah) = do
            putByte bh 4
            put_ bh ag
            put_ bh ah
    put_ bh (IfaceTyConApp tc tys)
      = do { putByte bh 5; put_ bh tc; put_ bh tys }
    put_ bh (IfaceCastTy a b)
      = do { putByte bh 6; put_ bh a; put_ bh b }
    put_ bh (IfaceCoercionTy a)
      = do { putByte bh 7; put_ bh a }
    put_ bh (IfaceTupleTy s i tys)
      = do { putByte bh 8; put_ bh s; put_ bh i; put_ bh tys }
    put_ bh (IfaceLitTy n)
      = do { putByte bh 9; put_ bh n }

    get bh = do
            h <- getByte bh
            case h of
              0 -> do aa <- get bh
                      ab <- get bh
                      return (IfaceForAllTy aa ab)
              1 -> do ad <- get bh
                      return (IfaceTyVar ad)
              2 -> do ae <- get bh
                      af <- get bh
                      return (IfaceAppTy ae af)
              3 -> do w  <- get bh
                      ag <- get bh
                      ah <- get bh
                      return (IfaceFunTy w ag ah)
              4 -> do ag <- get bh
                      ah <- get bh
                      return (IfaceDFunTy ag ah)
              5 -> do { tc <- get bh; tys <- get bh
                      ; return (IfaceTyConApp tc tys) }
              6 -> do { a <- get bh; b <- get bh
                      ; return (IfaceCastTy a b) }
              7 -> do { a <- get bh
                      ; return (IfaceCoercionTy a) }

              8 -> do { s <- get bh; i <- get bh; tys <- get bh
                      ; return (IfaceTupleTy s i tys) }
              _  -> do n <- get bh
                       return (IfaceLitTy n)

instance Binary IfaceCoercion where
  put_ bh (IfaceReflCo a b) = do
          putByte bh 1
          put_ bh a
          put_ bh b
  put_ bh (IfaceFunCo a w b c) = do
          putByte bh 2
          put_ bh a
          put_ bh w
          put_ bh b
          put_ bh c
  put_ bh (IfaceTyConAppCo a b c) = do
          putByte bh 3
          put_ bh a
          put_ bh b
          put_ bh c
  put_ bh (IfaceAppCo a b) = do
          putByte bh 4
          put_ bh a
          put_ bh b
  put_ bh (IfaceForAllCo a b c) = do
          putByte bh 5
          put_ bh a
          put_ bh b
          put_ bh c
  put_ bh (IfaceCoVarCo a) = do
          putByte bh 6
          put_ bh a
  put_ bh (IfaceAxiomInstCo a b c) = do
          putByte bh 7
          put_ bh a
          put_ bh b
          put_ bh c
  put_ bh (IfaceUnivCo a b c d) = do
          putByte bh 8
          put_ bh a
          put_ bh b
          put_ bh c
          put_ bh d
  put_ bh (IfaceSymCo a) = do
          putByte bh 9
          put_ bh a
  put_ bh (IfaceTransCo a b) = do
          putByte bh 10
          put_ bh a
          put_ bh b
  put_ bh (IfaceNthCo a b) = do
          putByte bh 11
          put_ bh a
          put_ bh b
  put_ bh (IfaceLRCo a b) = do
          putByte bh 12
          put_ bh a
          put_ bh b
  put_ bh (IfaceInstCo a b) = do
          putByte bh 13
          put_ bh a
          put_ bh b
  put_ bh (IfaceCoherenceCo a b) = do
          putByte bh 14
          put_ bh a
          put_ bh b
  put_ bh (IfaceKindCo a) = do
          putByte bh 15
          put_ bh a
  put_ bh (IfaceSubCo a) = do
          putByte bh 16
          put_ bh a
  put_ bh (IfaceAxiomRuleCo a b) = do
          putByte bh 17
          put_ bh a
          put_ bh b
  put_ _ (IfaceFreeCoVar cv)
       = pprPanic "Can't serialise IfaceFreeCoVar" (ppr cv)
  put_ _  (IfaceHoleCo cv)
       = pprPanic "Can't serialise IfaceHoleCo" (ppr cv)
          -- See Note [Holes in IfaceUnivCoProv]

  get bh = do
      tag <- getByte bh
      case tag of
           1 -> do a <- get bh
                   b <- get bh
                   return $ IfaceReflCo a b
           2 -> do a <- get bh
                   w <- get bh
                   b <- get bh
                   c <- get bh
                   return $ IfaceFunCo a w b c
           3 -> do a <- get bh
                   b <- get bh
                   c <- get bh
                   return $ IfaceTyConAppCo a b c
           4 -> do a <- get bh
                   b <- get bh
                   return $ IfaceAppCo a b
           5 -> do a <- get bh
                   b <- get bh
                   c <- get bh
                   return $ IfaceForAllCo a b c
           6 -> do a <- get bh
                   return $ IfaceCoVarCo a
           7 -> do a <- get bh
                   b <- get bh
                   c <- get bh
                   return $ IfaceAxiomInstCo a b c
           8 -> do a <- get bh
                   b <- get bh
                   c <- get bh
                   d <- get bh
                   return $ IfaceUnivCo a b c d
           9 -> do a <- get bh
                   return $ IfaceSymCo a
           10-> do a <- get bh
                   b <- get bh
                   return $ IfaceTransCo a b
           11-> do a <- get bh
                   b <- get bh
                   return $ IfaceNthCo a b
           12-> do a <- get bh
                   b <- get bh
                   return $ IfaceLRCo a b
           13-> do a <- get bh
                   b <- get bh
                   return $ IfaceInstCo a b
           14-> do a <- get bh
                   b <- get bh
                   return $ IfaceCoherenceCo a b
           15-> do a <- get bh
                   return $ IfaceKindCo a
           16-> do a <- get bh
                   return $ IfaceSubCo a
           17-> do a <- get bh
                   b <- get bh
                   return $ IfaceAxiomRuleCo a b
           _ -> panic ("get IfaceCoercion " ++ show tag)

instance Binary IfaceUnivCoProv where
  put_ bh IfaceUnsafeCoerceProv = putByte bh 1
  put_ bh (IfacePhantomProv a) = do
          putByte bh 2
          put_ bh a
  put_ bh (IfaceProofIrrelProv a) = do
          putByte bh 3
          put_ bh a
  put_ bh (IfacePluginProv a) = do
          putByte bh 4
          put_ bh a

  get bh = do
      tag <- getByte bh
      case tag of
           1 -> return $ IfaceUnsafeCoerceProv
           2 -> do a <- get bh
                   return $ IfacePhantomProv a
           3 -> do a <- get bh
                   return $ IfaceProofIrrelProv a
           4 -> do a <- get bh
                   return $ IfacePluginProv a
           _ -> panic ("get IfaceUnivCoProv " ++ show tag)


instance Binary (DefMethSpec IfaceType) where
    put_ bh VanillaDM     = putByte bh 0
    put_ bh (GenericDM t) = putByte bh 1 >> put_ bh t
    get bh = do
            h <- getByte bh
            case h of
              0 -> return VanillaDM
              _ -> do { t <- get bh; return (GenericDM t) }<|MERGE_RESOLUTION|>--- conflicted
+++ resolved
@@ -605,27 +605,17 @@
         -- Function types
 ppr_ty ctxt_prec (IfaceFunTy w ty1 ty2)
   = -- We don't want to lose synonyms, so we mustn't use splitFunTys here.
-<<<<<<< HEAD
-    maybeParen ctxt_prec FunPrec $
-    sep [ppr_ty FunPrec ty1, sep (ppr_fun_tail w ty2)]
+    maybeParen ctxt_prec funPrec $
+    sep [ppr_ty funPrec ty1, sep (ppr_fun_tail w ty2)]
   where
     ppr_fun_tail wthis (IfaceFunTy wnext ty1 ty2)
-      = (ppr_fun_arrow wthis <+> ppr_ty FunPrec ty1) : ppr_fun_tail wnext ty2
+      = (ppr_fun_arrow wthis <+> ppr_ty funPrec ty1) : ppr_fun_tail wnext ty2
     ppr_fun_tail wthis other_ty
       = [ppr_fun_arrow wthis <+> pprIfaceType other_ty]
 
     ppr_fun_arrow Omega = arrow
     ppr_fun_arrow One = lollipop
     ppr_fun_arrow _ = arrow -- arnaud: TODO: generic notation for non-1/ω multiplicities
-=======
-    maybeParen ctxt_prec funPrec $
-    sep [ppr_ty funPrec ty1, sep (ppr_fun_tail ty2)]
-  where
-    ppr_fun_tail (IfaceFunTy ty1 ty2)
-      = (arrow <+> ppr_ty funPrec ty1) : ppr_fun_tail ty2
-    ppr_fun_tail other_ty
-      = [arrow <+> pprIfaceType other_ty]
->>>>>>> 79bbb23f
 
 ppr_ty ctxt_prec (IfaceAppTy ty1 ty2)
   = if_print_coercions
@@ -1125,21 +1115,12 @@
 
 ppr_co :: PprPrec -> IfaceCoercion -> SDoc
 ppr_co _         (IfaceReflCo r ty) = angleBrackets (ppr ty) <> ppr_role r
-<<<<<<< HEAD
 ppr_co ctxt_prec (IfaceFunCo r _ co1 co2) -- TODO: arnaud: print multiplicity somehow
-  = maybeParen ctxt_prec FunPrec $
-    sep (ppr_co FunPrec co1 : ppr_fun_tail co2)
-  where
-    ppr_fun_tail (IfaceFunCo r _ co1 co2)
-      = (arrow <> ppr_role r <+> ppr_co FunPrec co1) : ppr_fun_tail co2
-=======
-ppr_co ctxt_prec (IfaceFunCo r co1 co2)
   = maybeParen ctxt_prec funPrec $
     sep (ppr_co funPrec co1 : ppr_fun_tail co2)
   where
-    ppr_fun_tail (IfaceFunCo r co1 co2)
+    ppr_fun_tail (IfaceFunCo r _ co1 co2)
       = (arrow <> ppr_role r <+> ppr_co funPrec co1) : ppr_fun_tail co2
->>>>>>> 79bbb23f
     ppr_fun_tail other_co
       = [arrow <> ppr_role r <+> pprIfaceCoercion other_co]
 
