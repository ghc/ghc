{-
(c) The University of Glasgow 2006
(c) The GRASP/AQUA Project, Glasgow University, 1993-1998


This module defines interface types and binders
-}

{-# LANGUAGE CPP, FlexibleInstances, BangPatterns #-}
{-# LANGUAGE MultiWayIf #-}
    -- FlexibleInstances for Binary (DefMethSpec IfaceType)

module IfaceType (
        IfExtName, IfLclName,

        IfaceType(..), IfacePredType, IfaceKind, IfaceCoercion(..),
        IfaceMCoercion(..),
        IfaceUnivCoProv(..),
        IfaceRig,
        IfaceTyCon(..), IfaceTyConInfo(..), IfaceTyConSort(..), IsPromoted(..),
        IfaceTyLit(..), IfaceAppArgs(..),
        IfaceContext, IfaceBndr(..), IfaceOneShot(..), IfaceLamBndr,
        IfaceTvBndr, IfaceIdBndr, IfaceTyConBinder,
        IfaceForAllBndr, ArgFlag(..), ShowForAllFlag(..),

        ifForAllBndrTyVar, ifForAllBndrName,
        ifTyConBinderTyVar, ifTyConBinderName,

        -- Equality testing
        isIfaceLiftedTypeKind,

        -- Conversion from IfaceAppArgs -> [IfaceType]
        appArgsIfaceTypes,

        -- Printing
        pprIfaceType, pprParendIfaceType, pprPrecIfaceType,
        pprIfaceContext, pprIfaceContextArr,
        pprIfaceIdBndr, pprIfaceLamBndr, pprIfaceTvBndr, pprIfaceTyConBinders,
        pprIfaceBndrs, pprIfaceAppArgs, pprParendIfaceAppArgs,
        pprIfaceForAllPart, pprIfaceForAllPartMust, pprIfaceForAll,
        pprIfaceSigmaType, pprIfaceTyLit,
        pprIfaceCoercion, pprParendIfaceCoercion,
        splitIfaceSigmaTy, pprIfaceTypeApp, pprUserIfaceForAll,
        pprIfaceCoTcApp, pprTyTcApp, pprIfacePrefixApp,

        suppressIfaceInvisibles,
        stripIfaceInvisVars,
        stripInvisArgs,

        mkIfaceTySubst, substIfaceTyVar, substIfaceAppArgs, inDomIfaceTySubst
    ) where

#include "HsVersions.h"

import GhcPrelude

import {-# SOURCE #-} TysWiredIn ( coercibleTyCon, heqTyCon
                                 , liftedRepDataConTyCon, omegaDataConTyCon )
import {-# SOURCE #-} TyCoRep    ( isRuntimeRepTy, isMultiplicityTy ) 

import DynFlags
import TyCon hiding ( pprPromotionQuote )
import Weight
import CoAxiom
import Var
import PrelNames
import Name
import BasicTypes
import Binary
import Outputable
import FastString
import FastStringEnv
import Util

import Data.Maybe( isJust )
import qualified Data.Semigroup as Semi

{-
************************************************************************
*                                                                      *
                Local (nested) binders
*                                                                      *
************************************************************************
-}

type IfLclName = FastString     -- A local name in iface syntax

type IfExtName = Name   -- An External or WiredIn Name can appear in IfaceSyn
                        -- (However Internal or System Names never should)

data IfaceBndr          -- Local (non-top-level) binders
  = IfaceIdBndr {-# UNPACK #-} !IfaceIdBndr
  | IfaceTvBndr {-# UNPACK #-} !IfaceTvBndr

type IfaceIdBndr  = (IfaceType, IfLclName, IfaceType)
type IfaceTvBndr  = (IfLclName, IfaceKind)

ifaceTvBndrName :: IfaceTvBndr -> IfLclName
ifaceTvBndrName (n,_) = n

type IfaceLamBndr = (IfaceBndr, IfaceOneShot)

data IfaceOneShot    -- See Note [Preserve OneShotInfo] in CoreTicy
  = IfaceNoOneShot   -- and Note [The oneShot function] in MkId
  | IfaceOneShot


{-
%************************************************************************
%*                                                                      *
                IfaceType
%*                                                                      *
%************************************************************************
-}

-------------------------------
type IfaceKind     = IfaceType

-- | A kind of universal type, used for types and kinds.
--
-- Any time a 'Type' is pretty-printed, it is first converted to an 'IfaceType'
-- before being printed. See @Note [IfaceType and pretty-printing]@.
data IfaceType
  = IfaceFreeTyVar TyVar                -- See Note [Free tyvars in IfaceType]
  | IfaceTyVar     IfLclName            -- Type/coercion variable only, not tycon
  | IfaceLitTy     IfaceTyLit
<<<<<<< HEAD
  | IfaceAppTy     IfaceType IfaceType
  | IfaceFunTy     IfaceRig IfaceType IfaceType
=======
  | IfaceAppTy     IfaceType IfaceAppArgs
                             -- See Note [Suppressing invisible arguments] for
                             -- an explanation of why the second field isn't
                             -- IfaceType, analogous to AppTy.
  | IfaceFunTy     IfaceType IfaceType
>>>>>>> 7527d1fe
  | IfaceDFunTy    IfaceType IfaceType
  | IfaceForAllTy  IfaceForAllBndr IfaceType
  | IfaceTyConApp  IfaceTyCon IfaceAppArgs  -- Not necessarily saturated
                                            -- Includes newtypes, synonyms, tuples
  | IfaceCastTy     IfaceType IfaceCoercion
  | IfaceCoercionTy IfaceCoercion

  | IfaceTupleTy                  -- Saturated tuples (unsaturated ones use IfaceTyConApp)
       TupleSort                  -- What sort of tuple?
       IsPromoted                 -- A bit like IfaceTyCon
       IfaceAppArgs               -- arity = length args
          -- For promoted data cons, the kind args are omitted

type IfaceRig = IfaceType

type IfacePredType = IfaceType
type IfaceContext = [IfacePredType]

{-
Note [IfaceType and pretty-printing]
~~~~~~~~~~~~~~~~~~~~~~~~~~~~~~~~~~~~
IfaceType has a dual role. Similarly to other Iface data types, it is used as a
serialization mechanism for Type when writing to and reading from interface
files. Less obviously, it is also a vehicle for pretty-printing. Any time that
a Type is pretty-printed, it is first converted to an IfaceType and /then/
printed out.

Why go through all this trouble? One major reason for this is that an IfaceType
stores slightly more information about its structure than a Type does, which
makes certain pretty-printing decisions easier. Most notably, in type
application forms (such as IfaceAppTy, IfaceTyConApp, and IfaceTupleTy), we
track whether each of the arguments to a function are visible or not, which
makes it easier to suppress printing out the invisible arguments.
See Note [Suppressing invisible arguments] for more.

Another minor benefit of using IfaceTypes for pretty-printing is that this
avoids the need to duplicate code between the Outputable instances for Type
and IfaceType.
-}

data IfaceTyLit
  = IfaceNumTyLit Integer
  | IfaceStrTyLit FastString
  deriving (Eq)

type IfaceTyConBinder = TyVarBndr IfaceTvBndr TyConBndrVis
type IfaceForAllBndr  = TyVarBndr IfaceTvBndr ArgFlag

-- See Note [Suppressing invisible arguments]
-- We use a new list type (rather than [(IfaceType,Bool)], because
-- it'll be more compact and faster to parse in interface
-- files. Rather than two bytes and two decisions (nil/cons, and
-- type/kind) there'll just be one.
data IfaceAppArgs
  = IA_Nil
  | IA_Vis   IfaceType IfaceAppArgs   -- "Vis" means show when pretty-printing
  | IA_Invis IfaceKind IfaceAppArgs   -- "Invis" means don't show when pretty-printing
                                      --         except with -fprint-explicit-kinds

instance Semi.Semigroup IfaceAppArgs where
  IA_Nil <> xs           = xs
  IA_Vis ty rest <> xs   = IA_Vis ty (rest Semi.<> xs)
  IA_Invis ki rest <> xs = IA_Invis ki (rest Semi.<> xs)

instance Monoid IfaceAppArgs where
  mempty = IA_Nil
  mappend = (Semi.<>)

-- Encodes type constructors, kind constructors,
-- coercion constructors, the lot.
-- We have to tag them in order to pretty print them
-- properly.
data IfaceTyCon = IfaceTyCon { ifaceTyConName :: IfExtName
                             , ifaceTyConInfo :: IfaceTyConInfo }
    deriving (Eq)

-- | Is a TyCon a promoted data constructor or just a normal type constructor?
data IsPromoted = IsNotPromoted | IsPromoted
    deriving (Eq)

-- | The various types of TyCons which have special, built-in syntax.
data IfaceTyConSort = IfaceNormalTyCon          -- ^ a regular tycon

                    | IfaceTupleTyCon !Arity !TupleSort
                      -- ^ e.g. @(a, b, c)@ or @(#a, b, c#)@.
                      -- The arity is the tuple width, not the tycon arity
                      -- (which is twice the width in the case of unboxed
                      -- tuples).

                    | IfaceSumTyCon !Arity
                      -- ^ e.g. @(a | b | c)@

                    | IfaceEqualityTyCon
                      -- ^ A heterogeneous equality TyCon
                      --   (i.e. eqPrimTyCon, eqReprPrimTyCon, heqTyCon)
                      -- that is actually being applied to two types
                      -- of the same kind.  This affects pretty-printing
                      -- only: see Note [Equality predicates in IfaceType]
                    deriving (Eq)

{- Note [Free tyvars in IfaceType]
~~~~~~~~~~~~~~~~~~~~~~~~~~~~~~~
Nowadays (since Nov 16, 2016) we pretty-print a Type by converting to
an IfaceType and pretty printing that.  This eliminates a lot of
pretty-print duplication, and it matches what we do with
pretty-printing TyThings.

It works fine for closed types, but when printing debug traces (e.g.
when using -ddump-tc-trace) we print a lot of /open/ types.  These
types are full of TcTyVars, and it's absolutely crucial to print them
in their full glory, with their unique, TcTyVarDetails etc.

So we simply embed a TyVar in IfaceType with the IfaceFreeTyVar constructor.
Note that:

* We never expect to serialise an IfaceFreeTyVar into an interface file, nor
  to deserialise one.  IfaceFreeTyVar is used only in the "convert to IfaceType
  and then pretty-print" pipeline.

We do the same for covars, naturally.

Note [Equality predicates in IfaceType]
~~~~~~~~~~~~~~~~~~~~~~~~~~~~~~~~~~~~~~~
GHC has several varieties of type equality (see Note [The equality types story]
in TysPrim for details).  In an effort to avoid confusing users, we suppress
the differences during pretty printing unless certain flags are enabled.
Here is how each equality predicate* is printed in homogeneous and
heterogeneous contexts, depending on which combination of the
-fprint-explicit-kinds and -fprint-equality-relations flags is used:

---------------------------------------------------------------------------------------
|         Predicate             |        Neither flag        | -fprint-explicit-kinds |
|-------------------------------|----------------------------|------------------------|
| a ~ b         (homogeneous)   |        a ~ b               | (a :: *) ~  (b :: *)   |
| a ~~ b,       homogeneously   |        a ~ b               | (a :: *) ~  (b :: *)   |
| a ~~ b,       heterogeneously |        a ~~ c              | (a :: *) ~~ (c :: k)   |
| a ~# b,       homogeneously   |        a ~ b               | (a :: *) ~  (b :: *)   |
| a ~# b,       heterogeneously |        a ~~ c              | (a :: *) ~~ (c :: k)   |
| Coercible a b (homogeneous)   |        Coercible a b       | Coercible * a b        |
| a ~R# b,      homogeneously   |        Coercible a b       | Coercible * a b        |
| a ~R# b,      heterogeneously |        a ~R# b             | (a :: *) ~R# (c :: k)  |
|-------------------------------|----------------------------|------------------------|
|         Predicate             | -fprint-equality-relations |      Both flags        |
|-------------------------------|----------------------------|------------------------|
| a ~ b         (homogeneous)   |        a ~  b              | (a :: *) ~  (b :: *)   |
| a ~~ b,       homogeneously   |        a ~~ b              | (a :: *) ~~ (b :: *)   |
| a ~~ b,       heterogeneously |        a ~~ c              | (a :: *) ~~ (c :: k)   |
| a ~# b,       homogeneously   |        a ~# b              | (a :: *) ~# (b :: *)   |
| a ~# b,       heterogeneously |        a ~# c              | (a :: *) ~# (c :: k)   |
| Coercible a b (homogeneous)   |        Coercible a b       | Coercible * a b        |
| a ~R# b,      homogeneously   |        a ~R# b             | (a :: *) ~R# (b :: *)  |
| a ~R# b,      heterogeneously |        a ~R# b             | (a :: *) ~R# (c :: k)  |
---------------------------------------------------------------------------------------

(* There is no heterogeneous, representational, lifted equality counterpart
to (~~). There could be, but there seems to be no use for it.)

This table adheres to the following rules:

A. With -fprint-equality-relations, print the true equality relation.
B. Without -fprint-equality-relations:
     i. If the equality is representational and homogeneous, use Coercible.
    ii. Otherwise, if the equality is representational, use ~R#.
   iii. If the equality is nominal and homogeneous, use ~.
    iv. Otherwise, if the equality is nominal, use ~~.
C. With -fprint-explicit-kinds, print kinds on both sides of an infix operator,
   as above; or print the kind with Coercible.
D. Without -fprint-explicit-kinds, don't print kinds.

A hetero-kinded equality is used homogeneously when it is applied to two
identical kinds. Unfortunately, determining this from an IfaceType isn't
possible since we can't see through type synonyms. Consequently, we need to
record whether this particular application is homogeneous in IfaceTyConSort
for the purposes of pretty-printing.

See Note [The equality types story] in TysPrim.
-}

data IfaceTyConInfo   -- Used to guide pretty-printing
                      -- and to disambiguate D from 'D (they share a name)
  = IfaceTyConInfo { ifaceTyConIsPromoted :: IsPromoted
                   , ifaceTyConSort       :: IfaceTyConSort }
    deriving (Eq)

data IfaceMCoercion
  = IfaceMRefl
  | IfaceMCo IfaceCoercion

data IfaceCoercion
  = IfaceReflCo       IfaceType
  | IfaceGReflCo      Role IfaceType (IfaceMCoercion)
  | IfaceFunCo        Role IfaceCoercion IfaceCoercion IfaceCoercion
  | IfaceTyConAppCo   Role IfaceTyCon [IfaceCoercion]
  | IfaceAppCo        IfaceCoercion IfaceCoercion
  | IfaceForAllCo     IfaceTvBndr IfaceCoercion IfaceCoercion
  | IfaceCoVarCo      IfLclName
  | IfaceAxiomInstCo  IfExtName BranchIndex [IfaceCoercion]
  | IfaceAxiomRuleCo  IfLclName [IfaceCoercion]
       -- There are only a fixed number of CoAxiomRules, so it suffices
       -- to use an IfaceLclName to distinguish them.
       -- See Note [Adding built-in type families] in TcTypeNats
  | IfaceUnivCo       IfaceUnivCoProv Role IfaceType IfaceType
  | IfaceSymCo        IfaceCoercion
  | IfaceTransCo      IfaceCoercion IfaceCoercion
  | IfaceNthCo        Int IfaceCoercion
  | IfaceLRCo         LeftOrRight IfaceCoercion
  | IfaceInstCo       IfaceCoercion IfaceCoercion
  | IfaceKindCo       IfaceCoercion
  | IfaceSubCo        IfaceCoercion
  | IfaceFreeCoVar    CoVar    -- See Note [Free tyvars in IfaceType]
  | IfaceHoleCo       CoVar    -- ^ See Note [Holes in IfaceCoercion]

data IfaceUnivCoProv
  = IfaceUnsafeCoerceProv
  | IfacePhantomProv IfaceCoercion
  | IfaceProofIrrelProv IfaceCoercion
  | IfacePluginProv String

{- Note [Holes in IfaceCoercion]
~~~~~~~~~~~~~~~~~~~~~~~~~~~~~~~~
When typechecking fails the typechecker will produce a HoleCo to stand
in place of the unproven assertion. While we generally don't want to
let these unproven assertions leak into interface files, we still need
to be able to pretty-print them as we use IfaceType's pretty-printer
to render Types. For this reason IfaceCoercion has a IfaceHoleCo
constructor; however, we fails when asked to serialize to a
IfaceHoleCo to ensure that they don't end up in an interface file.


%************************************************************************
%*                                                                      *
                Functions over IFaceTypes
*                                                                      *
************************************************************************
-}

ifaceTyConHasKey :: IfaceTyCon -> Unique -> Bool
ifaceTyConHasKey tc key = ifaceTyConName tc `hasKey` key

isIfaceLiftedTypeKind :: IfaceKind -> Bool
isIfaceLiftedTypeKind (IfaceTyConApp tc IA_Nil)
  = isLiftedTypeKindTyConName (ifaceTyConName tc)
isIfaceLiftedTypeKind (IfaceTyConApp tc
                       (IA_Vis (IfaceTyConApp ptr_rep_lifted IA_Nil) IA_Nil))
  =  tc `ifaceTyConHasKey` tYPETyConKey
  && ptr_rep_lifted `ifaceTyConHasKey` liftedRepDataConKey
isIfaceLiftedTypeKind _ = False

splitIfaceSigmaTy :: IfaceType -> ([IfaceForAllBndr], [IfacePredType], IfaceType)
-- Mainly for printing purposes
--
-- Here we split nested IfaceSigmaTy properly.
--
-- @
-- forall t. T t => forall m a b. M m => (a -> m b) -> t a -> m (t b)
-- @
--
-- If you called @splitIfaceSigmaTy@ on this type:
--
-- @
-- ([t, m, a, b], [T t, M m], (a -> m b) -> t a -> m (t b))
-- @
splitIfaceSigmaTy ty
  = case (bndrs, theta) of
      ([], []) -> (bndrs, theta, tau)
      _        -> let (bndrs', theta', tau') = splitIfaceSigmaTy tau
                   in (bndrs ++ bndrs', theta ++ theta', tau')
  where
    (bndrs, rho)   = split_foralls ty
    (theta, tau)   = split_rho rho

    split_foralls (IfaceForAllTy bndr ty)
        = case split_foralls ty of { (bndrs, rho) -> (bndr:bndrs, rho) }
    split_foralls rho = ([], rho)

    split_rho (IfaceDFunTy ty1 ty2)
        = case split_rho ty2 of { (ps, tau) -> (ty1:ps, tau) }
    split_rho tau = ([], tau)

suppressIfaceInvisibles :: DynFlags -> [IfaceTyConBinder] -> [a] -> [a]
suppressIfaceInvisibles dflags tys xs
  | gopt Opt_PrintExplicitKinds dflags = xs
  | otherwise = suppress tys xs
    where
      suppress _       []      = []
      suppress []      a       = a
      suppress (k:ks) (x:xs)
        | isInvisibleTyConBinder k =     suppress ks xs
        | otherwise                = x : suppress ks xs

stripIfaceInvisVars :: DynFlags -> [IfaceTyConBinder] -> [IfaceTyConBinder]
stripIfaceInvisVars dflags tyvars
  | gopt Opt_PrintExplicitKinds dflags = tyvars
  | otherwise = filterOut isInvisibleTyConBinder tyvars

-- | Extract an 'IfaceTvBndr' from an 'IfaceForAllBndr'.
ifForAllBndrTyVar :: IfaceForAllBndr -> IfaceTvBndr
ifForAllBndrTyVar = binderVar

-- | Extract the variable name from an 'IfaceForAllBndr'.
ifForAllBndrName :: IfaceForAllBndr -> IfLclName
ifForAllBndrName fab = ifaceTvBndrName (ifForAllBndrTyVar fab)

-- | Extract an 'IfaceTvBndr' from an 'IfaceTyConBinder'.
ifTyConBinderTyVar :: IfaceTyConBinder -> IfaceTvBndr
ifTyConBinderTyVar = binderVar

-- | Extract the variable name from an 'IfaceTyConBinder'.
ifTyConBinderName :: IfaceTyConBinder -> IfLclName
ifTyConBinderName tcb = ifaceTvBndrName (ifTyConBinderTyVar tcb)

ifTypeIsVarFree :: IfaceType -> Bool
-- Returns True if the type definitely has no variables at all
-- Just used to control pretty printing
ifTypeIsVarFree ty = go ty
  where
    go (IfaceTyVar {})         = False
    go (IfaceFreeTyVar {})     = False
<<<<<<< HEAD
    go (IfaceAppTy fun arg)    = go fun && go arg
    go (IfaceFunTy _ arg res)    = go arg && go res
=======
    go (IfaceAppTy fun args)   = go fun && go_args args
    go (IfaceFunTy arg res)    = go arg && go res
>>>>>>> 7527d1fe
    go (IfaceDFunTy arg res)   = go arg && go res
    go (IfaceForAllTy {})      = False
    go (IfaceTyConApp _ args)  = go_args args
    go (IfaceTupleTy _ _ args) = go_args args
    go (IfaceLitTy _)          = True
    go (IfaceCastTy {})        = False -- Safe
    go (IfaceCoercionTy {})    = False -- Safe

    go_args IA_Nil = True
    go_args (IA_Vis   arg args) = go arg && go_args args
    go_args (IA_Invis arg args) = go arg && go_args args

{- Note [Substitution on IfaceType]
~~~~~~~~~~~~~~~~~~~~~~~~~~~~~~~~~~~
Substitutions on IfaceType are done only during pretty-printing to
construct the result type of a GADT, and does not deal with binders
(eg IfaceForAll), so it doesn't need fancy capture stuff.  -}

type IfaceTySubst = FastStringEnv IfaceType -- Note [Substitution on IfaceType]

mkIfaceTySubst :: [(IfLclName,IfaceType)] -> IfaceTySubst
-- See Note [Substitution on IfaceType]
mkIfaceTySubst eq_spec = mkFsEnv eq_spec

inDomIfaceTySubst :: IfaceTySubst -> IfaceTvBndr -> Bool
-- See Note [Substitution on IfaceType]
inDomIfaceTySubst subst (fs, _) = isJust (lookupFsEnv subst fs)

substIfaceType :: IfaceTySubst -> IfaceType -> IfaceType
-- See Note [Substitution on IfaceType]
substIfaceType env ty
  = go ty
  where
    go (IfaceFreeTyVar tv)    = IfaceFreeTyVar tv
    go (IfaceTyVar tv)        = substIfaceTyVar env tv
<<<<<<< HEAD
    go (IfaceAppTy  t1 t2)    = IfaceAppTy  (go t1) (go t2)
    go (IfaceFunTy  w t1 t2)  = IfaceFunTy w (go t1) (go t2)
=======
    go (IfaceAppTy  t ts)     = IfaceAppTy  (go t) (substIfaceAppArgs env ts)
    go (IfaceFunTy  t1 t2)    = IfaceFunTy  (go t1) (go t2)
>>>>>>> 7527d1fe
    go (IfaceDFunTy t1 t2)    = IfaceDFunTy (go t1) (go t2)
    go ty@(IfaceLitTy {})     = ty
    go (IfaceTyConApp tc tys) = IfaceTyConApp tc (substIfaceAppArgs env tys)
    go (IfaceTupleTy s i tys) = IfaceTupleTy s i (substIfaceAppArgs env tys)
    go (IfaceForAllTy {})     = pprPanic "substIfaceType" (ppr ty)
    go (IfaceCastTy ty co)    = IfaceCastTy (go ty) (go_co co)
    go (IfaceCoercionTy co)   = IfaceCoercionTy (go_co co)

    go_mco IfaceMRefl    = IfaceMRefl
    go_mco (IfaceMCo co) = IfaceMCo $ go_co co

    go_co (IfaceReflCo ty)           = IfaceReflCo (go ty)
    go_co (IfaceGReflCo r ty mco)    = IfaceGReflCo r (go ty) (go_mco mco)
    go_co (IfaceFunCo r w c1 c2)     = IfaceFunCo r w (go_co c1) (go_co c2)
    go_co (IfaceTyConAppCo r tc cos) = IfaceTyConAppCo r tc (go_cos cos)
    go_co (IfaceAppCo c1 c2)         = IfaceAppCo (go_co c1) (go_co c2)
    go_co (IfaceForAllCo {})         = pprPanic "substIfaceCoercion" (ppr ty)
    go_co (IfaceFreeCoVar cv)        = IfaceFreeCoVar cv
    go_co (IfaceCoVarCo cv)          = IfaceCoVarCo cv
    go_co (IfaceHoleCo cv)           = IfaceHoleCo cv
    go_co (IfaceAxiomInstCo a i cos) = IfaceAxiomInstCo a i (go_cos cos)
    go_co (IfaceUnivCo prov r t1 t2) = IfaceUnivCo (go_prov prov) r (go t1) (go t2)
    go_co (IfaceSymCo co)            = IfaceSymCo (go_co co)
    go_co (IfaceTransCo co1 co2)     = IfaceTransCo (go_co co1) (go_co co2)
    go_co (IfaceNthCo n co)          = IfaceNthCo n (go_co co)
    go_co (IfaceLRCo lr co)          = IfaceLRCo lr (go_co co)
    go_co (IfaceInstCo c1 c2)        = IfaceInstCo (go_co c1) (go_co c2)
    go_co (IfaceKindCo co)           = IfaceKindCo (go_co co)
    go_co (IfaceSubCo co)            = IfaceSubCo (go_co co)
    go_co (IfaceAxiomRuleCo n cos)   = IfaceAxiomRuleCo n (go_cos cos)

    go_cos = map go_co

    go_prov IfaceUnsafeCoerceProv    = IfaceUnsafeCoerceProv
    go_prov (IfacePhantomProv co)    = IfacePhantomProv (go_co co)
    go_prov (IfaceProofIrrelProv co) = IfaceProofIrrelProv (go_co co)
    go_prov (IfacePluginProv str)    = IfacePluginProv str

substIfaceAppArgs :: IfaceTySubst -> IfaceAppArgs -> IfaceAppArgs
substIfaceAppArgs env args
  = go args
  where
    go IA_Nil            = IA_Nil
    go (IA_Vis ty tys)   = IA_Vis   (substIfaceType env ty) (go tys)
    go (IA_Invis ty tys) = IA_Invis (substIfaceType env ty) (go tys)

substIfaceTyVar :: IfaceTySubst -> IfLclName -> IfaceType
substIfaceTyVar env tv
  | Just ty <- lookupFsEnv env tv = ty
  | otherwise                     = IfaceTyVar tv


{-
************************************************************************
*                                                                      *
                Functions over IfaceAppArgs
*                                                                      *
************************************************************************
-}

stripInvisArgs :: DynFlags -> IfaceAppArgs -> IfaceAppArgs
stripInvisArgs dflags tys
  | gopt Opt_PrintExplicitKinds dflags = tys
  | otherwise = suppress_invis tys
    where
      suppress_invis c
        = case c of
            IA_Nil        -> IA_Nil
            IA_Invis _ ts -> suppress_invis ts
            IA_Vis   t ts -> IA_Vis t $ suppress_invis ts
              -- Keep recursing through the remainder of the arguments, as it's
              -- possible that there are remaining invisible ones.
              -- See the "In type declarations" section of Note [TyVarBndrs,
              -- TyVarBinders, TyConBinders, and visibility] in TyCoRep.

appArgsIfaceTypes :: IfaceAppArgs -> [IfaceType]
appArgsIfaceTypes IA_Nil = []
appArgsIfaceTypes (IA_Invis t ts) = t : appArgsIfaceTypes ts
appArgsIfaceTypes (IA_Vis   t ts) = t : appArgsIfaceTypes ts

ifaceVisAppArgsLength :: IfaceAppArgs -> Int
ifaceVisAppArgsLength = go 0
  where
    go !n IA_Nil            = n
    go n  (IA_Vis _ rest)   = go (n+1) rest
    go n  (IA_Invis _ rest) = go n rest

{-
Note [Suppressing invisible arguments]
~~~~~~~~~~~~~~~~~~~~~~~~~~~~~~~~~~~~~~
We use the IfaceAppArgs data type to specify which of the arguments to a type
should be displayed when pretty-printing, under the control of
-fprint-explicit-kinds.
See also Type.filterOutInvisibleTypes.
For example, given

    T :: forall k. (k->*) -> k -> *    -- Ordinary kind polymorphism
    'Just :: forall k. k -> 'Maybe k   -- Promoted

we want

    T * Tree Int    prints as    T Tree Int
    'Just *         prints as    Just *

For type constructors (IfaceTyConApp), IfaceAppArgs is a quite natural fit,
since the corresponding Core constructor:

    data Type
      = ...
      | TyConApp TyCon [Type]

Already puts all of its arguments into a list. So when converting a Type to an
IfaceType (see toIfaceAppArgsX in ToIface), we simply use the kind of the TyCon
(which is cached) to guide the process of converting the argument Types into an
IfaceAppArgs list.

We also want this behavior for IfaceAppTy, since given:

    data Proxy (a :: k)
    f :: forall (t :: forall a. a -> Type). Proxy Type (t Bool True)

We want to print the return type as `Proxy (t True)` without the use of
-fprint-explicit-kinds (#15330). Accomplishing this is trickier than in the
tycon case, because the corresponding Core constructor for IfaceAppTy:

    data Type
      = ...
      | AppTy Type Type

Only stores one argument at a time. Therefore, when converting an AppTy to an
IfaceAppTy (in toIfaceTypeX in ToIface), we:

1. Flatten the chain of AppTys down as much as possible
2. Use typeKind to determine the function Type's kind
3. Use this kind to guide the process of converting the argument Types into an
   IfaceAppArgs list.

By flattening the arguments like this, we obtain two benefits:

(a) We can reuse the same machinery to pretty-print IfaceTyConApp arguments as
    we do IfaceTyApp arguments, which means that we only need to implement the
    logic to filter out invisible arguments once.
(b) Unlike for tycons, finding the kind of a type in general (through typeKind)
    is not a constant-time operation, so by flattening the arguments first, we
    decrease the number of times we have to call typeKind.

************************************************************************
*                                                                      *
                Pretty-printing
*                                                                      *
************************************************************************
-}

if_print_coercions :: SDoc  -- ^ if printing coercions
                   -> SDoc  -- ^ otherwise
                   -> SDoc
if_print_coercions yes no
  = sdocWithDynFlags $ \dflags ->
    getPprStyle $ \style ->
    if gopt Opt_PrintExplicitCoercions dflags
         || dumpStyle style || debugStyle style
    then yes
    else no

pprIfaceInfixApp :: PprPrec -> SDoc -> SDoc -> SDoc -> SDoc
pprIfaceInfixApp ctxt_prec pp_tc pp_ty1 pp_ty2
  = maybeParen ctxt_prec opPrec $
    sep [pp_ty1, pp_tc <+> pp_ty2]

pprIfacePrefixApp :: PprPrec -> SDoc -> [SDoc] -> SDoc
pprIfacePrefixApp ctxt_prec pp_fun pp_tys
  | null pp_tys = pp_fun
  | otherwise   = maybeParen ctxt_prec appPrec $
                  hang pp_fun 2 (sep pp_tys)

-- ----------------------------- Printing binders ------------------------------------

instance Outputable IfaceBndr where
    ppr (IfaceIdBndr bndr) = pprIfaceIdBndr bndr
    ppr (IfaceTvBndr bndr) = char '@' <+> pprIfaceTvBndr False bndr

pprIfaceBndrs :: [IfaceBndr] -> SDoc
pprIfaceBndrs bs = sep (map ppr bs)

pprIfaceLamBndr :: IfaceLamBndr -> SDoc
pprIfaceLamBndr (b, IfaceNoOneShot) = ppr b
pprIfaceLamBndr (b, IfaceOneShot)   = ppr b <> text "[OneShot]"

pprIfaceIdBndr :: IfaceIdBndr -> SDoc
pprIfaceIdBndr (w, name, ty) = parens (ppr name <> brackets (ppr w) <+> dcolon <+> ppr ty)

pprIfaceTvBndr :: Bool -> IfaceTvBndr -> SDoc
pprIfaceTvBndr use_parens (tv, ki)
  | isIfaceLiftedTypeKind ki = ppr tv
  | otherwise                = maybe_parens (ppr tv <+> dcolon <+> ppr ki)
  where
    maybe_parens | use_parens = parens
                 | otherwise  = id

pprIfaceTyConBinders :: [IfaceTyConBinder] -> SDoc
pprIfaceTyConBinders = sep . map go
  where
    go tcb = pprIfaceTvBndr True (ifTyConBinderTyVar tcb)

instance Binary IfaceBndr where
    put_ bh (IfaceIdBndr aa) = do
            putByte bh 0
            put_ bh aa
    put_ bh (IfaceTvBndr ab) = do
            putByte bh 1
            put_ bh ab
    get bh = do
            h <- getByte bh
            case h of
              0 -> do aa <- get bh
                      return (IfaceIdBndr aa)
              _ -> do ab <- get bh
                      return (IfaceTvBndr ab)

instance Binary IfaceOneShot where
    put_ bh IfaceNoOneShot = do
            putByte bh 0
    put_ bh IfaceOneShot = do
            putByte bh 1
    get bh = do
            h <- getByte bh
            case h of
              0 -> do return IfaceNoOneShot
              _ -> do return IfaceOneShot

-- ----------------------------- Printing IfaceType ------------------------------------

---------------------------------
instance Outputable IfaceType where
  ppr ty = pprIfaceType ty

pprIfaceType, pprParendIfaceType :: IfaceType -> SDoc
pprIfaceType       = pprPrecIfaceType topPrec
pprParendIfaceType = pprPrecIfaceType appPrec

pprPrecIfaceType :: PprPrec -> IfaceType -> SDoc
-- We still need `eliminateRuntimeRep`, since the `pprPrecIfaceType` maybe
-- called from other places, besides `:type` and `:info`.
pprPrecIfaceType prec ty =
  eliminateRuntimeRep (\ty -> eliminateMultiplicity (ppr_ty prec) ty) ty

ppr_ty :: PprPrec -> IfaceType -> SDoc
ppr_ty _         (IfaceFreeTyVar tyvar) = ppr tyvar  -- This is the main reson for IfaceFreeTyVar!
ppr_ty _         (IfaceTyVar tyvar)     = ppr tyvar  -- See Note [TcTyVars in IfaceType]
ppr_ty ctxt_prec (IfaceTyConApp tc tys) = pprTyTcApp ctxt_prec tc tys
ppr_ty ctxt_prec (IfaceTupleTy i p tys) = pprTuple ctxt_prec i p tys
ppr_ty _         (IfaceLitTy n)         = pprIfaceTyLit n
        -- Function types
ppr_ty ctxt_prec (IfaceFunTy w ty1 ty2)
  = -- We don't want to lose synonyms, so we mustn't use splitFunTys here.
    maybeParen ctxt_prec funPrec $
    sep [ppr_ty funPrec ty1, sep (ppr_fun_tail w ty2)]
  where
    ppr_fun_tail wthis (IfaceFunTy wnext ty1 ty2)
      = (ppr_fun_arrow wthis <+> ppr_ty funPrec ty1) : ppr_fun_tail wnext ty2
    ppr_fun_tail wthis other_ty
      = [ppr_fun_arrow wthis <+> pprIfaceType other_ty]

    ppr_fun_arrow w
      | (IfaceTyConApp tc _) <- w
      , tc `ifaceTyConHasKey` (getUnique omegaDataConTyCon) = arrow
      | otherwise = arrow <> text "@" <> brackets (pprIfaceType w)

ppr_ty ctxt_prec (IfaceAppTy t ts)
  = if_print_coercions
      ppr_app_ty
      ppr_app_ty_no_casts
  where
    ppr_app_ty =
        sdocWithDynFlags $ \dflags ->
        pprIfacePrefixApp ctxt_prec
                          (ppr_ty funPrec t)
                          (map (ppr_ty appPrec) (tys_wo_kinds dflags))

    tys_wo_kinds dflags = appArgsIfaceTypes $ stripInvisArgs dflags ts

    -- Strip any casts from the head of the application
    ppr_app_ty_no_casts =
        case t of
          IfaceCastTy head _ -> ppr_ty ctxt_prec (mk_app_tys head ts)
          _                  -> ppr_app_ty

    mk_app_tys :: IfaceType -> IfaceAppArgs -> IfaceType
    mk_app_tys (IfaceTyConApp tc tys1) tys2 =
        IfaceTyConApp tc (tys1 `mappend` tys2)
    mk_app_tys t1 tys2 = IfaceAppTy t1 tys2

ppr_ty ctxt_prec (IfaceCastTy ty co)
  = if_print_coercions
      (parens (ppr_ty topPrec ty <+> text "|>" <+> ppr co))
      (ppr_ty ctxt_prec ty)

ppr_ty ctxt_prec (IfaceCoercionTy co)
  = if_print_coercions
      (ppr_co ctxt_prec co)
      (text "<>")

ppr_ty ctxt_prec ty
  = maybeParen ctxt_prec funPrec (pprIfaceSigmaType ShowForAllMust ty)

{-
Note [Defaulting RuntimeRep variables]
~~~~~~~~~~~~~~~~~~~~~~~~~~~~~~~~~~~~~~

RuntimeRep variables are considered by many (most?) users to be little more than
syntactic noise. When the notion was introduced there was a signficant and
understandable push-back from those with pedagogy in mind, which argued that
RuntimeRep variables would throw a wrench into nearly any teach approach since
they appear in even the lowly ($) function's type,

    ($) :: forall (w :: RuntimeRep) a (b :: TYPE w). (a -> b) -> a -> b

which is significantly less readable than its non RuntimeRep-polymorphic type of

    ($) :: (a -> b) -> a -> b

Moreover, unboxed types don't appear all that often in run-of-the-mill Haskell
programs, so it makes little sense to make all users pay this syntactic
overhead.

For this reason it was decided that we would hide RuntimeRep variables for now
(see #11549). We do this by defaulting all type variables of kind RuntimeRep to
LiftedRep. This is done in a pass right before pretty-printing
(defaultRuntimeRepVars, controlled by -fprint-explicit-runtime-reps)
-}

-- | Default 'RuntimeRep' variables to 'LiftedPtr'. e.g.
--
-- @
-- ($) :: forall (r :: GHC.Types.RuntimeRep) a (b :: TYPE r).
--        (a -> b) -> a -> b
-- @
--
-- turns in to,
--
-- @ ($) :: forall a (b :: *). (a -> b) -> a -> b @
--
-- We do this to prevent RuntimeRep variables from incurring a significant
-- syntactic overhead in otherwise simple type signatures (e.g. ($)). See
-- Note [Defaulting RuntimeRep variables] and #11549 for further discussion.
--
defaultRuntimeRepVars :: PprStyle -> IfaceType -> IfaceType
defaultRuntimeRepVars sty = go emptyFsEnv
  where
    go :: FastStringEnv () -> IfaceType -> IfaceType
    go subs (IfaceForAllTy bndr ty)
      | isRuntimeRep var_kind
      , isInvisibleArgFlag (binderArgFlag bndr) -- don't default *visible* quantification
                                                -- or we get the mess in #13963
      = let subs' = extendFsEnv subs var ()
        in go subs' ty
      | otherwise
      = IfaceForAllTy (TvBndr (var, go subs var_kind) (binderArgFlag bndr))
                      (go subs ty)
      where
        var :: IfLclName
        (var, var_kind) = binderVar bndr

    go subs ty@(IfaceTyVar tv)
      | tv `elemFsEnv` subs
      = IfaceTyConApp liftedRep IA_Nil
      | otherwise
      = ty

    go _ ty@(IfaceFreeTyVar tv)
      | userStyle sty && TyCoRep.isRuntimeRepTy (tyVarKind tv)
         -- don't require -fprint-explicit-runtime-reps for good debugging output
      = IfaceTyConApp liftedRep IA_Nil
      | otherwise
      = ty

    go subs (IfaceTyConApp tc tc_args)
      = IfaceTyConApp tc (go_args subs tc_args)

    go subs (IfaceTupleTy sort is_prom tc_args)
      = IfaceTupleTy sort is_prom (go_args subs tc_args)

    go subs (IfaceFunTy w arg res)
      = IfaceFunTy w (go subs arg) (go subs res)

    go subs (IfaceAppTy t ts)
      = IfaceAppTy (go subs t) (go_args subs ts)

    go subs (IfaceDFunTy x y)
      = IfaceDFunTy (go subs x) (go subs y)

    go subs (IfaceCastTy x co)
      = IfaceCastTy (go subs x) co

    go _ ty@(IfaceLitTy {}) = ty
    go _ ty@(IfaceCoercionTy {}) = ty

    go_args :: FastStringEnv () -> IfaceAppArgs -> IfaceAppArgs
    go_args _ IA_Nil = IA_Nil
    go_args subs (IA_Vis ty args)   = IA_Vis   (go subs ty) (go_args subs args)
    go_args subs (IA_Invis ty args) = IA_Invis (go subs ty) (go_args subs args)

    liftedRep :: IfaceTyCon
    liftedRep =
        IfaceTyCon dc_name (IfaceTyConInfo IsPromoted IfaceNormalTyCon)
      where dc_name = getName liftedRepDataConTyCon

    isRuntimeRep :: IfaceType -> Bool
    isRuntimeRep (IfaceTyConApp tc _) =
        tc `ifaceTyConHasKey` runtimeRepTyConKey
    isRuntimeRep _ = False

-- | Default 'Multiplicity' variables to 'Omega'. e.g.
--
-- @
-- Just :: forall (k :: Multiplicity) a. a ->@{k} Maybe a
-- @
--
-- turns in to,
--
-- @ Just :: forall a . a -> Maybe a
--
defaultMultiplicityVars :: PprStyle -> IfaceType -> IfaceType
defaultMultiplicityVars sty = go emptyFsEnv
  where
    go :: FastStringEnv () -> IfaceType -> IfaceType
    go subs (IfaceForAllTy bndr ty)
      | isMultiplicity var_kind
      , isInvisibleArgFlag (binderArgFlag bndr) -- don't default *visible* quantification
                                                -- or we get the mess in #13963
      = let subs' = extendFsEnv subs var ()
        in go subs' ty
      | otherwise
      = IfaceForAllTy (TvBndr (var, go subs var_kind) (binderArgFlag bndr))
                      (go subs ty)
      where
        var :: IfLclName
        (var, var_kind) = binderVar bndr

    go subs ty@(IfaceTyVar tv)
      | tv `elemFsEnv` subs
      = IfaceTyConApp omega_ty ITC_Nil
      | otherwise
      = ty

    go _ ty@(IfaceFreeTyVar tv)
      | userStyle sty && TyCoRep.isMultiplicityTy (tyVarKind tv)
         -- don't require -fprint-explicit-runtime-reps for good debugging output
      = IfaceTyConApp omega_ty ITC_Nil
      | otherwise
      = ty

    go subs (IfaceTyConApp tc tc_args)
      = IfaceTyConApp tc (go_args subs tc_args)

    go subs (IfaceTupleTy sort is_prom tc_args)
      = IfaceTupleTy sort is_prom (go_args subs tc_args)

    go subs (IfaceFunTy w arg res)
      = IfaceFunTy (go subs w) (go subs arg) (go subs res)

    go subs (IfaceAppTy x y)
      = IfaceAppTy (go subs x) (go subs y)

    go subs (IfaceDFunTy x y)
      = IfaceDFunTy (go subs x) (go subs y)

    go subs (IfaceCastTy x co)
      = IfaceCastTy (go subs x) co

    go _ ty@(IfaceLitTy {}) = ty
    go _ ty@(IfaceCoercionTy {}) = ty

    go_args :: FastStringEnv () -> IfaceTcArgs -> IfaceTcArgs
    go_args _ ITC_Nil = ITC_Nil
    go_args subs (ITC_Vis ty args)   = ITC_Vis   (go subs ty) (go_args subs args)
    go_args subs (ITC_Invis ty args) = ITC_Invis (go subs ty) (go_args subs args)

    omega_ty :: IfaceTyCon
    omega_ty =
        IfaceTyCon dc_name (IfaceTyConInfo IsPromoted IfaceNormalTyCon)
      where dc_name = getName omegaDataConTyCon

    isMultiplicity :: IfaceType -> Bool
    isMultiplicity (IfaceTyConApp tc _) =
        tc `ifaceTyConHasKey` multiplicityTyConKey
    isMultiplicity _ = False


eliminateRuntimeRep :: (IfaceType -> SDoc) -> IfaceType -> SDoc
eliminateRuntimeRep f ty = sdocWithDynFlags $ \dflags ->
    if gopt Opt_PrintExplicitRuntimeReps dflags
      then f ty
      else getPprStyle $ \sty -> f (defaultRuntimeRepVars sty ty)

<<<<<<< HEAD
eliminateMultiplicity :: (IfaceType -> SDoc) -> IfaceType -> SDoc
eliminateMultiplicity f ty = sdocWithDynFlags $ \dflags ->
    -- TODO: MattP make my own flag
    if gopt Opt_PrintExplicitRuntimeReps dflags
      then f ty
      else getPprStyle $ \sty -> f (defaultMultiplicityVars sty ty)

instance Outputable IfaceTcArgs where
  ppr tca = pprIfaceTcArgs tca
=======
instance Outputable IfaceAppArgs where
  ppr tca = pprIfaceAppArgs tca
>>>>>>> 7527d1fe

pprIfaceAppArgs, pprParendIfaceAppArgs :: IfaceAppArgs -> SDoc
pprIfaceAppArgs  = ppr_app_args topPrec
pprParendIfaceAppArgs = ppr_app_args appPrec

ppr_app_args :: PprPrec -> IfaceAppArgs -> SDoc
ppr_app_args ctx_prec args
 = let ppr_rest    = ppr_app_args ctx_prec
       pprTys t ts = ppr_ty ctx_prec t <+> ppr_rest ts
   in case args of
        IA_Nil        -> empty
        IA_Vis   t ts -> pprTys t ts
        IA_Invis t ts -> sdocWithDynFlags $ \dflags ->
                         if gopt Opt_PrintExplicitKinds dflags
                            then pprTys t ts
                            else ppr_rest ts

-------------------
pprIfaceForAllPart :: [IfaceForAllBndr] -> [IfacePredType] -> SDoc -> SDoc
pprIfaceForAllPart tvs ctxt sdoc
  = ppr_iface_forall_part ShowForAllWhen tvs ctxt sdoc

-- | Like 'pprIfaceForAllPart', but always uses an explicit @forall@.
pprIfaceForAllPartMust :: [IfaceForAllBndr] -> [IfacePredType] -> SDoc -> SDoc
pprIfaceForAllPartMust tvs ctxt sdoc
  = ppr_iface_forall_part ShowForAllMust tvs ctxt sdoc

pprIfaceForAllCoPart :: [(IfLclName, IfaceCoercion)] -> SDoc -> SDoc
pprIfaceForAllCoPart tvs sdoc
  = sep [ pprIfaceForAllCo tvs, sdoc ]

ppr_iface_forall_part :: ShowForAllFlag
                      -> [IfaceForAllBndr] -> [IfacePredType] -> SDoc -> SDoc
ppr_iface_forall_part show_forall tvs ctxt sdoc
  = sep [ case show_forall of
            ShowForAllMust -> pprIfaceForAll tvs
            ShowForAllWhen -> pprUserIfaceForAll tvs
        , pprIfaceContextArr ctxt
        , sdoc]

-- | Render the "forall ... ." or "forall ... ->" bit of a type.
pprIfaceForAll :: [IfaceForAllBndr] -> SDoc
pprIfaceForAll [] = empty
pprIfaceForAll bndrs@(TvBndr _ vis : _)
  = add_separator (forAllLit <+> doc) <+> pprIfaceForAll bndrs'
  where
    (bndrs', doc) = ppr_itv_bndrs bndrs vis

    add_separator stuff = case vis of
                            Required -> stuff <+> arrow
                            _inv     -> stuff <>  dot


-- | Render the ... in @(forall ... .)@ or @(forall ... ->)@.
-- Returns both the list of not-yet-rendered binders and the doc.
-- No anonymous binders here!
ppr_itv_bndrs :: [IfaceForAllBndr]
             -> ArgFlag  -- ^ visibility of the first binder in the list
             -> ([IfaceForAllBndr], SDoc)
ppr_itv_bndrs all_bndrs@(bndr@(TvBndr _ vis) : bndrs) vis1
  | vis `sameVis` vis1 = let (bndrs', doc) = ppr_itv_bndrs bndrs vis1 in
                         (bndrs', pprIfaceForAllBndr bndr <+> doc)
  | otherwise   = (all_bndrs, empty)
ppr_itv_bndrs [] _ = ([], empty)

pprIfaceForAllCo :: [(IfLclName, IfaceCoercion)] -> SDoc
pprIfaceForAllCo []  = empty
pprIfaceForAllCo tvs = text "forall" <+> pprIfaceForAllCoBndrs tvs <> dot

pprIfaceForAllCoBndrs :: [(IfLclName, IfaceCoercion)] -> SDoc
pprIfaceForAllCoBndrs bndrs = hsep $ map pprIfaceForAllCoBndr bndrs

pprIfaceForAllBndr :: IfaceForAllBndr -> SDoc
pprIfaceForAllBndr (TvBndr tv Inferred) = sdocWithDynFlags $ \dflags ->
                                           if gopt Opt_PrintExplicitForalls dflags
                                           then braces $ pprIfaceTvBndr False tv
                                           else pprIfaceTvBndr True tv
pprIfaceForAllBndr (TvBndr tv _)        = pprIfaceTvBndr True tv

pprIfaceForAllCoBndr :: (IfLclName, IfaceCoercion) -> SDoc
pprIfaceForAllCoBndr (tv, kind_co)
  = parens (ppr tv <+> dcolon <+> pprIfaceCoercion kind_co)

-- | Show forall flag
--
-- Unconditionally show the forall quantifier with ('ShowForAllMust')
-- or when ('ShowForAllWhen') the names used are free in the binder
-- or when compiling with -fprint-explicit-foralls.
data ShowForAllFlag = ShowForAllMust | ShowForAllWhen

pprIfaceSigmaType :: ShowForAllFlag -> IfaceType -> SDoc
pprIfaceSigmaType show_forall ty
  = eliminateRuntimeRep ppr_fn ty
  where
    ppr_fn iface_ty =
      let (tvs, theta, tau) = splitIfaceSigmaTy iface_ty
       in ppr_iface_forall_part show_forall tvs theta (ppr tau)

pprUserIfaceForAll :: [IfaceForAllBndr] -> SDoc
pprUserIfaceForAll tvs
   = sdocWithDynFlags $ \dflags ->
     -- See Note [When to print foralls]
     ppWhen (any tv_has_kind_var tvs
             || any tv_is_required tvs
             || gopt Opt_PrintExplicitForalls dflags) $
     pprIfaceForAll tvs
   where
     tv_has_kind_var (TvBndr (_,kind) _) = not (ifTypeIsVarFree kind)
     tv_is_required = isVisibleArgFlag . binderArgFlag

{-
Note [When to print foralls]
~~~~~~~~~~~~~~~~~~~~~~~~~~~~
We opt to explicitly pretty-print `forall`s if any of the following
criteria are met:

1. -fprint-explicit-foralls is on.

2. A bound type variable has a polymorphic kind. E.g.,

     forall k (a::k). Proxy a -> Proxy a

   Since a's kind mentions a variable k, we print the foralls.

3. A bound type variable is a visible argument (#14238).
   Suppose we are printing the kind of:

     T :: forall k -> k -> Type

   The "forall k ->" notation means that this kind argument is required.
   That is, it must be supplied at uses of T. E.g.,

     f :: T (Type->Type)  Monad -> Int

   So we print an explicit "T :: forall k -> k -> Type",
   because omitting it and printing "T :: k -> Type" would be
   utterly misleading.

   See Note [TyVarBndrs, TyVarBinders, TyConBinders, and visibility]
   in TyCoRep.
-}

-------------------

-- | Prefix a space if the given 'IfaceType' is a promoted 'TyCon'.
pprSpaceIfPromotedTyCon :: IfaceType -> SDoc -> SDoc
pprSpaceIfPromotedTyCon (IfaceTyConApp tyCon _)
  = case ifaceTyConIsPromoted (ifaceTyConInfo tyCon) of
      IsPromoted -> (space <>)
      _ -> id
pprSpaceIfPromotedTyCon _
  = id

-- See equivalent function in TyCoRep.hs
pprIfaceTyList :: PprPrec -> IfaceType -> IfaceType -> SDoc
-- Given a type-level list (t1 ': t2), see if we can print
-- it in list notation [t1, ...].
-- Precondition: Opt_PrintExplicitKinds is off
pprIfaceTyList ctxt_prec ty1 ty2
  = case gather ty2 of
      (arg_tys, Nothing)
        -> char '\'' <> brackets (pprSpaceIfPromotedTyCon ty1 (fsep
                        (punctuate comma (map (ppr_ty topPrec) (ty1:arg_tys)))))
      (arg_tys, Just tl)
        -> maybeParen ctxt_prec funPrec $ hang (ppr_ty funPrec ty1)
           2 (fsep [ colon <+> ppr_ty funPrec ty | ty <- arg_tys ++ [tl]])
  where
    gather :: IfaceType -> ([IfaceType], Maybe IfaceType)
     -- (gather ty) = (tys, Nothing) means ty is a list [t1, .., tn]
     --             = (tys, Just tl) means ty is of form t1:t2:...tn:tl
    gather (IfaceTyConApp tc tys)
      | tc `ifaceTyConHasKey` consDataConKey
      , (IA_Invis _ (IA_Vis ty1 (IA_Vis ty2 IA_Nil))) <- tys
      , (args, tl) <- gather ty2
      = (ty1:args, tl)
      | tc `ifaceTyConHasKey` nilDataConKey
      = ([], Nothing)
    gather ty = ([], Just ty)

pprIfaceTypeApp :: PprPrec -> IfaceTyCon -> IfaceAppArgs -> SDoc
pprIfaceTypeApp prec tc args = pprTyTcApp prec tc args

pprTyTcApp :: PprPrec -> IfaceTyCon -> IfaceAppArgs -> SDoc
pprTyTcApp ctxt_prec tc tys =
    sdocWithDynFlags $ \dflags ->
    getPprStyle $ \style ->
    pprTyTcApp' ctxt_prec tc tys dflags style

pprTyTcApp' :: PprPrec -> IfaceTyCon -> IfaceAppArgs
            -> DynFlags -> PprStyle -> SDoc
pprTyTcApp' ctxt_prec tc tys dflags style
  | ifaceTyConName tc `hasKey` ipClassKey
  , IA_Vis (IfaceLitTy (IfaceStrTyLit n)) (IA_Vis ty IA_Nil) <- tys
  = maybeParen ctxt_prec funPrec
    $ char '?' <> ftext n <> text "::" <> ppr_ty topPrec ty

  | IfaceTupleTyCon arity sort <- ifaceTyConSort info
  , not (debugStyle style)
  , arity == ifaceVisAppArgsLength tys
  = pprTuple ctxt_prec sort (ifaceTyConIsPromoted info) tys

  | IfaceSumTyCon arity <- ifaceTyConSort info
  = pprSum arity (ifaceTyConIsPromoted info) tys

  | tc `ifaceTyConHasKey` consDataConKey
  , not (gopt Opt_PrintExplicitKinds dflags)
  , IA_Invis _ (IA_Vis ty1 (IA_Vis ty2 IA_Nil)) <- tys
  = pprIfaceTyList ctxt_prec ty1 ty2

  | tc `ifaceTyConHasKey` tYPETyConKey
  , IA_Vis (IfaceTyConApp rep IA_Nil) IA_Nil <- tys
  , rep `ifaceTyConHasKey` liftedRepDataConKey
  = kindType

  | otherwise
  = getPprDebug $ \dbg ->
    if | not dbg && tc `ifaceTyConHasKey` errorMessageTypeErrorFamKey
         -- Suppress detail unles you _really_ want to see
         -> text "(TypeError ...)"

       | Just doc <- ppr_equality ctxt_prec tc (appArgsIfaceTypes tys)
         -> doc

       | otherwise
         -> ppr_iface_tc_app ppr_ty ctxt_prec tc tys_wo_kinds
  where
    info = ifaceTyConInfo tc
    tys_wo_kinds = appArgsIfaceTypes $ stripInvisArgs dflags tys

-- | Pretty-print a type-level equality.
-- Returns (Just doc) if the argument is a /saturated/ application
-- of   eqTyCon          (~)
--      eqPrimTyCon      (~#)
--      eqReprPrimTyCon  (~R#)
--      hEqTyCon         (~~)
--
-- See Note [Equality predicates in IfaceType]
-- and Note [The equality types story] in TysPrim
ppr_equality :: PprPrec -> IfaceTyCon -> [IfaceType] -> Maybe SDoc
ppr_equality ctxt_prec tc args
  | hetero_eq_tc
  , [k1, k2, t1, t2] <- args
  = Just $ print_equality (k1, k2, t1, t2)

  | hom_eq_tc
  , [k, t1, t2] <- args
  = Just $ print_equality (k, k, t1, t2)

  | otherwise
  = Nothing
  where
    homogeneous = tc_name `hasKey` eqTyConKey -- (~)
               || hetero_tc_used_homogeneously
      where
        hetero_tc_used_homogeneously
          = case ifaceTyConSort $ ifaceTyConInfo tc of
                          IfaceEqualityTyCon -> True
                          _other             -> False
             -- True <=> a heterogeneous equality whose arguments
             --          are (in this case) of the same kind

    tc_name = ifaceTyConName tc
    pp = ppr_ty
    hom_eq_tc = tc_name `hasKey` eqTyConKey            -- (~)
    hetero_eq_tc = tc_name `hasKey` eqPrimTyConKey     -- (~#)
                || tc_name `hasKey` eqReprPrimTyConKey -- (~R#)
                || tc_name `hasKey` heqTyConKey        -- (~~)
    nominal_eq_tc = tc_name `hasKey` heqTyConKey       -- (~~)
                 || tc_name `hasKey` eqPrimTyConKey    -- (~#)
    print_equality args =
        sdocWithDynFlags $ \dflags ->
        getPprStyle      $ \style  ->
        print_equality' args style dflags

    print_equality' (ki1, ki2, ty1, ty2) style dflags
      | -- If -fprint-equality-relations is on, just print the original TyCon
        print_eqs
      = ppr_infix_eq (ppr tc)

      | -- Homogeneous use of heterogeneous equality (ty1 ~~ ty2)
        --                 or unlifted equality      (ty1 ~# ty2)
        nominal_eq_tc, homogeneous
      = ppr_infix_eq (text "~")

      | -- Heterogeneous use of unlifted equality (ty1 ~# ty2)
        not homogeneous
      = ppr_infix_eq (ppr heqTyCon)

      | -- Homogeneous use of representational unlifted equality (ty1 ~R# ty2)
        tc_name `hasKey` eqReprPrimTyConKey, homogeneous
      = let ki | print_kinds = [pp appPrec ki1]
               | otherwise   = []
        in pprIfacePrefixApp ctxt_prec (ppr coercibleTyCon)
                            (ki ++ [pp appPrec ty1, pp appPrec ty2])

        -- The other cases work as you'd expect
      | otherwise
      = ppr_infix_eq (ppr tc)
      where
        ppr_infix_eq :: SDoc -> SDoc
        ppr_infix_eq eq_op = pprIfaceInfixApp ctxt_prec eq_op
                               (pp_ty_ki ty1 ki1) (pp_ty_ki ty2 ki2)
          where
            pp_ty_ki ty ki
              | print_kinds
              = parens (pp topPrec ty <+> dcolon <+> pp opPrec ki)
              | otherwise
              = pp opPrec ty

        print_kinds = gopt Opt_PrintExplicitKinds dflags
        print_eqs   = gopt Opt_PrintEqualityRelations dflags ||
                      dumpStyle style || debugStyle style


pprIfaceCoTcApp :: PprPrec -> IfaceTyCon -> [IfaceCoercion] -> SDoc
pprIfaceCoTcApp ctxt_prec tc tys = ppr_iface_tc_app ppr_co ctxt_prec tc tys

ppr_iface_tc_app :: (PprPrec -> a -> SDoc) -> PprPrec -> IfaceTyCon -> [a] -> SDoc
ppr_iface_tc_app pp _ tc [ty]
  | tc `ifaceTyConHasKey` listTyConKey = pprPromotionQuote tc <> brackets (pp topPrec ty)

ppr_iface_tc_app pp ctxt_prec tc tys
  | tc `ifaceTyConHasKey` liftedTypeKindTyConKey
  = kindType

  | not (isSymOcc (nameOccName (ifaceTyConName tc)))
  = pprIfacePrefixApp ctxt_prec (ppr tc) (map (pp appPrec) tys)

  | [ty1,ty2] <- tys  -- Infix, two arguments;
                      -- we know nothing of precedence though
  = pprIfaceInfixApp ctxt_prec (ppr tc)
                     (pp opPrec ty1) (pp opPrec ty2)

  | otherwise
  = pprIfacePrefixApp ctxt_prec (parens (ppr tc)) (map (pp appPrec) tys)

pprSum :: Arity -> IsPromoted -> IfaceAppArgs -> SDoc
pprSum _arity is_promoted args
  =   -- drop the RuntimeRep vars.
      -- See Note [Unboxed tuple RuntimeRep vars] in TyCon
    let tys   = appArgsIfaceTypes args
        args' = drop (length tys `div` 2) tys
    in pprPromotionQuoteI is_promoted
       <> sumParens (pprWithBars (ppr_ty topPrec) args')

pprTuple :: PprPrec -> TupleSort -> IsPromoted -> IfaceAppArgs -> SDoc
pprTuple ctxt_prec ConstraintTuple IsNotPromoted IA_Nil
  = maybeParen ctxt_prec appPrec $
    text "() :: Constraint"

-- All promoted constructors have kind arguments
pprTuple _ sort IsPromoted args
  = let tys = appArgsIfaceTypes args
        args' = drop (length tys `div` 2) tys
        spaceIfPromoted = case args' of
          arg0:_ -> pprSpaceIfPromotedTyCon arg0
          _ -> id
    in pprPromotionQuoteI IsPromoted <>
       tupleParens sort (spaceIfPromoted (pprWithCommas pprIfaceType args'))

pprTuple _ sort promoted args
  =   -- drop the RuntimeRep vars.
      -- See Note [Unboxed tuple RuntimeRep vars] in TyCon
    let tys   = appArgsIfaceTypes args
        args' = case sort of
                  UnboxedTuple -> drop (length tys `div` 2) tys
                  _            -> tys
    in
    pprPromotionQuoteI promoted <>
    tupleParens sort (pprWithCommas pprIfaceType args')

pprIfaceTyLit :: IfaceTyLit -> SDoc
pprIfaceTyLit (IfaceNumTyLit n) = integer n
pprIfaceTyLit (IfaceStrTyLit n) = text (show n)

pprIfaceCoercion, pprParendIfaceCoercion :: IfaceCoercion -> SDoc
pprIfaceCoercion = ppr_co topPrec
pprParendIfaceCoercion = ppr_co appPrec

ppr_co :: PprPrec -> IfaceCoercion -> SDoc
ppr_co _         (IfaceReflCo ty) = angleBrackets (ppr ty) <> ppr_role Nominal
ppr_co _         (IfaceGReflCo r ty IfaceMRefl)
  = angleBrackets (ppr ty) <> ppr_role r
ppr_co ctxt_prec (IfaceGReflCo r ty (IfaceMCo co))
  = ppr_special_co ctxt_prec
    (text "GRefl" <+> ppr r <+> pprParendIfaceType ty) [co]
ppr_co ctxt_prec (IfaceFunCo r _ co1 co2) -- TODO: arnaud: print multiplicity somehow
  = maybeParen ctxt_prec funPrec $
    sep (ppr_co funPrec co1 : ppr_fun_tail co2)
  where
    ppr_fun_tail (IfaceFunCo r _ co1 co2)
      = (arrow <> ppr_role r <+> ppr_co funPrec co1) : ppr_fun_tail co2
    ppr_fun_tail other_co
      = [arrow <> ppr_role r <+> pprIfaceCoercion other_co]

ppr_co _         (IfaceTyConAppCo r tc cos)
  = parens (pprIfaceCoTcApp topPrec tc cos) <> ppr_role r
ppr_co ctxt_prec (IfaceAppCo co1 co2)
  = maybeParen ctxt_prec appPrec $
    ppr_co funPrec co1 <+> pprParendIfaceCoercion co2
ppr_co ctxt_prec co@(IfaceForAllCo {})
  = maybeParen ctxt_prec funPrec $
    pprIfaceForAllCoPart tvs (pprIfaceCoercion inner_co)
  where
    (tvs, inner_co) = split_co co

    split_co (IfaceForAllCo (name, _) kind_co co')
      = let (tvs, co'') = split_co co' in ((name,kind_co):tvs,co'')
    split_co co' = ([], co')

-- Why these three? See Note [TcTyVars in IfaceType]
ppr_co _ (IfaceFreeCoVar covar) = ppr covar
ppr_co _ (IfaceCoVarCo covar)   = ppr covar
ppr_co _ (IfaceHoleCo covar)    = braces (ppr covar)

ppr_co ctxt_prec (IfaceUnivCo IfaceUnsafeCoerceProv r ty1 ty2)
  = maybeParen ctxt_prec appPrec $
    text "UnsafeCo" <+> ppr r <+>
    pprParendIfaceType ty1 <+> pprParendIfaceType ty2

ppr_co _ (IfaceUnivCo prov role ty1 ty2)
  = text "Univ" <> (parens $
      sep [ ppr role <+> pprIfaceUnivCoProv prov
          , dcolon <+>  ppr ty1 <> comma <+> ppr ty2 ])

ppr_co ctxt_prec (IfaceInstCo co ty)
  = maybeParen ctxt_prec appPrec $
    text "Inst" <+> pprParendIfaceCoercion co
                        <+> pprParendIfaceCoercion ty

ppr_co ctxt_prec (IfaceAxiomRuleCo tc cos)
  = maybeParen ctxt_prec appPrec $ ppr tc <+> parens (interpp'SP cos)

ppr_co ctxt_prec (IfaceAxiomInstCo n i cos)
  = ppr_special_co ctxt_prec (ppr n <> brackets (ppr i)) cos
ppr_co ctxt_prec (IfaceSymCo co)
  = ppr_special_co ctxt_prec (text "Sym") [co]
ppr_co ctxt_prec (IfaceTransCo co1 co2)
  = maybeParen ctxt_prec opPrec $
    ppr_co opPrec co1 <+> semi <+> ppr_co opPrec co2
ppr_co ctxt_prec (IfaceNthCo d co)
  = ppr_special_co ctxt_prec (text "Nth:" <> int d) [co]
ppr_co ctxt_prec (IfaceLRCo lr co)
  = ppr_special_co ctxt_prec (ppr lr) [co]
ppr_co ctxt_prec (IfaceSubCo co)
  = ppr_special_co ctxt_prec (text "Sub") [co]
ppr_co ctxt_prec (IfaceKindCo co)
  = ppr_special_co ctxt_prec (text "Kind") [co]

ppr_special_co :: PprPrec -> SDoc -> [IfaceCoercion] -> SDoc
ppr_special_co ctxt_prec doc cos
  = maybeParen ctxt_prec appPrec
               (sep [doc, nest 4 (sep (map pprParendIfaceCoercion cos))])

ppr_role :: Role -> SDoc
ppr_role r = underscore <> pp_role
  where pp_role = case r of
                    Nominal          -> char 'N'
                    Representational -> char 'R'
                    Phantom          -> char 'P'

------------------
pprIfaceUnivCoProv :: IfaceUnivCoProv -> SDoc
pprIfaceUnivCoProv IfaceUnsafeCoerceProv
  = text "unsafe"
pprIfaceUnivCoProv (IfacePhantomProv co)
  = text "phantom" <+> pprParendIfaceCoercion co
pprIfaceUnivCoProv (IfaceProofIrrelProv co)
  = text "irrel" <+> pprParendIfaceCoercion co
pprIfaceUnivCoProv (IfacePluginProv s)
  = text "plugin" <+> doubleQuotes (text s)

-------------------
instance Outputable IfaceTyCon where
  ppr tc = pprPromotionQuote tc <> ppr (ifaceTyConName tc)

pprPromotionQuote :: IfaceTyCon -> SDoc
pprPromotionQuote tc =
    pprPromotionQuoteI $ ifaceTyConIsPromoted $ ifaceTyConInfo tc

pprPromotionQuoteI  :: IsPromoted -> SDoc
pprPromotionQuoteI IsNotPromoted = empty
pprPromotionQuoteI IsPromoted    = char '\''

instance Outputable IfaceCoercion where
  ppr = pprIfaceCoercion

instance Binary IfaceTyCon where
   put_ bh (IfaceTyCon n i) = put_ bh n >> put_ bh i

   get bh = do n <- get bh
               i <- get bh
               return (IfaceTyCon n i)

instance Binary IsPromoted where
   put_ bh IsNotPromoted = putByte bh 0
   put_ bh IsPromoted    = putByte bh 1

   get bh = do
       n <- getByte bh
       case n of
         0 -> return IsNotPromoted
         1 -> return IsPromoted
         _ -> fail "Binary(IsPromoted): fail)"

instance Binary IfaceTyConSort where
   put_ bh IfaceNormalTyCon             = putByte bh 0
   put_ bh (IfaceTupleTyCon arity sort) = putByte bh 1 >> put_ bh arity >> put_ bh sort
   put_ bh (IfaceSumTyCon arity)        = putByte bh 2 >> put_ bh arity
   put_ bh IfaceEqualityTyCon           = putByte bh 3

   get bh = do
       n <- getByte bh
       case n of
         0 -> return IfaceNormalTyCon
         1 -> IfaceTupleTyCon <$> get bh <*> get bh
         2 -> IfaceSumTyCon <$> get bh
         _ -> return IfaceEqualityTyCon

instance Binary IfaceTyConInfo where
   put_ bh (IfaceTyConInfo i s) = put_ bh i >> put_ bh s

   get bh = IfaceTyConInfo <$> get bh <*> get bh

instance Outputable IfaceTyLit where
  ppr = pprIfaceTyLit

instance Binary IfaceTyLit where
  put_ bh (IfaceNumTyLit n)  = putByte bh 1 >> put_ bh n
  put_ bh (IfaceStrTyLit n)  = putByte bh 2 >> put_ bh n

  get bh =
    do tag <- getByte bh
       case tag of
         1 -> do { n <- get bh
                 ; return (IfaceNumTyLit n) }
         2 -> do { n <- get bh
                 ; return (IfaceStrTyLit n) }
         _ -> panic ("get IfaceTyLit " ++ show tag)

instance Binary IfaceAppArgs where
  put_ bh tk =
    case tk of
      IA_Vis   t ts -> putByte bh 0 >> put_ bh t >> put_ bh ts
      IA_Invis t ts -> putByte bh 1 >> put_ bh t >> put_ bh ts
      IA_Nil        -> putByte bh 2

  get bh =
    do c <- getByte bh
       case c of
         0 -> do
           t  <- get bh
           ts <- get bh
           return $! IA_Vis t ts
         1 -> do
           t  <- get bh
           ts <- get bh
           return $! IA_Invis t ts
         2 -> return IA_Nil
         _ -> panic ("get IfaceAppArgs " ++ show c)

-------------------

-- Some notes about printing contexts
--
-- In the event that we are printing a singleton context (e.g. @Eq a@) we can
-- omit parentheses. However, we must take care to set the precedence correctly
-- to opPrec, since something like @a :~: b@ must be parenthesized (see
-- #9658).
--
-- When printing a larger context we use 'fsep' instead of 'sep' so that
-- the context doesn't get displayed as a giant column. Rather than,
--  instance (Eq a,
--            Eq b,
--            Eq c,
--            Eq d,
--            Eq e,
--            Eq f,
--            Eq g,
--            Eq h,
--            Eq i,
--            Eq j,
--            Eq k,
--            Eq l) =>
--           Eq (a, b, c, d, e, f, g, h, i, j, k, l)
--
-- we want
--
--  instance (Eq a, Eq b, Eq c, Eq d, Eq e, Eq f, Eq g, Eq h, Eq i,
--            Eq j, Eq k, Eq l) =>
--           Eq (a, b, c, d, e, f, g, h, i, j, k, l)



-- | Prints "(C a, D b) =>", including the arrow.
-- Used when we want to print a context in a type, so we
-- use 'funPrec' to decide whether to parenthesise a singleton
-- predicate; e.g.   Num a => a -> a
pprIfaceContextArr :: [IfacePredType] -> SDoc
pprIfaceContextArr []     = empty
pprIfaceContextArr [pred] = ppr_ty funPrec pred <+> darrow
pprIfaceContextArr preds  = ppr_parend_preds preds <+> darrow

-- | Prints a context or @()@ if empty
-- You give it the context precedence
pprIfaceContext :: PprPrec -> [IfacePredType] -> SDoc
pprIfaceContext _    []     = text "()"
pprIfaceContext prec [pred] = ppr_ty prec pred
pprIfaceContext _    preds  = ppr_parend_preds preds

ppr_parend_preds :: [IfacePredType] -> SDoc
ppr_parend_preds preds = parens (fsep (punctuate comma (map ppr preds)))

instance Binary IfaceType where
    put_ _ (IfaceFreeTyVar tv)
       = pprPanic "Can't serialise IfaceFreeTyVar" (ppr tv)

    put_ bh (IfaceForAllTy aa ab) = do
            putByte bh 0
            put_ bh aa
            put_ bh ab
    put_ bh (IfaceTyVar ad) = do
            putByte bh 1
            put_ bh ad
    put_ bh (IfaceAppTy ae af) = do
            putByte bh 2
            put_ bh ae
            put_ bh af
    put_ bh (IfaceFunTy w ag ah) = do
            putByte bh 3
            put_ bh w
            put_ bh ag
            put_ bh ah
    put_ bh (IfaceDFunTy ag ah) = do
            putByte bh 4
            put_ bh ag
            put_ bh ah
    put_ bh (IfaceTyConApp tc tys)
      = do { putByte bh 5; put_ bh tc; put_ bh tys }
    put_ bh (IfaceCastTy a b)
      = do { putByte bh 6; put_ bh a; put_ bh b }
    put_ bh (IfaceCoercionTy a)
      = do { putByte bh 7; put_ bh a }
    put_ bh (IfaceTupleTy s i tys)
      = do { putByte bh 8; put_ bh s; put_ bh i; put_ bh tys }
    put_ bh (IfaceLitTy n)
      = do { putByte bh 9; put_ bh n }

    get bh = do
            h <- getByte bh
            case h of
              0 -> do aa <- get bh
                      ab <- get bh
                      return (IfaceForAllTy aa ab)
              1 -> do ad <- get bh
                      return (IfaceTyVar ad)
              2 -> do ae <- get bh
                      af <- get bh
                      return (IfaceAppTy ae af)
              3 -> do w  <- get bh
                      ag <- get bh
                      ah <- get bh
                      return (IfaceFunTy w ag ah)
              4 -> do ag <- get bh
                      ah <- get bh
                      return (IfaceDFunTy ag ah)
              5 -> do { tc <- get bh; tys <- get bh
                      ; return (IfaceTyConApp tc tys) }
              6 -> do { a <- get bh; b <- get bh
                      ; return (IfaceCastTy a b) }
              7 -> do { a <- get bh
                      ; return (IfaceCoercionTy a) }

              8 -> do { s <- get bh; i <- get bh; tys <- get bh
                      ; return (IfaceTupleTy s i tys) }
              _  -> do n <- get bh
                       return (IfaceLitTy n)

instance Binary IfaceMCoercion where
  put_ bh IfaceMRefl = do
          putByte bh 1
  put_ bh (IfaceMCo co) = do
          putByte bh 2
          put_ bh co

  get bh = do
    tag <- getByte bh
    case tag of
         1 -> return IfaceMRefl
         2 -> do a <- get bh
                 return $ IfaceMCo a
         _ -> panic ("get IfaceMCoercion " ++ show tag)

instance Binary IfaceCoercion where
  put_ bh (IfaceReflCo a) = do
          putByte bh 1
          put_ bh a
  put_ bh (IfaceGReflCo a b c) = do
          putByte bh 2
          put_ bh a
          put_ bh b
          put_ bh c
  put_ bh (IfaceFunCo a w b c) = do
          putByte bh 3
          put_ bh a
          put_ bh w
          put_ bh b
          put_ bh c
  put_ bh (IfaceTyConAppCo a b c) = do
          putByte bh 4
          put_ bh a
          put_ bh b
          put_ bh c
  put_ bh (IfaceAppCo a b) = do
          putByte bh 5
          put_ bh a
          put_ bh b
  put_ bh (IfaceForAllCo a b c) = do
          putByte bh 6
          put_ bh a
          put_ bh b
          put_ bh c
  put_ bh (IfaceCoVarCo a) = do
          putByte bh 7
          put_ bh a
  put_ bh (IfaceAxiomInstCo a b c) = do
          putByte bh 8
          put_ bh a
          put_ bh b
          put_ bh c
  put_ bh (IfaceUnivCo a b c d) = do
          putByte bh 9
          put_ bh a
          put_ bh b
          put_ bh c
          put_ bh d
  put_ bh (IfaceSymCo a) = do
          putByte bh 10
          put_ bh a
  put_ bh (IfaceTransCo a b) = do
          putByte bh 11
          put_ bh a
          put_ bh b
  put_ bh (IfaceNthCo a b) = do
          putByte bh 12
          put_ bh a
          put_ bh b
  put_ bh (IfaceLRCo a b) = do
          putByte bh 13
          put_ bh a
          put_ bh b
  put_ bh (IfaceInstCo a b) = do
          putByte bh 14
          put_ bh a
          put_ bh b
  put_ bh (IfaceKindCo a) = do
          putByte bh 15
          put_ bh a
  put_ bh (IfaceSubCo a) = do
          putByte bh 16
          put_ bh a
  put_ bh (IfaceAxiomRuleCo a b) = do
          putByte bh 17
          put_ bh a
          put_ bh b
  put_ _ (IfaceFreeCoVar cv)
       = pprPanic "Can't serialise IfaceFreeCoVar" (ppr cv)
  put_ _  (IfaceHoleCo cv)
       = pprPanic "Can't serialise IfaceHoleCo" (ppr cv)
          -- See Note [Holes in IfaceCoercion]

  get bh = do
      tag <- getByte bh
      case tag of
           1 -> do a <- get bh
                   return $ IfaceReflCo a
           2 -> do a <- get bh
                   b <- get bh
                   c <- get bh
                   return $ IfaceGReflCo a b c
           3 -> do a <- get bh
                   w <- get bh
                   b <- get bh
                   c <- get bh
                   return $ IfaceFunCo a w b c
           4 -> do a <- get bh
                   b <- get bh
                   c <- get bh
                   return $ IfaceTyConAppCo a b c
           5 -> do a <- get bh
                   b <- get bh
                   return $ IfaceAppCo a b
           6 -> do a <- get bh
                   b <- get bh
                   c <- get bh
                   return $ IfaceForAllCo a b c
           7 -> do a <- get bh
                   return $ IfaceCoVarCo a
           8 -> do a <- get bh
                   b <- get bh
                   c <- get bh
                   return $ IfaceAxiomInstCo a b c
           9 -> do a <- get bh
                   b <- get bh
                   c <- get bh
                   d <- get bh
                   return $ IfaceUnivCo a b c d
           10-> do a <- get bh
                   return $ IfaceSymCo a
           11-> do a <- get bh
                   b <- get bh
                   return $ IfaceTransCo a b
           12-> do a <- get bh
                   b <- get bh
                   return $ IfaceNthCo a b
           13-> do a <- get bh
                   b <- get bh
                   return $ IfaceLRCo a b
           14-> do a <- get bh
                   b <- get bh
                   return $ IfaceInstCo a b
           15-> do a <- get bh
                   return $ IfaceKindCo a
           16-> do a <- get bh
                   return $ IfaceSubCo a
           17-> do a <- get bh
                   b <- get bh
                   return $ IfaceAxiomRuleCo a b
           _ -> panic ("get IfaceCoercion " ++ show tag)

instance Binary IfaceUnivCoProv where
  put_ bh IfaceUnsafeCoerceProv = putByte bh 1
  put_ bh (IfacePhantomProv a) = do
          putByte bh 2
          put_ bh a
  put_ bh (IfaceProofIrrelProv a) = do
          putByte bh 3
          put_ bh a
  put_ bh (IfacePluginProv a) = do
          putByte bh 4
          put_ bh a

  get bh = do
      tag <- getByte bh
      case tag of
           1 -> return $ IfaceUnsafeCoerceProv
           2 -> do a <- get bh
                   return $ IfacePhantomProv a
           3 -> do a <- get bh
                   return $ IfaceProofIrrelProv a
           4 -> do a <- get bh
                   return $ IfacePluginProv a
           _ -> panic ("get IfaceUnivCoProv " ++ show tag)


instance Binary (DefMethSpec IfaceType) where
    put_ bh VanillaDM     = putByte bh 0
    put_ bh (GenericDM t) = putByte bh 1 >> put_ bh t
    get bh = do
            h <- getByte bh
            case h of
              0 -> return VanillaDM
              _ -> do { t <- get bh; return (GenericDM t) }<|MERGE_RESOLUTION|>--- conflicted
+++ resolved
@@ -124,16 +124,11 @@
   = IfaceFreeTyVar TyVar                -- See Note [Free tyvars in IfaceType]
   | IfaceTyVar     IfLclName            -- Type/coercion variable only, not tycon
   | IfaceLitTy     IfaceTyLit
-<<<<<<< HEAD
-  | IfaceAppTy     IfaceType IfaceType
-  | IfaceFunTy     IfaceRig IfaceType IfaceType
-=======
   | IfaceAppTy     IfaceType IfaceAppArgs
                              -- See Note [Suppressing invisible arguments] for
                              -- an explanation of why the second field isn't
                              -- IfaceType, analogous to AppTy.
-  | IfaceFunTy     IfaceType IfaceType
->>>>>>> 7527d1fe
+  | IfaceFunTy     IfaceRig IfaceType IfaceType
   | IfaceDFunTy    IfaceType IfaceType
   | IfaceForAllTy  IfaceForAllBndr IfaceType
   | IfaceTyConApp  IfaceTyCon IfaceAppArgs  -- Not necessarily saturated
@@ -452,13 +447,8 @@
   where
     go (IfaceTyVar {})         = False
     go (IfaceFreeTyVar {})     = False
-<<<<<<< HEAD
-    go (IfaceAppTy fun arg)    = go fun && go arg
+    go (IfaceAppTy fun args)   = go fun && go_args args
     go (IfaceFunTy _ arg res)    = go arg && go res
-=======
-    go (IfaceAppTy fun args)   = go fun && go_args args
-    go (IfaceFunTy arg res)    = go arg && go res
->>>>>>> 7527d1fe
     go (IfaceDFunTy arg res)   = go arg && go res
     go (IfaceForAllTy {})      = False
     go (IfaceTyConApp _ args)  = go_args args
@@ -494,13 +484,8 @@
   where
     go (IfaceFreeTyVar tv)    = IfaceFreeTyVar tv
     go (IfaceTyVar tv)        = substIfaceTyVar env tv
-<<<<<<< HEAD
-    go (IfaceAppTy  t1 t2)    = IfaceAppTy  (go t1) (go t2)
+    go (IfaceAppTy  t ts)     = IfaceAppTy  (go t) (substIfaceAppArgs env ts)
     go (IfaceFunTy  w t1 t2)  = IfaceFunTy w (go t1) (go t2)
-=======
-    go (IfaceAppTy  t ts)     = IfaceAppTy  (go t) (substIfaceAppArgs env ts)
-    go (IfaceFunTy  t1 t2)    = IfaceFunTy  (go t1) (go t2)
->>>>>>> 7527d1fe
     go (IfaceDFunTy t1 t2)    = IfaceDFunTy (go t1) (go t2)
     go ty@(IfaceLitTy {})     = ty
     go (IfaceTyConApp tc tys) = IfaceTyConApp tc (substIfaceAppArgs env tys)
@@ -942,14 +927,14 @@
 
     go subs ty@(IfaceTyVar tv)
       | tv `elemFsEnv` subs
-      = IfaceTyConApp omega_ty ITC_Nil
+      = IfaceTyConApp omega_ty IA_Nil
       | otherwise
       = ty
 
     go _ ty@(IfaceFreeTyVar tv)
       | userStyle sty && TyCoRep.isMultiplicityTy (tyVarKind tv)
          -- don't require -fprint-explicit-runtime-reps for good debugging output
-      = IfaceTyConApp omega_ty ITC_Nil
+      = IfaceTyConApp omega_ty IA_Nil
       | otherwise
       = ty
 
@@ -963,7 +948,7 @@
       = IfaceFunTy (go subs w) (go subs arg) (go subs res)
 
     go subs (IfaceAppTy x y)
-      = IfaceAppTy (go subs x) (go subs y)
+      = IfaceAppTy (go subs x) (go_args subs y)
 
     go subs (IfaceDFunTy x y)
       = IfaceDFunTy (go subs x) (go subs y)
@@ -974,10 +959,10 @@
     go _ ty@(IfaceLitTy {}) = ty
     go _ ty@(IfaceCoercionTy {}) = ty
 
-    go_args :: FastStringEnv () -> IfaceTcArgs -> IfaceTcArgs
-    go_args _ ITC_Nil = ITC_Nil
-    go_args subs (ITC_Vis ty args)   = ITC_Vis   (go subs ty) (go_args subs args)
-    go_args subs (ITC_Invis ty args) = ITC_Invis (go subs ty) (go_args subs args)
+    go_args :: FastStringEnv () -> IfaceAppArgs -> IfaceAppArgs
+    go_args _ IA_Nil = IA_Nil
+    go_args subs (IA_Vis ty args)   = IA_Vis   (go subs ty) (go_args subs args)
+    go_args subs (IA_Invis ty args) = IA_Invis (go subs ty) (go_args subs args)
 
     omega_ty :: IfaceTyCon
     omega_ty =
@@ -996,7 +981,6 @@
       then f ty
       else getPprStyle $ \sty -> f (defaultRuntimeRepVars sty ty)
 
-<<<<<<< HEAD
 eliminateMultiplicity :: (IfaceType -> SDoc) -> IfaceType -> SDoc
 eliminateMultiplicity f ty = sdocWithDynFlags $ \dflags ->
     -- TODO: MattP make my own flag
@@ -1004,12 +988,8 @@
       then f ty
       else getPprStyle $ \sty -> f (defaultMultiplicityVars sty ty)
 
-instance Outputable IfaceTcArgs where
-  ppr tca = pprIfaceTcArgs tca
-=======
 instance Outputable IfaceAppArgs where
   ppr tca = pprIfaceAppArgs tca
->>>>>>> 7527d1fe
 
 pprIfaceAppArgs, pprParendIfaceAppArgs :: IfaceAppArgs -> SDoc
 pprIfaceAppArgs  = ppr_app_args topPrec
