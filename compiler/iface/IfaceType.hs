--- conflicted
+++ resolved
@@ -16,12 +16,8 @@
         IfaceType(..), IfacePredType, IfaceKind, IfaceCoercion(..),
         IfaceMCoercion(..),
         IfaceUnivCoProv(..),
-<<<<<<< HEAD
         IfaceMult,
-        IfaceTyCon(..), IfaceTyConInfo(..), IfaceTyConSort(..), IsPromoted(..),
-=======
         IfaceTyCon(..), IfaceTyConInfo(..), IfaceTyConSort(..),
->>>>>>> df570d92
         IfaceTyLit(..), IfaceAppArgs(..),
         IfaceContext, IfaceBndr(..), IfaceOneShot(..), IfaceLamBndr,
         IfaceTvBndr, IfaceIdBndr, IfaceTyConBinder,
@@ -1004,8 +1000,7 @@
 
     go_args :: FastStringEnv () -> IfaceAppArgs -> IfaceAppArgs
     go_args _ IA_Nil = IA_Nil
-    go_args subs (IA_Vis ty args)   = IA_Vis   (go subs ty) (go_args subs args)
-    go_args subs (IA_Invis ty args) = IA_Invis (go subs ty) (go_args subs args)
+    go_args subs (IA_Arg ty vis args)   = IA_Arg (go subs ty) vis (go_args subs args)
 
     omega_ty :: IfaceTyCon
     omega_ty =
@@ -1281,9 +1276,9 @@
   = kindType
 
   | tc `ifaceTyConHasKey` funTyConKey
-  , IA_Vis (IfaceTyConApp rep IA_Nil) args <- tys
+  , IA_Arg (IfaceTyConApp rep IA_Nil) Required args <- tys
   , rep `ifaceTyConHasKey` omegaDataConKey
-  = pprIfacePrefixApp ctxt_prec (parens arrow) (map (ppr_ty appPrec) (tys_wo_kinds_fun args))
+  = pprIfacePrefixApp ctxt_prec (parens arrow) (map (ppr_ty appPrec) (appArgsIfaceTypes $ stripInvisArgs dflags args))
 
   | otherwise
   = getPprDebug $ \dbg ->
@@ -1298,12 +1293,7 @@
          -> ppr_iface_tc_app ppr_app_arg ctxt_prec tc tys_wo_kinds
   where
     info = ifaceTyConInfo tc
-<<<<<<< HEAD
-    tys_wo_kinds_fun t = appArgsIfaceTypes $ stripInvisArgs dflags t
-    tys_wo_kinds = tys_wo_kinds_fun tys
-=======
     tys_wo_kinds = appArgsIfaceTypesArgFlags $ stripInvisArgs dflags tys
->>>>>>> df570d92
 
 -- | Pretty-print a type-level equality.
 -- Returns (Just doc) if the argument is a /saturated/ application
