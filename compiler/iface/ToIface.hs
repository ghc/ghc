{-# LANGUAGE CPP #-}

-- | Functions for converting Core things to interface file things.
module ToIface
    ( -- * Binders
      toIfaceTvBndr
    , toIfaceTvBndrs
    , toIfaceIdBndr
    , toIfaceBndr
    , toIfaceForAllBndr
    , toIfaceTyVarBinders
    , toIfaceTyVar
      -- * Types
    , toIfaceType, toIfaceTypeX
    , toIfaceKind
    , toIfaceTcArgs
    , toIfaceTyCon
    , toIfaceTyCon_name
    , toIfaceTyLit
      -- * Tidying types
    , tidyToIfaceType
    , tidyToIfaceContext
    , tidyToIfaceTcArgs
      -- * Coercions
    , toIfaceCoercion, toIfaceCoercionX
      -- * Pattern synonyms
    , patSynToIfaceDecl
      -- * Expressions
    , toIfaceExpr
    , toIfaceBang
    , toIfaceSrcBang
    , toIfaceLetBndr
    , toIfaceIdDetails
    , toIfaceIdInfo
    , toIfUnfolding
    , toIfaceOneShot
    , toIfaceTickish
    , toIfaceBind
    , toIfaceAlt
    , toIfaceCon
    , toIfaceApp
    , toIfaceVar
    ) where

#include "HsVersions.h"

import GhcPrelude

import IfaceSyn
import DataCon
import Id
import IdInfo
import CoreSyn
import TyCon hiding ( pprPromotionQuote )
import CoAxiom
import TysPrim ( eqPrimTyCon, eqReprPrimTyCon )
import TysWiredIn ( heqTyCon )
import MkId ( noinlineIdName )
import PrelNames
import Name
import BasicTypes
import Type
import Weight
import PatSyn
import Outputable
import FastString
import Util
import Var
import VarEnv
import VarSet
import TyCoRep
import Demand ( isTopSig )

import Data.Maybe ( catMaybes )

----------------
toIfaceTvBndr :: TyVar -> IfaceTvBndr
toIfaceTvBndr tyvar   = ( occNameFS (getOccName tyvar)
                        , toIfaceKind (tyVarKind tyvar)
                        )

toIfaceIdBndr :: Id -> (IfLclName, IfaceType)
toIfaceIdBndr id      = (occNameFS (getOccName id),    toIfaceType (idType id))

toIfaceTvBndrs :: [TyVar] -> [IfaceTvBndr]
toIfaceTvBndrs = map toIfaceTvBndr

toIfaceBndr :: Var -> IfaceBndr
toIfaceBndr var
  | isId var  = IfaceIdBndr (toIfaceIdBndr var)
  | otherwise = IfaceTvBndr (toIfaceTvBndr var)

toIfaceTyVarBinder :: TyVarBndr TyVar vis -> TyVarBndr IfaceTvBndr vis
toIfaceTyVarBinder (TvBndr tv vis) = TvBndr (toIfaceTvBndr tv) vis

toIfaceTyVarBinders :: [TyVarBndr TyVar vis] -> [TyVarBndr IfaceTvBndr vis]
toIfaceTyVarBinders = map toIfaceTyVarBinder

{-
************************************************************************
*                                                                      *
        Conversion from Type to IfaceType
*                                                                      *
************************************************************************
-}

toIfaceKind :: Type -> IfaceType
toIfaceKind = toIfaceType

---------------------
toIfaceType :: Type -> IfaceType
toIfaceType = toIfaceTypeX emptyVarSet

toIfaceTypeX :: VarSet -> Type -> IfaceType
-- (toIfaceTypeX free ty)
--    translates the tyvars in 'free' as IfaceFreeTyVars
--
-- Synonyms are retained in the interface type
toIfaceTypeX fr (TyVarTy tv)   -- See Note [TcTyVars in IfaceType] in IfaceType
  | tv `elemVarSet` fr         = IfaceFreeTyVar tv
  | otherwise                  = IfaceTyVar (toIfaceTyVar tv)
toIfaceTypeX fr (AppTy t1 t2)  = IfaceAppTy (toIfaceTypeX fr t1) (toIfaceTypeX fr t2)
toIfaceTypeX _  (LitTy n)      = IfaceLitTy (toIfaceTyLit n)
toIfaceTypeX fr (ForAllTy b t) = IfaceForAllTy (toIfaceForAllBndr b)
                                               (toIfaceTypeX (fr `delVarSet` binderVar b) t)
toIfaceTypeX fr (FunTy w t1 t2)
  | isPredTy t1 && w == Omega   = IfaceDFunTy (toIfaceTypeX fr t1) (toIfaceTypeX fr t2) -- TODO: arnaud: we may not want to check about omega here, maybe rather store the multiplicity in the 'pred' interface, but this is enough for debugging
  | otherwise                   = IfaceFunTy  w (toIfaceTypeX fr t1) (toIfaceTypeX fr t2)
toIfaceTypeX fr (CastTy ty co)  = IfaceCastTy (toIfaceTypeX fr ty) (toIfaceCoercionX fr co)
toIfaceTypeX fr (CoercionTy co) = IfaceCoercionTy (toIfaceCoercionX fr co)

toIfaceTypeX fr (TyConApp tc tys)
    -- tuples
  | Just sort <- tyConTuple_maybe tc
  , n_tys == arity
  = IfaceTupleTy sort IsNotPromoted (toIfaceTcArgsX fr tc tys)

  | Just dc <- isPromotedDataCon_maybe tc
  , isTupleDataCon dc
  , n_tys == 2*arity
  = IfaceTupleTy BoxedTuple IsPromoted (toIfaceTcArgsX fr tc (drop arity tys))

  | tc `elem` [ eqPrimTyCon, eqReprPrimTyCon, heqTyCon ]
  , (k1:k2:_) <- tys
  = let info = IfaceTyConInfo IsNotPromoted sort
        sort | k1 `eqType` k2 = IfaceEqualityTyCon
             | otherwise      = IfaceNormalTyCon
    in IfaceTyConApp (IfaceTyCon (tyConName tc) info) (toIfaceTcArgsX fr tc tys)

    -- other applications
  | otherwise
  = IfaceTyConApp (toIfaceTyCon tc) (toIfaceTcArgsX fr tc tys)
  where
    arity = tyConArity tc
    n_tys = length tys

toIfaceTyVar :: TyVar -> FastString
toIfaceTyVar = occNameFS . getOccName

toIfaceCoVar :: CoVar -> FastString
toIfaceCoVar = occNameFS . getOccName

toIfaceForAllBndr :: TyVarBinder -> IfaceForAllBndr
toIfaceForAllBndr (TvBndr v vis) = TvBndr (toIfaceTvBndr v) vis

----------------
toIfaceTyCon :: TyCon -> IfaceTyCon
toIfaceTyCon tc
  = IfaceTyCon tc_name info
  where
    tc_name = tyConName tc
    info    = IfaceTyConInfo promoted sort
    promoted | isPromotedDataCon tc = IsPromoted
             | otherwise            = IsNotPromoted

    tupleSort :: TyCon -> Maybe IfaceTyConSort
    tupleSort tc' =
        case tyConTuple_maybe tc' of
          Just UnboxedTuple -> let arity = tyConArity tc' `div` 2
                               in Just $ IfaceTupleTyCon arity UnboxedTuple
          Just sort         -> let arity = tyConArity tc'
                               in Just $ IfaceTupleTyCon arity sort
          Nothing           -> Nothing

    sort
      | Just tsort <- tupleSort tc           = tsort

      | Just dcon <- isPromotedDataCon_maybe tc
      , let tc' = dataConTyCon dcon
      , Just tsort <- tupleSort tc'          = tsort

      | isUnboxedSumTyCon tc
      , Just cons <- isDataSumTyCon_maybe tc = IfaceSumTyCon (length cons)

      | otherwise                            = IfaceNormalTyCon


toIfaceTyCon_name :: Name -> IfaceTyCon
toIfaceTyCon_name n = IfaceTyCon n info
  where info = IfaceTyConInfo IsNotPromoted IfaceNormalTyCon
  -- Used for the "rough-match" tycon stuff,
  -- where pretty-printing is not an issue

toIfaceTyLit :: TyLit -> IfaceTyLit
toIfaceTyLit (NumTyLit x) = IfaceNumTyLit x
toIfaceTyLit (StrTyLit x) = IfaceStrTyLit x

----------------
toIfaceCoercion :: Coercion -> IfaceCoercion
toIfaceCoercion = toIfaceCoercionX emptyVarSet

toIfaceCoercionX :: VarSet -> Coercion -> IfaceCoercion
-- (toIfaceCoercionX free ty)
--    translates the tyvars in 'free' as IfaceFreeTyVars
toIfaceCoercionX fr co
  = go co
  where
    go (Refl r ty)          = IfaceReflCo r (toIfaceTypeX fr ty)
    go (CoVarCo cv)
      -- See [TcTyVars in IfaceType] in IfaceType
      | cv `elemVarSet` fr  = IfaceFreeCoVar cv
      | otherwise           = IfaceCoVarCo (toIfaceCoVar cv)
    go (HoleCo h)           = IfaceHoleCo  (coHoleCoVar h)

    go (AppCo co1 co2)      = IfaceAppCo  (go co1) (go co2)
    go (SymCo co)           = IfaceSymCo (go co)
    go (TransCo co1 co2)    = IfaceTransCo (go co1) (go co2)
    go (NthCo d co)         = IfaceNthCo d (go co)
    go (LRCo lr co)         = IfaceLRCo lr (go co)
    go (InstCo co arg)      = IfaceInstCo (go co) (go arg)
    go (CoherenceCo c1 c2)  = IfaceCoherenceCo (go c1) (go c2)
    go (KindCo c)           = IfaceKindCo (go c)
    go (SubCo co)           = IfaceSubCo (go co)
    go (AxiomRuleCo co cs)  = IfaceAxiomRuleCo (coaxrName co) (map go cs)
    go (AxiomInstCo c i cs) = IfaceAxiomInstCo (coAxiomName c) i (map go cs)
    go (UnivCo p r t1 t2)   = IfaceUnivCo (go_prov p) r
                                          (toIfaceTypeX fr t1)
                                          (toIfaceTypeX fr t2)
    go (TyConAppCo r tc cos)
      | tc `hasKey` funTyConKey
      , [_,_,_,_] <- cos         = pprPanic "toIfaceCoercion" (ppr co)
      | otherwise                = IfaceTyConAppCo r (toIfaceTyCon tc) (map go cos)
<<<<<<< HEAD
    go (FunCo r w co1 co2)  = IfaceFunCo r w (toIfaceCoercion co1)
                                             (toIfaceCoercion co2)
=======
    go (FunCo r co1 co2)   = IfaceFunCo r (go co1) (go co2)
>>>>>>> affdea82

    go (ForAllCo tv k co) = IfaceForAllCo (toIfaceTvBndr tv)
                                          (toIfaceCoercionX fr' k)
                                          (toIfaceCoercionX fr' co)
                          where
                            fr' = fr `delVarSet` tv

    go_prov :: UnivCoProvenance -> IfaceUnivCoProv
    go_prov UnsafeCoerceProv    = IfaceUnsafeCoerceProv
    go_prov (PhantomProv co)    = IfacePhantomProv (go co)
    go_prov (ProofIrrelProv co) = IfaceProofIrrelProv (go co)
    go_prov (PluginProv str)    = IfacePluginProv str

toIfaceTcArgs :: TyCon -> [Type] -> IfaceTcArgs
toIfaceTcArgs = toIfaceTcArgsX emptyVarSet

toIfaceTcArgsX :: VarSet -> TyCon -> [Type] -> IfaceTcArgs
-- See Note [Suppressing invisible arguments]
-- We produce a result list of args describing visibility
-- The awkward case is
--    T :: forall k. * -> k
-- And consider
--    T (forall j. blah) * blib
-- Is 'blib' visible?  It depends on the visibility flag on j,
-- so we have to substitute for k.  Annoying!
toIfaceTcArgsX fr tc ty_args
  = go (mkEmptyTCvSubst in_scope) (tyConKind tc) ty_args
  where
    in_scope = mkInScopeSet (tyCoVarsOfTypes ty_args)

    go _   _                   []     = ITC_Nil
    go env ty                  ts
      | Just ty' <- coreView ty
      = go env ty' ts
    go env (ForAllTy (TvBndr tv vis) res) (t:ts)
      | isVisibleArgFlag vis = ITC_Vis   t' ts'
      | otherwise            = ITC_Invis t' ts'
      where
        t'  = toIfaceTypeX fr t
        ts' = go (extendTvSubst env tv t) res ts

    go env (FunTy _ _ res) (t:ts) -- No type-class args in tycon apps
      = ITC_Vis (toIfaceTypeX fr t) (go env res ts)

    go env (TyVarTy tv) ts
      | Just ki <- lookupTyVar env tv = go env ki ts
    go env kind (t:ts) = WARN( True, ppr tc $$ ppr (tyConKind tc) $$ ppr ty_args )
                         ITC_Vis (toIfaceTypeX fr t) (go env kind ts) -- Ill-kinded

tidyToIfaceType :: TidyEnv -> Type -> IfaceType
tidyToIfaceType env ty = toIfaceType (tidyType env ty)

tidyToIfaceTcArgs :: TidyEnv -> TyCon -> [Type] -> IfaceTcArgs
tidyToIfaceTcArgs env tc tys = toIfaceTcArgs tc (tidyTypes env tys)

tidyToIfaceContext :: TidyEnv -> ThetaType -> IfaceContext
tidyToIfaceContext env theta = map (tidyToIfaceType env) theta

{-
************************************************************************
*                                                                      *
        Conversion of pattern synonyms
*                                                                      *
************************************************************************
-}

patSynToIfaceDecl :: PatSyn -> IfaceDecl
patSynToIfaceDecl ps
  = IfacePatSyn { ifName          = getName $ ps
                , ifPatMatcher    = to_if_pr (patSynMatcher ps)
                , ifPatBuilder    = fmap to_if_pr (patSynBuilder ps)
                , ifPatIsInfix    = patSynIsInfix ps
                , ifPatUnivBndrs  = map toIfaceForAllBndr univ_bndrs'
                , ifPatExBndrs    = map toIfaceForAllBndr ex_bndrs'
                , ifPatProvCtxt   = tidyToIfaceContext env2 prov_theta
                , ifPatReqCtxt    = tidyToIfaceContext env2 req_theta
                , ifPatArgs       = map (tidyToIfaceType env2 . weightedThing) args
                , ifPatTy         = tidyToIfaceType env2 rhs_ty
                , ifFieldLabels   = (patSynFieldLabels ps)
                }
  where
    (_univ_tvs, req_theta, _ex_tvs, prov_theta, args, rhs_ty) = patSynSig ps
    univ_bndrs = patSynUnivTyVarBinders ps
    ex_bndrs   = patSynExTyVarBinders ps
    (env1, univ_bndrs') = tidyTyVarBinders emptyTidyEnv univ_bndrs
    (env2, ex_bndrs')   = tidyTyVarBinders env1 ex_bndrs
    to_if_pr (id, needs_dummy) = (idName id, needs_dummy)

{-
************************************************************************
*                                                                      *
        Conversion of other things
*                                                                      *
************************************************************************
-}

toIfaceBang :: TidyEnv -> HsImplBang -> IfaceBang
toIfaceBang _    HsLazy              = IfNoBang
toIfaceBang _   (HsUnpack Nothing)   = IfUnpack
toIfaceBang env (HsUnpack (Just co)) = IfUnpackCo (toIfaceCoercion (tidyCo env co))
toIfaceBang _   HsStrict             = IfStrict

toIfaceSrcBang :: HsSrcBang -> IfaceSrcBang
toIfaceSrcBang (HsSrcBang _ unpk bang) = IfSrcBang unpk bang

toIfaceLetBndr :: Id -> IfaceLetBndr
toIfaceLetBndr id  = IfLetBndr (occNameFS (getOccName id))
                               (toIfaceType (idType id))
                               (toIfaceIdInfo (idInfo id))
                               (toIfaceJoinInfo (isJoinId_maybe id))
  -- Put into the interface file any IdInfo that CoreTidy.tidyLetBndr
  -- has left on the Id.  See Note [IdInfo on nested let-bindings] in IfaceSyn

toIfaceIdDetails :: IdDetails -> IfaceIdDetails
toIfaceIdDetails VanillaId                      = IfVanillaId
toIfaceIdDetails (DFunId {})                    = IfDFunId
toIfaceIdDetails (RecSelId { sel_naughty = n
                           , sel_tycon = tc })  =
  let iface = case tc of
                RecSelData ty_con -> Left (toIfaceTyCon ty_con)
                RecSelPatSyn pat_syn -> Right (patSynToIfaceDecl pat_syn)
  in IfRecSelId iface n

  -- The remaining cases are all "implicit Ids" which don't
  -- appear in interface files at all
toIfaceIdDetails other = pprTrace "toIfaceIdDetails" (ppr other)
                         IfVanillaId   -- Unexpected; the other

toIfaceIdInfo :: IdInfo -> IfaceIdInfo
toIfaceIdInfo id_info
  = case catMaybes [arity_hsinfo, caf_hsinfo, strict_hsinfo,
                    inline_hsinfo,  unfold_hsinfo, levity_hsinfo] of
       []    -> NoInfo
       infos -> HasInfo infos
               -- NB: strictness and arity must appear in the list before unfolding
               -- See TcIface.tcUnfolding
  where
    ------------  Arity  --------------
    arity_info = arityInfo id_info
    arity_hsinfo | arity_info == 0 = Nothing
                 | otherwise       = Just (HsArity arity_info)

    ------------ Caf Info --------------
    caf_info   = cafInfo id_info
    caf_hsinfo = case caf_info of
                   NoCafRefs -> Just HsNoCafRefs
                   _other    -> Nothing

    ------------  Strictness  --------------
        -- No point in explicitly exporting TopSig
    sig_info = strictnessInfo id_info
    strict_hsinfo | not (isTopSig sig_info) = Just (HsStrictness sig_info)
                  | otherwise               = Nothing

    ------------  Unfolding  --------------
    unfold_hsinfo = toIfUnfolding loop_breaker (unfoldingInfo id_info)
    loop_breaker  = isStrongLoopBreaker (occInfo id_info)

    ------------  Inline prag  --------------
    inline_prag = inlinePragInfo id_info
    inline_hsinfo | isDefaultInlinePragma inline_prag = Nothing
                  | otherwise = Just (HsInline inline_prag)

    ------------  Levity polymorphism  ----------
    levity_hsinfo | isNeverLevPolyIdInfo id_info = Just HsLevity
                  | otherwise                    = Nothing

toIfaceJoinInfo :: Maybe JoinArity -> IfaceJoinInfo
toIfaceJoinInfo (Just ar) = IfaceJoinPoint ar
toIfaceJoinInfo Nothing   = IfaceNotJoinPoint

--------------------------
toIfUnfolding :: Bool -> Unfolding -> Maybe IfaceInfoItem
toIfUnfolding lb (CoreUnfolding { uf_tmpl = rhs
                                , uf_src = src
                                , uf_guidance = guidance })
  = Just $ HsUnfold lb $
    case src of
        InlineStable
          -> case guidance of
               UnfWhen {ug_arity = arity, ug_unsat_ok = unsat_ok, ug_boring_ok =  boring_ok }
                      -> IfInlineRule arity unsat_ok boring_ok if_rhs
               _other -> IfCoreUnfold True if_rhs
        InlineCompulsory -> IfCompulsory if_rhs
        InlineRhs        -> IfCoreUnfold False if_rhs
        -- Yes, even if guidance is UnfNever, expose the unfolding
        -- If we didn't want to expose the unfolding, TidyPgm would
        -- have stuck in NoUnfolding.  For supercompilation we want
        -- to see that unfolding!
  where
    if_rhs = toIfaceExpr rhs

toIfUnfolding lb (DFunUnfolding { df_bndrs = bndrs, df_args = args })
  = Just (HsUnfold lb (IfDFunUnfold (map toIfaceBndr bndrs) (map toIfaceExpr args)))
      -- No need to serialise the data constructor;
      -- we can recover it from the type of the dfun

toIfUnfolding _ (OtherCon {}) = Nothing
  -- The binding site of an Id doesn't have OtherCon, except perhaps
  -- where we have called zapUnfolding; and that evald'ness info is
  -- not needed by importing modules

toIfUnfolding _ BootUnfolding = Nothing
  -- Can't happen; we only have BootUnfolding for imported binders

toIfUnfolding _ NoUnfolding = Nothing

{-
************************************************************************
*                                                                      *
        Conversion of expressions
*                                                                      *
************************************************************************
-}

toIfaceExpr :: CoreExpr -> IfaceExpr
toIfaceExpr (Var v)         = toIfaceVar v
toIfaceExpr (Lit l)         = IfaceLit l
toIfaceExpr (Type ty)       = IfaceType (toIfaceType ty)
toIfaceExpr (Coercion co)   = IfaceCo   (toIfaceCoercion co)
toIfaceExpr (Lam x b)       = IfaceLam (toIfaceBndr x, toIfaceOneShot x) (toIfaceExpr b)
toIfaceExpr (App f a)       = toIfaceApp f [a]
toIfaceExpr (Case s x ty as)
  | null as                 = IfaceECase (toIfaceExpr s) (toIfaceType ty)
  | otherwise               = IfaceCase (toIfaceExpr s) (getOccFS x) (map toIfaceAlt as)
toIfaceExpr (Let b e)       = IfaceLet (toIfaceBind b) (toIfaceExpr e)
toIfaceExpr (Cast e co)     = IfaceCast (toIfaceExpr e) (toIfaceCoercion co)
toIfaceExpr (Tick t e)
  | Just t' <- toIfaceTickish t = IfaceTick t' (toIfaceExpr e)
  | otherwise                   = toIfaceExpr e

toIfaceOneShot :: Id -> IfaceOneShot
toIfaceOneShot id | isId id
                  , OneShotLam <- oneShotInfo (idInfo id)
                  = IfaceOneShot
                  | otherwise
                  = IfaceNoOneShot

---------------------
toIfaceTickish :: Tickish Id -> Maybe IfaceTickish
toIfaceTickish (ProfNote cc tick push) = Just (IfaceSCC cc tick push)
toIfaceTickish (HpcTick modl ix)       = Just (IfaceHpcTick modl ix)
toIfaceTickish (SourceNote src names)  = Just (IfaceSource src names)
toIfaceTickish (Breakpoint {})         = Nothing
   -- Ignore breakpoints, since they are relevant only to GHCi, and
   -- should not be serialised (Trac #8333)

---------------------
toIfaceBind :: Bind Id -> IfaceBinding
toIfaceBind (NonRec b r) = IfaceNonRec (toIfaceLetBndr b) (toIfaceExpr r)
toIfaceBind (Rec prs)    = IfaceRec [(toIfaceLetBndr b, toIfaceExpr r) | (b,r) <- prs]

---------------------
toIfaceAlt :: (AltCon, [Var], CoreExpr)
           -> (IfaceConAlt, [FastString], IfaceExpr)
toIfaceAlt (c,bs,r) = (toIfaceCon c, map getOccFS bs, toIfaceExpr r)

---------------------
toIfaceCon :: AltCon -> IfaceConAlt
toIfaceCon (DataAlt dc) = IfaceDataAlt (getName dc)
toIfaceCon (LitAlt l)   = IfaceLitAlt l
toIfaceCon DEFAULT      = IfaceDefault

---------------------
toIfaceApp :: Expr CoreBndr -> [Arg CoreBndr] -> IfaceExpr
toIfaceApp (App f a) as = toIfaceApp f (a:as)
toIfaceApp (Var v) as
  = case isDataConWorkId_maybe v of
        -- We convert the *worker* for tuples into IfaceTuples
        Just dc |  saturated
                ,  Just tup_sort <- tyConTuple_maybe tc
                -> IfaceTuple tup_sort tup_args
          where
            val_args  = dropWhile isTypeArg as
            saturated = val_args `lengthIs` idArity v
            tup_args  = map toIfaceExpr val_args
            tc        = dataConTyCon dc

        _ -> mkIfaceApps (toIfaceVar v) as

toIfaceApp e as = mkIfaceApps (toIfaceExpr e) as

mkIfaceApps :: IfaceExpr -> [CoreExpr] -> IfaceExpr
mkIfaceApps f as = foldl (\f a -> IfaceApp f (toIfaceExpr a)) f as

---------------------
toIfaceVar :: Id -> IfaceExpr
toIfaceVar v
    | Just fcall <- isFCallId_maybe v            = IfaceFCall fcall (toIfaceType (idType v))
       -- Foreign calls have special syntax
    | isBootUnfolding (idUnfolding v)
    = IfaceApp (IfaceApp (IfaceExt noinlineIdName) (IfaceType (toIfaceType (idType v))))
               (IfaceExt name) -- don't use mkIfaceApps, or infinite loop
       -- See Note [Inlining and hs-boot files]
    | isExternalName name                        = IfaceExt name
    | otherwise                                  = IfaceLcl (getOccFS name)
  where name = idName v


{- Note [Inlining and hs-boot files]
~~~~~~~~~~~~~~~~~~~~~~~~~~~~~~~~~~~~
Consider this example (Trac #10083, #12789):

    ---------- RSR.hs-boot ------------
    module RSR where
      data RSR
      eqRSR :: RSR -> RSR -> Bool

    ---------- SR.hs ------------
    module SR where
      import {-# SOURCE #-} RSR
      data SR = MkSR RSR
      eqSR (MkSR r1) (MkSR r2) = eqRSR r1 r2

    ---------- RSR.hs ------------
    module RSR where
      import SR
      data RSR = MkRSR SR -- deriving( Eq )
      eqRSR (MkRSR s1) (MkRSR s2) = (eqSR s1 s2)
      foo x y = not (eqRSR x y)

When compiling RSR we get this code

    RSR.eqRSR :: RSR -> RSR -> Bool
    RSR.eqRSR = \ (ds1 :: RSR.RSR) (ds2 :: RSR.RSR) ->
                case ds1 of _ { RSR.MkRSR s1 ->
                case ds2 of _ { RSR.MkRSR s2 ->
                SR.eqSR s1 s2 }}

    RSR.foo :: RSR -> RSR -> Bool
    RSR.foo = \ (x :: RSR) (y :: RSR) -> not (RSR.eqRSR x y)

Now, when optimising foo:
    Inline eqRSR (small, non-rec)
    Inline eqSR  (small, non-rec)
but the result of inlining eqSR from SR is another call to eqRSR, so
everything repeats.  Neither eqSR nor eqRSR are (apparently) loop
breakers.

Solution: in the unfolding of eqSR in SR.hi, replace `eqRSR` in SR
with `noinline eqRSR`, so that eqRSR doesn't get inlined.  This means
that when GHC inlines `eqSR`, it will not also inline `eqRSR`, exactly
as would have been the case if `foo` had been defined in SR.hs (and
marked as a loop-breaker).

But how do we arrange for this to happen?  There are two ingredients:

    1. When we serialize out unfoldings to IfaceExprs (toIfaceVar),
    for every variable reference we see if we are referring to an
    'Id' that came from an hs-boot file.  If so, we add a `noinline`
    to the reference.

    2. But how do we know if a reference came from an hs-boot file
    or not?  We could record this directly in the 'IdInfo', but
    actually we deduce this by looking at the unfolding: 'Id's
    that come from boot files are given a special unfolding
    (upon typechecking) 'BootUnfolding' which say that there is
    no unfolding, and the reason is because the 'Id' came from
    a boot file.

Here is a solution that doesn't work: when compiling RSR,
add a NOINLINE pragma to every function exported by the boot-file
for RSR (if it exists).  Doing so makes the bootstrapped GHC itself
slower by 8% overall (on Trac #9872a-d, and T1969: the reason
is that these NOINLINE'd functions now can't be profitably inlined
outside of the hs-boot loop.

-}<|MERGE_RESOLUTION|>--- conflicted
+++ resolved
@@ -240,12 +240,7 @@
       | tc `hasKey` funTyConKey
       , [_,_,_,_] <- cos         = pprPanic "toIfaceCoercion" (ppr co)
       | otherwise                = IfaceTyConAppCo r (toIfaceTyCon tc) (map go cos)
-<<<<<<< HEAD
-    go (FunCo r w co1 co2)  = IfaceFunCo r w (toIfaceCoercion co1)
-                                             (toIfaceCoercion co2)
-=======
-    go (FunCo r co1 co2)   = IfaceFunCo r (go co1) (go co2)
->>>>>>> affdea82
+    go (FunCo r w co1 co2)   = IfaceFunCo r w (go co1) (go co2)
 
     go (ForAllCo tv k co) = IfaceForAllCo (toIfaceTvBndr tv)
                                           (toIfaceCoercionX fr' k)
