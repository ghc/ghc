{-# LANGUAGE CPP #-}

-- | Functions for converting Core things to interface file things.
module ToIface
    ( -- * Binders
      toIfaceTvBndr
    , toIfaceTvBndrs
    , toIfaceIdBndr
    , toIfaceBndr
    , toIfaceForAllBndr
    , toIfaceTyVarBinders
    , toIfaceTyVar
      -- * Types
    , toIfaceType, toIfaceTypeX
    , toIfaceKind
    , toIfaceTcArgs
    , toIfaceTyCon
    , toIfaceTyCon_name
    , toIfaceTyLit
    , toIfaceRig
      -- * Tidying types
    , tidyToIfaceType
    , tidyToIfaceContext
    , tidyToIfaceTcArgs
      -- * Coercions
    , toIfaceCoercion, toIfaceCoercionX
      -- * Pattern synonyms
    , patSynToIfaceDecl
      -- * Expressions
    , toIfaceExpr
    , toIfaceBang
    , toIfaceSrcBang
    , toIfaceLetBndr
    , toIfaceIdDetails
    , toIfaceIdInfo
    , toIfUnfolding
    , toIfaceOneShot
    , toIfaceTickish
    , toIfaceBind
    , toIfaceAlt
    , toIfaceCon
    , toIfaceApp
    , toIfaceVar
    ) where

#include "HsVersions.h"

import GhcPrelude

import IfaceSyn
import DataCon
import Id
import IdInfo
import CoreSyn
import TyCon hiding ( pprPromotionQuote )
import CoAxiom
import TysPrim ( eqPrimTyCon, eqReprPrimTyCon )
import TysWiredIn ( heqTyCon )
import MkId ( noinlineIdName )
import PrelNames
import Name
import BasicTypes
import Type
import Weight
import PatSyn
import Outputable
import FastString
import Util
import Var
import VarEnv
import VarSet
import TyCoRep
import Demand ( isTopSig )

import Data.Maybe ( catMaybes )

----------------
toIfaceTvBndr :: TyVar -> IfaceTvBndr
toIfaceTvBndr = toIfaceTvBndrX emptyVarSet

toIfaceTvBndrX :: VarSet -> TyVar -> IfaceTvBndr
toIfaceTvBndrX fr tyvar = ( occNameFS (getOccName tyvar)
                          , toIfaceTypeX fr (tyVarKind tyvar)
                          )


toIfaceIdBndr :: Id -> IfaceIdBndr
toIfaceIdBndr id = (toIfaceRig (idWeight id), occNameFS (getOccName id),    toIfaceType (idType id))

toIfaceTvBndrs :: [TyVar] -> [IfaceTvBndr]
toIfaceTvBndrs = map toIfaceTvBndr

toIfaceBndr :: Var -> IfaceBndr
toIfaceBndr var
  | isId var  = IfaceIdBndr (toIfaceIdBndr var)
  | otherwise = IfaceTvBndr (toIfaceTvBndr var)

toIfaceTyVarBinder :: TyVarBndr TyVar vis -> TyVarBndr IfaceTvBndr vis
toIfaceTyVarBinder (TvBndr tv vis) = TvBndr (toIfaceTvBndr tv) vis

toIfaceTyVarBinders :: [TyVarBndr TyVar vis] -> [TyVarBndr IfaceTvBndr vis]
toIfaceTyVarBinders = map toIfaceTyVarBinder

{-
************************************************************************
*                                                                      *
        Conversion from Type to IfaceType
*                                                                      *
************************************************************************
-}

toIfaceKind :: Type -> IfaceType
toIfaceKind = toIfaceType

---------------------
toIfaceType :: Type -> IfaceType
toIfaceType = toIfaceTypeX emptyVarSet

toIfaceTypeX :: VarSet -> Type -> IfaceType
-- (toIfaceTypeX free ty)
--    translates the tyvars in 'free' as IfaceFreeTyVars
--
-- Synonyms are retained in the interface type
toIfaceTypeX fr (TyVarTy tv)   -- See Note [TcTyVars in IfaceType] in IfaceType
  | tv `elemVarSet` fr         = IfaceFreeTyVar tv
  | otherwise                  = IfaceTyVar (toIfaceTyVar tv)
toIfaceTypeX fr ty@(AppTy {})  =
  -- Flatten as many argument AppTys as possible, then turn them into an
  -- IfaceAppArgs list.
  -- See Note [Suppressing invisible arguments] in IfaceType.
  let (head, args) = splitAppTys ty
  in IfaceAppTy (toIfaceTypeX fr head) (toIfaceAppTyArgsX fr head args)
toIfaceTypeX _  (LitTy n)      = IfaceLitTy (toIfaceTyLit n)
toIfaceTypeX fr (ForAllTy b t) = IfaceForAllTy (toIfaceForAllBndrX fr b)
                                               (toIfaceTypeX (fr `delVarSet` binderVar b) t)
toIfaceTypeX fr (FunTy w t1 t2)
  | isPredTy t1 && w `eqRig` Omega   = IfaceDFunTy (toIfaceTypeX fr t1) (toIfaceTypeX fr t2) -- TODO: arnaud: we may not want to check about omega here, maybe rather store the multiplicity in the 'pred' interface, but this is enough for debugging
  | otherwise                   = IfaceFunTy (toIfaceRig w) (toIfaceTypeX fr t1) (toIfaceTypeX fr t2)
toIfaceTypeX fr (CastTy ty co)  = IfaceCastTy (toIfaceTypeX fr ty) (toIfaceCoercionX fr co)
toIfaceTypeX fr (CoercionTy co) = IfaceCoercionTy (toIfaceCoercionX fr co)

toIfaceTypeX fr (TyConApp tc tys)
    -- tuples
  | Just sort <- tyConTuple_maybe tc
  , n_tys == arity
  = IfaceTupleTy sort IsNotPromoted (toIfaceTcArgsX fr tc tys)

  | Just dc <- isPromotedDataCon_maybe tc
  , isTupleDataCon dc
  , n_tys == 2*arity
  = IfaceTupleTy BoxedTuple IsPromoted (toIfaceTcArgsX fr tc (drop arity tys))

  | tc `elem` [ eqPrimTyCon, eqReprPrimTyCon, heqTyCon ]
  , (k1:k2:_) <- tys
  = let info = IfaceTyConInfo IsNotPromoted sort
        sort | k1 `eqType` k2 = IfaceEqualityTyCon
             | otherwise      = IfaceNormalTyCon
    in IfaceTyConApp (IfaceTyCon (tyConName tc) info) (toIfaceTcArgsX fr tc tys)

    -- other applications
  | otherwise
  = IfaceTyConApp (toIfaceTyCon tc) (toIfaceTcArgsX fr tc tys)
  where
    arity = tyConArity tc
    n_tys = length tys

toIfaceTyVar :: TyVar -> FastString
toIfaceTyVar = occNameFS . getOccName

toIfaceCoVar :: CoVar -> FastString
toIfaceCoVar = occNameFS . getOccName

toIfaceForAllBndr :: TyVarBinder -> IfaceForAllBndr
toIfaceForAllBndr = toIfaceForAllBndrX emptyVarSet

toIfaceForAllBndrX :: VarSet -> TyVarBinder -> IfaceForAllBndr
toIfaceForAllBndrX fr (TvBndr v vis) = TvBndr (toIfaceTvBndrX fr v) vis

toIfaceRig :: Rig -> IfaceRig
toIfaceRig = toIfaceType . fromMult

----------------
toIfaceTyCon :: TyCon -> IfaceTyCon
toIfaceTyCon tc
  = IfaceTyCon tc_name info
  where
    tc_name = tyConName tc
    info    = IfaceTyConInfo promoted sort
    promoted | isPromotedDataCon tc = IsPromoted
             | otherwise            = IsNotPromoted

    tupleSort :: TyCon -> Maybe IfaceTyConSort
    tupleSort tc' =
        case tyConTuple_maybe tc' of
          Just UnboxedTuple -> let arity = tyConArity tc' `div` 2
                               in Just $ IfaceTupleTyCon arity UnboxedTuple
          Just sort         -> let arity = tyConArity tc'
                               in Just $ IfaceTupleTyCon arity sort
          Nothing           -> Nothing

    sort
      | Just tsort <- tupleSort tc           = tsort

      | Just dcon <- isPromotedDataCon_maybe tc
      , let tc' = dataConTyCon dcon
      , Just tsort <- tupleSort tc'          = tsort

      | isUnboxedSumTyCon tc
      , Just cons <- isDataSumTyCon_maybe tc = IfaceSumTyCon (length cons)

      | otherwise                            = IfaceNormalTyCon


toIfaceTyCon_name :: Name -> IfaceTyCon
toIfaceTyCon_name n = IfaceTyCon n info
  where info = IfaceTyConInfo IsNotPromoted IfaceNormalTyCon
  -- Used for the "rough-match" tycon stuff,
  -- where pretty-printing is not an issue

toIfaceTyLit :: TyLit -> IfaceTyLit
toIfaceTyLit (NumTyLit x) = IfaceNumTyLit x
toIfaceTyLit (StrTyLit x) = IfaceStrTyLit x

----------------
toIfaceCoercion :: Coercion -> IfaceCoercion
toIfaceCoercion = toIfaceCoercionX emptyVarSet

toIfaceCoercionX :: VarSet -> Coercion -> IfaceCoercion
-- (toIfaceCoercionX free ty)
--    translates the tyvars in 'free' as IfaceFreeTyVars
toIfaceCoercionX fr co
  = go co
  where
    go_mco MRefl     = IfaceMRefl
    go_mco (MCo co)  = IfaceMCo $ go co

    go (Refl ty)            = IfaceReflCo (toIfaceTypeX fr ty)
    go (GRefl r ty mco)     = IfaceGReflCo r (toIfaceTypeX fr ty) (go_mco mco)
    go (CoVarCo cv)
      -- See [TcTyVars in IfaceType] in IfaceType
      | cv `elemVarSet` fr  = IfaceFreeCoVar cv
      | otherwise           = IfaceCoVarCo (toIfaceCoVar cv)
    go (HoleCo h)           = IfaceHoleCo  (coHoleCoVar h)

    go (AppCo co1 co2)      = IfaceAppCo  (go co1) (go co2)
    go (SymCo co)           = IfaceSymCo (go co)
    go (TransCo co1 co2)    = IfaceTransCo (go co1) (go co2)
    go (NthCo _r d co)      = IfaceNthCo d (go co)
    go (LRCo lr co)         = IfaceLRCo lr (go co)
    go (InstCo co arg)      = IfaceInstCo (go co) (go arg)
    go (KindCo c)           = IfaceKindCo (go c)
    go (SubCo co)           = IfaceSubCo (go co)
    go (AxiomRuleCo co cs)  = IfaceAxiomRuleCo (coaxrName co) (map go cs)
    go (AxiomInstCo c i cs) = IfaceAxiomInstCo (coAxiomName c) i (map go cs)
    go (UnivCo p r t1 t2)   = IfaceUnivCo (go_prov p) r
                                          (toIfaceTypeX fr t1)
                                          (toIfaceTypeX fr t2)
    go (TyConAppCo r tc cos)
      | tc `hasKey` funTyConKey
      , [_,_,_,_, _] <- cos         = pprPanic "toIfaceCoercion" empty
      | otherwise                =
        IfaceTyConAppCo r (toIfaceTyCon tc) (map go cos)
    go (FunCo r w co1 co2)   = IfaceFunCo r (go w) (go co1) (go co2)

    go (ForAllCo tv k co) = IfaceForAllCo (toIfaceTvBndr tv)
                                          (toIfaceCoercionX fr' k)
                                          (toIfaceCoercionX fr' co)
                          where
                            fr' = fr `delVarSet` tv

    go_prov :: UnivCoProvenance -> IfaceUnivCoProv
    go_prov UnsafeCoerceProv    = IfaceUnsafeCoerceProv
    go_prov (PhantomProv co)    = IfacePhantomProv (go co)
    go_prov (ProofIrrelProv co) = IfaceProofIrrelProv (go co)
    go_prov (PluginProv str)    = IfacePluginProv str

toIfaceTcArgs :: TyCon -> [Type] -> IfaceAppArgs
toIfaceTcArgs = toIfaceTcArgsX emptyVarSet

toIfaceTcArgsX :: VarSet -> TyCon -> [Type] -> IfaceAppArgs
toIfaceTcArgsX fr tc ty_args = toIfaceAppArgsX fr (tyConKind tc) ty_args

toIfaceAppTyArgsX :: VarSet -> Type -> [Type] -> IfaceAppArgs
toIfaceAppTyArgsX fr ty ty_args = toIfaceAppArgsX fr (typeKind ty) ty_args

toIfaceAppArgsX :: VarSet -> Kind -> [Type] -> IfaceAppArgs
-- See Note [Suppressing invisible arguments] in IfaceType
-- We produce a result list of args describing visibility
-- The awkward case is
--    T :: forall k. * -> k
-- And consider
--    T (forall j. blah) * blib
-- Is 'blib' visible?  It depends on the visibility flag on j,
-- so we have to substitute for k.  Annoying!
toIfaceAppArgsX fr kind ty_args
  = go (mkEmptyTCvSubst in_scope) kind ty_args
  where
    in_scope = mkInScopeSet (tyCoVarsOfTypes ty_args)

    go _   _                   []     = IA_Nil
    go env ty                  ts
      | Just ty' <- coreView ty
      = go env ty' ts
    go env (ForAllTy (TvBndr tv vis) res) (t:ts)
      | isVisibleArgFlag vis = IA_Vis   t' ts'
      | otherwise            = IA_Invis t' ts'
      where
        t'  = toIfaceTypeX fr t
        ts' = go (extendTvSubst env tv t) res ts

<<<<<<< HEAD
    go env (FunTy _ _ res) (t:ts) -- No type-class args in tycon apps
      = ITC_Vis (toIfaceTypeX fr t) (go env res ts)
=======
    go env (FunTy _ res) (t:ts) -- No type-class args in tycon apps
      = IA_Vis (toIfaceTypeX fr t) (go env res ts)
>>>>>>> 7527d1fe

    go env (TyVarTy tv) ts
      | Just ki <- lookupTyVar env tv = go env ki ts
    go env kind (t:ts) = WARN( True, ppr kind $$ ppr ty_args )
                         IA_Vis (toIfaceTypeX fr t) (go env kind ts) -- Ill-kinded

tidyToIfaceType :: TidyEnv -> Type -> IfaceType
tidyToIfaceType env ty = toIfaceType (tidyType env ty)

tidyToIfaceTcArgs :: TidyEnv -> TyCon -> [Type] -> IfaceAppArgs
tidyToIfaceTcArgs env tc tys = toIfaceTcArgs tc (tidyTypes env tys)

tidyToIfaceContext :: TidyEnv -> ThetaType -> IfaceContext
tidyToIfaceContext env theta = map (tidyToIfaceType env) theta

{-
************************************************************************
*                                                                      *
        Conversion of pattern synonyms
*                                                                      *
************************************************************************
-}

patSynToIfaceDecl :: PatSyn -> IfaceDecl
patSynToIfaceDecl ps
  = IfacePatSyn { ifName          = getName $ ps
                , ifPatMatcher    = to_if_pr (patSynMatcher ps)
                , ifPatBuilder    = fmap to_if_pr (patSynBuilder ps)
                , ifPatIsInfix    = patSynIsInfix ps
                , ifPatUnivBndrs  = map toIfaceForAllBndr univ_bndrs'
                , ifPatExBndrs    = map toIfaceForAllBndr ex_bndrs'
                , ifPatProvCtxt   = tidyToIfaceContext env2 prov_theta
                , ifPatReqCtxt    = tidyToIfaceContext env2 req_theta
                , ifPatArgs       = map (tidyToIfaceType env2 . weightedThing) args
                , ifPatTy         = tidyToIfaceType env2 rhs_ty
                , ifFieldLabels   = (patSynFieldLabels ps)
                }
  where
    (_univ_tvs, req_theta, _ex_tvs, prov_theta, args, rhs_ty) = patSynSig ps
    univ_bndrs = patSynUnivTyVarBinders ps
    ex_bndrs   = patSynExTyVarBinders ps
    (env1, univ_bndrs') = tidyTyVarBinders emptyTidyEnv univ_bndrs
    (env2, ex_bndrs')   = tidyTyVarBinders env1 ex_bndrs
    to_if_pr (id, needs_dummy) = (idName id, needs_dummy)

{-
************************************************************************
*                                                                      *
        Conversion of other things
*                                                                      *
************************************************************************
-}

toIfaceBang :: TidyEnv -> HsImplBang -> IfaceBang
toIfaceBang _    HsLazy              = IfNoBang
toIfaceBang _   (HsUnpack Nothing)   = IfUnpack
toIfaceBang env (HsUnpack (Just co)) = IfUnpackCo (toIfaceCoercion (tidyCo env co))
toIfaceBang _   HsStrict             = IfStrict

toIfaceSrcBang :: HsSrcBang -> IfaceSrcBang
toIfaceSrcBang (HsSrcBang _ unpk bang) = IfSrcBang unpk bang

toIfaceLetBndr :: Id -> IfaceLetBndr
toIfaceLetBndr id  = IfLetBndr (occNameFS (getOccName id))
                               (toIfaceType (idType id))
                               (toIfaceIdInfo (idInfo id))
                               (toIfaceJoinInfo (isJoinId_maybe id))
  -- Put into the interface file any IdInfo that CoreTidy.tidyLetBndr
  -- has left on the Id.  See Note [IdInfo on nested let-bindings] in IfaceSyn

toIfaceIdDetails :: IdDetails -> IfaceIdDetails
toIfaceIdDetails VanillaId                      = IfVanillaId
toIfaceIdDetails (DFunId {})                    = IfDFunId
toIfaceIdDetails (RecSelId { sel_naughty = n
                           , sel_tycon = tc })  =
  let iface = case tc of
                RecSelData ty_con -> Left (toIfaceTyCon ty_con)
                RecSelPatSyn pat_syn -> Right (patSynToIfaceDecl pat_syn)
  in IfRecSelId iface n

  -- The remaining cases are all "implicit Ids" which don't
  -- appear in interface files at all
toIfaceIdDetails other = pprTrace "toIfaceIdDetails" (ppr other)
                         IfVanillaId   -- Unexpected; the other

toIfaceIdInfo :: IdInfo -> IfaceIdInfo
toIfaceIdInfo id_info
  = case catMaybes [arity_hsinfo, caf_hsinfo, strict_hsinfo,
                    inline_hsinfo,  unfold_hsinfo, levity_hsinfo] of
       []    -> NoInfo
       infos -> HasInfo infos
               -- NB: strictness and arity must appear in the list before unfolding
               -- See TcIface.tcUnfolding
  where
    ------------  Arity  --------------
    arity_info = arityInfo id_info
    arity_hsinfo | arity_info == 0 = Nothing
                 | otherwise       = Just (HsArity arity_info)

    ------------ Caf Info --------------
    caf_info   = cafInfo id_info
    caf_hsinfo = case caf_info of
                   NoCafRefs -> Just HsNoCafRefs
                   _other    -> Nothing

    ------------  Strictness  --------------
        -- No point in explicitly exporting TopSig
    sig_info = strictnessInfo id_info
    strict_hsinfo | not (isTopSig sig_info) = Just (HsStrictness sig_info)
                  | otherwise               = Nothing

    ------------  Unfolding  --------------
    unfold_hsinfo = toIfUnfolding loop_breaker (unfoldingInfo id_info)
    loop_breaker  = isStrongLoopBreaker (occInfo id_info)

    ------------  Inline prag  --------------
    inline_prag = inlinePragInfo id_info
    inline_hsinfo | isDefaultInlinePragma inline_prag = Nothing
                  | otherwise = Just (HsInline inline_prag)

    ------------  Levity polymorphism  ----------
    levity_hsinfo | isNeverLevPolyIdInfo id_info = Just HsLevity
                  | otherwise                    = Nothing

toIfaceJoinInfo :: Maybe JoinArity -> IfaceJoinInfo
toIfaceJoinInfo (Just ar) = IfaceJoinPoint ar
toIfaceJoinInfo Nothing   = IfaceNotJoinPoint

--------------------------
toIfUnfolding :: Bool -> Unfolding -> Maybe IfaceInfoItem
toIfUnfolding lb (CoreUnfolding { uf_tmpl = rhs
                                , uf_src = src
                                , uf_guidance = guidance })
  = Just $ HsUnfold lb $
    case src of
        InlineStable
          -> case guidance of
               UnfWhen {ug_arity = arity, ug_unsat_ok = unsat_ok, ug_boring_ok =  boring_ok }
                      -> IfInlineRule arity unsat_ok boring_ok if_rhs
               _other -> IfCoreUnfold True if_rhs
        InlineCompulsory -> IfCompulsory if_rhs
        InlineRhs        -> IfCoreUnfold False if_rhs
        -- Yes, even if guidance is UnfNever, expose the unfolding
        -- If we didn't want to expose the unfolding, TidyPgm would
        -- have stuck in NoUnfolding.  For supercompilation we want
        -- to see that unfolding!
  where
    if_rhs = toIfaceExpr rhs

toIfUnfolding lb (DFunUnfolding { df_bndrs = bndrs, df_args = args })
  = Just (HsUnfold lb (IfDFunUnfold (map toIfaceBndr bndrs) (map toIfaceExpr args)))
      -- No need to serialise the data constructor;
      -- we can recover it from the type of the dfun

toIfUnfolding _ (OtherCon {}) = Nothing
  -- The binding site of an Id doesn't have OtherCon, except perhaps
  -- where we have called zapUnfolding; and that evald'ness info is
  -- not needed by importing modules

toIfUnfolding _ BootUnfolding = Nothing
  -- Can't happen; we only have BootUnfolding for imported binders

toIfUnfolding _ NoUnfolding = Nothing

{-
************************************************************************
*                                                                      *
        Conversion of expressions
*                                                                      *
************************************************************************
-}

toIfaceExpr :: CoreExpr -> IfaceExpr
toIfaceExpr (Var v)         = toIfaceVar v
toIfaceExpr (Lit l)         = IfaceLit l
toIfaceExpr (Type ty)       = IfaceType (toIfaceType ty)
toIfaceExpr (Coercion co)   = IfaceCo   (toIfaceCoercion co)
toIfaceExpr (Lam x b)       = IfaceLam (toIfaceBndr x, toIfaceOneShot x) (toIfaceExpr b)
toIfaceExpr (App f a)       = toIfaceApp f [a]
toIfaceExpr (Case s x ty as)
  | null as                 = IfaceECase (toIfaceExpr s) (toIfaceType ty)
  | otherwise               = IfaceCase (toIfaceExpr s) (getOccFS x) (map toIfaceAlt as)
toIfaceExpr (Let b e)       = IfaceLet (toIfaceBind b) (toIfaceExpr e)
toIfaceExpr (Cast e co)     = IfaceCast (toIfaceExpr e) (toIfaceCoercion co)
toIfaceExpr (Tick t e)
  | Just t' <- toIfaceTickish t = IfaceTick t' (toIfaceExpr e)
  | otherwise                   = toIfaceExpr e

toIfaceOneShot :: Id -> IfaceOneShot
toIfaceOneShot id | isId id
                  , OneShotLam <- oneShotInfo (idInfo id)
                  = IfaceOneShot
                  | otherwise
                  = IfaceNoOneShot

---------------------
toIfaceTickish :: Tickish Id -> Maybe IfaceTickish
toIfaceTickish (ProfNote cc tick push) = Just (IfaceSCC cc tick push)
toIfaceTickish (HpcTick modl ix)       = Just (IfaceHpcTick modl ix)
toIfaceTickish (SourceNote src names)  = Just (IfaceSource src names)
toIfaceTickish (Breakpoint {})         = Nothing
   -- Ignore breakpoints, since they are relevant only to GHCi, and
   -- should not be serialised (Trac #8333)

---------------------
toIfaceBind :: Bind Id -> IfaceBinding
toIfaceBind (NonRec b r) = IfaceNonRec (toIfaceLetBndr b) (toIfaceExpr r)
toIfaceBind (Rec prs)    = IfaceRec [(toIfaceLetBndr b, toIfaceExpr r) | (b,r) <- prs]

---------------------
toIfaceAlt :: (AltCon, [Var], CoreExpr)
           -> (IfaceConAlt, [FastString], IfaceExpr)
toIfaceAlt (c,bs,r) = (toIfaceCon c, map getOccFS bs, toIfaceExpr r)

---------------------
toIfaceCon :: AltCon -> IfaceConAlt
toIfaceCon (DataAlt dc) = IfaceDataAlt (getName dc)
toIfaceCon (LitAlt l)   = IfaceLitAlt l
toIfaceCon DEFAULT      = IfaceDefault

---------------------
toIfaceApp :: Expr CoreBndr -> [Arg CoreBndr] -> IfaceExpr
toIfaceApp (App f a) as = toIfaceApp f (a:as)
toIfaceApp (Var v) as
  = case isDataConWorkId_maybe v of
        -- We convert the *worker* for tuples into IfaceTuples
        Just dc |  saturated
                ,  Just tup_sort <- tyConTuple_maybe tc
                -> IfaceTuple tup_sort tup_args
          where
            val_args  = dropWhile isTypeArg as
            saturated = val_args `lengthIs` idArity v
            tup_args  = map toIfaceExpr val_args
            tc        = dataConTyCon dc

        _ -> mkIfaceApps (toIfaceVar v) as

toIfaceApp e as = mkIfaceApps (toIfaceExpr e) as

mkIfaceApps :: IfaceExpr -> [CoreExpr] -> IfaceExpr
mkIfaceApps f as = foldl (\f a -> IfaceApp f (toIfaceExpr a)) f as

---------------------
toIfaceVar :: Id -> IfaceExpr
toIfaceVar v
    | isBootUnfolding (idUnfolding v)
    = -- See Note [Inlining and hs-boot files]
      IfaceApp (IfaceApp (IfaceExt noinlineIdName)
                         (IfaceType (toIfaceType (idType v))))
               (IfaceExt name) -- don't use mkIfaceApps, or infinite loop

    | Just fcall <- isFCallId_maybe v = IfaceFCall fcall (toIfaceType (idType v))
                                      -- Foreign calls have special syntax

    | isExternalName name             = IfaceExt name
    | otherwise                       = IfaceLcl (getOccFS name)
  where name = idName v


{- Note [Inlining and hs-boot files]
~~~~~~~~~~~~~~~~~~~~~~~~~~~~~~~~~~~~
Consider this example (Trac #10083, #12789):

    ---------- RSR.hs-boot ------------
    module RSR where
      data RSR
      eqRSR :: RSR -> RSR -> Bool

    ---------- SR.hs ------------
    module SR where
      import {-# SOURCE #-} RSR
      data SR = MkSR RSR
      eqSR (MkSR r1) (MkSR r2) = eqRSR r1 r2

    ---------- RSR.hs ------------
    module RSR where
      import SR
      data RSR = MkRSR SR -- deriving( Eq )
      eqRSR (MkRSR s1) (MkRSR s2) = (eqSR s1 s2)
      foo x y = not (eqRSR x y)

When compiling RSR we get this code

    RSR.eqRSR :: RSR -> RSR -> Bool
    RSR.eqRSR = \ (ds1 :: RSR.RSR) (ds2 :: RSR.RSR) ->
                case ds1 of _ { RSR.MkRSR s1 ->
                case ds2 of _ { RSR.MkRSR s2 ->
                SR.eqSR s1 s2 }}

    RSR.foo :: RSR -> RSR -> Bool
    RSR.foo = \ (x :: RSR) (y :: RSR) -> not (RSR.eqRSR x y)

Now, when optimising foo:
    Inline eqRSR (small, non-rec)
    Inline eqSR  (small, non-rec)
but the result of inlining eqSR from SR is another call to eqRSR, so
everything repeats.  Neither eqSR nor eqRSR are (apparently) loop
breakers.

Solution: in the unfolding of eqSR in SR.hi, replace `eqRSR` in SR
with `noinline eqRSR`, so that eqRSR doesn't get inlined.  This means
that when GHC inlines `eqSR`, it will not also inline `eqRSR`, exactly
as would have been the case if `foo` had been defined in SR.hs (and
marked as a loop-breaker).

But how do we arrange for this to happen?  There are two ingredients:

    1. When we serialize out unfoldings to IfaceExprs (toIfaceVar),
    for every variable reference we see if we are referring to an
    'Id' that came from an hs-boot file.  If so, we add a `noinline`
    to the reference.

    2. But how do we know if a reference came from an hs-boot file
    or not?  We could record this directly in the 'IdInfo', but
    actually we deduce this by looking at the unfolding: 'Id's
    that come from boot files are given a special unfolding
    (upon typechecking) 'BootUnfolding' which say that there is
    no unfolding, and the reason is because the 'Id' came from
    a boot file.

Here is a solution that doesn't work: when compiling RSR,
add a NOINLINE pragma to every function exported by the boot-file
for RSR (if it exists).  Doing so makes the bootstrapped GHC itself
slower by 8% overall (on Trac #9872a-d, and T1969: the reason
is that these NOINLINE'd functions now can't be profitably inlined
outside of the hs-boot loop.

-}<|MERGE_RESOLUTION|>--- conflicted
+++ resolved
@@ -308,13 +308,8 @@
         t'  = toIfaceTypeX fr t
         ts' = go (extendTvSubst env tv t) res ts
 
-<<<<<<< HEAD
     go env (FunTy _ _ res) (t:ts) -- No type-class args in tycon apps
-      = ITC_Vis (toIfaceTypeX fr t) (go env res ts)
-=======
-    go env (FunTy _ res) (t:ts) -- No type-class args in tycon apps
       = IA_Vis (toIfaceTypeX fr t) (go env res ts)
->>>>>>> 7527d1fe
 
     go env (TyVarTy tv) ts
       | Just ki <- lookupTyVar env tv = go env ki ts
