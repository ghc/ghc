--- conflicted
+++ resolved
@@ -265,11 +265,7 @@
        old_paths   = includePaths dflags1
        prevailing_dflags = hsc_dflags hsc_env0
        dflags =
-<<<<<<< HEAD
-          dflags1 { includePaths = current_dir : old_paths
-=======
           dflags1 { includePaths = addQuoteInclude old_paths [current_dir]
->>>>>>> affdea82
                   , log_action = log_action prevailing_dflags
                   , log_finaliser = log_finaliser prevailing_dflags }
                   -- use the prevailing log_action / log_finaliser,
@@ -1610,177 +1606,6 @@
 
     PipeEnv{ src_basename=basename,
              src_suffix=suff } <- getPipeEnv
-<<<<<<< HEAD
-
-    -- Build a ModLocation to pass to hscMain.
-    -- The source filename is rather irrelevant by now, but it's used
-    -- by hscMain for messages.  hscMain also needs
-    -- the .hi and .o filenames, and this is as good a way
-    -- as any to generate them, and better than most. (e.g. takes
-    -- into account the -osuf flags)
-    location1 <- liftIO $ mkHomeModLocation2 dflags mod_name basename suff
-
-    -- Boot-ify it if necessary
-    let location2 | HsBootFile <- src_flavour = addBootSuffixLocn location1
-                  | otherwise                 = location1
-
-
-    -- Take -ohi into account if present
-    -- This can't be done in mkHomeModuleLocation because
-    -- it only applies to the module being compiles
-    let ohi = outputHi dflags
-        location3 | Just fn <- ohi = location2{ ml_hi_file = fn }
-                  | otherwise      = location2
-
-    -- Take -o into account if present
-    -- Very like -ohi, but we must *only* do this if we aren't linking
-    -- (If we're linking then the -o applies to the linked thing, not to
-    -- the object file for one module.)
-    -- Note the nasty duplication with the same computation in compileFile above
-    let expl_o_file = outputFile dflags
-        location4 | Just ofile <- expl_o_file
-                  , isNoLink (ghcLink dflags)
-                  = location3 { ml_obj_file = ofile }
-                  | otherwise = location3
-
-    return location4
-
-mkExtraObj :: DynFlags -> Suffix -> String -> IO FilePath
-mkExtraObj dflags extn xs
- = do cFile <- newTempName dflags extn
-      oFile <- newTempName dflags "o"
-      writeFile cFile xs
-      ccInfo <- liftIO $ getCompilerInfo dflags
-      SysTools.runCc dflags
-                ([Option        "-c",
-                  FileOption "" cFile,
-                  Option        "-o",
-                  FileOption "" oFile]
-                 ++ if extn /= "s"
-                        then cOpts
-                        else asmOpts ccInfo)
-      return oFile
-    where
-      -- Pass a different set of options to the C compiler depending one whether
-      -- we're compiling C or assembler. When compiling C, we pass the usual
-      -- set of include directories and PIC flags.
-      cOpts = map Option (picCCOpts dflags)
-                    ++ map (FileOption "-I")
-                            (includeDirs $ getPackageDetails dflags rtsUnitId)
-
-      -- When compiling assembler code, we drop the usual C options, and if the
-      -- compiler is Clang, we add an extra argument to tell Clang to ignore
-      -- unused command line options. See trac #11684.
-      asmOpts ccInfo =
-            if any (ccInfo ==) [Clang, AppleClang, AppleClang51]
-                then [Option "-Qunused-arguments"]
-                else []
-
-
--- When linking a binary, we need to create a C main() function that
--- starts everything off.  This used to be compiled statically as part
--- of the RTS, but that made it hard to change the -rtsopts setting,
--- so now we generate and compile a main() stub as part of every
--- binary and pass the -rtsopts setting directly to the RTS (#5373)
---
-mkExtraObjToLinkIntoBinary :: DynFlags -> IO FilePath
-mkExtraObjToLinkIntoBinary dflags = do
-   when (gopt Opt_NoHsMain dflags && haveRtsOptsFlags dflags) $ do
-      putLogMsg dflags NoReason SevInfo noSrcSpan
-          (defaultUserStyle dflags)
-          (text "Warning: -rtsopts and -with-rtsopts have no effect with -no-hs-main." $$
-           text "    Call hs_init_ghc() from your main() function to set these options.")
-
-   mkExtraObj dflags "c" (showSDoc dflags main)
-
- where
-  main
-   | gopt Opt_NoHsMain dflags = Outputable.empty
-   | otherwise = vcat [
-      text "#include \"Rts.h\"",
-      text "extern StgClosure ZCMain_main_closure;",
-      text "int main(int argc, char *argv[])",
-      char '{',
-      text " RtsConfig __conf = defaultRtsConfig;",
-      text " __conf.rts_opts_enabled = "
-          <> text (show (rtsOptsEnabled dflags)) <> semi,
-      text " __conf.rts_opts_suggestions = "
-          <> text (if rtsOptsSuggestions dflags
-                      then "true"
-                      else "false") <> semi,
-      case rtsOpts dflags of
-         Nothing   -> Outputable.empty
-         Just opts -> text "    __conf.rts_opts= " <>
-                        text (show opts) <> semi,
-      text " __conf.rts_hs_main = true;",
-      text " return hs_main(argc,argv,&ZCMain_main_closure,__conf);",
-      char '}',
-      char '\n' -- final newline, to keep gcc happy
-     ]
-
--- Write out the link info section into a new assembly file. Previously
--- this was included as inline assembly in the main.c file but this
--- is pretty fragile. gas gets upset trying to calculate relative offsets
--- that span the .note section (notably .text) when debug info is present
-mkNoteObjsToLinkIntoBinary :: DynFlags -> [InstalledUnitId] -> IO [FilePath]
-mkNoteObjsToLinkIntoBinary dflags dep_packages = do
-   link_info <- getLinkInfo dflags dep_packages
-
-   if (platformSupportsSavingLinkOpts (platformOS (targetPlatform dflags)))
-     then fmap (:[]) $ mkExtraObj dflags "s" (showSDoc dflags (link_opts link_info))
-     else return []
-
-  where
-    link_opts info = hcat [
-      -- "link info" section (see Note [LinkInfo section])
-      makeElfNote dflags ghcLinkInfoSectionName ghcLinkInfoNoteName 0 info,
-
-      -- ALL generated assembly must have this section to disable
-      -- executable stacks.  See also
-      -- compiler/nativeGen/AsmCodeGen.hs for another instance
-      -- where we need to do this.
-      if platformHasGnuNonexecStack (targetPlatform dflags)
-        then text ".section .note.GNU-stack,\"\",@progbits\n"
-        else Outputable.empty
-      ]
-
--- | Return the "link info" string
---
--- See Note [LinkInfo section]
-getLinkInfo :: DynFlags -> [InstalledUnitId] -> IO String
-getLinkInfo dflags dep_packages = do
-   package_link_opts <- getPackageLinkOpts dflags dep_packages
-   pkg_frameworks <- if platformUsesFrameworks (targetPlatform dflags)
-                     then getPackageFrameworks dflags dep_packages
-                     else return []
-   let extra_ld_inputs = ldInputs dflags
-   let
-      link_info = (package_link_opts,
-                   pkg_frameworks,
-                   rtsOpts dflags,
-                   rtsOptsEnabled dflags,
-                   gopt Opt_NoHsMain dflags,
-                   map showOpt extra_ld_inputs,
-                   getOpts dflags opt_l)
-   --
-   return (show link_info)
-
-
-{- Note [LinkInfo section]
-   ~~~~~~~~~~~~~~~~~~~~~~~
-
-The "link info" is a string representing the parameters of the link. We save
-this information in the binary, and the next time we link, if nothing else has
-changed, we use the link info stored in the existing binary to decide whether
-to re-link or not.
-
-The "link info" string is stored in a ELF section called ".debug-ghc-link-info"
-(see ghcLinkInfoSectionName) with the SHT_NOTE type.  For some time, it used to
-not follow the specified record-based format (see #11022).
-
--}
-
-=======
     PipeState { maybe_loc=maybe_loc} <- getPipeState
     case maybe_loc of
         -- Build a ModLocation to pass to hscMain.
@@ -1821,7 +1646,6 @@
                       = location3 { ml_obj_file = ofile }
                       | otherwise = location3
         return location4
->>>>>>> affdea82
 
 -----------------------------------------------------------------------------
 -- Look for the /* GHC_PACKAGES ... */ comment at the top of a .hc file
@@ -1977,23 +1801,12 @@
                          ]
                    | otherwise                   = []
 
-<<<<<<< HEAD
-    let thread_opts
-         | WayThreaded `elem` ways dflags =
-            let os = platformOS (targetPlatform dflags)
-            in if os `elem` [OSMinGW32, OSFreeBSD, OSOpenBSD, OSAndroid,
-                             OSNetBSD, OSHaiku, OSQNXNTO, OSiOS, OSDarwin]
-               then []
-               else ["-lpthread"]
-         | otherwise               = []
-=======
         thread_opts | WayThreaded `elem` ways dflags = [
 #if NEED_PTHREAD_LIB
                         "-lpthread"
 #endif
                         ]
                     | otherwise                      = []
->>>>>>> affdea82
 
     rc_objs <- maybeCreateManifest dflags output_fn
 
