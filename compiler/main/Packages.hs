--- conflicted
+++ resolved
@@ -1011,23 +1011,16 @@
   -- their canonical names (eg. base-1.0 ==> base), as described
   -- in Note [Wired-in packages] in Module
   let
-<<<<<<< HEAD
-=======
         targetPrefix = case targetPlatformString dflags of
           "" -> ""
           pfx -> pfx ++ "-"
 
->>>>>>> 8194d34f
         matches :: PackageConfig -> WiredInUnitId -> Bool
         pc `matches` pid
             -- See Note [The integer library] in PrelNames
             | pid == unitIdString integerUnitId
             = packageNameString pc `elem` ["integer-gmp", "integer-simple"]
-<<<<<<< HEAD
-        pc `matches` pid = packageNameString pc == pid
-=======
         pc `matches` pid = packageNameString pc == traceShowId (targetPrefix ++ pid)
->>>>>>> 8194d34f
 
         -- find which package corresponds to each wired-in package
         -- delete any other packages with the same name
