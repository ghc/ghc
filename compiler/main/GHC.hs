--- conflicted
+++ resolved
@@ -116,10 +116,7 @@
         getInfo,
         showModule,
         moduleIsBootOrNotObjectLinkable,
-<<<<<<< HEAD
-=======
         getNameToInstancesIndex,
->>>>>>> affdea82
 
         -- ** Inspecting types and kinds
         exprType, TcRnExprMode(..),
