{-# LANGUAGE CPP #-}

-- | Handy functions for creating much Core syntax
module MkCore (
        -- * Constructing normal syntax
        mkCoreLet, mkCoreLets,
        mkCoreApp, mkCoreApps, mkCoreConApps,
        mkCoreLams, mkWildCase, mkIfThenElse,
        mkWildValBinder, mkWildEvBinder,
        sortQuantVars, castBottomExpr,

        -- * Constructing boxed literals
        mkWordExpr, mkWordExprWord,
        mkIntExpr, mkIntExprInt,
        mkIntegerExpr, mkNaturalExpr,
        mkFloatExpr, mkDoubleExpr,
        mkCharExpr, mkStringExpr, mkStringExprFS, mkStringExprFSWith,

        -- * Floats
<<<<<<< HEAD
        FloatBind(..), wrapFloat, wrapFloats, floatBindings,
=======
        FloatBind(..), wrapFloat,
>>>>>>> 86eb0332

        -- * Constructing small tuples
        mkCoreVarTup, mkCoreVarTupTy, mkCoreTup, mkCoreUbxTup,
        mkCoreTupBoxity, unitExpr,

        -- * Constructing big tuples
        mkBigCoreVarTup, mkBigCoreVarTup1,
        mkBigCoreVarTupTy, mkBigCoreTupTy,
        mkBigCoreTup,

        -- * Deconstructing small tuples
        mkSmallTupleSelector, mkSmallTupleCase,

        -- * Deconstructing big tuples
        mkTupleSelector, mkTupleSelector1, mkTupleCase,

        -- * Constructing list expressions
        mkNilExpr, mkConsExpr, mkListExpr,
        mkFoldrExpr, mkBuildExpr,

        -- * Constructing Maybe expressions
        mkNothingExpr, mkJustExpr,

        -- * Error Ids
        mkRuntimeErrorApp, mkImpossibleExpr, mkAbsentErrorApp, errorIds,
        rEC_CON_ERROR_ID, rUNTIME_ERROR_ID,
        nON_EXHAUSTIVE_GUARDS_ERROR_ID, nO_METHOD_BINDING_ERROR_ID,
        pAT_ERROR_ID, rEC_SEL_ERROR_ID, aBSENT_ERROR_ID,
        tYPE_ERROR_ID, aBSENT_SUM_FIELD_ERROR_ID
    ) where

#include "HsVersions.h"

import GhcPrelude

import Id
import Var      ( EvVar, setTyVarUnique )

import CoreSyn
import CoreUtils        ( exprType, needsCaseBinding, bindNonRec )
import Literal
import HscTypes

import TysWiredIn
import PrelNames

import HsUtils          ( mkChunkified, chunkify )
import Type
import Multiplicity
import Coercion         ( isCoVar )
import TysPrim
import DataCon          ( DataCon, dataConWorkId )
import IdInfo
import Demand
import Name      hiding ( varName )
import Outputable
import FastString
import UniqSupply
import BasicTypes
import Util
import DynFlags
import Data.List

import Data.Char        ( ord )
import Control.Monad.Fail ( MonadFail )

infixl 4 `mkCoreApp`, `mkCoreApps`

{-
************************************************************************
*                                                                      *
\subsection{Basic CoreSyn construction}
*                                                                      *
************************************************************************
-}
sortQuantVars :: [Var] -> [Var]
-- Sort the variables, putting type and covars first, in scoped order,
-- and then other Ids
-- It is a deterministic sort, meaining it doesn't look at the values of
-- Uniques. For explanation why it's important See Note [Unique Determinism]
-- in Unique.
sortQuantVars vs = sorted_tcvs ++ ids
  where
    (tcvs, ids) = partition (isTyVar <||> isCoVar) vs
    sorted_tcvs = scopedSort tcvs

-- | Bind a binding group over an expression, using a @let@ or @case@ as
-- appropriate (see "CoreSyn#let_app_invariant")
mkCoreLet :: CoreBind -> CoreExpr -> CoreExpr
mkCoreLet (NonRec bndr rhs) body        -- See Note [CoreSyn let/app invariant]
  = bindNonRec bndr rhs body
mkCoreLet bind body
  = Let bind body

-- | Bind a list of binding groups over an expression. The leftmost binding
-- group becomes the outermost group in the resulting expression
mkCoreLets :: [CoreBind] -> CoreExpr -> CoreExpr
mkCoreLets binds body = foldr mkCoreLet body binds

-- | Construct an expression which represents the application of one expression
-- paired with its type to an argument. The result is paired with its type. This
-- function is not exported and used in the definition of 'mkCoreApp' and
-- 'mkCoreApps'.
-- Respects the let/app invariant by building a case expression where necessary
--   See CoreSyn Note [CoreSyn let/app invariant]
mkCoreAppTyped :: SDoc -> (CoreExpr, Type) -> CoreExpr -> (CoreExpr, Type)
mkCoreAppTyped _ (fun, fun_ty) (Type ty)
  = (App fun (Type ty), piResultTy fun_ty ty)
mkCoreAppTyped _ (fun, fun_ty) (Coercion co)
  = (App fun (Coercion co), res_ty)
  where
    (_, res_ty) = splitFunTy fun_ty
mkCoreAppTyped d (fun, fun_ty) arg
  = ASSERT2( isFunTy fun_ty, ppr fun $$ ppr fun_ty $$ ppr arg $$ d )
    (mk_val_app fun arg arg_ty res_ty, res_ty)
  where
    (arg_ty, res_ty) = splitFunTy fun_ty

-- | Construct an expression which represents the application of one expression
-- to the other
-- Respects the let/app invariant by building a case expression where necessary
--   See CoreSyn Note [CoreSyn let/app invariant]
mkCoreApp :: SDoc -> CoreExpr -> CoreExpr -> CoreExpr
mkCoreApp s fun arg
  = fst $ mkCoreAppTyped s (fun, exprType fun) arg

-- | Construct an expression which represents the application of a number of
-- expressions to another. The leftmost expression in the list is applied first
-- Respects the let/app invariant by building a case expression where necessary
--   See CoreSyn Note [CoreSyn let/app invariant]
mkCoreApps :: CoreExpr -> [CoreExpr] -> CoreExpr
mkCoreApps fun args
  = fst $
    foldl' (mkCoreAppTyped doc_string) (fun, fun_ty) args
  where
    doc_string = ppr fun_ty $$ ppr fun $$ ppr args
    fun_ty = exprType fun

-- | Construct an expression which represents the application of a number of
-- expressions to that of a data constructor expression. The leftmost expression
-- in the list is applied first
mkCoreConApps :: DataCon -> [CoreExpr] -> CoreExpr
mkCoreConApps con args = mkCoreApps (Var (dataConWorkId con)) args

mk_val_app :: CoreExpr -> CoreExpr -> Scaled Type -> Type -> CoreExpr
-- Build an application (e1 e2),
-- or a strict binding  (case e2 of x -> e1 x)
-- using the latter when necessary to respect the let/app invariant
--   See Note [CoreSyn let/app invariant]
mk_val_app fun arg (Scaled w arg_ty) res_ty
  | not (needsCaseBinding arg_ty arg)
  = App fun arg                -- The vastly common case

  | otherwise
  = Case arg arg_id res_ty [(DEFAULT,[],App fun (Var arg_id))]
  where
    arg_id = mkWildValBinder w arg_ty
        -- Lots of shadowing, but it doesn't matter,
        -- because 'fun ' should not have a free wild-id
        --
        -- This is Dangerous.  But this is the only place we play this
        -- game, mk_val_app returns an expression that does not have
        -- a free wild-id.  So the only thing that can go wrong
        -- is if you take apart this case expression, and pass a
        -- fragment of it as the fun part of a 'mk_val_app'.

-----------
mkWildEvBinder :: PredType -> EvVar
mkWildEvBinder pred = mkWildValBinder Omega pred

-- | Make a /wildcard binder/. This is typically used when you need a binder
-- that you expect to use only at a *binding* site.  Do not use it at
-- occurrence sites because it has a single, fixed unique, and it's very
-- easy to get into difficulties with shadowing.  That's why it is used so little.
-- See Note [WildCard binders] in SimplEnv
mkWildValBinder :: Mult -> Type -> Id
mkWildValBinder w ty = mkLocalIdOrCoVar wildCardName (Regular w) ty

mkWildCase :: CoreExpr -> Scaled Type -> Type -> [CoreAlt] -> CoreExpr
-- Make a case expression whose case binder is unused
-- The alts should not have any occurrences of WildId
mkWildCase scrut (Scaled w scrut_ty) res_ty alts
  = Case scrut (mkWildValBinder w scrut_ty) res_ty alts

mkIfThenElse :: CoreExpr -> CoreExpr -> CoreExpr -> CoreExpr
mkIfThenElse guard then_expr else_expr
-- Not going to be refining, so okay to take the type of the "then" clause
  = mkWildCase guard (unrestricted boolTy) (exprType then_expr)
         [ (DataAlt falseDataCon, [], else_expr),       -- Increasing order of tag!
           (DataAlt trueDataCon,  [], then_expr) ]

castBottomExpr :: CoreExpr -> Type -> CoreExpr
-- (castBottomExpr e ty), assuming that 'e' diverges,
-- return an expression of type 'ty'
-- See Note [Empty case alternatives] in CoreSyn
castBottomExpr e res_ty
  | e_ty `eqType` res_ty = e
  | otherwise            = Case e (mkWildValBinder One e_ty) res_ty []
  where
    e_ty = exprType e

{-
The functions from this point don't really do anything cleverer than
their counterparts in CoreSyn, but they are here for consistency
-}

-- | Create a lambda where the given expression has a number of variables
-- bound over it. The leftmost binder is that bound by the outermost
-- lambda in the result
mkCoreLams :: [CoreBndr] -> CoreExpr -> CoreExpr
mkCoreLams = mkLams

{-
************************************************************************
*                                                                      *
\subsection{Making literals}
*                                                                      *
************************************************************************
-}

-- | Create a 'CoreExpr' which will evaluate to the given @Int@
mkIntExpr :: DynFlags -> Integer -> CoreExpr        -- Result = I# i :: Int
mkIntExpr dflags i = mkCoreConApps intDataCon  [mkIntLit dflags i]

-- | Create a 'CoreExpr' which will evaluate to the given @Int@
mkIntExprInt :: DynFlags -> Int -> CoreExpr         -- Result = I# i :: Int
mkIntExprInt dflags i = mkCoreConApps intDataCon  [mkIntLitInt dflags i]

-- | Create a 'CoreExpr' which will evaluate to the a @Word@ with the given value
mkWordExpr :: DynFlags -> Integer -> CoreExpr
mkWordExpr dflags w = mkCoreConApps wordDataCon [mkWordLit dflags w]

-- | Create a 'CoreExpr' which will evaluate to the given @Word@
mkWordExprWord :: DynFlags -> Word -> CoreExpr
mkWordExprWord dflags w = mkCoreConApps wordDataCon [mkWordLitWord dflags w]

-- | Create a 'CoreExpr' which will evaluate to the given @Integer@
mkIntegerExpr  :: MonadThings m => Integer -> m CoreExpr  -- Result :: Integer
mkIntegerExpr i = do t <- lookupTyCon integerTyConName
                     return (Lit (mkLitInteger i (mkTyConTy t)))

-- | Create a 'CoreExpr' which will evaluate to the given @Natural@
mkNaturalExpr  :: MonadThings m => Integer -> m CoreExpr
mkNaturalExpr i = do t <- lookupTyCon naturalTyConName
                     return (Lit (mkLitNatural i (mkTyConTy t)))

-- | Create a 'CoreExpr' which will evaluate to the given @Float@
mkFloatExpr :: Float -> CoreExpr
mkFloatExpr f = mkCoreConApps floatDataCon [mkFloatLitFloat f]

-- | Create a 'CoreExpr' which will evaluate to the given @Double@
mkDoubleExpr :: Double -> CoreExpr
mkDoubleExpr d = mkCoreConApps doubleDataCon [mkDoubleLitDouble d]


-- | Create a 'CoreExpr' which will evaluate to the given @Char@
mkCharExpr     :: Char             -> CoreExpr      -- Result = C# c :: Int
mkCharExpr c = mkCoreConApps charDataCon [mkCharLit c]

-- | Create a 'CoreExpr' which will evaluate to the given @String@
mkStringExpr   :: MonadThings m => String     -> m CoreExpr  -- Result :: String

-- | Create a 'CoreExpr' which will evaluate to a string morally equivalent to the given @FastString@
mkStringExprFS :: MonadThings m => FastString -> m CoreExpr  -- Result :: String

mkStringExpr str = mkStringExprFS (mkFastString str)

mkStringExprFS = mkStringExprFSWith lookupId

mkStringExprFSWith :: Monad m => (Name -> m Id) -> FastString -> m CoreExpr
mkStringExprFSWith lookupM str
  | nullFS str
  = return (mkNilExpr charTy)

  | all safeChar chars
  = do unpack_id <- lookupM unpackCStringName
       return (App (Var unpack_id) lit)

  | otherwise
  = do unpack_utf8_id <- lookupM unpackCStringUtf8Name
       return (App (Var unpack_utf8_id) lit)

  where
    chars = unpackFS str
    safeChar c = ord c >= 1 && ord c <= 0x7F
    lit = Lit (LitString (fastStringToByteString str))

{-
************************************************************************
*                                                                      *
\subsection{Tuple constructors}
*                                                                      *
************************************************************************
-}

{-
Creating tuples and their types for Core expressions

@mkBigCoreVarTup@ builds a tuple; the inverse to @mkTupleSelector@.

* If it has only one element, it is the identity function.

* If there are more elements than a big tuple can have, it nests
  the tuples.

Note [Flattening one-tuples]
~~~~~~~~~~~~~~~~~~~~~~~~~~~~
This family of functions creates a tuple of variables/expressions/types.
  mkCoreTup [e1,e2,e3] = (e1,e2,e3)
What if there is just one variable/expression/type in the argument?
We could do one of two things:

* Flatten it out, so that
    mkCoreTup [e1] = e1

* Build a one-tuple (see Note [One-tuples] in TysWiredIn)
    mkCoreTup1 [e1] = Unit e1
  We use a suffix "1" to indicate this.

Usually we want the former, but occasionally the latter.
-}

-- | Build a small tuple holding the specified variables
-- One-tuples are flattened; see Note [Flattening one-tuples]
mkCoreVarTup :: [Id] -> CoreExpr
mkCoreVarTup ids = mkCoreTup (map Var ids)

-- | Build the type of a small tuple that holds the specified variables
-- One-tuples are flattened; see Note [Flattening one-tuples]
mkCoreVarTupTy :: [Id] -> Type
mkCoreVarTupTy ids = mkBoxedTupleTy (map idType ids)

-- | Build a small tuple holding the specified expressions
-- One-tuples are flattened; see Note [Flattening one-tuples]
mkCoreTup :: [CoreExpr] -> CoreExpr
mkCoreTup []  = unitExpr
mkCoreTup [c] = c
mkCoreTup cs  = mkCoreConApps (tupleDataCon Boxed (length cs))
                              (map (Type . exprType) cs ++ cs)

-- | Build a small unboxed tuple holding the specified expressions,
-- with the given types. The types must be the types of the expressions.
-- Do not include the RuntimeRep specifiers; this function calculates them
-- for you.
-- Does /not/ flatten one-tuples; see Note [Flattening one-tuples]
mkCoreUbxTup :: [Type] -> [CoreExpr] -> CoreExpr
mkCoreUbxTup tys exps
  = ASSERT( tys `equalLength` exps)
    mkCoreConApps (tupleDataCon Unboxed (length tys))
             (map (Type . getRuntimeRep) tys ++ map Type tys ++ exps)

-- | Make a core tuple of the given boxity
mkCoreTupBoxity :: Boxity -> [CoreExpr] -> CoreExpr
mkCoreTupBoxity Boxed   exps = mkCoreTup exps
mkCoreTupBoxity Unboxed exps = mkCoreUbxTup (map exprType exps) exps

-- | Build a big tuple holding the specified variables
-- One-tuples are flattened; see Note [Flattening one-tuples]
mkBigCoreVarTup :: [Id] -> CoreExpr
mkBigCoreVarTup ids = mkBigCoreTup (map Var ids)

mkBigCoreVarTup1 :: [Id] -> CoreExpr
-- Same as mkBigCoreVarTup, but one-tuples are NOT flattened
--                          see Note [Flattening one-tuples]
mkBigCoreVarTup1 [id] = mkCoreConApps (tupleDataCon Boxed 1)
                                      [Type (idType id), Var id]
mkBigCoreVarTup1 ids  = mkBigCoreTup (map Var ids)

-- | Build the type of a big tuple that holds the specified variables
-- One-tuples are flattened; see Note [Flattening one-tuples]
mkBigCoreVarTupTy :: [Id] -> Type
mkBigCoreVarTupTy ids = mkBigCoreTupTy (map idType ids)

-- | Build a big tuple holding the specified expressions
-- One-tuples are flattened; see Note [Flattening one-tuples]
mkBigCoreTup :: [CoreExpr] -> CoreExpr
mkBigCoreTup = mkChunkified mkCoreTup

-- | Build the type of a big tuple that holds the specified type of thing
-- One-tuples are flattened; see Note [Flattening one-tuples]
mkBigCoreTupTy :: [Type] -> Type
mkBigCoreTupTy = mkChunkified mkBoxedTupleTy

-- | The unit expression
unitExpr :: CoreExpr
unitExpr = Var unitDataConId `App` (Type omegaDataConTy)

{-
************************************************************************
*                                                                      *
\subsection{Tuple destructors}
*                                                                      *
************************************************************************
-}

-- | Builds a selector which scrutises the given
-- expression and extracts the one name from the list given.
-- If you want the no-shadowing rule to apply, the caller
-- is responsible for making sure that none of these names
-- are in scope.
--
-- If there is just one 'Id' in the tuple, then the selector is
-- just the identity.
--
-- If necessary, we pattern match on a \"big\" tuple.
mkTupleSelector, mkTupleSelector1
    :: [Id]         -- ^ The 'Id's to pattern match the tuple against
    -> Id           -- ^ The 'Id' to select
    -> Id           -- ^ A variable of the same type as the scrutinee
    -> CoreExpr     -- ^ Scrutinee
    -> CoreExpr     -- ^ Selector expression

-- mkTupleSelector [a,b,c,d] b v e
--          = case e of v {
--                (p,q) -> case p of p {
--                           (a,b) -> b }}
-- We use 'tpl' vars for the p,q, since shadowing does not matter.
--
-- In fact, it's more convenient to generate it innermost first, getting
--
--        case (case e of v
--                (p,q) -> p) of p
--          (a,b) -> b
mkTupleSelector vars the_var scrut_var scrut
  = mk_tup_sel (chunkify vars) the_var
  where
    mk_tup_sel [vars] the_var = mkSmallTupleSelector vars the_var scrut_var scrut
    mk_tup_sel vars_s the_var = mkSmallTupleSelector group the_var tpl_v $
                                mk_tup_sel (chunkify tpl_vs) tpl_v
        where
          tpl_tys = [mkBoxedTupleTy (map idType gp) | gp <- vars_s]
          tpl_vs  = mkTemplateLocals tpl_tys
          [(tpl_v, group)] = [(tpl,gp) | (tpl,gp) <- zipEqual "mkTupleSelector" tpl_vs vars_s,
                                         the_var `elem` gp ]
-- ^ 'mkTupleSelector1' is like 'mkTupleSelector'
-- but one-tuples are NOT flattened (see Note [Flattening one-tuples])
mkTupleSelector1 vars the_var scrut_var scrut
  | [_] <- vars
  = mkSmallTupleSelector1 vars the_var scrut_var scrut
  | otherwise
  = mkTupleSelector vars the_var scrut_var scrut

-- | Like 'mkTupleSelector' but for tuples that are guaranteed
-- never to be \"big\".
--
-- > mkSmallTupleSelector [x] x v e = [| e |]
-- > mkSmallTupleSelector [x,y,z] x v e = [| case e of v { (x,y,z) -> x } |]
mkSmallTupleSelector, mkSmallTupleSelector1
          :: [Id]        -- The tuple args
          -> Id          -- The selected one
          -> Id          -- A variable of the same type as the scrutinee
          -> CoreExpr    -- Scrutinee
          -> CoreExpr
mkSmallTupleSelector [var] should_be_the_same_var _ scrut
  = ASSERT(var == should_be_the_same_var)
    scrut  -- Special case for 1-tuples
mkSmallTupleSelector vars the_var scrut_var scrut
  = mkSmallTupleSelector1 vars the_var scrut_var scrut

-- ^ 'mkSmallTupleSelector1' is like 'mkSmallTupleSelector'
-- but one-tuples are NOT flattened (see Note [Flattening one-tuples])
mkSmallTupleSelector1 vars the_var scrut_var scrut
  = ASSERT( notNull vars )
    Case scrut scrut_var (idType the_var)
         [(DataAlt (tupleDataCon Boxed (length vars)), vars, Var the_var)]

-- | A generalization of 'mkTupleSelector', allowing the body
-- of the case to be an arbitrary expression.
--
-- To avoid shadowing, we use uniques to invent new variables.
--
-- If necessary we pattern match on a \"big\" tuple.
mkTupleCase :: UniqSupply       -- ^ For inventing names of intermediate variables
            -> [Id]             -- ^ The tuple identifiers to pattern match on
            -> CoreExpr         -- ^ Body of the case
            -> Id               -- ^ A variable of the same type as the scrutinee
            -> CoreExpr         -- ^ Scrutinee
            -> CoreExpr
-- ToDo: eliminate cases where none of the variables are needed.
--
--         mkTupleCase uniqs [a,b,c,d] body v e
--           = case e of v { (p,q) ->
--             case p of p { (a,b) ->
--             case q of q { (c,d) ->
--             body }}}
mkTupleCase uniqs vars body scrut_var scrut
  = mk_tuple_case uniqs (chunkify vars) body
  where
    -- This is the case where don't need any nesting
    mk_tuple_case _ [vars] body
      = mkSmallTupleCase vars body scrut_var scrut

    -- This is the case where we must make nest tuples at least once
    mk_tuple_case us vars_s body
      = let (us', vars', body') = foldr one_tuple_case (us, [], body) vars_s
            in mk_tuple_case us' (chunkify vars') body'

    one_tuple_case chunk_vars (us, vs, body)
      = let (uniq, us') = takeUniqFromSupply us
            scrut_var = mkSysLocal (fsLit "ds") uniq Omega
              (mkBoxedTupleTy (map idType chunk_vars))
            body' = mkSmallTupleCase chunk_vars body scrut_var (Var scrut_var)
        in (us', scrut_var:vs, body')

-- | As 'mkTupleCase', but for a tuple that is small enough to be guaranteed
-- not to need nesting.
mkSmallTupleCase
        :: [Id]         -- ^ The tuple args
        -> CoreExpr     -- ^ Body of the case
        -> Id           -- ^ A variable of the same type as the scrutinee
        -> CoreExpr     -- ^ Scrutinee
        -> CoreExpr

mkSmallTupleCase [var] body _scrut_var scrut
  = bindNonRec var scrut body
mkSmallTupleCase vars body scrut_var scrut
-- One branch no refinement?
  = Case scrut scrut_var (exprType body)
         [(DataAlt (tupleDataCon Boxed (length vars)), vars, body)]

{-
************************************************************************
*                                                                      *
                Floats
*                                                                      *
************************************************************************
-}

data FloatBind
  = FloatLet  CoreBind
  | FloatCase CoreExpr Id AltCon [Var]
      -- case e of y { C ys -> ... }
      -- See Note [Floating cases] in SetLevels

instance Outputable FloatBind where
  ppr (FloatLet b) = text "LET" <+> ppr b
  ppr (FloatCase e b c bs) = hang (text "CASE" <+> ppr e <+> ptext (sLit "of") <+> ppr b)
                                2 (ppr c <+> ppr bs)

wrapFloat :: FloatBind -> CoreExpr -> CoreExpr
wrapFloat (FloatLet defns)       body = Let defns body
wrapFloat (FloatCase e b con bs) body = Case e b (exprType body) [(con, bs, body)]

-- | Applies the floats from left to right. That is @wrapFloats [b1, b2, …, bn]
-- u = let bn in … in let b2 in let b1 u@
wrapFloats :: [FloatBind] -> CoreExpr -> CoreExpr
wrapFloats floats expr = foldl (flip wrapFloat) expr floats

bindBindings :: CoreBind -> [Var]
bindBindings (NonRec b _) = [b]
bindBindings (Rec bnds) = map fst bnds

floatBindings :: FloatBind -> [Var]
floatBindings (FloatLet bnd) = bindBindings bnd
floatBindings (FloatCase _ b _ bs) = b:bs

{-
************************************************************************
*                                                                      *
\subsection{Common list manipulation expressions}
*                                                                      *
************************************************************************

Call the constructor Ids when building explicit lists, so that they
interact well with rules.
-}

-- | Makes a list @[]@ for lists of the specified type
mkNilExpr :: Type -> CoreExpr
mkNilExpr ty = mkCoreConApps nilDataCon [Type ty]

-- | Makes a list @(:)@ for lists of the specified type
mkConsExpr :: Type -> CoreExpr -> CoreExpr -> CoreExpr
mkConsExpr ty hd tl = mkCoreConApps consDataCon [Type ty, hd, tl]

-- | Make a list containing the given expressions, where the list has the given type
mkListExpr :: Type -> [CoreExpr] -> CoreExpr
mkListExpr ty xs = foldr (mkConsExpr ty) (mkNilExpr ty) xs

-- | Make a fully applied 'foldr' expression
mkFoldrExpr :: MonadThings m
            => Type             -- ^ Element type of the list
            -> Type             -- ^ Fold result type
            -> CoreExpr         -- ^ "Cons" function expression for the fold
            -> CoreExpr         -- ^ "Nil" expression for the fold
            -> CoreExpr         -- ^ List expression being folded acress
            -> m CoreExpr
mkFoldrExpr elt_ty result_ty c n list = do
    foldr_id <- lookupId foldrName
    return (Var foldr_id `App` Type elt_ty
           `App` Type result_ty
           `App` c
           `App` n
           `App` list)

-- | Make a 'build' expression applied to a locally-bound worker function
mkBuildExpr :: (MonadFail m, MonadThings m, MonadUnique m)
            => Type                                     -- ^ Type of list elements to be built
            -> ((Id, Type) -> (Id, Type) -> m CoreExpr) -- ^ Function that, given information about the 'Id's
                                                        -- of the binders for the build worker function, returns
                                                        -- the body of that worker
            -> m CoreExpr
mkBuildExpr elt_ty mk_build_inside = do
    [n_tyvar] <- newTyVars [alphaTyVar]
    let n_ty = mkTyVarTy n_tyvar
        c_ty = mkFunTys [unrestricted elt_ty, unrestricted n_ty] n_ty
    [c, n] <- sequence [mkSysLocalM (fsLit "c") Omega c_ty, mkSysLocalM (fsLit "n") Omega n_ty]

    build_inside <- mk_build_inside (c, c_ty) (n, n_ty)

    build_id <- lookupId buildName
    return $ Var build_id `App` Type elt_ty `App` mkLams [n_tyvar, c, n] build_inside
  where
    newTyVars tyvar_tmpls = do
      uniqs <- getUniquesM
      return (zipWith setTyVarUnique tyvar_tmpls uniqs)

{-
************************************************************************
*                                                                      *
             Manipulating Maybe data type
*                                                                      *
************************************************************************
-}


-- | Makes a Nothing for the specified type
mkNothingExpr :: Type -> CoreExpr
mkNothingExpr ty = mkConApp nothingDataCon [Type ty]

-- | Makes a Just from a value of the specified type
mkJustExpr :: Type -> CoreExpr -> CoreExpr
mkJustExpr ty val = mkConApp justDataCon [Type ty, val]


{-
************************************************************************
*                                                                      *
                      Error expressions
*                                                                      *
************************************************************************
-}

mkRuntimeErrorApp
        :: Id           -- Should be of type (forall a. Addr# -> a)
                        --      where Addr# points to a UTF8 encoded string
        -> Type         -- The type to instantiate 'a'
        -> String       -- The string to print
        -> CoreExpr

mkRuntimeErrorApp err_id res_ty err_msg
  = mkApps (Var err_id) [ Type (getRuntimeRep res_ty)
                        , Type res_ty, err_string ]
  where
    err_string = Lit (mkLitString err_msg)

mkImpossibleExpr :: Type -> CoreExpr
mkImpossibleExpr res_ty
  = mkRuntimeErrorApp rUNTIME_ERROR_ID res_ty "Impossible case alternative"

{-
************************************************************************
*                                                                      *
                     Error Ids
*                                                                      *
************************************************************************

GHC randomly injects these into the code.

@patError@ is just a version of @error@ for pattern-matching
failures.  It knows various ``codes'' which expand to longer
strings---this saves space!

@absentErr@ is a thing we put in for ``absent'' arguments.  They jolly
well shouldn't be yanked on, but if one is, then you will get a
friendly message from @absentErr@ (rather than a totally random
crash).

@parError@ is a special version of @error@ which the compiler does
not know to be a bottoming Id.  It is used in the @_par_@ and @_seq_@
templates, but we don't ever expect to generate code for it.
-}

errorIds :: [Id]
errorIds
  = [ rUNTIME_ERROR_ID,
      nON_EXHAUSTIVE_GUARDS_ERROR_ID,
      nO_METHOD_BINDING_ERROR_ID,
      pAT_ERROR_ID,
      rEC_CON_ERROR_ID,
      rEC_SEL_ERROR_ID,
      aBSENT_ERROR_ID,
      tYPE_ERROR_ID   -- Used with Opt_DeferTypeErrors, see #10284
      ]

recSelErrorName, runtimeErrorName, absentErrorName :: Name
recConErrorName, patErrorName :: Name
nonExhaustiveGuardsErrorName, noMethodBindingErrorName :: Name
typeErrorName :: Name
absentSumFieldErrorName :: Name

recSelErrorName     = err_nm "recSelError"     recSelErrorIdKey     rEC_SEL_ERROR_ID
absentErrorName     = err_nm "absentError"     absentErrorIdKey     aBSENT_ERROR_ID
absentSumFieldErrorName = err_nm "absentSumFieldError"  absentSumFieldErrorIdKey
                            aBSENT_SUM_FIELD_ERROR_ID
runtimeErrorName    = err_nm "runtimeError"    runtimeErrorIdKey    rUNTIME_ERROR_ID
recConErrorName     = err_nm "recConError"     recConErrorIdKey     rEC_CON_ERROR_ID
patErrorName        = err_nm "patError"        patErrorIdKey        pAT_ERROR_ID
typeErrorName       = err_nm "typeError"       typeErrorIdKey       tYPE_ERROR_ID

noMethodBindingErrorName     = err_nm "noMethodBindingError"
                                  noMethodBindingErrorIdKey nO_METHOD_BINDING_ERROR_ID
nonExhaustiveGuardsErrorName = err_nm "nonExhaustiveGuardsError"
                                  nonExhaustiveGuardsErrorIdKey nON_EXHAUSTIVE_GUARDS_ERROR_ID

err_nm :: String -> Unique -> Id -> Name
err_nm str uniq id = mkWiredInIdName cONTROL_EXCEPTION_BASE (fsLit str) uniq id

rEC_SEL_ERROR_ID, rUNTIME_ERROR_ID, rEC_CON_ERROR_ID :: Id
pAT_ERROR_ID, nO_METHOD_BINDING_ERROR_ID, nON_EXHAUSTIVE_GUARDS_ERROR_ID :: Id
tYPE_ERROR_ID, aBSENT_ERROR_ID, aBSENT_SUM_FIELD_ERROR_ID :: Id
rEC_SEL_ERROR_ID                = mkRuntimeErrorId recSelErrorName
rUNTIME_ERROR_ID                = mkRuntimeErrorId runtimeErrorName
rEC_CON_ERROR_ID                = mkRuntimeErrorId recConErrorName
pAT_ERROR_ID                    = mkRuntimeErrorId patErrorName
nO_METHOD_BINDING_ERROR_ID      = mkRuntimeErrorId noMethodBindingErrorName
nON_EXHAUSTIVE_GUARDS_ERROR_ID  = mkRuntimeErrorId nonExhaustiveGuardsErrorName
tYPE_ERROR_ID                   = mkRuntimeErrorId typeErrorName

-- Note [aBSENT_SUM_FIELD_ERROR_ID]
-- ~~~~~~~~~~~~~~~~~~~~~~~~~~~~~~~~
-- Absent argument error for unused unboxed sum fields are different than absent
-- error used in dummy worker functions (see `mkAbsentErrorApp`):
--
-- - `absentSumFieldError` can't take arguments because it's used in unarise for
--   unused pointer fields in unboxed sums, and applying an argument would
--   require allocating a thunk.
--
-- - `absentSumFieldError` can't be CAFFY because that would mean making some
--   non-CAFFY definitions that use unboxed sums CAFFY in unarise.
--
--   To make `absentSumFieldError` non-CAFFY we get a stable pointer to it in
--   RtsStartup.c and mark it as non-CAFFY here.
--
-- Getting this wrong causes hard-to-debug runtime issues, see #15038.
--
-- TODO: Remove stable pointer hack after fixing #9718.
--       However, we should still be careful about not making things CAFFY just
--       because they use unboxed sums. Unboxed objects are supposed to be
--       efficient, and none of the other unboxed literals make things CAFFY.

aBSENT_SUM_FIELD_ERROR_ID
  = mkVanillaGlobalWithInfo absentSumFieldErrorName
      (mkSpecForAllTys [alphaTyVar] (mkTyVarTy alphaTyVar)) -- forall a . a
      (vanillaIdInfo `setStrictnessInfo` mkClosedStrictSig [] exnRes
                     `setArityInfo` 0
                     `setCafInfo` NoCafRefs) -- #15038

mkRuntimeErrorId :: Name -> Id
-- Error function
--   with type:  forall (r:RuntimeRep) (a:TYPE r). Addr# -> a
--   with arity: 1
-- which diverges after being given one argument
-- The Addr# is expected to be the address of
--   a UTF8-encoded error string
mkRuntimeErrorId name
 = mkVanillaGlobalWithInfo name runtimeErrorTy bottoming_info
 where
    bottoming_info = vanillaIdInfo `setStrictnessInfo`    strict_sig
                                   `setArityInfo`         1
                        -- Make arity and strictness agree

        -- Do *not* mark them as NoCafRefs, because they can indeed have
        -- CAF refs.  For example, pAT_ERROR_ID calls GHC.Err.untangle,
        -- which has some CAFs
        -- In due course we may arrange that these error-y things are
        -- regarded by the GC as permanently live, in which case we
        -- can give them NoCaf info.  As it is, any function that calls
        -- any pc_bottoming_Id will itself have CafRefs, which bloats
        -- SRTs.

    strict_sig = mkClosedStrictSig [evalDmd] exnRes
              -- exnRes: these throw an exception, not just diverge

runtimeErrorTy :: Type
-- forall (rr :: RuntimeRep) (a :: rr). Addr# -> a
--   See Note [Error and friends have an "open-tyvar" forall]
runtimeErrorTy = mkSpecForAllTys [runtimeRep1TyVar, openAlphaTyVar]
                                 (mkFunTy Omega addrPrimTy openAlphaTy)

{- Note [Error and friends have an "open-tyvar" forall]
~~~~~~~~~~~~~~~~~~~~~~~~~~~~~~~~~~~~~~~~~~~~~~~~~~~~~~~
'error' and 'undefined' have types
        error     :: forall (v :: RuntimeRep) (a :: TYPE v). String -> a
        undefined :: forall (v :: RuntimeRep) (a :: TYPE v). a
Notice the runtime-representation polymorphism. This ensures that
"error" can be instantiated at unboxed as well as boxed types.
This is OK because it never returns, so the return type is irrelevant.


************************************************************************
*                                                                      *
                     aBSENT_ERROR_ID
*                                                                      *
************************************************************************

Note [aBSENT_ERROR_ID]
~~~~~~~~~~~~~~~~~~~~~~
We use aBSENT_ERROR_ID to build dummy values in workers.  E.g.

   f x = (case x of (a,b) -> b) + 1::Int

The demand analyser figures ot that only the second component of x is
used, and does a w/w split thus

   f x = case x of (a,b) -> $wf b

   $wf b = let a = absentError "blah"
               x = (a,b)
           in <the original RHS of f>

After some simplification, the (absentError "blah") thunk goes away.

------ Tricky wrinkle -------
Trac #14285 had, roughly

   data T a = MkT a !a
   {-# INLINABLE f #-}
   f x = case x of MkT a b -> g (MkT b a)

It turned out that g didn't use the second component, and hence f doesn't use
the first.  But the stable-unfolding for f looks like
   \x. case x of MkT a b -> g ($WMkT b a)
where $WMkT is the wrapper for MkT that evaluates its arguments.  We
apply the same w/w split to this unfolding (see Note [Worker-wrapper
for INLINEABLE functions] in WorkWrap) so the template ends up like
   \b. let a = absentError "blah"
           x = MkT a b
        in case x of MkT a b -> g ($WMkT b a)

After doing case-of-known-constructor, and expanding $WMkT we get
   \b -> g (case absentError "blah" of a -> MkT b a)

Yikes!  That bogusly appears to evaluate the absentError!

This is extremely tiresome.  Another way to think of this is that, in
Core, it is an invariant that a strict data contructor, like MkT, must
be applied only to an argument in HNF. So (absentError "blah") had
better be non-bottom.

So the "solution" is to add a special case for absentError to exprIsHNFlike.
This allows Simplify.rebuildCase, in the Note [Case to let transformation]
branch, to convert the case on absentError into a let. We also make
absentError *not* be diverging, unlike the other error-ids, so that we
can be sure not to remove the case branches before converting the case to
a let.

If, by some bug or bizarre happenstance, we ever call absentError, we should
throw an exception.  This should never happen, of course, but we definitely
can't return anything.  e.g. if somehow we had
    case absentError "foo" of
       Nothing -> ...
       Just x  -> ...
then if we return, the case expression will select a field and continue.
Seg fault city. Better to throw an exception. (Even though we've said
it is in HNF :-)

It might seem a bit surprising that seq on absentError is simply erased

    absentError "foo" `seq` x ==> x

but that should be okay; since there's no pattern match we can't really
be relying on anything from it.
-}

aBSENT_ERROR_ID
 = mkVanillaGlobalWithInfo absentErrorName absent_ty arity_info
 where
   absent_ty = mkSpecForAllTys [alphaTyVar] (mkFunTy Omega addrPrimTy alphaTy)
   -- Not runtime-rep polymorphic. aBSENT_ERROR_ID is only used for
   -- lifted-type things; see Note [Absent errors] in WwLib
   arity_info = vanillaIdInfo `setArityInfo` 1
   -- NB: no bottoming strictness info, unlike other error-ids.
   -- See Note [aBSENT_ERROR_ID]

mkAbsentErrorApp :: Type         -- The type to instantiate 'a'
                 -> String       -- The string to print
                 -> CoreExpr

mkAbsentErrorApp res_ty err_msg
  = mkApps (Var aBSENT_ERROR_ID) [ Type res_ty, err_string ]
  where
    err_string = Lit (mkLitString err_msg)<|MERGE_RESOLUTION|>--- conflicted
+++ resolved
@@ -17,11 +17,7 @@
         mkCharExpr, mkStringExpr, mkStringExprFS, mkStringExprFSWith,
 
         -- * Floats
-<<<<<<< HEAD
         FloatBind(..), wrapFloat, wrapFloats, floatBindings,
-=======
-        FloatBind(..), wrapFloat,
->>>>>>> 86eb0332
 
         -- * Constructing small tuples
         mkCoreVarTup, mkCoreVarTupTy, mkCoreTup, mkCoreUbxTup,
