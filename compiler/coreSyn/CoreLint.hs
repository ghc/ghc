{-
(c) The University of Glasgow 2006
(c) The GRASP/AQUA Project, Glasgow University, 1993-1998


A ``lint'' pass to check for Core correctness
-}

{-# LANGUAGE CPP #-}
{-# LANGUAGE ViewPatterns #-}

module CoreLint (
    lintCoreBindings, lintUnfolding,
    lintPassResult, lintInteractiveExpr, lintExpr,
    lintAnnots, lintTypes,

    -- ** Debug output
    endPass, endPassIO,
    dumpPassResult,
    CoreLint.dumpIfSet,
 ) where

#include "HsVersions.h"

import GhcPrelude

import CoreSyn
import CoreFVs
import CoreUtils
import CoreStats   ( coreBindsStats )
import CoreMonad
import Bag
import Literal
import DataCon
import TysWiredIn
import TysPrim
import TcType ( isFloatingTy )
import Var
import VarEnv
import VarSet
import Name
import Id
import NameEnv
import IdInfo
import PprCore
import ErrUtils
import Coercion
import SrcLoc
import Kind
import Type
import Weight
import UsageEnv
import RepType
import TyCoRep       -- checks validity of types/coercions
import TyCon
import CoAxiom
import BasicTypes
import ErrUtils as Err
import ListSetOps
import PrelNames
import Outputable
import FastString
import Util
import InstEnv     ( instanceDFunId )
import OptCoercion ( checkAxInstCo )
import UniqSupply
import CoreArity ( typeArity )
import Demand ( splitStrictSig, isBotRes )

import HscTypes
import DynFlags
import Control.Monad
import qualified Control.Monad.Fail as MonadFail
import MonadUtils
import Data.Foldable      ( toList )
import Data.List.NonEmpty ( NonEmpty )
import Data.Maybe
import Pair
import qualified GHC.LanguageExtensions as LangExt

{-
Note [GHC Formalism]
~~~~~~~~~~~~~~~~~~~~
This file implements the type-checking algorithm for System FC, the "official"
name of the Core language. Type safety of FC is heart of the claim that
executables produced by GHC do not have segmentation faults. Thus, it is
useful to be able to reason about System FC independently of reading the code.
To this purpose, there is a document core-spec.pdf built in docs/core-spec that
contains a formalism of the types and functions dealt with here. If you change
just about anything in this file or you change other types/functions throughout
the Core language (all signposted to this note), you should update that
formalism. See docs/core-spec/README for more info about how to do so.

Note [check vs lint]
~~~~~~~~~~~~~~~~~~~~
This file implements both a type checking algorithm and also general sanity
checking. For example, the "sanity checking" checks for TyConApp on the left
of an AppTy, which should never happen. These sanity checks don't really
affect any notion of type soundness. Yet, it is convenient to do the sanity
checks at the same time as the type checks. So, we use the following naming
convention:

- Functions that begin with 'lint'... are involved in type checking. These
  functions might also do some sanity checking.

- Functions that begin with 'check'... are *not* involved in type checking.
  They exist only for sanity checking.

Issues surrounding variable naming, shadowing, and such are considered *not*
to be part of type checking, as the formalism omits these details.

Summary of checks
~~~~~~~~~~~~~~~~~
Checks that a set of core bindings is well-formed.  The PprStyle and String
just control what we print in the event of an error.  The Bool value
indicates whether we have done any specialisation yet (in which case we do
some extra checks).

We check for
        (a) type errors
        (b) Out-of-scope type variables
        (c) Out-of-scope local variables
        (d) Ill-kinded types
        (e) Incorrect unsafe coercions

If we have done specialisation the we check that there are
        (a) No top-level bindings of primitive (unboxed type)

Outstanding issues:

    -- Things are *not* OK if:
    --
    --  * Unsaturated type app before specialisation has been done;
    --
    --  * Oversaturated type app after specialisation (eta reduction
    --   may well be happening...);


Note [Linting function types]
~~~~~~~~~~~~~~~~~~~~~~~~~~~~~
As described in Note [Representation of function types], all saturated
applications of funTyCon are represented with the FunTy constructor. We check
this invariant in lintType.

Note [Linting type lets]
~~~~~~~~~~~~~~~~~~~~~~~~
In the desugarer, it's very very convenient to be able to say (in effect)
        let a = Type Int in <body>
That is, use a type let.   See Note [Type let] in CoreSyn.

However, when linting <body> we need to remember that a=Int, else we might
reject a correct program.  So we carry a type substitution (in this example
[a -> Int]) and apply this substitution before comparing types.  The functin
        lintInTy :: Type -> LintM (Type, Kind)
returns a substituted type.

When we encounter a binder (like x::a) we must apply the substitution
to the type of the binding variable.  lintBinders does this.

For Ids, the type-substituted Id is added to the in_scope set (which
itself is part of the TCvSubst we are carrying down), and when we
find an occurrence of an Id, we fetch it from the in-scope set.

Note [Bad unsafe coercion]
~~~~~~~~~~~~~~~~~~~~~~~~~~
For discussion see https://ghc.haskell.org/trac/ghc/wiki/BadUnsafeCoercions
Linter introduces additional rules that checks improper coercion between
different types, called bad coercions. Following coercions are forbidden:

  (a) coercions between boxed and unboxed values;
  (b) coercions between unlifted values of the different sizes, here
      active size is checked, i.e. size of the actual value but not
      the space allocated for value;
  (c) coercions between floating and integral boxed values, this check
      is not yet supported for unboxed tuples, as no semantics were
      specified for that;
  (d) coercions from / to vector type
  (e) If types are unboxed tuples then tuple (# A_1,..,A_n #) can be
      coerced to (# B_1,..,B_m #) if n=m and for each pair A_i, B_i rules
      (a-e) holds.

Note [Join points]
~~~~~~~~~~~~~~~~~~
We check the rules listed in Note [Invariants on join points] in CoreSyn. The
only one that causes any difficulty is the first: All occurrences must be tail
calls. To this end, along with the in-scope set, we remember in le_joins the
subset of in-scope Ids that are valid join ids. For example:

  join j x = ... in
  case e of
    A -> jump j y -- good
    B -> case (jump j z) of -- BAD
           C -> join h = jump j w in ... -- good
           D -> let x = jump j v in ... -- BAD

A join point remains valid in case branches, so when checking the A
branch, j is still valid. When we check the scrutinee of the inner
case, however, we set le_joins to empty, and catch the
error. Similarly, join points can occur free in RHSes of other join
points but not the RHSes of value bindings (thunks and functions).

************************************************************************
*                                                                      *
                 Beginning and ending passes
*                                                                      *
************************************************************************

These functions are not CoreM monad stuff, but they probably ought to
be, and it makes a convenient place for them.  They print out stuff
before and after core passes, and do Core Lint when necessary.
-}

endPass :: CoreToDo -> CoreProgram -> [CoreRule] -> CoreM ()
endPass pass binds rules
  = do { hsc_env <- getHscEnv
       ; print_unqual <- getPrintUnqualified
       ; liftIO $ endPassIO hsc_env print_unqual pass binds rules }

endPassIO :: HscEnv -> PrintUnqualified
          -> CoreToDo -> CoreProgram -> [CoreRule] -> IO ()
-- Used by the IO-is CorePrep too
endPassIO hsc_env print_unqual pass binds rules
  = do { dumpPassResult dflags print_unqual mb_flag
                        (ppr pass) (pprPassDetails pass) binds rules
       ; lintPassResult hsc_env pass binds }
  where
    dflags  = hsc_dflags hsc_env
    mb_flag = case coreDumpFlag pass of
                Just flag | dopt flag dflags                    -> Just flag
                          | dopt Opt_D_verbose_core2core dflags -> Just flag
                _ -> Nothing

dumpIfSet :: DynFlags -> Bool -> CoreToDo -> SDoc -> SDoc -> IO ()
dumpIfSet dflags dump_me pass extra_info doc
  = Err.dumpIfSet dflags dump_me (showSDoc dflags (ppr pass <+> extra_info)) doc

dumpPassResult :: DynFlags
               -> PrintUnqualified
               -> Maybe DumpFlag        -- Just df => show details in a file whose
                                        --            name is specified by df
               -> SDoc                  -- Header
               -> SDoc                  -- Extra info to appear after header
               -> CoreProgram -> [CoreRule]
               -> IO ()
dumpPassResult dflags unqual mb_flag hdr extra_info binds rules
  = do { forM_ mb_flag $ \flag ->
           Err.dumpSDoc dflags unqual flag (showSDoc dflags hdr) dump_doc

         -- Report result size
         -- This has the side effect of forcing the intermediate to be evaluated
         -- if it's not already forced by a -ddump flag.
       ; Err.debugTraceMsg dflags 2 size_doc
       }

  where
    size_doc = sep [text "Result size of" <+> hdr, nest 2 (equals <+> ppr (coreBindsStats binds))]

    dump_doc  = vcat [ nest 2 extra_info
                     , size_doc
                     , blankLine
                     , pprCoreBindingsWithSize binds
                     , ppUnless (null rules) pp_rules ]
    pp_rules = vcat [ blankLine
                    , text "------ Local rules for imported ids --------"
                    , pprRules rules ]

coreDumpFlag :: CoreToDo -> Maybe DumpFlag
coreDumpFlag (CoreDoSimplify {})      = Just Opt_D_verbose_core2core
coreDumpFlag (CoreDoPluginPass {})    = Just Opt_D_verbose_core2core
coreDumpFlag CoreDoFloatInwards       = Just Opt_D_verbose_core2core
coreDumpFlag (CoreDoFloatOutwards {}) = Just Opt_D_verbose_core2core
coreDumpFlag CoreLiberateCase         = Just Opt_D_verbose_core2core
coreDumpFlag CoreDoStaticArgs         = Just Opt_D_verbose_core2core
coreDumpFlag CoreDoCallArity          = Just Opt_D_dump_call_arity
coreDumpFlag CoreDoExitify            = Just Opt_D_dump_exitify
coreDumpFlag CoreDoStrictness         = Just Opt_D_dump_stranal
coreDumpFlag CoreDoWorkerWrapper      = Just Opt_D_dump_worker_wrapper
coreDumpFlag CoreDoSpecialising       = Just Opt_D_dump_spec
coreDumpFlag CoreDoSpecConstr         = Just Opt_D_dump_spec
coreDumpFlag CoreCSE                  = Just Opt_D_dump_cse
coreDumpFlag CoreDesugar              = Just Opt_D_dump_ds_preopt
coreDumpFlag CoreDesugarOpt           = Just Opt_D_dump_ds
coreDumpFlag CoreTidy                 = Just Opt_D_dump_simpl
coreDumpFlag CorePrep                 = Just Opt_D_dump_prep
coreDumpFlag CoreOccurAnal            = Just Opt_D_dump_occur_anal

coreDumpFlag CoreDoPrintCore          = Nothing
coreDumpFlag (CoreDoRuleCheck {})     = Nothing
coreDumpFlag CoreDoNothing            = Nothing
coreDumpFlag (CoreDoPasses {})        = Nothing

{-
************************************************************************
*                                                                      *
                 Top-level interfaces
*                                                                      *
************************************************************************
-}

lintPassResult :: HscEnv -> CoreToDo -> CoreProgram -> IO ()
lintPassResult hsc_env pass binds
  | not (gopt Opt_DoCoreLinting dflags)
  = return ()
  | otherwise
  = do { let (warns, errs) = lintCoreBindings dflags pass (interactiveInScope hsc_env) binds
       ; Err.showPass dflags ("Core Linted result of " ++ showPpr dflags pass)
       ; displayLintResults dflags pass warns errs binds  }
  where
    dflags = hsc_dflags hsc_env

displayLintResults :: DynFlags -> CoreToDo
                   -> Bag Err.MsgDoc -> Bag Err.MsgDoc -> CoreProgram
                   -> IO ()
displayLintResults dflags pass warns errs binds
  | not (isEmptyBag errs)
  = do { putLogMsg dflags NoReason Err.SevDump noSrcSpan
           (defaultDumpStyle dflags)
           (vcat [ lint_banner "errors" (ppr pass), Err.pprMessageBag errs
                 , text "*** Offending Program ***"
                 , pprCoreBindings binds
                 , text "*** End of Offense ***" ])
       ; Err.ghcExit dflags 1 }

  | not (isEmptyBag warns)
  , not (hasNoDebugOutput dflags)
  , showLintWarnings pass
  -- If the Core linter encounters an error, output to stderr instead of
  -- stdout (#13342)
  = putLogMsg dflags NoReason Err.SevInfo noSrcSpan
        (defaultDumpStyle dflags)
        (lint_banner "warnings" (ppr pass) $$ Err.pprMessageBag (mapBag ($$ blankLine) warns))

  | otherwise = return ()
  where

lint_banner :: String -> SDoc -> SDoc
lint_banner string pass = text "*** Core Lint"      <+> text string
                          <+> text ": in result of" <+> pass
                          <+> text "***"

showLintWarnings :: CoreToDo -> Bool
-- Disable Lint warnings on the first simplifier pass, because
-- there may be some INLINE knots still tied, which is tiresomely noisy
showLintWarnings (CoreDoSimplify _ (SimplMode { sm_phase = InitialPhase })) = False
showLintWarnings _ = True

lintInteractiveExpr :: String -> HscEnv -> CoreExpr -> IO ()
lintInteractiveExpr what hsc_env expr
  | not (gopt Opt_DoCoreLinting dflags)
  = return ()
  | Just err <- lintExpr dflags (interactiveInScope hsc_env) expr
  = do { display_lint_err err
       ; Err.ghcExit dflags 1 }
  | otherwise
  = return ()
  where
    dflags = hsc_dflags hsc_env

    display_lint_err err
      = do { putLogMsg dflags NoReason Err.SevDump
               noSrcSpan (defaultDumpStyle dflags)
               (vcat [ lint_banner "errors" (text what)
                     , err
                     , text "*** Offending Program ***"
                     , pprCoreExpr expr
                     , text "*** End of Offense ***" ])
           ; Err.ghcExit dflags 1 }

interactiveInScope :: HscEnv -> [Var]
-- In GHCi we may lint expressions, or bindings arising from 'deriving'
-- clauses, that mention variables bound in the interactive context.
-- These are Local things (see Note [Interactively-bound Ids in GHCi] in HscTypes).
-- So we have to tell Lint about them, lest it reports them as out of scope.
--
-- We do this by find local-named things that may appear free in interactive
-- context.  This function is pretty revolting and quite possibly not quite right.
-- When we are not in GHCi, the interactive context (hsc_IC hsc_env) is empty
-- so this is a (cheap) no-op.
--
-- See Trac #8215 for an example
interactiveInScope hsc_env
  = tyvars ++ ids
  where
    -- C.f. TcRnDriver.setInteractiveContext, Desugar.deSugarExpr
    ictxt                   = hsc_IC hsc_env
    (cls_insts, _fam_insts) = ic_instances ictxt
    te1    = mkTypeEnvWithImplicits (ic_tythings ictxt)
    te     = extendTypeEnvWithIds te1 (map instanceDFunId cls_insts)
    ids    = typeEnvIds te
    tyvars = tyCoVarsOfTypesList $ map idType ids
              -- Why the type variables?  How can the top level envt have free tyvars?
              -- I think it's because of the GHCi debugger, which can bind variables
              --   f :: [t] -> [t]
              -- where t is a RuntimeUnk (see TcType)

lintCoreBindings :: DynFlags -> CoreToDo -> [Var] -> CoreProgram -> (Bag MsgDoc, Bag MsgDoc)
--   Returns (warnings, errors)
-- If you edit this function, you may need to update the GHC formalism
-- See Note [GHC Formalism]
lintCoreBindings dflags pass local_in_scope binds
  = initL dflags flags in_scope_set $
    addLoc TopLevelBindings         $
    lintLetBndrs TopLevel binders   $
        -- Put all the top-level binders in scope at the start
        -- This is because transformation rules can bring something
        -- into use 'unexpectedly'
    do { checkL (null dups) (dupVars dups)
       ; checkL (null ext_dups) (dupExtVars ext_dups)
       ; mapM lint_bind binds }
  where
    in_scope_set = mkInScopeSet (mkVarSet local_in_scope)

    flags = defaultLintFlags
               { lf_check_global_ids = check_globals
               , lf_check_inline_loop_breakers = check_lbs
               , lf_check_static_ptrs = check_static_ptrs }

    -- See Note [Checking for global Ids]
    check_globals = case pass of
                      CoreTidy -> False
                      CorePrep -> False
                      _        -> True

    -- See Note [Checking for INLINE loop breakers]
    check_lbs = case pass of
                      CoreDesugar    -> False
                      CoreDesugarOpt -> False
                      _              -> True

    -- See Note [Checking StaticPtrs]
    check_static_ptrs | not (xopt LangExt.StaticPointers dflags) = AllowAnywhere
                      | otherwise = case pass of
                          CoreDoFloatOutwards _ -> AllowAtTopLevel
                          CoreTidy              -> RejectEverywhere
                          CorePrep              -> AllowAtTopLevel
                          _                     -> AllowAnywhere

    binders = bindersOfBinds binds
    (_, dups) = removeDups compare binders

    -- dups_ext checks for names with different uniques
    -- but but the same External name M.n.  We don't
    -- allow this at top level:
    --    M.n{r3}  = ...
    --    M.n{r29} = ...
    -- because they both get the same linker symbol
    ext_dups = snd (removeDups ord_ext (map Var.varName binders))
    ord_ext n1 n2 | Just m1 <- nameModule_maybe n1
                  , Just m2 <- nameModule_maybe n2
                  = compare (m1, nameOccName n1) (m2, nameOccName n2)
                  | otherwise = LT

    -- If you edit this function, you may need to update the GHC formalism
    -- See Note [GHC Formalism]
    lint_bind (Rec prs)         = mapM_ (lintSingleBinding TopLevel Recursive) prs
    lint_bind (NonRec bndr rhs) = () <$ lintSingleBinding TopLevel NonRecursive (bndr,rhs)

{-
************************************************************************
*                                                                      *
\subsection[lintUnfolding]{lintUnfolding}
*                                                                      *
************************************************************************

Note [Linting Unfoldings from Interfaces]
~~~~~~~~~~~~~~~~~~~~~~~~~~~~~~~~~~~~~~~~~

We use this to check all top-level unfoldings that come in from interfaces
(it is very painful to catch errors otherwise).

We do not need to call lintUnfolding on unfoldings that are nested within
top-level unfoldings; they are linted when we lint the top-level unfolding;
hence the `TopLevelFlag` on `tcPragExpr` in TcIface.

-}

lintUnfolding :: DynFlags
              -> SrcLoc
              -> VarSet         -- Treat these as in scope
              -> CoreExpr
              -> Maybe MsgDoc   -- Nothing => OK

lintUnfolding dflags locn vars expr
  | isEmptyBag errs = Nothing
  | otherwise       = Just (pprMessageBag errs)
  where
    in_scope = mkInScopeSet vars
    (_warns, errs) = initL dflags defaultLintFlags in_scope linter
    linter = addLoc (ImportedUnfolding locn) $
             lintCoreExpr expr

lintExpr :: DynFlags
         -> [Var]               -- Treat these as in scope
         -> CoreExpr
         -> Maybe MsgDoc        -- Nothing => OK

lintExpr dflags vars expr
  | isEmptyBag errs = Nothing
  | otherwise       = Just (pprMessageBag errs)
  where
    in_scope = mkInScopeSet (mkVarSet vars)
    (_warns, errs) = initL dflags defaultLintFlags in_scope linter
    linter = addLoc TopLevelBindings $
             lintCoreExpr expr

{-
************************************************************************
*                                                                      *
\subsection[lintCoreBinding]{lintCoreBinding}
*                                                                      *
************************************************************************

Check a core binding, returning the list of variables bound.
-}

-- Returns a UsageEnv because this function is called in lintCoreExpr for
-- Let

lintSingleBinding :: TopLevelFlag -> RecFlag -> (Id, CoreExpr) -> LintM UsageEnv
-- If you edit this function, you may need to update the GHC formalism
-- See Note [GHC Formalism]
lintSingleBinding top_lvl_flag rec_flag (binder,rhs)
  = addLoc (RhsOf binder) $
         -- Check the rhs
    do { (ty, rhs_ue) <- lintRhs binder rhs
       ; binder_ty <- applySubstTy (idType binder)
       ; ensureEqTys binder_ty ty (mkRhsMsg binder (text "RHS") ty)

       -- If the binding is for a CoVar, the RHS should be (Coercion co)
       -- See Note [CoreSyn type and coercion invariant] in CoreSyn
       ; checkL (not (isCoVar binder) || isCoArg rhs)
                (mkLetErr binder rhs)

       -- Check that it's not levity-polymorphic
       -- Do this first, because otherwise isUnliftedType panics
       -- Annoyingly, this duplicates the test in lintIdBdr,
       -- because for non-rec lets we call lintSingleBinding first
       ; checkL (isJoinId binder || not (isTypeLevPoly binder_ty))
                (badBndrTyMsg binder (text "levity-polymorphic"))

        -- Check the let/app invariant
        -- See Note [CoreSyn let/app invariant] in CoreSyn
       ; checkL ( isJoinId binder
               || not (isUnliftedType binder_ty)
               || (isNonRec rec_flag && exprOkForSpeculation rhs)
               || exprIsTickedString rhs)
           (badBndrTyMsg binder (text "unlifted"))

        -- Check that if the binder is top-level or recursive, it's not
        -- demanded. Primitive string literals are exempt as there is no
        -- computation to perform, see Note [CoreSyn top-level string literals].
       ; checkL (not (isStrictId binder)
            || (isNonRec rec_flag && not (isTopLevel top_lvl_flag))
            || exprIsTickedString rhs)
           (mkStrictMsg binder)

        -- Check that if the binder is at the top level and has type Addr#,
        -- that it is a string literal, see
        -- Note [CoreSyn top-level string literals].
       ; checkL (not (isTopLevel top_lvl_flag && binder_ty `eqType` addrPrimTy)
                 || exprIsTickedString rhs)
           (mkTopNonLitStrMsg binder)

       ; flags <- getLintFlags

         -- Check that a join-point binder has a valid type
         -- NB: lintIdBinder has checked that it is not top-level bound
       ; case isJoinId_maybe binder of
            Nothing    -> return ()
            Just arity ->  checkL (isValidJoinPointType arity binder_ty)
                                  (mkInvalidJoinPointMsg binder binder_ty)

       ; when (lf_check_inline_loop_breakers flags
               && isStableUnfolding (realIdUnfolding binder)
               && isStrongLoopBreaker (idOccInfo binder)
               && isInlinePragma (idInlinePragma binder))
              (addWarnL (text "INLINE binder is (non-rule) loop breaker:" <+> ppr binder))
              -- Only non-rule loop breakers inhibit inlining

      -- Check whether arity and demand type are consistent (only if demand analysis
      -- already happened)
      --
      -- Note (Apr 2014): this is actually ok.  See Note [Demand analysis for trivial right-hand sides]
      --                  in DmdAnal.  After eta-expansion in CorePrep the rhs is no longer trivial.
      --       ; let dmdTy = idStrictness binder
      --       ; checkL (case dmdTy of
      --                  StrictSig dmd_ty -> idArity binder >= dmdTypeDepth dmd_ty || exprIsTrivial rhs)
      --           (mkArityMsg binder)

       -- Check that the binder's arity is within the bounds imposed by
       -- the type and the strictness signature. See Note [exprArity invariant]
       -- and Note [Trimming arity]
       ; checkL (typeArity (idType binder) `lengthAtLeast` idArity binder)
           (text "idArity" <+> ppr (idArity binder) <+>
           text "exceeds typeArity" <+>
           ppr (length (typeArity (idType binder))) <> colon <+>
           ppr binder)

       ; case splitStrictSig (idStrictness binder) of
           (demands, result_info) | isBotRes result_info ->
             checkL (demands `lengthAtLeast` idArity binder)
               (text "idArity" <+> ppr (idArity binder) <+>
               text "exceeds arity imposed by the strictness signature" <+>
               ppr (idStrictness binder) <> colon <+>
               ppr binder)
           _ -> return ()

       ; mapM_ (lintCoreRule binder binder_ty) (idCoreRules binder)

       ; addLoc (UnfoldingOf binder) $
         lintIdUnfolding binder binder_ty (idUnfolding binder)
       ; return rhs_ue }

        -- We should check the unfolding, if any, but this is tricky because
        -- the unfolding is a SimplifiableCoreExpr. Give up for now.

-- | Checks the RHS of bindings. It only differs from 'lintCoreExpr'
-- in that it doesn't reject occurrences of the function 'makeStatic' when they
-- appear at the top level and @lf_check_static_ptrs == AllowAtTopLevel@, and
-- for join points, it skips the outer lambdas that take arguments to the
-- join point.
--
-- See Note [Checking StaticPtrs].
lintRhs :: Id -> CoreExpr -> LintM (OutType, UsageEnv)
lintRhs bndr rhs
    | Just arity <- isJoinId_maybe bndr
    = lint_join_lams arity arity True rhs
    | AlwaysTailCalled arity <- tailCallInfo (idOccInfo bndr)
    = lint_join_lams arity arity False rhs
  where
    lint_join_lams :: Int -> Int -> Bool -> CoreExpr -> LintM (OutType, UsageEnv)
    lint_join_lams 0 _ _ rhs
      = lintCoreExpr rhs

    lint_join_lams n tot enforce (Lam var expr)
      = addLoc (LambdaBodyOf var) $
        lintBinder LambdaBind var $ \ var' ->
        do { (body_ty, ue) <- lint_join_lams (n-1) tot enforce expr
           ; return $ (mkLamType var' body_ty, ue) }

    lint_join_lams n tot True _other
      = failWithL $ mkBadJoinArityMsg bndr tot (tot-n) rhs
    lint_join_lams _ _ False rhs
      = markAllJoinsBad (lintCoreExpr rhs)
          -- Future join point, not yet eta-expanded
          -- Body is not a tail position

-- Allow applications of the data constructor @StaticPtr@ at the top
-- but produce errors otherwise.
lintRhs _bndr rhs = fmap lf_check_static_ptrs getLintFlags >>= go
  where
    -- Allow occurrences of 'makeStatic' at the top-level but produce errors
    -- otherwise.
    go :: StaticPtrCheck -> LintM (OutType, UsageEnv)
    go AllowAtTopLevel
      | (binders0, rhs') <- collectTyBinders rhs
      , Just (fun, t, info, e) <- collectMakeStaticArgs rhs'
      = markAllJoinsBad $
        foldr
        -- imitate @lintCoreExpr (Lam ...)@
        (\var loopBinders ->
          addLoc (LambdaBodyOf var) $
            lintBinder LambdaBind var $ \var' ->
              do { (body_ty, ue) <- loopBinders
                 ; return $ (mkLamType var' body_ty, ue) }
        )
        -- imitate @lintCoreExpr (App ...)@
        (do fun_ty_ue <- lintCoreExpr fun
            addLoc (AnExpr rhs') $ lintCoreArgs fun_ty_ue [Type t, info, e]

        )
        binders0
    go _ = markAllJoinsBad (lintCoreExpr rhs)

lintIdUnfolding :: Id -> Type -> Unfolding -> LintM ()
lintIdUnfolding bndr bndr_ty uf
  | isStableUnfolding uf
  , Just rhs <- maybeUnfoldingTemplate uf
  = do { ty <- fst <$> lintRhs bndr rhs
       ; ensureEqTys bndr_ty ty (mkRhsMsg bndr (text "unfolding") ty) }
lintIdUnfolding  _ _ _
  = return ()       -- Do not Lint unstable unfoldings, because that leads
                    -- to exponential behaviour; c.f. CoreFVs.idUnfoldingVars

{-
Note [Checking for INLINE loop breakers]
~~~~~~~~~~~~~~~~~~~~~~~~~~~~~~~~~~~~~~~~
It's very suspicious if a strong loop breaker is marked INLINE.

However, the desugarer generates instance methods with INLINE pragmas
that form a mutually recursive group.  Only after a round of
simplification are they unravelled.  So we suppress the test for
the desugarer.

************************************************************************
*                                                                      *
\subsection[lintCoreExpr]{lintCoreExpr}
*                                                                      *
************************************************************************
-}

-- For OutType, OutKind, the substitution has been applied,
--                       but has not been linted yet

type LintedType  = Type -- Substitution applied, and type is linted
type LintedKind  = Kind

lintCoreExpr :: CoreExpr -> LintM (OutType, UsageEnv)
-- The returned type has the substitution from the monad
-- already applied to it:
--      lintCoreExpr e subst = exprType (subst e)
--
-- The returned "type" can be a kind, if the expression is (Type ty)

-- If you edit this function, you may need to update the GHC formalism
-- See Note [GHC Formalism]
lintCoreExpr (Var var)
  = lintVarOcc var 0

lintCoreExpr (Lit lit)
  = return (literalType lit, zeroUE)

lintCoreExpr (Cast expr co)
  = do { (expr_ty, ue) <- markAllJoinsBad $ lintCoreExpr expr
       ; co' <- applySubstCo co
       ; (_, k2, from_ty, to_ty, r) <- lintCoercion co'
       ; checkValueKind k2 (text "target of cast" <+> quotes (ppr co))
       ; lintRole co' Representational r
       ; ensureEqTys from_ty expr_ty (mkCastErr expr co' from_ty expr_ty)
       ; return (to_ty, ue) }

lintCoreExpr (Tick tickish expr)
  = do case tickish of
         Breakpoint _ ids -> forM_ ids $ \id -> do
                               checkDeadIdOcc id
                               lookupIdInScope id
         _                -> return ()
       markAllJoinsBadIf block_joins $ lintCoreExpr expr
  where
    block_joins = not (tickish `tickishScopesLike` SoftScope)
      -- TODO Consider whether this is the correct rule. It is consistent with
      -- the simplifier's behaviour - cost-centre-scoped ticks become part of
      -- the continuation, and thus they behave like part of an evaluation
      -- context, but soft-scoped and non-scoped ticks simply wrap the result
      -- (see Simplify.simplTick).

lintCoreExpr (Let (NonRec tv (Type ty)) body)
  | isTyVar tv
  =     -- See Note [Linting type lets]
    do  { ty' <- applySubstTy ty
        ; lintTyBndr tv              $ \ tv' ->
    do  { addLoc (RhsOf tv) $ lintTyKind tv' ty'
                -- Now extend the substitution so we
                -- take advantage of it in the body
        ; extendSubstL tv ty'        $
          addLoc (BodyOfLetRec [tv]) $
          lintCoreExpr body } }

lintCoreExpr (Let (NonRec bndr rhs) body)
  | isId bndr
  = do  { let_ue <- lintSingleBinding NotTopLevel NonRecursive (bndr,rhs)
        ; let (rhs_ue, update_ue) =
                case varWeightedness bndr of
                  Regular w -> (w `scaleUE` let_ue, id)
                  Alias -> (zeroUE, addAliasUE bndr let_ue)
        ; (body_ty, body_ue) <-
            addLoc (BodyOfLetRec [bndr]) $
            update_ue
                 (lintIdBndr NotTopLevel LetBind bndr $ \_ ->
                  addGoodJoins [bndr] $
                  lintCoreExpr body)
        ; body_ue' <- checkLinearity body_ue bndr
        ; return (body_ty, body_ue' `addUE` rhs_ue)}

  | otherwise
  = failWithL (mkLetErr bndr rhs)       -- Not quite accurate

lintCoreExpr e@(Let (Rec pairs) body)
  = lintLetBndrs NotTopLevel bndrs $
    addGoodJoins bndrs             $
    do  { -- Check that the list of pairs is non-empty
          checkL (not (null pairs)) (emptyRec e)

          -- Check that there are no duplicated binders
        ; checkL (null dups) (dupVars dups)

          -- Check that either all the binders are joins, or none
        ; checkL (all isJoinId bndrs || all (not . isJoinId) bndrs) $
            mkInconsistentRecMsg bndrs

        ; mapM_ (lintSingleBinding NotTopLevel Recursive) pairs
        ; addLoc (BodyOfLetRec bndrs) (lintCoreExpr body) }
  where
    bndrs = map fst pairs
    (_, dups) = removeDups compare bndrs

lintCoreExpr e@(App _ _)
  = addLoc (AnExpr e) $
    do { ty_ue <- lintCoreFun fun (length args)
       ; lintCoreArgs ty_ue args  }
  where
    (fun, args) = collectArgs e

lintCoreExpr (Lam var expr)
  = addLoc (LambdaBodyOf var) $
    markAllJoinsBad $
    lintBinder LambdaBind var $ \ var' ->
    do { (body_ty, ue) <- lintCoreExpr expr
       ; ue' <- checkLinearity ue var'
       ; return $ (mkLamType var' body_ty, ue') }

lintCoreExpr e@(Case scrut var alt_ty alts) =
       -- Check the scrutinee
  do { let scrut_diverges = exprIsBottom scrut
           scrut_weight = varWeight var
     ; (scrut_ty, scrut_ue) <- markAllJoinsBad $ lintCoreExpr scrut
     ; (alt_ty, _) <- lintInTy alt_ty
     ; (var_ty, _) <- lintInTy (idType var)

     -- We used to try to check whether a case expression with no
     -- alternatives was legitimate, but this didn't work.
     -- See Note [No alternatives lint check] for details.

     -- See Note [Rules for floating-point comparisons] in PrelRules
     ; let isLitPat (LitAlt _, _ , _) = True
           isLitPat _                 = False
     ; checkL (not $ isFloatingTy scrut_ty && any isLitPat alts)
         (ptext (sLit $ "Lint warning: Scrutinising floating-point " ++
                        "expression with literal pattern in case " ++
                        "analysis (see Trac #9238).")
          $$ text "scrut" <+> ppr scrut)

     ; case tyConAppTyCon_maybe (idType var) of
         Just tycon
              | debugIsOn
              , isAlgTyCon tycon
              , not (isAbstractTyCon tycon)
              , null (tyConDataCons tycon)
              , not scrut_diverges
              -> pprTrace "Lint warning: case binder's type has no constructors" (ppr var <+> ppr (idType var))
                        -- This can legitimately happen for type families
                      $ return ()
         _otherwise -> return ()

        -- Don't use lintIdBndr on var, because unboxed tuple is legitimate

     ; subst <- getTCvSubst
     ; ensureEqTys var_ty scrut_ty (mkScrutMsg var var_ty scrut_ty subst)

     ; lintIdBndr NotTopLevel CaseBind var $ \_ ->
       do { -- Check the alternatives
          ; alt_ues <- mapM (lintCoreAlt var scrut_ty scrut_weight alt_ty) alts
          ; let case_ue = (scaleUE scrut_weight scrut_ue) `addUE` supUEs alt_ues
          ; checkCaseAlts e scrut_ty alts
          ; return (alt_ty, case_ue) } }

-- This case can't happen; linting types in expressions gets routed through
-- lintCoreArgs
lintCoreExpr (Type ty)
  = failWithL (text "Type found as expression" <+> ppr ty)

lintCoreExpr (Coercion co)
  = do { (k1, k2, ty1, ty2, role) <- lintInCo co
       ; return ((mkHeteroCoercionType role k1 k2 ty1 ty2), emptyUE) }

----------------------
lintVarOcc :: Var -> Int -- Number of arguments (type or value) being passed
            -> LintM (Type, UsageEnv) -- returns type of the *variable*
lintVarOcc var nargs
  = do  { checkL (isNonCoVarId var)
                 (text "Non term variable" <+> ppr var)
                 -- See CoreSyn Note [Variable occurrences in Core]

        -- Cneck that the type of the occurrence is the same
        -- as the type of the binding site
        ; ty   <- applySubstTy (idType var)
        ; var' <- lookupIdInScope var
        ; let ty' = idType var'
        ; ensureEqTys ty ty' $ mkBndrOccTypeMismatchMsg var' var ty' ty

          -- Check for a nested occurrence of the StaticPtr constructor.
          -- See Note [Checking StaticPtrs].
        ; lf <- getLintFlags
        ; when (nargs /= 0 && lf_check_static_ptrs lf /= AllowAnywhere) $
            checkL (idName var /= makeStaticName) $
              text "Found makeStatic nested in an expression"

        ; checkDeadIdOcc var
        ; checkJoinOcc var nargs

        ; usage <- varCallSiteUsage var'

        ; return ((idType var'), usage) }

lintCoreFun :: CoreExpr
            -> Int        -- Number of arguments (type or val) being passed
            -> LintM (Type, UsageEnv) -- Returns type of the *function*
lintCoreFun (Var var) nargs
  = lintVarOcc var nargs

lintCoreFun (Lam var body) nargs
  -- Act like lintCoreExpr of Lam, but *don't* call markAllJoinsBad; see
  -- Note [Beta redexes]
  | nargs /= 0
  = addLoc (LambdaBodyOf var) $
    lintBinder LambdaBind var $ \ var' ->
    do { (body_ty, ue) <- lintCoreFun body (nargs - 1)
       ; return $ (mkLamType var' body_ty, ue) }

lintCoreFun expr nargs
  = markAllJoinsBadIf (nargs /= 0) $
    lintCoreExpr expr

------------------
checkDeadIdOcc :: Id -> LintM ()
-- Occurrences of an Id should never be dead....
-- except when we are checking a case pattern
checkDeadIdOcc id
  | isDeadOcc (idOccInfo id)
  = do { in_case <- inCasePat
       ; checkL in_case
                (text "Occurrence of a dead Id" <+> ppr id) }
  | otherwise
  = return ()

------------------
checkJoinOcc :: Id -> JoinArity -> LintM ()
-- Check that if the occurrence is a JoinId, then so is the
-- binding site, and it's a valid join Id
checkJoinOcc var n_args
  | Just join_arity_occ <- isJoinId_maybe var
  = do { mb_join_arity_bndr <- lookupJoinId var
       ; case mb_join_arity_bndr of {
           Nothing -> -- Binder is not a join point
                      addErrL (invalidJoinOcc var) ;

           Just join_arity_bndr ->

    do { checkL (join_arity_bndr == join_arity_occ) $
           -- Arity differs at binding site and occurrence
         mkJoinBndrOccMismatchMsg var join_arity_bndr join_arity_occ

       ; checkL (n_args == join_arity_occ) $
           -- Arity doesn't match #args
         mkBadJumpMsg var join_arity_occ n_args } } }

  | otherwise
  = return ()


-- Check that the usage of var is consistent with var itself, and pops the var
-- from the usage environment (this is important because of shadowing).
checkLinearity :: UsageEnv -> Var -> LintM UsageEnv
checkLinearity body_ue lam_var =
  case varWeightednessMaybe lam_var of
    Just (Regular mult) -> do
      ensureEqWeights (lookupUE body_ue lam_var) mult (err_msg mult)
      return $ deleteUE body_ue lam_var
    Just Alias -> return body_ue -- aliases do not generate multiplicity constraints
    Nothing   -> return body_ue -- A type variable
  where
    lhs = lookupUE body_ue lam_var
    err_msg mult = text "Linearity failure in lambda:" <+> ppr lam_var
                $$ ppr lhs <+> text "⊈" <+> ppr mult

-- Checks that both UsageEnv are equal. This is used to check that alias-like
-- binders have the correct UsageEnv annotation. The variable is only here for
-- error messages.
checkSubUE :: Var -> UsageEnv -> UsageEnv -> LintM ()
checkSubUE var ue1 ue2 =
  lintL (ue1 `subweightUE` ue2) $
  text "Alias-like variable" <+> ppr var
  <+> text "doesn't have the same usage environment as its right-hand side"
  $$ text "Recorded (var's) environment:" <+> ppr ue2
  $$ text "Computed (rhs's) environment:" <+> ppr ue1

{-
Note [No alternatives lint check]
~~~~~~~~~~~~~~~~~~~~~~~~~~~~~~~~~
Case expressions with no alternatives are odd beasts, and it would seem
like they would worth be looking at in the linter (cf Trac #10180). We
used to check two things:

* exprIsHNF is false: it would *seem* to be terribly wrong if
  the scrutinee was already in head normal form.

* exprIsBottom is true: we should be able to see why GHC believes the
  scrutinee is diverging for sure.

It was already known that the second test was not entirely reliable.
Unfortunately (Trac #13990), the first test turned out not to be reliable
either. Getting the checks right turns out to be somewhat complicated.

For example, suppose we have (comment 8)

  data T a where
    TInt :: T Int

  absurdTBool :: T Bool -> a
  absurdTBool v = case v of

  data Foo = Foo !(T Bool)

  absurdFoo :: Foo -> a
  absurdFoo (Foo x) = absurdTBool x

GHC initially accepts the empty case because of the GADT conditions. But then
we inline absurdTBool, getting

  absurdFoo (Foo x) = case x of

x is in normal form (because the Foo constructor is strict) but the
case is empty. To avoid this problem, GHC would have to recognize
that matching on Foo x is already absurd, which is not so easy.

More generally, we don't really know all the ways that GHC can
lose track of why an expression is bottom, so we shouldn't make too
much fuss when that happens.


Note [Beta redexes]
~~~~~~~~~~~~~~~~~~~
Consider:

  join j @x y z = ... in
  (\@x y z -> jump j @x y z) @t e1 e2

This is clearly ill-typed, since the jump is inside both an application and a
lambda, either of which is enough to disqualify it as a tail call (see Note
[Invariants on join points] in CoreSyn). However, strictly from a
lambda-calculus perspective, the term doesn't go wrong---after the two beta
reductions, the jump *is* a tail call and everything is fine.

Why would we want to allow this when we have let? One reason is that a compound
beta redex (that is, one with more than one argument) has different scoping
rules: naively reducing the above example using lets will capture any free
occurrence of y in e2. More fundamentally, type lets are tricky; many passes,
such as Float Out, tacitly assume that the incoming program's type lets have
all been dealt with by the simplifier. Thus we don't want to let-bind any types
in, say, CoreSubst.simpleOptPgm, which in some circumstances can run immediately
before Float Out.

All that said, currently CoreSubst.simpleOptPgm is the only thing using this
loophole, doing so to avoid re-traversing large functions (beta-reducing a type
lambda without introducing a type let requires a substitution). TODO: Improve
simpleOptPgm so that we can forget all this ever happened.

************************************************************************
*                                                                      *
\subsection[lintCoreArgs]{lintCoreArgs}
*                                                                      *
************************************************************************

The basic version of these functions checks that the argument is a
subtype of the required type, as one would expect.
-}


lintCoreArgs  :: (OutType, UsageEnv) -> [CoreArg] -> LintM (OutType, UsageEnv)
lintCoreArgs (fun_ty, fun_ue) args = foldM lintCoreArg (fun_ty, fun_ue) args

lintCoreArg  :: (OutType, UsageEnv) -> CoreArg -> LintM (OutType, UsageEnv)
lintCoreArg (fun_ty, ue) (Type arg_ty)
  = do { checkL (not (isCoercionTy arg_ty))
                (text "Unnecessary coercion-to-type injection:"
                  <+> ppr arg_ty)
       ; arg_ty' <- applySubstTy arg_ty
       ; res <- lintTyApp fun_ty arg_ty'
       ; return (res, ue) }

lintCoreArg (fun_ty, fun_ue) arg
  = do { (arg_ty, arg_ue) <- markAllJoinsBad $ lintCoreExpr arg
           -- See Note [Levity polymorphism invariants] in CoreSyn
       ; lintL (not (isTypeLevPoly arg_ty))
           (text "Levity-polymorphic argument:" <+>
             (ppr arg <+> dcolon <+> parens (ppr arg_ty <+> dcolon <+> ppr (typeKind arg_ty))))
          -- check for levity polymorphism first, because otherwise isUnliftedType panics

       ; checkL (not (isUnliftedType arg_ty) || exprOkForSpeculation arg)
                (mkLetAppMsg arg)
       ; lintValApp arg fun_ty arg_ty fun_ue arg_ue }

-----------------
lintAltBinders :: UsageEnv
               -> Var         -- Scrutinee name
               -> OutType     -- Scrutinee type
               -> OutType     -- Constructor type
               -> [(Rig, OutVar)]    -- Binders
               -> LintM UsageEnv
-- If you edit this function, you may need to update the GHC formalism
-- See Note [GHC Formalism]
lintAltBinders rhs_ue _scrut scrut_ty con_ty []
  = do { ensureEqTys con_ty scrut_ty (mkBadPatMsg con_ty scrut_ty)
       ; return rhs_ue }
lintAltBinders rhs_ue scrut scrut_ty con_ty ((var_w, bndr):bndrs)
  | isTyVar bndr
  = do { con_ty' <- lintTyApp con_ty (mkTyVarTy bndr)
       ; lintAltBinders rhs_ue scrut scrut_ty con_ty'  bndrs }
  | otherwise
  = do { (con_ty', _) <- lintValApp (Var bndr) con_ty (idType bndr) emptyUE emptyUE
       ; rhs_ue' <- checkCaseLinearity rhs_ue scrut var_w bndr
       ; lintAltBinders rhs_ue' scrut scrut_ty con_ty' bndrs }

-- | Implements the case rules for linearity
checkCaseLinearity :: UsageEnv -> Var ->  Rig -> Var -> LintM UsageEnv
checkCaseLinearity ue scrut var_w bndr = do
  ensureEqWeights lhs rhs err_msg
  lintLinearBinder (ppr bndr) (scrut_w * var_w) (varWeight bndr)
  return $ deleteUE ue bndr
  where
    lhs = bndr_usage + (scrut_usage * var_w)
    rhs = scrut_w * var_w
    err_msg  = (text "Linearity failure in variable:" <+> ppr bndr
                $$ ppr lhs <+> text "⊈" <+> ppr rhs
                $$ text "Computed by:"
                <+> text "LHS:" <+> lhs_formula
                <+> text "RHS:" <+> rhs_formula)
    lhs_formula = ppr bndr_usage <+> text "+"
                                 <+> parens (ppr scrut_usage <+> text "*" <+> ppr var_w)
    rhs_formula = ppr scrut_w <+> text "*" <+> ppr var_w
    scrut_w = varWeight scrut
    scrut_usage = lookupUE ue scrut
    bndr_usage = lookupUE ue bndr



-----------------
lintTyApp :: OutType -> OutType -> LintM OutType
lintTyApp fun_ty arg_ty
  | Just (tv,body_ty) <- splitForAllTy_maybe fun_ty
  = do  { lintTyKind tv arg_ty
        ; in_scope <- getInScope
        -- substTy needs the set of tyvars in scope to avoid generating
        -- uniques that are already in scope.
        -- See Note [The substitution invariant] in TyCoRep
        ; return (substTyWithInScope in_scope [tv] [arg_ty] body_ty) }

  | otherwise
  = failWithL (mkTyAppMsg fun_ty arg_ty)

-----------------
lintValApp :: CoreExpr -> OutType -> OutType -> UsageEnv -> UsageEnv -> LintM (OutType, UsageEnv)
lintValApp arg fun_ty arg_ty fun_ue arg_ue
  | Just (Weighted w arg,res) <- splitFunTy_maybe fun_ty
  = do { ensureEqTys arg arg_ty err1
       ; let app_ue =  addUE fun_ue (scaleUE w arg_ue)
       ; return (res, app_ue) }
  | otherwise
  = failWithL err2
  where
    err1 = mkAppMsg       fun_ty arg_ty arg
    err2 = mkNonFunAppMsg fun_ty arg_ty arg

lintTyKind :: OutTyVar -> OutType -> LintM ()
-- Both args have had substitution applied

-- If you edit this function, you may need to update the GHC formalism
-- See Note [GHC Formalism]
lintTyKind tyvar arg_ty
        -- Arg type might be boxed for a function with an uncommitted
        -- tyvar; notably this is used so that we can give
        --      error :: forall a:*. String -> a
        -- and then apply it to both boxed and unboxed types.
  = do { arg_kind <- lintType arg_ty
       ; unless (arg_kind `eqType` tyvar_kind)
                (addErrL (mkKindErrMsg tyvar arg_ty $$ (text "Linted Arg kind:" <+> ppr arg_kind))) }
  where
    tyvar_kind = tyVarKind tyvar

{-
************************************************************************
*                                                                      *
\subsection[lintCoreAlts]{lintCoreAlts}
*                                                                      *
************************************************************************
-}

checkCaseAlts :: CoreExpr -> OutType -> [CoreAlt] -> LintM ()
-- a) Check that the alts are non-empty
-- b1) Check that the DEFAULT comes first, if it exists
-- b2) Check that the others are in increasing order
-- c) Check that there's a default for infinite types
-- NB: Algebraic cases are not necessarily exhaustive, because
--     the simplifier correctly eliminates case that can't
--     possibly match.

checkCaseAlts e ty alts =
  do { checkL (all non_deflt con_alts) (mkNonDefltMsg e)
     ; checkL (increasing_tag con_alts) (mkNonIncreasingAltsMsg e)

          -- For types Int#, Word# with an infinite (well, large!) number of
          -- possible values, there should usually be a DEFAULT case
          -- But (see Note [Empty case alternatives] in CoreSyn) it's ok to
          -- have *no* case alternatives.
          -- In effect, this is a kind of partial test. I suppose it's possible
          -- that we might *know* that 'x' was 1 or 2, in which case
          --   case x of { 1 -> e1; 2 -> e2 }
          -- would be fine.
     ; checkL (isJust maybe_deflt || not is_infinite_ty || null alts)
              (nonExhaustiveAltsMsg e) }
  where
    (con_alts, maybe_deflt) = findDefault alts

        -- Check that successive alternatives have strictly increasing tags
    increasing_tag (alt1 : rest@( alt2 : _)) = alt1 `ltAlt` alt2 && increasing_tag rest
    increasing_tag _                         = True

    non_deflt (DEFAULT, _, _) = False
    non_deflt _               = True

    is_infinite_ty = case tyConAppTyCon_maybe ty of
                        Nothing    -> False
                        Just tycon -> isPrimTyCon tycon

lintAltExpr :: CoreExpr -> OutType -> LintM UsageEnv
lintAltExpr expr ann_ty
  = do { (actual_ty, ue) <- lintCoreExpr expr
       ; ensureEqTys actual_ty ann_ty (mkCaseAltMsg expr actual_ty ann_ty)
       ; return ue }

lintCoreAlt :: Var              -- Scrut Var
            -> OutType          -- Type of scrutinee
            -> Rig              -- Weight of scrutinee
            -> OutType          -- Type of the alternative
            -> CoreAlt
            -> LintM UsageEnv
-- If you edit this function, you may need to update the GHC formalism
-- See Note [GHC Formalism]
lintCoreAlt _ _ _ alt_ty (DEFAULT, args, rhs) =
  do { lintL (null args) (mkDefaultArgsMsg args)
     ; lintAltExpr rhs alt_ty }

lintCoreAlt _scrut scrut_ty _ alt_ty (LitAlt lit, args, rhs)
  | litIsLifted lit
  = failWithL integerScrutinisedMsg
  | otherwise
  = do { lintL (null args) (mkDefaultArgsMsg args)
       ; ensureEqTys lit_ty scrut_ty (mkBadPatMsg lit_ty scrut_ty)
       ; lintAltExpr rhs alt_ty }
  where
    lit_ty = literalType lit

lintCoreAlt scrut scrut_ty scrut_weight alt_ty alt@(DataAlt con, args, rhs)
  | isNewTyCon (dataConTyCon con)
  = zeroUE <$ addErrL (mkNewTyDataConAltMsg scrut_ty alt)
  | Just (tycon, tycon_arg_tys) <- splitTyConApp_maybe scrut_ty
  = addLoc (CaseAlt alt) $  do
    {   -- First instantiate the universally quantified
        -- type variables of the data constructor
        -- We've already check
      lintL (tycon == dataConTyCon con) (mkBadConMsg tycon con)
    ; let { con_payload_ty = piResultTys (dataConRepType con) tycon_arg_tys
          ; ex_tvs_n = length (dataConExTyVars con)
          -- See Note [Alt arg weights]
          ; weights = replicate ex_tvs_n Omega ++
                      map weightedWeight (dataConRepArgTys con) }

        -- And now bring the new binders into scope
    ; lintBinders CasePatBind args $ \ args' -> do
    {
    rhs_ue <- lintAltExpr rhs alt_ty ;
--    ; pprTrace "lintCoreAlt" (ppr weights $$ ppr args' $$ ppr (dataConRepArgTys con) $$ ppr (dataConSig con)) ( return ())
    ; rhs_ue' <- addLoc (CasePat alt) (lintAltBinders rhs_ue scrut scrut_ty con_payload_ty (zipEqual "lintCoreAlt" weights  args')) ;
    return $ deleteUE rhs_ue' scrut
    } }

  | otherwise   -- Scrut-ty is wrong shape
  = zeroUE <$ addErrL (mkBadAltMsg scrut_ty alt)

lintLinearBinder :: SDoc -> Rig -> Rig -> LintM ()
lintLinearBinder doc actual_usage described_usage
  = ensureEqWeights actual_usage described_usage err_msg
    where
      err_msg = (text "Multiplicity of variable does agree with its context"
                $$ doc
                $$ ppr actual_usage
                $$ text "Annotation:" <+> ppr described_usage)

{- Note [Alt arg weights]
It is necessary to use `dataConRepArgTys` so you get the arg tys from
the wrapper if there is one.

For some reason, you also need to add the existential ty vars as they
are passed are arguments but not returned by `dataConRepArgTys`. Without
this the test `GADT1` fails.
-}

{-
************************************************************************
*                                                                      *
\subsection[lint-types]{Types}
*                                                                      *
************************************************************************
-}

-- When we lint binders, we (one at a time and in order):
--  1. Lint var types or kinds (possibly substituting)
--  2. Add the binder to the in scope set, and if its a coercion var,
--     we may extend the substitution to reflect its (possibly) new kind
lintBinders :: BindingSite -> [Var] -> ([Var] -> LintM a) -> LintM a
lintBinders _    []         linterF = linterF []
lintBinders site (var:vars) linterF = lintBinder site var $ \var' ->
                                      lintBinders site vars $ \ vars' ->
                                      linterF (var':vars')

-- If you edit this function, you may need to update the GHC formalism
-- See Note [GHC Formalism]
lintBinder :: BindingSite -> Var -> (Var -> LintM a) -> LintM a
lintBinder site var linterF
  | isTyVar var = lintTyBndr                  var linterF
  | isCoVar var = lintCoBndr                  var linterF
  | otherwise   = lintIdBndr NotTopLevel site var linterF

lintTyBndr :: InTyVar -> (OutTyVar -> LintM a) -> LintM a
lintTyBndr tv thing_inside
  = do { subst <- getTCvSubst
       ; let (subst', tv') = substTyVarBndr subst tv
       ; lintKind (varType tv')
       ; updateTCvSubst subst' (thing_inside tv') }

lintCoBndr :: InCoVar -> (OutCoVar -> LintM a) -> LintM a
lintCoBndr cv thing_inside
  = do { subst <- getTCvSubst
       ; let (subst', cv') = substCoVarBndr subst cv
       ; lintKind (varType cv')
       ; lintL (isCoercionType (varType cv'))
               (text "CoVar with non-coercion type:" <+> pprTyVar cv)
       ; updateTCvSubst subst' (thing_inside cv') }

lintLetBndrs :: TopLevelFlag -> [Var] -> LintM a -> LintM a
lintLetBndrs top_lvl ids linterF
  = go ids
  where
    go []       = linterF
    go (id:ids) = lintIdBndr top_lvl LetBind id  $ \_ ->
                  go ids

lintIdBndr :: TopLevelFlag -> BindingSite
           -> InVar -> (OutVar -> LintM a) -> LintM a
-- Do substitution on the type of a binder and add the var with this
-- new type to the in-scope set of the second argument
-- ToDo: lint its rules
lintIdBndr top_lvl bind_site id linterF
  = ASSERT2( isId id, ppr id )
    do { flags <- getLintFlags
       ; checkL (not (lf_check_global_ids flags) || isLocalId id)
                (text "Non-local Id binder" <+> ppr id)
                -- See Note [Checking for global Ids]

       -- Check that if the binder is nested, it is not marked as exported
       ; checkL (not (isExportedId id) || is_top_lvl)
           (mkNonTopExportedMsg id)

       -- Check that if the binder is nested, it does not have an external name
       ; checkL (not (isExternalName (Var.varName id)) || is_top_lvl)
           (mkNonTopExternalNameMsg id)

       ; (ty, k) <- lintInTy (idType id)
          -- See Note [Levity polymorphism invariants] in CoreSyn
       ; lintL (isJoinId id || not (isKindLevPoly k))
           (text "Levity-polymorphic binder:" <+>
                 (ppr id <+> dcolon <+> parens (ppr ty <+> dcolon <+> ppr k)))

       -- Check that a join-id is a not-top-level let-binding
       ; when (isJoinId id) $
         checkL (not is_top_lvl && is_let_bind) $
         mkBadJoinBindMsg id

       ; let id' = setIdType id ty
       ; addInScopeVar id' $ (linterF id') }
  where
    is_top_lvl = isTopLevel top_lvl
    is_let_bind = case bind_site of
                    LetBind -> True
                    _       -> False

{-
%************************************************************************
%*                                                                      *
             Types
%*                                                                      *
%************************************************************************
-}

lintTypes :: DynFlags
          -> [TyCoVar]   -- Treat these as in scope
          -> [Type]
          -> Maybe MsgDoc -- Nothing => OK
lintTypes dflags vars tys
  | isEmptyBag errs = Nothing
  | otherwise       = Just (pprMessageBag errs)
  where
    in_scope = emptyInScopeSet
    (_warns, errs) = initL dflags defaultLintFlags in_scope linter
    linter = lintBinders LambdaBind vars $ \_ ->
             mapM_ lintInTy tys

lintInTy :: InType -> LintM (LintedType, LintedKind)
-- Types only, not kinds
-- Check the type, and apply the substitution to it
-- See Note [Linting type lets]
lintInTy ty
  = addLoc (InType ty) $
    do  { ty' <- applySubstTy ty
        ; k  <- lintType ty'
        ; lintKind k  -- The kind returned by lintType is already
                      -- a LintedKind but we also want to check that
                      -- k :: *, which lintKind does
        ; return (ty', k) }

checkTyCon :: TyCon -> LintM ()
checkTyCon tc
  = checkL (not (isTcTyCon tc)) (text "Found TcTyCon:" <+> ppr tc)

-------------------
lintType :: OutType -> LintM LintedKind
-- The returned Kind has itself been linted

-- If you edit this function, you may need to update the GHC formalism
-- See Note [GHC Formalism]
lintType (TyVarTy tv)
  = do { checkL (isTyVar tv) (mkBadTyVarMsg tv)
       ; lintTyCoVarInScope tv
       ; return (tyVarKind tv) }
         -- We checked its kind when we added it to the envt

lintType ty@(AppTy t1 t2)
  | TyConApp {} <- t1
  = failWithL $ text "TyConApp to the left of AppTy:" <+> ppr ty
  | otherwise
  = do { k1 <- lintType t1
       ; k2 <- lintType t2
       ; lint_ty_app ty k1 [(t2,k2)] }

lintType ty@(TyConApp tc tys)
  | isTypeSynonymTyCon tc
  = do { report_unsat <- lf_report_unsat_syns <$> getLintFlags
       ; lintTySynApp report_unsat ty tc tys }

  | isFunTyCon tc
  , tys `lengthIs` 5
    -- We should never see a saturated application of funTyCon; such
    -- applications should be represented with the FunTy constructor.
    -- See Note [Linting function types] and
    -- Note [Representation of function types].
  = failWithL (hang (text "Saturated application of (->)") 2 (ppr ty))

  | isTypeFamilyTyCon tc -- Check for unsaturated type family
  , tys `lengthLessThan` tyConArity tc
  = failWithL (hang (text "Un-saturated type application") 2 (ppr ty))

  | otherwise
  = do { checkTyCon tc
       ; ks <- setReportUnsat True (mapM lintType tys)
       ; lint_ty_app ty (tyConKind tc) (tys `zip` ks) }

-- arrows can related *unlifted* kinds, so this has to be separate from
-- a dependent forall.
lintType ty@(FunTy _ t1 t2)
  = do { k1 <- lintType t1
       ; k2 <- lintType t2
       ; lintArrow (text "type or kind" <+> quotes (ppr ty)) k1 k2 }

lintType t@(ForAllTy (Bndr tv _vis) ty)
  -- forall over types
  | isTyVar tv
  = do { lintTyBndr tv $ \tv' ->
    do { k <- lintType ty
       ; checkValueKind k (text "the body of forall:" <+> ppr t)
       ; case occCheckExpand [tv'] k of  -- See Note [Stupid type synonyms]
           Just k' -> return k'
           Nothing -> failWithL (hang (text "Variable escape in forall:")
                                    2 (vcat [ text "type:" <+> ppr t
                                            , text "kind:" <+> ppr k ]))
    }}

lintType t@(ForAllTy (Bndr cv _vis) ty)
  -- forall over coercions
  = do { lintL (isCoVar cv)
               (text "Non-Tyvar or Non-Covar bound in type:" <+> ppr t)
       ; lintL (cv `elemVarSet` tyCoVarsOfType ty)
               (text "Covar does not occur in the body:" <+> ppr t)
       ; lintCoBndr cv $ \_ ->
    do { k <- lintType ty
       ; checkValueKind k (text "the body of forall:" <+> ppr t)
       ; return liftedTypeKind
           -- We don't check variable escape here. Namely, k could refer to cv'
           -- See Note [NthCo and newtypes] in TyCoRep
    }}

lintType ty@(LitTy l) = lintTyLit l >> return (typeKind ty)

lintType (CastTy ty co)
  = do { k1 <- lintType ty
       ; (k1', k2) <- lintStarCoercion co
       ; ensureEqTys k1 k1' (mkCastTyErr ty co k1' k1)
       ; return k2 }

lintType (CoercionTy co)
  = do { (k1, k2, ty1, ty2, r) <- lintCoercion co
       ; return $ mkHeteroCoercionType r k1 k2 ty1 ty2 }

{- Note [Stupid type synonyms]
~~~~~~~~~~~~~~~~~~~~~~~~~~~~~~
Consider (Trac #14939)
   type Alg cls ob = ob
   f :: forall (cls :: * -> Constraint) (b :: Alg cls *). b

Here 'cls' appears free in b's kind, which would usually be illegal
(because in (forall a. ty), ty's kind should not mention 'a'). But
#in this case (Alg cls *) = *, so all is well.  Currently we allow
this, and make Lint expand synonyms where necessary to make it so.

c.f. TcUnify.occCheckExpand and CoreUtils.coreAltsType which deal
with the same problem. A single systematic solution eludes me.
-}

-----------------
lintTySynApp :: Bool -> Type -> TyCon -> [Type] -> LintM LintedKind
-- See Note [Linting type synonym applications]
lintTySynApp report_unsat ty tc tys
  | report_unsat   -- Report unsaturated only if report_unsat is on
  , tys `lengthLessThan` tyConArity tc
  = failWithL (hang (text "Un-saturated type application") 2 (ppr ty))

  | otherwise
  = do { ks <- setReportUnsat False (mapM lintType tys)

       ; when report_unsat $
         case expandSynTyCon_maybe tc tys of
            Nothing -> pprPanic "lintTySynApp" (ppr tc <+> ppr tys)
                       -- Previous guards should have made this impossible
            Just (tenv, rhs, tys') -> do { _ <- lintType expanded_ty
                                         ; return () }
                where
                  expanded_ty = mkAppTys (substTy (mkTvSubstPrs tenv) rhs) tys'

       ; lint_ty_app ty (tyConKind tc) (tys `zip` ks) }

-----------------
lintKind :: OutKind -> LintM ()
-- If you edit this function, you may need to update the GHC formalism
-- See Note [GHC Formalism]
lintKind k = do { sk <- lintType k
                ; unless (classifiesTypeWithValues sk)
                         (addErrL (hang (text "Ill-kinded kind:" <+> ppr k)
                                      2 (text "has kind:" <+> ppr sk))) }

-----------------
-- Confirms that a type is really *, #, Constraint etc
checkValueKind :: OutKind -> SDoc -> LintM ()
checkValueKind k doc
  = lintL (classifiesTypeWithValues k)
          (text "Non-*-like kind when *-like expected:" <+> ppr k $$
           text "when checking" <+> doc)

-----------------
lintArrow :: SDoc -> LintedKind -> LintedKind -> LintM LintedKind
-- If you edit this function, you may need to update the GHC formalism
-- See Note [GHC Formalism]
lintArrow what k1 k2   -- Eg lintArrow "type or kind `blah'" k1 k2
                       -- or lintarrow "coercion `blah'" k1 k2
  = do { unless (classifiesTypeWithValues k1) (addErrL (msg (text "argument") k1))
       ; unless (classifiesTypeWithValues k2) (addErrL (msg (text "result")   k2))
       ; return liftedTypeKind }
  where
    msg ar k
      = vcat [ hang (text "Ill-kinded" <+> ar)
                  2 (text "in" <+> what)
             , what <+> text "kind:" <+> ppr k ]

-----------------
lint_ty_app :: Type -> LintedKind -> [(LintedType,LintedKind)] -> LintM LintedKind
lint_ty_app ty k tys
  = lint_app (text "type" <+> quotes (ppr ty)) k tys

----------------
lint_co_app :: Coercion -> LintedKind -> [(LintedType,LintedKind)] -> LintM LintedKind
lint_co_app ty k tys
  = lint_app (text "coercion" <+> quotes (ppr ty)) k tys

----------------
lintTyLit :: TyLit -> LintM ()
lintTyLit (NumTyLit n)
  | n >= 0    = return ()
  | otherwise = failWithL msg
    where msg = text "Negative type literal:" <+> integer n
lintTyLit (StrTyLit _) = return ()

lint_app :: SDoc -> LintedKind -> [(LintedType,LintedKind)] -> LintM Kind
-- (lint_app d fun_kind arg_tys)
--    We have an application (f arg_ty1 .. arg_tyn),
--    where f :: fun_kind
-- Takes care of linting the OutTypes

-- If you edit this function, you may need to update the GHC formalism
-- See Note [GHC Formalism]
lint_app doc kfn kas
    = do { in_scope <- getInScope
         -- We need the in_scope set to satisfy the invariant in
         -- Note [The substitution invariant] in TyCoRep
         ; foldlM (go_app in_scope) kfn kas }
  where
    fail_msg extra = vcat [ hang (text "Kind application error in") 2 doc
                          , nest 2 (text "Function kind =" <+> ppr kfn)
                          , nest 2 (text "Arg kinds =" <+> ppr kas)
                          , extra ]

    go_app in_scope kfn tka
      | Just kfn' <- coreView kfn
      = go_app in_scope kfn' tka

    go_app _ (FunTy _ kfa kfb) tka@(_,ka)
      = do { unless (ka `eqType` kfa) $
             addErrL (fail_msg (text "Fun:" <+> (ppr kfa $$ ppr tka)))
           ; return kfb }

    go_app in_scope (ForAllTy (Bndr kv _vis) kfn) tka@(ta,ka)
      = do { let kv_kind = varType kv
           ; unless (ka `eqType` kv_kind) $
             addErrL (fail_msg (text "Forall:" <+> (ppr kv $$ ppr kv_kind $$ ppr tka)))
           ; return $ substTy (extendTCvSubst (mkEmptyTCvSubst in_scope) kv ta) kfn }

    go_app _ kfn ka
       = failWithL (fail_msg (text "Not a fun:" <+> (ppr kfn $$ ppr ka)))

{- *********************************************************************
*                                                                      *
        Linting rules
*                                                                      *
********************************************************************* -}

lintCoreRule :: OutVar -> OutType -> CoreRule -> LintM ()
lintCoreRule _ _ (BuiltinRule {})
  = return ()  -- Don't bother

lintCoreRule fun fun_ty rule@(Rule { ru_name = name, ru_bndrs = bndrs
                                   , ru_args = args, ru_rhs = rhs })
  = lintBinders LambdaBind bndrs $ \ _ ->
    do { (lhs_ty, _) <- lintCoreArgs (fun_ty, emptyUE) args
       ; (rhs_ty, _) <- case isJoinId_maybe fun of
                     Just join_arity
                       -> do { checkL (args `lengthIs` join_arity) $
                                mkBadJoinPointRuleMsg fun join_arity rule
                               -- See Note [Rules for join points]
                             ; lintCoreExpr rhs }
                     _ -> markAllJoinsBad $ lintCoreExpr rhs
       ; ensureEqTys lhs_ty rhs_ty $
         (rule_doc <+> vcat [ text "lhs type:" <+> ppr lhs_ty
                            , text "rhs type:" <+> ppr rhs_ty
                            , text "fun_ty:" <+> ppr fun_ty ])
       ; let bad_bndrs = filter is_bad_bndr bndrs

       ; checkL (null bad_bndrs)
                (rule_doc <+> text "unbound" <+> ppr bad_bndrs)
            -- See Note [Linting rules]
    }
  where
    rule_doc = text "Rule" <+> doubleQuotes (ftext name) <> colon

    lhs_fvs = exprsFreeVars args
    rhs_fvs = exprFreeVars rhs

    is_bad_bndr :: Var -> Bool
    -- See Note [Unbound RULE binders] in Rules
    is_bad_bndr bndr = not (bndr `elemVarSet` lhs_fvs)
                    && bndr `elemVarSet` rhs_fvs
                    && isNothing (isReflCoVar_maybe bndr)


{- Note [Linting rules]
~~~~~~~~~~~~~~~~~~~~~~~
It's very bad if simplifying a rule means that one of the template
variables (ru_bndrs) that /is/ mentioned on the RHS becomes
not-mentioned in the LHS (ru_args).  How can that happen?  Well, in
Trac #10602, SpecConstr stupidly constructed a rule like

  forall x,c1,c2.
     f (x |> c1 |> c2) = ....

But simplExpr collapses those coercions into one.  (Indeed in
Trac #10602, it collapsed to the identity and was removed altogether.)

We don't have a great story for what to do here, but at least
this check will nail it.

NB (Trac #11643): it's possible that a variable listed in the
binders becomes not-mentioned on both LHS and RHS.  Here's a silly
example:
   RULE forall x y. f (g x y) = g (x+1) (y-1)
And suppose worker/wrapper decides that 'x' is Absent.  Then
we'll end up with
   RULE forall x y. f ($gw y) = $gw (x+1)
This seems sufficiently obscure that there isn't enough payoff to
try to trim the forall'd binder list.

Note [Rules for join points]
~~~~~~~~~~~~~~~~~~~~~~~~~~~~

A join point cannot be partially applied. However, the left-hand side of a rule
for a join point is effectively a *pattern*, not a piece of code, so there's an
argument to be made for allowing a situation like this:

  join $sj :: Int -> Int -> String
       $sj n m = ...
       j :: forall a. Eq a => a -> a -> String
       {-# RULES "SPEC j" jump j @ Int $dEq = jump $sj #-}
       j @a $dEq x y = ...

Applying this rule can't turn a well-typed program into an ill-typed one, so
conceivably we could allow it. But we can always eta-expand such an
"undersaturated" rule (see 'CoreArity.etaExpandToJoinPointRule'), and in fact
the simplifier would have to in order to deal with the RHS. So we take a
conservative view and don't allow undersaturated rules for join points. See
Note [Rules and join points] in OccurAnal for further discussion.
-}

{-
************************************************************************
*                                                                      *
         Linting coercions
*                                                                      *
************************************************************************
-}

lintInCo :: InCoercion -> LintM (LintedKind, LintedKind, LintedType, LintedType, Role)
-- Check the coercion, and apply the substitution to it
-- See Note [Linting type lets]
lintInCo co
  = addLoc (InCo co) $
    do  { co' <- applySubstCo co
        ; lintCoercion co' }

-- lints a coercion, confirming that its lh kind and its rh kind are both *
-- also ensures that the role is Nominal
lintStarCoercion :: OutCoercion -> LintM (LintedType, LintedType)
lintStarCoercion g
  = do { (k1, k2, t1, t2, r) <- lintCoercion g
       ; checkValueKind k1 (text "the kind of the left type in" <+> ppr g)
       ; checkValueKind k2 (text "the kind of the right type in" <+> ppr g)
       ; lintRole g Nominal r
       ; return (t1, t2) }

lintCoercion :: OutCoercion -> LintM (LintedKind, LintedKind, LintedType, LintedType, Role)
-- Check the kind of a coercion term, returning the kind
-- Post-condition: the returned OutTypes are lint-free
--
-- If   lintCoercion co = (k1, k2, s1, s2, r)
-- then co :: s1 ~r s2
--      s1 :: k1
--      s2 :: k2

-- If you edit this function, you may need to update the GHC formalism
-- See Note [GHC Formalism]
lintCoercion (Refl ty)
  = do { k <- lintType ty
       ; return (k, k, ty, ty, Nominal) }

lintCoercion (GRefl r ty MRefl)
  = do { k <- lintType ty
       ; return (k, k, ty, ty, r) }

lintCoercion (GRefl r ty (MCo co))
  = do { k <- lintType ty
       ; (_, _, k1, k2, r') <- lintCoercion co
       ; ensureEqTys k k1
               (hang (text "GRefl coercion kind mis-match:" <+> ppr co)
                   2 (vcat [ppr ty, ppr k, ppr k1]))
       ; lintRole co Nominal r'
       ; return (k1, k2, ty, mkCastTy ty co, r) }

lintCoercion co@(TyConAppCo r tc cos)
  | tc `hasKey` funTyConKey
  , [_w, _rep1,_rep2,_co1,_co2] <- cos
  = do { failWithL (text "Saturated TyConAppCo (->):" <+> ppr co)
       } -- All saturated TyConAppCos should be FunCos

  | Just {} <- synTyConDefn_maybe tc
  = failWithL (text "Synonym in TyConAppCo:" <+> ppr co)

  | otherwise
  = do { checkTyCon tc
       ; (k's, ks, ss, ts, rs) <- mapAndUnzip5M lintCoercion cos
       ; k' <- lint_co_app co (tyConKind tc) (ss `zip` k's)
       ; k <- lint_co_app co (tyConKind tc) (ts `zip` ks)
       ; _ <- zipWith3M lintRole cos (tyConRolesX r tc) rs
       ; return (k', k, mkTyConApp tc ss, mkTyConApp tc ts, r) }

lintCoercion co@(AppCo co1 co2)
  | TyConAppCo {} <- co1
  = failWithL (text "TyConAppCo to the left of AppCo:" <+> ppr co)
  | Just (TyConApp {}, _) <- isReflCo_maybe co1
  = failWithL (text "Refl (TyConApp ...) to the left of AppCo:" <+> ppr co)
  | otherwise
  = do { (k1,  k2,  s1, s2, r1) <- lintCoercion co1
       ; (k'1, k'2, t1, t2, r2) <- lintCoercion co2
       ; k3 <- lint_co_app co k1 [(t1,k'1)]
       ; k4 <- lint_co_app co k2 [(t2,k'2)]
       ; if r1 == Phantom
         then lintL (r2 == Phantom || r2 == Nominal)
                     (text "Second argument in AppCo cannot be R:" $$
                      ppr co)
         else lintRole co Nominal r2
       ; return (k3, k4, mkAppTy s1 t1, mkAppTy s2 t2, r1) }

----------
lintCoercion (ForAllCo tv1 kind_co co)
  -- forall over types
  | isTyVar tv1
  = do { (_, k2) <- lintStarCoercion kind_co
       ; let tv2 = setTyVarKind tv1 k2
       ; addInScopeVar tv1 $
    do {
       ; (k3, k4, t1, t2, r) <- lintCoercion co
       ; in_scope <- getInScope
       ; let tyl = mkInvForAllTy tv1 t1
             subst = mkTvSubst in_scope $
                     -- We need both the free vars of the `t2` and the
                     -- free vars of the range of the substitution in
                     -- scope. All the free vars of `t2` and `kind_co` should
                     -- already be in `in_scope`, because they've been
                     -- linted and `tv2` has the same unique as `tv1`.
                     -- See Note [The substitution invariant]
                     unitVarEnv tv1 (TyVarTy tv2 `mkCastTy` mkSymCo kind_co)
             tyr = mkInvForAllTy tv2 $
                   substTy subst t2
       ; return (k3, k4, tyl, tyr, r) } }

<<<<<<< HEAD
lintCoercion co@(FunCo r w co1 co2)
=======
lintCoercion (ForAllCo cv1 kind_co co)
  -- forall over coercions
  = ASSERT( isCoVar cv1 )
    do { (_, k2) <- lintStarCoercion kind_co
       ; let cv2 = setVarType cv1 k2
       ; addInScopeVar cv1 $
    do {
       ; (k3, k4, t1, t2, r) <- lintCoercion co
       ; checkValueKind k3 (text "the body of a ForAllCo over covar:" <+> ppr co)
       ; checkValueKind k4 (text "the body of a ForAllCo over covar:" <+> ppr co)
           -- See Note [Weird typing rule for ForAllTy] in Type
       ; in_scope <- getInScope
       ; let tyl   = mkTyCoInvForAllTy cv1 t1
             r2    = coVarRole cv1
             kind_co' = downgradeRole r2 Nominal kind_co
             eta1  = mkNthCo r2 2 kind_co'
             eta2  = mkNthCo r2 3 kind_co'
             subst = mkCvSubst in_scope $
                     -- We need both the free vars of the `t2` and the
                     -- free vars of the range of the substitution in
                     -- scope. All the free vars of `t2` and `kind_co` should
                     -- already be in `in_scope`, because they've been
                     -- linted and `cv2` has the same unique as `cv1`.
                     -- See Note [The substitution invariant]
                     unitVarEnv cv1 (eta1 `mkTransCo` (mkCoVarCo cv2)
                                          `mkTransCo` (mkSymCo eta2))
             tyr = mkTyCoInvForAllTy cv2 $
                   substTy subst t2
       ; return (liftedTypeKind, liftedTypeKind, tyl, tyr, r) } }
                   -- See Note [Weird typing rule for ForAllTy] in Type

lintCoercion co@(FunCo r co1 co2)
>>>>>>> a3bce956
  = do { (k1,k'1,s1,t1,r1) <- lintCoercion co1
       ; (k2,k'2,s2,t2,r2) <- lintCoercion co2
       ; (k3, k'3, s3, t3, r3) <- lintCoercion w
       ; k <- lintArrow (text "coercion" <+> quotes (ppr co)) k1 k2
       ; k' <- lintArrow (text "coercion" <+> quotes (ppr co)) k'1 k'2
       ; lintRole co1 r r1
       ; lintRole co2 r r2
       ; lintRole w Nominal r3
       ; return (k, k', mkFunTy (toMult s3) s1 s2, mkFunTy (toMult t3) t1 t2, r) }

lintCoercion (CoVarCo cv)
  | not (isCoVar cv)
  = failWithL (hang (text "Bad CoVarCo:" <+> ppr cv)
                  2 (text "With offending type:" <+> ppr (varType cv)))
  | otherwise
  = do { lintTyCoVarInScope cv
       ; cv' <- lookupIdInScope cv
       ; lintUnliftedCoVar cv
       ; return $ coVarKindsTypesRole cv' }

-- See Note [Bad unsafe coercion]
lintCoercion co@(UnivCo prov r ty1 ty2)
  = do { k1 <- lintType ty1
       ; k2 <- lintType ty2
       ; case prov of
           UnsafeCoerceProv -> return ()  -- no extra checks

           PhantomProv kco    -> do { lintRole co Phantom r
                                    ; check_kinds kco k1 k2 }

           ProofIrrelProv kco -> do { lintL (isCoercionTy ty1) $
                                          mkBadProofIrrelMsg ty1 co
                                    ; lintL (isCoercionTy ty2) $
                                          mkBadProofIrrelMsg ty2 co
                                    ; check_kinds kco k1 k2 }

           PluginProv _     -> return ()  -- no extra checks

       ; when (r /= Phantom && classifiesTypeWithValues k1
                            && classifiesTypeWithValues k2)
              (checkTypes ty1 ty2)
       ; return (k1, k2, ty1, ty2, r) }
   where
     report s = hang (text $ "Unsafe coercion: " ++ s)
                     2 (vcat [ text "From:" <+> ppr ty1
                             , text "  To:" <+> ppr ty2])
     isUnBoxed :: PrimRep -> Bool
     isUnBoxed = not . isGcPtrRep

       -- see #9122 for discussion of these checks
     checkTypes t1 t2
       = do { checkWarnL (not lev_poly1)
                         (report "left-hand type is levity-polymorphic")
            ; checkWarnL (not lev_poly2)
                         (report "right-hand type is levity-polymorphic")
            ; when (not (lev_poly1 || lev_poly2)) $
              do { checkWarnL (reps1 `equalLength` reps2)
                              (report "between values with different # of reps")
                 ; zipWithM_ validateCoercion reps1 reps2 }}
       where
         lev_poly1 = isTypeLevPoly t1
         lev_poly2 = isTypeLevPoly t2

         -- don't look at these unless lev_poly1/2 are False
         -- Otherwise, we get #13458
         reps1 = typePrimRep t1
         reps2 = typePrimRep t2

     validateCoercion :: PrimRep -> PrimRep -> LintM ()
     validateCoercion rep1 rep2
       = do { dflags <- getDynFlags
            ; checkWarnL (isUnBoxed rep1 == isUnBoxed rep2)
                         (report "between unboxed and boxed value")
            ; checkWarnL (TyCon.primRepSizeB dflags rep1
                           == TyCon.primRepSizeB dflags rep2)
                         (report "between unboxed values of different size")
            ; let fl = liftM2 (==) (TyCon.primRepIsFloat rep1)
                                   (TyCon.primRepIsFloat rep2)
            ; case fl of
                Nothing    -> addWarnL (report "between vector types")
                Just False -> addWarnL (report "between float and integral values")
                _          -> return ()
            }

     check_kinds kco k1 k2 = do { (k1', k2') <- lintStarCoercion kco
                                ; ensureEqTys k1 k1' (mkBadUnivCoMsg CLeft  co)
                                ; ensureEqTys k2 k2' (mkBadUnivCoMsg CRight co) }


lintCoercion (SymCo co)
  = do { (k1, k2, ty1, ty2, r) <- lintCoercion co
       ; return (k2, k1, ty2, ty1, r) }

lintCoercion co@(TransCo co1 co2)
  = do { (k1a, _k1b, ty1a, ty1b, r1) <- lintCoercion co1
       ; (_k2a, k2b, ty2a, ty2b, r2) <- lintCoercion co2
       ; ensureEqTys ty1b ty2a
               (hang (text "Trans coercion mis-match:" <+> ppr co)
                   2 (vcat [ppr ty1a, ppr ty1b, ppr ty2a, ppr ty2b]))
       ; lintRole co r1 r2
       ; return (k1a, k2b, ty1a, ty2b, r1) }

lintCoercion the_co@(NthCo r0 n co)
  = do { (_, _, s, t, r) <- lintCoercion co
       ; case (splitForAllTy_maybe s, splitForAllTy_maybe t) of
         { (Just (tcv_s, _ty_s), Just (tcv_t, _ty_t))
             -- works for both tyvar and covar
             | n == 0
             ,  (isForAllTy_ty s && isForAllTy_ty t)
             || (isForAllTy_co s && isForAllTy_co t)
             -> do { lintRole the_co Nominal r0
                   ; return (ks, kt, ts, tt, r0) }
             where
               ts = varType tcv_s
               tt = varType tcv_t
               ks = typeKind ts
               kt = typeKind tt

         ; _ -> case (splitTyConApp_maybe s, splitTyConApp_maybe t) of
         { (Just (tc_s, tys_s), Just (tc_t, tys_t))
             | tc_s == tc_t
             , isInjectiveTyCon tc_s r
                 -- see Note [NthCo and newtypes] in TyCoRep
             , tys_s `equalLength` tys_t
             , tys_s `lengthExceeds` n
             -> do { lintRole the_co tr r0
                   ; return (ks, kt, ts, tt, r0) }
             where
               ts = getNth tys_s n
               tt = getNth tys_t n
               tr = nthRole r tc_s n
               ks = typeKind ts
               kt = typeKind tt

         ; _ -> failWithL (hang (text "Bad getNth:")
                              2 (ppr the_co $$ ppr s $$ ppr t)) }}}

lintCoercion the_co@(LRCo lr co)
  = do { (_,_,s,t,r) <- lintCoercion co
       ; lintRole co Nominal r
       ; case (splitAppTy_maybe s, splitAppTy_maybe t) of
           (Just s_pr, Just t_pr)
             -> return (ks_pick, kt_pick, s_pick, t_pick, Nominal)
             where
               s_pick  = pickLR lr s_pr
               t_pick  = pickLR lr t_pr
               ks_pick = typeKind s_pick
               kt_pick = typeKind t_pick

           _ -> failWithL (hang (text "Bad LRCo:")
                              2 (ppr the_co $$ ppr s $$ ppr t)) }

lintCoercion (InstCo co arg)
  = do { (k3, k4, t1',t2', r) <- lintCoercion co
       ; (k1',k2',s1,s2, r') <- lintCoercion arg
       ; lintRole arg Nominal r'
       ; in_scope <- getInScope
       ; case (splitForAllTy_ty_maybe t1', splitForAllTy_ty_maybe t2') of
         -- forall over tvar
         { (Just (tv1,t1), Just (tv2,t2))
             | k1' `eqType` tyVarKind tv1
             , k2' `eqType` tyVarKind tv2
             -> return (k3, k4,
                        substTyWithInScope in_scope [tv1] [s1] t1,
                        substTyWithInScope in_scope [tv2] [s2] t2, r)
             | otherwise
             -> failWithL (text "Kind mis-match in inst coercion")
         ; _ -> case (splitForAllTy_co_maybe t1', splitForAllTy_co_maybe t2') of
         -- forall over covar
         { (Just (cv1, t1), Just (cv2, t2))
             | k1' `eqType` varType cv1
             , k2' `eqType` varType cv2
             , CoercionTy s1' <- s1
             , CoercionTy s2' <- s2
             -> do { return $
                       (liftedTypeKind, liftedTypeKind
                          -- See Note [Weird typing rule for ForAllTy] in Type
                       , substTy (mkCvSubst in_scope $ unitVarEnv cv1 s1') t1
                       , substTy (mkCvSubst in_scope $ unitVarEnv cv2 s2') t2
                       , r) }
             | otherwise
             -> failWithL (text "Kind mis-match in inst coercion")
         ; _ -> failWithL (text "Bad argument of inst") }}}

lintCoercion co@(AxiomInstCo con ind cos)
  = do { unless (0 <= ind && ind < numBranches (coAxiomBranches con))
                (bad_ax (text "index out of range"))
       ; let CoAxBranch { cab_tvs   = ktvs
                        , cab_cvs   = cvs
                        , cab_roles = roles
                        , cab_lhs   = lhs
                        , cab_rhs   = rhs } = coAxiomNthBranch con ind
       ; unless (cos `equalLength` (ktvs ++ cvs)) $
           bad_ax (text "lengths")
       ; subst <- getTCvSubst
       ; let empty_subst = zapTCvSubst subst
       ; (subst_l, subst_r) <- foldlM check_ki
                                      (empty_subst, empty_subst)
                                      (zip3 (ktvs ++ cvs) roles cos)
       ; let lhs' = substTys subst_l lhs
             rhs' = substTy  subst_r rhs
       ; case checkAxInstCo co of
           Just bad_branch -> bad_ax $ text "inconsistent with" <+>
                                       pprCoAxBranch con bad_branch
           Nothing -> return ()
       ; let s2 = mkTyConApp (coAxiomTyCon con) lhs'
       ; return (typeKind s2, typeKind rhs', s2, rhs', coAxiomRole con) }
  where
    bad_ax what = addErrL (hang (text  "Bad axiom application" <+> parens what)
                        2 (ppr co))

    check_ki (subst_l, subst_r) (ktv, role, arg)
      = do { (k', k'', s', t', r) <- lintCoercion arg
           ; lintRole arg role r
           ; let ktv_kind_l = substTy subst_l (tyVarKind ktv)
                 ktv_kind_r = substTy subst_r (tyVarKind ktv)
           ; unless (k' `eqType` ktv_kind_l)
                    (bad_ax (text "check_ki1" <+> vcat [ ppr co, ppr k', ppr ktv, ppr ktv_kind_l ] ))
           ; unless (k'' `eqType` ktv_kind_r)
                    (bad_ax (text "check_ki2" <+> vcat [ ppr co, ppr k'', ppr ktv, ppr ktv_kind_r ] ))
           ; return (extendTCvSubst subst_l ktv s',
                     extendTCvSubst subst_r ktv t') }

lintCoercion (KindCo co)
  = do { (k1, k2, _, _, _) <- lintCoercion co
       ; return (liftedTypeKind, liftedTypeKind, k1, k2, Nominal) }

lintCoercion (SubCo co')
  = do { (k1,k2,s,t,r) <- lintCoercion co'
       ; lintRole co' Nominal r
       ; return (k1,k2,s,t,Representational) }

lintCoercion this@(AxiomRuleCo co cs)
  = do { eqs <- mapM lintCoercion cs
       ; lintRoles 0 (coaxrAsmpRoles co) eqs
       ; case coaxrProves co [ Pair l r | (_,_,l,r,_) <- eqs ] of
           Nothing -> err "Malformed use of AxiomRuleCo" [ ppr this ]
           Just (Pair l r) ->
             return (typeKind l, typeKind r, l, r, coaxrRole co) }
  where
  err m xs  = failWithL $
                hang (text m) 2 $ vcat (text "Rule:" <+> ppr (coaxrName co) : xs)

  lintRoles n (e : es) ((_,_,_,_,r) : rs)
    | e == r    = lintRoles (n+1) es rs
    | otherwise = err "Argument roles mismatch"
                      [ text "In argument:" <+> int (n+1)
                      , text "Expected:" <+> ppr e
                      , text "Found:" <+> ppr r ]
  lintRoles _ [] []  = return ()
  lintRoles n [] rs  = err "Too many coercion arguments"
                          [ text "Expected:" <+> int n
                          , text "Provided:" <+> int (n + length rs) ]

  lintRoles n es []  = err "Not enough coercion arguments"
                          [ text "Expected:" <+> int (n + length es)
                          , text "Provided:" <+> int n ]

lintCoercion (HoleCo h)
  = do { addErrL $ text "Unfilled coercion hole:" <+> ppr h
       ; lintCoercion (CoVarCo (coHoleCoVar h)) }


----------
lintUnliftedCoVar :: CoVar -> LintM ()
lintUnliftedCoVar cv
  = when (not (isUnliftedType (coVarKind cv))) $
    failWithL (text "Bad lifted equality:" <+> ppr cv
                 <+> dcolon <+> ppr (coVarKind cv))

{-
************************************************************************
*                                                                      *
\subsection[lint-monad]{The Lint monad}
*                                                                      *
************************************************************************
-}

-- If you edit this type, you may need to update the GHC formalism
-- See Note [GHC Formalism]
data LintEnv
  = LE { le_flags :: LintFlags       -- Linting the result of this pass
       , le_loc   :: [LintLocInfo]   -- Locations
       , le_subst :: TCvSubst        -- Current type substitution; we also use this
                                     -- to keep track of all the variables in scope,
                                     -- both Ids and TyVars
       , le_joins :: IdSet           -- Join points in scope that are valid
                                     -- A subset of teh InScopeSet in le_subst
                                     -- See Note [Join points]
       , le_dynflags :: DynFlags     -- DynamicFlags
       , le_ue_aliases :: NameEnv UsageEnv -- Assigns usage environments to the
                                           -- alias-like binders, as found in
                                           -- non-recursive lets.
       }

data LintFlags
  = LF { lf_check_global_ids           :: Bool -- See Note [Checking for global Ids]
       , lf_check_inline_loop_breakers :: Bool -- See Note [Checking for INLINE loop breakers]
       , lf_check_static_ptrs :: StaticPtrCheck -- ^ See Note [Checking StaticPtrs]
       , lf_report_unsat_syns :: Bool -- ^ See Note [Linting type synonym applications]
    }

-- See Note [Checking StaticPtrs]
data StaticPtrCheck
    = AllowAnywhere
        -- ^ Allow 'makeStatic' to occur anywhere.
    | AllowAtTopLevel
        -- ^ Allow 'makeStatic' calls at the top-level only.
    | RejectEverywhere
        -- ^ Reject any 'makeStatic' occurrence.
  deriving Eq

defaultLintFlags :: LintFlags
defaultLintFlags = LF { lf_check_global_ids = False
                      , lf_check_inline_loop_breakers = True
                      , lf_check_static_ptrs = AllowAnywhere
                      , lf_report_unsat_syns = True
                      }

newtype LintM a =
   LintM { unLintM ::
            LintEnv ->
            WarnsAndErrs ->           -- Error and warning messages so far
            (Maybe a, WarnsAndErrs) } -- Result and messages (if any)

type WarnsAndErrs = (Bag MsgDoc, Bag MsgDoc)

{- Note [Checking for global Ids]
~~~~~~~~~~~~~~~~~~~~~~~~~~~~~~~~~
Before CoreTidy, all locally-bound Ids must be LocalIds, even
top-level ones. See Note [Exported LocalIds] and Trac #9857.

Note [Checking StaticPtrs]
~~~~~~~~~~~~~~~~~~~~~~~~~~
See Note [Grand plan for static forms] in StaticPtrTable for an overview.

Every occurrence of the function 'makeStatic' should be moved to the
top level by the FloatOut pass.  It's vital that we don't have nested
'makeStatic' occurrences after CorePrep, because we populate the Static
Pointer Table from the top-level bindings. See SimplCore Note [Grand
plan for static forms].

The linter checks that no occurrence is left behind, nested within an
expression. The check is enabled only after the FloatOut, CorePrep,
and CoreTidy passes and only if the module uses the StaticPointers
language extension. Checking more often doesn't help since the condition
doesn't hold until after the first FloatOut pass.

Note [Type substitution]
~~~~~~~~~~~~~~~~~~~~~~~~
Why do we need a type substitution?  Consider
        /\(a:*). \(x:a). /\(a:*). id a x
This is ill typed, because (renaming variables) it is really
        /\(a:*). \(x:a). /\(b:*). id b x
Hence, when checking an application, we can't naively compare x's type
(at its binding site) with its expected type (at a use site).  So we
rename type binders as we go, maintaining a substitution.

The same substitution also supports let-type, current expressed as
        (/\(a:*). body) ty
Here we substitute 'ty' for 'a' in 'body', on the fly.

Note [Linting type synonym applications]
~~~~~~~~~~~~~~~~~~~~~~~~~~~~~~~~~~~~~~~~
When lining a type-synonym application
  S ty1 .. tyn
we behave as follows (Trac #15057):

* If lf_report_unsat_syns = True, and S has arity < n,
  complain about an unsaturated type synonym.

* Switch off lf_report_unsat_syns, and lint ty1 .. tyn.

  Reason: catch out of scope variables or other ill-kinded gubbins,
  even if S discards that argument entirely. E.g. (#15012):
     type FakeOut a = Int
     type family TF a
     type instance TF Int = FakeOut a
  Here 'a' is out of scope; but if we expand FakeOut, we conceal
  that out-of-scope error.

  Reason for switching off lf_report_unsat_syns: with
  LiberalTypeSynonyms, GHC allows unsaturated synonyms provided they
  are saturated when the type is expanded. Example
     type T f = f Int
     type S a = a -> a
     type Z = T S
  In Z's RHS, S appears unsaturated, but it is saturated when T is expanded.

* If lf_report_unsat_syns is on, expand the synonym application and
  lint the result.  Reason: want to check that synonyms are saturated
  when the type is expanded.
-}

instance Functor LintM where
      fmap = liftM

instance Applicative LintM where
      pure x = LintM $ \ _ errs -> (Just x, errs)
      (<*>) = ap

instance Monad LintM where
  fail = MonadFail.fail
  m >>= k  = LintM (\ env errs ->
                       let (res, errs') = unLintM m env errs in
                         case res of
                           Just r -> unLintM (k r) env errs'
                           Nothing -> (Nothing, errs'))

instance MonadFail.MonadFail LintM where
    fail err = failWithL (text err)

instance HasDynFlags LintM where
  getDynFlags = LintM (\ e errs -> (Just (le_dynflags e), errs))

data LintLocInfo
  = RhsOf Id            -- The variable bound
  | LambdaBodyOf Id     -- The lambda-binder
  | UnfoldingOf Id      -- Unfolding of a binder
  | BodyOfLetRec [Id]   -- One of the binders
  | CaseAlt CoreAlt     -- Case alternative
  | CasePat CoreAlt     -- The *pattern* of the case alternative
  | AnExpr CoreExpr     -- Some expression
  | ImportedUnfolding SrcLoc -- Some imported unfolding (ToDo: say which)
  | TopLevelBindings
  | InType Type         -- Inside a type
  | InCo   Coercion     -- Inside a coercion

initL :: DynFlags -> LintFlags -> InScopeSet
       -> LintM a -> WarnsAndErrs    -- Errors and warnings
initL dflags flags in_scope m
  = case unLintM m env (emptyBag, emptyBag) of
      (_, errs) -> errs
  where
    env = LE { le_flags = flags
             , le_subst = mkEmptyTCvSubst in_scope
             , le_joins = emptyVarSet
             , le_loc = []
             , le_dynflags = dflags
             , le_ue_aliases = emptyNameEnv }

setReportUnsat :: Bool -> LintM a -> LintM a
-- Switch off lf_report_unsat_syns
setReportUnsat ru thing_inside
  = LintM $ \ env errs ->
    let env' = env { le_flags = (le_flags env) { lf_report_unsat_syns = ru } }
    in unLintM thing_inside env' errs

getLintFlags :: LintM LintFlags
getLintFlags = LintM $ \ env errs -> (Just (le_flags env), errs)

checkL :: Bool -> MsgDoc -> LintM ()
checkL True  _   = return ()
checkL False msg = failWithL msg

-- like checkL, but relevant to type checking
lintL :: Bool -> MsgDoc -> LintM ()
lintL = checkL

checkWarnL :: Bool -> MsgDoc -> LintM ()
checkWarnL True   _  = return ()
checkWarnL False msg = addWarnL msg

failWithL :: MsgDoc -> LintM a
failWithL msg = LintM $ \ env (warns,errs) ->
                (Nothing, (warns, addMsg env errs msg))

addErrL :: MsgDoc -> LintM ()
addErrL msg = LintM $ \ env (warns,errs) ->
              (Just (), (warns, addMsg env errs msg))

addWarnL :: MsgDoc -> LintM ()
addWarnL msg = LintM $ \ env (warns,errs) ->
              (Just (), (addMsg env warns msg, errs))

addMsg :: LintEnv ->  Bag MsgDoc -> MsgDoc -> Bag MsgDoc
addMsg env msgs msg
  = ASSERT( notNull locs )
    msgs `snocBag` mk_msg msg
  where
   locs = le_loc env
   (loc, cxt1) = dumpLoc (head locs)
   cxts        = [snd (dumpLoc loc) | loc <- locs]
   context     = ifPprDebug (vcat (reverse cxts) $$ cxt1 $$
                             text "Substitution:" <+> ppr (le_subst env))
                            cxt1

   mk_msg msg = mkLocMessage SevWarning (mkSrcSpan loc loc) (context $$ msg)

addLoc :: LintLocInfo -> LintM a -> LintM a
addLoc extra_loc m
  = LintM $ \ env errs ->
    unLintM m (env { le_loc = extra_loc : le_loc env }) errs

inCasePat :: LintM Bool         -- A slight hack; see the unique call site
inCasePat = LintM $ \ env errs -> (Just (is_case_pat env), errs)
  where
    is_case_pat (LE { le_loc = CasePat {} : _ }) = True
    is_case_pat _other                           = False

addInScopeVar :: Var -> LintM a -> LintM a
addInScopeVar var m
  = LintM $ \ env errs ->
    unLintM m (env { le_subst = extendTCvInScope (le_subst env) var
                   , le_joins = delVarSet        (le_joins env) var
               }) errs

extendSubstL :: TyVar -> Type -> LintM a -> LintM a
extendSubstL tv ty m
  = LintM $ \ env errs ->
    unLintM m (env { le_subst = Type.extendTvSubst (le_subst env) tv ty }) errs

updateTCvSubst :: TCvSubst -> LintM a -> LintM a
updateTCvSubst subst' m
  = LintM $ \ env errs -> unLintM m (env { le_subst = subst' }) errs

markAllJoinsBad :: LintM a -> LintM a
markAllJoinsBad m
  = LintM $ \ env errs -> unLintM m (env { le_joins = emptyVarSet }) errs

markAllJoinsBadIf :: Bool -> LintM a -> LintM a
markAllJoinsBadIf True  m = markAllJoinsBad m
markAllJoinsBadIf False m = m

addGoodJoins :: [Var] -> LintM a -> LintM a
addGoodJoins vars thing_inside
  | null join_ids
  = thing_inside
  | otherwise
  = LintM $ \ env errs -> unLintM thing_inside (add_joins env) errs
  where
    add_joins env = env { le_joins = le_joins env `extendVarSetList` join_ids }
    join_ids = filter isJoinId vars

getValidJoins :: LintM IdSet
getValidJoins = LintM (\ env errs -> (Just (le_joins env), errs))

getTCvSubst :: LintM TCvSubst
getTCvSubst = LintM (\ env errs -> (Just (le_subst env), errs))

getInScope :: LintM InScopeSet
getInScope = LintM (\ env errs -> (Just (getTCvInScope $ le_subst env), errs))

applySubstTy :: InType -> LintM OutType
applySubstTy ty = do { subst <- getTCvSubst; return (substTy subst ty) }

applySubstCo :: InCoercion -> LintM OutCoercion
applySubstCo co = do { subst <- getTCvSubst; return (substCo subst co) }

lookupIdInScope :: Id -> LintM Id
lookupIdInScope id
  | not (mustHaveLocalBinding id)
  = return id   -- An imported Id
  | otherwise
  = do  { subst <- getTCvSubst
        ; case lookupInScope (getTCvInScope subst) id of
                Just v  -> return v
                Nothing -> do { addErrL out_of_scope
                              ; return id } }
  where
    out_of_scope = pprBndr LetBind id <+> text "is out of scope"

lookupJoinId :: Id -> LintM (Maybe JoinArity)
-- Look up an Id which should be a join point, valid here
-- If so, return its arity, if not return Nothing
lookupJoinId id
  = do { join_set <- getValidJoins
       ; case lookupVarSet join_set id of
            Just id' -> return (isJoinId_maybe id')
            Nothing  -> return Nothing }

addAliasUE :: Id -> UsageEnv -> LintM a -> LintM a
addAliasUE id ue thing_inside = LintM $ \ env errs ->
  let new_ue_aliases =
        extendNameEnv (le_ue_aliases env) (getName id) ue
  in
    unLintM thing_inside (env { le_ue_aliases = new_ue_aliases }) errs

varCallSiteUsage :: Id -> LintM UsageEnv
varCallSiteUsage id = LintM $ \env errs ->
  let id_ue =
        lookupNameEnv (le_ue_aliases env) (getName id)
  in
    (id_ue, errs)

lintTyCoVarInScope :: Var -> LintM ()
lintTyCoVarInScope v = lintInScope (text "is out of scope") v

lintInScope :: SDoc -> Var -> LintM ()
lintInScope loc_msg var =
 do { subst <- getTCvSubst
    ; lintL (not (mustHaveLocalBinding var) || (var `isInScope` subst))
             (hsep [pprBndr LetBind var, loc_msg]) }

ensureEqTys :: OutType -> OutType -> MsgDoc -> LintM ()
-- check ty2 is subtype of ty1 (ie, has same structure but usage
-- annotations need only be consistent, not equal)
-- Assumes ty1,ty2 are have already had the substitution applied
ensureEqTys ty1 ty2 msg = lintL (ty1 `eqType` ty2) msg

ensureEqWeights :: Rig -> Rig -> SDoc -> LintM ()
ensureEqWeights actual_usage described_usage err_msg =
    case (actual_usage `subweightMaybe` described_usage) of
      Smaller -> return ()
      Larger -> addErrL err_msg
      Unknown -> ensureEqTys (fromMult actual_usage)
                             (fromMult described_usage) err_msg

lintRole :: Outputable thing
          => thing     -- where the role appeared
          -> Role      -- expected
          -> Role      -- actual
          -> LintM ()
lintRole co r1 r2
  = lintL (r1 == r2)
          (text "Role incompatibility: expected" <+> ppr r1 <> comma <+>
           text "got" <+> ppr r2 $$
           text "in" <+> ppr co)

{-
************************************************************************
*                                                                      *
\subsection{Error messages}
*                                                                      *
************************************************************************
-}

dumpLoc :: LintLocInfo -> (SrcLoc, SDoc)

dumpLoc (RhsOf v)
  = (getSrcLoc v, brackets (text "RHS of" <+> pp_binders [v]))

dumpLoc (LambdaBodyOf b)
  = (getSrcLoc b, brackets (text "in body of lambda with binder" <+> pp_binder b))

dumpLoc (UnfoldingOf b)
  = (getSrcLoc b, brackets (text "in the unfolding of" <+> pp_binder b))

dumpLoc (BodyOfLetRec [])
  = (noSrcLoc, brackets (text "In body of a letrec with no binders"))

dumpLoc (BodyOfLetRec bs@(_:_))
  = ( getSrcLoc (head bs), brackets (text "in body of letrec with binders" <+> pp_binders bs))

dumpLoc (AnExpr e)
  = (noSrcLoc, text "In the expression:" <+> ppr e)

dumpLoc (CaseAlt (con, args, _))
  = (noSrcLoc, text "In a case alternative:" <+> parens (ppr con <+> pp_binders args))

dumpLoc (CasePat (con, args, _))
  = (noSrcLoc, text "In the pattern of a case alternative:" <+> parens (ppr con <+> pp_binders args))

dumpLoc (ImportedUnfolding locn)
  = (locn, brackets (text "in an imported unfolding"))
dumpLoc TopLevelBindings
  = (noSrcLoc, Outputable.empty)
dumpLoc (InType ty)
  = (noSrcLoc, text "In the type" <+> quotes (ppr ty))
dumpLoc (InCo co)
  = (noSrcLoc, text "In the coercion" <+> quotes (ppr co))

pp_binders :: [Var] -> SDoc
pp_binders bs = sep (punctuate comma (map pp_binder bs))

pp_binder :: Var -> SDoc
pp_binder b | isId b    = hsep [ppr b, dcolon, ppr (idType b)]
            | otherwise = hsep [ppr b, dcolon, ppr (tyVarKind b)]

------------------------------------------------------
--      Messages for case expressions

mkDefaultArgsMsg :: [Var] -> MsgDoc
mkDefaultArgsMsg args
  = hang (text "DEFAULT case with binders")
         4 (ppr args)

mkCaseAltMsg :: CoreExpr -> Type -> Type -> MsgDoc
mkCaseAltMsg e ty1 ty2
  = hang (text "Type of case alternatives not the same as the annotation on case:")
         4 (vcat [ text "Actual type:" <+> ppr ty1,
                   text "Annotation on case:" <+> ppr ty2,
                   text "Alt Rhs:" <+> ppr e ])

mkScrutMsg :: Id -> Type -> Type -> TCvSubst -> MsgDoc
mkScrutMsg var var_ty scrut_ty subst
  = vcat [text "Result binder in case doesn't match scrutinee:" <+> ppr var,
          text "Result binder type:" <+> ppr var_ty,--(idType var),
          text "Scrutinee type:" <+> ppr scrut_ty,
     hsep [text "Current TCv subst", ppr subst]]

mkNonDefltMsg, mkNonIncreasingAltsMsg :: CoreExpr -> MsgDoc
mkNonDefltMsg e
  = hang (text "Case expression with DEFAULT not at the beginning") 4 (ppr e)
mkNonIncreasingAltsMsg e
  = hang (text "Case expression with badly-ordered alternatives") 4 (ppr e)

nonExhaustiveAltsMsg :: CoreExpr -> MsgDoc
nonExhaustiveAltsMsg e
  = hang (text "Case expression with non-exhaustive alternatives") 4 (ppr e)

mkBadConMsg :: TyCon -> DataCon -> MsgDoc
mkBadConMsg tycon datacon
  = vcat [
        text "In a case alternative, data constructor isn't in scrutinee type:",
        text "Scrutinee type constructor:" <+> ppr tycon,
        text "Data con:" <+> ppr datacon
    ]

mkBadPatMsg :: Type -> Type -> MsgDoc
mkBadPatMsg con_result_ty scrut_ty
  = vcat [
        text "In a case alternative, pattern result type doesn't match scrutinee type:",
        text "Pattern result type:" <+> ppr con_result_ty,
        text "Scrutinee type:" <+> ppr scrut_ty
    ]

integerScrutinisedMsg :: MsgDoc
integerScrutinisedMsg
  = text "In a LitAlt, the literal is lifted (probably Integer)"

mkBadAltMsg :: Type -> CoreAlt -> MsgDoc
mkBadAltMsg scrut_ty alt
  = vcat [ text "Data alternative when scrutinee is not a tycon application",
           text "Scrutinee type:" <+> ppr scrut_ty,
           text "Alternative:" <+> pprCoreAlt alt ]

mkNewTyDataConAltMsg :: Type -> CoreAlt -> MsgDoc
mkNewTyDataConAltMsg scrut_ty alt
  = vcat [ text "Data alternative for newtype datacon",
           text "Scrutinee type:" <+> ppr scrut_ty,
           text "Alternative:" <+> pprCoreAlt alt ]


------------------------------------------------------
--      Other error messages

mkAppMsg :: Type -> Type -> CoreExpr -> MsgDoc
mkAppMsg fun_ty arg_ty arg
  = vcat [text "Argument value doesn't match argument type:",
              hang (text "Fun type:") 4 (ppr fun_ty),
              hang (text "Arg type:") 4 (ppr arg_ty),
              hang (text "Arg:") 4 (ppr arg)]

mkNonFunAppMsg :: Type -> Type -> CoreExpr -> MsgDoc
mkNonFunAppMsg fun_ty arg_ty arg
  = vcat [text "Non-function type in function position",
              hang (text "Fun type:") 4 (ppr fun_ty),
              hang (text "Arg type:") 4 (ppr arg_ty),
              hang (text "Arg:") 4 (ppr arg)]

mkLetErr :: TyVar -> CoreExpr -> MsgDoc
mkLetErr bndr rhs
  = vcat [text "Bad `let' binding:",
          hang (text "Variable:")
                 4 (ppr bndr <+> dcolon <+> ppr (varType bndr)),
          hang (text "Rhs:")
                 4 (ppr rhs)]

mkTyAppMsg :: Type -> Type -> MsgDoc
mkTyAppMsg ty arg_ty
  = vcat [text "Illegal type application:",
              hang (text "Exp type:")
                 4 (ppr ty <+> dcolon <+> ppr (typeKind ty)),
              hang (text "Arg type:")
                 4 (ppr arg_ty <+> dcolon <+> ppr (typeKind arg_ty))]

emptyRec :: CoreExpr -> MsgDoc
emptyRec e = hang (text "Empty Rec binding:") 2 (ppr e)

mkRhsMsg :: Id -> SDoc -> Type -> MsgDoc
mkRhsMsg binder what ty
  = vcat
    [hsep [text "The type of this binder doesn't match the type of its" <+> what <> colon,
            ppr binder],
     hsep [text "Binder's type:", ppr (idType binder)],
     hsep [text "Rhs type:", ppr ty]]

mkLetAppMsg :: CoreExpr -> MsgDoc
mkLetAppMsg e
  = hang (text "This argument does not satisfy the let/app invariant:")
       2 (ppr e)

badBndrTyMsg :: Id -> SDoc -> MsgDoc
badBndrTyMsg binder what
  = vcat [ text "The type of this binder is" <+> what <> colon <+> ppr binder
         , text "Binder's type:" <+> ppr (idType binder) ]

mkStrictMsg :: Id -> MsgDoc
mkStrictMsg binder
  = vcat [hsep [text "Recursive or top-level binder has strict demand info:",
                     ppr binder],
              hsep [text "Binder's demand info:", ppr (idDemandInfo binder)]
             ]

mkNonTopExportedMsg :: Id -> MsgDoc
mkNonTopExportedMsg binder
  = hsep [text "Non-top-level binder is marked as exported:", ppr binder]

mkNonTopExternalNameMsg :: Id -> MsgDoc
mkNonTopExternalNameMsg binder
  = hsep [text "Non-top-level binder has an external name:", ppr binder]

mkTopNonLitStrMsg :: Id -> MsgDoc
mkTopNonLitStrMsg binder
  = hsep [text "Top-level Addr# binder has a non-literal rhs:", ppr binder]

mkKindErrMsg :: TyVar -> Type -> MsgDoc
mkKindErrMsg tyvar arg_ty
  = vcat [text "Kinds don't match in type application:",
          hang (text "Type variable:")
                 4 (ppr tyvar <+> dcolon <+> ppr (tyVarKind tyvar)),
          hang (text "Arg type:")
                 4 (ppr arg_ty <+> dcolon <+> ppr (typeKind arg_ty))]

{- Not needed now
mkArityMsg :: Id -> MsgDoc
mkArityMsg binder
  = vcat [hsep [text "Demand type has",
                ppr (dmdTypeDepth dmd_ty),
                text "arguments, rhs has",
                ppr (idArity binder),
                text "arguments,",
                ppr binder],
              hsep [text "Binder's strictness signature:", ppr dmd_ty]

         ]
           where (StrictSig dmd_ty) = idStrictness binder
-}
mkCastErr :: CoreExpr -> Coercion -> Type -> Type -> MsgDoc
mkCastErr expr = mk_cast_err "expression" "type" (ppr expr)

mkCastTyErr :: Type -> Coercion -> Kind -> Kind -> MsgDoc
mkCastTyErr ty = mk_cast_err "type" "kind" (ppr ty)

mk_cast_err :: String -- ^ What sort of casted thing this is
                      --   (\"expression\" or \"type\").
            -> String -- ^ What sort of coercion is being used
                      --   (\"type\" or \"kind\").
            -> SDoc   -- ^ The thing being casted.
            -> Coercion -> Type -> Type -> MsgDoc
mk_cast_err thing_str co_str pp_thing co from_ty thing_ty
  = vcat [from_msg <+> text "of Cast differs from" <+> co_msg
            <+> text "of" <+> enclosed_msg,
          from_msg <> colon <+> ppr from_ty,
          text (capitalise co_str) <+> text "of" <+> enclosed_msg <> colon
            <+> ppr thing_ty,
          text "Actual" <+> enclosed_msg <> colon <+> pp_thing,
          text "Coercion used in cast:" <+> ppr co
         ]
  where
    co_msg, from_msg, enclosed_msg :: SDoc
    co_msg       = text co_str
    from_msg     = text "From-" <> co_msg
    enclosed_msg = text "enclosed" <+> text thing_str

mkBadUnivCoMsg :: LeftOrRight -> Coercion -> SDoc
mkBadUnivCoMsg lr co
  = text "Kind mismatch on the" <+> pprLeftOrRight lr <+>
    text "side of a UnivCo:" <+> ppr co

mkBadProofIrrelMsg :: Type -> Coercion -> SDoc
mkBadProofIrrelMsg ty co
  = hang (text "Found a non-coercion in a proof-irrelevance UnivCo:")
       2 (vcat [ text "type:" <+> ppr ty
               , text "co:" <+> ppr co ])

mkBadTyVarMsg :: Var -> SDoc
mkBadTyVarMsg tv
  = text "Non-tyvar used in TyVarTy:"
      <+> ppr tv <+> dcolon <+> ppr (varType tv)

mkBadJoinBindMsg :: Var -> SDoc
mkBadJoinBindMsg var
  = vcat [ text "Bad join point binding:" <+> ppr var
         , text "Join points can be bound only by a non-top-level let" ]

mkInvalidJoinPointMsg :: Var -> Type -> SDoc
mkInvalidJoinPointMsg var ty
  = hang (text "Join point has invalid type:")
        2 (ppr var <+> dcolon <+> ppr ty)

mkBadJoinArityMsg :: Var -> Int -> Int -> CoreExpr -> SDoc
mkBadJoinArityMsg var ar nlams rhs
  = vcat [ text "Join point has too few lambdas",
           text "Join var:" <+> ppr var,
           text "Join arity:" <+> ppr ar,
           text "Number of lambdas:" <+> ppr nlams,
           text "Rhs = " <+> ppr rhs
           ]

invalidJoinOcc :: Var -> SDoc
invalidJoinOcc var
  = vcat [ text "Invalid occurrence of a join variable:" <+> ppr var
         , text "The binder is either not a join point, or not valid here" ]

mkBadJumpMsg :: Var -> Int -> Int -> SDoc
mkBadJumpMsg var ar nargs
  = vcat [ text "Join point invoked with wrong number of arguments",
           text "Join var:" <+> ppr var,
           text "Join arity:" <+> ppr ar,
           text "Number of arguments:" <+> int nargs ]

mkInconsistentRecMsg :: [Var] -> SDoc
mkInconsistentRecMsg bndrs
  = vcat [ text "Recursive let binders mix values and join points",
           text "Binders:" <+> hsep (map ppr_with_details bndrs) ]
  where
    ppr_with_details bndr = ppr bndr <> ppr (idDetails bndr)

mkJoinBndrOccMismatchMsg :: Var -> JoinArity -> JoinArity -> SDoc
mkJoinBndrOccMismatchMsg bndr join_arity_bndr join_arity_occ
  = vcat [ text "Mismatch in join point arity between binder and occurrence"
         , text "Var:" <+> ppr bndr
         , text "Arity at binding site:" <+> ppr join_arity_bndr
         , text "Arity at occurrence:  " <+> ppr join_arity_occ ]

mkBndrOccTypeMismatchMsg :: Var -> Var -> OutType -> OutType -> SDoc
mkBndrOccTypeMismatchMsg bndr var bndr_ty var_ty
  = vcat [ text "Mismatch in type between binder and occurrence"
         , text "Var:" <+> ppr bndr
         , text "Binder type:" <+> ppr bndr_ty
         , text "Occurrence type:" <+> ppr var_ty
         , text "  Before subst:" <+> ppr (idType var) ]

mkBadJoinPointRuleMsg :: JoinId -> JoinArity -> CoreRule -> SDoc
mkBadJoinPointRuleMsg bndr join_arity rule
  = vcat [ text "Join point has rule with wrong number of arguments"
         , text "Var:" <+> ppr bndr
         , text "Join arity:" <+> ppr join_arity
         , text "Rule:" <+> ppr rule ]

pprLeftOrRight :: LeftOrRight -> MsgDoc
pprLeftOrRight CLeft  = text "left"
pprLeftOrRight CRight = text "right"

dupVars :: [NonEmpty Var] -> MsgDoc
dupVars vars
  = hang (text "Duplicate variables brought into scope")
       2 (ppr (map toList vars))

dupExtVars :: [NonEmpty Name] -> MsgDoc
dupExtVars vars
  = hang (text "Duplicate top-level variables with the same qualified name")
       2 (ppr (map toList vars))

{-
************************************************************************
*                                                                      *
\subsection{Annotation Linting}
*                                                                      *
************************************************************************
-}

-- | This checks whether a pass correctly looks through debug
-- annotations (@SourceNote@). This works a bit different from other
-- consistency checks: We check this by running the given task twice,
-- noting all differences between the results.
lintAnnots :: SDoc -> (ModGuts -> CoreM ModGuts) -> ModGuts -> CoreM ModGuts
lintAnnots pname pass guts = do
  -- Run the pass as we normally would
  dflags <- getDynFlags
  when (gopt Opt_DoAnnotationLinting dflags) $
    liftIO $ Err.showPass dflags "Annotation linting - first run"
  nguts <- pass guts
  -- If appropriate re-run it without debug annotations to make sure
  -- that they made no difference.
  when (gopt Opt_DoAnnotationLinting dflags) $ do
    liftIO $ Err.showPass dflags "Annotation linting - second run"
    nguts' <- withoutAnnots pass guts
    -- Finally compare the resulting bindings
    liftIO $ Err.showPass dflags "Annotation linting - comparison"
    let binds = flattenBinds $ mg_binds nguts
        binds' = flattenBinds $ mg_binds nguts'
        (diffs,_) = diffBinds True (mkRnEnv2 emptyInScopeSet) binds binds'
    when (not (null diffs)) $ CoreMonad.putMsg $ vcat
      [ lint_banner "warning" pname
      , text "Core changes with annotations:"
      , withPprStyle (defaultDumpStyle dflags) $ nest 2 $ vcat diffs
      ]
  -- Return actual new guts
  return nguts

-- | Run the given pass without annotations. This means that we both
-- set the debugLevel setting to 0 in the environment as well as all
-- annotations from incoming modules.
withoutAnnots :: (ModGuts -> CoreM ModGuts) -> ModGuts -> CoreM ModGuts
withoutAnnots pass guts = do
  -- Remove debug flag from environment.
  dflags <- getDynFlags
  let removeFlag env = env{ hsc_dflags = dflags{ debugLevel = 0} }
      withoutFlag corem =
        liftIO =<< runCoreM <$> fmap removeFlag getHscEnv <*> getRuleBase <*>
                                getUniqueSupplyM <*> getModule <*>
                                getVisibleOrphanMods <*>
                                getPrintUnqualified <*> getSrcSpanM <*>
                                pure corem
  -- Nuke existing ticks in module.
  -- TODO: Ticks in unfoldings. Maybe change unfolding so it removes
  -- them in absence of debugLevel > 0.
  let nukeTicks = stripTicksE (not . tickishIsCode)
      nukeAnnotsBind :: CoreBind -> CoreBind
      nukeAnnotsBind bind = case bind of
        Rec bs     -> Rec $ map (\(b,e) -> (b, nukeTicks e)) bs
        NonRec b e -> NonRec b $ nukeTicks e
      nukeAnnotsMod mg@ModGuts{mg_binds=binds}
        = mg{mg_binds = map nukeAnnotsBind binds}
  -- Perform pass with all changes applied
  fmap fst $ withoutFlag $ pass (nukeAnnotsMod guts)<|MERGE_RESOLUTION|>--- conflicted
+++ resolved
@@ -1250,7 +1250,7 @@
         -- We've already check
       lintL (tycon == dataConTyCon con) (mkBadConMsg tycon con)
     ; let { con_payload_ty = piResultTys (dataConRepType con) tycon_arg_tys
-          ; ex_tvs_n = length (dataConExTyVars con)
+          ; ex_tvs_n = length (dataConExTyCoVars con)
           -- See Note [Alt arg weights]
           ; weights = replicate ex_tvs_n Omega ++
                       map weightedWeight (dataConRepArgTys con) }
@@ -1826,9 +1826,6 @@
                    substTy subst t2
        ; return (k3, k4, tyl, tyr, r) } }
 
-<<<<<<< HEAD
-lintCoercion co@(FunCo r w co1 co2)
-=======
 lintCoercion (ForAllCo cv1 kind_co co)
   -- forall over coercions
   = ASSERT( isCoVar cv1 )
@@ -1860,8 +1857,7 @@
        ; return (liftedTypeKind, liftedTypeKind, tyl, tyr, r) } }
                    -- See Note [Weird typing rule for ForAllTy] in Type
 
-lintCoercion co@(FunCo r co1 co2)
->>>>>>> a3bce956
+lintCoercion co@(FunCo r w co1 co2)
   = do { (k1,k'1,s1,t1,r1) <- lintCoercion co1
        ; (k2,k'2,s2,t2,r2) <- lintCoercion co2
        ; (k3, k'3, s3, t3, r3) <- lintCoercion w
