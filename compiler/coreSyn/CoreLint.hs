{-
(c) The University of Glasgow 2006
(c) The GRASP/AQUA Project, Glasgow University, 1993-1998


A ``lint'' pass to check for Core correctness
-}

{-# LANGUAGE CPP #-}
{-# LANGUAGE ViewPatterns #-}

module CoreLint (
    lintCoreBindings, lintUnfolding,
    lintPassResult, lintInteractiveExpr, lintExpr,
    lintAnnots, lintTypes,

    -- ** Debug output
    endPass, endPassIO,
    dumpPassResult,
    CoreLint.dumpIfSet,
 ) where

#include "HsVersions.h"

import GhcPrelude

import CoreSyn
import CoreFVs
import CoreUtils
import CoreStats   ( coreBindsStats )
import CoreMonad
import Bag
import Literal
import DataCon
import TysWiredIn
import TysPrim
import TcType ( isFloatingTy )
import Var
import VarEnv
import VarSet
import Name
import Id
import NameEnv
import IdInfo
import PprCore
import ErrUtils
import Coercion
import SrcLoc
import Kind
import Type
import Weight
import UsageEnv
import RepType
import TyCoRep       -- checks validity of types/coercions
import TyCon
import CoAxiom
import BasicTypes
import ErrUtils as Err
import ListSetOps
import PrelNames
import Outputable
import FastString
import Util
import InstEnv     ( instanceDFunId )
import OptCoercion ( checkAxInstCo )
import UniqSupply
import CoreArity ( typeArity )
import Demand ( splitStrictSig, isBotRes )

import HscTypes
import DynFlags
import Control.Monad
import qualified Control.Monad.Fail as MonadFail
import MonadUtils
import Data.Foldable      ( toList )
import Data.List.NonEmpty ( NonEmpty )
import Data.Maybe
import Pair
import qualified GHC.LanguageExtensions as LangExt

{-
Note [GHC Formalism]
~~~~~~~~~~~~~~~~~~~~
This file implements the type-checking algorithm for System FC, the "official"
name of the Core language. Type safety of FC is heart of the claim that
executables produced by GHC do not have segmentation faults. Thus, it is
useful to be able to reason about System FC independently of reading the code.
To this purpose, there is a document core-spec.pdf built in docs/core-spec that
contains a formalism of the types and functions dealt with here. If you change
just about anything in this file or you change other types/functions throughout
the Core language (all signposted to this note), you should update that
formalism. See docs/core-spec/README for more info about how to do so.

Note [check vs lint]
~~~~~~~~~~~~~~~~~~~~
This file implements both a type checking algorithm and also general sanity
checking. For example, the "sanity checking" checks for TyConApp on the left
of an AppTy, which should never happen. These sanity checks don't really
affect any notion of type soundness. Yet, it is convenient to do the sanity
checks at the same time as the type checks. So, we use the following naming
convention:

- Functions that begin with 'lint'... are involved in type checking. These
  functions might also do some sanity checking.

- Functions that begin with 'check'... are *not* involved in type checking.
  They exist only for sanity checking.

Issues surrounding variable naming, shadowing, and such are considered *not*
to be part of type checking, as the formalism omits these details.

Summary of checks
~~~~~~~~~~~~~~~~~
Checks that a set of core bindings is well-formed.  The PprStyle and String
just control what we print in the event of an error.  The Bool value
indicates whether we have done any specialisation yet (in which case we do
some extra checks).

We check for
        (a) type errors
        (b) Out-of-scope type variables
        (c) Out-of-scope local variables
        (d) Ill-kinded types
        (e) Incorrect unsafe coercions

If we have done specialisation the we check that there are
        (a) No top-level bindings of primitive (unboxed type)

Outstanding issues:

    -- Things are *not* OK if:
    --
    --  * Unsaturated type app before specialisation has been done;
    --
    --  * Oversaturated type app after specialisation (eta reduction
    --   may well be happening...);


Note [Linting function types]
~~~~~~~~~~~~~~~~~~~~~~~~~~~~~
As described in Note [Representation of function types], all saturated
applications of funTyCon are represented with the FunTy constructor. We check
this invariant in lintType.

Note [Linting type lets]
~~~~~~~~~~~~~~~~~~~~~~~~
In the desugarer, it's very very convenient to be able to say (in effect)
        let a = Type Int in <body>
That is, use a type let.   See Note [Type let] in CoreSyn.

However, when linting <body> we need to remember that a=Int, else we might
reject a correct program.  So we carry a type substitution (in this example
[a -> Int]) and apply this substitution before comparing types.  The functin
        lintInTy :: Type -> LintM (Type, Kind)
returns a substituted type.

When we encounter a binder (like x::a) we must apply the substitution
to the type of the binding variable.  lintBinders does this.

For Ids, the type-substituted Id is added to the in_scope set (which
itself is part of the TCvSubst we are carrying down), and when we
find an occurrence of an Id, we fetch it from the in-scope set.

Note [Bad unsafe coercion]
~~~~~~~~~~~~~~~~~~~~~~~~~~
For discussion see https://ghc.haskell.org/trac/ghc/wiki/BadUnsafeCoercions
Linter introduces additional rules that checks improper coercion between
different types, called bad coercions. Following coercions are forbidden:

  (a) coercions between boxed and unboxed values;
  (b) coercions between unlifted values of the different sizes, here
      active size is checked, i.e. size of the actual value but not
      the space allocated for value;
  (c) coercions between floating and integral boxed values, this check
      is not yet supported for unboxed tuples, as no semantics were
      specified for that;
  (d) coercions from / to vector type
  (e) If types are unboxed tuples then tuple (# A_1,..,A_n #) can be
      coerced to (# B_1,..,B_m #) if n=m and for each pair A_i, B_i rules
      (a-e) holds.

Note [Join points]
~~~~~~~~~~~~~~~~~~
We check the rules listed in Note [Invariants on join points] in CoreSyn. The
only one that causes any difficulty is the first: All occurrences must be tail
calls. To this end, along with the in-scope set, we remember in le_joins the
subset of in-scope Ids that are valid join ids. For example:

  join j x = ... in
  case e of
    A -> jump j y -- good
    B -> case (jump j z) of -- BAD
           C -> join h = jump j w in ... -- good
           D -> let x = jump j v in ... -- BAD

A join point remains valid in case branches, so when checking the A
branch, j is still valid. When we check the scrutinee of the inner
case, however, we set le_joins to empty, and catch the
error. Similarly, join points can occur free in RHSes of other join
points but not the RHSes of value bindings (thunks and functions).

************************************************************************
*                                                                      *
                 Beginning and ending passes
*                                                                      *
************************************************************************

These functions are not CoreM monad stuff, but they probably ought to
be, and it makes a convenient place for them.  They print out stuff
before and after core passes, and do Core Lint when necessary.
-}

endPass :: CoreToDo -> CoreProgram -> [CoreRule] -> CoreM ()
endPass pass binds rules
  = do { hsc_env <- getHscEnv
       ; print_unqual <- getPrintUnqualified
       ; liftIO $ endPassIO hsc_env print_unqual pass binds rules }

endPassIO :: HscEnv -> PrintUnqualified
          -> CoreToDo -> CoreProgram -> [CoreRule] -> IO ()
-- Used by the IO-is CorePrep too
endPassIO hsc_env print_unqual pass binds rules
  = do { dumpPassResult dflags print_unqual mb_flag
                        (ppr pass) (pprPassDetails pass) binds rules
       ; lintPassResult hsc_env pass binds }
  where
    dflags  = hsc_dflags hsc_env
    mb_flag = case coreDumpFlag pass of
                Just flag | dopt flag dflags                    -> Just flag
                          | dopt Opt_D_verbose_core2core dflags -> Just flag
                _ -> Nothing

dumpIfSet :: DynFlags -> Bool -> CoreToDo -> SDoc -> SDoc -> IO ()
dumpIfSet dflags dump_me pass extra_info doc
  = Err.dumpIfSet dflags dump_me (showSDoc dflags (ppr pass <+> extra_info)) doc

dumpPassResult :: DynFlags
               -> PrintUnqualified
               -> Maybe DumpFlag        -- Just df => show details in a file whose
                                        --            name is specified by df
               -> SDoc                  -- Header
               -> SDoc                  -- Extra info to appear after header
               -> CoreProgram -> [CoreRule]
               -> IO ()
dumpPassResult dflags unqual mb_flag hdr extra_info binds rules
  = do { forM_ mb_flag $ \flag ->
           Err.dumpSDoc dflags unqual flag (showSDoc dflags hdr) dump_doc

         -- Report result size
         -- This has the side effect of forcing the intermediate to be evaluated
         -- if it's not already forced by a -ddump flag.
       ; Err.debugTraceMsg dflags 2 size_doc
       }

  where
    size_doc = sep [text "Result size of" <+> hdr, nest 2 (equals <+> ppr (coreBindsStats binds))]

    dump_doc  = vcat [ nest 2 extra_info
                     , size_doc
                     , blankLine
                     , pprCoreBindingsWithSize binds
                     , ppUnless (null rules) pp_rules ]
    pp_rules = vcat [ blankLine
                    , text "------ Local rules for imported ids --------"
                    , pprRules rules ]

coreDumpFlag :: CoreToDo -> Maybe DumpFlag
coreDumpFlag (CoreDoSimplify {})      = Just Opt_D_verbose_core2core
coreDumpFlag (CoreDoPluginPass {})    = Just Opt_D_verbose_core2core
coreDumpFlag CoreDoFloatInwards       = Just Opt_D_verbose_core2core
coreDumpFlag (CoreDoFloatOutwards {}) = Just Opt_D_verbose_core2core
coreDumpFlag CoreLiberateCase         = Just Opt_D_verbose_core2core
coreDumpFlag CoreDoStaticArgs         = Just Opt_D_verbose_core2core
coreDumpFlag CoreDoCallArity          = Just Opt_D_dump_call_arity
coreDumpFlag CoreDoExitify            = Just Opt_D_dump_exitify
coreDumpFlag CoreDoStrictness         = Just Opt_D_dump_stranal
coreDumpFlag CoreDoWorkerWrapper      = Just Opt_D_dump_worker_wrapper
coreDumpFlag CoreDoSpecialising       = Just Opt_D_dump_spec
coreDumpFlag CoreDoSpecConstr         = Just Opt_D_dump_spec
coreDumpFlag CoreCSE                  = Just Opt_D_dump_cse
coreDumpFlag CoreDesugar              = Just Opt_D_dump_ds_preopt
coreDumpFlag CoreDesugarOpt           = Just Opt_D_dump_ds
coreDumpFlag CoreTidy                 = Just Opt_D_dump_simpl
coreDumpFlag CorePrep                 = Just Opt_D_dump_prep
coreDumpFlag CoreOccurAnal            = Just Opt_D_dump_occur_anal

coreDumpFlag CoreDoPrintCore          = Nothing
coreDumpFlag (CoreDoRuleCheck {})     = Nothing
coreDumpFlag CoreDoNothing            = Nothing
coreDumpFlag (CoreDoPasses {})        = Nothing

{-
************************************************************************
*                                                                      *
                 Top-level interfaces
*                                                                      *
************************************************************************
-}

lintPassResult :: HscEnv -> CoreToDo -> CoreProgram -> IO ()
lintPassResult hsc_env pass binds
  | not (gopt Opt_DoCoreLinting dflags)
  = return ()
  | otherwise
  = do { let (warns, errs) = lintCoreBindings dflags pass (interactiveInScope hsc_env) binds
       ; Err.showPass dflags ("Core Linted result of " ++ showPpr dflags pass)
       ; displayLintResults dflags pass warns errs binds  }
  where
    dflags = hsc_dflags hsc_env

displayLintResults :: DynFlags -> CoreToDo
                   -> Bag Err.MsgDoc -> Bag Err.MsgDoc -> CoreProgram
                   -> IO ()
displayLintResults dflags pass warns errs binds
  | not (isEmptyBag errs)
  = do { putLogMsg dflags NoReason Err.SevDump noSrcSpan
           (defaultDumpStyle dflags)
           (vcat [ lint_banner "errors" (ppr pass), Err.pprMessageBag errs
                 , text "*** Offending Program ***"
                 , pprCoreBindings binds
                 , text "*** End of Offense ***" ])
       ; Err.ghcExit dflags 1 }

  | not (isEmptyBag warns)
  , not (hasNoDebugOutput dflags)
  , showLintWarnings pass
  -- If the Core linter encounters an error, output to stderr instead of
  -- stdout (#13342)
  = putLogMsg dflags NoReason Err.SevInfo noSrcSpan
        (defaultDumpStyle dflags)
        (lint_banner "warnings" (ppr pass) $$ Err.pprMessageBag (mapBag ($$ blankLine) warns))

  | otherwise = return ()
  where

lint_banner :: String -> SDoc -> SDoc
lint_banner string pass = text "*** Core Lint"      <+> text string
                          <+> text ": in result of" <+> pass
                          <+> text "***"

showLintWarnings :: CoreToDo -> Bool
-- Disable Lint warnings on the first simplifier pass, because
-- there may be some INLINE knots still tied, which is tiresomely noisy
showLintWarnings (CoreDoSimplify _ (SimplMode { sm_phase = InitialPhase })) = False
showLintWarnings _ = True

lintInteractiveExpr :: String -> HscEnv -> CoreExpr -> IO ()
lintInteractiveExpr what hsc_env expr
  | not (gopt Opt_DoCoreLinting dflags)
  = return ()
  | Just err <- lintExpr dflags (interactiveInScope hsc_env) expr
  = do { display_lint_err err
       ; Err.ghcExit dflags 1 }
  | otherwise
  = return ()
  where
    dflags = hsc_dflags hsc_env

    display_lint_err err
      = do { putLogMsg dflags NoReason Err.SevDump
               noSrcSpan (defaultDumpStyle dflags)
               (vcat [ lint_banner "errors" (text what)
                     , err
                     , text "*** Offending Program ***"
                     , pprCoreExpr expr
                     , text "*** End of Offense ***" ])
           ; Err.ghcExit dflags 1 }

interactiveInScope :: HscEnv -> [Var]
-- In GHCi we may lint expressions, or bindings arising from 'deriving'
-- clauses, that mention variables bound in the interactive context.
-- These are Local things (see Note [Interactively-bound Ids in GHCi] in HscTypes).
-- So we have to tell Lint about them, lest it reports them as out of scope.
--
-- We do this by find local-named things that may appear free in interactive
-- context.  This function is pretty revolting and quite possibly not quite right.
-- When we are not in GHCi, the interactive context (hsc_IC hsc_env) is empty
-- so this is a (cheap) no-op.
--
-- See Trac #8215 for an example
interactiveInScope hsc_env
  = tyvars ++ ids
  where
    -- C.f. TcRnDriver.setInteractiveContext, Desugar.deSugarExpr
    ictxt                   = hsc_IC hsc_env
    (cls_insts, _fam_insts) = ic_instances ictxt
    te1    = mkTypeEnvWithImplicits (ic_tythings ictxt)
    te     = extendTypeEnvWithIds te1 (map instanceDFunId cls_insts)
    ids    = typeEnvIds te
    tyvars = tyCoVarsOfTypesList $ map idType ids
              -- Why the type variables?  How can the top level envt have free tyvars?
              -- I think it's because of the GHCi debugger, which can bind variables
              --   f :: [t] -> [t]
              -- where t is a RuntimeUnk (see TcType)

lintCoreBindings :: DynFlags -> CoreToDo -> [Var] -> CoreProgram -> (Bag MsgDoc, Bag MsgDoc)
--   Returns (warnings, errors)
-- If you edit this function, you may need to update the GHC formalism
-- See Note [GHC Formalism]
lintCoreBindings dflags pass local_in_scope binds
  = initL dflags flags in_scope_set $
    addLoc TopLevelBindings         $
    lintLetBndrs TopLevel binders   $
        -- Put all the top-level binders in scope at the start
        -- This is because transformation rules can bring something
        -- into use 'unexpectedly'
    do { checkL (null dups) (dupVars dups)
       ; checkL (null ext_dups) (dupExtVars ext_dups)
       ; mapM lint_bind binds }
  where
    in_scope_set = mkInScopeSet (mkVarSet local_in_scope)

    flags = defaultLintFlags
               { lf_check_global_ids = check_globals
               , lf_check_inline_loop_breakers = check_lbs
               , lf_check_static_ptrs = check_static_ptrs }

    -- See Note [Checking for global Ids]
    check_globals = case pass of
                      CoreTidy -> False
                      CorePrep -> False
                      _        -> True

    -- See Note [Checking for INLINE loop breakers]
    check_lbs = case pass of
                      CoreDesugar    -> False
                      CoreDesugarOpt -> False
                      _              -> True

    -- See Note [Checking StaticPtrs]
    check_static_ptrs | not (xopt LangExt.StaticPointers dflags) = AllowAnywhere
                      | otherwise = case pass of
                          CoreDoFloatOutwards _ -> AllowAtTopLevel
                          CoreTidy              -> RejectEverywhere
                          CorePrep              -> AllowAtTopLevel
                          _                     -> AllowAnywhere

    binders = bindersOfBinds binds
    (_, dups) = removeDups compare binders

    -- dups_ext checks for names with different uniques
    -- but but the same External name M.n.  We don't
    -- allow this at top level:
    --    M.n{r3}  = ...
    --    M.n{r29} = ...
    -- because they both get the same linker symbol
    ext_dups = snd (removeDups ord_ext (map Var.varName binders))
    ord_ext n1 n2 | Just m1 <- nameModule_maybe n1
                  , Just m2 <- nameModule_maybe n2
                  = compare (m1, nameOccName n1) (m2, nameOccName n2)
                  | otherwise = LT

    -- If you edit this function, you may need to update the GHC formalism
    -- See Note [GHC Formalism]
    lint_bind (Rec prs)         = mapM_ (lintSingleBinding TopLevel Recursive) prs
    lint_bind (NonRec bndr rhs) = () <$ lintSingleBinding TopLevel NonRecursive (bndr,rhs)

{-
************************************************************************
*                                                                      *
\subsection[lintUnfolding]{lintUnfolding}
*                                                                      *
************************************************************************

Note [Linting Unfoldings from Interfaces]
~~~~~~~~~~~~~~~~~~~~~~~~~~~~~~~~~~~~~~~~~

We use this to check all top-level unfoldings that come in from interfaces
(it is very painful to catch errors otherwise).

We do not need to call lintUnfolding on unfoldings that are nested within
top-level unfoldings; they are linted when we lint the top-level unfolding;
hence the `TopLevelFlag` on `tcPragExpr` in TcIface.

-}

lintUnfolding :: DynFlags
              -> SrcLoc
              -> VarSet         -- Treat these as in scope
              -> CoreExpr
              -> Maybe MsgDoc   -- Nothing => OK

lintUnfolding dflags locn vars expr
  | isEmptyBag errs = Nothing
  | otherwise       = Just (pprMessageBag errs)
  where
    in_scope = mkInScopeSet vars
    (_warns, errs) = initL dflags defaultLintFlags in_scope linter
    linter = addLoc (ImportedUnfolding locn) $
             lintCoreExpr expr

lintExpr :: DynFlags
         -> [Var]               -- Treat these as in scope
         -> CoreExpr
         -> Maybe MsgDoc        -- Nothing => OK

lintExpr dflags vars expr
  | isEmptyBag errs = Nothing
  | otherwise       = Just (pprMessageBag errs)
  where
    in_scope = mkInScopeSet (mkVarSet vars)
    (_warns, errs) = initL dflags defaultLintFlags in_scope linter
    linter = addLoc TopLevelBindings $
             lintCoreExpr expr

{-
************************************************************************
*                                                                      *
\subsection[lintCoreBinding]{lintCoreBinding}
*                                                                      *
************************************************************************

Check a core binding, returning the list of variables bound.
-}

-- Returns a UsageEnv because this function is called in lintCoreExpr for
-- Let

lintSingleBinding :: TopLevelFlag -> RecFlag -> (Id, CoreExpr) -> LintM UsageEnv
-- If you edit this function, you may need to update the GHC formalism
-- See Note [GHC Formalism]
lintSingleBinding top_lvl_flag rec_flag (binder,rhs)
  = addLoc (RhsOf binder) $
         -- Check the rhs
    do { (ty, rhs_ue) <- lintRhs binder rhs
       ; binder_ty <- applySubstTy (idType binder)
       ; ensureEqTys binder_ty ty (mkRhsMsg binder (text "RHS") ty)

       -- Check that it's not levity-polymorphic
       -- Do this first, because otherwise isUnliftedType panics
       -- Annoyingly, this duplicates the test in lintIdBdr,
       -- because for non-rec lets we call lintSingleBinding first
       ; checkL (isJoinId binder || not (isTypeLevPoly binder_ty))
                (badBndrTyMsg binder (text "levity-polymorphic"))

        -- Check the let/app invariant
        -- See Note [CoreSyn let/app invariant] in CoreSyn
       ; checkL ( isJoinId binder
               || not (isUnliftedType binder_ty)
               || (isNonRec rec_flag && exprOkForSpeculation rhs)
               || exprIsTickedString rhs)
           (badBndrTyMsg binder (text "unlifted"))

        -- Check that if the binder is top-level or recursive, it's not
        -- demanded. Primitive string literals are exempt as there is no
        -- computation to perform, see Note [CoreSyn top-level string literals].
       ; checkL (not (isStrictId binder)
            || (isNonRec rec_flag && not (isTopLevel top_lvl_flag))
            || exprIsTickedString rhs)
           (mkStrictMsg binder)

        -- Check that if the binder is at the top level and has type Addr#,
        -- that it is a string literal, see
        -- Note [CoreSyn top-level string literals].
       ; checkL (not (isTopLevel top_lvl_flag && binder_ty `eqType` addrPrimTy)
                 || exprIsTickedString rhs)
           (mkTopNonLitStrMsg binder)

       ; flags <- getLintFlags

         -- Check that a join-point binder has a valid type
         -- NB: lintIdBinder has checked that it is not top-level bound
       ; case isJoinId_maybe binder of
            Nothing    -> return ()
            Just arity ->  checkL (isValidJoinPointType arity binder_ty)
                                  (mkInvalidJoinPointMsg binder binder_ty)

       ; when (lf_check_inline_loop_breakers flags
               && isStableUnfolding (realIdUnfolding binder)
               && isStrongLoopBreaker (idOccInfo binder)
               && isInlinePragma (idInlinePragma binder))
              (addWarnL (text "INLINE binder is (non-rule) loop breaker:" <+> ppr binder))
              -- Only non-rule loop breakers inhibit inlining

      -- Check whether arity and demand type are consistent (only if demand analysis
      -- already happened)
      --
      -- Note (Apr 2014): this is actually ok.  See Note [Demand analysis for trivial right-hand sides]
      --                  in DmdAnal.  After eta-expansion in CorePrep the rhs is no longer trivial.
      --       ; let dmdTy = idStrictness binder
      --       ; checkL (case dmdTy of
      --                  StrictSig dmd_ty -> idArity binder >= dmdTypeDepth dmd_ty || exprIsTrivial rhs)
      --           (mkArityMsg binder)

       -- Check that the binder's arity is within the bounds imposed by
       -- the type and the strictness signature. See Note [exprArity invariant]
       -- and Note [Trimming arity]
       ; checkL (typeArity (idType binder) `lengthAtLeast` idArity binder)
           (text "idArity" <+> ppr (idArity binder) <+>
           text "exceeds typeArity" <+>
           ppr (length (typeArity (idType binder))) <> colon <+>
           ppr binder)

       ; case splitStrictSig (idStrictness binder) of
           (demands, result_info) | isBotRes result_info ->
             checkL (demands `lengthAtLeast` idArity binder)
               (text "idArity" <+> ppr (idArity binder) <+>
               text "exceeds arity imposed by the strictness signature" <+>
               ppr (idStrictness binder) <> colon <+>
               ppr binder)
           _ -> return ()

       ; mapM_ (lintCoreRule binder binder_ty) (idCoreRules binder)

       ; addLoc (UnfoldingOf binder) $
         lintIdUnfolding binder binder_ty (idUnfolding binder)
       ; return rhs_ue }

        -- We should check the unfolding, if any, but this is tricky because
        -- the unfolding is a SimplifiableCoreExpr. Give up for now.

-- | Checks the RHS of bindings. It only differs from 'lintCoreExpr'
-- in that it doesn't reject occurrences of the function 'makeStatic' when they
-- appear at the top level and @lf_check_static_ptrs == AllowAtTopLevel@, and
-- for join points, it skips the outer lambdas that take arguments to the
-- join point.
--
-- See Note [Checking StaticPtrs].
lintRhs :: Id -> CoreExpr -> LintM (OutType, UsageEnv)
lintRhs bndr rhs
    | Just arity <- isJoinId_maybe bndr
    = lint_join_lams arity arity True rhs
    | AlwaysTailCalled arity <- tailCallInfo (idOccInfo bndr)
    = lint_join_lams arity arity False rhs
  where
    lint_join_lams :: Int -> Int -> Bool -> CoreExpr -> LintM (OutType, UsageEnv)
    lint_join_lams 0 _ _ rhs
      = lintCoreExpr rhs

    lint_join_lams n tot enforce (Lam var expr)
      = addLoc (LambdaBodyOf var) $
        lintBinder LambdaBind var $ \ var' ->
        do { (body_ty, ue) <- lint_join_lams (n-1) tot enforce expr
           ; return $ (mkLamType var' body_ty, ue) }

    lint_join_lams n tot True _other
      = failWithL $ mkBadJoinArityMsg bndr tot (tot-n) rhs
    lint_join_lams _ _ False rhs
      = markAllJoinsBad (lintCoreExpr rhs)
          -- Future join point, not yet eta-expanded
          -- Body is not a tail position

-- Allow applications of the data constructor @StaticPtr@ at the top
-- but produce errors otherwise.
lintRhs _bndr rhs = fmap lf_check_static_ptrs getLintFlags >>= go
  where
    -- Allow occurrences of 'makeStatic' at the top-level but produce errors
    -- otherwise.
    go :: StaticPtrCheck -> LintM (OutType, UsageEnv)
    go AllowAtTopLevel
      | (binders0, rhs') <- collectTyBinders rhs
      , Just (fun, t, info, e) <- collectMakeStaticArgs rhs'
      = markAllJoinsBad $
        foldr
        -- imitate @lintCoreExpr (Lam ...)@
        (\var loopBinders ->
          addLoc (LambdaBodyOf var) $
            lintBinder LambdaBind var $ \var' ->
              do { (body_ty, ue) <- loopBinders
                 ; return $ (mkLamType var' body_ty, ue) }
        )
        -- imitate @lintCoreExpr (App ...)@
        (do fun_ty_ue <- lintCoreExpr fun
            addLoc (AnExpr rhs') $ lintCoreArgs fun_ty_ue [Type t, info, e]

        )
        binders0
    go _ = markAllJoinsBad (lintCoreExpr rhs)

lintIdUnfolding :: Id -> Type -> Unfolding -> LintM ()
lintIdUnfolding bndr bndr_ty uf
<<<<<<< HEAD
  | Just rhs <- maybeUnfoldingTemplate uf
  , isStableUnfolding uf
  = do { ty <- fst <$> lintRhs bndr rhs
=======
  | isStableUnfolding uf
  , Just rhs <- maybeUnfoldingTemplate uf
  = do { ty <- lintRhs bndr rhs
>>>>>>> 55a3f855
       ; ensureEqTys bndr_ty ty (mkRhsMsg bndr (text "unfolding") ty) }
lintIdUnfolding  _ _ _
  = return ()       -- Do not Lint unstable unfoldings, because that leads
                    -- to exponential behaviour; c.f. CoreFVs.idUnfoldingVars

{-
Note [Checking for INLINE loop breakers]
~~~~~~~~~~~~~~~~~~~~~~~~~~~~~~~~~~~~~~~~
It's very suspicious if a strong loop breaker is marked INLINE.

However, the desugarer generates instance methods with INLINE pragmas
that form a mutually recursive group.  Only after a round of
simplification are they unravelled.  So we suppress the test for
the desugarer.

************************************************************************
*                                                                      *
\subsection[lintCoreExpr]{lintCoreExpr}
*                                                                      *
************************************************************************
-}

-- For OutType, OutKind, the substitution has been applied,
--                       but has not been linted yet

type LintedType  = Type -- Substitution applied, and type is linted
type LintedKind  = Kind

lintCoreExpr :: CoreExpr -> LintM (OutType, UsageEnv)
-- The returned type has the substitution from the monad
-- already applied to it:
--      lintCoreExpr e subst = exprType (subst e)
--
-- The returned "type" can be a kind, if the expression is (Type ty)

-- If you edit this function, you may need to update the GHC formalism
-- See Note [GHC Formalism]
lintCoreExpr (Var var)
  = lintVarOcc var 0

lintCoreExpr (Lit lit)
  = return (literalType lit, zeroUE)

lintCoreExpr (Cast expr co)
  = do { (expr_ty, ue) <- markAllJoinsBad $ lintCoreExpr expr
       ; co' <- applySubstCo co
       ; (_, k2, from_ty, to_ty, r) <- lintCoercion co'
       ; checkValueKind k2 (text "target of cast" <+> quotes (ppr co))
       ; lintRole co' Representational r
       ; ensureEqTys from_ty expr_ty (mkCastErr expr co' from_ty expr_ty)
       ; return (to_ty, ue) }

lintCoreExpr (Tick tickish expr)
  = do case tickish of
         Breakpoint _ ids -> forM_ ids $ \id -> do
                               checkDeadIdOcc id
                               lookupIdInScope id
         _                -> return ()
       markAllJoinsBadIf block_joins $ lintCoreExpr expr
  where
    block_joins = not (tickish `tickishScopesLike` SoftScope)
      -- TODO Consider whether this is the correct rule. It is consistent with
      -- the simplifier's behaviour - cost-centre-scoped ticks become part of
      -- the continuation, and thus they behave like part of an evaluation
      -- context, but soft-scoped and non-scoped ticks simply wrap the result
      -- (see Simplify.simplTick).

lintCoreExpr (Let (NonRec tv (Type ty)) body)
  | isTyVar tv
  =     -- See Note [Linting type lets]
    do  { ty' <- applySubstTy ty
        ; lintTyBndr tv              $ \ tv' ->
    do  { addLoc (RhsOf tv) $ lintTyKind tv' ty'
                -- Now extend the substitution so we
                -- take advantage of it in the body
        ; extendSubstL tv ty'        $
          addLoc (BodyOfLetRec [tv]) $
          lintCoreExpr body } }

lintCoreExpr (Let (NonRec bndr rhs) body)
  | isId bndr
  = do  { let_ue <- lintSingleBinding NotTopLevel NonRecursive (bndr,rhs)
        ; let (rhs_ue, update_ue) =
                case varWeightedness bndr of
                  Regular w -> (w `scaleUE` let_ue, id)
                  Alias -> (zeroUE, addAliasUE bndr let_ue)
        ; (body_ty, body_ue) <-
            addLoc (BodyOfLetRec [bndr]) $
            update_ue
                 (lintIdBndr NotTopLevel LetBind bndr $ \_ ->
                  addGoodJoins [bndr] $
                  lintCoreExpr body)
        ; body_ue' <- checkLinearity body_ue bndr
        ; return (body_ty, body_ue' `addUE` rhs_ue)}

  | otherwise
  = failWithL (mkLetErr bndr rhs)       -- Not quite accurate

lintCoreExpr e@(Let (Rec pairs) body)
  = lintLetBndrs NotTopLevel bndrs $
    addGoodJoins bndrs             $
    do  { -- Check that the list of pairs is non-empty
          checkL (not (null pairs)) (emptyRec e)

          -- Check that there are no duplicated binders
        ; checkL (null dups) (dupVars dups)

          -- Check that either all the binders are joins, or none
        ; checkL (all isJoinId bndrs || all (not . isJoinId) bndrs) $
            mkInconsistentRecMsg bndrs

        ; mapM_ (lintSingleBinding NotTopLevel Recursive) pairs
        ; addLoc (BodyOfLetRec bndrs) (lintCoreExpr body) }
  where
    bndrs = map fst pairs
    (_, dups) = removeDups compare bndrs

lintCoreExpr e@(App _ _)
  = addLoc (AnExpr e) $
    do { ty_ue <- lintCoreFun fun (length args)
       ; lintCoreArgs ty_ue args  }
  where
    (fun, args) = collectArgs e

lintCoreExpr (Lam var expr)
  = addLoc (LambdaBodyOf var) $
    markAllJoinsBad $
    lintBinder LambdaBind var $ \ var' ->
    do { (body_ty, ue) <- lintCoreExpr expr
       ; ue' <- checkLinearity ue var'
       ; return $ (mkLamType var' body_ty, ue') }

lintCoreExpr e@(Case scrut var alt_ty alts) =
       -- Check the scrutinee
  do { let scrut_diverges = exprIsBottom scrut
           scrut_weight = varWeight var
     ; (scrut_ty, scrut_ue) <- markAllJoinsBad $ lintCoreExpr scrut
     ; (alt_ty, _) <- lintInTy alt_ty
     ; (var_ty, _) <- lintInTy (idType var)

     -- We used to try to check whether a case expression with no
     -- alternatives was legitimate, but this didn't work.
     -- See Note [No alternatives lint check] for details.

     -- See Note [Rules for floating-point comparisons] in PrelRules
     ; let isLitPat (LitAlt _, _ , _) = True
           isLitPat _                 = False
     ; checkL (not $ isFloatingTy scrut_ty && any isLitPat alts)
         (ptext (sLit $ "Lint warning: Scrutinising floating-point " ++
                        "expression with literal pattern in case " ++
                        "analysis (see Trac #9238).")
          $$ text "scrut" <+> ppr scrut)

     ; case tyConAppTyCon_maybe (idType var) of
         Just tycon
              | debugIsOn
              , isAlgTyCon tycon
              , not (isAbstractTyCon tycon)
              , null (tyConDataCons tycon)
              , not scrut_diverges
              -> pprTrace "Lint warning: case binder's type has no constructors" (ppr var <+> ppr (idType var))
                        -- This can legitimately happen for type families
                      $ return ()
         _otherwise -> return ()

        -- Don't use lintIdBndr on var, because unboxed tuple is legitimate

     ; subst <- getTCvSubst
     ; ensureEqTys var_ty scrut_ty (mkScrutMsg var var_ty scrut_ty subst)

     ; lintIdBndr NotTopLevel CaseBind var $ \_ ->
       do { -- Check the alternatives
          ; alt_ues <- mapM (lintCoreAlt var scrut_ty scrut_weight alt_ty) alts
          ; let case_ue = (scaleUE scrut_weight scrut_ue) `addUE` supUEs alt_ues
          ; checkCaseAlts e scrut_ty alts
          ; return (alt_ty, case_ue) } }

-- This case can't happen; linting types in expressions gets routed through
-- lintCoreArgs
lintCoreExpr (Type ty)
  = failWithL (text "Type found as expression" <+> ppr ty)

lintCoreExpr (Coercion co)
  = do { (k1, k2, ty1, ty2, role) <- lintInCo co
       ; return ((mkHeteroCoercionType role k1 k2 ty1 ty2), emptyUE) }
       -- MattP: Coercions only mention types, so empty UE

----------------------
lintVarOcc :: Var -> Int -- Number of arguments (type or value) being passed
            -> LintM (Type, UsageEnv) -- returns type of the *variable*
lintVarOcc var nargs
  = do  { checkL (isNonCoVarId var)
                 (text "Non term variable" <+> ppr var)

        -- Cneck that the type of the occurrence is the same
        -- as the type of the binding site
        ; ty   <- applySubstTy (idType var)
        ; var' <- lookupIdInScope var
        ; let ty' = idType var'
        ; ensureEqTys ty ty' $ mkBndrOccTypeMismatchMsg var' var ty' ty

          -- Check for a nested occurrence of the StaticPtr constructor.
          -- See Note [Checking StaticPtrs].
        ; lf <- getLintFlags
        ; when (nargs /= 0 && lf_check_static_ptrs lf /= AllowAnywhere) $
            checkL (idName var /= makeStaticName) $
              text "Found makeStatic nested in an expression"

        ; checkDeadIdOcc var
        ; checkJoinOcc var nargs

        ; usage <- varCallSiteUsage var'

        ; return ((idType var'), usage) }

lintCoreFun :: CoreExpr
            -> Int        -- Number of arguments (type or val) being passed
            -> LintM (Type, UsageEnv) -- Returns type of the *function*
lintCoreFun (Var var) nargs
  = lintVarOcc var nargs

lintCoreFun (Lam var body) nargs
  -- Act like lintCoreExpr of Lam, but *don't* call markAllJoinsBad; see
  -- Note [Beta redexes]
  | nargs /= 0
  = addLoc (LambdaBodyOf var) $
    lintBinder LambdaBind var $ \ var' ->
    do { (body_ty, ue) <- lintCoreFun body (nargs - 1)
       ; return $ (mkLamType var' body_ty, ue) }

lintCoreFun expr nargs
  = markAllJoinsBadIf (nargs /= 0) $
    lintCoreExpr expr

------------------
checkDeadIdOcc :: Id -> LintM ()
-- Occurrences of an Id should never be dead....
-- except when we are checking a case pattern
checkDeadIdOcc id
  | isDeadOcc (idOccInfo id)
  = do { in_case <- inCasePat
       ; checkL in_case
                (text "Occurrence of a dead Id" <+> ppr id) }
  | otherwise
  = return ()

------------------
checkJoinOcc :: Id -> JoinArity -> LintM ()
-- Check that if the occurrence is a JoinId, then so is the
-- binding site, and it's a valid join Id
checkJoinOcc var n_args
  | Just join_arity_occ <- isJoinId_maybe var
  = do { mb_join_arity_bndr <- lookupJoinId var
       ; case mb_join_arity_bndr of {
           Nothing -> -- Binder is not a join point
                      addErrL (invalidJoinOcc var) ;

           Just join_arity_bndr ->

    do { checkL (join_arity_bndr == join_arity_occ) $
           -- Arity differs at binding site and occurrence
         mkJoinBndrOccMismatchMsg var join_arity_bndr join_arity_occ

       ; checkL (n_args == join_arity_occ) $
           -- Arity doesn't match #args
         mkBadJumpMsg var join_arity_occ n_args } } }

  | otherwise
  = return ()


-- Check that the usage of var is consistent with var itself, and pops the var
-- from the usage environment (this is important because of shadowing).
checkLinearity :: UsageEnv -> Var -> LintM UsageEnv
checkLinearity body_ue lam_var =
  case varWeightednessMaybe lam_var of
    Just (Regular mult) -> do
      ensureEqWeights (lookupUE body_ue lam_var) mult (err_msg mult)
      return $ deleteUE lam_var body_ue
    Just Alias -> return body_ue -- aliases do not generate multiplicity constraints
    Nothing   -> return body_ue -- A type variable
  where
    lhs = lookupUE body_ue lam_var
    err_msg mult = text "Linearity failure in lambda:" <+> ppr lam_var
                $$ ppr lhs <+> text "⊈" <+> ppr mult

-- Checks that both UsageEnv are equal. This is used to check that alias-like
-- binders have the correct UsageEnv annotation. The variable is only here for
-- error messages.
checkSubUE :: Var -> UsageEnv -> UsageEnv -> LintM ()
checkSubUE var ue1 ue2 =
  lintL (ue1 `subweightUE` ue2) $
  text "Alias-like variable" <+> ppr var
  <+> text "doesn't have the same usage environment as its right-hand side"
  $$ text "Recorded (var's) environment:" <+> ppr ue2
  $$ text "Computed (rhs's) environment:" <+> ppr ue1
  -- TODO: arnaud: more informative error message

{-
Note [No alternatives lint check]
~~~~~~~~~~~~~~~~~~~~~~~~~~~~~~~~~
Case expressions with no alternatives are odd beasts, and it would seem
like they would worth be looking at in the linter (cf Trac #10180). We
used to check two things:

* exprIsHNF is false: it would *seem* to be terribly wrong if
  the scrutinee was already in head normal form.

* exprIsBottom is true: we should be able to see why GHC believes the
  scrutinee is diverging for sure.

It was already known that the second test was not entirely reliable.
Unfortunately (Trac #13990), the first test turned out not to be reliable
either. Getting the checks right turns out to be somewhat complicated.

For example, suppose we have (comment 8)

  data T a where
    TInt :: T Int

  absurdTBool :: T Bool -> a
  absurdTBool v = case v of

  data Foo = Foo !(T Bool)

  absurdFoo :: Foo -> a
  absurdFoo (Foo x) = absurdTBool x

GHC initially accepts the empty case because of the GADT conditions. But then
we inline absurdTBool, getting

  absurdFoo (Foo x) = case x of

x is in normal form (because the Foo constructor is strict) but the
case is empty. To avoid this problem, GHC would have to recognize
that matching on Foo x is already absurd, which is not so easy.

More generally, we don't really know all the ways that GHC can
lose track of why an expression is bottom, so we shouldn't make too
much fuss when that happens.


Note [Beta redexes]
~~~~~~~~~~~~~~~~~~~
Consider:

  join j @x y z = ... in
  (\@x y z -> jump j @x y z) @t e1 e2

This is clearly ill-typed, since the jump is inside both an application and a
lambda, either of which is enough to disqualify it as a tail call (see Note
[Invariants on join points] in CoreSyn). However, strictly from a
lambda-calculus perspective, the term doesn't go wrong---after the two beta
reductions, the jump *is* a tail call and everything is fine.

Why would we want to allow this when we have let? One reason is that a compound
beta redex (that is, one with more than one argument) has different scoping
rules: naively reducing the above example using lets will capture any free
occurrence of y in e2. More fundamentally, type lets are tricky; many passes,
such as Float Out, tacitly assume that the incoming program's type lets have
all been dealt with by the simplifier. Thus we don't want to let-bind any types
in, say, CoreSubst.simpleOptPgm, which in some circumstances can run immediately
before Float Out.

All that said, currently CoreSubst.simpleOptPgm is the only thing using this
loophole, doing so to avoid re-traversing large functions (beta-reducing a type
lambda without introducing a type let requires a substitution). TODO: Improve
simpleOptPgm so that we can forget all this ever happened.

************************************************************************
*                                                                      *
\subsection[lintCoreArgs]{lintCoreArgs}
*                                                                      *
************************************************************************

The basic version of these functions checks that the argument is a
subtype of the required type, as one would expect.
-}


lintCoreArgs  :: (OutType, UsageEnv) -> [CoreArg] -> LintM (OutType, UsageEnv)
lintCoreArgs (fun_ty, fun_ue) args = foldM lintCoreArg (fun_ty, fun_ue) args

lintCoreArg  :: (OutType, UsageEnv) -> CoreArg -> LintM (OutType, UsageEnv)
lintCoreArg (fun_ty, ue) (Type arg_ty)
  = do { checkL (not (isCoercionTy arg_ty))
                (text "Unnecessary coercion-to-type injection:"
                  <+> ppr arg_ty)
       ; arg_ty' <- applySubstTy arg_ty
       ; res <- lintTyApp fun_ty arg_ty'
       ; return (res, ue) } -- MattP: Type arguments can't mention value arguments

lintCoreArg (fun_ty, fun_ue) arg
  = do { (arg_ty, arg_ue) <- markAllJoinsBad $ lintCoreExpr arg
           -- See Note [Levity polymorphism invariants] in CoreSyn
       ; lintL (not (isTypeLevPoly arg_ty))
           (text "Levity-polymorphic argument:" <+>
             (ppr arg <+> dcolon <+> parens (ppr arg_ty <+> dcolon <+> ppr (typeKind arg_ty))))
          -- check for levity polymorphism first, because otherwise isUnliftedType panics

       ; checkL (not (isUnliftedType arg_ty) || exprOkForSpeculation arg)
                (mkLetAppMsg arg)
       ; lintValApp arg fun_ty arg_ty fun_ue arg_ue }

-----------------
lintAltBinders :: UsageEnv
               -> Var         -- Scrutinee name
               -> OutType     -- Scrutinee type
               -> OutType     -- Constructor type
               -> [(Rig, OutVar)]    -- Binders
               -> LintM UsageEnv
-- If you edit this function, you may need to update the GHC formalism
-- See Note [GHC Formalism]
lintAltBinders rhs_ue _scrut scrut_ty con_ty []
  = do { ensureEqTys con_ty scrut_ty (mkBadPatMsg con_ty scrut_ty)
       ; return rhs_ue }
lintAltBinders rhs_ue scrut scrut_ty con_ty ((var_w, bndr):bndrs)
  | isTyVar bndr
  = do { con_ty' <- lintTyApp con_ty (mkTyVarTy bndr)
       ; lintAltBinders rhs_ue scrut scrut_ty con_ty'  bndrs }
  | otherwise
  = do { (con_ty', _) <- lintValApp (Var bndr) con_ty (idType bndr) emptyUE emptyUE -- TODO: arnaud: there was a TODO there, presumably MattP wasn't happy with how this line handles multiplicities. I don't know yet what this function does.
       ; rhs_ue' <- checkCaseLinearity rhs_ue scrut var_w bndr
       ; lintAltBinders rhs_ue' scrut scrut_ty con_ty' bndrs }

-- | Implements the case rules for linearity
checkCaseLinearity :: UsageEnv -> Var ->  Rig -> Var -> LintM UsageEnv
checkCaseLinearity ue scrut var_w bndr = do
  ensureEqWeights lhs rhs err_msg
  lintLinearBinder (ppr bndr) (scrut_w * var_w) (varWeight bndr)
  return $ deleteUE bndr ue
  where
    lhs = bndr_usage + (scrut_usage * var_w)
    rhs = scrut_w * var_w
    err_msg  = (text "Linearity failure in variable:" <+> ppr bndr
                $$ ppr lhs <+> text "⊈" <+> ppr rhs
                $$ text "Computed by:"
                <+> text "LHS:" <+> lhs_formula
                <+> text "RHS:" <+> rhs_formula)
    lhs_formula = ppr bndr_usage <+> text "+"
                                 <+> parens (ppr scrut_usage <+> text "*" <+> ppr var_w)
    rhs_formula = ppr scrut_w <+> text "*" <+> ppr var_w
    scrut_w = varWeight scrut
    scrut_usage = lookupUE ue scrut
    bndr_usage = lookupUE ue bndr



-----------------
lintTyApp :: OutType -> OutType -> LintM OutType
lintTyApp fun_ty arg_ty
  | Just (tv,body_ty) <- splitForAllTy_maybe fun_ty
  = do  { lintTyKind tv arg_ty
        ; in_scope <- getInScope
        -- substTy needs the set of tyvars in scope to avoid generating
        -- uniques that are already in scope.
        -- See Note [The substitution invariant] in TyCoRep
        ; return (substTyWithInScope in_scope [tv] [arg_ty] body_ty) }

  | otherwise
  = failWithL (mkTyAppMsg fun_ty arg_ty)

-----------------
lintValApp :: CoreExpr -> OutType -> OutType -> UsageEnv -> UsageEnv -> LintM (OutType, UsageEnv)
lintValApp arg fun_ty arg_ty fun_ue arg_ue
  | Just (Weighted w arg,res) <- splitFunTy_maybe fun_ty
  = do { ensureEqTys arg arg_ty err1
       ; let app_ue =  addUE fun_ue (scaleUE w arg_ue)
       ; return (res, app_ue) }
  | otherwise
  = failWithL err2
  where
    err1 = mkAppMsg       fun_ty arg_ty arg
    err2 = mkNonFunAppMsg fun_ty arg_ty arg

lintTyKind :: OutTyVar -> OutType -> LintM ()
-- Both args have had substitution applied

-- If you edit this function, you may need to update the GHC formalism
-- See Note [GHC Formalism]
lintTyKind tyvar arg_ty
        -- Arg type might be boxed for a function with an uncommitted
        -- tyvar; notably this is used so that we can give
        --      error :: forall a:*. String -> a
        -- and then apply it to both boxed and unboxed types.
  = do { arg_kind <- lintType arg_ty
       ; unless (arg_kind `eqType` tyvar_kind)
                (addErrL (mkKindErrMsg tyvar arg_ty $$ (text "Linted Arg kind:" <+> ppr arg_kind))) }
  where
    tyvar_kind = tyVarKind tyvar

{-
************************************************************************
*                                                                      *
\subsection[lintCoreAlts]{lintCoreAlts}
*                                                                      *
************************************************************************
-}

checkCaseAlts :: CoreExpr -> OutType -> [CoreAlt] -> LintM ()
-- a) Check that the alts are non-empty
-- b1) Check that the DEFAULT comes first, if it exists
-- b2) Check that the others are in increasing order
-- c) Check that there's a default for infinite types
-- NB: Algebraic cases are not necessarily exhaustive, because
--     the simplifier correctly eliminates case that can't
--     possibly match.

checkCaseAlts e ty alts =
  do { checkL (all non_deflt con_alts) (mkNonDefltMsg e)
     ; checkL (increasing_tag con_alts) (mkNonIncreasingAltsMsg e)

          -- For types Int#, Word# with an infinite (well, large!) number of
          -- possible values, there should usually be a DEFAULT case
          -- But (see Note [Empty case alternatives] in CoreSyn) it's ok to
          -- have *no* case alternatives.
          -- In effect, this is a kind of partial test. I suppose it's possible
          -- that we might *know* that 'x' was 1 or 2, in which case
          --   case x of { 1 -> e1; 2 -> e2 }
          -- would be fine.
     ; checkL (isJust maybe_deflt || not is_infinite_ty || null alts)
              (nonExhaustiveAltsMsg e) }
  where
    (con_alts, maybe_deflt) = findDefault alts

        -- Check that successive alternatives have strictly increasing tags
    increasing_tag (alt1 : rest@( alt2 : _)) = alt1 `ltAlt` alt2 && increasing_tag rest
    increasing_tag _                         = True

    non_deflt (DEFAULT, _, _) = False
    non_deflt _               = True

    is_infinite_ty = case tyConAppTyCon_maybe ty of
                        Nothing    -> False
                        Just tycon -> isPrimTyCon tycon

lintAltExpr :: CoreExpr -> OutType -> LintM UsageEnv
lintAltExpr expr ann_ty
  = do { (actual_ty, ue) <- lintCoreExpr expr
       ; ensureEqTys actual_ty ann_ty (mkCaseAltMsg expr actual_ty ann_ty)
       ; return ue }

lintCoreAlt :: Var              -- Scrut Var
            -> OutType          -- Type of scrutinee
            -> Rig              -- Weight of scrutinee
            -> OutType          -- Type of the alternative
            -> CoreAlt
            -> LintM UsageEnv
-- If you edit this function, you may need to update the GHC formalism
-- See Note [GHC Formalism]
lintCoreAlt _ _ _ alt_ty (DEFAULT, args, rhs) =
  do { lintL (null args) (mkDefaultArgsMsg args)
     ; lintAltExpr rhs alt_ty }

lintCoreAlt _scrut scrut_ty _ alt_ty (LitAlt lit, args, rhs)
  | litIsLifted lit
  = failWithL integerScrutinisedMsg
  | otherwise
  = do { lintL (null args) (mkDefaultArgsMsg args)
       ; ensureEqTys lit_ty scrut_ty (mkBadPatMsg lit_ty scrut_ty)
       ; lintAltExpr rhs alt_ty }
  where
    lit_ty = literalType lit

lintCoreAlt scrut scrut_ty scrut_weight alt_ty alt@(DataAlt con, args, rhs)
  | isNewTyCon (dataConTyCon con)
  = zeroUE <$ addErrL (mkNewTyDataConAltMsg scrut_ty alt)
  | Just (tycon, tycon_arg_tys) <- splitTyConApp_maybe scrut_ty
  = addLoc (CaseAlt alt) $  do
    {   -- First instantiate the universally quantified
        -- type variables of the data constructor
        -- We've already check
      lintL (tycon == dataConTyCon con) (mkBadConMsg tycon con)
    ; let { con_payload_ty = piResultTys (dataConRepType con) tycon_arg_tys
          ; ex_tvs_n = length (dataConExTyVars con)
          -- See Note [Alt arg weights]
          ; weights = replicate ex_tvs_n Omega ++
                      map weightedWeight (dataConRepArgTys con) }

        -- And now bring the new binders into scope
    ; lintBinders CasePatBind args $ \ args' -> do
    {
    rhs_ue <- lintAltExpr rhs alt_ty ;
--    ; pprTrace "lintCoreAlt" (ppr weights $$ ppr args' $$ ppr (dataConRepArgTys con) $$ ppr (dataConSig con)) ( return ())
    ; rhs_ue' <- addLoc (CasePat alt) (lintAltBinders rhs_ue scrut scrut_ty con_payload_ty (zipEqual "lintCoreAlt" weights  args')) ;
    return $ deleteUE scrut rhs_ue'
    } }

  | otherwise   -- Scrut-ty is wrong shape
  = zeroUE <$ addErrL (mkBadAltMsg scrut_ty alt)

lintLinearBinder :: SDoc -> Rig -> Rig -> LintM ()
lintLinearBinder doc actual_usage described_usage
  = ensureEqWeights actual_usage described_usage err_msg
    where
      err_msg = (text "Multiplicity of variable does agree with its context"
                $$ doc
                $$ ppr actual_usage
                $$ text "Annotation:" <+> ppr described_usage)

{- Note [Alt arg weights]
It is necessary to use `dataConRepArgTys` so you get the arg tys from
the wrapper if there is one.

For some reason, you also need to add the existential ty vars as they
are passed are arguments but not returned by `dataConRepArgTys`. Without
this the test `GADT1` fails.
-}

{-
************************************************************************
*                                                                      *
\subsection[lint-types]{Types}
*                                                                      *
************************************************************************
-}

-- When we lint binders, we (one at a time and in order):
--  1. Lint var types or kinds (possibly substituting)
--  2. Add the binder to the in scope set, and if its a coercion var,
--     we may extend the substitution to reflect its (possibly) new kind
lintBinders :: BindingSite -> [Var] -> ([Var] -> LintM a) -> LintM a
lintBinders _    []         linterF = linterF []
lintBinders site (var:vars) linterF = lintBinder site var $ \var' ->
                                      lintBinders site vars $ \ vars' ->
                                      linterF (var':vars')

-- If you edit this function, you may need to update the GHC formalism
-- See Note [GHC Formalism]
lintBinder :: BindingSite -> Var -> (Var -> LintM a) -> LintM a
lintBinder site var linterF
  | isTyVar var = lintTyBndr                  var linterF
  | isCoVar var = lintCoBndr                  var linterF
  | otherwise   = lintIdBndr NotTopLevel site var linterF

lintTyBndr :: InTyVar -> (OutTyVar -> LintM a) -> LintM a
lintTyBndr tv thing_inside
  = do { subst <- getTCvSubst
       ; let (subst', tv') = substTyVarBndr subst tv
       ; lintKind (varType tv')
       ; updateTCvSubst subst' (thing_inside tv') }

lintCoBndr :: InCoVar -> (OutCoVar -> LintM a) -> LintM a
lintCoBndr cv thing_inside
  = do { subst <- getTCvSubst
       ; let (subst', cv') = substCoVarBndr subst cv
       ; lintKind (varType cv')
       ; lintL (isCoercionType (varType cv'))
               (text "CoVar with non-coercion type:" <+> pprTyVar cv)
       ; updateTCvSubst subst' (thing_inside cv') }

lintLetBndrs :: TopLevelFlag -> [Var] -> LintM a -> LintM a
lintLetBndrs top_lvl ids linterF
  = go ids
  where
    go []       = linterF
    go (id:ids) = lintIdBndr top_lvl LetBind id  $ \_ ->
                  go ids

lintIdBndr :: TopLevelFlag -> BindingSite
           -> InVar -> (OutVar -> LintM a) -> LintM a
-- Do substitution on the type of a binder and add the var with this
-- new type to the in-scope set of the second argument
-- ToDo: lint its rules
lintIdBndr top_lvl bind_site id linterF
  = ASSERT2( isId id, ppr id )
    do { flags <- getLintFlags
       ; checkL (not (lf_check_global_ids flags) || isLocalId id)
                (text "Non-local Id binder" <+> ppr id)
                -- See Note [Checking for global Ids]

       -- Check that if the binder is nested, it is not marked as exported
       ; checkL (not (isExportedId id) || is_top_lvl)
           (mkNonTopExportedMsg id)

       -- Check that if the binder is nested, it does not have an external name
       ; checkL (not (isExternalName (Var.varName id)) || is_top_lvl)
           (mkNonTopExternalNameMsg id)

       ; (ty, k) <- lintInTy (idType id)
          -- See Note [Levity polymorphism invariants] in CoreSyn
       ; lintL (isJoinId id || not (isKindLevPoly k))
           (text "Levity-polymorphic binder:" <+>
                 (ppr id <+> dcolon <+> parens (ppr ty <+> dcolon <+> ppr k)))

       -- Check that a join-id is a not-top-level let-binding
       ; when (isJoinId id) $
         checkL (not is_top_lvl && is_let_bind) $
         mkBadJoinBindMsg id

       ; let id' = setIdType id ty
       ; addInScopeVar id' $ (linterF id') }
  where
    is_top_lvl = isTopLevel top_lvl
    is_let_bind = case bind_site of
                    LetBind -> True
                    _       -> False

{-
%************************************************************************
%*                                                                      *
             Types
%*                                                                      *
%************************************************************************
-}

lintTypes :: DynFlags
          -> [TyCoVar]   -- Treat these as in scope
          -> [Type]
          -> Maybe MsgDoc -- Nothing => OK
lintTypes dflags vars tys
  | isEmptyBag errs = Nothing
  | otherwise       = Just (pprMessageBag errs)
  where
    in_scope = emptyInScopeSet
    (_warns, errs) = initL dflags defaultLintFlags in_scope linter
    linter = lintBinders LambdaBind vars $ \_ ->
             mapM_ lintInTy tys

lintInTy :: InType -> LintM (LintedType, LintedKind)
-- Types only, not kinds
-- Check the type, and apply the substitution to it
-- See Note [Linting type lets]
lintInTy ty
  = addLoc (InType ty) $
    do  { ty' <- applySubstTy ty
        ; k  <- lintType ty'
        ; lintKind k  -- The kind returned by lintType is already
                      -- a LintedKind but we also want to check that
                      -- k :: *, which lintKind does
        ; return (ty', k) }

checkTyCon :: TyCon -> LintM ()
checkTyCon tc
  = checkL (not (isTcTyCon tc)) (text "Found TcTyCon:" <+> ppr tc)

-------------------
lintType :: OutType -> LintM LintedKind
-- The returned Kind has itself been linted

-- If you edit this function, you may need to update the GHC formalism
-- See Note [GHC Formalism]
lintType (TyVarTy tv)
  = do { checkL (isTyVar tv) (mkBadTyVarMsg tv)
       ; lintTyCoVarInScope tv
       ; return (tyVarKind tv) }
         -- We checked its kind when we added it to the envt

lintType ty@(AppTy t1 t2)
  | TyConApp {} <- t1
  = failWithL $ text "TyConApp to the left of AppTy:" <+> ppr ty
  | otherwise
  = do { k1 <- lintType t1
       ; k2 <- lintType t2
       ; lint_ty_app ty k1 [(t2,k2)] }

lintType ty@(TyConApp tc tys)
  | isTypeSynonymTyCon tc
  = do { report_unsat <- lf_report_unsat_syns <$> getLintFlags
       ; lintTySynApp report_unsat ty tc tys }

  | isFunTyCon tc
  , tys `lengthIs` 5
    -- We should never see a saturated application of funTyCon; such
    -- applications should be represented with the FunTy constructor.
    -- See Note [Linting function types] and
    -- Note [Representation of function types].
  = failWithL (hang (text "Saturated application of (->)") 2 (ppr ty))

  | isTypeFamilyTyCon tc -- Check for unsaturated type family
  , tys `lengthLessThan` tyConArity tc
  = failWithL (hang (text "Un-saturated type application") 2 (ppr ty))

  | otherwise
  = do { checkTyCon tc
       ; ks <- setReportUnsat True (mapM lintType tys)
       ; lint_ty_app ty (tyConKind tc) (tys `zip` ks) }

-- arrows can related *unlifted* kinds, so this has to be separate from
-- a dependent forall.
lintType ty@(FunTy _ t1 t2)
  = do { k1 <- lintType t1
       ; k2 <- lintType t2
       ; lintArrow (text "type or kind" <+> quotes (ppr ty)) k1 k2 }

lintType t@(ForAllTy (TvBndr tv _vis) ty)
  = do { lintL (isTyVar tv) (text "Covar bound in type:" <+> ppr t)
       ; lintTyBndr tv $ \tv' ->
    do { k <- lintType ty
       ; checkValueKind k (text "the body of forall:" <+> ppr t)
       ; case occCheckExpand [tv'] k of  -- See Note [Stupid type synonyms]
           Just k' -> return k'
           Nothing -> failWithL (hang (text "Variable escape in forall:")
                                    2 (vcat [ text "type:" <+> ppr t
                                            , text "kind:" <+> ppr k ]))
    }}

lintType ty@(LitTy l) = lintTyLit l >> return (typeKind ty)

lintType (CastTy ty co)
  = do { k1 <- lintType ty
       ; (k1', k2) <- lintStarCoercion co
       ; ensureEqTys k1 k1' (mkCastTyErr ty co k1' k1)
       ; return k2 }

lintType (CoercionTy co)
  = do { (k1, k2, ty1, ty2, r) <- lintCoercion co
       ; return $ mkHeteroCoercionType r k1 k2 ty1 ty2 }

{- Note [Stupid type synonyms]
~~~~~~~~~~~~~~~~~~~~~~~~~~~~~~
Consider (Trac #14939)
   type Alg cls ob = ob
   f :: forall (cls :: * -> Constraint) (b :: Alg cls *). b

Here 'cls' appears free in b's kind, which would usually be illegal
(because in (forall a. ty), ty's kind should not mention 'a'). But
#in this case (Alg cls *) = *, so all is well.  Currently we allow
this, and make Lint expand synonyms where necessary to make it so.

c.f. TcUnify.occCheckExpand and CoreUtils.coreAltsType which deal
with the same problem. A single systematic solution eludes me.
-}

-----------------
lintTySynApp :: Bool -> Type -> TyCon -> [Type] -> LintM LintedKind
-- See Note [Linting type synonym applications]
lintTySynApp report_unsat ty tc tys
  | report_unsat   -- Report unsaturated only if report_unsat is on
  , tys `lengthLessThan` tyConArity tc
  = failWithL (hang (text "Un-saturated type application") 2 (ppr ty))

  | otherwise
  = do { ks <- setReportUnsat False (mapM lintType tys)

       ; when report_unsat $
         case expandSynTyCon_maybe tc tys of
            Nothing -> pprPanic "lintTySynApp" (ppr tc <+> ppr tys)
                       -- Previous guards should have made this impossible
            Just (tenv, rhs, tys') -> do { _ <- lintType expanded_ty
                                         ; return () }
                where
                  expanded_ty = mkAppTys (substTy (mkTvSubstPrs tenv) rhs) tys'

       ; lint_ty_app ty (tyConKind tc) (tys `zip` ks) }

-----------------
lintKind :: OutKind -> LintM ()
-- If you edit this function, you may need to update the GHC formalism
-- See Note [GHC Formalism]
lintKind k = do { sk <- lintType k
                ; unless (classifiesTypeWithValues sk)
                         (addErrL (hang (text "Ill-kinded kind:" <+> ppr k)
                                      2 (text "has kind:" <+> ppr sk))) }

-----------------
-- Confirms that a type is really *, #, Constraint etc
checkValueKind :: OutKind -> SDoc -> LintM ()
checkValueKind k doc
  = lintL (classifiesTypeWithValues k)
          (text "Non-*-like kind when *-like expected:" <+> ppr k $$
           text "when checking" <+> doc)

-----------------
lintArrow :: SDoc -> LintedKind -> LintedKind -> LintM LintedKind
-- If you edit this function, you may need to update the GHC formalism
-- See Note [GHC Formalism]
lintArrow what k1 k2   -- Eg lintArrow "type or kind `blah'" k1 k2
                       -- or lintarrow "coercion `blah'" k1 k2
  = do { unless (classifiesTypeWithValues k1) (addErrL (msg (text "argument") k1))
       ; unless (classifiesTypeWithValues k2) (addErrL (msg (text "result")   k2))
       ; return liftedTypeKind }
  where
    msg ar k
      = vcat [ hang (text "Ill-kinded" <+> ar)
                  2 (text "in" <+> what)
             , what <+> text "kind:" <+> ppr k ]

-----------------
lint_ty_app :: Type -> LintedKind -> [(LintedType,LintedKind)] -> LintM LintedKind
lint_ty_app ty k tys
  = lint_app (text "type" <+> quotes (ppr ty)) k tys

----------------
lint_co_app :: Coercion -> LintedKind -> [(LintedType,LintedKind)] -> LintM LintedKind
lint_co_app ty k tys
  = lint_app (text "coercion" <+> quotes (ppr ty)) k tys

----------------
lintTyLit :: TyLit -> LintM ()
lintTyLit (NumTyLit n)
  | n >= 0    = return ()
  | otherwise = failWithL msg
    where msg = text "Negative type literal:" <+> integer n
lintTyLit (StrTyLit _) = return ()

lint_app :: SDoc -> LintedKind -> [(LintedType,LintedKind)] -> LintM Kind
-- (lint_app d fun_kind arg_tys)
--    We have an application (f arg_ty1 .. arg_tyn),
--    where f :: fun_kind
-- Takes care of linting the OutTypes

-- If you edit this function, you may need to update the GHC formalism
-- See Note [GHC Formalism]
lint_app doc kfn kas
    = do { in_scope <- getInScope
         -- We need the in_scope set to satisfy the invariant in
         -- Note [The substitution invariant] in TyCoRep
         ; foldlM (go_app in_scope) kfn kas }
  where
    fail_msg extra = vcat [ hang (text "Kind application error in") 2 doc
                          , nest 2 (text "Function kind =" <+> ppr kfn)
                          , nest 2 (text "Arg kinds =" <+> ppr kas)
                          , extra ]

    go_app in_scope kfn tka
      | Just kfn' <- coreView kfn
      = go_app in_scope kfn' tka

    go_app _ (FunTy _ kfa kfb) tka@(_,ka)
      = do { unless (ka `eqType` kfa) $
             addErrL (fail_msg (text "Fun:" <+> (ppr kfa $$ ppr tka)))
           ; return kfb }

    go_app in_scope (ForAllTy (TvBndr kv _vis) kfn) tka@(ta,ka)
      = do { let kv_kind = tyVarKind kv
           ; unless (ka `eqType` kv_kind) $
             addErrL (fail_msg (text "Forall:" <+> (ppr kv $$ ppr kv_kind $$ ppr tka)))
           ; return (substTyWithInScope in_scope [kv] [ta] kfn) }

    go_app _ kfn ka
       = failWithL (fail_msg (text "Not a fun:" <+> (ppr kfn $$ ppr ka)))

{- *********************************************************************
*                                                                      *
        Linting rules
*                                                                      *
********************************************************************* -}

lintCoreRule :: OutVar -> OutType -> CoreRule -> LintM ()
lintCoreRule _ _ (BuiltinRule {})
  = return ()  -- Don't bother

lintCoreRule fun fun_ty rule@(Rule { ru_name = name, ru_bndrs = bndrs
                                   , ru_args = args, ru_rhs = rhs })
  = lintBinders LambdaBind bndrs $ \ _ ->
    do { (lhs_ty, _) <- lintCoreArgs (fun_ty, emptyUE) args -- MattP: Check this
       ; (rhs_ty, _) <- case isJoinId_maybe fun of
                     Just join_arity
                       -> do { checkL (args `lengthIs` join_arity) $
                                mkBadJoinPointRuleMsg fun join_arity rule
                               -- See Note [Rules for join points]
                             ; lintCoreExpr rhs }
                     _ -> markAllJoinsBad $ lintCoreExpr rhs
       ; ensureEqTys lhs_ty rhs_ty $
         (rule_doc <+> vcat [ text "lhs type:" <+> ppr lhs_ty
                            , text "rhs type:" <+> ppr rhs_ty
                            , text "fun_ty:" <+> ppr fun_ty ])
       ; let bad_bndrs = filter is_bad_bndr bndrs

       ; checkL (null bad_bndrs)
                (rule_doc <+> text "unbound" <+> ppr bad_bndrs)
            -- See Note [Linting rules]
    }
  where
    rule_doc = text "Rule" <+> doubleQuotes (ftext name) <> colon

    lhs_fvs = exprsFreeVars args
    rhs_fvs = exprFreeVars rhs

    is_bad_bndr :: Var -> Bool
    -- See Note [Unbound RULE binders] in Rules
    is_bad_bndr bndr = not (bndr `elemVarSet` lhs_fvs)
                    && bndr `elemVarSet` rhs_fvs
                    && isNothing (isReflCoVar_maybe bndr)


{- Note [Linting rules]
~~~~~~~~~~~~~~~~~~~~~~~
It's very bad if simplifying a rule means that one of the template
variables (ru_bndrs) that /is/ mentioned on the RHS becomes
not-mentioned in the LHS (ru_args).  How can that happen?  Well, in
Trac #10602, SpecConstr stupidly constructed a rule like

  forall x,c1,c2.
     f (x |> c1 |> c2) = ....

But simplExpr collapses those coercions into one.  (Indeed in
Trac #10602, it collapsed to the identity and was removed altogether.)

We don't have a great story for what to do here, but at least
this check will nail it.

NB (Trac #11643): it's possible that a variable listed in the
binders becomes not-mentioned on both LHS and RHS.  Here's a silly
example:
   RULE forall x y. f (g x y) = g (x+1) (y-1)
And suppose worker/wrapper decides that 'x' is Absent.  Then
we'll end up with
   RULE forall x y. f ($gw y) = $gw (x+1)
This seems sufficiently obscure that there isn't enough payoff to
try to trim the forall'd binder list.

Note [Rules for join points]
~~~~~~~~~~~~~~~~~~~~~~~~~~~~

A join point cannot be partially applied. However, the left-hand side of a rule
for a join point is effectively a *pattern*, not a piece of code, so there's an
argument to be made for allowing a situation like this:

  join $sj :: Int -> Int -> String
       $sj n m = ...
       j :: forall a. Eq a => a -> a -> String
       {-# RULES "SPEC j" jump j @ Int $dEq = jump $sj #-}
       j @a $dEq x y = ...

Applying this rule can't turn a well-typed program into an ill-typed one, so
conceivably we could allow it. But we can always eta-expand such an
"undersaturated" rule (see 'CoreArity.etaExpandToJoinPointRule'), and in fact
the simplifier would have to in order to deal with the RHS. So we take a
conservative view and don't allow undersaturated rules for join points. See
Note [Rules and join points] in OccurAnal for further discussion.
-}

{-
************************************************************************
*                                                                      *
         Linting coercions
*                                                                      *
************************************************************************
-}

lintInCo :: InCoercion -> LintM (LintedKind, LintedKind, LintedType, LintedType, Role)
-- Check the coercion, and apply the substitution to it
-- See Note [Linting type lets]
lintInCo co
  = addLoc (InCo co) $
    do  { co' <- applySubstCo co
        ; lintCoercion co' }

-- lints a coercion, confirming that its lh kind and its rh kind are both *
-- also ensures that the role is Nominal
lintStarCoercion :: OutCoercion -> LintM (LintedType, LintedType)
lintStarCoercion g
  = do { (k1, k2, t1, t2, r) <- lintCoercion g
       ; checkValueKind k1 (text "the kind of the left type in" <+> ppr g)
       ; checkValueKind k2 (text "the kind of the right type in" <+> ppr g)
       ; lintRole g Nominal r
       ; return (t1, t2) }

lintCoercion :: OutCoercion -> LintM (LintedKind, LintedKind, LintedType, LintedType, Role)
-- Check the kind of a coercion term, returning the kind
-- Post-condition: the returned OutTypes are lint-free
--
-- If   lintCoercion co = (k1, k2, s1, s2, r)
-- then co :: s1 ~r s2
--      s1 :: k1
--      s2 :: k2

-- If you edit this function, you may need to update the GHC formalism
-- See Note [GHC Formalism]
lintCoercion (Refl ty)
  = do { k <- lintType ty
       ; return (k, k, ty, ty, Nominal) }

lintCoercion (GRefl r ty MRefl)
  = do { k <- lintType ty
       ; return (k, k, ty, ty, r) }

lintCoercion (GRefl r ty (MCo co))
  = do { k <- lintType ty
       ; (_, _, k1, k2, r') <- lintCoercion co
       ; ensureEqTys k k1
               (hang (text "GRefl coercion kind mis-match:" <+> ppr co)
                   2 (vcat [ppr ty, ppr k, ppr k1]))
       ; lintRole co Nominal r'
       ; return (k1, k2, ty, mkCastTy ty co, r) }

lintCoercion co@(TyConAppCo r tc cos)
  | tc `hasKey` funTyConKey
  , [_w, _rep1,_rep2,_co1,_co2] <- cos
  = do { failWithL (text "Saturated TyConAppCo (->):" <+> ppr co)
       } -- All saturated TyConAppCos should be FunCos

  | Just {} <- synTyConDefn_maybe tc
  = failWithL (text "Synonym in TyConAppCo:" <+> ppr co)

  | otherwise
  = do { checkTyCon tc
       ; (k's, ks, ss, ts, rs) <- mapAndUnzip5M lintCoercion cos
       ; k' <- lint_co_app co (tyConKind tc) (ss `zip` k's)
       ; k <- lint_co_app co (tyConKind tc) (ts `zip` ks)
       ; _ <- zipWith3M lintRole cos (tyConRolesX r tc) rs
       ; return (k', k, mkTyConApp tc ss, mkTyConApp tc ts, r) }

lintCoercion co@(AppCo co1 co2)
  | TyConAppCo {} <- co1
  = failWithL (text "TyConAppCo to the left of AppCo:" <+> ppr co)
  | Just (TyConApp {}, _) <- isReflCo_maybe co1
  = failWithL (text "Refl (TyConApp ...) to the left of AppCo:" <+> ppr co)
  | otherwise
  = do { (k1,  k2,  s1, s2, r1) <- lintCoercion co1
       ; (k'1, k'2, t1, t2, r2) <- lintCoercion co2
       ; k3 <- lint_co_app co k1 [(t1,k'1)]
       ; k4 <- lint_co_app co k2 [(t2,k'2)]
       ; if r1 == Phantom
         then lintL (r2 == Phantom || r2 == Nominal)
                     (text "Second argument in AppCo cannot be R:" $$
                      ppr co)
         else lintRole co Nominal r2
       ; return (k3, k4, mkAppTy s1 t1, mkAppTy s2 t2, r1) }

----------
lintCoercion (ForAllCo tv1 kind_co co)
  = do { (_, k2) <- lintStarCoercion kind_co
       ; let tv2 = setTyVarKind tv1 k2
       ; addInScopeVar tv1 $
    do {
       ; (k3, k4, t1, t2, r) <- lintCoercion co
       ; in_scope <- getInScope
       ; let tyl = mkInvForAllTy tv1 t1
             subst = mkTvSubst in_scope $
                     -- We need both the free vars of the `t2` and the
                     -- free vars of the range of the substitution in
                     -- scope. All the free vars of `t2` and `kind_co` should
                     -- already be in `in_scope`, because they've been
                     -- linted and `tv2` has the same unique as `tv1`.
                     -- See Note [The substitution invariant]
                     unitVarEnv tv1 (TyVarTy tv2 `mkCastTy` mkSymCo kind_co)
             tyr = mkInvForAllTy tv2 $
                   substTy subst t2
       ; return (k3, k4, tyl, tyr, r) } }

lintCoercion co@(FunCo r w co1 co2)
  = do { (k1,k'1,s1,t1,r1) <- lintCoercion co1
       ; (k2,k'2,s2,t2,r2) <- lintCoercion co2
       ; (k3, k'3, s3, t3, r3) <- lintCoercion w
       ; k <- lintArrow (text "coercion" <+> quotes (ppr co)) k1 k2
       ; k' <- lintArrow (text "coercion" <+> quotes (ppr co)) k'1 k'2
       ; lintRole co1 r r1
       ; lintRole co2 r r2
       -- TODO: MattP, this check needs to be reenabled. The problem lies
       -- somewhere in 30e7ecb805c2eb2d53b6cf02308a382e492cc64c
       --; lintRole w Nominal r3
       ; return (k, k', mkFunTy (toMult s3) s1 s2, mkFunTy (toMult t3) t1 t2, r) }

lintCoercion (CoVarCo cv)
  | not (isCoVar cv)
  = failWithL (hang (text "Bad CoVarCo:" <+> ppr cv)
                  2 (text "With offending type:" <+> ppr (varType cv)))
  | otherwise
  = do { lintTyCoVarInScope cv
       ; cv' <- lookupIdInScope cv
       ; lintUnliftedCoVar cv
       ; return $ coVarKindsTypesRole cv' }

-- See Note [Bad unsafe coercion]
lintCoercion co@(UnivCo prov r ty1 ty2)
  = do { k1 <- lintType ty1
       ; k2 <- lintType ty2
       ; case prov of
           UnsafeCoerceProv -> return ()  -- no extra checks

           PhantomProv kco    -> do { lintRole co Phantom r
                                    ; check_kinds kco k1 k2 }

           ProofIrrelProv kco -> do { lintL (isCoercionTy ty1) $
                                          mkBadProofIrrelMsg ty1 co
                                    ; lintL (isCoercionTy ty2) $
                                          mkBadProofIrrelMsg ty2 co
                                    ; check_kinds kco k1 k2 }

           PluginProv _     -> return ()  -- no extra checks

       ; when (r /= Phantom && classifiesTypeWithValues k1
                            && classifiesTypeWithValues k2)
              (checkTypes ty1 ty2)
       ; return (k1, k2, ty1, ty2, r) }
   where
     report s = hang (text $ "Unsafe coercion: " ++ s)
                     2 (vcat [ text "From:" <+> ppr ty1
                             , text "  To:" <+> ppr ty2])
     isUnBoxed :: PrimRep -> Bool
     isUnBoxed = not . isGcPtrRep

       -- see #9122 for discussion of these checks
     checkTypes t1 t2
       = do { checkWarnL (not lev_poly1)
                         (report "left-hand type is levity-polymorphic")
            ; checkWarnL (not lev_poly2)
                         (report "right-hand type is levity-polymorphic")
            ; when (not (lev_poly1 || lev_poly2)) $
              do { checkWarnL (reps1 `equalLength` reps2)
                              (report "between values with different # of reps")
                 ; zipWithM_ validateCoercion reps1 reps2 }}
       where
         lev_poly1 = isTypeLevPoly t1
         lev_poly2 = isTypeLevPoly t2

         -- don't look at these unless lev_poly1/2 are False
         -- Otherwise, we get #13458
         reps1 = typePrimRep t1
         reps2 = typePrimRep t2

     validateCoercion :: PrimRep -> PrimRep -> LintM ()
     validateCoercion rep1 rep2
       = do { dflags <- getDynFlags
            ; checkWarnL (isUnBoxed rep1 == isUnBoxed rep2)
                         (report "between unboxed and boxed value")
            ; checkWarnL (TyCon.primRepSizeB dflags rep1
                           == TyCon.primRepSizeB dflags rep2)
                         (report "between unboxed values of different size")
            ; let fl = liftM2 (==) (TyCon.primRepIsFloat rep1)
                                   (TyCon.primRepIsFloat rep2)
            ; case fl of
                Nothing    -> addWarnL (report "between vector types")
                Just False -> addWarnL (report "between float and integral values")
                _          -> return ()
            }

     check_kinds kco k1 k2 = do { (k1', k2') <- lintStarCoercion kco
                                ; ensureEqTys k1 k1' (mkBadUnivCoMsg CLeft  co)
                                ; ensureEqTys k2 k2' (mkBadUnivCoMsg CRight co) }


lintCoercion (SymCo co)
  = do { (k1, k2, ty1, ty2, r) <- lintCoercion co
       ; return (k2, k1, ty2, ty1, r) }

lintCoercion co@(TransCo co1 co2)
  = do { (k1a, _k1b, ty1a, ty1b, r1) <- lintCoercion co1
       ; (_k2a, k2b, ty2a, ty2b, r2) <- lintCoercion co2
       ; ensureEqTys ty1b ty2a
               (hang (text "Trans coercion mis-match:" <+> ppr co)
                   2 (vcat [ppr ty1a, ppr ty1b, ppr ty2a, ppr ty2b]))
       ; lintRole co r1 r2
       ; return (k1a, k2b, ty1a, ty2b, r1) }

lintCoercion the_co@(NthCo r0 n co)
  = do { (_, _, s, t, r) <- lintCoercion co
       ; case (splitForAllTy_maybe s, splitForAllTy_maybe t) of
         { (Just (tv_s, _ty_s), Just (tv_t, _ty_t))
             |  n == 0
             -> do { lintRole the_co Nominal r0
                   ; return (ks, kt, ts, tt, r0) }
             where
               ts = tyVarKind tv_s
               tt = tyVarKind tv_t
               ks = typeKind ts
               kt = typeKind tt

         ; _ -> case (splitTyConApp_maybe s, splitTyConApp_maybe t) of
         { (Just (tc_s, tys_s), Just (tc_t, tys_t))
             | tc_s == tc_t
             , isInjectiveTyCon tc_s r
                 -- see Note [NthCo and newtypes] in TyCoRep
             , tys_s `equalLength` tys_t
             , tys_s `lengthExceeds` n
             -> do { lintRole the_co tr r0
                   ; return (ks, kt, ts, tt, r0) }
             where
               ts = getNth tys_s n
               tt = getNth tys_t n
               tr = nthRole r tc_s n
               ks = typeKind ts
               kt = typeKind tt

         ; _ -> failWithL (hang (text "Bad getNth:")
                              2 (ppr the_co $$ ppr s $$ ppr t)) }}}

lintCoercion the_co@(LRCo lr co)
  = do { (_,_,s,t,r) <- lintCoercion co
       ; lintRole co Nominal r
       ; case (splitAppTy_maybe s, splitAppTy_maybe t) of
           (Just s_pr, Just t_pr)
             -> return (ks_pick, kt_pick, s_pick, t_pick, Nominal)
             where
               s_pick  = pickLR lr s_pr
               t_pick  = pickLR lr t_pr
               ks_pick = typeKind s_pick
               kt_pick = typeKind t_pick

           _ -> failWithL (hang (text "Bad LRCo:")
                              2 (ppr the_co $$ ppr s $$ ppr t)) }

lintCoercion (InstCo co arg)
  = do { (k3, k4, t1',t2', r) <- lintCoercion co
       ; (k1',k2',s1,s2, r') <- lintCoercion arg
       ; lintRole arg Nominal r'
       ; in_scope <- getInScope
       ; case (splitForAllTy_maybe t1', splitForAllTy_maybe t2') of
          (Just (tv1,t1), Just (tv2,t2))
            | k1' `eqType` tyVarKind tv1
            , k2' `eqType` tyVarKind tv2
            -> return (k3, k4,
                       substTyWithInScope in_scope [tv1] [s1] t1,
                       substTyWithInScope in_scope [tv2] [s2] t2, r)
            | otherwise
            -> failWithL (text "Kind mis-match in inst coercion")
          _ -> failWithL (text "Bad argument of inst") }

lintCoercion co@(AxiomInstCo con ind cos)
  = do { unless (0 <= ind && ind < numBranches (coAxiomBranches con))
                (bad_ax (text "index out of range"))
       ; let CoAxBranch { cab_tvs   = ktvs
                        , cab_cvs   = cvs
                        , cab_roles = roles
                        , cab_lhs   = lhs
                        , cab_rhs   = rhs } = coAxiomNthBranch con ind
       ; unless (cos `equalLength` (ktvs ++ cvs)) $
           bad_ax (text "lengths")
       ; subst <- getTCvSubst
       ; let empty_subst = zapTCvSubst subst
       ; (subst_l, subst_r) <- foldlM check_ki
                                      (empty_subst, empty_subst)
                                      (zip3 (ktvs ++ cvs) roles cos)
       ; let lhs' = substTys subst_l lhs
             rhs' = substTy  subst_r rhs
       ; case checkAxInstCo co of
           Just bad_branch -> bad_ax $ text "inconsistent with" <+>
                                       pprCoAxBranch con bad_branch
           Nothing -> return ()
       ; let s2 = mkTyConApp (coAxiomTyCon con) lhs'
       ; return (typeKind s2, typeKind rhs', s2, rhs', coAxiomRole con) }
  where
    bad_ax what = addErrL (hang (text  "Bad axiom application" <+> parens what)
                        2 (ppr co))

    check_ki (subst_l, subst_r) (ktv, role, arg)
      = do { (k', k'', s', t', r) <- lintCoercion arg
           ; lintRole arg role r
           ; let ktv_kind_l = substTy subst_l (tyVarKind ktv)
                 ktv_kind_r = substTy subst_r (tyVarKind ktv)
           ; unless (k' `eqType` ktv_kind_l)
                    (bad_ax (text "check_ki1" <+> vcat [ ppr co, ppr k', ppr ktv, ppr ktv_kind_l ] ))
           ; unless (k'' `eqType` ktv_kind_r)
                    (bad_ax (text "check_ki2" <+> vcat [ ppr co, ppr k'', ppr ktv, ppr ktv_kind_r ] ))
           ; return (extendTCvSubst subst_l ktv s',
                     extendTCvSubst subst_r ktv t') }

lintCoercion (KindCo co)
  = do { (k1, k2, _, _, _) <- lintCoercion co
       ; return (liftedTypeKind, liftedTypeKind, k1, k2, Nominal) }

lintCoercion (SubCo co')
  = do { (k1,k2,s,t,r) <- lintCoercion co'
       ; lintRole co' Nominal r
       ; return (k1,k2,s,t,Representational) }

lintCoercion this@(AxiomRuleCo co cs)
  = do { eqs <- mapM lintCoercion cs
       ; lintRoles 0 (coaxrAsmpRoles co) eqs
       ; case coaxrProves co [ Pair l r | (_,_,l,r,_) <- eqs ] of
           Nothing -> err "Malformed use of AxiomRuleCo" [ ppr this ]
           Just (Pair l r) ->
             return (typeKind l, typeKind r, l, r, coaxrRole co) }
  where
  err m xs  = failWithL $
                hang (text m) 2 $ vcat (text "Rule:" <+> ppr (coaxrName co) : xs)

  lintRoles n (e : es) ((_,_,_,_,r) : rs)
    | e == r    = lintRoles (n+1) es rs
    | otherwise = err "Argument roles mismatch"
                      [ text "In argument:" <+> int (n+1)
                      , text "Expected:" <+> ppr e
                      , text "Found:" <+> ppr r ]
  lintRoles _ [] []  = return ()
  lintRoles n [] rs  = err "Too many coercion arguments"
                          [ text "Expected:" <+> int n
                          , text "Provided:" <+> int (n + length rs) ]

  lintRoles n es []  = err "Not enough coercion arguments"
                          [ text "Expected:" <+> int (n + length es)
                          , text "Provided:" <+> int n ]

lintCoercion (HoleCo h)
  = do { addErrL $ text "Unfilled coercion hole:" <+> ppr h
       ; lintCoercion (CoVarCo (coHoleCoVar h)) }


----------
lintUnliftedCoVar :: CoVar -> LintM ()
lintUnliftedCoVar cv
  = when (not (isUnliftedType (coVarKind cv))) $
    failWithL (text "Bad lifted equality:" <+> ppr cv
                 <+> dcolon <+> ppr (coVarKind cv))

{-
************************************************************************
*                                                                      *
\subsection[lint-monad]{The Lint monad}
*                                                                      *
************************************************************************
-}

-- If you edit this type, you may need to update the GHC formalism
-- See Note [GHC Formalism]
data LintEnv
  = LE { le_flags :: LintFlags       -- Linting the result of this pass
       , le_loc   :: [LintLocInfo]   -- Locations
       , le_subst :: TCvSubst        -- Current type substitution; we also use this
                                     -- to keep track of all the variables in scope,
                                     -- both Ids and TyVars
       , le_joins :: IdSet           -- Join points in scope that are valid
                                     -- A subset of teh InScopeSet in le_subst
                                     -- See Note [Join points]
       , le_dynflags :: DynFlags     -- DynamicFlags
       , le_ue_aliases :: NameEnv UsageEnv -- Assigns usage environments to the
                                           -- alias-like binders, as found in
                                           -- non-recursive lets.
       }

data LintFlags
  = LF { lf_check_global_ids           :: Bool -- See Note [Checking for global Ids]
       , lf_check_inline_loop_breakers :: Bool -- See Note [Checking for INLINE loop breakers]
       , lf_check_static_ptrs :: StaticPtrCheck -- ^ See Note [Checking StaticPtrs]
       , lf_report_unsat_syns :: Bool -- ^ See Note [Linting type synonym applications]
    }

-- See Note [Checking StaticPtrs]
data StaticPtrCheck
    = AllowAnywhere
        -- ^ Allow 'makeStatic' to occur anywhere.
    | AllowAtTopLevel
        -- ^ Allow 'makeStatic' calls at the top-level only.
    | RejectEverywhere
        -- ^ Reject any 'makeStatic' occurrence.
  deriving Eq

defaultLintFlags :: LintFlags
defaultLintFlags = LF { lf_check_global_ids = False
                      , lf_check_inline_loop_breakers = True
                      , lf_check_static_ptrs = AllowAnywhere
                      , lf_report_unsat_syns = True
                      }

newtype LintM a =
   LintM { unLintM ::
            LintEnv ->
            WarnsAndErrs ->           -- Error and warning messages so far
            (Maybe a, WarnsAndErrs) } -- Result and messages (if any)

type WarnsAndErrs = (Bag MsgDoc, Bag MsgDoc)

{- Note [Checking for global Ids]
~~~~~~~~~~~~~~~~~~~~~~~~~~~~~~~~~
Before CoreTidy, all locally-bound Ids must be LocalIds, even
top-level ones. See Note [Exported LocalIds] and Trac #9857.

Note [Checking StaticPtrs]
~~~~~~~~~~~~~~~~~~~~~~~~~~
See Note [Grand plan for static forms] in StaticPtrTable for an overview.

Every occurrence of the function 'makeStatic' should be moved to the
top level by the FloatOut pass.  It's vital that we don't have nested
'makeStatic' occurrences after CorePrep, because we populate the Static
Pointer Table from the top-level bindings. See SimplCore Note [Grand
plan for static forms].

The linter checks that no occurrence is left behind, nested within an
expression. The check is enabled only after the FloatOut, CorePrep,
and CoreTidy passes and only if the module uses the StaticPointers
language extension. Checking more often doesn't help since the condition
doesn't hold until after the first FloatOut pass.

Note [Type substitution]
~~~~~~~~~~~~~~~~~~~~~~~~
Why do we need a type substitution?  Consider
        /\(a:*). \(x:a). /\(a:*). id a x
This is ill typed, because (renaming variables) it is really
        /\(a:*). \(x:a). /\(b:*). id b x
Hence, when checking an application, we can't naively compare x's type
(at its binding site) with its expected type (at a use site).  So we
rename type binders as we go, maintaining a substitution.

The same substitution also supports let-type, current expressed as
        (/\(a:*). body) ty
Here we substitute 'ty' for 'a' in 'body', on the fly.

Note [Linting type synonym applications]
~~~~~~~~~~~~~~~~~~~~~~~~~~~~~~~~~~~~~~~~
When lining a type-synonym application
  S ty1 .. tyn
we behave as follows (Trac #15057):

* If lf_report_unsat_syns = True, and S has arity < n,
  complain about an unsaturated type synonym.

* Switch off lf_report_unsat_syns, and lint ty1 .. tyn.

  Reason: catch out of scope variables or other ill-kinded gubbins,
  even if S discards that argument entirely. E.g. (#15012):
     type FakeOut a = Int
     type family TF a
     type instance TF Int = FakeOut a
  Here 'a' is out of scope; but if we expand FakeOut, we conceal
  that out-of-scope error.

  Reason for switching off lf_report_unsat_syns: with
  LiberalTypeSynonyms, GHC allows unsaturated synonyms provided they
  are saturated when the type is expanded. Example
     type T f = f Int
     type S a = a -> a
     type Z = T S
  In Z's RHS, S appears unsaturated, but it is saturated when T is expanded.

* If lf_report_unsat_syns is on, expand the synonym application and
  lint the result.  Reason: want to check that synonyms are saturated
  when the type is expanded.
-}

instance Functor LintM where
      fmap = liftM

instance Applicative LintM where
      pure x = LintM $ \ _ errs -> (Just x, errs)
      (<*>) = ap

instance Monad LintM where
  fail = MonadFail.fail
  m >>= k  = LintM (\ env errs ->
                       let (res, errs') = unLintM m env errs in
                         case res of
                           Just r -> unLintM (k r) env errs'
                           Nothing -> (Nothing, errs'))

instance MonadFail.MonadFail LintM where
    fail err = failWithL (text err)

instance HasDynFlags LintM where
  getDynFlags = LintM (\ e errs -> (Just (le_dynflags e), errs))

data LintLocInfo
  = RhsOf Id            -- The variable bound
  | LambdaBodyOf Id     -- The lambda-binder
  | UnfoldingOf Id      -- Unfolding of a binder
  | BodyOfLetRec [Id]   -- One of the binders
  | CaseAlt CoreAlt     -- Case alternative
  | CasePat CoreAlt     -- The *pattern* of the case alternative
  | AnExpr CoreExpr     -- Some expression
  | ImportedUnfolding SrcLoc -- Some imported unfolding (ToDo: say which)
  | TopLevelBindings
  | InType Type         -- Inside a type
  | InCo   Coercion     -- Inside a coercion

initL :: DynFlags -> LintFlags -> InScopeSet
       -> LintM a -> WarnsAndErrs    -- Errors and warnings
initL dflags flags in_scope m
  = case unLintM m env (emptyBag, emptyBag) of
      (_, errs) -> errs
  where
    env = LE { le_flags = flags
             , le_subst = mkEmptyTCvSubst in_scope
             , le_joins = emptyVarSet
             , le_loc = []
             , le_dynflags = dflags
             , le_ue_aliases = emptyNameEnv }

setReportUnsat :: Bool -> LintM a -> LintM a
-- Switch off lf_report_unsat_syns
setReportUnsat ru thing_inside
  = LintM $ \ env errs ->
    let env' = env { le_flags = (le_flags env) { lf_report_unsat_syns = ru } }
    in unLintM thing_inside env' errs

getLintFlags :: LintM LintFlags
getLintFlags = LintM $ \ env errs -> (Just (le_flags env), errs)

checkL :: Bool -> MsgDoc -> LintM ()
checkL True  _   = return ()
checkL False msg = failWithL msg

-- like checkL, but relevant to type checking
lintL :: Bool -> MsgDoc -> LintM ()
lintL = checkL

checkWarnL :: Bool -> MsgDoc -> LintM ()
checkWarnL True   _  = return ()
checkWarnL False msg = addWarnL msg

failWithL :: MsgDoc -> LintM a
failWithL msg = LintM $ \ env (warns,errs) ->
                (Nothing, (warns, addMsg env errs msg))

addErrL :: MsgDoc -> LintM ()
addErrL msg = LintM $ \ env (warns,errs) ->
              (Just (), (warns, addMsg env errs msg))

addWarnL :: MsgDoc -> LintM ()
addWarnL msg = LintM $ \ env (warns,errs) ->
              (Just (), (addMsg env warns msg, errs))

addMsg :: LintEnv ->  Bag MsgDoc -> MsgDoc -> Bag MsgDoc
addMsg env msgs msg
  = ASSERT( notNull locs )
    msgs `snocBag` mk_msg msg
  where
   locs = le_loc env
   (loc, cxt1) = dumpLoc (head locs)
   cxts        = [snd (dumpLoc loc) | loc <- locs]
   context     = ifPprDebug (vcat (reverse cxts) $$ cxt1 $$
                             text "Substitution:" <+> ppr (le_subst env))
                            cxt1

   mk_msg msg = mkLocMessage SevWarning (mkSrcSpan loc loc) (context $$ msg)

addLoc :: LintLocInfo -> LintM a -> LintM a
addLoc extra_loc m
  = LintM $ \ env errs ->
    unLintM m (env { le_loc = extra_loc : le_loc env }) errs

inCasePat :: LintM Bool         -- A slight hack; see the unique call site
inCasePat = LintM $ \ env errs -> (Just (is_case_pat env), errs)
  where
    is_case_pat (LE { le_loc = CasePat {} : _ }) = True
    is_case_pat _other                           = False

addInScopeVar :: Var -> LintM a -> LintM a
addInScopeVar var m
  = LintM $ \ env errs ->
    unLintM m (env { le_subst = extendTCvInScope (le_subst env) var
                   , le_joins = delVarSet        (le_joins env) var
               }) errs

extendSubstL :: TyVar -> Type -> LintM a -> LintM a
extendSubstL tv ty m
  = LintM $ \ env errs ->
    unLintM m (env { le_subst = Type.extendTvSubst (le_subst env) tv ty }) errs

updateTCvSubst :: TCvSubst -> LintM a -> LintM a
updateTCvSubst subst' m
  = LintM $ \ env errs -> unLintM m (env { le_subst = subst' }) errs

markAllJoinsBad :: LintM a -> LintM a
markAllJoinsBad m
  = LintM $ \ env errs -> unLintM m (env { le_joins = emptyVarSet }) errs

markAllJoinsBadIf :: Bool -> LintM a -> LintM a
markAllJoinsBadIf True  m = markAllJoinsBad m
markAllJoinsBadIf False m = m

addGoodJoins :: [Var] -> LintM a -> LintM a
addGoodJoins vars thing_inside
  | null join_ids
  = thing_inside
  | otherwise
  = LintM $ \ env errs -> unLintM thing_inside (add_joins env) errs
  where
    add_joins env = env { le_joins = le_joins env `extendVarSetList` join_ids }
    join_ids = filter isJoinId vars

getValidJoins :: LintM IdSet
getValidJoins = LintM (\ env errs -> (Just (le_joins env), errs))

getTCvSubst :: LintM TCvSubst
getTCvSubst = LintM (\ env errs -> (Just (le_subst env), errs))

getInScope :: LintM InScopeSet
getInScope = LintM (\ env errs -> (Just (getTCvInScope $ le_subst env), errs))

applySubstTy :: InType -> LintM OutType
applySubstTy ty = do { subst <- getTCvSubst; return (substTy subst ty) }

applySubstCo :: InCoercion -> LintM OutCoercion
applySubstCo co = do { subst <- getTCvSubst; return (substCo subst co) }

lookupIdInScope :: Id -> LintM Id
lookupIdInScope id
  | not (mustHaveLocalBinding id)
  = return id   -- An imported Id
  | otherwise
  = do  { subst <- getTCvSubst
        ; case lookupInScope (getTCvInScope subst) id of
                Just v  -> return v
                Nothing -> do { addErrL out_of_scope
                              ; return id } }
  where
    out_of_scope = pprBndr LetBind id <+> text "is out of scope"

lookupJoinId :: Id -> LintM (Maybe JoinArity)
-- Look up an Id which should be a join point, valid here
-- If so, return its arity, if not return Nothing
lookupJoinId id
  = do { join_set <- getValidJoins
       ; case lookupVarSet join_set id of
            Just id' -> return (isJoinId_maybe id')
            Nothing  -> return Nothing }

addAliasUE :: Id -> UsageEnv -> LintM a -> LintM a
addAliasUE id ue thing_inside = LintM $ \ env errs ->
  let new_ue_aliases =
        extendNameEnv (le_ue_aliases env) (getName id) ue
  in
    unLintM thing_inside (env { le_ue_aliases = new_ue_aliases }) errs

varCallSiteUsage :: Id -> LintM UsageEnv
varCallSiteUsage id = LintM $ \env errs ->
  let id_ue =
        lookupNameEnv (le_ue_aliases env) (getName id)
  in
    (id_ue, errs)

lintTyCoVarInScope :: Var -> LintM ()
lintTyCoVarInScope v = lintInScope (text "is out of scope") v

lintInScope :: SDoc -> Var -> LintM ()
lintInScope loc_msg var =
 do { subst <- getTCvSubst
    ; lintL (not (mustHaveLocalBinding var) || (var `isInScope` subst))
             (hsep [pprBndr LetBind var, loc_msg]) }

ensureEqTys :: OutType -> OutType -> MsgDoc -> LintM ()
-- check ty2 is subtype of ty1 (ie, has same structure but usage
-- annotations need only be consistent, not equal)
-- Assumes ty1,ty2 are have already had the substitution applied
ensureEqTys ty1 ty2 msg = lintL (ty1 `eqType` ty2) msg

ensureEqWeights :: Rig -> Rig -> SDoc -> LintM ()
ensureEqWeights actual_usage described_usage err_msg =
    case (actual_usage `subweightMaybe` described_usage) of
      Smaller -> return ()
      Larger -> addErrL err_msg
      Unknown -> ensureEqTys (fromMult actual_usage)
                             (fromMult described_usage) err_msg

lintRole :: Outputable thing
          => thing     -- where the role appeared
          -> Role      -- expected
          -> Role      -- actual
          -> LintM ()
lintRole co r1 r2
  = lintL (r1 == r2)
          (text "Role incompatibility: expected" <+> ppr r1 <> comma <+>
           text "got" <+> ppr r2 $$
           text "in" <+> ppr co)

{-
************************************************************************
*                                                                      *
\subsection{Error messages}
*                                                                      *
************************************************************************
-}

dumpLoc :: LintLocInfo -> (SrcLoc, SDoc)

dumpLoc (RhsOf v)
  = (getSrcLoc v, brackets (text "RHS of" <+> pp_binders [v]))

dumpLoc (LambdaBodyOf b)
  = (getSrcLoc b, brackets (text "in body of lambda with binder" <+> pp_binder b))

dumpLoc (UnfoldingOf b)
  = (getSrcLoc b, brackets (text "in the unfolding of" <+> pp_binder b))

dumpLoc (BodyOfLetRec [])
  = (noSrcLoc, brackets (text "In body of a letrec with no binders"))

dumpLoc (BodyOfLetRec bs@(_:_))
  = ( getSrcLoc (head bs), brackets (text "in body of letrec with binders" <+> pp_binders bs))

dumpLoc (AnExpr e)
  = (noSrcLoc, text "In the expression:" <+> ppr e)

dumpLoc (CaseAlt (con, args, _))
  = (noSrcLoc, text "In a case alternative:" <+> parens (ppr con <+> pp_binders args))

dumpLoc (CasePat (con, args, _))
  = (noSrcLoc, text "In the pattern of a case alternative:" <+> parens (ppr con <+> pp_binders args))

dumpLoc (ImportedUnfolding locn)
  = (locn, brackets (text "in an imported unfolding"))
dumpLoc TopLevelBindings
  = (noSrcLoc, Outputable.empty)
dumpLoc (InType ty)
  = (noSrcLoc, text "In the type" <+> quotes (ppr ty))
dumpLoc (InCo co)
  = (noSrcLoc, text "In the coercion" <+> quotes (ppr co))

pp_binders :: [Var] -> SDoc
pp_binders bs = sep (punctuate comma (map pp_binder bs))

pp_binder :: Var -> SDoc
pp_binder b | isId b    = hsep [ppr b, dcolon, ppr (idType b)]
            | otherwise = hsep [ppr b, dcolon, ppr (tyVarKind b)]

------------------------------------------------------
--      Messages for case expressions

mkDefaultArgsMsg :: [Var] -> MsgDoc
mkDefaultArgsMsg args
  = hang (text "DEFAULT case with binders")
         4 (ppr args)

mkCaseAltMsg :: CoreExpr -> Type -> Type -> MsgDoc
mkCaseAltMsg e ty1 ty2
  = hang (text "Type of case alternatives not the same as the annotation on case:")
         4 (vcat [ text "Actual type:" <+> ppr ty1,
                   text "Annotation on case:" <+> ppr ty2,
                   text "Alt Rhs:" <+> ppr e ])

mkScrutMsg :: Id -> Type -> Type -> TCvSubst -> MsgDoc
mkScrutMsg var var_ty scrut_ty subst
  = vcat [text "Result binder in case doesn't match scrutinee:" <+> ppr var,
          text "Result binder type:" <+> ppr var_ty,--(idType var),
          text "Scrutinee type:" <+> ppr scrut_ty,
     hsep [text "Current TCv subst", ppr subst]]

mkNonDefltMsg, mkNonIncreasingAltsMsg :: CoreExpr -> MsgDoc
mkNonDefltMsg e
  = hang (text "Case expression with DEFAULT not at the beginning") 4 (ppr e)
mkNonIncreasingAltsMsg e
  = hang (text "Case expression with badly-ordered alternatives") 4 (ppr e)

nonExhaustiveAltsMsg :: CoreExpr -> MsgDoc
nonExhaustiveAltsMsg e
  = hang (text "Case expression with non-exhaustive alternatives") 4 (ppr e)

mkBadConMsg :: TyCon -> DataCon -> MsgDoc
mkBadConMsg tycon datacon
  = vcat [
        text "In a case alternative, data constructor isn't in scrutinee type:",
        text "Scrutinee type constructor:" <+> ppr tycon,
        text "Data con:" <+> ppr datacon
    ]

mkBadPatMsg :: Type -> Type -> MsgDoc
mkBadPatMsg con_result_ty scrut_ty
  = vcat [
        text "In a case alternative, pattern result type doesn't match scrutinee type:",
        text "Pattern result type:" <+> ppr con_result_ty,
        text "Scrutinee type:" <+> ppr scrut_ty
    ]

integerScrutinisedMsg :: MsgDoc
integerScrutinisedMsg
  = text "In a LitAlt, the literal is lifted (probably Integer)"

mkBadAltMsg :: Type -> CoreAlt -> MsgDoc
mkBadAltMsg scrut_ty alt
  = vcat [ text "Data alternative when scrutinee is not a tycon application",
           text "Scrutinee type:" <+> ppr scrut_ty,
           text "Alternative:" <+> pprCoreAlt alt ]

mkNewTyDataConAltMsg :: Type -> CoreAlt -> MsgDoc
mkNewTyDataConAltMsg scrut_ty alt
  = vcat [ text "Data alternative for newtype datacon",
           text "Scrutinee type:" <+> ppr scrut_ty,
           text "Alternative:" <+> pprCoreAlt alt ]


------------------------------------------------------
--      Other error messages

mkAppMsg :: Type -> Type -> CoreExpr -> MsgDoc
mkAppMsg fun_ty arg_ty arg
  = vcat [text "Argument value doesn't match argument type:",
              hang (text "Fun type:") 4 (ppr fun_ty),
              hang (text "Arg type:") 4 (ppr arg_ty),
              hang (text "Arg:") 4 (ppr arg)]

mkNonFunAppMsg :: Type -> Type -> CoreExpr -> MsgDoc
mkNonFunAppMsg fun_ty arg_ty arg
  = vcat [text "Non-function type in function position",
              hang (text "Fun type:") 4 (ppr fun_ty),
              hang (text "Arg type:") 4 (ppr arg_ty),
              hang (text "Arg:") 4 (ppr arg)]

mkLetErr :: TyVar -> CoreExpr -> MsgDoc
mkLetErr bndr rhs
  = vcat [text "Bad `let' binding:",
          hang (text "Variable:")
                 4 (ppr bndr <+> dcolon <+> ppr (varType bndr)),
          hang (text "Rhs:")
                 4 (ppr rhs)]

mkTyAppMsg :: Type -> Type -> MsgDoc
mkTyAppMsg ty arg_ty
  = vcat [text "Illegal type application:",
              hang (text "Exp type:")
                 4 (ppr ty <+> dcolon <+> ppr (typeKind ty)),
              hang (text "Arg type:")
                 4 (ppr arg_ty <+> dcolon <+> ppr (typeKind arg_ty))]

emptyRec :: CoreExpr -> MsgDoc
emptyRec e = hang (text "Empty Rec binding:") 2 (ppr e)

mkRhsMsg :: Id -> SDoc -> Type -> MsgDoc
mkRhsMsg binder what ty
  = vcat
    [hsep [text "The type of this binder doesn't match the type of its" <+> what <> colon,
            ppr binder],
     hsep [text "Binder's type:", ppr (idType binder)],
     hsep [text "Rhs type:", ppr ty]]

mkLetAppMsg :: CoreExpr -> MsgDoc
mkLetAppMsg e
  = hang (text "This argument does not satisfy the let/app invariant:")
       2 (ppr e)

badBndrTyMsg :: Id -> SDoc -> MsgDoc
badBndrTyMsg binder what
  = vcat [ text "The type of this binder is" <+> what <> colon <+> ppr binder
         , text "Binder's type:" <+> ppr (idType binder) ]

mkStrictMsg :: Id -> MsgDoc
mkStrictMsg binder
  = vcat [hsep [text "Recursive or top-level binder has strict demand info:",
                     ppr binder],
              hsep [text "Binder's demand info:", ppr (idDemandInfo binder)]
             ]

mkNonTopExportedMsg :: Id -> MsgDoc
mkNonTopExportedMsg binder
  = hsep [text "Non-top-level binder is marked as exported:", ppr binder]

mkNonTopExternalNameMsg :: Id -> MsgDoc
mkNonTopExternalNameMsg binder
  = hsep [text "Non-top-level binder has an external name:", ppr binder]

mkTopNonLitStrMsg :: Id -> MsgDoc
mkTopNonLitStrMsg binder
  = hsep [text "Top-level Addr# binder has a non-literal rhs:", ppr binder]

mkKindErrMsg :: TyVar -> Type -> MsgDoc
mkKindErrMsg tyvar arg_ty
  = vcat [text "Kinds don't match in type application:",
          hang (text "Type variable:")
                 4 (ppr tyvar <+> dcolon <+> ppr (tyVarKind tyvar)),
          hang (text "Arg type:")
                 4 (ppr arg_ty <+> dcolon <+> ppr (typeKind arg_ty))]

{- Not needed now
mkArityMsg :: Id -> MsgDoc
mkArityMsg binder
  = vcat [hsep [text "Demand type has",
                ppr (dmdTypeDepth dmd_ty),
                text "arguments, rhs has",
                ppr (idArity binder),
                text "arguments,",
                ppr binder],
              hsep [text "Binder's strictness signature:", ppr dmd_ty]

         ]
           where (StrictSig dmd_ty) = idStrictness binder
-}
mkCastErr :: CoreExpr -> Coercion -> Type -> Type -> MsgDoc
mkCastErr expr = mk_cast_err "expression" "type" (ppr expr)

mkCastTyErr :: Type -> Coercion -> Kind -> Kind -> MsgDoc
mkCastTyErr ty = mk_cast_err "type" "kind" (ppr ty)

mk_cast_err :: String -- ^ What sort of casted thing this is
                      --   (\"expression\" or \"type\").
            -> String -- ^ What sort of coercion is being used
                      --   (\"type\" or \"kind\").
            -> SDoc   -- ^ The thing being casted.
            -> Coercion -> Type -> Type -> MsgDoc
mk_cast_err thing_str co_str pp_thing co from_ty thing_ty
  = vcat [from_msg <+> text "of Cast differs from" <+> co_msg
            <+> text "of" <+> enclosed_msg,
          from_msg <> colon <+> ppr from_ty,
          text (capitalise co_str) <+> text "of" <+> enclosed_msg <> colon
            <+> ppr thing_ty,
          text "Actual" <+> enclosed_msg <> colon <+> pp_thing,
          text "Coercion used in cast:" <+> ppr co
         ]
  where
    co_msg, from_msg, enclosed_msg :: SDoc
    co_msg       = text co_str
    from_msg     = text "From-" <> co_msg
    enclosed_msg = text "enclosed" <+> text thing_str

mkBadUnivCoMsg :: LeftOrRight -> Coercion -> SDoc
mkBadUnivCoMsg lr co
  = text "Kind mismatch on the" <+> pprLeftOrRight lr <+>
    text "side of a UnivCo:" <+> ppr co

mkBadProofIrrelMsg :: Type -> Coercion -> SDoc
mkBadProofIrrelMsg ty co
  = hang (text "Found a non-coercion in a proof-irrelevance UnivCo:")
       2 (vcat [ text "type:" <+> ppr ty
               , text "co:" <+> ppr co ])

mkBadTyVarMsg :: Var -> SDoc
mkBadTyVarMsg tv
  = text "Non-tyvar used in TyVarTy:"
      <+> ppr tv <+> dcolon <+> ppr (varType tv)

mkBadJoinBindMsg :: Var -> SDoc
mkBadJoinBindMsg var
  = vcat [ text "Bad join point binding:" <+> ppr var
         , text "Join points can be bound only by a non-top-level let" ]

mkInvalidJoinPointMsg :: Var -> Type -> SDoc
mkInvalidJoinPointMsg var ty
  = hang (text "Join point has invalid type:")
        2 (ppr var <+> dcolon <+> ppr ty)

mkBadJoinArityMsg :: Var -> Int -> Int -> CoreExpr -> SDoc
mkBadJoinArityMsg var ar nlams rhs
  = vcat [ text "Join point has too few lambdas",
           text "Join var:" <+> ppr var,
           text "Join arity:" <+> ppr ar,
           text "Number of lambdas:" <+> ppr nlams,
           text "Rhs = " <+> ppr rhs
           ]

invalidJoinOcc :: Var -> SDoc
invalidJoinOcc var
  = vcat [ text "Invalid occurrence of a join variable:" <+> ppr var
         , text "The binder is either not a join point, or not valid here" ]

mkBadJumpMsg :: Var -> Int -> Int -> SDoc
mkBadJumpMsg var ar nargs
  = vcat [ text "Join point invoked with wrong number of arguments",
           text "Join var:" <+> ppr var,
           text "Join arity:" <+> ppr ar,
           text "Number of arguments:" <+> int nargs ]

mkInconsistentRecMsg :: [Var] -> SDoc
mkInconsistentRecMsg bndrs
  = vcat [ text "Recursive let binders mix values and join points",
           text "Binders:" <+> hsep (map ppr_with_details bndrs) ]
  where
    ppr_with_details bndr = ppr bndr <> ppr (idDetails bndr)

mkJoinBndrOccMismatchMsg :: Var -> JoinArity -> JoinArity -> SDoc
mkJoinBndrOccMismatchMsg bndr join_arity_bndr join_arity_occ
  = vcat [ text "Mismatch in join point arity between binder and occurrence"
         , text "Var:" <+> ppr bndr
         , text "Arity at binding site:" <+> ppr join_arity_bndr
         , text "Arity at occurrence:  " <+> ppr join_arity_occ ]

mkBndrOccTypeMismatchMsg :: Var -> Var -> OutType -> OutType -> SDoc
mkBndrOccTypeMismatchMsg bndr var bndr_ty var_ty
  = vcat [ text "Mismatch in type between binder and occurrence"
         , text "Var:" <+> ppr bndr
         , text "Binder type:" <+> ppr bndr_ty
         , text "Occurrence type:" <+> ppr var_ty
         , text "  Before subst:" <+> ppr (idType var) ]

mkBadJoinPointRuleMsg :: JoinId -> JoinArity -> CoreRule -> SDoc
mkBadJoinPointRuleMsg bndr join_arity rule
  = vcat [ text "Join point has rule with wrong number of arguments"
         , text "Var:" <+> ppr bndr
         , text "Join arity:" <+> ppr join_arity
         , text "Rule:" <+> ppr rule ]

pprLeftOrRight :: LeftOrRight -> MsgDoc
pprLeftOrRight CLeft  = text "left"
pprLeftOrRight CRight = text "right"

dupVars :: [NonEmpty Var] -> MsgDoc
dupVars vars
  = hang (text "Duplicate variables brought into scope")
       2 (ppr (map toList vars))

dupExtVars :: [NonEmpty Name] -> MsgDoc
dupExtVars vars
  = hang (text "Duplicate top-level variables with the same qualified name")
       2 (ppr (map toList vars))

{-
************************************************************************
*                                                                      *
\subsection{Annotation Linting}
*                                                                      *
************************************************************************
-}

-- | This checks whether a pass correctly looks through debug
-- annotations (@SourceNote@). This works a bit different from other
-- consistency checks: We check this by running the given task twice,
-- noting all differences between the results.
lintAnnots :: SDoc -> (ModGuts -> CoreM ModGuts) -> ModGuts -> CoreM ModGuts
lintAnnots pname pass guts = do
  -- Run the pass as we normally would
  dflags <- getDynFlags
  when (gopt Opt_DoAnnotationLinting dflags) $
    liftIO $ Err.showPass dflags "Annotation linting - first run"
  nguts <- pass guts
  -- If appropriate re-run it without debug annotations to make sure
  -- that they made no difference.
  when (gopt Opt_DoAnnotationLinting dflags) $ do
    liftIO $ Err.showPass dflags "Annotation linting - second run"
    nguts' <- withoutAnnots pass guts
    -- Finally compare the resulting bindings
    liftIO $ Err.showPass dflags "Annotation linting - comparison"
    let binds = flattenBinds $ mg_binds nguts
        binds' = flattenBinds $ mg_binds nguts'
        (diffs,_) = diffBinds True (mkRnEnv2 emptyInScopeSet) binds binds'
    when (not (null diffs)) $ CoreMonad.putMsg $ vcat
      [ lint_banner "warning" pname
      , text "Core changes with annotations:"
      , withPprStyle (defaultDumpStyle dflags) $ nest 2 $ vcat diffs
      ]
  -- Return actual new guts
  return nguts

-- | Run the given pass without annotations. This means that we both
-- set the debugLevel setting to 0 in the environment as well as all
-- annotations from incoming modules.
withoutAnnots :: (ModGuts -> CoreM ModGuts) -> ModGuts -> CoreM ModGuts
withoutAnnots pass guts = do
  -- Remove debug flag from environment.
  dflags <- getDynFlags
  let removeFlag env = env{ hsc_dflags = dflags{ debugLevel = 0} }
      withoutFlag corem =
        liftIO =<< runCoreM <$> fmap removeFlag getHscEnv <*> getRuleBase <*>
                                getUniqueSupplyM <*> getModule <*>
                                getVisibleOrphanMods <*>
                                getPrintUnqualified <*> getSrcSpanM <*>
                                pure corem
  -- Nuke existing ticks in module.
  -- TODO: Ticks in unfoldings. Maybe change unfolding so it removes
  -- them in absence of debugLevel > 0.
  let nukeTicks = stripTicksE (not . tickishIsCode)
      nukeAnnotsBind :: CoreBind -> CoreBind
      nukeAnnotsBind bind = case bind of
        Rec bs     -> Rec $ map (\(b,e) -> (b, nukeTicks e)) bs
        NonRec b e -> NonRec b $ nukeTicks e
      nukeAnnotsMod mg@ModGuts{mg_binds=binds}
        = mg{mg_binds = map nukeAnnotsBind binds}
  -- Perform pass with all changes applied
  fmap fst $ withoutFlag $ pass (nukeAnnotsMod guts)<|MERGE_RESOLUTION|>--- conflicted
+++ resolved
@@ -669,15 +669,9 @@
 
 lintIdUnfolding :: Id -> Type -> Unfolding -> LintM ()
 lintIdUnfolding bndr bndr_ty uf
-<<<<<<< HEAD
-  | Just rhs <- maybeUnfoldingTemplate uf
-  , isStableUnfolding uf
-  = do { ty <- fst <$> lintRhs bndr rhs
-=======
   | isStableUnfolding uf
   , Just rhs <- maybeUnfoldingTemplate uf
-  = do { ty <- lintRhs bndr rhs
->>>>>>> 55a3f855
+  = do { ty <- fst <$> lintRhs bndr rhs
        ; ensureEqTys bndr_ty ty (mkRhsMsg bndr (text "unfolding") ty) }
 lintIdUnfolding  _ _ _
   = return ()       -- Do not Lint unstable unfoldings, because that leads
