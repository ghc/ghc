{-
(c) The University of Glasgow 2006
(c) The GRASP/AQUA Project, Glasgow University, 1993-1998


A ``lint'' pass to check for Core correctness
-}

{-# LANGUAGE CPP #-}

module CoreLint (
    lintCoreBindings, lintUnfolding,
    lintPassResult, lintInteractiveExpr, lintExpr,
    lintAnnots,

    -- ** Debug output
    endPass, endPassIO,
    dumpPassResult,
    CoreLint.dumpIfSet,
 ) where

#include "HsVersions.h"

import GhcPrelude

import CoreSyn
import CoreFVs
import CoreUtils
import CoreStats   ( coreBindsStats )
import CoreMonad
import Bag
import Literal
import DataCon
import TysWiredIn
import TysPrim
import TcType ( isFloatingTy )
import Var
import VarEnv
import VarSet
import Name
import Id
import IdInfo
import PprCore
import ErrUtils
import Coercion
import SrcLoc
import Kind
import Type
import Weight
import RepType
import TyCoRep       -- checks validity of types/coercions
import TyCon
import CoAxiom
import BasicTypes
import ErrUtils as Err
import ListSetOps
import PrelNames
import Outputable
import FastString
import Util
import InstEnv     ( instanceDFunId )
import OptCoercion ( checkAxInstCo )
import UniqSupply
import CoreArity ( typeArity )
import Demand ( splitStrictSig, isBotRes )

import HscTypes
import DynFlags
import Control.Monad
import qualified Control.Monad.Fail as MonadFail
import MonadUtils
import Data.Foldable      ( toList )
import Data.List.NonEmpty ( NonEmpty )
import Data.Maybe
import Pair
import qualified GHC.LanguageExtensions as LangExt

{-
Note [GHC Formalism]
~~~~~~~~~~~~~~~~~~~~
This file implements the type-checking algorithm for System FC, the "official"
name of the Core language. Type safety of FC is heart of the claim that
executables produced by GHC do not have segmentation faults. Thus, it is
useful to be able to reason about System FC independently of reading the code.
To this purpose, there is a document core-spec.pdf built in docs/core-spec that
contains a formalism of the types and functions dealt with here. If you change
just about anything in this file or you change other types/functions throughout
the Core language (all signposted to this note), you should update that
formalism. See docs/core-spec/README for more info about how to do so.

Note [check vs lint]
~~~~~~~~~~~~~~~~~~~~
This file implements both a type checking algorithm and also general sanity
checking. For example, the "sanity checking" checks for TyConApp on the left
of an AppTy, which should never happen. These sanity checks don't really
affect any notion of type soundness. Yet, it is convenient to do the sanity
checks at the same time as the type checks. So, we use the following naming
convention:

- Functions that begin with 'lint'... are involved in type checking. These
  functions might also do some sanity checking.

- Functions that begin with 'check'... are *not* involved in type checking.
  They exist only for sanity checking.

Issues surrounding variable naming, shadowing, and such are considered *not*
to be part of type checking, as the formalism omits these details.

Summary of checks
~~~~~~~~~~~~~~~~~
Checks that a set of core bindings is well-formed.  The PprStyle and String
just control what we print in the event of an error.  The Bool value
indicates whether we have done any specialisation yet (in which case we do
some extra checks).

We check for
        (a) type errors
        (b) Out-of-scope type variables
        (c) Out-of-scope local variables
        (d) Ill-kinded types
        (e) Incorrect unsafe coercions

If we have done specialisation the we check that there are
        (a) No top-level bindings of primitive (unboxed type)

Outstanding issues:

    -- Things are *not* OK if:
    --
    --  * Unsaturated type app before specialisation has been done;
    --
    --  * Oversaturated type app after specialisation (eta reduction
    --   may well be happening...);


Note [Linting function types]
~~~~~~~~~~~~~~~~~~~~~~~~~~~~~
As described in Note [Representation of function types], all saturated
applications of funTyCon are represented with the FunTy constructor. We check
this invariant in lintType.

Note [Linting type lets]
~~~~~~~~~~~~~~~~~~~~~~~~
In the desugarer, it's very very convenient to be able to say (in effect)
        let a = Type Int in <body>
That is, use a type let.   See Note [Type let] in CoreSyn.

However, when linting <body> we need to remember that a=Int, else we might
reject a correct program.  So we carry a type substitution (in this example
[a -> Int]) and apply this substitution before comparing types.  The functin
        lintInTy :: Type -> LintM (Type, Kind)
returns a substituted type.

When we encounter a binder (like x::a) we must apply the substitution
to the type of the binding variable.  lintBinders does this.

For Ids, the type-substituted Id is added to the in_scope set (which
itself is part of the TCvSubst we are carrying down), and when we
find an occurrence of an Id, we fetch it from the in-scope set.

Note [Bad unsafe coercion]
~~~~~~~~~~~~~~~~~~~~~~~~~~
For discussion see https://ghc.haskell.org/trac/ghc/wiki/BadUnsafeCoercions
Linter introduces additional rules that checks improper coercion between
different types, called bad coercions. Following coercions are forbidden:

  (a) coercions between boxed and unboxed values;
  (b) coercions between unlifted values of the different sizes, here
      active size is checked, i.e. size of the actual value but not
      the space allocated for value;
  (c) coercions between floating and integral boxed values, this check
      is not yet supported for unboxed tuples, as no semantics were
      specified for that;
  (d) coercions from / to vector type
  (e) If types are unboxed tuples then tuple (# A_1,..,A_n #) can be
      coerced to (# B_1,..,B_m #) if n=m and for each pair A_i, B_i rules
      (a-e) holds.

Note [Join points]
~~~~~~~~~~~~~~~~~~
We check the rules listed in Note [Invariants on join points] in CoreSyn. The
only one that causes any difficulty is the first: All occurrences must be tail
calls. To this end, along with the in-scope set, we remember in le_joins the
subset of in-scope Ids that are valid join ids. For example:

  join j x = ... in
  case e of
    A -> jump j y -- good
    B -> case (jump j z) of -- BAD
           C -> join h = jump j w in ... -- good
           D -> let x = jump j v in ... -- BAD

A join point remains valid in case branches, so when checking the A
branch, j is still valid. When we check the scrutinee of the inner
case, however, we set le_joins to empty, and catch the
error. Similarly, join points can occur free in RHSes of other join
points but not the RHSes of value bindings (thunks and functions).

************************************************************************
*                                                                      *
                 Beginning and ending passes
*                                                                      *
************************************************************************

These functions are not CoreM monad stuff, but they probably ought to
be, and it makes a convenient place for them.  They print out stuff
before and after core passes, and do Core Lint when necessary.
-}

endPass :: CoreToDo -> CoreProgram -> [CoreRule] -> CoreM ()
endPass pass binds rules
  = do { hsc_env <- getHscEnv
       ; print_unqual <- getPrintUnqualified
       ; liftIO $ endPassIO hsc_env print_unqual pass binds rules }

endPassIO :: HscEnv -> PrintUnqualified
          -> CoreToDo -> CoreProgram -> [CoreRule] -> IO ()
-- Used by the IO-is CorePrep too
endPassIO hsc_env print_unqual pass binds rules
  = do { dumpPassResult dflags print_unqual mb_flag
                        (ppr pass) (pprPassDetails pass) binds rules
       ; lintPassResult hsc_env pass binds }
  where
    dflags  = hsc_dflags hsc_env
    mb_flag = case coreDumpFlag pass of
                Just flag | dopt flag dflags                    -> Just flag
                          | dopt Opt_D_verbose_core2core dflags -> Just flag
                _ -> Nothing

dumpIfSet :: DynFlags -> Bool -> CoreToDo -> SDoc -> SDoc -> IO ()
dumpIfSet dflags dump_me pass extra_info doc
  = Err.dumpIfSet dflags dump_me (showSDoc dflags (ppr pass <+> extra_info)) doc

dumpPassResult :: DynFlags
               -> PrintUnqualified
               -> Maybe DumpFlag        -- Just df => show details in a file whose
                                        --            name is specified by df
               -> SDoc                  -- Header
               -> SDoc                  -- Extra info to appear after header
               -> CoreProgram -> [CoreRule]
               -> IO ()
dumpPassResult dflags unqual mb_flag hdr extra_info binds rules
  = do { forM_ mb_flag $ \flag ->
           Err.dumpSDoc dflags unqual flag (showSDoc dflags hdr) dump_doc

         -- Report result size
         -- This has the side effect of forcing the intermediate to be evaluated
         -- if it's not already forced by a -ddump flag.
       ; Err.debugTraceMsg dflags 2 size_doc
       }

  where
    size_doc = sep [text "Result size of" <+> hdr, nest 2 (equals <+> ppr (coreBindsStats binds))]

    dump_doc  = vcat [ nest 2 extra_info
                     , size_doc
                     , blankLine
                     , pprCoreBindingsWithSize binds
                     , ppUnless (null rules) pp_rules ]
    pp_rules = vcat [ blankLine
                    , text "------ Local rules for imported ids --------"
                    , pprRules rules ]

coreDumpFlag :: CoreToDo -> Maybe DumpFlag
coreDumpFlag (CoreDoSimplify {})      = Just Opt_D_verbose_core2core
coreDumpFlag (CoreDoPluginPass {})    = Just Opt_D_verbose_core2core
coreDumpFlag CoreDoFloatInwards       = Just Opt_D_verbose_core2core
coreDumpFlag (CoreDoFloatOutwards {}) = Just Opt_D_verbose_core2core
coreDumpFlag CoreLiberateCase         = Just Opt_D_verbose_core2core
coreDumpFlag CoreDoStaticArgs         = Just Opt_D_verbose_core2core
coreDumpFlag CoreDoCallArity          = Just Opt_D_dump_call_arity
coreDumpFlag CoreDoExitify            = Just Opt_D_dump_exitify
coreDumpFlag CoreDoStrictness         = Just Opt_D_dump_stranal
coreDumpFlag CoreDoWorkerWrapper      = Just Opt_D_dump_worker_wrapper
coreDumpFlag CoreDoSpecialising       = Just Opt_D_dump_spec
coreDumpFlag CoreDoSpecConstr         = Just Opt_D_dump_spec
coreDumpFlag CoreCSE                  = Just Opt_D_dump_cse
coreDumpFlag CoreDoVectorisation      = Just Opt_D_dump_vect
coreDumpFlag CoreDesugar              = Just Opt_D_dump_ds_preopt
coreDumpFlag CoreDesugarOpt           = Just Opt_D_dump_ds
coreDumpFlag CoreTidy                 = Just Opt_D_dump_simpl
coreDumpFlag CorePrep                 = Just Opt_D_dump_prep
coreDumpFlag CoreOccurAnal            = Just Opt_D_dump_occur_anal

coreDumpFlag CoreDoPrintCore          = Nothing
coreDumpFlag (CoreDoRuleCheck {})     = Nothing
coreDumpFlag CoreDoNothing            = Nothing
coreDumpFlag (CoreDoPasses {})        = Nothing

{-
************************************************************************
*                                                                      *
                 Top-level interfaces
*                                                                      *
************************************************************************
-}

lintPassResult :: HscEnv -> CoreToDo -> CoreProgram -> IO ()
lintPassResult hsc_env pass binds
  | not (gopt Opt_DoCoreLinting dflags)
  = return ()
  | otherwise
  = do { let (warns, errs) = lintCoreBindings dflags pass (interactiveInScope hsc_env) binds
       ; Err.showPass dflags ("Core Linted result of " ++ showPpr dflags pass)
       ; displayLintResults dflags pass warns errs binds  }
  where
    dflags = hsc_dflags hsc_env

displayLintResults :: DynFlags -> CoreToDo
                   -> Bag Err.MsgDoc -> Bag Err.MsgDoc -> CoreProgram
                   -> IO ()
displayLintResults dflags pass warns errs binds
  | not (isEmptyBag errs)
  = do { putLogMsg dflags NoReason Err.SevDump noSrcSpan
           (defaultDumpStyle dflags)
           (vcat [ lint_banner "errors" (ppr pass), Err.pprMessageBag errs
                 , text "*** Offending Program ***"
                 , pprCoreBindings binds
                 , text "*** End of Offense ***" ])
       ; Err.ghcExit dflags 1 }

  | not (isEmptyBag warns)
  , not (hasNoDebugOutput dflags)
  , showLintWarnings pass
<<<<<<< HEAD
  = putLogMsg dflags NoReason Err.SevDump noSrcSpan
=======
  -- If the Core linter encounters an error, output to stderr instead of
  -- stdout (#13342)
  = putLogMsg dflags NoReason Err.SevInfo noSrcSpan
>>>>>>> affdea82
        (defaultDumpStyle dflags)
        (lint_banner "warnings" (ppr pass) $$ Err.pprMessageBag (mapBag ($$ blankLine) warns))

  | otherwise = return ()
  where

lint_banner :: String -> SDoc -> SDoc
lint_banner string pass = text "*** Core Lint"      <+> text string
                          <+> text ": in result of" <+> pass
                          <+> text "***"

showLintWarnings :: CoreToDo -> Bool
-- Disable Lint warnings on the first simplifier pass, because
-- there may be some INLINE knots still tied, which is tiresomely noisy
showLintWarnings (CoreDoSimplify _ (SimplMode { sm_phase = InitialPhase })) = False
showLintWarnings _ = True

lintInteractiveExpr :: String -> HscEnv -> CoreExpr -> IO ()
lintInteractiveExpr what hsc_env expr
  | not (gopt Opt_DoCoreLinting dflags)
  = return ()
  | Just err <- lintExpr dflags (interactiveInScope hsc_env) expr
  = do { display_lint_err err
       ; Err.ghcExit dflags 1 }
  | otherwise
  = return ()
  where
    dflags = hsc_dflags hsc_env

    display_lint_err err
      = do { putLogMsg dflags NoReason Err.SevDump
               noSrcSpan (defaultDumpStyle dflags)
               (vcat [ lint_banner "errors" (text what)
                     , err
                     , text "*** Offending Program ***"
                     , pprCoreExpr expr
                     , text "*** End of Offense ***" ])
           ; Err.ghcExit dflags 1 }

interactiveInScope :: HscEnv -> [Var]
-- In GHCi we may lint expressions, or bindings arising from 'deriving'
-- clauses, that mention variables bound in the interactive context.
-- These are Local things (see Note [Interactively-bound Ids in GHCi] in HscTypes).
-- So we have to tell Lint about them, lest it reports them as out of scope.
--
-- We do this by find local-named things that may appear free in interactive
-- context.  This function is pretty revolting and quite possibly not quite right.
-- When we are not in GHCi, the interactive context (hsc_IC hsc_env) is empty
-- so this is a (cheap) no-op.
--
-- See Trac #8215 for an example
interactiveInScope hsc_env
  = tyvars ++ ids
  where
    -- C.f. TcRnDriver.setInteractiveContext, Desugar.deSugarExpr
    ictxt                   = hsc_IC hsc_env
    (cls_insts, _fam_insts) = ic_instances ictxt
    te1    = mkTypeEnvWithImplicits (ic_tythings ictxt)
    te     = extendTypeEnvWithIds te1 (map instanceDFunId cls_insts)
    ids    = typeEnvIds te
    tyvars = tyCoVarsOfTypesList $ map idType ids
              -- Why the type variables?  How can the top level envt have free tyvars?
              -- I think it's because of the GHCi debugger, which can bind variables
              --   f :: [t] -> [t]
              -- where t is a RuntimeUnk (see TcType)

lintCoreBindings :: DynFlags -> CoreToDo -> [Var] -> CoreProgram -> (Bag MsgDoc, Bag MsgDoc)
--   Returns (warnings, errors)
-- If you edit this function, you may need to update the GHC formalism
-- See Note [GHC Formalism]
lintCoreBindings dflags pass local_in_scope binds
  = initL dflags flags in_scope_set $
    addLoc TopLevelBindings         $
    lintLetBndrs TopLevel binders   $
        -- Put all the top-level binders in scope at the start
        -- This is because transformation rules can bring something
        -- into use 'unexpectedly'
    do { checkL (null dups) (dupVars dups)
       ; checkL (null ext_dups) (dupExtVars ext_dups)
       ; mapM lint_bind binds }
  where
    in_scope_set = mkInScopeSet (mkVarSet local_in_scope)

    flags = LF { lf_check_global_ids = check_globals
               , lf_check_inline_loop_breakers = check_lbs
               , lf_check_static_ptrs = check_static_ptrs }

    -- See Note [Checking for global Ids]
    check_globals = case pass of
                      CoreTidy -> False
                      CorePrep -> False
                      _        -> True

    -- See Note [Checking for INLINE loop breakers]
    check_lbs = case pass of
                      CoreDesugar    -> False
                      CoreDesugarOpt -> False
                      _              -> True

    -- See Note [Checking StaticPtrs]
    check_static_ptrs | not (xopt LangExt.StaticPointers dflags) = AllowAnywhere
                      | otherwise = case pass of
                          CoreDoFloatOutwards _ -> AllowAtTopLevel
                          CoreTidy              -> RejectEverywhere
                          CorePrep              -> AllowAtTopLevel
                          _                     -> AllowAnywhere

    binders = bindersOfBinds binds
    (_, dups) = removeDups compare binders

    -- dups_ext checks for names with different uniques
    -- but but the same External name M.n.  We don't
    -- allow this at top level:
    --    M.n{r3}  = ...
    --    M.n{r29} = ...
    -- because they both get the same linker symbol
    ext_dups = snd (removeDups ord_ext (map Var.varName binders))
    ord_ext n1 n2 | Just m1 <- nameModule_maybe n1
                  , Just m2 <- nameModule_maybe n2
                  = compare (m1, nameOccName n1) (m2, nameOccName n2)
                  | otherwise = LT

    -- If you edit this function, you may need to update the GHC formalism
    -- See Note [GHC Formalism]
    lint_bind (Rec prs)         = mapM_ (lintSingleBinding TopLevel Recursive) prs
    lint_bind (NonRec bndr rhs) = lintSingleBinding TopLevel NonRecursive (bndr,rhs)

{-
************************************************************************
*                                                                      *
\subsection[lintUnfolding]{lintUnfolding}
*                                                                      *
************************************************************************

Note [Linting Unfoldings from Interfaces]
~~~~~~~~~~~~~~~~~~~~~~~~~~~~~~~~~~~~~~~~~

We use this to check all top-level unfoldings that come in from interfaces
(it is very painful to catch errors otherwise).

We do not need to call lintUnfolding on unfoldings that are nested within
top-level unfoldings; they are linted when we lint the top-level unfolding;
hence the `TopLevelFlag` on `tcPragExpr` in TcIface.

-}

lintUnfolding :: DynFlags
              -> SrcLoc
              -> VarSet         -- Treat these as in scope
              -> CoreExpr
              -> Maybe MsgDoc   -- Nothing => OK

lintUnfolding dflags locn vars expr
  | isEmptyBag errs = Nothing
  | otherwise       = Just (pprMessageBag errs)
  where
    in_scope = mkInScopeSet vars
    (_warns, errs) = initL dflags defaultLintFlags in_scope linter
    linter = addLoc (ImportedUnfolding locn) $
             lintCoreExpr expr

lintExpr :: DynFlags
         -> [Var]               -- Treat these as in scope
         -> CoreExpr
         -> Maybe MsgDoc        -- Nothing => OK

lintExpr dflags vars expr
  | isEmptyBag errs = Nothing
  | otherwise       = Just (pprMessageBag errs)
  where
    in_scope = mkInScopeSet (mkVarSet vars)
    (_warns, errs) = initL dflags defaultLintFlags in_scope linter
    linter = addLoc TopLevelBindings $
             lintCoreExpr expr

{-
************************************************************************
*                                                                      *
\subsection[lintCoreBinding]{lintCoreBinding}
*                                                                      *
************************************************************************

Check a core binding, returning the list of variables bound.
-}

lintSingleBinding :: TopLevelFlag -> RecFlag -> (Id, CoreExpr) -> LintM ()
-- If you edit this function, you may need to update the GHC formalism
-- See Note [GHC Formalism]
lintSingleBinding top_lvl_flag rec_flag (binder,rhs)
  = addLoc (RhsOf binder) $
         -- Check the rhs
    do { ty <- lintRhs binder rhs
       ; binder_ty <- applySubstTy (idType binder)
       ; ensureEqTys binder_ty ty (mkRhsMsg binder (text "RHS") ty)

       -- Check that it's not levity-polymorphic
       -- Do this first, because otherwise isUnliftedType panics
       -- Annoyingly, this duplicates the test in lintIdBdr,
       -- because for non-rec lets we call lintSingleBinding first
       ; checkL (isJoinId binder || not (isTypeLevPoly binder_ty))
                (badBndrTyMsg binder (text "levity-polymorphic"))

        -- Check the let/app invariant
        -- See Note [CoreSyn let/app invariant] in CoreSyn
       ; checkL ( isJoinId binder
               || not (isUnliftedType binder_ty)
               || (isNonRec rec_flag && exprOkForSpeculation rhs)
               || exprIsTickedString rhs)
           (badBndrTyMsg binder (text "unlifted"))

        -- Check that if the binder is top-level or recursive, it's not
        -- demanded. Primitive string literals are exempt as there is no
        -- computation to perform, see Note [CoreSyn top-level string literals].
       ; checkL (not (isStrictId binder)
            || (isNonRec rec_flag && not (isTopLevel top_lvl_flag))
            || exprIsTickedString rhs)
           (mkStrictMsg binder)

        -- Check that if the binder is at the top level and has type Addr#,
        -- that it is a string literal, see
        -- Note [CoreSyn top-level string literals].
       ; checkL (not (isTopLevel top_lvl_flag && binder_ty `eqType` addrPrimTy)
                 || exprIsTickedString rhs)
           (mkTopNonLitStrMsg binder)

       ; flags <- getLintFlags

         -- Check that a join-point binder has a valid type
         -- NB: lintIdBinder has checked that it is not top-level bound
       ; case isJoinId_maybe binder of
            Nothing    -> return ()
            Just arity ->  checkL (isValidJoinPointType arity binder_ty)
                                  (mkInvalidJoinPointMsg binder binder_ty)

       ; when (lf_check_inline_loop_breakers flags
               && isStableUnfolding (realIdUnfolding binder)
               && isStrongLoopBreaker (idOccInfo binder)
               && isInlinePragma (idInlinePragma binder))
              (addWarnL (text "INLINE binder is (non-rule) loop breaker:" <+> ppr binder))
              -- Only non-rule loop breakers inhibit inlining

      -- Check whether arity and demand type are consistent (only if demand analysis
      -- already happened)
      --
      -- Note (Apr 2014): this is actually ok.  See Note [Demand analysis for trivial right-hand sides]
      --                  in DmdAnal.  After eta-expansion in CorePrep the rhs is no longer trivial.
      --       ; let dmdTy = idStrictness binder
      --       ; checkL (case dmdTy of
      --                  StrictSig dmd_ty -> idArity binder >= dmdTypeDepth dmd_ty || exprIsTrivial rhs)
      --           (mkArityMsg binder)

       -- Check that the binder's arity is within the bounds imposed by
       -- the type and the strictness signature. See Note [exprArity invariant]
       -- and Note [Trimming arity]
       ; checkL (typeArity (idType binder) `lengthAtLeast` idArity binder)
           (text "idArity" <+> ppr (idArity binder) <+>
           text "exceeds typeArity" <+>
           ppr (length (typeArity (idType binder))) <> colon <+>
           ppr binder)

       ; case splitStrictSig (idStrictness binder) of
           (demands, result_info) | isBotRes result_info ->
             checkL (demands `lengthAtLeast` idArity binder)
               (text "idArity" <+> ppr (idArity binder) <+>
               text "exceeds arity imposed by the strictness signature" <+>
               ppr (idStrictness binder) <> colon <+>
               ppr binder)
           _ -> return ()

       ; mapM_ (lintCoreRule binder binder_ty) (idCoreRules binder)

       ; addLoc (UnfoldingOf binder) $
         lintIdUnfolding binder binder_ty (idUnfolding binder) }

        -- We should check the unfolding, if any, but this is tricky because
        -- the unfolding is a SimplifiableCoreExpr. Give up for now.

-- | Checks the RHS of bindings. It only differs from 'lintCoreExpr'
-- in that it doesn't reject occurrences of the function 'makeStatic' when they
-- appear at the top level and @lf_check_static_ptrs == AllowAtTopLevel@, and
-- for join points, it skips the outer lambdas that take arguments to the
-- join point.
--
-- See Note [Checking StaticPtrs].
lintRhs :: Id -> CoreExpr -> LintM OutType
lintRhs bndr rhs
    | Just arity <- isJoinId_maybe bndr
    = lint_join_lams arity arity True rhs
    | AlwaysTailCalled arity <- tailCallInfo (idOccInfo bndr)
    = lint_join_lams arity arity False rhs
  where
    lint_join_lams 0 _ _ rhs
      = lintCoreExpr rhs

    lint_join_lams n tot enforce (Lam var expr)
      = addLoc (LambdaBodyOf var) $
        lintBinder LambdaBind var $ \ var' ->
        do { body_ty <- lint_join_lams (n-1) tot enforce expr
           ; return $ mkLamType var' body_ty }

    lint_join_lams n tot True _other
      = failWithL $ mkBadJoinArityMsg bndr tot (tot-n) rhs
    lint_join_lams _ _ False rhs
      = markAllJoinsBad $ lintCoreExpr rhs
          -- Future join point, not yet eta-expanded
          -- Body is not a tail position

-- Allow applications of the data constructor @StaticPtr@ at the top
-- but produce errors otherwise.
lintRhs _bndr rhs = fmap lf_check_static_ptrs getLintFlags >>= go
  where
    -- Allow occurrences of 'makeStatic' at the top-level but produce errors
    -- otherwise.
    go AllowAtTopLevel
      | (binders0, rhs') <- collectTyBinders rhs
      , Just (fun, t, info, e) <- collectMakeStaticArgs rhs'
      = markAllJoinsBad $
        foldr
        -- imitate @lintCoreExpr (Lam ...)@
        (\var loopBinders ->
          addLoc (LambdaBodyOf var) $
            lintBinder LambdaBind var $ \var' ->
              do { body_ty <- loopBinders
                 ; return $ mkLamType var' body_ty }
        )
        -- imitate @lintCoreExpr (App ...)@
        (do fun_ty <- lintCoreExpr fun
            addLoc (AnExpr rhs') $ lintCoreArgs fun_ty [Type t, info, e]
        )
        binders0
    go _ = markAllJoinsBad $ lintCoreExpr rhs

lintIdUnfolding :: Id -> Type -> Unfolding -> LintM ()
lintIdUnfolding bndr bndr_ty (CoreUnfolding { uf_tmpl = rhs, uf_src = src })
  | isStableSource src
  = do { ty <- lintRhs bndr rhs
       ; ensureEqTys bndr_ty ty (mkRhsMsg bndr (text "unfolding") ty) }

lintIdUnfolding bndr bndr_ty (DFunUnfolding { df_con = con, df_bndrs = bndrs
                                            , df_args = args })
  = do { ty <- lintBinders LambdaBind bndrs $ \ bndrs' ->
               do { res_ty <- lintCoreArgs (dataConRepType con) args
                  ; return (mkLamTypes bndrs' res_ty) }
       ; ensureEqTys bndr_ty ty (mkRhsMsg bndr (text "dfun unfolding") ty) }

lintIdUnfolding  _ _ _
  = return ()       -- Do not Lint unstable unfoldings, because that leads
                    -- to exponential behaviour; c.f. CoreFVs.idUnfoldingVars

{-
Note [Checking for INLINE loop breakers]
~~~~~~~~~~~~~~~~~~~~~~~~~~~~~~~~~~~~~~~~
It's very suspicious if a strong loop breaker is marked INLINE.

However, the desugarer generates instance methods with INLINE pragmas
that form a mutually recursive group.  Only after a round of
simplification are they unravelled.  So we suppress the test for
the desugarer.

************************************************************************
*                                                                      *
\subsection[lintCoreExpr]{lintCoreExpr}
*                                                                      *
************************************************************************
-}

-- For OutType, OutKind, the substitution has been applied,
--                       but has not been linted yet

type LintedType  = Type -- Substitution applied, and type is linted
type LintedKind  = Kind

lintCoreExpr :: CoreExpr -> LintM OutType
-- The returned type has the substitution from the monad
-- already applied to it:
--      lintCoreExpr e subst = exprType (subst e)
--
-- The returned "type" can be a kind, if the expression is (Type ty)

-- If you edit this function, you may need to update the GHC formalism
-- See Note [GHC Formalism]
lintCoreExpr (Var var)
  = lintVarOcc var 0

lintCoreExpr (Lit lit)
  = return (literalType lit)

lintCoreExpr (Cast expr co)
  = do { expr_ty <- markAllJoinsBad $ lintCoreExpr expr
       ; co' <- applySubstCo co
       ; (_, k2, from_ty, to_ty, r) <- lintCoercion co'
       ; lintL (classifiesTypeWithValues k2)
               (text "Target of cast not # or *:" <+> ppr co)
       ; lintRole co' Representational r
       ; ensureEqTys from_ty expr_ty (mkCastErr expr co' from_ty expr_ty)
       ; return to_ty }

lintCoreExpr (Tick tickish expr)
  = do case tickish of
         Breakpoint _ ids -> forM_ ids $ \id -> do
                               checkDeadIdOcc id
                               lookupIdInScope id
         _                -> return ()
       markAllJoinsBadIf block_joins $ lintCoreExpr expr
  where
    block_joins = not (tickish `tickishScopesLike` SoftScope)
      -- TODO Consider whether this is the correct rule. It is consistent with
      -- the simplifier's behaviour - cost-centre-scoped ticks become part of
      -- the continuation, and thus they behave like part of an evaluation
      -- context, but soft-scoped and non-scoped ticks simply wrap the result
      -- (see Simplify.simplTick).

lintCoreExpr (Let (NonRec tv (Type ty)) body)
  | isTyVar tv
  =     -- See Note [Linting type lets]
    do  { ty' <- applySubstTy ty
        ; lintTyBndr tv              $ \ tv' ->
    do  { addLoc (RhsOf tv) $ lintTyKind tv' ty'
                -- Now extend the substitution so we
                -- take advantage of it in the body
        ; extendSubstL tv ty'        $
          addLoc (BodyOfLetRec [tv]) $
          lintCoreExpr body } }

lintCoreExpr (Let (NonRec bndr rhs) body)
  | isId bndr
  = do  { lintSingleBinding NotTopLevel NonRecursive (bndr,rhs)
        ; addLoc (BodyOfLetRec [bndr])
                 (lintIdBndr NotTopLevel LetBind bndr $ \_ ->
                  addGoodJoins [bndr] $
                  lintCoreExpr body) }

  | otherwise
  = failWithL (mkLetErr bndr rhs)       -- Not quite accurate

lintCoreExpr e@(Let (Rec pairs) body)
  = lintLetBndrs NotTopLevel bndrs $
    addGoodJoins bndrs             $
    do  { -- Check that the list of pairs is non-empty
          checkL (not (null pairs)) (emptyRec e)

          -- Check that there are no duplicated binders
        ; checkL (null dups) (dupVars dups)

          -- Check that either all the binders are joins, or none
        ; checkL (all isJoinId bndrs || all (not . isJoinId) bndrs) $
            mkInconsistentRecMsg bndrs

        ; mapM_ (lintSingleBinding NotTopLevel Recursive) pairs
        ; addLoc (BodyOfLetRec bndrs) (lintCoreExpr body) }
  where
    bndrs = map fst pairs
    (_, dups) = removeDups compare bndrs

lintCoreExpr e@(App _ _)
  = addLoc (AnExpr e) $
    do { fun_ty <- lintCoreFun fun (length args)
       ; lintCoreArgs fun_ty args }
  where
    (fun, args) = collectArgs e

lintCoreExpr (Lam var expr)
  = addLoc (LambdaBodyOf var) $
    markAllJoinsBad $
    lintBinder LambdaBind var $ \ var' ->
    do { body_ty <- lintCoreExpr expr
       ; return $ mkLamType var' body_ty }

lintCoreExpr e@(Case scrut var alt_ty alts) =
       -- Check the scrutinee
  do { let scrut_diverges = exprIsBottom scrut
     ; scrut_ty <- markAllJoinsBad $ lintCoreExpr scrut
     ; (alt_ty, _) <- lintInTy alt_ty
     ; (var_ty, _) <- lintInTy (idType var)

     -- We used to try to check whether a case expression with no
     -- alternatives was legitimate, but this didn't work.
     -- See Note [No alternatives lint check] for details.

     -- See Note [Rules for floating-point comparisons] in PrelRules
     ; let isLitPat (LitAlt _, _ , _) = True
           isLitPat _                 = False
     ; checkL (not $ isFloatingTy scrut_ty && any isLitPat alts)
         (ptext (sLit $ "Lint warning: Scrutinising floating-point " ++
                        "expression with literal pattern in case " ++
                        "analysis (see Trac #9238).")
          $$ text "scrut" <+> ppr scrut)

     ; case tyConAppTyCon_maybe (idType var) of
         Just tycon
              | debugIsOn
              , isAlgTyCon tycon
              , not (isAbstractTyCon tycon)
              , null (tyConDataCons tycon)
              , not scrut_diverges
              -> pprTrace "Lint warning: case binder's type has no constructors" (ppr var <+> ppr (idType var))
                        -- This can legitimately happen for type families
                      $ return ()
         _otherwise -> return ()

        -- Don't use lintIdBndr on var, because unboxed tuple is legitimate

     ; subst <- getTCvSubst
     ; ensureEqTys var_ty scrut_ty (mkScrutMsg var var_ty scrut_ty subst)

     ; lintIdBndr NotTopLevel CaseBind var $ \_ ->
       do { -- Check the alternatives
            mapM_ (lintCoreAlt scrut_ty alt_ty) alts
          ; checkCaseAlts e scrut_ty alts
          ; return alt_ty } }

-- This case can't happen; linting types in expressions gets routed through
-- lintCoreArgs
lintCoreExpr (Type ty)
  = failWithL (text "Type found as expression" <+> ppr ty)

lintCoreExpr (Coercion co)
  = do { (k1, k2, ty1, ty2, role) <- lintInCo co
       ; return (mkHeteroCoercionType role k1 k2 ty1 ty2) }

----------------------
lintVarOcc :: Var -> Int -- Number of arguments (type or value) being passed
            -> LintM Type -- returns type of the *variable*
lintVarOcc var nargs
  = do  { checkL (isNonCoVarId var)
                 (text "Non term variable" <+> ppr var)

        -- Cneck that the type of the occurrence is the same
        -- as the type of the binding site
        ; ty   <- applySubstTy (idType var)
        ; var' <- lookupIdInScope var
        ; let ty' = idType var'
        ; ensureEqTys ty ty' $ mkBndrOccTypeMismatchMsg var' var ty' ty

          -- Check for a nested occurrence of the StaticPtr constructor.
          -- See Note [Checking StaticPtrs].
        ; lf <- getLintFlags
        ; when (nargs /= 0 && lf_check_static_ptrs lf /= AllowAnywhere) $
            checkL (idName var /= makeStaticName) $
              text "Found makeStatic nested in an expression"

        ; checkDeadIdOcc var
        ; checkJoinOcc var nargs

        ; return (idType var') }

lintCoreFun :: CoreExpr
            -> Int        -- Number of arguments (type or val) being passed
            -> LintM Type -- Returns type of the *function*
lintCoreFun (Var var) nargs
  = lintVarOcc var nargs

lintCoreFun (Lam var body) nargs
  -- Act like lintCoreExpr of Lam, but *don't* call markAllJoinsBad; see
  -- Note [Beta redexes]
  | nargs /= 0
  = addLoc (LambdaBodyOf var) $
    lintBinder LambdaBind var $ \ var' ->
    do { body_ty <- lintCoreFun body (nargs - 1)
       ; return $ mkLamType var' body_ty }

lintCoreFun expr nargs
  = markAllJoinsBadIf (nargs /= 0) $
    lintCoreExpr expr

------------------
checkDeadIdOcc :: Id -> LintM ()
-- Occurrences of an Id should never be dead....
-- except when we are checking a case pattern
checkDeadIdOcc id
  | isDeadOcc (idOccInfo id)
  = do { in_case <- inCasePat
       ; checkL in_case
                (text "Occurrence of a dead Id" <+> ppr id) }
  | otherwise
  = return ()

------------------
checkJoinOcc :: Id -> JoinArity -> LintM ()
-- Check that if the occurrence is a JoinId, then so is the
-- binding site, and it's a valid join Id
checkJoinOcc var n_args
  | Just join_arity_occ <- isJoinId_maybe var
  = do { mb_join_arity_bndr <- lookupJoinId var
       ; case mb_join_arity_bndr of {
           Nothing -> -- Binder is not a join point
                      addErrL (invalidJoinOcc var) ;

           Just join_arity_bndr ->

    do { checkL (join_arity_bndr == join_arity_occ) $
           -- Arity differs at binding site and occurrence
         mkJoinBndrOccMismatchMsg var join_arity_bndr join_arity_occ

       ; checkL (n_args == join_arity_occ) $
           -- Arity doesn't match #args
         mkBadJumpMsg var join_arity_occ n_args } } }

  | otherwise
  = return ()

{-
Note [No alternatives lint check]
~~~~~~~~~~~~~~~~~~~~~~~~~~~~~~~~~
Case expressions with no alternatives are odd beasts, and it would seem
like they would worth be looking at in the linter (cf Trac #10180). We
used to check two things:

* exprIsHNF is false: it would *seem* to be terribly wrong if
  the scrutinee was already in head normal form.

* exprIsBottom is true: we should be able to see why GHC believes the
  scrutinee is diverging for sure.

It was already known that the second test was not entirely reliable.
Unfortunately (Trac #13990), the first test turned out not to be reliable
either. Getting the checks right turns out to be somewhat complicated.

For example, suppose we have (comment 8)

  data T a where
    TInt :: T Int

  absurdTBool :: T Bool -> a
  absurdTBool v = case v of

  data Foo = Foo !(T Bool)

  absurdFoo :: Foo -> a
  absurdFoo (Foo x) = absurdTBool x

GHC initially accepts the empty case because of the GADT conditions. But then
we inline absurdTBool, getting

  absurdFoo (Foo x) = case x of

x is in normal form (because the Foo constructor is strict) but the
case is empty. To avoid this problem, GHC would have to recognize
that matching on Foo x is already absurd, which is not so easy.

More generally, we don't really know all the ways that GHC can
lose track of why an expression is bottom, so we shouldn't make too
much fuss when that happens.


Note [Beta redexes]
~~~~~~~~~~~~~~~~~~~
Consider:

  join j @x y z = ... in
  (\@x y z -> jump j @x y z) @t e1 e2

This is clearly ill-typed, since the jump is inside both an application and a
lambda, either of which is enough to disqualify it as a tail call (see Note
[Invariants on join points] in CoreSyn). However, strictly from a
lambda-calculus perspective, the term doesn't go wrong---after the two beta
reductions, the jump *is* a tail call and everything is fine.

Why would we want to allow this when we have let? One reason is that a compound
beta redex (that is, one with more than one argument) has different scoping
rules: naively reducing the above example using lets will capture any free
occurrence of y in e2. More fundamentally, type lets are tricky; many passes,
such as Float Out, tacitly assume that the incoming program's type lets have
all been dealt with by the simplifier. Thus we don't want to let-bind any types
in, say, CoreSubst.simpleOptPgm, which in some circumstances can run immediately
before Float Out.

All that said, currently CoreSubst.simpleOptPgm is the only thing using this
loophole, doing so to avoid re-traversing large functions (beta-reducing a type
lambda without introducing a type let requires a substitution). TODO: Improve
simpleOptPgm so that we can forget all this ever happened.

************************************************************************
*                                                                      *
\subsection[lintCoreArgs]{lintCoreArgs}
*                                                                      *
************************************************************************

The basic version of these functions checks that the argument is a
subtype of the required type, as one would expect.
-}


lintCoreArgs  :: OutType -> [CoreArg] -> LintM OutType
lintCoreArgs fun_ty args = foldM lintCoreArg fun_ty args

lintCoreArg  :: OutType -> CoreArg -> LintM OutType
lintCoreArg fun_ty (Type arg_ty)
  = do { checkL (not (isCoercionTy arg_ty))
                (text "Unnecessary coercion-to-type injection:"
                  <+> ppr arg_ty)
       ; arg_ty' <- applySubstTy arg_ty
       ; lintTyApp fun_ty arg_ty' }

lintCoreArg fun_ty arg
  = do { arg_ty <- markAllJoinsBad $ lintCoreExpr arg
           -- See Note [Levity polymorphism invariants] in CoreSyn
       ; lintL (not (isTypeLevPoly arg_ty))
           (text "Levity-polymorphic argument:" <+>
             (ppr arg <+> dcolon <+> parens (ppr arg_ty <+> dcolon <+> ppr (typeKind arg_ty))))
          -- check for levity polymorphism first, because otherwise isUnliftedType panics

       ; checkL (not (isUnliftedType arg_ty) || exprOkForSpeculation arg)
                (mkLetAppMsg arg)
       ; lintValApp arg fun_ty arg_ty }

-----------------
lintAltBinders :: OutType     -- Scrutinee type
               -> OutType     -- Constructor type
               -> [OutVar]    -- Binders
               -> LintM ()
-- If you edit this function, you may need to update the GHC formalism
-- See Note [GHC Formalism]
lintAltBinders scrut_ty con_ty []
  = ensureEqTys con_ty scrut_ty (mkBadPatMsg con_ty scrut_ty)
lintAltBinders scrut_ty con_ty (bndr:bndrs)
  | isTyVar bndr
  = do { con_ty' <- lintTyApp con_ty (mkTyVarTy bndr)
       ; lintAltBinders scrut_ty con_ty' bndrs }
  | otherwise
  = do { con_ty' <- lintValApp (Var bndr) con_ty (idType bndr)
       ; lintAltBinders scrut_ty con_ty' bndrs }

-----------------
lintTyApp :: OutType -> OutType -> LintM OutType
lintTyApp fun_ty arg_ty
  | Just (tv,body_ty) <- splitForAllTy_maybe fun_ty
  = do  { lintTyKind tv arg_ty
        ; in_scope <- getInScope
        -- substTy needs the set of tyvars in scope to avoid generating
        -- uniques that are already in scope.
        -- See Note [The substitution invariant] in TyCoRep
        ; return (substTyWithInScope in_scope [tv] [arg_ty] body_ty) }

  | otherwise
  = failWithL (mkTyAppMsg fun_ty arg_ty)

-----------------
lintValApp :: CoreExpr -> OutType -> OutType -> LintM OutType
lintValApp arg fun_ty arg_ty
  | Just (Weighted _ arg,res) <- splitFunTy_maybe fun_ty -- arnaud: TODO: we will have to scale the usage of variables in the argument somewhere. Is it here?
  = do { ensureEqTys arg arg_ty err1
       ; return res }
  | otherwise
  = failWithL err2
  where
    err1 = mkAppMsg       fun_ty arg_ty arg
    err2 = mkNonFunAppMsg fun_ty arg_ty arg

lintTyKind :: OutTyVar -> OutType -> LintM ()
-- Both args have had substitution applied

-- If you edit this function, you may need to update the GHC formalism
-- See Note [GHC Formalism]
lintTyKind tyvar arg_ty
        -- Arg type might be boxed for a function with an uncommitted
        -- tyvar; notably this is used so that we can give
        --      error :: forall a:*. String -> a
        -- and then apply it to both boxed and unboxed types.
  = do { arg_kind <- lintType arg_ty
       ; unless (arg_kind `eqType` tyvar_kind)
                (addErrL (mkKindErrMsg tyvar arg_ty $$ (text "Linted Arg kind:" <+> ppr arg_kind))) }
  where
    tyvar_kind = tyVarKind tyvar

{-
************************************************************************
*                                                                      *
\subsection[lintCoreAlts]{lintCoreAlts}
*                                                                      *
************************************************************************
-}

checkCaseAlts :: CoreExpr -> OutType -> [CoreAlt] -> LintM ()
-- a) Check that the alts are non-empty
-- b1) Check that the DEFAULT comes first, if it exists
-- b2) Check that the others are in increasing order
-- c) Check that there's a default for infinite types
-- NB: Algebraic cases are not necessarily exhaustive, because
--     the simplifier correctly eliminates case that can't
--     possibly match.

checkCaseAlts e ty alts =
  do { checkL (all non_deflt con_alts) (mkNonDefltMsg e)
     ; checkL (increasing_tag con_alts) (mkNonIncreasingAltsMsg e)

          -- For types Int#, Word# with an infinite (well, large!) number of
          -- possible values, there should usually be a DEFAULT case
          -- But (see Note [Empty case alternatives] in CoreSyn) it's ok to
          -- have *no* case alternatives.
          -- In effect, this is a kind of partial test. I suppose it's possible
          -- that we might *know* that 'x' was 1 or 2, in which case
          --   case x of { 1 -> e1; 2 -> e2 }
          -- would be fine.
     ; checkL (isJust maybe_deflt || not is_infinite_ty || null alts)
              (nonExhaustiveAltsMsg e) }
  where
    (con_alts, maybe_deflt) = findDefault alts

        -- Check that successive alternatives have strictly increasing tags
    increasing_tag (alt1 : rest@( alt2 : _)) = alt1 `ltAlt` alt2 && increasing_tag rest
    increasing_tag _                         = True

    non_deflt (DEFAULT, _, _) = False
    non_deflt _               = True

    is_infinite_ty = case tyConAppTyCon_maybe ty of
                        Nothing    -> False
                        Just tycon -> isPrimTyCon tycon

lintAltExpr :: CoreExpr -> OutType -> LintM ()
lintAltExpr expr ann_ty
  = do { actual_ty <- lintCoreExpr expr
       ; ensureEqTys actual_ty ann_ty (mkCaseAltMsg expr actual_ty ann_ty) }

lintCoreAlt :: OutType          -- Type of scrutinee
            -> OutType          -- Type of the alternative
            -> CoreAlt
            -> LintM ()
-- If you edit this function, you may need to update the GHC formalism
-- See Note [GHC Formalism]
lintCoreAlt _ alt_ty (DEFAULT, args, rhs) =
  do { lintL (null args) (mkDefaultArgsMsg args)
     ; lintAltExpr rhs alt_ty }

lintCoreAlt scrut_ty alt_ty (LitAlt lit, args, rhs)
  | litIsLifted lit
  = failWithL integerScrutinisedMsg
  | otherwise
  = do { lintL (null args) (mkDefaultArgsMsg args)
       ; ensureEqTys lit_ty scrut_ty (mkBadPatMsg lit_ty scrut_ty)
       ; lintAltExpr rhs alt_ty }
  where
    lit_ty = literalType lit

lintCoreAlt scrut_ty alt_ty alt@(DataAlt con, args, rhs)
  | isNewTyCon (dataConTyCon con)
  = addErrL (mkNewTyDataConAltMsg scrut_ty alt)
  | Just (tycon, tycon_arg_tys) <- splitTyConApp_maybe scrut_ty
  = addLoc (CaseAlt alt) $  do
    {   -- First instantiate the universally quantified
        -- type variables of the data constructor
        -- We've already check
      lintL (tycon == dataConTyCon con) (mkBadConMsg tycon con)
    ; let con_payload_ty = piResultTys (dataConRepType con) tycon_arg_tys

        -- And now bring the new binders into scope
    ; lintBinders CasePatBind args $ \ args' -> do
    { addLoc (CasePat alt) (lintAltBinders scrut_ty con_payload_ty args')
    ; lintAltExpr rhs alt_ty } }

  | otherwise   -- Scrut-ty is wrong shape
  = addErrL (mkBadAltMsg scrut_ty alt)

{-
************************************************************************
*                                                                      *
\subsection[lint-types]{Types}
*                                                                      *
************************************************************************
-}

-- When we lint binders, we (one at a time and in order):
--  1. Lint var types or kinds (possibly substituting)
--  2. Add the binder to the in scope set, and if its a coercion var,
--     we may extend the substitution to reflect its (possibly) new kind
lintBinders :: BindingSite -> [Var] -> ([Var] -> LintM a) -> LintM a
lintBinders _    []         linterF = linterF []
lintBinders site (var:vars) linterF = lintBinder site var $ \var' ->
                                      lintBinders site vars $ \ vars' ->
                                      linterF (var':vars')

-- If you edit this function, you may need to update the GHC formalism
-- See Note [GHC Formalism]
lintBinder :: BindingSite -> Var -> (Var -> LintM a) -> LintM a
lintBinder site var linterF
  | isTyVar var = lintTyBndr                  var linterF
  | isCoVar var = lintCoBndr                  var linterF
  | otherwise   = lintIdBndr NotTopLevel site var linterF

lintTyBndr :: InTyVar -> (OutTyVar -> LintM a) -> LintM a
lintTyBndr tv thing_inside
  = do { subst <- getTCvSubst
       ; let (subst', tv') = substTyVarBndr subst tv
       ; lintKind (varType tv')
       ; updateTCvSubst subst' (thing_inside tv') }

lintCoBndr :: InCoVar -> (OutCoVar -> LintM a) -> LintM a
lintCoBndr cv thing_inside
  = do { subst <- getTCvSubst
       ; let (subst', cv') = substCoVarBndr subst cv
       ; lintKind (varType cv')
       ; lintL (isCoercionType (varType cv'))
               (text "CoVar with non-coercion type:" <+> pprTyVar cv)
       ; updateTCvSubst subst' (thing_inside cv') }

lintLetBndrs :: TopLevelFlag -> [Var] -> LintM a -> LintM a
lintLetBndrs top_lvl ids linterF
  = go ids
  where
    go []       = linterF
    go (id:ids) = lintIdBndr top_lvl LetBind id  $ \_ ->
                  go ids

lintIdBndr :: TopLevelFlag -> BindingSite
           -> InVar -> (OutVar -> LintM a) -> LintM a
-- Do substitution on the type of a binder and add the var with this
-- new type to the in-scope set of the second argument
-- ToDo: lint its rules
lintIdBndr top_lvl bind_site id linterF
  = ASSERT2( isId id, ppr id )
    do { flags <- getLintFlags
       ; checkL (not (lf_check_global_ids flags) || isLocalId id)
                (text "Non-local Id binder" <+> ppr id)
                -- See Note [Checking for global Ids]

       -- Check that if the binder is nested, it is not marked as exported
       ; checkL (not (isExportedId id) || is_top_lvl)
           (mkNonTopExportedMsg id)

       -- Check that if the binder is nested, it does not have an external name
       ; checkL (not (isExternalName (Var.varName id)) || is_top_lvl)
           (mkNonTopExternalNameMsg id)

       ; (ty, k) <- lintInTy (idType id)
          -- See Note [Levity polymorphism invariants] in CoreSyn
       ; lintL (isJoinId id || not (isKindLevPoly k))
           (text "Levity-polymorphic binder:" <+>
                 (ppr id <+> dcolon <+> parens (ppr ty <+> dcolon <+> ppr k)))

       -- Check that a join-id is a not-top-level let-binding
       ; when (isJoinId id) $
         checkL (not is_top_lvl && is_let_bind) $
         mkBadJoinBindMsg id

       ; let id' = setIdType id ty
       ; addInScopeVar id' $ (linterF id') }
  where
    is_top_lvl = isTopLevel top_lvl
    is_let_bind = case bind_site of
                    LetBind -> True
                    _       -> False

{-
%************************************************************************
%*                                                                      *
             Types
%*                                                                      *
%************************************************************************
-}

lintInTy :: InType -> LintM (LintedType, LintedKind)
-- Types only, not kinds
-- Check the type, and apply the substitution to it
-- See Note [Linting type lets]
lintInTy ty
  = addLoc (InType ty) $
    do  { ty' <- applySubstTy ty
        ; k  <- lintType ty'
        ; lintKind k
        ; return (ty', k) }

checkTyCon :: TyCon -> LintM ()
checkTyCon tc
  = checkL (not (isTcTyCon tc)) (text "Found TcTyCon:" <+> ppr tc)

-------------------
lintType :: OutType -> LintM LintedKind
-- The returned Kind has itself been linted

-- If you edit this function, you may need to update the GHC formalism
-- See Note [GHC Formalism]
lintType (TyVarTy tv)
  = do { checkL (isTyVar tv) (mkBadTyVarMsg tv)
       ; lintTyCoVarInScope tv
       ; return (tyVarKind tv) }
         -- We checked its kind when we added it to the envt

lintType ty@(AppTy t1 t2)
  | TyConApp {} <- t1
  = failWithL $ text "TyConApp to the left of AppTy:" <+> ppr ty
  | otherwise
  = do { k1 <- lintType t1
       ; k2 <- lintType t2
       ; lint_ty_app ty k1 [(t2,k2)] }

lintType ty@(TyConApp tc tys)
  | Just ty' <- coreView ty
  = lintType ty'   -- Expand type synonyms, so that we do not bogusly complain
                   --  about un-saturated type synonyms

  -- We should never see a saturated application of funTyCon; such applications
  -- should be represented with the FunTy constructor. See Note [Linting
  -- function types] and Note [Representation of function types].
  | isFunTyCon tc
  , tys `lengthIs` 4
  = failWithL (hang (text "Saturated application of (->)") 2 (ppr ty))

  | isTypeSynonymTyCon tc || isTypeFamilyTyCon tc
       -- Also type synonyms and type families
  , tys `lengthLessThan` tyConArity tc
  = failWithL (hang (text "Un-saturated type application") 2 (ppr ty))

  | otherwise
  = do { checkTyCon tc
       ; ks <- mapM lintType tys
       ; lint_ty_app ty (tyConKind tc) (tys `zip` ks) }

-- arrows can related *unlifted* kinds, so this has to be separate from
-- a dependent forall.
lintType ty@(FunTy _ t1 t2)
  = do { k1 <- lintType t1
       ; k2 <- lintType t2
       ; lintArrow (text "type or kind" <+> quotes (ppr ty)) k1 k2 }

lintType t@(ForAllTy (TvBndr tv _vis) ty)
  = do { lintL (isTyVar tv) (text "Covar bound in type:" <+> ppr t)
       ; lintTyBndr tv $ \tv' ->
          do { k <- lintType ty
             ; lintL (not (tv' `elemVarSet` tyCoVarsOfType k))
                     (text "Variable escape in forall:" <+> ppr t)
             ; lintL (classifiesTypeWithValues k)
                     (text "Non-* and non-# kind in forall:" <+> ppr t)
             ; return k }}

lintType ty@(LitTy l) = lintTyLit l >> return (typeKind ty)

lintType (CastTy ty co)
  = do { k1 <- lintType ty
       ; (k1', k2) <- lintStarCoercion co
       ; ensureEqTys k1 k1' (mkCastErr ty co k1' k1)
       ; return k2 }

lintType (CoercionTy co)
  = do { (k1, k2, ty1, ty2, r) <- lintCoercion co
       ; return $ mkHeteroCoercionType r k1 k2 ty1 ty2 }

lintKind :: OutKind -> LintM ()
-- If you edit this function, you may need to update the GHC formalism
-- See Note [GHC Formalism]
lintKind k = do { sk <- lintType k
                ; unless (classifiesTypeWithValues sk)
                         (addErrL (hang (text "Ill-kinded kind:" <+> ppr k)
                                      2 (text "has kind:" <+> ppr sk))) }

-- confirms that a type is really *
lintStar :: SDoc -> OutKind -> LintM ()
lintStar doc k
  = lintL (classifiesTypeWithValues k)
          (text "Non-*-like kind when *-like expected:" <+> ppr k $$
           text "when checking" <+> doc)

lintArrow :: SDoc -> LintedKind -> LintedKind -> LintM LintedKind
-- If you edit this function, you may need to update the GHC formalism
-- See Note [GHC Formalism]
lintArrow what k1 k2   -- Eg lintArrow "type or kind `blah'" k1 k2
                       -- or lintarrow "coercion `blah'" k1 k2
  = do { unless (classifiesTypeWithValues k1) (addErrL (msg (text "argument") k1))
       ; unless (classifiesTypeWithValues k2) (addErrL (msg (text "result")   k2))
       ; return liftedTypeKind }
  where
    msg ar k
      = vcat [ hang (text "Ill-kinded" <+> ar)
                  2 (text "in" <+> what)
             , what <+> text "kind:" <+> ppr k ]

lint_ty_app :: Type -> LintedKind -> [(LintedType,LintedKind)] -> LintM LintedKind
lint_ty_app ty k tys
  = lint_app (text "type" <+> quotes (ppr ty)) k tys

----------------
lint_co_app :: Coercion -> LintedKind -> [(LintedType,LintedKind)] -> LintM LintedKind
lint_co_app ty k tys
  = lint_app (text "coercion" <+> quotes (ppr ty)) k tys

----------------
lintTyLit :: TyLit -> LintM ()
lintTyLit (NumTyLit n)
  | n >= 0    = return ()
  | otherwise = failWithL msg
    where msg = text "Negative type literal:" <+> integer n
lintTyLit (StrTyLit _) = return ()

lint_app :: SDoc -> LintedKind -> [(LintedType,LintedKind)] -> LintM Kind
-- (lint_app d fun_kind arg_tys)
--    We have an application (f arg_ty1 .. arg_tyn),
--    where f :: fun_kind
-- Takes care of linting the OutTypes

-- If you edit this function, you may need to update the GHC formalism
-- See Note [GHC Formalism]
lint_app doc kfn kas
    = do { in_scope <- getInScope
         -- We need the in_scope set to satisfy the invariant in
         -- Note [The substitution invariant] in TyCoRep
         ; foldlM (go_app in_scope) kfn kas }
  where
    fail_msg extra = vcat [ hang (text "Kind application error in") 2 doc
                          , nest 2 (text "Function kind =" <+> ppr kfn)
                          , nest 2 (text "Arg kinds =" <+> ppr kas)
                          , extra ]

    go_app in_scope kfn tka
      | Just kfn' <- coreView kfn
      = go_app in_scope kfn' tka

<<<<<<< HEAD
    go_app _ (FunTy _ kfa kfb) (_,ka)
      = do { unless (ka `eqType` kfa) (addErrL fail_msg)
=======
    go_app _ (FunTy kfa kfb) tka@(_,ka)
      = do { unless (ka `eqType` kfa) $
             addErrL (fail_msg (text "Fun:" <+> (ppr kfa $$ ppr tka)))
>>>>>>> affdea82
           ; return kfb }

    go_app in_scope (ForAllTy (TvBndr kv _vis) kfn) tka@(ta,ka)
      = do { let kv_kind = tyVarKind kv
           ; unless (ka `eqType` kv_kind) $
             addErrL (fail_msg (text "Forall:" <+> (ppr kv $$ ppr kv_kind $$ ppr tka)))
           ; return (substTyWithInScope in_scope [kv] [ta] kfn) }

    go_app _ kfn ka
       = failWithL (fail_msg (text "Not a fun:" <+> (ppr kfn $$ ppr ka)))

{- *********************************************************************
*                                                                      *
        Linting rules
*                                                                      *
********************************************************************* -}

lintCoreRule :: OutVar -> OutType -> CoreRule -> LintM ()
lintCoreRule _ _ (BuiltinRule {})
  = return ()  -- Don't bother

lintCoreRule fun fun_ty rule@(Rule { ru_name = name, ru_bndrs = bndrs
                                   , ru_args = args, ru_rhs = rhs })
  = lintBinders LambdaBind bndrs $ \ _ ->
    do { lhs_ty <- lintCoreArgs fun_ty args
       ; rhs_ty <- case isJoinId_maybe fun of
                     Just join_arity
                       -> do { checkL (args `lengthIs` join_arity) $
                                mkBadJoinPointRuleMsg fun join_arity rule
                               -- See Note [Rules for join points]
                             ; lintCoreExpr rhs }
                     _ -> markAllJoinsBad $ lintCoreExpr rhs
       ; ensureEqTys lhs_ty rhs_ty $
         (rule_doc <+> vcat [ text "lhs type:" <+> ppr lhs_ty
                            , text "rhs type:" <+> ppr rhs_ty
                            , text "fun_ty:" <+> ppr fun_ty ])
       ; let bad_bndrs = filter is_bad_bndr bndrs

       ; checkL (null bad_bndrs)
                (rule_doc <+> text "unbound" <+> ppr bad_bndrs)
            -- See Note [Linting rules]
    }
  where
    rule_doc = text "Rule" <+> doubleQuotes (ftext name) <> colon

    lhs_fvs = exprsFreeVars args
    rhs_fvs = exprFreeVars rhs

    is_bad_bndr :: Var -> Bool
    -- See Note [Unbound RULE binders] in Rules
    is_bad_bndr bndr = not (bndr `elemVarSet` lhs_fvs)
                    && bndr `elemVarSet` rhs_fvs
                    && isNothing (isReflCoVar_maybe bndr)


{- Note [Linting rules]
~~~~~~~~~~~~~~~~~~~~~~~
It's very bad if simplifying a rule means that one of the template
variables (ru_bndrs) that /is/ mentioned on the RHS becomes
not-mentioned in the LHS (ru_args).  How can that happen?  Well, in
Trac #10602, SpecConstr stupidly constructed a rule like

  forall x,c1,c2.
     f (x |> c1 |> c2) = ....

But simplExpr collapses those coercions into one.  (Indeed in
Trac #10602, it collapsed to the identity and was removed altogether.)

We don't have a great story for what to do here, but at least
this check will nail it.

NB (Trac #11643): it's possible that a variable listed in the
binders becomes not-mentioned on both LHS and RHS.  Here's a silly
example:
   RULE forall x y. f (g x y) = g (x+1) (y-1)
And suppose worker/wrapper decides that 'x' is Absent.  Then
we'll end up with
   RULE forall x y. f ($gw y) = $gw (x+1)
This seems sufficiently obscure that there isn't enough payoff to
try to trim the forall'd binder list.

Note [Rules for join points]
~~~~~~~~~~~~~~~~~~~~~~~~~~~~

A join point cannot be partially applied. However, the left-hand side of a rule
for a join point is effectively a *pattern*, not a piece of code, so there's an
argument to be made for allowing a situation like this:

  join $sj :: Int -> Int -> String
       $sj n m = ...
       j :: forall a. Eq a => a -> a -> String
       {-# RULES "SPEC j" jump j @ Int $dEq = jump $sj #-}
       j @a $dEq x y = ...

Applying this rule can't turn a well-typed program into an ill-typed one, so
conceivably we could allow it. But we can always eta-expand such an
"undersaturated" rule (see 'CoreArity.etaExpandToJoinPointRule'), and in fact
the simplifier would have to in order to deal with the RHS. So we take a
conservative view and don't allow undersaturated rules for join points. See
Note [Rules and join points] in OccurAnal for further discussion.
-}

{-
************************************************************************
*                                                                      *
         Linting coercions
*                                                                      *
************************************************************************
-}

lintInCo :: InCoercion -> LintM (LintedKind, LintedKind, LintedType, LintedType, Role)
-- Check the coercion, and apply the substitution to it
-- See Note [Linting type lets]
lintInCo co
  = addLoc (InCo co) $
    do  { co' <- applySubstCo co
        ; lintCoercion co' }

-- lints a coercion, confirming that its lh kind and its rh kind are both *
-- also ensures that the role is Nominal
lintStarCoercion :: OutCoercion -> LintM (LintedType, LintedType)
lintStarCoercion g
  = do { (k1, k2, t1, t2, r) <- lintCoercion g
       ; lintStar (text "the kind of the left type in" <+> ppr g) k1
       ; lintStar (text "the kind of the right type in" <+> ppr g) k2
       ; lintRole g Nominal r
       ; return (t1, t2) }

lintCoercion :: OutCoercion -> LintM (LintedKind, LintedKind, LintedType, LintedType, Role)
-- Check the kind of a coercion term, returning the kind
-- Post-condition: the returned OutTypes are lint-free
--
-- If   lintCoercion co = (k1, k2, s1, s2, r)
-- then co :: s1 ~r s2
--      s1 :: k2
--      s2 :: k2

-- If you edit this function, you may need to update the GHC formalism
-- See Note [GHC Formalism]
lintCoercion (Refl r ty)
  = do { k <- lintType ty
       ; return (k, k, ty, ty, r) }

lintCoercion co@(TyConAppCo r tc cos)
  | tc `hasKey` funTyConKey
  , [_rep1,_rep2,_co1,_co2] <- cos
  = do { failWithL (text "Saturated TyConAppCo (->):" <+> ppr co)
       } -- All saturated TyConAppCos should be FunCos

  | Just {} <- synTyConDefn_maybe tc
  = failWithL (text "Synonym in TyConAppCo:" <+> ppr co)

  | otherwise
  = do { checkTyCon tc
       ; (k's, ks, ss, ts, rs) <- mapAndUnzip5M lintCoercion cos
       ; k' <- lint_co_app co (tyConKind tc) (ss `zip` k's)
       ; k <- lint_co_app co (tyConKind tc) (ts `zip` ks)
       ; _ <- zipWith3M lintRole cos (tyConRolesX r tc) rs
       ; return (k', k, mkTyConApp tc ss, mkTyConApp tc ts, r) }

lintCoercion co@(AppCo co1 co2)
  | TyConAppCo {} <- co1
  = failWithL (text "TyConAppCo to the left of AppCo:" <+> ppr co)
  | Refl _ (TyConApp {}) <- co1
  = failWithL (text "Refl (TyConApp ...) to the left of AppCo:" <+> ppr co)
  | otherwise
  = do { (k1,  k2,  s1, s2, r1) <- lintCoercion co1
       ; (k'1, k'2, t1, t2, r2) <- lintCoercion co2
       ; k3 <- lint_co_app co k1 [(t1,k'1)]
       ; k4 <- lint_co_app co k2 [(t2,k'2)]
       ; if r1 == Phantom
         then lintL (r2 == Phantom || r2 == Nominal)
                     (text "Second argument in AppCo cannot be R:" $$
                      ppr co)
         else lintRole co Nominal r2
       ; return (k3, k4, mkAppTy s1 t1, mkAppTy s2 t2, r1) }

----------
lintCoercion (ForAllCo tv1 kind_co co)
  = do { (_, k2) <- lintStarCoercion kind_co
       ; let tv2 = setTyVarKind tv1 k2
       ; addInScopeVar tv1 $
    do {
       ; (k3, k4, t1, t2, r) <- lintCoercion co
       ; in_scope <- getInScope
       ; let tyl = mkInvForAllTy tv1 t1
             subst = mkTvSubst in_scope $
                     -- We need both the free vars of the `t2` and the
                     -- free vars of the range of the substitution in
                     -- scope. All the free vars of `t2` and `kind_co` should
                     -- already be in `in_scope`, because they've been
                     -- linted and `tv2` has the same unique as `tv1`.
                     -- See Note [The substitution invariant]
                     unitVarEnv tv1 (TyVarTy tv2 `mkCastTy` mkSymCo kind_co)
             tyr = mkInvForAllTy tv2 $
                   substTy subst t2
       ; return (k3, k4, tyl, tyr, r) } }

lintCoercion co@(FunCo r w co1 co2)
  = do { (k1,k'1,s1,t1,r1) <- lintCoercion co1
       ; (k2,k'2,s2,t2,r2) <- lintCoercion co2
       ; k <- lintArrow (text "coercion" <+> quotes (ppr co)) k1 k2
       ; k' <- lintArrow (text "coercion" <+> quotes (ppr co)) k'1 k'2
       ; lintRole co1 r r1
       ; lintRole co2 r r2
       ; return (k, k', mkFunTy w s1 s2, mkFunTy w t1 t2, r) }

lintCoercion (CoVarCo cv)
  | not (isCoVar cv)
  = failWithL (hang (text "Bad CoVarCo:" <+> ppr cv)
                  2 (text "With offending type:" <+> ppr (varType cv)))
  | otherwise
  = do { lintTyCoVarInScope cv
       ; cv' <- lookupIdInScope cv
       ; lintUnliftedCoVar cv
       ; return $ coVarKindsTypesRole cv' }

-- See Note [Bad unsafe coercion]
lintCoercion co@(UnivCo prov r ty1 ty2)
  = do { k1 <- lintType ty1
       ; k2 <- lintType ty2
       ; case prov of
           UnsafeCoerceProv -> return ()  -- no extra checks

           PhantomProv kco    -> do { lintRole co Phantom r
                                    ; check_kinds kco k1 k2 }

           ProofIrrelProv kco -> do { lintL (isCoercionTy ty1) $
                                          mkBadProofIrrelMsg ty1 co
                                    ; lintL (isCoercionTy ty2) $
                                          mkBadProofIrrelMsg ty2 co
                                    ; check_kinds kco k1 k2 }

           PluginProv _     -> return ()  -- no extra checks

       ; when (r /= Phantom && classifiesTypeWithValues k1
                            && classifiesTypeWithValues k2)
              (checkTypes ty1 ty2)
       ; return (k1, k2, ty1, ty2, r) }
   where
     report s = hang (text $ "Unsafe coercion: " ++ s)
                     2 (vcat [ text "From:" <+> ppr ty1
                             , text "  To:" <+> ppr ty2])
     isUnBoxed :: PrimRep -> Bool
     isUnBoxed = not . isGcPtrRep

       -- see #9122 for discussion of these checks
     checkTypes t1 t2
       = do { checkWarnL (not lev_poly1)
                         (report "left-hand type is levity-polymorphic")
            ; checkWarnL (not lev_poly2)
                         (report "right-hand type is levity-polymorphic")
            ; when (not (lev_poly1 || lev_poly2)) $
              do { checkWarnL (reps1 `equalLength` reps2)
                              (report "between values with different # of reps")
                 ; zipWithM_ validateCoercion reps1 reps2 }}
       where
         lev_poly1 = isTypeLevPoly t1
         lev_poly2 = isTypeLevPoly t2

         -- don't look at these unless lev_poly1/2 are False
         -- Otherwise, we get #13458
         reps1 = typePrimRep t1
         reps2 = typePrimRep t2

     validateCoercion :: PrimRep -> PrimRep -> LintM ()
     validateCoercion rep1 rep2
       = do { dflags <- getDynFlags
            ; checkWarnL (isUnBoxed rep1 == isUnBoxed rep2)
                         (report "between unboxed and boxed value")
            ; checkWarnL (TyCon.primRepSizeB dflags rep1
                           == TyCon.primRepSizeB dflags rep2)
                         (report "between unboxed values of different size")
            ; let fl = liftM2 (==) (TyCon.primRepIsFloat rep1)
                                   (TyCon.primRepIsFloat rep2)
            ; case fl of
                Nothing    -> addWarnL (report "between vector types")
                Just False -> addWarnL (report "between float and integral values")
                _          -> return ()
            }

     check_kinds kco k1 k2 = do { (k1', k2') <- lintStarCoercion kco
                                ; ensureEqTys k1 k1' (mkBadUnivCoMsg CLeft  co)
                                ; ensureEqTys k2 k2' (mkBadUnivCoMsg CRight co) }


lintCoercion (SymCo co)
  = do { (k1, k2, ty1, ty2, r) <- lintCoercion co
       ; return (k2, k1, ty2, ty1, r) }

lintCoercion co@(TransCo co1 co2)
  = do { (k1a, _k1b, ty1a, ty1b, r1) <- lintCoercion co1
       ; (_k2a, k2b, ty2a, ty2b, r2) <- lintCoercion co2
       ; ensureEqTys ty1b ty2a
               (hang (text "Trans coercion mis-match:" <+> ppr co)
                   2 (vcat [ppr ty1a, ppr ty1b, ppr ty2a, ppr ty2b]))
       ; lintRole co r1 r2
       ; return (k1a, k2b, ty1a, ty2b, r1) }

lintCoercion the_co@(NthCo n co)
  = do { (_, _, s, t, r) <- lintCoercion co
       ; case (splitForAllTy_maybe s, splitForAllTy_maybe t) of
         { (Just (tv_s, _ty_s), Just (tv_t, _ty_t))
             |  n == 0
             -> return (ks, kt, ts, tt, Nominal)
             where
               ts = tyVarKind tv_s
               tt = tyVarKind tv_t
               ks = typeKind ts
               kt = typeKind tt

         ; _ -> case (splitTyConApp_maybe s, splitTyConApp_maybe t) of
         { (Just (tc_s, tys_s), Just (tc_t, tys_t))
             | tc_s == tc_t
             , isInjectiveTyCon tc_s r
                 -- see Note [NthCo and newtypes] in TyCoRep
             , tys_s `equalLength` tys_t
             , tys_s `lengthExceeds` n
             -> return (ks, kt, ts, tt, tr)
             where
               ts = getNth tys_s n
               tt = getNth tys_t n
               tr = nthRole r tc_s n
               ks = typeKind ts
               kt = typeKind tt

         ; _ -> failWithL (hang (text "Bad getNth:")
                              2 (ppr the_co $$ ppr s $$ ppr t)) }}}

lintCoercion the_co@(LRCo lr co)
  = do { (_,_,s,t,r) <- lintCoercion co
       ; lintRole co Nominal r
       ; case (splitAppTy_maybe s, splitAppTy_maybe t) of
           (Just s_pr, Just t_pr)
             -> return (ks_pick, kt_pick, s_pick, t_pick, Nominal)
             where
               s_pick  = pickLR lr s_pr
               t_pick  = pickLR lr t_pr
               ks_pick = typeKind s_pick
               kt_pick = typeKind t_pick

           _ -> failWithL (hang (text "Bad LRCo:")
                              2 (ppr the_co $$ ppr s $$ ppr t)) }

lintCoercion (InstCo co arg)
  = do { (k3, k4, t1',t2', r) <- lintCoercion co
       ; (k1',k2',s1,s2, r') <- lintCoercion arg
       ; lintRole arg Nominal r'
       ; in_scope <- getInScope
       ; case (splitForAllTy_maybe t1', splitForAllTy_maybe t2') of
          (Just (tv1,t1), Just (tv2,t2))
            | k1' `eqType` tyVarKind tv1
            , k2' `eqType` tyVarKind tv2
            -> return (k3, k4,
                       substTyWithInScope in_scope [tv1] [s1] t1,
                       substTyWithInScope in_scope [tv2] [s2] t2, r)
            | otherwise
            -> failWithL (text "Kind mis-match in inst coercion")
          _ -> failWithL (text "Bad argument of inst") }

lintCoercion co@(AxiomInstCo con ind cos)
  = do { unless (0 <= ind && ind < numBranches (coAxiomBranches con))
                (bad_ax (text "index out of range"))
       ; let CoAxBranch { cab_tvs   = ktvs
                        , cab_cvs   = cvs
                        , cab_roles = roles
                        , cab_lhs   = lhs
                        , cab_rhs   = rhs } = coAxiomNthBranch con ind
       ; unless (cos `equalLength` (ktvs ++ cvs)) $
           bad_ax (text "lengths")
       ; subst <- getTCvSubst
       ; let empty_subst = zapTCvSubst subst
       ; (subst_l, subst_r) <- foldlM check_ki
                                      (empty_subst, empty_subst)
                                      (zip3 (ktvs ++ cvs) roles cos)
       ; let lhs' = substTys subst_l lhs
             rhs' = substTy  subst_r rhs
       ; case checkAxInstCo co of
           Just bad_branch -> bad_ax $ text "inconsistent with" <+>
                                       pprCoAxBranch con bad_branch
           Nothing -> return ()
       ; let s2 = mkTyConApp (coAxiomTyCon con) lhs'
       ; return (typeKind s2, typeKind rhs', s2, rhs', coAxiomRole con) }
  where
    bad_ax what = addErrL (hang (text  "Bad axiom application" <+> parens what)
                        2 (ppr co))

    check_ki (subst_l, subst_r) (ktv, role, arg)
      = do { (k', k'', s', t', r) <- lintCoercion arg
           ; lintRole arg role r
           ; let ktv_kind_l = substTy subst_l (tyVarKind ktv)
                 ktv_kind_r = substTy subst_r (tyVarKind ktv)
           ; unless (k' `eqType` ktv_kind_l)
                    (bad_ax (text "check_ki1" <+> vcat [ ppr co, ppr k', ppr ktv, ppr ktv_kind_l ] ))
           ; unless (k'' `eqType` ktv_kind_r)
                    (bad_ax (text "check_ki2" <+> vcat [ ppr co, ppr k'', ppr ktv, ppr ktv_kind_r ] ))
           ; return (extendTCvSubst subst_l ktv s',
                     extendTCvSubst subst_r ktv t') }

lintCoercion (CoherenceCo co1 co2)
  = do { (_, k2, t1, t2, r) <- lintCoercion co1
       ; let lhsty = mkCastTy t1 co2
       ; k1' <- lintType lhsty
       ; return (k1', k2, lhsty, t2, r) }

lintCoercion (KindCo co)
  = do { (k1, k2, _, _, _) <- lintCoercion co
       ; return (liftedTypeKind, liftedTypeKind, k1, k2, Nominal) }

lintCoercion (SubCo co')
  = do { (k1,k2,s,t,r) <- lintCoercion co'
       ; lintRole co' Nominal r
       ; return (k1,k2,s,t,Representational) }

lintCoercion this@(AxiomRuleCo co cs)
  = do { eqs <- mapM lintCoercion cs
       ; lintRoles 0 (coaxrAsmpRoles co) eqs
       ; case coaxrProves co [ Pair l r | (_,_,l,r,_) <- eqs ] of
           Nothing -> err "Malformed use of AxiomRuleCo" [ ppr this ]
           Just (Pair l r) ->
             return (typeKind l, typeKind r, l, r, coaxrRole co) }
  where
  err m xs  = failWithL $
                hang (text m) 2 $ vcat (text "Rule:" <+> ppr (coaxrName co) : xs)

  lintRoles n (e : es) ((_,_,_,_,r) : rs)
    | e == r    = lintRoles (n+1) es rs
    | otherwise = err "Argument roles mismatch"
                      [ text "In argument:" <+> int (n+1)
                      , text "Expected:" <+> ppr e
                      , text "Found:" <+> ppr r ]
  lintRoles _ [] []  = return ()
  lintRoles n [] rs  = err "Too many coercion arguments"
                          [ text "Expected:" <+> int n
                          , text "Provided:" <+> int (n + length rs) ]

  lintRoles n es []  = err "Not enough coercion arguments"
                          [ text "Expected:" <+> int (n + length es)
                          , text "Provided:" <+> int n ]

lintCoercion (HoleCo h)
  = do { addErrL $ text "Unfilled coercion hole:" <+> ppr h
       ; lintCoercion (CoVarCo (coHoleCoVar h)) }


----------
lintUnliftedCoVar :: CoVar -> LintM ()
lintUnliftedCoVar cv
  = when (not (isUnliftedType (coVarKind cv))) $
    failWithL (text "Bad lifted equality:" <+> ppr cv
                 <+> dcolon <+> ppr (coVarKind cv))

{-
************************************************************************
*                                                                      *
\subsection[lint-monad]{The Lint monad}
*                                                                      *
************************************************************************
-}

-- If you edit this type, you may need to update the GHC formalism
-- See Note [GHC Formalism]
data LintEnv
  = LE { le_flags :: LintFlags       -- Linting the result of this pass
       , le_loc   :: [LintLocInfo]   -- Locations
       , le_subst :: TCvSubst        -- Current type substitution; we also use this
                                     -- to keep track of all the variables in scope,
                                     -- both Ids and TyVars
       , le_joins :: IdSet           -- Join points in scope that are valid
                                     -- A subset of teh InScopeSet in le_subst
                                     -- See Note [Join points]
       , le_dynflags :: DynFlags     -- DynamicFlags
       }

data LintFlags
  = LF { lf_check_global_ids           :: Bool -- See Note [Checking for global Ids]
       , lf_check_inline_loop_breakers :: Bool -- See Note [Checking for INLINE loop breakers]
       , lf_check_static_ptrs          :: StaticPtrCheck
                                             -- ^ See Note [Checking StaticPtrs]
    }

-- See Note [Checking StaticPtrs]
data StaticPtrCheck
    = AllowAnywhere
        -- ^ Allow 'makeStatic' to occur anywhere.
    | AllowAtTopLevel
        -- ^ Allow 'makeStatic' calls at the top-level only.
    | RejectEverywhere
        -- ^ Reject any 'makeStatic' occurrence.
  deriving Eq

defaultLintFlags :: LintFlags
defaultLintFlags = LF { lf_check_global_ids = False
                      , lf_check_inline_loop_breakers = True
                      , lf_check_static_ptrs = AllowAnywhere
                      }

newtype LintM a =
   LintM { unLintM ::
            LintEnv ->
            WarnsAndErrs ->           -- Error and warning messages so far
            (Maybe a, WarnsAndErrs) } -- Result and messages (if any)

type WarnsAndErrs = (Bag MsgDoc, Bag MsgDoc)

{- Note [Checking for global Ids]
~~~~~~~~~~~~~~~~~~~~~~~~~~~~~~~~~
Before CoreTidy, all locally-bound Ids must be LocalIds, even
top-level ones. See Note [Exported LocalIds] and Trac #9857.

Note [Checking StaticPtrs]
~~~~~~~~~~~~~~~~~~~~~~~~~~
See Note [Grand plan for static forms] in StaticPtrTable for an overview.

Every occurrence of the function 'makeStatic' should be moved to the
top level by the FloatOut pass.  It's vital that we don't have nested
'makeStatic' occurrences after CorePrep, because we populate the Static
Pointer Table from the top-level bindings. See SimplCore Note [Grand
plan for static forms].

The linter checks that no occurrence is left behind, nested within an
expression. The check is enabled only after the FloatOut, CorePrep,
and CoreTidy passes and only if the module uses the StaticPointers
language extension. Checking more often doesn't help since the condition
doesn't hold until after the first FloatOut pass.

Note [Type substitution]
~~~~~~~~~~~~~~~~~~~~~~~~
Why do we need a type substitution?  Consider
        /\(a:*). \(x:a). /\(a:*). id a x
This is ill typed, because (renaming variables) it is really
        /\(a:*). \(x:a). /\(b:*). id b x
Hence, when checking an application, we can't naively compare x's type
(at its binding site) with its expected type (at a use site).  So we
rename type binders as we go, maintaining a substitution.

The same substitution also supports let-type, current expressed as
        (/\(a:*). body) ty
Here we substitute 'ty' for 'a' in 'body', on the fly.
-}

instance Functor LintM where
      fmap = liftM

instance Applicative LintM where
      pure x = LintM $ \ _ errs -> (Just x, errs)
      (<*>) = ap

instance Monad LintM where
  fail = MonadFail.fail
  m >>= k  = LintM (\ env errs ->
                       let (res, errs') = unLintM m env errs in
                         case res of
                           Just r -> unLintM (k r) env errs'
                           Nothing -> (Nothing, errs'))

instance MonadFail.MonadFail LintM where
    fail err = failWithL (text err)

instance HasDynFlags LintM where
  getDynFlags = LintM (\ e errs -> (Just (le_dynflags e), errs))

data LintLocInfo
  = RhsOf Id            -- The variable bound
  | LambdaBodyOf Id     -- The lambda-binder
  | UnfoldingOf Id      -- Unfolding of a binder
  | BodyOfLetRec [Id]   -- One of the binders
  | CaseAlt CoreAlt     -- Case alternative
  | CasePat CoreAlt     -- The *pattern* of the case alternative
  | AnExpr CoreExpr     -- Some expression
  | ImportedUnfolding SrcLoc -- Some imported unfolding (ToDo: say which)
  | TopLevelBindings
  | InType Type         -- Inside a type
  | InCo   Coercion     -- Inside a coercion

initL :: DynFlags -> LintFlags -> InScopeSet
       -> LintM a -> WarnsAndErrs    -- Errors and warnings
initL dflags flags in_scope m
  = case unLintM m env (emptyBag, emptyBag) of
      (_, errs) -> errs
  where
    env = LE { le_flags = flags
             , le_subst = mkEmptyTCvSubst in_scope
             , le_joins = emptyVarSet
             , le_loc = []
             , le_dynflags = dflags }

getLintFlags :: LintM LintFlags
getLintFlags = LintM $ \ env errs -> (Just (le_flags env), errs)

checkL :: Bool -> MsgDoc -> LintM ()
checkL True  _   = return ()
checkL False msg = failWithL msg

-- like checkL, but relevant to type checking
lintL :: Bool -> MsgDoc -> LintM ()
lintL = checkL

checkWarnL :: Bool -> MsgDoc -> LintM ()
checkWarnL True   _  = return ()
checkWarnL False msg = addWarnL msg

failWithL :: MsgDoc -> LintM a
failWithL msg = LintM $ \ env (warns,errs) ->
                (Nothing, (warns, addMsg env errs msg))

addErrL :: MsgDoc -> LintM ()
addErrL msg = LintM $ \ env (warns,errs) ->
              (Just (), (warns, addMsg env errs msg))

addWarnL :: MsgDoc -> LintM ()
addWarnL msg = LintM $ \ env (warns,errs) ->
              (Just (), (addMsg env warns msg, errs))

addMsg :: LintEnv ->  Bag MsgDoc -> MsgDoc -> Bag MsgDoc
addMsg env msgs msg
  = ASSERT( notNull locs )
    msgs `snocBag` mk_msg msg
  where
   locs = le_loc env
   (loc, cxt1) = dumpLoc (head locs)
   cxts        = [snd (dumpLoc loc) | loc <- locs]
   context     = ifPprDebug (vcat (reverse cxts) $$ cxt1 $$
                             text "Substitution:" <+> ppr (le_subst env))
                            cxt1

   mk_msg msg = mkLocMessage SevWarning (mkSrcSpan loc loc) (context $$ msg)

addLoc :: LintLocInfo -> LintM a -> LintM a
addLoc extra_loc m
  = LintM $ \ env errs ->
    unLintM m (env { le_loc = extra_loc : le_loc env }) errs

inCasePat :: LintM Bool         -- A slight hack; see the unique call site
inCasePat = LintM $ \ env errs -> (Just (is_case_pat env), errs)
  where
    is_case_pat (LE { le_loc = CasePat {} : _ }) = True
    is_case_pat _other                           = False

addInScopeVar :: Var -> LintM a -> LintM a
addInScopeVar var m
  = LintM $ \ env errs ->
    unLintM m (env { le_subst = extendTCvInScope (le_subst env) var
                   , le_joins = delVarSet        (le_joins env) var
               }) errs

extendSubstL :: TyVar -> Type -> LintM a -> LintM a
extendSubstL tv ty m
  = LintM $ \ env errs ->
    unLintM m (env { le_subst = Type.extendTvSubst (le_subst env) tv ty }) errs

updateTCvSubst :: TCvSubst -> LintM a -> LintM a
updateTCvSubst subst' m
  = LintM $ \ env errs -> unLintM m (env { le_subst = subst' }) errs

markAllJoinsBad :: LintM a -> LintM a
markAllJoinsBad m
  = LintM $ \ env errs -> unLintM m (env { le_joins = emptyVarSet }) errs

markAllJoinsBadIf :: Bool -> LintM a -> LintM a
markAllJoinsBadIf True  m = markAllJoinsBad m
markAllJoinsBadIf False m = m

addGoodJoins :: [Var] -> LintM a -> LintM a
addGoodJoins vars thing_inside
  | null join_ids
  = thing_inside
  | otherwise
  = LintM $ \ env errs -> unLintM thing_inside (add_joins env) errs
  where
    add_joins env = env { le_joins = le_joins env `extendVarSetList` join_ids }
    join_ids = filter isJoinId vars

getValidJoins :: LintM IdSet
getValidJoins = LintM (\ env errs -> (Just (le_joins env), errs))

getTCvSubst :: LintM TCvSubst
getTCvSubst = LintM (\ env errs -> (Just (le_subst env), errs))

getInScope :: LintM InScopeSet
getInScope = LintM (\ env errs -> (Just (getTCvInScope $ le_subst env), errs))

applySubstTy :: InType -> LintM OutType
applySubstTy ty = do { subst <- getTCvSubst; return (substTy subst ty) }

applySubstCo :: InCoercion -> LintM OutCoercion
applySubstCo co = do { subst <- getTCvSubst; return (substCo subst co) }

lookupIdInScope :: Id -> LintM Id
lookupIdInScope id
  | not (mustHaveLocalBinding id)
  = return id   -- An imported Id
  | otherwise
  = do  { subst <- getTCvSubst
        ; case lookupInScope (getTCvInScope subst) id of
                Just v  -> return v
                Nothing -> do { addErrL out_of_scope
                              ; return id } }
  where
    out_of_scope = pprBndr LetBind id <+> text "is out of scope"

lookupJoinId :: Id -> LintM (Maybe JoinArity)
-- Look up an Id which should be a join point, valid here
-- If so, return its arity, if not return Nothing
lookupJoinId id
  = do { join_set <- getValidJoins
       ; case lookupVarSet join_set id of
            Just id' -> return (isJoinId_maybe id')
            Nothing  -> return Nothing }

lintTyCoVarInScope :: Var -> LintM ()
lintTyCoVarInScope v = lintInScope (text "is out of scope") v

lintInScope :: SDoc -> Var -> LintM ()
lintInScope loc_msg var =
 do { subst <- getTCvSubst
    ; lintL (not (mustHaveLocalBinding var) || (var `isInScope` subst))
             (hsep [pprBndr LetBind var, loc_msg]) }

ensureEqTys :: OutType -> OutType -> MsgDoc -> LintM ()
-- check ty2 is subtype of ty1 (ie, has same structure but usage
-- annotations need only be consistent, not equal)
-- Assumes ty1,ty2 are have already had the substitution applied
ensureEqTys ty1 ty2 msg = lintL (ty1 `eqType` ty2) msg

lintRole :: Outputable thing
          => thing     -- where the role appeared
          -> Role      -- expected
          -> Role      -- actual
          -> LintM ()
lintRole co r1 r2
  = lintL (r1 == r2)
          (text "Role incompatibility: expected" <+> ppr r1 <> comma <+>
           text "got" <+> ppr r2 $$
           text "in" <+> ppr co)

{-
************************************************************************
*                                                                      *
\subsection{Error messages}
*                                                                      *
************************************************************************
-}

dumpLoc :: LintLocInfo -> (SrcLoc, SDoc)

dumpLoc (RhsOf v)
  = (getSrcLoc v, brackets (text "RHS of" <+> pp_binders [v]))

dumpLoc (LambdaBodyOf b)
  = (getSrcLoc b, brackets (text "in body of lambda with binder" <+> pp_binder b))

dumpLoc (UnfoldingOf b)
  = (getSrcLoc b, brackets (text "in the unfolding of" <+> pp_binder b))

dumpLoc (BodyOfLetRec [])
  = (noSrcLoc, brackets (text "In body of a letrec with no binders"))

dumpLoc (BodyOfLetRec bs@(_:_))
  = ( getSrcLoc (head bs), brackets (text "in body of letrec with binders" <+> pp_binders bs))

dumpLoc (AnExpr e)
  = (noSrcLoc, text "In the expression:" <+> ppr e)

dumpLoc (CaseAlt (con, args, _))
  = (noSrcLoc, text "In a case alternative:" <+> parens (ppr con <+> pp_binders args))

dumpLoc (CasePat (con, args, _))
  = (noSrcLoc, text "In the pattern of a case alternative:" <+> parens (ppr con <+> pp_binders args))

dumpLoc (ImportedUnfolding locn)
  = (locn, brackets (text "in an imported unfolding"))
dumpLoc TopLevelBindings
  = (noSrcLoc, Outputable.empty)
dumpLoc (InType ty)
  = (noSrcLoc, text "In the type" <+> quotes (ppr ty))
dumpLoc (InCo co)
  = (noSrcLoc, text "In the coercion" <+> quotes (ppr co))

pp_binders :: [Var] -> SDoc
pp_binders bs = sep (punctuate comma (map pp_binder bs))

pp_binder :: Var -> SDoc
pp_binder b | isId b    = hsep [ppr b, dcolon, ppr (idType b)]
            | otherwise = hsep [ppr b, dcolon, ppr (tyVarKind b)]

------------------------------------------------------
--      Messages for case expressions

mkDefaultArgsMsg :: [Var] -> MsgDoc
mkDefaultArgsMsg args
  = hang (text "DEFAULT case with binders")
         4 (ppr args)

mkCaseAltMsg :: CoreExpr -> Type -> Type -> MsgDoc
mkCaseAltMsg e ty1 ty2
  = hang (text "Type of case alternatives not the same as the annotation on case:")
         4 (vcat [ text "Actual type:" <+> ppr ty1,
                   text "Annotation on case:" <+> ppr ty2,
                   text "Alt Rhs:" <+> ppr e ])

mkScrutMsg :: Id -> Type -> Type -> TCvSubst -> MsgDoc
mkScrutMsg var var_ty scrut_ty subst
  = vcat [text "Result binder in case doesn't match scrutinee:" <+> ppr var,
          text "Result binder type:" <+> ppr var_ty,--(idType var),
          text "Scrutinee type:" <+> ppr scrut_ty,
     hsep [text "Current TCv subst", ppr subst]]

mkNonDefltMsg, mkNonIncreasingAltsMsg :: CoreExpr -> MsgDoc
mkNonDefltMsg e
  = hang (text "Case expression with DEFAULT not at the beginning") 4 (ppr e)
mkNonIncreasingAltsMsg e
  = hang (text "Case expression with badly-ordered alternatives") 4 (ppr e)

nonExhaustiveAltsMsg :: CoreExpr -> MsgDoc
nonExhaustiveAltsMsg e
  = hang (text "Case expression with non-exhaustive alternatives") 4 (ppr e)

mkBadConMsg :: TyCon -> DataCon -> MsgDoc
mkBadConMsg tycon datacon
  = vcat [
        text "In a case alternative, data constructor isn't in scrutinee type:",
        text "Scrutinee type constructor:" <+> ppr tycon,
        text "Data con:" <+> ppr datacon
    ]

mkBadPatMsg :: Type -> Type -> MsgDoc
mkBadPatMsg con_result_ty scrut_ty
  = vcat [
        text "In a case alternative, pattern result type doesn't match scrutinee type:",
        text "Pattern result type:" <+> ppr con_result_ty,
        text "Scrutinee type:" <+> ppr scrut_ty
    ]

integerScrutinisedMsg :: MsgDoc
integerScrutinisedMsg
  = text "In a LitAlt, the literal is lifted (probably Integer)"

mkBadAltMsg :: Type -> CoreAlt -> MsgDoc
mkBadAltMsg scrut_ty alt
  = vcat [ text "Data alternative when scrutinee is not a tycon application",
           text "Scrutinee type:" <+> ppr scrut_ty,
           text "Alternative:" <+> pprCoreAlt alt ]

mkNewTyDataConAltMsg :: Type -> CoreAlt -> MsgDoc
mkNewTyDataConAltMsg scrut_ty alt
  = vcat [ text "Data alternative for newtype datacon",
           text "Scrutinee type:" <+> ppr scrut_ty,
           text "Alternative:" <+> pprCoreAlt alt ]


------------------------------------------------------
--      Other error messages

mkAppMsg :: Type -> Type -> CoreExpr -> MsgDoc
mkAppMsg fun_ty arg_ty arg
  = vcat [text "Argument value doesn't match argument type:",
              hang (text "Fun type:") 4 (ppr fun_ty),
              hang (text "Arg type:") 4 (ppr arg_ty),
              hang (text "Arg:") 4 (ppr arg)]

mkNonFunAppMsg :: Type -> Type -> CoreExpr -> MsgDoc
mkNonFunAppMsg fun_ty arg_ty arg
  = vcat [text "Non-function type in function position",
              hang (text "Fun type:") 4 (ppr fun_ty),
              hang (text "Arg type:") 4 (ppr arg_ty),
              hang (text "Arg:") 4 (ppr arg)]

mkLetErr :: TyVar -> CoreExpr -> MsgDoc
mkLetErr bndr rhs
  = vcat [text "Bad `let' binding:",
          hang (text "Variable:")
                 4 (ppr bndr <+> dcolon <+> ppr (varType bndr)),
          hang (text "Rhs:")
                 4 (ppr rhs)]

mkTyAppMsg :: Type -> Type -> MsgDoc
mkTyAppMsg ty arg_ty
  = vcat [text "Illegal type application:",
              hang (text "Exp type:")
                 4 (ppr ty <+> dcolon <+> ppr (typeKind ty)),
              hang (text "Arg type:")
                 4 (ppr arg_ty <+> dcolon <+> ppr (typeKind arg_ty))]

emptyRec :: CoreExpr -> MsgDoc
emptyRec e = hang (text "Empty Rec binding:") 2 (ppr e)

mkRhsMsg :: Id -> SDoc -> Type -> MsgDoc
mkRhsMsg binder what ty
  = vcat
    [hsep [text "The type of this binder doesn't match the type of its" <+> what <> colon,
            ppr binder],
     hsep [text "Binder's type:", ppr (idType binder)],
     hsep [text "Rhs type:", ppr ty]]

mkLetAppMsg :: CoreExpr -> MsgDoc
mkLetAppMsg e
  = hang (text "This argument does not satisfy the let/app invariant:")
       2 (ppr e)

badBndrTyMsg :: Id -> SDoc -> MsgDoc
badBndrTyMsg binder what
  = vcat [ text "The type of this binder is" <+> what <> colon <+> ppr binder
         , text "Binder's type:" <+> ppr (idType binder) ]

mkStrictMsg :: Id -> MsgDoc
mkStrictMsg binder
  = vcat [hsep [text "Recursive or top-level binder has strict demand info:",
                     ppr binder],
              hsep [text "Binder's demand info:", ppr (idDemandInfo binder)]
             ]

mkNonTopExportedMsg :: Id -> MsgDoc
mkNonTopExportedMsg binder
  = hsep [text "Non-top-level binder is marked as exported:", ppr binder]

mkNonTopExternalNameMsg :: Id -> MsgDoc
mkNonTopExternalNameMsg binder
  = hsep [text "Non-top-level binder has an external name:", ppr binder]

mkTopNonLitStrMsg :: Id -> MsgDoc
mkTopNonLitStrMsg binder
  = hsep [text "Top-level Addr# binder has a non-literal rhs:", ppr binder]

mkKindErrMsg :: TyVar -> Type -> MsgDoc
mkKindErrMsg tyvar arg_ty
  = vcat [text "Kinds don't match in type application:",
          hang (text "Type variable:")
                 4 (ppr tyvar <+> dcolon <+> ppr (tyVarKind tyvar)),
          hang (text "Arg type:")
                 4 (ppr arg_ty <+> dcolon <+> ppr (typeKind arg_ty))]

{- Not needed now
mkArityMsg :: Id -> MsgDoc
mkArityMsg binder
  = vcat [hsep [text "Demand type has",
                ppr (dmdTypeDepth dmd_ty),
                text "arguments, rhs has",
                ppr (idArity binder),
                text "arguments,",
                ppr binder],
              hsep [text "Binder's strictness signature:", ppr dmd_ty]

         ]
           where (StrictSig dmd_ty) = idStrictness binder
-}
mkCastErr :: Outputable casted => casted -> Coercion -> Type -> Type -> MsgDoc
mkCastErr expr co from_ty expr_ty
  = vcat [text "From-type of Cast differs from type of enclosed expression",
          text "From-type:" <+> ppr from_ty,
          text "Type of enclosed expr:" <+> ppr expr_ty,
          text "Actual enclosed expr:" <+> ppr expr,
          text "Coercion used in cast:" <+> ppr co
         ]

mkBadUnivCoMsg :: LeftOrRight -> Coercion -> SDoc
mkBadUnivCoMsg lr co
  = text "Kind mismatch on the" <+> pprLeftOrRight lr <+>
    text "side of a UnivCo:" <+> ppr co

mkBadProofIrrelMsg :: Type -> Coercion -> SDoc
mkBadProofIrrelMsg ty co
  = hang (text "Found a non-coercion in a proof-irrelevance UnivCo:")
       2 (vcat [ text "type:" <+> ppr ty
               , text "co:" <+> ppr co ])

mkBadTyVarMsg :: Var -> SDoc
mkBadTyVarMsg tv
  = text "Non-tyvar used in TyVarTy:"
      <+> ppr tv <+> dcolon <+> ppr (varType tv)

mkBadJoinBindMsg :: Var -> SDoc
mkBadJoinBindMsg var
  = vcat [ text "Bad join point binding:" <+> ppr var
         , text "Join points can be bound only by a non-top-level let" ]

mkInvalidJoinPointMsg :: Var -> Type -> SDoc
mkInvalidJoinPointMsg var ty
  = hang (text "Join point has invalid type:")
        2 (ppr var <+> dcolon <+> ppr ty)

mkBadJoinArityMsg :: Var -> Int -> Int -> CoreExpr -> SDoc
mkBadJoinArityMsg var ar nlams rhs
  = vcat [ text "Join point has too few lambdas",
           text "Join var:" <+> ppr var,
           text "Join arity:" <+> ppr ar,
           text "Number of lambdas:" <+> ppr nlams,
           text "Rhs = " <+> ppr rhs
           ]

invalidJoinOcc :: Var -> SDoc
invalidJoinOcc var
  = vcat [ text "Invalid occurrence of a join variable:" <+> ppr var
         , text "The binder is either not a join point, or not valid here" ]

mkBadJumpMsg :: Var -> Int -> Int -> SDoc
mkBadJumpMsg var ar nargs
  = vcat [ text "Join point invoked with wrong number of arguments",
           text "Join var:" <+> ppr var,
           text "Join arity:" <+> ppr ar,
           text "Number of arguments:" <+> int nargs ]

mkInconsistentRecMsg :: [Var] -> SDoc
mkInconsistentRecMsg bndrs
  = vcat [ text "Recursive let binders mix values and join points",
           text "Binders:" <+> hsep (map ppr_with_details bndrs) ]
  where
    ppr_with_details bndr = ppr bndr <> ppr (idDetails bndr)

mkJoinBndrOccMismatchMsg :: Var -> JoinArity -> JoinArity -> SDoc
mkJoinBndrOccMismatchMsg bndr join_arity_bndr join_arity_occ
  = vcat [ text "Mismatch in join point arity between binder and occurrence"
         , text "Var:" <+> ppr bndr
         , text "Arity at binding site:" <+> ppr join_arity_bndr
         , text "Arity at occurrence:  " <+> ppr join_arity_occ ]

mkBndrOccTypeMismatchMsg :: Var -> Var -> OutType -> OutType -> SDoc
mkBndrOccTypeMismatchMsg bndr var bndr_ty var_ty
  = vcat [ text "Mismatch in type between binder and occurrence"
         , text "Var:" <+> ppr bndr
         , text "Binder type:" <+> ppr bndr_ty
         , text "Occurrence type:" <+> ppr var_ty
         , text "  Before subst:" <+> ppr (idType var) ]

mkBadJoinPointRuleMsg :: JoinId -> JoinArity -> CoreRule -> SDoc
mkBadJoinPointRuleMsg bndr join_arity rule
  = vcat [ text "Join point has rule with wrong number of arguments"
         , text "Var:" <+> ppr bndr
         , text "Join arity:" <+> ppr join_arity
         , text "Rule:" <+> ppr rule ]

pprLeftOrRight :: LeftOrRight -> MsgDoc
pprLeftOrRight CLeft  = text "left"
pprLeftOrRight CRight = text "right"

dupVars :: [NonEmpty Var] -> MsgDoc
dupVars vars
  = hang (text "Duplicate variables brought into scope")
       2 (ppr (map toList vars))

dupExtVars :: [NonEmpty Name] -> MsgDoc
dupExtVars vars
  = hang (text "Duplicate top-level variables with the same qualified name")
       2 (ppr (map toList vars))

{-
************************************************************************
*                                                                      *
\subsection{Annotation Linting}
*                                                                      *
************************************************************************
-}

-- | This checks whether a pass correctly looks through debug
-- annotations (@SourceNote@). This works a bit different from other
-- consistency checks: We check this by running the given task twice,
-- noting all differences between the results.
lintAnnots :: SDoc -> (ModGuts -> CoreM ModGuts) -> ModGuts -> CoreM ModGuts
lintAnnots pname pass guts = do
  -- Run the pass as we normally would
  dflags <- getDynFlags
  when (gopt Opt_DoAnnotationLinting dflags) $
    liftIO $ Err.showPass dflags "Annotation linting - first run"
  nguts <- pass guts
  -- If appropriate re-run it without debug annotations to make sure
  -- that they made no difference.
  when (gopt Opt_DoAnnotationLinting dflags) $ do
    liftIO $ Err.showPass dflags "Annotation linting - second run"
    nguts' <- withoutAnnots pass guts
    -- Finally compare the resulting bindings
    liftIO $ Err.showPass dflags "Annotation linting - comparison"
    let binds = flattenBinds $ mg_binds nguts
        binds' = flattenBinds $ mg_binds nguts'
        (diffs,_) = diffBinds True (mkRnEnv2 emptyInScopeSet) binds binds'
    when (not (null diffs)) $ CoreMonad.putMsg $ vcat
      [ lint_banner "warning" pname
      , text "Core changes with annotations:"
      , withPprStyle (defaultDumpStyle dflags) $ nest 2 $ vcat diffs
      ]
  -- Return actual new guts
  return nguts

-- | Run the given pass without annotations. This means that we both
-- set the debugLevel setting to 0 in the environment as well as all
-- annotations from incoming modules.
withoutAnnots :: (ModGuts -> CoreM ModGuts) -> ModGuts -> CoreM ModGuts
withoutAnnots pass guts = do
  -- Remove debug flag from environment.
  dflags <- getDynFlags
  let removeFlag env = env{ hsc_dflags = dflags{ debugLevel = 0} }
      withoutFlag corem =
        liftIO =<< runCoreM <$> fmap removeFlag getHscEnv <*> getRuleBase <*>
                                getUniqueSupplyM <*> getModule <*>
                                getVisibleOrphanMods <*>
                                getPrintUnqualified <*> getSrcSpanM <*>
                                pure corem
  -- Nuke existing ticks in module.
  -- TODO: Ticks in unfoldings. Maybe change unfolding so it removes
  -- them in absence of debugLevel > 0.
  let nukeTicks = stripTicksE (not . tickishIsCode)
      nukeAnnotsBind :: CoreBind -> CoreBind
      nukeAnnotsBind bind = case bind of
        Rec bs     -> Rec $ map (\(b,e) -> (b, nukeTicks e)) bs
        NonRec b e -> NonRec b $ nukeTicks e
      nukeAnnotsMod mg@ModGuts{mg_binds=binds}
        = mg{mg_binds = map nukeAnnotsBind binds}
  -- Perform pass with all changes applied
  fmap fst $ withoutFlag $ pass (nukeAnnotsMod guts)<|MERGE_RESOLUTION|>--- conflicted
+++ resolved
@@ -322,13 +322,9 @@
   | not (isEmptyBag warns)
   , not (hasNoDebugOutput dflags)
   , showLintWarnings pass
-<<<<<<< HEAD
-  = putLogMsg dflags NoReason Err.SevDump noSrcSpan
-=======
   -- If the Core linter encounters an error, output to stderr instead of
   -- stdout (#13342)
   = putLogMsg dflags NoReason Err.SevInfo noSrcSpan
->>>>>>> affdea82
         (defaultDumpStyle dflags)
         (lint_banner "warnings" (ppr pass) $$ Err.pprMessageBag (mapBag ($$ blankLine) warns))
 
@@ -1435,14 +1431,9 @@
       | Just kfn' <- coreView kfn
       = go_app in_scope kfn' tka
 
-<<<<<<< HEAD
-    go_app _ (FunTy _ kfa kfb) (_,ka)
-      = do { unless (ka `eqType` kfa) (addErrL fail_msg)
-=======
-    go_app _ (FunTy kfa kfb) tka@(_,ka)
+    go_app _ (FunTy _ kfa kfb) tka@(_,ka)
       = do { unless (ka `eqType` kfa) $
              addErrL (fail_msg (text "Fun:" <+> (ppr kfa $$ ppr tka)))
->>>>>>> affdea82
            ; return kfb }
 
     go_app in_scope (ForAllTy (TvBndr kv _vis) kfn) tka@(ta,ka)
