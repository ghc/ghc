--- conflicted
+++ resolved
@@ -1518,11 +1518,7 @@
       | expand_ts, Just kfn' <- coreView kfn
       = go_app expand_ts in_scope kfn' tka
 
-<<<<<<< HEAD
-    go_app _ (FunTy _ kfa kfb) tka@(_,ka)
-=======
-    go_app _ _ (FunTy kfa kfb) tka@(_,ka)
->>>>>>> f04ac4d4
+    go_app _ _ (FunTy _ kfa kfb) tka@(_,ka)
       = do { unless (ka `eqType` kfa) $
              addErrL (fail_msg (text "Fun:" <+> (ppr kfa $$ ppr tka)))
            ; return kfb }
