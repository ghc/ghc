{-
(c) The University of Glasgow 2006
(c) The GRASP/AQUA Project, Glasgow University, 1992-1998
-}

{-# LANGUAGE CPP #-}
module CoreOpt (
        -- ** Simple expression optimiser
        simpleOptPgm, simpleOptExpr, simpleOptExprWith,

        -- ** Join points
        joinPointBinding_maybe, joinPointBindings_maybe,

        -- ** Predicates on expressions
        exprIsConApp_maybe, exprIsLiteral_maybe, exprIsLambda_maybe,

        -- ** Coercions and casts
        pushCoArg, pushCoValArg, pushCoTyArg, collectBindersPushingCo
    ) where

#include "HsVersions.h"

import GhcPrelude

import CoreArity( etaExpandToJoinPoint )

import CoreSyn
import CoreSubst
import CoreUtils
import CoreFVs
import PprCore  ( pprCoreBindings, pprRules )
import OccurAnal( occurAnalyseExpr, occurAnalysePgm )
import Literal  ( Literal(MachStr) )
import Id
import Var      ( varType )
import VarSet
import VarEnv
import DataCon
import OptCoercion ( optCoercion )
import Type     hiding ( substTy, extendTvSubst, extendCvSubst, extendTvSubstList
                       , isInScope, substTyVarBndr, cloneTyVarBndr )
import Weight
import Coercion hiding ( substCo, substCoVarBndr )
import TyCon        ( tyConArity )
import TysWiredIn
import PrelNames
import BasicTypes
import Module       ( Module )
import ErrUtils
import DynFlags
import Outputable
import Pair
import Util
import Maybes       ( orElse )
import FastString
import Data.List
import qualified Data.ByteString as BS

{-
************************************************************************
*                                                                      *
        The Simple Optimiser
*                                                                      *
************************************************************************

Note [The simple optimiser]
~~~~~~~~~~~~~~~~~~~~~~~~~~~
The simple optimiser is a lightweight, pure (non-monadic) function
that rapidly does a lot of simple optimisations, including

  - inlining things that occur just once,
      or whose RHS turns out to be trivial
  - beta reduction
  - case of known constructor
  - dead code elimination

It does NOT do any call-site inlining; it only inlines a function if
it can do so unconditionally, dropping the binding.  It thereby
guarantees to leave no un-reduced beta-redexes.

It is careful to follow the guidance of "Secrets of the GHC inliner",
and in particular the pre-inline-unconditionally and
post-inline-unconditionally story, to do effective beta reduction on
functions called precisely once, without repeatedly optimising the same
expression.  In fact, the simple optimiser is a good example of this
little dance in action; the full Simplifier is a lot more complicated.

-}

simpleOptExpr :: CoreExpr -> CoreExpr
-- See Note [The simple optimiser]
-- Do simple optimisation on an expression
-- The optimisation is very straightforward: just
-- inline non-recursive bindings that are used only once,
-- or where the RHS is trivial
--
-- We also inline bindings that bind a Eq# box: see
-- See Note [Getting the map/coerce RULE to work].
--
-- Also we convert functions to join points where possible (as
-- the occurrence analyser does most of the work anyway).
--
-- The result is NOT guaranteed occurrence-analysed, because
-- in  (let x = y in ....) we substitute for x; so y's occ-info
-- may change radically

simpleOptExpr expr
  = -- pprTrace "simpleOptExpr" (ppr init_subst $$ ppr expr)
    simpleOptExprWith init_subst expr
  where
    init_subst = mkEmptySubst (mkInScopeSet (exprFreeVars expr))
        -- It's potentially important to make a proper in-scope set
        -- Consider  let x = ..y.. in \y. ...x...
        -- Then we should remember to clone y before substituting
        -- for x.  It's very unlikely to occur, because we probably
        -- won't *be* substituting for x if it occurs inside a
        -- lambda.
        --
        -- It's a bit painful to call exprFreeVars, because it makes
        -- three passes instead of two (occ-anal, and go)

simpleOptExprWith :: Subst -> InExpr -> OutExpr
-- See Note [The simple optimiser]
simpleOptExprWith subst expr
  = simple_opt_expr init_env (occurAnalyseExpr expr)
  where
    init_env = SOE { soe_inl = emptyVarEnv, soe_subst = subst }

----------------------
simpleOptPgm :: DynFlags -> Module
             -> CoreProgram -> [CoreRule] -> [CoreVect]
             -> IO (CoreProgram, [CoreRule], [CoreVect])
-- See Note [The simple optimiser]
simpleOptPgm dflags this_mod binds rules vects
  = do { dumpIfSet_dyn dflags Opt_D_dump_occur_anal "Occurrence analysis"
                       (pprCoreBindings occ_anald_binds $$ pprRules rules );

       ; return (reverse binds', rules', vects') }
  where
    occ_anald_binds  = occurAnalysePgm this_mod
                          (\_ -> True)  {- All unfoldings active -}
                          (\_ -> False) {- No rules active -}
                          rules vects emptyVarSet binds

    (final_env, binds') = foldl do_one (emptyEnv, []) occ_anald_binds
    final_subst = soe_subst final_env

    rules' = substRulesForImportedIds final_subst rules
    vects' = substVects final_subst vects
             -- We never unconditionally inline into rules,
             -- hence paying just a substitution

    do_one (env, binds') bind
      = case simple_opt_bind env bind of
          (env', Nothing)    -> (env', binds')
          (env', Just bind') -> (env', bind':binds')

-- In these functions the substitution maps InVar -> OutExpr

----------------------
type SimpleClo = (SimpleOptEnv, InExpr)

data SimpleOptEnv
  = SOE { soe_inl   :: IdEnv SimpleClo
             -- Deals with preInlineUnconditionally; things
             -- that occur exactly once and are inlined
             -- without having first been simplified

        , soe_subst :: Subst
             -- Deals with cloning; includes the InScopeSet
        }

instance Outputable SimpleOptEnv where
  ppr (SOE { soe_inl = inl, soe_subst = subst })
    = text "SOE {" <+> vcat [ text "soe_inl   =" <+> ppr inl
                            , text "soe_subst =" <+> ppr subst ]
                   <+> text "}"

emptyEnv :: SimpleOptEnv
emptyEnv = SOE { soe_inl = emptyVarEnv
               , soe_subst = emptySubst }

soeZapSubst :: SimpleOptEnv -> SimpleOptEnv
soeZapSubst (SOE { soe_subst = subst })
  = SOE { soe_inl = emptyVarEnv, soe_subst = zapSubstEnv subst }

soeSetInScope :: SimpleOptEnv -> SimpleOptEnv -> SimpleOptEnv
-- Take in-scope set from env1, and the rest from env2
soeSetInScope (SOE { soe_subst = subst1 })
              env2@(SOE { soe_subst = subst2 })
  = env2 { soe_subst = setInScope subst2 (substInScope subst1) }

---------------
simple_opt_clo :: SimpleOptEnv -> SimpleClo -> OutExpr
simple_opt_clo env (e_env, e)
  = simple_opt_expr (soeSetInScope env e_env) e

simple_opt_expr :: SimpleOptEnv -> InExpr -> OutExpr
simple_opt_expr env expr
  = go expr
  where
    subst        = soe_subst env
    in_scope     = substInScope subst
    in_scope_env = (in_scope, simpleUnfoldingFun)

    go (Var v)
       | Just clo <- lookupVarEnv (soe_inl env) v
       = simple_opt_clo env clo
       | otherwise
       = lookupIdSubst (text "simpleOptExpr") (soe_subst env) v

    go (App e1 e2)      = simple_app env e1 [(env,e2)]
    go (Type ty)        = Type     (substTy subst ty)
    go (Coercion co)    = Coercion (optCoercion (getTCvSubst subst) co)
    go (Lit lit)        = Lit lit
    go (Tick tickish e) = mkTick (substTickish subst tickish) (go e)
    go (Cast e co)      | isReflCo co' = go e
                        | otherwise    = Cast (go e) co'
                        where
                          co' = optCoercion (getTCvSubst subst) co

    go (Let bind body) = case simple_opt_bind env bind of
                           (env', Nothing)   -> simple_opt_expr env' body
                           (env', Just bind) -> Let bind (simple_opt_expr env' body)

    go lam@(Lam {})     = go_lam env [] lam
    go (Case e b ty as)
       -- See Note [Getting the map/coerce RULE to work]
      | isDeadBinder b
      , Just (con, _tys, es) <- exprIsConApp_maybe in_scope_env e'
      , Just (altcon, bs, rhs) <- findAlt (DataAlt con) as
      = case altcon of
          DEFAULT -> go rhs
          _       -> foldr wrapLet (simple_opt_expr env' rhs) mb_prs
            where
              (env', mb_prs) = mapAccumL simple_out_bind env $
                               zipEqual "simpleOptExpr" bs es

         -- Note [Getting the map/coerce RULE to work]
      | isDeadBinder b
      , [(DEFAULT, _, rhs)] <- as
      , isCoercionType (varType b)
      , (Var fun, _args) <- collectArgs e
      , fun `hasKey` coercibleSCSelIdKey
         -- without this last check, we get #11230
      = go rhs

      | otherwise
      = Case e' b' (substTy subst ty)
                   (map (go_alt env') as)
      where
        e' = go e
        (env', b') = subst_opt_bndr env b

    ----------------------
    go_alt env (con, bndrs, rhs)
      = (con, bndrs', simple_opt_expr env' rhs)
      where
        (env', bndrs') = subst_opt_bndrs env bndrs

    ----------------------
    -- go_lam tries eta reduction
    go_lam env bs' (Lam b e)
       = go_lam env' (b':bs') e
       where
         (env', b') = subst_opt_bndr env b
    go_lam env bs' e
       | Just etad_e <- tryEtaReduce bs e' = etad_e
       | otherwise                         = mkLams bs e'
       where
         bs = reverse bs'
         e' = simple_opt_expr env e

----------------------
-- simple_app collects arguments for beta reduction
simple_app :: SimpleOptEnv -> InExpr -> [SimpleClo] -> CoreExpr

simple_app env (Var v) as
  | Just (env', e) <- lookupVarEnv (soe_inl env) v
  = simple_app (soeSetInScope env env') e as

  | let unf = idUnfolding v
  , isCompulsoryUnfolding (idUnfolding v)
  , isAlwaysActive (idInlineActivation v)
    -- See Note [Unfold compulsory unfoldings in LHSs]
  = simple_app (soeZapSubst env) (unfoldingTemplate unf) as

  | otherwise
  , let out_fn = lookupIdSubst (text "simple_app") (soe_subst env) v
  = finish_app env out_fn as

simple_app env (App e1 e2) as
  = simple_app env e1 ((env, e2) : as)

simple_app env (Lam b e) (a:as)
  = wrapLet mb_pr (simple_app env' e as)
  where
     (env', mb_pr) = simple_bind_pair env b Nothing a

simple_app env (Tick t e) as
  -- Okay to do "(Tick t e) x ==> Tick t (e x)"?
  | t `tickishScopesLike` SoftScope
  = mkTick t $ simple_app env e as

simple_app env e as
  = finish_app env (simple_opt_expr env e) as

finish_app :: SimpleOptEnv -> OutExpr -> [SimpleClo] -> OutExpr
finish_app _ fun []
  = fun
finish_app env fun (arg:args)
  = finish_app env (App fun (simple_opt_clo env arg)) args

----------------------
simple_opt_bind :: SimpleOptEnv -> InBind
                -> (SimpleOptEnv, Maybe OutBind)
simple_opt_bind env (NonRec b r)
  = (env', case mb_pr of
            Nothing    -> Nothing
            Just (b,r) -> Just (NonRec b r))
  where
    (b', r') = joinPointBinding_maybe b r `orElse` (b, r)
    (env', mb_pr) = simple_bind_pair env b' Nothing (env,r')

simple_opt_bind env (Rec prs)
  = (env'', res_bind)
  where
    res_bind          = Just (Rec (reverse rev_prs'))
    prs'              = joinPointBindings_maybe prs `orElse` prs
    (env', bndrs')    = subst_opt_bndrs env (map fst prs')
    (env'', rev_prs') = foldl do_pr (env', []) (prs' `zip` bndrs')
    do_pr (env, prs) ((b,r), b')
       = (env', case mb_pr of
                  Just pr -> pr : prs
                  Nothing -> prs)
       where
         (env', mb_pr) = simple_bind_pair env b (Just b') (env,r)

----------------------
simple_bind_pair :: SimpleOptEnv
                 -> InVar -> Maybe OutVar
                 -> SimpleClo
                 -> (SimpleOptEnv, Maybe (OutVar, OutExpr))
    -- (simple_bind_pair subst in_var out_rhs)
    --   either extends subst with (in_var -> out_rhs)
    --   or     returns Nothing
simple_bind_pair env@(SOE { soe_inl = inl_env, soe_subst = subst })
                 in_bndr mb_out_bndr clo@(rhs_env, in_rhs)
  | Type ty <- in_rhs        -- let a::* = TYPE ty in <body>
  , let out_ty = substTy (soe_subst rhs_env) ty
  = ASSERT( isTyVar in_bndr )
    (env { soe_subst = extendTvSubst subst in_bndr out_ty }, Nothing)

  | Coercion co <- in_rhs
  , let out_co = optCoercion (getTCvSubst (soe_subst rhs_env)) co
  = ASSERT( isCoVar in_bndr )
    (env { soe_subst = extendCvSubst subst in_bndr out_co }, Nothing)

  | pre_inline_unconditionally
  = (env { soe_inl = extendVarEnv inl_env in_bndr clo }, Nothing)

  | otherwise
  = simple_out_bind_pair env in_bndr mb_out_bndr
                         (simple_opt_clo env clo)
                         occ active stable_unf
  where
    stable_unf = isStableUnfolding (idUnfolding in_bndr)
    active     = isAlwaysActive (idInlineActivation in_bndr)
    occ        = idOccInfo in_bndr

    pre_inline_unconditionally :: Bool
    pre_inline_unconditionally
       | isCoVar in_bndr          = False    -- See Note [Do not inline CoVars unconditionally]
       | isExportedId in_bndr     = False    --     in SimplUtils
       | stable_unf               = False
       | not active               = False    -- Note [Inline prag in simplOpt]
       | not (safe_to_inline occ) = False
       | otherwise = True

        -- Unconditionally safe to inline
    safe_to_inline :: OccInfo -> Bool
    safe_to_inline (IAmALoopBreaker {}) = False
    safe_to_inline IAmDead              = True
    safe_to_inline occ@(OneOcc {})      =  not (occ_in_lam occ)
                                        && occ_one_br occ
    safe_to_inline (ManyOccs {})        = False

-------------------
simple_out_bind :: SimpleOptEnv -> (InVar, OutExpr)
                -> (SimpleOptEnv, Maybe (OutVar, OutExpr))
simple_out_bind env@(SOE { soe_subst = subst }) (in_bndr, out_rhs)
  | Type out_ty <- out_rhs
  = ASSERT( isTyVar in_bndr )
    (env { soe_subst = extendTvSubst subst in_bndr out_ty }, Nothing)

  | Coercion out_co <- out_rhs
  = ASSERT( isCoVar in_bndr )
    (env { soe_subst = extendCvSubst subst in_bndr out_co }, Nothing)

  | otherwise
  = simple_out_bind_pair env in_bndr Nothing out_rhs
                         (idOccInfo in_bndr) True False

-------------------
simple_out_bind_pair :: SimpleOptEnv
                     -> InId -> Maybe OutId -> OutExpr
                     -> OccInfo -> Bool -> Bool
                     -> (SimpleOptEnv, Maybe (OutVar, OutExpr))
simple_out_bind_pair env in_bndr mb_out_bndr out_rhs
                     occ_info active stable_unf
  | post_inline_unconditionally
  = ( env' { soe_subst = extendIdSubst (soe_subst env) in_bndr out_rhs }
    , Nothing)

  | otherwise
  = ( env', Just (out_bndr, out_rhs) )
  where
    (env', bndr1) = case mb_out_bndr of
                      Just out_bndr -> (env, out_bndr)
                      Nothing       -> subst_opt_bndr env in_bndr
    out_bndr = add_info env' in_bndr bndr1

    post_inline_unconditionally :: Bool
    post_inline_unconditionally
       | not active                  = False
       | isWeakLoopBreaker occ_info  = False -- If it's a loop-breaker of any kind, don't inline
                                             -- because it might be referred to "earlier"
       | stable_unf                  = False -- Note [Stable unfoldings and postInlineUnconditionally]
       | isExportedId in_bndr        = False -- Note [Exported Ids and trivial RHSs]
       | exprIsTrivial out_rhs       = True
       | coercible_hack              = True
       | otherwise                   = False

    -- See Note [Getting the map/coerce RULE to work]
    coercible_hack | (Var fun, args) <- collectArgs out_rhs
                   , Just dc <- isDataConWorkId_maybe fun
                   , dc `hasKey` heqDataConKey || dc `hasKey` coercibleDataConKey
                   = all exprIsTrivial args
                   | otherwise
                   = False

{- Note [Exported Ids and trivial RHSs]
~~~~~~~~~~~~~~~~~~~~~~~~~~~~~~~~~~~~~~~
We obviously do not want to unconditionally inline an Id that is exported.
In SimplUtils, Note [Top level and postInlineUnconditionally], we
explain why we don't inline /any/ top-level things unconditionally, even
trivial ones.  But we do here!  Why?  In the simple optimiser

  * We do no rule rewrites
  * We do no call-site inlining

Those differences obviate the reasons for not inlining a trivial rhs,
and increase the benefit for doing so.  So we unconditionally inline trivial
rhss here.
-}

----------------------
subst_opt_bndrs :: SimpleOptEnv -> [InVar] -> (SimpleOptEnv, [OutVar])
subst_opt_bndrs env bndrs = mapAccumL subst_opt_bndr env bndrs

subst_opt_bndr :: SimpleOptEnv -> InVar -> (SimpleOptEnv, OutVar)
subst_opt_bndr env bndr
  | isTyVar bndr  = (env { soe_subst = subst_tv }, tv')
  | isCoVar bndr  = (env { soe_subst = subst_cv }, cv')
  | otherwise     = subst_opt_id_bndr env bndr
  where
    subst           = soe_subst env
    (subst_tv, tv') = substTyVarBndr subst bndr
    (subst_cv, cv') = substCoVarBndr subst bndr

subst_opt_id_bndr :: HasCallStack => SimpleOptEnv -> InId -> (SimpleOptEnv, OutId)
-- Nuke all fragile IdInfo, unfolding, and RULES;
--    it gets added back later by add_info
-- Rather like SimplEnv.substIdBndr
--
-- It's important to zap fragile OccInfo (which CoreSubst.substIdBndr
-- carefully does not do) because simplOptExpr invalidates it

subst_opt_id_bndr (SOE { soe_subst = subst, soe_inl = inl }) old_id
  = (SOE { soe_subst = new_subst, soe_inl = new_inl }, new_id)
  where
    Subst in_scope id_subst tv_subst cv_subst = subst

    id1    = uniqAway in_scope old_id
    id2    = setIdType id1 (substTy subst (idType old_id))
    new_id = zapFragileIdInfo id2
             -- Zaps rules, unfolding, and fragile OccInfo
             -- The unfolding and rules will get added back later, by add_info

    new_in_scope = in_scope `extendInScopeSet` new_id

    no_change = new_id == old_id

        -- Extend the substitution if the unique has changed,
        -- See the notes with substTyVarBndr for the delSubstEnv
    new_id_subst
      | no_change = delVarEnv id_subst old_id
      | otherwise = extendVarEnv id_subst old_id (Var new_id)

    new_subst = Subst new_in_scope new_id_subst tv_subst cv_subst
    new_inl   = delVarEnv inl old_id

----------------------
add_info :: SimpleOptEnv -> InVar -> OutVar -> OutVar
add_info env old_bndr new_bndr
 | isTyVar old_bndr = new_bndr
 | otherwise        = maybeModifyIdInfo mb_new_info new_bndr
 where
   subst = soe_subst env
   mb_new_info = substIdInfo subst new_bndr (idInfo old_bndr)

simpleUnfoldingFun :: IdUnfoldingFun
simpleUnfoldingFun id
  | isAlwaysActive (idInlineActivation id) = idUnfolding id
  | otherwise                              = noUnfolding

wrapLet :: Maybe (Id,CoreExpr) -> CoreExpr -> CoreExpr
wrapLet Nothing      body = body
wrapLet (Just (b,r)) body = Let (NonRec b r) body

------------------
substVects :: Subst -> [CoreVect] -> [CoreVect]
substVects subst = map (substVect subst)

------------------
substVect :: Subst -> CoreVect -> CoreVect
substVect subst  (Vect v rhs)        = Vect v (simpleOptExprWith subst rhs)
substVect _subst vd@(NoVect _)       = vd
substVect _subst vd@(VectType _ _ _) = vd
substVect _subst vd@(VectClass _)    = vd
substVect _subst vd@(VectInst _)     = vd

{-
Note [Inline prag in simplOpt]
~~~~~~~~~~~~~~~~~~~~~~~~~~~~~~
If there's an INLINE/NOINLINE pragma that restricts the phase in
which the binder can be inlined, we don't inline here; after all,
we don't know what phase we're in.  Here's an example

  foo :: Int -> Int -> Int
  {-# INLINE foo #-}
  foo m n = inner m
     where
       {-# INLINE [1] inner #-}
       inner m = m+n

  bar :: Int -> Int
  bar n = foo n 1

When inlining 'foo' in 'bar' we want the let-binding for 'inner'
to remain visible until Phase 1

Note [Unfold compulsory unfoldings in LHSs]
~~~~~~~~~~~~~~~~~~~~~~~~~~~~~~~~~~~~~~~~~~~
When the user writes `RULES map coerce = coerce` as a rule, the rule
will only ever match if simpleOptExpr replaces coerce by its unfolding
on the LHS, because that is the core that the rule matching engine
will find. So do that for everything that has a compulsory
unfolding. Also see Note [Desugaring coerce as cast] in Desugar.

However, we don't want to inline 'seq', which happens to also have a
compulsory unfolding, so we only do this unfolding only for things
that are always-active.  See Note [User-defined RULES for seq] in MkId.

Note [Getting the map/coerce RULE to work]
~~~~~~~~~~~~~~~~~~~~~~~~~~~~~~~~~~~~~~~~~~
We wish to allow the "map/coerce" RULE to fire:

  {-# RULES "map/coerce" map coerce = coerce #-}

The naive core produced for this is

  forall a b (dict :: Coercible * a b).
    map @a @b (coerce @a @b @dict) = coerce @[a] @[b] @dict'

  where dict' :: Coercible [a] [b]
        dict' = ...

This matches literal uses of `map coerce` in code, but that's not what we
want. We want it to match, say, `map MkAge` (where newtype Age = MkAge Int)
too. Some of this is addressed by compulsorily unfolding coerce on the LHS,
yielding

  forall a b (dict :: Coercible * a b).
    map @a @b (\(x :: a) -> case dict of
      MkCoercible (co :: a ~R# b) -> x |> co) = ...

Getting better. But this isn't exactly what gets produced. This is because
Coercible essentially has ~R# as a superclass, and superclasses get eagerly
extracted during solving. So we get this:

  forall a b (dict :: Coercible * a b).
    case Coercible_SCSel @* @a @b dict of
      _ [Dead] -> map @a @b (\(x :: a) -> case dict of
                               MkCoercible (co :: a ~R# b) -> x |> co) = ...

Unfortunately, this still abstracts over a Coercible dictionary. We really
want it to abstract over the ~R# evidence. So, we have Desugar.unfold_coerce,
which transforms the above to (see also Note [Desugaring coerce as cast] in
Desugar)

  forall a b (co :: a ~R# b).
    let dict = MkCoercible @* @a @b co in
    case Coercible_SCSel @* @a @b dict of
      _ [Dead] -> map @a @b (\(x :: a) -> case dict of
         MkCoercible (co :: a ~R# b) -> x |> co) = let dict = ... in ...

Now, we need simpleOptExpr to fix this up. It does so by taking three
separate actions:
  1. Inline certain non-recursive bindings. The choice whether to inline
     is made in simple_bind_pair. Note the rather specific check for
     MkCoercible in there.

  2. Stripping case expressions like the Coercible_SCSel one.
     See the `Case` case of simple_opt_expr's `go` function.

  3. Look for case expressions that unpack something that was
     just packed and inline them. This is also done in simple_opt_expr's
     `go` function.

This is all a fair amount of special-purpose hackery, but it's for
a good cause. And it won't hurt other RULES and such that it comes across.


************************************************************************
*                                                                      *
                Join points
*                                                                      *
************************************************************************
-}

-- | Returns Just (bndr,rhs) if the binding is a join point:
-- If it's a JoinId, just return it
-- If it's not yet a JoinId but is always tail-called,
--    make it into a JoinId and return it.
-- In the latter case, eta-expand the RHS if necessary, to make the
-- lambdas explicit, as is required for join points
--
-- Precondition: the InBndr has been occurrence-analysed,
--               so its OccInfo is valid
joinPointBinding_maybe :: InBndr -> InExpr -> Maybe (InBndr, InExpr)
joinPointBinding_maybe bndr rhs
  | not (isId bndr)
  = Nothing

  | isJoinId bndr
  = Just (bndr, rhs)

  | AlwaysTailCalled join_arity <- tailCallInfo (idOccInfo bndr)
  , (bndrs, body) <- etaExpandToJoinPoint join_arity rhs
  = Just (bndr `asJoinId` join_arity, mkLams bndrs body)

  | otherwise
  = Nothing

joinPointBindings_maybe :: [(InBndr, InExpr)] -> Maybe [(InBndr, InExpr)]
joinPointBindings_maybe bndrs
  = mapM (uncurry joinPointBinding_maybe) bndrs


{- *********************************************************************
*                                                                      *
         exprIsConApp_maybe
*                                                                      *
************************************************************************

Note [exprIsConApp_maybe]
~~~~~~~~~~~~~~~~~~~~~~~~~
exprIsConApp_maybe is a very important function.  There are two principal
uses:
  * case e of { .... }
  * cls_op e, where cls_op is a class operation

In both cases you want to know if e is of form (C e1..en) where C is
a data constructor.

However e might not *look* as if


Note [exprIsConApp_maybe on literal strings]
~~~~~~~~~~~~~~~~~~~~~~~~~~~~~~~~~~~~~~~~~~~~
See #9400 and #13317.

Conceptually, a string literal "abc" is just ('a':'b':'c':[]), but in Core
they are represented as unpackCString# "abc"# by MkCore.mkStringExprFS, or
unpackCStringUtf8# when the literal contains multi-byte UTF8 characters.

For optimizations we want to be able to treat it as a list, so they can be
decomposed when used in a case-statement. exprIsConApp_maybe detects those
calls to unpackCString# and returns:

Just (':', [Char], ['a', unpackCString# "bc"]).

We need to be careful about UTF8 strings here. ""# contains a ByteString, so
we must parse it back into a FastString to split off the first character.
That way we can treat unpackCString# and unpackCStringUtf8# in the same way.

We must also be caeful about
   lvl = "foo"#
   ...(unpackCString# lvl)...
to ensure that we see through the let-binding for 'lvl'.  Hence the
(exprIsLiteral_maybe .. arg) in the guard before the call to
dealWithStringLiteral.

Note [Push coercions in exprIsConApp_maybe]
~~~~~~~~~~~~~~~~~~~~~~~~~~~~~~~~~~~~~~~~~~~
In Trac #13025 I found a case where we had
    op (df @t1 @t2)     -- op is a ClassOp
where
    df = (/\a b. K e1 e2) |> g

To get this to come out we need to simplify on the fly
   ((/\a b. K e1 e2) |> g) @t1 @t2

Hence the use of pushCoArgs.
-}

data ConCont = CC [CoreExpr] Coercion
                  -- Substitution already applied

-- | Returns @Just (dc, [t1..tk], [x1..xn])@ if the argument expression is
-- a *saturated* constructor application of the form @dc t1..tk x1 .. xn@,
-- where t1..tk are the *universally-quantified* type args of 'dc'
exprIsConApp_maybe :: InScopeEnv -> CoreExpr -> Maybe (DataCon, [Type], [CoreExpr])
exprIsConApp_maybe (in_scope, id_unf) expr
  = go (Left in_scope) expr (CC [] (mkRepReflCo (exprType expr)))
  where
    go :: Either InScopeSet Subst
             -- Left in-scope  means "empty substitution"
             -- Right subst    means "apply this substitution to the CoreExpr"
       -> CoreExpr -> ConCont
       -> Maybe (DataCon, [Type], [CoreExpr])
    go subst (Tick t expr) cont
       | not (tickishIsCode t) = go subst expr cont
    go subst (Cast expr co1) (CC args co2)
       | Just (args', m_co1') <- pushCoArgs (subst_co subst co1) args
            -- See Note [Push coercions in exprIsConApp_maybe]
       = case m_co1' of
           Just co1' -> go subst expr (CC args' (co1' `mkTransCo` co2))
           Nothing   -> go subst expr (CC args' co2)
    go subst (App fun arg) (CC args co)
       = go subst fun (CC (subst_arg subst arg : args) co)
    go subst (Lam var body) (CC (arg:args) co)
       | exprIsTrivial arg          -- Don't duplicate stuff!
       = go (extend subst var arg) body (CC args co)
    go (Right sub) (Var v) cont
       = go (Left (substInScope sub))
            (lookupIdSubst (text "exprIsConApp" <+> ppr expr) sub v)
            cont

    go (Left in_scope) (Var fun) cont@(CC args co)

        | Just con <- isDataConWorkId_maybe fun
        , count isValArg args == idArity fun
        = pushCoDataCon con args co

        -- Look through dictionary functions; see Note [Unfolding DFuns]
        | DFunUnfolding { df_bndrs = bndrs, df_con = con, df_args = dfun_args } <- unfolding
        , bndrs `equalLength` args    -- See Note [DFun arity check]
        , let subst = mkOpenSubst in_scope (bndrs `zip` args)
        = pushCoDataCon con (map (substExpr (text "exprIsConApp1") subst) dfun_args) co

        -- Look through unfoldings, but only arity-zero one;
        -- if arity > 0 we are effectively inlining a function call,
        -- and that is the business of callSiteInline.
        -- In practice, without this test, most of the "hits" were
        -- CPR'd workers getting inlined back into their wrappers,
        | idArity fun == 0
        , Just rhs <- expandUnfolding_maybe unfolding
        , let in_scope' = extendInScopeSetSet in_scope (exprFreeVars rhs)
        = go (Left in_scope') rhs cont

        -- See Note [exprIsConApp_maybe on literal strings]
        | (fun `hasKey` unpackCStringIdKey) ||
          (fun `hasKey` unpackCStringUtf8IdKey)
        , [arg]              <- args
        , Just (MachStr str) <- exprIsLiteral_maybe (in_scope, id_unf) arg
        = dealWithStringLiteral fun str co
        where
          unfolding = id_unf fun

    go _ _ _ = Nothing

    ----------------------------
    -- Operations on the (Either InScopeSet CoreSubst)
    -- The Left case is wildly dominant
    subst_co (Left {}) co = co
    subst_co (Right s) co = CoreSubst.substCo s co

    subst_arg (Left {}) e = e
    subst_arg (Right s) e = substExpr (text "exprIsConApp2") s e

    extend (Left in_scope) v e = Right (extendSubst (mkEmptySubst in_scope) v e)
    extend (Right s)       v e = Right (extendSubst s v e)


-- See Note [exprIsConApp_maybe on literal strings]
dealWithStringLiteral :: Var -> BS.ByteString -> Coercion
                      -> Maybe (DataCon, [Type], [CoreExpr])

-- This is not possible with user-supplied empty literals, MkCore.mkStringExprFS
-- turns those into [] automatically, but just in case something else in GHC
-- generates a string literal directly.
dealWithStringLiteral _   str co
  | BS.null str
  = pushCoDataCon nilDataCon [Type charTy] co

dealWithStringLiteral fun str co
  = let strFS = mkFastStringByteString str

        char = mkConApp charDataCon [mkCharLit (headFS strFS)]
        charTail = fastStringToByteString (tailFS strFS)

        -- In singleton strings, just add [] instead of unpackCstring# ""#.
        rest = if BS.null charTail
                 then mkConApp nilDataCon [Type charTy]
                 else App (Var fun)
                          (Lit (MachStr charTail))

    in pushCoDataCon consDataCon [Type charTy, char, rest] co

{-
Note [Unfolding DFuns]
~~~~~~~~~~~~~~~~~~~~~~
DFuns look like

  df :: forall a b. (Eq a, Eq b) -> Eq (a,b)
  df a b d_a d_b = MkEqD (a,b) ($c1 a b d_a d_b)
                               ($c2 a b d_a d_b)

So to split it up we just need to apply the ops $c1, $c2 etc
to the very same args as the dfun.  It takes a little more work
to compute the type arguments to the dictionary constructor.

Note [DFun arity check]
~~~~~~~~~~~~~~~~~~~~~~~
Here we check that the total number of supplied arguments (inclding
type args) matches what the dfun is expecting.  This may be *less*
than the ordinary arity of the dfun: see Note [DFun unfoldings] in CoreSyn
-}

exprIsLiteral_maybe :: InScopeEnv -> CoreExpr -> Maybe Literal
-- Same deal as exprIsConApp_maybe, but much simpler
-- Nevertheless we do need to look through unfoldings for
-- Integer and string literals, which are vigorously hoisted to top level
-- and not subsequently inlined
exprIsLiteral_maybe env@(_, id_unf) e
  = case e of
      Lit l     -> Just l
      Tick _ e' -> exprIsLiteral_maybe env e' -- dubious?
      Var v     | Just rhs <- expandUnfolding_maybe (id_unf v)
                -> exprIsLiteral_maybe env rhs
      _         -> Nothing

{-
Note [exprIsLambda_maybe]
~~~~~~~~~~~~~~~~~~~~~~~~~~
exprIsLambda_maybe will, given an expression `e`, try to turn it into the form
`Lam v e'` (returned as `Just (v,e')`). Besides using lambdas, it looks through
casts (using the Push rule), and it unfolds function calls if the unfolding
has a greater arity than arguments are present.

Currently, it is used in Rules.match, and is required to make
"map coerce = coerce" match.
-}

exprIsLambda_maybe :: InScopeEnv -> CoreExpr
                      -> Maybe (Var, CoreExpr,[Tickish Id])
    -- See Note [exprIsLambda_maybe]

-- The simple case: It is a lambda already
exprIsLambda_maybe _ (Lam x e)
    = Just (x, e, [])

-- Still straightforward: Ticks that we can float out of the way
exprIsLambda_maybe (in_scope_set, id_unf) (Tick t e)
    | tickishFloatable t
    , Just (x, e, ts) <- exprIsLambda_maybe (in_scope_set, id_unf) e
    = Just (x, e, t:ts)

-- Also possible: A casted lambda. Push the coercion inside
exprIsLambda_maybe (in_scope_set, id_unf) (Cast casted_e co)
    | Just (x, e,ts) <- exprIsLambda_maybe (in_scope_set, id_unf) casted_e
    -- Only do value lambdas.
    -- this implies that x is not in scope in gamma (makes this code simpler)
    , not (isTyVar x) && not (isCoVar x)
    , ASSERT( not $ x `elemVarSet` tyCoVarsOfCo co) True
    , Just (x',e') <- pushCoercionIntoLambda in_scope_set x e co
    , let res = Just (x',e',ts)
    = --pprTrace "exprIsLambda_maybe:Cast" (vcat [ppr casted_e,ppr co,ppr res)])
      res

-- Another attempt: See if we find a partial unfolding
exprIsLambda_maybe (in_scope_set, id_unf) e
    | (Var f, as, ts) <- collectArgsTicks tickishFloatable e
    , idArity f > count isValArg as
    -- Make sure there is hope to get a lambda
    , Just rhs <- expandUnfolding_maybe (id_unf f)
    -- Optimize, for beta-reduction
    , let e' =  simpleOptExprWith (mkEmptySubst in_scope_set) (rhs `mkApps` as)
    -- Recurse, because of possible casts
    , Just (x', e'', ts') <- exprIsLambda_maybe (in_scope_set, id_unf) e'
    , let res = Just (x', e'', ts++ts')
    = -- pprTrace "exprIsLambda_maybe:Unfold" (vcat [ppr e, ppr (x',e'')])
      res

exprIsLambda_maybe _ _e
    = -- pprTrace "exprIsLambda_maybe:Fail" (vcat [ppr _e])
      Nothing


{- *********************************************************************
*                                                                      *
              The "push rules"
*                                                                      *
************************************************************************

Here we implement the "push rules" from FC papers:

* The push-argument rules, where we can move a coercion past an argument.
  We have
      (fun |> co) arg
  and we want to transform it to
    (fun arg') |> co'
  for some suitable co' and tranformed arg'.

* The PushK rule for data constructors.  We have
       (K e1 .. en) |> co
  and we want to tranform to
       (K e1' .. en')
  by pushing the coercion into the arguments
-}

pushCoArgs :: Coercion -> [CoreArg] -> Maybe ([CoreArg], Maybe Coercion)
pushCoArgs co []         = return ([], Just co)
pushCoArgs co (arg:args) = do { (arg',  m_co1) <- pushCoArg  co  arg
                              ; case m_co1 of
                                  Just co1 -> do { (args', m_co2) <- pushCoArgs co1 args
                                                 ; return (arg':args', m_co2) }
                                  Nothing  -> return (arg':args, Nothing) }

<<<<<<< HEAD
pushCoArg :: HasCallStack => Coercion -> CoreArg -> Maybe (CoreArg, Coercion)
=======
pushCoArg :: Coercion -> CoreArg -> Maybe (CoreArg, Maybe Coercion)
>>>>>>> fea04def
-- We have (fun |> co) arg, and we want to transform it to
--         (fun arg) |> co
-- This may fail, e.g. if (fun :: N) where N is a newtype
-- C.f. simplCast in Simplify.hs
-- 'co' is always Representational
-- If the returned coercion is Nothing, then it would have been reflexive
pushCoArg co (Type ty) = do { (ty', m_co') <- pushCoTyArg co ty
                            ; return (Type ty', m_co') }
pushCoArg co val_arg   = do { (arg_co, m_co') <- pushCoValArg co
                            ; return (val_arg `mkCast` arg_co, m_co') }

pushCoTyArg :: CoercionR -> Type -> Maybe (Type, Maybe CoercionR)
-- We have (fun |> co) @ty
-- Push the coercion through to return
--         (fun @ty') |> co'
-- 'co' is always Representational
-- If the returned coercion is Nothing, then it would have been reflexive;
-- it's faster not to compute it, though.
pushCoTyArg co ty
  | tyL `eqType` tyR
  = Just (ty, Nothing)

  | isForAllTy tyL
  = ASSERT2( isForAllTy tyR, ppr co $$ ppr ty )
    Just (ty `mkCastTy` mkSymCo co1, Just co2)

  | otherwise
  = Nothing
  where
    Pair tyL tyR = coercionKind co
       -- co :: tyL ~ tyR
       -- tyL = forall (a1 :: k1). ty1
       -- tyR = forall (a2 :: k2). ty2

    co1 = mkNthCo 0 co
       -- co1 :: k1 ~N k2
       -- Note that NthCo can extract a Nominal equality between the
       -- kinds of the types related by a coercion between forall-types.
       -- See the NthCo case in CoreLint.

    co2 = mkInstCo co (mkCoherenceLeftCo (mkNomReflCo ty) co1)
        -- co2 :: ty1[ (ty|>co1)/a1 ] ~ ty2[ ty/a2 ]
        -- Arg of mkInstCo is always nominal, hence mkNomReflCo

pushCoValArg :: Coercion -> Maybe (Coercion, Maybe Coercion)
-- We have (fun |> co) arg
-- Push the coercion through to return
--         (fun (arg |> co_arg)) |> co_res
-- 'co' is always Representational
-- If the second returned Coercion is actually Nothing, then no cast is necessary;
-- the returned coercion would have been reflexive.
pushCoValArg co
  | tyL `eqType` tyR
  = Just (mkRepReflCo arg, Nothing)

  | isFunTy tyL
  , (co1, co2) <- decomposeFunCo co
              -- If   co  :: (tyL1 -> tyL2) ~ (tyR1 -> tyR2)
              -- then co1 :: tyL1 ~ tyR1
              --      co2 :: tyL2 ~ tyR2
  = ASSERT2( isFunTy tyR, ppr co $$ ppr arg )
    Just (mkSymCo co1, Just co2)

  | otherwise
  = Nothing
  where
<<<<<<< HEAD
    (Weighted _ arg, res)   = splitFunTy tyR
=======
    arg = funArgTy tyR
>>>>>>> fea04def
    Pair tyL tyR = coercionKind co

pushCoercionIntoLambda
    :: HasCallStack => InScopeSet -> Var -> CoreExpr -> Coercion -> Maybe (Var, CoreExpr)
-- This implements the Push rule from the paper on coercions
--    (\x. e) |> co
-- ===>
--    (\x'. e |> co')
pushCoercionIntoLambda in_scope x e co
    | ASSERT(not (isTyVar x) && not (isCoVar x)) True
    , Pair s1s2 t1t2 <- coercionKind co
    , Just (_s1,_s2) <- splitFunTy_maybe s1s2
    , Just (t1,_t2) <- splitFunTy_maybe t1t2
    = let (co1, co2) = decomposeFunCo co
          -- Should we optimize the coercions here?
          -- Otherwise they might not match too well
          x' = x `setIdType` weightedThing t1
          in_scope' = in_scope `extendInScopeSet` x'
          subst = extendIdSubst (mkEmptySubst in_scope')
                                x
                                (mkCast (Var x') co1)
      in Just (x', substExpr (text "pushCoercionIntoLambda") subst e `mkCast` co2)
    | otherwise
    = pprTrace "exprIsLambda_maybe: Unexpected lambda in case" (ppr (Lam x e))
      Nothing

pushCoDataCon :: HasCallStack => DataCon -> [CoreExpr] -> Coercion
              -> Maybe (DataCon
                       , [Type]      -- Universal type args
                       , [CoreExpr]) -- All other args incl existentials
-- Implement the KPush reduction rule as described in "Down with kinds"
-- The transformation applies iff we have
--      (C e1 ... en) `cast` co
-- where co :: (T t1 .. tn) ~ to_ty
-- The left-hand one must be a T, because exprIsConApp returned True
-- but the right-hand one might not be.  (Though it usually will.)
pushCoDataCon dc dc_args co
  | isReflCo co || from_ty `eqType` to_ty  -- try cheap test first
  , let (univ_ty_args, rest_args) = splitAtList (dataConUnivTyVars dc) dc_args
  = Just (dc, map exprToType univ_ty_args, rest_args)

  | Just (to_tc, to_tc_arg_tys) <- splitTyConApp_maybe to_ty
  , to_tc == dataConTyCon dc
        -- These two tests can fail; we might see
        --      (C x y) `cast` (g :: T a ~ S [a]),
        -- where S is a type function.  In fact, exprIsConApp
        -- will probably not be called in such circumstances,
        -- but there's nothing wrong with it

  = let
        tc_arity       = tyConArity to_tc
        dc_univ_tyvars = dataConUnivTyVars dc
        dc_ex_tyvars   = dataConExTyVars dc
        arg_tys        = dataConRepArgTys dc

        non_univ_args  = dropList dc_univ_tyvars dc_args
        (ex_args, val_args) = splitAtList dc_ex_tyvars non_univ_args

        -- Make the "Psi" from the paper
        omegas = decomposeCo tc_arity co
        (psi_subst, to_ex_arg_tys)
          = liftCoSubstWithEx Representational
                              dc_univ_tyvars
                              omegas
                              dc_ex_tyvars
                              (map exprToType ex_args)

          -- Cast the value arguments (which include dictionaries)
        new_val_args = zipWith cast_arg (map weightedThing arg_tys) val_args
        cast_arg arg_ty arg = mkCast arg (psi_subst arg_ty)

        to_ex_args = map Type to_ex_arg_tys

        dump_doc = vcat [ppr dc,      ppr dc_univ_tyvars, ppr dc_ex_tyvars,
                         ppr arg_tys, ppr dc_args,
                         ppr ex_args, ppr val_args, ppr co, ppr from_ty, ppr to_ty, ppr to_tc ]
    in
    ASSERT2( eqType from_ty (mkTyConApp to_tc (map exprToType $ takeList dc_univ_tyvars dc_args)), dump_doc )
    ASSERT2( equalLength val_args arg_tys, dump_doc )
    Just (dc, to_tc_arg_tys, to_ex_args ++ new_val_args)

  | otherwise
  = Nothing

  where
    Pair from_ty to_ty = coercionKind co

collectBindersPushingCo :: HasCallStack => CoreExpr -> ([Var], CoreExpr)
-- Collect lambda binders, pushing coercions inside if possible
-- E.g.   (\x.e) |> g         g :: <Int> -> blah
--        = (\x. e |> Nth 1 g)
--
-- That is,
--
-- collectBindersPushingCo ((\x.e) |> g) === ([x], e |> Nth 1 g)
collectBindersPushingCo e
  = go [] e
  where
    -- Peel off lambdas until we hit a cast.
    go :: [Var] -> CoreExpr -> ([Var], CoreExpr)
    -- The accumulator is in reverse order
    go bs (Lam b e)   = go (b:bs) e
    go bs (Cast e co) = go_c bs e co
    go bs e           = (reverse bs, e)

    -- We are in a cast; peel off casts until we hit a lambda.
    go_c :: [Var] -> CoreExpr -> Coercion -> ([Var], CoreExpr)
    -- (go_c bs e c) is same as (go bs e (e |> c))
    go_c bs (Cast e co1) co2 = go_c bs e (co1 `mkTransCo` co2)
    go_c bs (Lam b e)    co  = go_lam bs b e co
    go_c bs e            co  = (reverse bs, mkCast e co)

    -- We are in a lambda under a cast; peel off lambdas and build a
    -- new coercion for the body.
    go_lam :: [Var] -> Var -> CoreExpr -> Coercion -> ([Var], CoreExpr)
    -- (go_lam bs b e c) is same as (go_c bs (\b.e) c)
    go_lam bs b e co
      | isTyVar b
      , let Pair tyL tyR = coercionKind co
      , ASSERT( isForAllTy tyL )
        isForAllTy tyR
      , isReflCo (mkNthCo 0 co)  -- See Note [collectBindersPushingCo]
      = go_c (b:bs) e (mkInstCo co (mkNomReflCo (mkTyVarTy b)))

      | isId b
      , let Pair tyL tyR = coercionKind co
      , ASSERT( isFunTy tyL) isFunTy tyR
      , (co_arg, co_res) <- decomposeFunCo co
      , isReflCo co_arg  -- See Note [collectBindersPushingCo]
      = go_c (b:bs) e co_res

      | otherwise = (reverse bs, mkCast (Lam b e) co)

{- Note [collectBindersPushingCo]
~~~~~~~~~~~~~~~~~~~~~~~~~~~~~~~~~
We just look for coercions of form
   <type> -> blah
(and similarly for foralls) to keep this function simple.  We could do
more elaborate stuff, but it'd involve substitution etc.
-}<|MERGE_RESOLUTION|>--- conflicted
+++ resolved
@@ -939,11 +939,7 @@
                                                  ; return (arg':args', m_co2) }
                                   Nothing  -> return (arg':args, Nothing) }
 
-<<<<<<< HEAD
-pushCoArg :: HasCallStack => Coercion -> CoreArg -> Maybe (CoreArg, Coercion)
-=======
 pushCoArg :: Coercion -> CoreArg -> Maybe (CoreArg, Maybe Coercion)
->>>>>>> fea04def
 -- We have (fun |> co) arg, and we want to transform it to
 --         (fun arg) |> co
 -- This may fail, e.g. if (fun :: N) where N is a newtype
@@ -1010,11 +1006,7 @@
   | otherwise
   = Nothing
   where
-<<<<<<< HEAD
-    (Weighted _ arg, res)   = splitFunTy tyR
-=======
     arg = funArgTy tyR
->>>>>>> fea04def
     Pair tyL tyR = coercionKind co
 
 pushCoercionIntoLambda
