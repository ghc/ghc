{-
(c) The University of Glasgow 2006
(c) The GRASP/AQUA Project, Glasgow University, 1992-1998
-}

{-# LANGUAGE CPP #-}
module CoreOpt (
        -- ** Simple expression optimiser
        simpleOptPgm, simpleOptExpr, simpleOptExprWith,

        -- ** Join points
        joinPointBinding_maybe, joinPointBindings_maybe,

        -- ** Predicates on expressions
        exprIsConApp_maybe, exprIsLiteral_maybe, exprIsLambda_maybe,

        -- ** Coercions and casts
        pushCoArg, pushCoValArg, pushCoTyArg, collectBindersPushingCo
    ) where

#include "HsVersions.h"

import GhcPrelude

import CoreArity( etaExpandToJoinPoint )

import CoreSyn
import CoreSubst
import CoreUtils
import CoreFVs
import MkCore ( FloatBind(..) )
import PprCore  ( pprCoreBindings, pprRules )
import OccurAnal( occurAnalyseExpr, occurAnalysePgm )
import Literal  ( Literal(LitString) )
import Id
import Var      ( isNonCoVarId )
import VarSet
import VarEnv
import DataCon
import Demand( etaExpandStrictSig )
import OptCoercion ( optCoercion )
import Type     hiding ( substTy, extendTvSubst, extendCvSubst, extendTvSubstList
                       , isInScope, substTyVarBndr, cloneTyVarBndr )
import Multiplicity
import Coercion hiding ( substCo, substCoVarBndr )
import TyCon        ( tyConArity )
import TysWiredIn
import PrelNames
import BasicTypes
import Module       ( Module )
import ErrUtils
import DynFlags
import Outputable
import Pair
import Util
import Maybes       ( orElse )
import FastString
import Data.List
import qualified Data.ByteString as BS

{-
************************************************************************
*                                                                      *
        The Simple Optimiser
*                                                                      *
************************************************************************

Note [The simple optimiser]
~~~~~~~~~~~~~~~~~~~~~~~~~~~
The simple optimiser is a lightweight, pure (non-monadic) function
that rapidly does a lot of simple optimisations, including

  - inlining things that occur just once,
      or whose RHS turns out to be trivial
  - beta reduction
  - case of known constructor
  - dead code elimination

It does NOT do any call-site inlining; it only inlines a function if
it can do so unconditionally, dropping the binding.  It thereby
guarantees to leave no un-reduced beta-redexes.

It is careful to follow the guidance of "Secrets of the GHC inliner",
and in particular the pre-inline-unconditionally and
post-inline-unconditionally story, to do effective beta reduction on
functions called precisely once, without repeatedly optimising the same
expression.  In fact, the simple optimiser is a good example of this
little dance in action; the full Simplifier is a lot more complicated.

-}

simpleOptExpr :: DynFlags -> CoreExpr -> CoreExpr
-- See Note [The simple optimiser]
-- Do simple optimisation on an expression
-- The optimisation is very straightforward: just
-- inline non-recursive bindings that are used only once,
-- or where the RHS is trivial
--
-- We also inline bindings that bind a Eq# box: see
-- See Note [Getting the map/coerce RULE to work].
--
-- Also we convert functions to join points where possible (as
-- the occurrence analyser does most of the work anyway).
--
-- The result is NOT guaranteed occurrence-analysed, because
-- in  (let x = y in ....) we substitute for x; so y's occ-info
-- may change radically

simpleOptExpr dflags expr
  = -- pprTrace "simpleOptExpr" (ppr init_subst $$ ppr expr)
    simpleOptExprWith dflags init_subst expr
  where
    init_subst = mkEmptySubst (mkInScopeSet (exprFreeVars expr))
        -- It's potentially important to make a proper in-scope set
        -- Consider  let x = ..y.. in \y. ...x...
        -- Then we should remember to clone y before substituting
        -- for x.  It's very unlikely to occur, because we probably
        -- won't *be* substituting for x if it occurs inside a
        -- lambda.
        --
        -- It's a bit painful to call exprFreeVars, because it makes
        -- three passes instead of two (occ-anal, and go)

simpleOptExprWith :: DynFlags -> Subst -> InExpr -> OutExpr
-- See Note [The simple optimiser]
simpleOptExprWith dflags subst expr
  = simple_opt_expr init_env (occurAnalyseExpr expr)
  where
    init_env = SOE { soe_dflags = dflags
                   , soe_inl = emptyVarEnv
                   , soe_subst = subst }

----------------------
simpleOptPgm :: DynFlags -> Module
             -> CoreProgram -> [CoreRule]
             -> IO (CoreProgram, [CoreRule])
-- See Note [The simple optimiser]
simpleOptPgm dflags this_mod binds rules
  = do { dumpIfSet_dyn dflags Opt_D_dump_occur_anal "Occurrence analysis"
                       (pprCoreBindings occ_anald_binds $$ pprRules rules );

       ; return (reverse binds', rules') }
  where
    occ_anald_binds  = occurAnalysePgm this_mod
                          (\_ -> True)  {- All unfoldings active -}
                          (\_ -> False) {- No rules active -}
                          rules binds

    (final_env, binds') = foldl' do_one (emptyEnv dflags, []) occ_anald_binds
    final_subst = soe_subst final_env

    rules' = substRulesForImportedIds final_subst rules
             -- We never unconditionally inline into rules,
             -- hence paying just a substitution

    do_one (env, binds') bind
      = case simple_opt_bind env bind of
          (env', Nothing)    -> (env', binds')
          (env', Just bind') -> (env', bind':binds')

-- In these functions the substitution maps InVar -> OutExpr

----------------------
type SimpleClo = (SimpleOptEnv, InExpr)

data SimpleOptEnv
  = SOE { soe_dflags :: DynFlags
        , soe_inl   :: IdEnv SimpleClo
             -- Deals with preInlineUnconditionally; things
             -- that occur exactly once and are inlined
             -- without having first been simplified

        , soe_subst :: Subst
             -- Deals with cloning; includes the InScopeSet
        }

instance Outputable SimpleOptEnv where
  ppr (SOE { soe_inl = inl, soe_subst = subst })
    = text "SOE {" <+> vcat [ text "soe_inl   =" <+> ppr inl
                            , text "soe_subst =" <+> ppr subst ]
                   <+> text "}"

emptyEnv :: DynFlags -> SimpleOptEnv
emptyEnv dflags
  = SOE { soe_dflags = dflags
        , soe_inl = emptyVarEnv
        , soe_subst = emptySubst }

soeZapSubst :: SimpleOptEnv -> SimpleOptEnv
soeZapSubst env@(SOE { soe_subst = subst })
  = env { soe_inl = emptyVarEnv, soe_subst = zapSubstEnv subst }

soeSetInScope :: SimpleOptEnv -> SimpleOptEnv -> SimpleOptEnv
-- Take in-scope set from env1, and the rest from env2
soeSetInScope (SOE { soe_subst = subst1 })
              env2@(SOE { soe_subst = subst2 })
  = env2 { soe_subst = setInScope subst2 (substInScope subst1) }

---------------
simple_opt_clo :: SimpleOptEnv -> SimpleClo -> OutExpr
simple_opt_clo env (e_env, e)
  = simple_opt_expr (soeSetInScope env e_env) e

simple_opt_expr :: SimpleOptEnv -> InExpr -> OutExpr
simple_opt_expr env expr
  = go expr
  where
    subst        = soe_subst env
    in_scope     = substInScope subst
    in_scope_env = (in_scope, simpleUnfoldingFun)

    go (Var v)
       | Just clo <- lookupVarEnv (soe_inl env) v
       = simple_opt_clo env clo
       | otherwise
       = lookupIdSubst (text "simpleOptExpr") (soe_subst env) v

    go (App e1 e2)      = simple_app env e1 [(env,e2)]
    go (Type ty)        = Type     (substTy subst ty)
    go (Coercion co)    = Coercion (optCoercion (soe_dflags env) (getTCvSubst subst) co)
    go (Lit lit)        = Lit lit
    go (Tick tickish e) = mkTick (substTickish subst tickish) (go e)
    go (Cast e co)      | isReflCo co' = go e
                        | otherwise    = Cast (go e) co'
                        where
                          co' = optCoercion (soe_dflags env) (getTCvSubst subst) co

    go (Let bind body) = case simple_opt_bind env bind of
                           (env', Nothing)   -> simple_opt_expr env' body
                           (env', Just bind) -> Let bind (simple_opt_expr env' body)

    go lam@(Lam {})     = go_lam env [] lam
    go (Case e b ty as)
       -- See Note [Getting the map/coerce RULE to work]
      | isDeadBinder b
      , Just ([], con, _tys, es) <- exprIsConApp_maybe in_scope_env e'
        -- We don't need to be concerned about floats when looking for coerce.
      , Just (altcon, bs, rhs) <- findAlt (DataAlt con) as
      = case altcon of
          DEFAULT -> go rhs
          _       -> foldr wrapLet (simple_opt_expr env' rhs) mb_prs
            where
              (env', mb_prs) = mapAccumL simple_out_bind env $
                               zipEqual "simpleOptExpr" bs es

         -- Note [Getting the map/coerce RULE to work]
      | isDeadBinder b
      , [(DEFAULT, _, rhs)] <- as
      , isCoVarType (varType b)
      , (Var fun, _args) <- collectArgs e
      , fun `hasKey` coercibleSCSelIdKey
         -- without this last check, we get #11230
      = go rhs

      | otherwise
      = Case e' b' (substTy subst ty)
                   (map (go_alt env') as)
      where
        e' = go e
        (env', b') = subst_opt_bndr env b

    ----------------------
    go_alt env (con, bndrs, rhs)
      = (con, bndrs', simple_opt_expr env' rhs)
      where
        (env', bndrs') = subst_opt_bndrs env bndrs

    ----------------------
    -- go_lam tries eta reduction
    go_lam env bs' (Lam b e)
       = go_lam env' (b':bs') e
       where
         (env', b') = subst_opt_bndr env b
    go_lam env bs' e
       | Just etad_e <- tryEtaReduce bs e' = etad_e
       | otherwise                         = mkLams bs e'
       where
         bs = reverse bs'
         e' = simple_opt_expr env e

----------------------
-- simple_app collects arguments for beta reduction
simple_app :: SimpleOptEnv -> InExpr -> [SimpleClo] -> CoreExpr

simple_app env (Var v) as
  | Just (env', e) <- lookupVarEnv (soe_inl env) v
  = simple_app (soeSetInScope env env') e as

  | let unf = idUnfolding v
  , isCompulsoryUnfolding (idUnfolding v)
  , isAlwaysActive (idInlineActivation v)
    -- See Note [Unfold compulsory unfoldings in LHSs]
  = simple_app (soeZapSubst env) (unfoldingTemplate unf) as

  | otherwise
  , let out_fn = lookupIdSubst (text "simple_app") (soe_subst env) v
  = finish_app env out_fn as

simple_app env (App e1 e2) as
  = simple_app env e1 ((env, e2) : as)

simple_app env (Lam b e) (a:as)
  = wrapLet mb_pr (simple_app env' e as)
  where
     (env', mb_pr) = simple_bind_pair env b Nothing a

simple_app env (Tick t e) as
  -- Okay to do "(Tick t e) x ==> Tick t (e x)"?
  | t `tickishScopesLike` SoftScope
  = mkTick t $ simple_app env e as

simple_app env e as
  = finish_app env (simple_opt_expr env e) as

finish_app :: SimpleOptEnv -> OutExpr -> [SimpleClo] -> OutExpr
finish_app _ fun []
  = fun
finish_app env fun (arg:args)
  = finish_app env (App fun (simple_opt_clo env arg)) args

----------------------
simple_opt_bind :: SimpleOptEnv -> InBind
                -> (SimpleOptEnv, Maybe OutBind)
simple_opt_bind env (NonRec b r)
  = (env', case mb_pr of
            Nothing    -> Nothing
            Just (b,r) -> Just (NonRec b r))
  where
    (b', r') = joinPointBinding_maybe b r `orElse` (b, r)
    (env', mb_pr) = simple_bind_pair env b' Nothing (env,r')

simple_opt_bind env (Rec prs)
  = (env'', res_bind)
  where
    res_bind          = Just (Rec (reverse rev_prs'))
    prs'              = joinPointBindings_maybe prs `orElse` prs
    (env', bndrs')    = subst_opt_bndrs env (map fst prs')
    (env'', rev_prs') = foldl' do_pr (env', []) (prs' `zip` bndrs')
    do_pr (env, prs) ((b,r), b')
       = (env', case mb_pr of
                  Just pr -> pr : prs
                  Nothing -> prs)
       where
         (env', mb_pr) = simple_bind_pair env b (Just b') (env,r)

----------------------
simple_bind_pair :: SimpleOptEnv
                 -> InVar -> Maybe OutVar
                 -> SimpleClo
                 -> (SimpleOptEnv, Maybe (OutVar, OutExpr))
    -- (simple_bind_pair subst in_var out_rhs)
    --   either extends subst with (in_var -> out_rhs)
    --   or     returns Nothing
simple_bind_pair env@(SOE { soe_inl = inl_env, soe_subst = subst })
                 in_bndr mb_out_bndr clo@(rhs_env, in_rhs)
  | Type ty <- in_rhs        -- let a::* = TYPE ty in <body>
  , let out_ty = substTy (soe_subst rhs_env) ty
  = ASSERT2( isTyVar in_bndr, ppr in_bndr $$ ppr in_rhs )
    (env { soe_subst = extendTvSubst subst in_bndr out_ty }, Nothing)

  | Coercion co <- in_rhs
  , let out_co = optCoercion (soe_dflags env) (getTCvSubst (soe_subst rhs_env)) co
  = ASSERT( isCoVar in_bndr )
    (env { soe_subst = extendCvSubst subst in_bndr out_co }, Nothing)

  | ASSERT2( isNonCoVarId in_bndr, ppr in_bndr )
    -- The previous two guards got rid of tyvars and coercions
    -- See Note [CoreSyn type and coercion invariant] in CoreSyn
    pre_inline_unconditionally
  = (env { soe_inl = extendVarEnv inl_env in_bndr clo }, Nothing)

  | otherwise
  = simple_out_bind_pair env in_bndr mb_out_bndr out_rhs
                         occ active stable_unf
  where
    stable_unf = isStableUnfolding (idUnfolding in_bndr)
    active     = isAlwaysActive (idInlineActivation in_bndr)
    occ        = idOccInfo in_bndr

    out_rhs | Just join_arity <- isJoinId_maybe in_bndr
            = simple_join_rhs join_arity
            | otherwise
            = simple_opt_clo env clo

    simple_join_rhs join_arity -- See Note [Preserve join-binding arity]
      = mkLams join_bndrs' (simple_opt_expr env_body join_body)
      where
        env0 = soeSetInScope env rhs_env
        (join_bndrs, join_body) = collectNBinders join_arity in_rhs
        (env_body, join_bndrs') = subst_opt_bndrs env0 join_bndrs

    pre_inline_unconditionally :: Bool
    pre_inline_unconditionally
       | isExportedId in_bndr     = False
       | stable_unf               = False
       | not active               = False    -- Note [Inline prag in simplOpt]
       | not (safe_to_inline occ) = False
       | otherwise                = True

        -- Unconditionally safe to inline
    safe_to_inline :: OccInfo -> Bool
    safe_to_inline (IAmALoopBreaker {}) = False
    safe_to_inline IAmDead              = True
    safe_to_inline occ@(OneOcc {})      =  not (occ_in_lam occ)
                                        && occ_one_br occ
    safe_to_inline (ManyOccs {})        = False

-------------------
simple_out_bind :: SimpleOptEnv -> (InVar, OutExpr)
                -> (SimpleOptEnv, Maybe (OutVar, OutExpr))
simple_out_bind env@(SOE { soe_subst = subst }) (in_bndr, out_rhs)
  | Type out_ty <- out_rhs
  = ASSERT2( isTyVar in_bndr, ppr in_bndr $$ ppr out_ty $$ ppr out_rhs )
    (env { soe_subst = extendTvSubst subst in_bndr out_ty }, Nothing)

  | Coercion out_co <- out_rhs
  = ASSERT( isCoVar in_bndr )
    (env { soe_subst = extendCvSubst subst in_bndr out_co }, Nothing)

  | otherwise
  = simple_out_bind_pair env in_bndr Nothing out_rhs
                         (idOccInfo in_bndr) True False

-------------------
simple_out_bind_pair :: SimpleOptEnv
                     -> InId -> Maybe OutId -> OutExpr
                     -> OccInfo -> Bool -> Bool
                     -> (SimpleOptEnv, Maybe (OutVar, OutExpr))
simple_out_bind_pair env in_bndr mb_out_bndr out_rhs
                     occ_info active stable_unf
  | ASSERT2( isNonCoVarId in_bndr, ppr in_bndr )
    -- Type and coercion bindings are caught earlier
    -- See Note [CoreSyn type and coercion invariant]
    post_inline_unconditionally
  = ( env' { soe_subst = extendIdSubst (soe_subst env) in_bndr out_rhs }
    , Nothing)

  | otherwise
  = ( env', Just (out_bndr, out_rhs) )
  where
    (env', bndr1) = case mb_out_bndr of
                      Just out_bndr -> (env, out_bndr)
                      Nothing       -> subst_opt_bndr env in_bndr
    out_bndr = add_info env' in_bndr bndr1

    post_inline_unconditionally :: Bool
    post_inline_unconditionally
       | isExportedId in_bndr  = False -- Note [Exported Ids and trivial RHSs]
       | stable_unf            = False -- Note [Stable unfoldings and postInlineUnconditionally]
       | not active            = False --     in SimplUtils
       | is_loop_breaker       = False -- If it's a loop-breaker of any kind, don't inline
                                       -- because it might be referred to "earlier"
       | exprIsTrivial out_rhs = True
       | coercible_hack        = True
       | otherwise             = False

    is_loop_breaker = isWeakLoopBreaker occ_info

    -- See Note [Getting the map/coerce RULE to work]
    coercible_hack | (Var fun, args) <- collectArgs out_rhs
                   , Just dc <- isDataConWorkId_maybe fun
                   , dc `hasKey` heqDataConKey || dc `hasKey` coercibleDataConKey
                   = all exprIsTrivial args
                   | otherwise
                   = False

{- Note [Exported Ids and trivial RHSs]
~~~~~~~~~~~~~~~~~~~~~~~~~~~~~~~~~~~~~~~
We obviously do not want to unconditionally inline an Id that is exported.
In SimplUtils, Note [Top level and postInlineUnconditionally], we
explain why we don't inline /any/ top-level things unconditionally, even
trivial ones.  But we do here!  Why?  In the simple optimiser

  * We do no rule rewrites
  * We do no call-site inlining

Those differences obviate the reasons for not inlining a trivial rhs,
and increase the benefit for doing so.  So we unconditionally inline trivial
rhss here.

Note [Preserve join-binding arity]
~~~~~~~~~~~~~~~~~~~~~~~~~~~~~~~~~~
Be careful /not/ to eta-reduce the RHS of a join point, lest we lose
the join-point arity invariant.  Trac #15108 was caused by simplifying
the RHS with simple_opt_expr, which does eta-reduction.  Solution:
simplify the RHS of a join point by simplifying under the lambdas
(which of course should be there).
-}

----------------------
subst_opt_bndrs :: SimpleOptEnv -> [InVar] -> (SimpleOptEnv, [OutVar])
subst_opt_bndrs env bndrs = mapAccumL subst_opt_bndr env bndrs

subst_opt_bndr :: SimpleOptEnv -> InVar -> (SimpleOptEnv, OutVar)
subst_opt_bndr env bndr
  | isTyVar bndr  = (env { soe_subst = subst_tv }, tv')
  | isCoVar bndr  = (env { soe_subst = subst_cv }, cv')
  | otherwise     = subst_opt_id_bndr env bndr
  where
    subst           = soe_subst env
    (subst_tv, tv') = substTyVarBndr subst bndr
    (subst_cv, cv') = substCoVarBndr subst bndr

subst_opt_id_bndr :: SimpleOptEnv -> InId -> (SimpleOptEnv, OutId)
-- Nuke all fragile IdInfo, unfolding, and RULES;
--    it gets added back later by add_info
-- Rather like SimplEnv.substIdBndr
--
-- It's important to zap fragile OccInfo (which CoreSubst.substIdBndr
-- carefully does not do) because simplOptExpr invalidates it

subst_opt_id_bndr env@(SOE { soe_subst = subst, soe_inl = inl }) old_id
  = (env { soe_subst = new_subst, soe_inl = new_inl }, new_id)
  where
    Subst in_scope id_subst tv_subst cv_subst = subst

    id1    = uniqAway in_scope old_id
    id2    =
      setIdWeight
        (setIdType id1
          (substTy subst (idType old_id)))
          (substRig subst (idWeight old_id))
    new_id = zapFragileIdInfo id2
             -- Zaps rules, unfolding, and fragile OccInfo
             -- The unfolding and rules will get added back later, by add_info

    new_in_scope = in_scope `extendInScopeSet` new_id

    no_change = new_id == old_id

        -- Extend the substitution if the unique has changed,
        -- See the notes with substTyVarBndr for the delSubstEnv
    new_id_subst
      | no_change = delVarEnv id_subst old_id
      | otherwise = extendVarEnv id_subst old_id (Var new_id)

    new_subst = Subst new_in_scope new_id_subst tv_subst cv_subst
    new_inl   = delVarEnv inl old_id

----------------------
add_info :: SimpleOptEnv -> InVar -> OutVar -> OutVar
add_info env old_bndr new_bndr
 | isTyVar old_bndr = new_bndr
 | otherwise        = maybeModifyIdInfo mb_new_info new_bndr
 where
   subst = soe_subst env
   mb_new_info = substIdInfo subst new_bndr (idInfo old_bndr)

simpleUnfoldingFun :: IdUnfoldingFun
simpleUnfoldingFun id
  | isAlwaysActive (idInlineActivation id) = idUnfolding id
  | otherwise                              = noUnfolding

wrapLet :: Maybe (Id,CoreExpr) -> CoreExpr -> CoreExpr
wrapLet Nothing      body = body
wrapLet (Just (b,r)) body = Let (NonRec b r) body

{-
Note [Inline prag in simplOpt]
~~~~~~~~~~~~~~~~~~~~~~~~~~~~~~
If there's an INLINE/NOINLINE pragma that restricts the phase in
which the binder can be inlined, we don't inline here; after all,
we don't know what phase we're in.  Here's an example

  foo :: Int -> Int -> Int
  {-# INLINE foo #-}
  foo m n = inner m
     where
       {-# INLINE [1] inner #-}
       inner m = m+n

  bar :: Int -> Int
  bar n = foo n 1

When inlining 'foo' in 'bar' we want the let-binding for 'inner'
to remain visible until Phase 1

Note [Unfold compulsory unfoldings in LHSs]
~~~~~~~~~~~~~~~~~~~~~~~~~~~~~~~~~~~~~~~~~~~
When the user writes `RULES map coerce = coerce` as a rule, the rule
will only ever match if simpleOptExpr replaces coerce by its unfolding
on the LHS, because that is the core that the rule matching engine
will find. So do that for everything that has a compulsory
unfolding. Also see Note [Desugaring coerce as cast] in Desugar.

However, we don't want to inline 'seq', which happens to also have a
compulsory unfolding, so we only do this unfolding only for things
that are always-active.  See Note [User-defined RULES for seq] in MkId.

Note [Getting the map/coerce RULE to work]
~~~~~~~~~~~~~~~~~~~~~~~~~~~~~~~~~~~~~~~~~~
We wish to allow the "map/coerce" RULE to fire:

  {-# RULES "map/coerce" map coerce = coerce #-}

The naive core produced for this is

  forall a b (dict :: Coercible * a b).
    map @a @b (coerce @a @b @dict) = coerce @[a] @[b] @dict'

  where dict' :: Coercible [a] [b]
        dict' = ...

This matches literal uses of `map coerce` in code, but that's not what we
want. We want it to match, say, `map MkAge` (where newtype Age = MkAge Int)
too. Some of this is addressed by compulsorily unfolding coerce on the LHS,
yielding

  forall a b (dict :: Coercible * a b).
    map @a @b (\(x :: a) -> case dict of
      MkCoercible (co :: a ~R# b) -> x |> co) = ...

Getting better. But this isn't exactly what gets produced. This is because
Coercible essentially has ~R# as a superclass, and superclasses get eagerly
extracted during solving. So we get this:

  forall a b (dict :: Coercible * a b).
    case Coercible_SCSel @* @a @b dict of
      _ [Dead] -> map @a @b (\(x :: a) -> case dict of
                               MkCoercible (co :: a ~R# b) -> x |> co) = ...

Unfortunately, this still abstracts over a Coercible dictionary. We really
want it to abstract over the ~R# evidence. So, we have Desugar.unfold_coerce,
which transforms the above to (see also Note [Desugaring coerce as cast] in
Desugar)

  forall a b (co :: a ~R# b).
    let dict = MkCoercible @* @a @b co in
    case Coercible_SCSel @* @a @b dict of
      _ [Dead] -> map @a @b (\(x :: a) -> case dict of
         MkCoercible (co :: a ~R# b) -> x |> co) = let dict = ... in ...

Now, we need simpleOptExpr to fix this up. It does so by taking three
separate actions:
  1. Inline certain non-recursive bindings. The choice whether to inline
     is made in simple_bind_pair. Note the rather specific check for
     MkCoercible in there.

  2. Stripping case expressions like the Coercible_SCSel one.
     See the `Case` case of simple_opt_expr's `go` function.

  3. Look for case expressions that unpack something that was
     just packed and inline them. This is also done in simple_opt_expr's
     `go` function.

This is all a fair amount of special-purpose hackery, but it's for
a good cause. And it won't hurt other RULES and such that it comes across.


************************************************************************
*                                                                      *
                Join points
*                                                                      *
************************************************************************
-}

-- | Returns Just (bndr,rhs) if the binding is a join point:
-- If it's a JoinId, just return it
-- If it's not yet a JoinId but is always tail-called,
--    make it into a JoinId and return it.
-- In the latter case, eta-expand the RHS if necessary, to make the
-- lambdas explicit, as is required for join points
--
-- Precondition: the InBndr has been occurrence-analysed,
--               so its OccInfo is valid
joinPointBinding_maybe :: InBndr -> InExpr -> Maybe (InBndr, InExpr)
joinPointBinding_maybe bndr rhs
  | not (isId bndr)
  = Nothing

  | isJoinId bndr
  = Just (bndr, rhs)

  | AlwaysTailCalled join_arity <- tailCallInfo (idOccInfo bndr)
  , (bndrs, body) <- etaExpandToJoinPoint join_arity rhs
  , let str_sig   = idStrictness bndr
        str_arity = count isId bndrs  -- Strictness demands are for Ids only
        join_bndr = bndr `asJoinId`        join_arity
                         `setIdStrictness` etaExpandStrictSig str_arity str_sig
  = Just (join_bndr, mkLams bndrs body)

  | otherwise
  = Nothing

joinPointBindings_maybe :: [(InBndr, InExpr)] -> Maybe [(InBndr, InExpr)]
joinPointBindings_maybe bndrs
  = mapM (uncurry joinPointBinding_maybe) bndrs


{- Note [Strictness and join points]
~~~~~~~~~~~~~~~~~~~~~~~~~~~~~~~~~~~~
Suppose we have

   let f = \x.  if x>200 then e1 else e1

and we know that f is strict in x.  Then if we subsequently
discover that f is an arity-2 join point, we'll eta-expand it to

   let f = \x y.  if x>200 then e1 else e1

and now it's only strict if applied to two arguments.  So we should
adjust the strictness info.

A more common case is when

   f = \x. error ".."

and again its arity increses (Trac #15517)
-}

{- *********************************************************************
*                                                                      *
         exprIsConApp_maybe
*                                                                      *
************************************************************************

Note [exprIsConApp_maybe]
~~~~~~~~~~~~~~~~~~~~~~~~~
exprIsConApp_maybe is a very important function.  There are two principal
uses:
  * case e of { .... }
  * cls_op e, where cls_op is a class operation

In both cases you want to know if e is of form (C e1..en) where C is
a data constructor.

However e might not *look* as if


Note [exprIsConApp_maybe on literal strings]
~~~~~~~~~~~~~~~~~~~~~~~~~~~~~~~~~~~~~~~~~~~~
See #9400 and #13317.

Conceptually, a string literal "abc" is just ('a':'b':'c':[]), but in Core
they are represented as unpackCString# "abc"# by MkCore.mkStringExprFS, or
unpackCStringUtf8# when the literal contains multi-byte UTF8 characters.

For optimizations we want to be able to treat it as a list, so they can be
decomposed when used in a case-statement. exprIsConApp_maybe detects those
calls to unpackCString# and returns:

Just (':', [Char], ['a', unpackCString# "bc"]).

We need to be careful about UTF8 strings here. ""# contains a ByteString, so
we must parse it back into a FastString to split off the first character.
That way we can treat unpackCString# and unpackCStringUtf8# in the same way.

We must also be caeful about
   lvl = "foo"#
   ...(unpackCString# lvl)...
to ensure that we see through the let-binding for 'lvl'.  Hence the
(exprIsLiteral_maybe .. arg) in the guard before the call to
dealWithStringLiteral.

Note [Push coercions in exprIsConApp_maybe]
~~~~~~~~~~~~~~~~~~~~~~~~~~~~~~~~~~~~~~~~~~~
In Trac #13025 I found a case where we had
    op (df @t1 @t2)     -- op is a ClassOp
where
    df = (/\a b. K e1 e2) |> g

To get this to come out we need to simplify on the fly
   ((/\a b. K e1 e2) |> g) @t1 @t2

Hence the use of pushCoArgs.
-}

data ConCont = CC [CoreExpr] Coercion
                  -- Substitution already applied

-- | Returns @Just ([b1..bp], dc, [t1..tk], [x1..xn])@ if the argument
-- expression is a *saturated* constructor application of the form @let bp in
-- .. let b1 in dc t1..tk x1 .. xn@, where t1..tk are the
-- *universally-quantified* type args of 'dc'. Note that the floats are in
-- reversed dependency order. Floats can also be single-alternative case
-- expressions. We're looking through lets and cases so that we can detect early
-- that we are in the presence of a data constructor wrappers. Data constructor
-- wrappers are unfolded late, but we really want to trigger
-- case-of-known-constructor as early as possible. See also Note [Activation for
-- data constructor wrappers] in MkId.
exprIsConApp_maybe :: InScopeEnv -> CoreExpr -> Maybe ([FloatBind], DataCon, [Type], [CoreExpr])
exprIsConApp_maybe (in_scope, id_unf) expr
<<<<<<< HEAD
  = go (Left in_scope) [] expr (CC [] (mkRepReflCo (exprType expr)))
=======
  = go (Left in_scope) expr (CC [] (mkRepReflCo (exprType expr)))

>>>>>>> 86eb0332
  where
    go :: Either InScopeSet Subst
             -- Left in-scope  means "empty substitution"
             -- Right subst    means "apply this substitution to the CoreExpr"
       -> [FloatBind] -> CoreExpr -> ConCont
       -> Maybe ([FloatBind], DataCon, [Type], [CoreExpr])
    go subst floats (Tick t expr) cont
       | not (tickishIsCode t) = go subst floats expr cont
    go subst floats (Cast expr co1) (CC args co2)
       | Just (args', m_co1') <- pushCoArgs (subst_co subst co1) args
            -- See Note [Push coercions in exprIsConApp_maybe]
       = case m_co1' of
           MCo co1' -> go subst floats expr (CC args' (co1' `mkTransCo` co2))
           MRefl    -> go subst floats expr (CC args' co2)
    go subst floats (App fun arg) (CC args co)
       = go subst floats fun (CC (subst_arg subst arg : args) co)
    go subst floats (Lam var body) (CC (arg:args) co)
       | exprIsTrivial arg          -- Don't duplicate stuff!
       = go (extend subst var arg) floats body (CC args co)
    go subst floats (Let bndr@(NonRec b _) expr) cont
       = let (subst', bndr') = subst_bind subst bndr in
           go subst' (FloatLet bndr' : floats) expr cont
    go subst floats (Case scrut b _ [(con, vars, expr)]) cont
       = let
          (subst', b') = subst_bndr subst b
          (subst'', vars') = subst_bndrs subst' vars
         in
           go subst'' (FloatCase (subst_arg subst scrut) b' con vars' : floats) expr cont
    go (Right sub) floats (Var v) cont
       = go (Left (substInScope sub))
            floats
            (lookupIdSubst (text "exprIsConApp" <+> ppr expr) sub v)
            cont

    go (Left in_scope) floats (Var fun) cont@(CC args co)

        | Just con <- isDataConWorkId_maybe fun
        , count isValArg args == idArity fun
        = pushFloats floats $ pushCoDataCon con args co

        -- Look through data constructor wrappers: they inline late (See Note
        -- [Activation for data constructor wrappers]) but we want to do
        -- case-of-known-constructor optimisation eagerly.
        | isDataConWrapId fun
        , let rhs = uf_tmpl (realIdUnfolding fun)
        = go (Left in_scope) floats rhs cont

        -- Look through dictionary functions; see Note [Unfolding DFuns]
        | DFunUnfolding { df_bndrs = bndrs, df_con = con, df_args = dfun_args } <- unfolding
        , bndrs `equalLength` args    -- See Note [DFun arity check]
        , let subst = mkOpenSubst in_scope (bndrs `zip` args)
        = pushFloats floats $
          pushCoDataCon con (map (substExpr (text "exprIsConApp1") subst) dfun_args) co

        -- Look through unfoldings, but only arity-zero one;
        -- if arity > 0 we are effectively inlining a function call,
        -- and that is the business of callSiteInline.
        -- In practice, without this test, most of the "hits" were
        -- CPR'd workers getting inlined back into their wrappers,
        | idArity fun == 0
        , Just rhs <- expandUnfolding_maybe unfolding
        , let in_scope' = extendInScopeSetSet in_scope (exprFreeVars rhs)
        = go (Left in_scope') floats rhs cont

        -- See Note [exprIsConApp_maybe on literal strings]
        | (fun `hasKey` unpackCStringIdKey) ||
          (fun `hasKey` unpackCStringUtf8IdKey)
        , [arg]                <- args
        , Just (LitString str) <- exprIsLiteral_maybe (in_scope, id_unf) arg
        = pushFloats floats $ dealWithStringLiteral fun str co
        where
          unfolding = id_unf fun

    go _ _ _ _ = Nothing

    pushFloats :: [FloatBind] -> Maybe (DataCon, [Type], [CoreExpr]) -> Maybe ([FloatBind], DataCon, [Type], [CoreExpr])
    pushFloats floats x = do
      (c, tys, args) <- x
      return (floats, c, tys, args)

    ----------------------------
    -- Operations on the (Either InScopeSet CoreSubst)
    -- The Left case is wildly dominant
    subst_co (Left {}) co = co
    subst_co (Right s) co = CoreSubst.substCo s co

    subst_arg (Left {}) e = e
    subst_arg (Right s) e = substExpr (text "exprIsConApp2") s e

    subst_bind (Left in_scope) bndr@(NonRec b _) =
      (Left (extendInScopeSet in_scope b), bndr)
    subst_bind (Left _) _ =
      error "CoreOpt.exprIsConApp_maybe: recursive float."
    subst_bind (Right subst) bndr =
      let (subst', bndr') = substBind subst bndr in
      (Right subst', bndr')

    subst_bndr (Left in_scope) b =
      (Left (extendInScopeSet in_scope b), b)
    subst_bndr (Right subst) b =
      let (subst', b') = substBndr subst b in
      (Right subst', b')

    subst_bndrs subst bs = mapAccumL subst_bndr subst bs

    extend (Left in_scope) v e = Right (extendSubst (mkEmptySubst in_scope) v e)
    extend (Right s)       v e = Right (extendSubst s v e)


-- See Note [exprIsConApp_maybe on literal strings]
dealWithStringLiteral :: Var -> BS.ByteString -> Coercion
                      -> Maybe (DataCon, [Type], [CoreExpr])

-- This is not possible with user-supplied empty literals, MkCore.mkStringExprFS
-- turns those into [] automatically, but just in case something else in GHC
-- generates a string literal directly.
dealWithStringLiteral _   str co
  | BS.null str
  = pushCoDataCon nilDataCon [Type charTy] co

dealWithStringLiteral fun str co
  = let strFS = mkFastStringByteString str

        char = mkConApp charDataCon [mkCharLit (headFS strFS)]
        charTail = fastStringToByteString (tailFS strFS)

        -- In singleton strings, just add [] instead of unpackCstring# ""#.
        rest = if BS.null charTail
                 then mkConApp nilDataCon [Type charTy]
                 else App (Var fun)
                          (Lit (LitString charTail))

    in pushCoDataCon consDataCon [Type charTy, char, rest] co

{-
Note [Unfolding DFuns]
~~~~~~~~~~~~~~~~~~~~~~
DFuns look like

  df :: forall a b. (Eq a, Eq b) -> Eq (a,b)
  df a b d_a d_b = MkEqD (a,b) ($c1 a b d_a d_b)
                               ($c2 a b d_a d_b)

So to split it up we just need to apply the ops $c1, $c2 etc
to the very same args as the dfun.  It takes a little more work
to compute the type arguments to the dictionary constructor.

Note [DFun arity check]
~~~~~~~~~~~~~~~~~~~~~~~
Here we check that the total number of supplied arguments (inclding
type args) matches what the dfun is expecting.  This may be *less*
than the ordinary arity of the dfun: see Note [DFun unfoldings] in CoreSyn
-}

exprIsLiteral_maybe :: InScopeEnv -> CoreExpr -> Maybe Literal
-- Same deal as exprIsConApp_maybe, but much simpler
-- Nevertheless we do need to look through unfoldings for
-- Integer and string literals, which are vigorously hoisted to top level
-- and not subsequently inlined
exprIsLiteral_maybe env@(_, id_unf) e
  = case e of
      Lit l     -> Just l
      Tick _ e' -> exprIsLiteral_maybe env e' -- dubious?
      Var v     | Just rhs <- expandUnfolding_maybe (id_unf v)
                -> exprIsLiteral_maybe env rhs
      _         -> Nothing

{-
Note [exprIsLambda_maybe]
~~~~~~~~~~~~~~~~~~~~~~~~~~
exprIsLambda_maybe will, given an expression `e`, try to turn it into the form
`Lam v e'` (returned as `Just (v,e')`). Besides using lambdas, it looks through
casts (using the Push rule), and it unfolds function calls if the unfolding
has a greater arity than arguments are present.

Currently, it is used in Rules.match, and is required to make
"map coerce = coerce" match.
-}

exprIsLambda_maybe :: InScopeEnv -> CoreExpr
                      -> Maybe (Var, CoreExpr,[Tickish Id])
    -- See Note [exprIsLambda_maybe]

-- The simple case: It is a lambda already
exprIsLambda_maybe _ (Lam x e)
    = Just (x, e, [])

-- Still straightforward: Ticks that we can float out of the way
exprIsLambda_maybe (in_scope_set, id_unf) (Tick t e)
    | tickishFloatable t
    , Just (x, e, ts) <- exprIsLambda_maybe (in_scope_set, id_unf) e
    = Just (x, e, t:ts)

-- Also possible: A casted lambda. Push the coercion inside
exprIsLambda_maybe (in_scope_set, id_unf) (Cast casted_e co)
    | Just (x, e,ts) <- exprIsLambda_maybe (in_scope_set, id_unf) casted_e
    -- Only do value lambdas.
    -- this implies that x is not in scope in gamma (makes this code simpler)
    , not (isTyVar x) && not (isCoVar x)
    , ASSERT( not $ x `elemVarSet` tyCoVarsOfCo co) True
    , Just (x',e') <- pushCoercionIntoLambda in_scope_set x e co
    , let res = Just (x',e',ts)
    = --pprTrace "exprIsLambda_maybe:Cast" (vcat [ppr casted_e,ppr co,ppr res)])
      res

-- Another attempt: See if we find a partial unfolding
exprIsLambda_maybe (in_scope_set, id_unf) e
    | (Var f, as, ts) <- collectArgsTicks tickishFloatable e
    , idArity f > count isValArg as
    -- Make sure there is hope to get a lambda
    , Just rhs <- expandUnfolding_maybe (id_unf f)
    -- Optimize, for beta-reduction
    , let e' = simpleOptExprWith unsafeGlobalDynFlags (mkEmptySubst in_scope_set) (rhs `mkApps` as)
    -- Recurse, because of possible casts
    , Just (x', e'', ts') <- exprIsLambda_maybe (in_scope_set, id_unf) e'
    , let res = Just (x', e'', ts++ts')
    = -- pprTrace "exprIsLambda_maybe:Unfold" (vcat [ppr e, ppr (x',e'')])
      res

exprIsLambda_maybe _ _e
    = -- pprTrace "exprIsLambda_maybe:Fail" (vcat [ppr _e])
      Nothing


{- *********************************************************************
*                                                                      *
              The "push rules"
*                                                                      *
************************************************************************

Here we implement the "push rules" from FC papers:

* The push-argument rules, where we can move a coercion past an argument.
  We have
      (fun |> co) arg
  and we want to transform it to
    (fun arg') |> co'
  for some suitable co' and tranformed arg'.

* The PushK rule for data constructors.  We have
       (K e1 .. en) |> co
  and we want to tranform to
       (K e1' .. en')
  by pushing the coercion into the arguments
-}

pushCoArgs :: CoercionR -> [CoreArg] -> Maybe ([CoreArg], MCoercion)
pushCoArgs co []         = return ([], MCo co)
pushCoArgs co (arg:args) = do { (arg',  m_co1) <- pushCoArg  co  arg
                              ; case m_co1 of
                                  MCo co1 -> do { (args', m_co2) <- pushCoArgs co1 args
                                                 ; return (arg':args', m_co2) }
                                  MRefl  -> return (arg':args, MRefl) }

pushCoArg :: CoercionR -> CoreArg -> Maybe (CoreArg, MCoercion)
-- We have (fun |> co) arg, and we want to transform it to
--         (fun arg) |> co
-- This may fail, e.g. if (fun :: N) where N is a newtype
-- C.f. simplCast in Simplify.hs
-- 'co' is always Representational
-- If the returned coercion is Nothing, then it would have been reflexive
pushCoArg co (Type ty) = do { (ty', m_co') <- pushCoTyArg co ty
                            ; return (Type ty', m_co') }
pushCoArg co val_arg   = do { (arg_co, m_co') <- pushCoValArg co
                            ; return (val_arg `mkCast` arg_co, m_co') }

pushCoTyArg :: CoercionR -> Type -> Maybe (Type, MCoercionR)
-- We have (fun |> co) @ty
-- Push the coercion through to return
--         (fun @ty') |> co'
-- 'co' is always Representational
-- If the returned coercion is Nothing, then it would have been reflexive;
-- it's faster not to compute it, though.
pushCoTyArg co ty
  -- The following is inefficient - don't do `eqType` here, the coercion
  -- optimizer will take care of it. See Trac #14737.
  -- -- | tyL `eqType` tyR
  -- -- = Just (ty, Nothing)

  | isReflCo co
  = Just (ty, MRefl)

  | isForAllTy_ty tyL
  = ASSERT2( isForAllTy_ty tyR, ppr co $$ ppr ty )
    Just (ty `mkCastTy` co1, MCo co2)

  | otherwise
  = Nothing
  where
    Pair tyL tyR = coercionKind co
       -- co :: tyL ~ tyR
       -- tyL = forall (a1 :: k1). ty1
       -- tyR = forall (a2 :: k2). ty2

    co1 = mkSymCo (mkNthCo Nominal 0 co)
       -- co1 :: k2 ~N k1
       -- Note that NthCo can extract a Nominal equality between the
       -- kinds of the types related by a coercion between forall-types.
       -- See the NthCo case in CoreLint.

    co2 = mkInstCo co (mkGReflLeftCo Nominal ty co1)
        -- co2 :: ty1[ (ty|>co1)/a1 ] ~ ty2[ ty/a2 ]
        -- Arg of mkInstCo is always nominal, hence mkNomReflCo

pushCoValArg :: CoercionR -> Maybe (Coercion, MCoercion)
-- We have (fun |> co) arg
-- Push the coercion through to return
--         (fun (arg |> co_arg)) |> co_res
-- 'co' is always Representational
-- If the second returned Coercion is actually Nothing, then no cast is necessary;
-- the returned coercion would have been reflexive.
pushCoValArg co
  -- The following is inefficient - don't do `eqType` here, the coercion
  -- optimizer will take care of it. See Trac #14737.
  -- -- | tyL `eqType` tyR
  -- -- = Just (mkRepReflCo arg, Nothing)

  | isReflCo co
  = Just (mkRepReflCo arg, MRefl)

  | isFunTy tyL
  , (co_mult, co1, co2) <- decomposeFunCo Representational co
  , isReflCo co_mult
    -- We can't push the coercion in the case where co_mult isn't reflexivity:
    -- it could be an unsafe axiom, and losing this information could yield
    -- ill-typed terms. For instance (fun x ::(1) Int -> (fun _ -> () |> co) x)
    -- with co :: (Int -> ()) ~ (Int ->. ()), would reduce to (fun x ::(1) Int
    -- -> (fun _ ::(ω) Int -> ()) x) which is ill-typed

              -- If   co  :: (tyL1 -> tyL2) ~ (tyR1 -> tyR2)
              -- then co1 :: tyL1 ~ tyR1
              --      co2 :: tyL2 ~ tyR2
  = ASSERT2( isFunTy tyR, ppr co $$ ppr arg )
    Just (mkSymCo co1, MCo co2)

  | otherwise
  = Nothing
  where
    arg = funArgTy tyR
    Pair tyL tyR = coercionKind co

pushCoercionIntoLambda
    :: InScopeSet -> Var -> CoreExpr -> CoercionR -> Maybe (Var, CoreExpr)
-- This implements the Push rule from the paper on coercions
--    (\x. e) |> co
-- ===>
--    (\x'. e |> co')
pushCoercionIntoLambda in_scope x e co
    | ASSERT(not (isTyVar x) && not (isCoVar x)) True
    , Pair s1s2 t1t2 <- coercionKind co
    , Just (_s1,_s2) <- splitFunTy_maybe s1s2
    , Just (t1,_t2) <- splitFunTy_maybe t1t2
    , (co_mult, co1, co2) <- decomposeFunCo Representational co
    , isReflCo co_mult
      -- We can't push the coercion in the case where co_mult isn't
      -- reflexivity. See pushCoValArg for more details.
    = let
          -- Should we optimize the coercions here?
          -- Otherwise they might not match too well
          x' = x `setIdType` scaledThing t1
          in_scope' = in_scope `extendInScopeSet` x'
          subst = extendIdSubst (mkEmptySubst in_scope')
                                x
                                (mkCast (Var x') co1)
      in Just (x', substExpr (text "pushCoercionIntoLambda") subst e `mkCast` co2)
    | otherwise
    = pprTrace "exprIsLambda_maybe: Unexpected lambda in case" (ppr (Lam x e))
      Nothing

pushCoDataCon :: DataCon -> [CoreExpr] -> Coercion
              -> Maybe (DataCon
                       , [Type]      -- Universal type args
                       , [CoreExpr]) -- All other args incl existentials
-- Implement the KPush reduction rule as described in "Down with kinds"
-- The transformation applies iff we have
--      (C e1 ... en) `cast` co
-- where co :: (T t1 .. tn) ~ to_ty
-- The left-hand one must be a T, because exprIsConApp returned True
-- but the right-hand one might not be.  (Though it usually will.)
pushCoDataCon dc dc_args co
  | isReflCo co || from_ty `eqType` to_ty  -- try cheap test first
  , let (univ_ty_args, rest_args) = (splitAtList (dataConUnivTyVars dc) dc_args)
  = Just (dc, map exprToType univ_ty_args, rest_args)
  | Just (to_tc, to_tc_arg_tys) <- splitTyConApp_maybe to_ty
  , to_tc == dataConTyCon dc
        -- These two tests can fail; we might see
        --      (C x y) `cast` (g :: T a ~ S [a]),
        -- where S is a type function.  In fact, exprIsConApp
        -- will probably not be called in such circumstances,
        -- but there's nothing wrong with it

  = let
        tc_arity       = tyConArity to_tc
        dc_univ_tyvars = dataConUnivTyVars dc
        dc_ex_tcvars   = dataConExTyCoVars dc
        arg_tys        = dataConRepArgTys dc

        non_univ_args  = dropList dc_univ_tyvars dc_args
        (ex_args, val_args) = splitAtList dc_ex_tcvars non_univ_args

        -- Make the "Psi" from the paper
        omegas = decomposeCo tc_arity co (tyConRolesRepresentational to_tc)
        (psi_subst, to_ex_arg_tys)
          = liftCoSubstWithEx Representational
                              dc_univ_tyvars
                              omegas
                              dc_ex_tcvars
                              (map exprToType ex_args)

          -- Cast the value arguments (which include dictionaries)
        new_val_args = zipWith cast_arg (map scaledThing arg_tys) val_args
        cast_arg arg_ty arg = mkCast arg (psi_subst arg_ty)

        to_ex_args = map Type to_ex_arg_tys

        dump_doc = vcat [ppr dc,      ppr dc_univ_tyvars, ppr dc_ex_tcvars,
                         ppr arg_tys, ppr dc_args,
                         ppr ex_args, ppr val_args, ppr co, ppr from_ty, ppr to_ty, ppr to_tc
                         , ppr $ mkTyConApp to_tc (map exprToType $ takeList dc_univ_tyvars dc_args) ]
    in
    ASSERT2( eqType from_ty (mkTyConApp to_tc (map exprToType $ takeList dc_univ_tyvars dc_args)), dump_doc )
    ASSERT2( equalLength val_args arg_tys, dump_doc )
    Just (dc, to_tc_arg_tys, to_ex_args ++ new_val_args)

  | otherwise
  = Nothing

  where
    Pair from_ty to_ty = coercionKind co

collectBindersPushingCo :: CoreExpr -> ([Var], CoreExpr)
-- Collect lambda binders, pushing coercions inside if possible
-- E.g.   (\x.e) |> g         g :: <Int> -> blah
--        = (\x. e |> Nth 1 g)
--
-- That is,
--
-- collectBindersPushingCo ((\x.e) |> g) === ([x], e |> Nth 1 g)
collectBindersPushingCo e
  = go [] e
  where
    -- Peel off lambdas until we hit a cast.
    go :: [Var] -> CoreExpr -> ([Var], CoreExpr)
    -- The accumulator is in reverse order
    go bs (Lam b e)   = go (b:bs) e
    go bs (Cast e co) = go_c bs e co
    go bs e           = (reverse bs, e)

    -- We are in a cast; peel off casts until we hit a lambda.
    go_c :: [Var] -> CoreExpr -> CoercionR -> ([Var], CoreExpr)
    -- (go_c bs e c) is same as (go bs e (e |> c))
    go_c bs (Cast e co1) co2 = go_c bs e (co1 `mkTransCo` co2)
    go_c bs (Lam b e)    co  = go_lam bs b e co
    go_c bs e            co  = (reverse bs, mkCast e co)

    -- We are in a lambda under a cast; peel off lambdas and build a
    -- new coercion for the body.
    go_lam :: [Var] -> Var -> CoreExpr -> CoercionR -> ([Var], CoreExpr)
    -- (go_lam bs b e c) is same as (go_c bs (\b.e) c)
    go_lam bs b e co
      | isTyVar b
      , let Pair tyL tyR = coercionKind co
      , ASSERT( isForAllTy_ty tyL )
        isForAllTy_ty tyR
      , isReflCo (mkNthCo Nominal 0 co)  -- See Note [collectBindersPushingCo]
      = go_c (b:bs) e (mkInstCo co (mkNomReflCo (mkTyVarTy b)))

      | isCoVar b
      , let Pair tyL tyR = coercionKind co
      , ASSERT( isForAllTy_co tyL )
        isForAllTy_co tyR
      , isReflCo (mkNthCo Nominal 0 co)  -- See Note [collectBindersPushingCo]
      , let cov = mkCoVarCo b
      = go_c (b:bs) e (mkInstCo co (mkNomReflCo (mkCoercionTy cov)))

      | isId b
      , let Pair tyL tyR = coercionKind co
      , ASSERT( isFunTy tyL) isFunTy tyR
      , (co_mult, co_arg, co_res) <- decomposeFunCo Representational co
      , isReflCo co_mult
      , isReflCo co_arg  -- See Note [collectBindersPushingCo]
      = go_c (b:bs) e co_res

      | otherwise = (reverse bs, mkCast (Lam b e) co)

{- Note [collectBindersPushingCo]
~~~~~~~~~~~~~~~~~~~~~~~~~~~~~~~~~
We just look for coercions of form
   <type> -> blah
(and similarly for foralls) to keep this function simple.  We could do
more elaborate stuff, but it'd involve substitution etc.
-}<|MERGE_RESOLUTION|>--- conflicted
+++ resolved
@@ -780,12 +780,8 @@
 -- data constructor wrappers] in MkId.
 exprIsConApp_maybe :: InScopeEnv -> CoreExpr -> Maybe ([FloatBind], DataCon, [Type], [CoreExpr])
 exprIsConApp_maybe (in_scope, id_unf) expr
-<<<<<<< HEAD
-  = go (Left in_scope) [] expr (CC [] (mkRepReflCo (exprType expr)))
-=======
   = go (Left in_scope) expr (CC [] (mkRepReflCo (exprType expr)))
 
->>>>>>> 86eb0332
   where
     go :: Either InScopeSet Subst
              -- Left in-scope  means "empty substitution"
