{-
(c) The University of Glasgow 2006
(c) The AQUA Project, Glasgow University, 1996-1998


This module contains "tidying" code for *nested* expressions, bindings, rules.
The code for *top-level* bindings is in TidyPgm.
-}

{-# LANGUAGE CPP #-}
module CoreTidy (
        tidyExpr, tidyVarOcc, tidyRule, tidyRules, tidyUnfolding
    ) where

#include "HsVersions.h"

import GhcPrelude

import CoreSyn
<<<<<<< HEAD
import CoreUnfold ( mkCoreUnfolding )
=======
import CoreSeq ( seqUnfolding )
>>>>>>> affdea82
import CoreArity
import Id
import IdInfo
import Demand ( zapUsageEnvSig )
import Type( tidyType, tidyTyCoVarBndr )
import Coercion( tidyCo )
import Var
import VarEnv
import UniqFM
import Name hiding (tidyNameOcc)
import SrcLoc
import Maybes
import Data.List

{-
************************************************************************
*                                                                      *
\subsection{Tidying expressions, rules}
*                                                                      *
************************************************************************
-}

tidyBind :: TidyEnv
         -> CoreBind
         ->  (TidyEnv, CoreBind)

tidyBind env (NonRec bndr rhs)
  = tidyLetBndr env env (bndr,rhs) =: \ (env', bndr') ->
    (env', NonRec bndr' (tidyExpr env' rhs))

tidyBind env (Rec prs)
  = let
       (env', bndrs') = mapAccumL (tidyLetBndr env') env prs
    in
    map (tidyExpr env') (map snd prs)   =: \ rhss' ->
    (env', Rec (zip bndrs' rhss'))


------------  Expressions  --------------
tidyExpr :: TidyEnv -> CoreExpr -> CoreExpr
tidyExpr env (Var v)       = Var (tidyVarOcc env v)
tidyExpr env (Type ty)     = Type (tidyType env ty)
tidyExpr env (Coercion co) = Coercion (tidyCo env co)
tidyExpr _   (Lit lit)     = Lit lit
tidyExpr env (App f a)     = App (tidyExpr env f) (tidyExpr env a)
tidyExpr env (Tick t e)    = Tick (tidyTickish env t) (tidyExpr env e)
tidyExpr env (Cast e co)   = Cast (tidyExpr env e) (tidyCo env co)

tidyExpr env (Let b e)
  = tidyBind env b      =: \ (env', b') ->
    Let b' (tidyExpr env' e)

tidyExpr env (Case e b ty alts)
  = tidyBndr env b  =: \ (env', b) ->
    Case (tidyExpr env e) b (tidyType env ty)
         (map (tidyAlt env') alts)

tidyExpr env (Lam b e)
  = tidyBndr env b      =: \ (env', b) ->
    Lam b (tidyExpr env' e)

------------  Case alternatives  --------------
tidyAlt :: TidyEnv -> CoreAlt -> CoreAlt
tidyAlt env (con, vs, rhs)
  = tidyBndrs env vs    =: \ (env', vs) ->
    (con, vs, tidyExpr env' rhs)

------------  Tickish  --------------
tidyTickish :: TidyEnv -> Tickish Id -> Tickish Id
tidyTickish env (Breakpoint ix ids) = Breakpoint ix (map (tidyVarOcc env) ids)
tidyTickish _   other_tickish       = other_tickish

------------  Rules  --------------
tidyRules :: TidyEnv -> [CoreRule] -> [CoreRule]
tidyRules _   [] = []
tidyRules env (rule : rules)
  = tidyRule env rule           =: \ rule ->
    tidyRules env rules         =: \ rules ->
    (rule : rules)

tidyRule :: TidyEnv -> CoreRule -> CoreRule
tidyRule _   rule@(BuiltinRule {}) = rule
tidyRule env rule@(Rule { ru_bndrs = bndrs, ru_args = args, ru_rhs = rhs,
                          ru_fn = fn, ru_rough = mb_ns })
  = tidyBndrs env bndrs         =: \ (env', bndrs) ->
    map (tidyExpr env') args    =: \ args ->
    rule { ru_bndrs = bndrs, ru_args = args,
           ru_rhs   = tidyExpr env' rhs,
           ru_fn    = tidyNameOcc env fn,
           ru_rough = map (fmap (tidyNameOcc env')) mb_ns }

{-
************************************************************************
*                                                                      *
\subsection{Tidying non-top-level binders}
*                                                                      *
************************************************************************
-}

tidyNameOcc :: TidyEnv -> Name -> Name
-- In rules and instances, we have Names, and we must tidy them too
-- Fortunately, we can lookup in the VarEnv with a name
tidyNameOcc (_, var_env) n = case lookupUFM var_env n of
                                Nothing -> n
                                Just v  -> idName v

tidyVarOcc :: TidyEnv -> Var -> Var
tidyVarOcc (_, var_env) v = lookupVarEnv var_env v `orElse` v

-- tidyBndr is used for lambda and case binders
tidyBndr :: TidyEnv -> Var -> (TidyEnv, Var)
tidyBndr env var
  | isTyCoVar var = tidyTyCoVarBndr env var
  | otherwise     = tidyIdBndr env var

tidyBndrs :: TidyEnv -> [Var] -> (TidyEnv, [Var])
tidyBndrs env vars = mapAccumL tidyBndr env vars

-- Non-top-level variables, not covars
tidyIdBndr :: TidyEnv -> Id -> (TidyEnv, Id)
tidyIdBndr env@(tidy_env, var_env) id
  = -- Do this pattern match strictly, otherwise we end up holding on to
    -- stuff in the OccName.
    case tidyOccName tidy_env (getOccName id) of { (tidy_env', occ') ->
    let
        -- Give the Id a fresh print-name, *and* rename its type
        -- The SrcLoc isn't important now,
        -- though we could extract it from the Id
        --
        ty'      = tidyType env (idType id)
        name'    = mkInternalName (idUnique id) occ' noSrcSpan
        id'      = mkLocalIdWithInfo name' (idWeight id) ty' new_info
        var_env' = extendVarEnv var_env id id'

        -- Note [Tidy IdInfo]
        new_info = vanillaIdInfo `setOccInfo` occInfo old_info
                                 `setUnfoldingInfo` new_unf
                                  -- see Note [Preserve OneShotInfo]
                                 `setOneShotInfo` oneShotInfo old_info
        old_info = idInfo id
        old_unf  = unfoldingInfo old_info
        new_unf  = zapUnfolding old_unf  -- See Note [Preserve evaluatedness]
    in
    ((tidy_env', var_env'), id')
   }

tidyLetBndr :: TidyEnv         -- Knot-tied version for unfoldings
            -> TidyEnv         -- The one to extend
            -> (Id, CoreExpr) -> (TidyEnv, Var)
-- Used for local (non-top-level) let(rec)s
-- Just like tidyIdBndr above, but with more IdInfo
tidyLetBndr rec_tidy_env env@(tidy_env, var_env) (id,rhs)
  = case tidyOccName tidy_env (getOccName id) of { (tidy_env', occ') ->
    let
        ty'      = tidyType env (idType id)
        name'    = mkInternalName (idUnique id) occ' noSrcSpan
        details  = idDetails id
        id'      = mkLocalVar details name' (idWeight id) ty' new_info
        var_env' = extendVarEnv var_env id id'

        -- Note [Tidy IdInfo]
        -- We need to keep around any interesting strictness and
        -- demand info because later on we may need to use it when
        -- converting to A-normal form.
        -- eg.
        --      f (g x),  where f is strict in its argument, will be converted
        --      into  case (g x) of z -> f z  by CorePrep, but only if f still
        --      has its strictness info.
        --
        -- Similarly for the demand info - on a let binder, this tells
        -- CorePrep to turn the let into a case.
        -- But: Remove the usage demand here
        --      (See Note [Zapping DmdEnv after Demand Analyzer] in WorkWrap)
        --
        -- Similarly arity info for eta expansion in CorePrep
        --
        -- Set inline-prag info so that we preseve it across
        -- separate compilation boundaries
        old_info = idInfo id
        new_info = vanillaIdInfo
                    `setOccInfo`        occInfo old_info
                    `setArityInfo`      exprArity rhs
                    `setStrictnessInfo` zapUsageEnvSig (strictnessInfo old_info)
                    `setDemandInfo`     demandInfo old_info
                    `setInlinePragInfo` inlinePragInfo old_info
                    `setUnfoldingInfo`  new_unf

        old_unf = unfoldingInfo old_info
        new_unf | isStableUnfolding old_unf = tidyUnfolding rec_tidy_env old_unf old_unf
                | otherwise                 = zapUnfolding old_unf
                                              -- See Note [Preserve evaluatedness]
    in
    ((tidy_env', var_env'), id') }

------------ Unfolding  --------------
tidyUnfolding :: TidyEnv -> Unfolding -> Unfolding -> Unfolding
tidyUnfolding tidy_env df@(DFunUnfolding { df_bndrs = bndrs, df_args = args }) _
  = df { df_bndrs = bndrs', df_args = map (tidyExpr tidy_env') args }
  where
    (tidy_env', bndrs') = tidyBndrs tidy_env bndrs

tidyUnfolding tidy_env
              (CoreUnfolding { uf_tmpl = unf_rhs, uf_is_top = top_lvl
                             , uf_src = src, uf_guidance = guidance })
              unf_from_rhs
  | isStableSource src
<<<<<<< HEAD
  = mkCoreUnfolding src top_lvl (tidyExpr tidy_env unf_rhs) guidance
    -- Preserves OccInfo

    -- Note that uf_is_value and friends may be a thunk containing a reference
    -- to the old template. Consequently it is important that we rebuild them,
    -- despite the fact that they won't change, to avoid a space leak (since,
    -- e.g., ToIface doesn't look at them; see #13564). This is the same
    -- approach we use in Simplify.simplUnfolding and TcIface.tcUnfolding.
=======
  = seqIt $ unf { uf_tmpl = tidyExpr tidy_env unf_rhs }    -- Preserves OccInfo
    -- This seqIt avoids a space leak: otherwise the uf_is_value,
    -- uf_is_conlike, ... fields may retain a reference to the
    -- pre-tidied expression forever (ToIface doesn't look at them)
>>>>>>> affdea82

  | otherwise
  = unf_from_rhs
  where seqIt unf = seqUnfolding unf `seq` unf
tidyUnfolding _ unf _ = unf     -- NoUnfolding or OtherCon

{-
Note [Tidy IdInfo]
~~~~~~~~~~~~~~~~~~
All nested Ids now have the same IdInfo, namely vanillaIdInfo, which
should save some space; except that we preserve occurrence info for
two reasons:

  (a) To make printing tidy core nicer

  (b) Because we tidy RULES and InlineRules, which may then propagate
      via --make into the compilation of the next module, and we want
      the benefit of that occurrence analysis when we use the rule or
      or inline the function.  In particular, it's vital not to lose
      loop-breaker info, else we get an infinite inlining loop

Note that tidyLetBndr puts more IdInfo back.

Note [Preserve evaluatedness]
~~~~~~~~~~~~~~~~~~~~~~~~~~~~~
Consider
  data T = MkT !Bool
  ....(case v of MkT y ->
       let z# = case y of
                  True -> 1#
                  False -> 2#
       in ...)

The z# binding is ok because the RHS is ok-for-speculation,
but Lint will complain unless it can *see* that.  So we
preserve the evaluated-ness on 'y' in tidyBndr.

(Another alternative would be to tidy unboxed lets into cases,
but that seems more indirect and surprising.)

Note [Preserve OneShotInfo]
~~~~~~~~~~~~~~~~~~~~~~~~~~~
We keep the OneShotInfo because we want it to propagate into the interface.
Not all OneShotInfo is determined by a compiler analysis; some is added by a
call of GHC.Exts.oneShot, which is then discarded before the end of the
optimisation pipeline, leaving only the OneShotInfo on the lambda. Hence we
must preserve this info in inlinings. See Note [The oneShot function] in MkId.

This applies to lambda binders only, hence it is stored in IfaceLamBndr.
-}

(=:) :: a -> (a -> b) -> b
m =: k = m `seq` k m<|MERGE_RESOLUTION|>--- conflicted
+++ resolved
@@ -17,11 +17,8 @@
 import GhcPrelude
 
 import CoreSyn
-<<<<<<< HEAD
 import CoreUnfold ( mkCoreUnfolding )
-=======
 import CoreSeq ( seqUnfolding )
->>>>>>> affdea82
 import CoreArity
 import Id
 import IdInfo
@@ -228,21 +225,10 @@
                              , uf_src = src, uf_guidance = guidance })
               unf_from_rhs
   | isStableSource src
-<<<<<<< HEAD
-  = mkCoreUnfolding src top_lvl (tidyExpr tidy_env unf_rhs) guidance
-    -- Preserves OccInfo
-
-    -- Note that uf_is_value and friends may be a thunk containing a reference
-    -- to the old template. Consequently it is important that we rebuild them,
-    -- despite the fact that they won't change, to avoid a space leak (since,
-    -- e.g., ToIface doesn't look at them; see #13564). This is the same
-    -- approach we use in Simplify.simplUnfolding and TcIface.tcUnfolding.
-=======
   = seqIt $ unf { uf_tmpl = tidyExpr tidy_env unf_rhs }    -- Preserves OccInfo
     -- This seqIt avoids a space leak: otherwise the uf_is_value,
     -- uf_is_conlike, ... fields may retain a reference to the
     -- pre-tidied expression forever (ToIface doesn't look at them)
->>>>>>> affdea82
 
   | otherwise
   = unf_from_rhs
