{-
(c) The University of Glasgow 2006
(c) The GRASP/AQUA Project, Glasgow University, 1992-1998


Utility functions on @Core@ syntax
-}

{-# LANGUAGE CPP #-}

-- | Commonly useful utilites for manipulating the Core language
module CoreUtils (
        -- * Constructing expressions
        mkCast,
        mkTick, mkTicks, mkTickNoHNF, tickHNFArgs,
        bindNonRec, needsCaseBinding,
        mkAltExpr,

        -- * Taking expressions apart
        findDefault, addDefault, findAlt, isDefaultAlt,
        mergeAlts, trimConArgs,
        filterAlts, combineIdenticalAlts, refineDefaultAlt,

        -- * Properties of expressions
        exprType, coreAltType, coreAltsType, isExprLevPoly,
        exprIsDupable, exprIsTrivial, getIdFromTrivialExpr, exprIsBottom,
        getIdFromTrivialExpr_maybe,
        exprIsCheap, exprIsExpandable, exprIsCheapX, CheapAppFun,
        exprIsHNF, exprOkForSpeculation, exprOkForSideEffects, exprIsWorkFree,
        exprIsBig, exprIsConLike,
        rhsIsStatic, isCheapApp, isExpandableApp,
        exprIsTickedString, exprIsTickedString_maybe,
        exprIsTopLevelBindable,
        altsAreExhaustive,

        -- * Equality
        cheapEqExpr, cheapEqExpr', eqExpr,
        diffExpr, diffBinds,

        -- * Eta reduction
        tryEtaReduce,

        -- * Manipulating data constructors and types
        exprToType, exprToCoercion_maybe,
        applyTypeToArgs, applyTypeToArg,
        dataConRepInstPat, dataConRepFSInstPat,
        isEmptyTy,

        -- * Working with ticks
        stripTicksTop, stripTicksTopE, stripTicksTopT,
        stripTicksE, stripTicksT,

        -- * StaticPtr
        collectMakeStaticArgs,

        -- * Join points
        isJoinBind
    ) where

#include "HsVersions.h"

import GhcPrelude

import CoreSyn
import PrelNames ( makeStaticName )
import PprCore
import CoreFVs( exprFreeVars )
import Var
import SrcLoc
import VarEnv
import VarSet
import Name
import Literal
import DataCon
import PrimOp
import Id
import IdInfo
import PrelNames( absentErrorIdKey )
import Type
import TyCoRep( TyBinder(..) )
import Weight
import Coercion
import TyCon
import Unique
import Outputable
import TysPrim
import DynFlags
import FastString
import Maybes
import ListSetOps       ( minusList )
import BasicTypes       ( Arity, isConLike )
import Platform
import Util
import Pair
import Data.ByteString     ( ByteString )
import Data.Function       ( on )
import Data.List
import Data.Ord            ( comparing )
import OrdList
import qualified Data.Set as Set
import UniqSet

{-
************************************************************************
*                                                                      *
\subsection{Find the type of a Core atom/expression}
*                                                                      *
************************************************************************
-}

exprType :: CoreExpr -> Type
-- ^ Recover the type of a well-typed Core expression. Fails when
-- applied to the actual 'CoreSyn.Type' expression as it cannot
-- really be said to have a type
exprType (Var var)           = idType var
exprType (Lit lit)           = literalType lit
exprType (Coercion co)       = coercionType co
exprType (Let bind body)
  | NonRec tv rhs <- bind    -- See Note [Type bindings]
  , Type ty <- rhs           = substTyWithUnchecked [tv] [ty] (exprType body)
  | otherwise                = exprType body
exprType (Case _ _ ty _)     = ty
exprType (Cast _ co)         = pSnd (coercionKind co)
exprType (Tick _ e)          = exprType e
exprType (Lam binder expr)   = mkLamType binder (exprType expr)
exprType e@(App _ _)
  = case collectArgs e of
        (fun, args) -> applyTypeToArgs e (exprType fun) args

exprType other = pprTrace "exprType" (pprCoreExpr other) alphaTy

coreAltType :: CoreAlt -> Type
-- ^ Returns the type of the alternatives right hand side
coreAltType (_,bs,rhs)
  | any bad_binder bs = expandTypeSynonyms ty
  | otherwise         = ty    -- Note [Existential variables and silly type synonyms]
  where
    ty           = exprType rhs
    free_tvs     = tyCoVarsOfType ty
    bad_binder b = b `elemVarSet` free_tvs

coreAltsType :: [CoreAlt] -> Type
-- ^ Returns the type of the first alternative, which should be the same as for all alternatives
coreAltsType (alt:_) = coreAltType alt
coreAltsType []      = panic "corAltsType"

-- | Is this expression levity polymorphic? This should be the
-- same as saying (isKindLevPoly . typeKind . exprType) but
-- much faster.
isExprLevPoly :: CoreExpr -> Bool
isExprLevPoly = go
  where
   go (Var _)                      = False  -- no levity-polymorphic binders
   go (Lit _)                      = False  -- no levity-polymorphic literals
   go e@(App f _) | not (go_app f) = False
                  | otherwise      = check_type e
   go (Lam _ _)                    = False
   go (Let _ e)                    = go e
   go e@(Case {})                  = check_type e -- checking type is fast
   go e@(Cast {})                  = check_type e
   go (Tick _ e)                   = go e
   go e@(Type {})                  = pprPanic "isExprLevPoly ty" (ppr e)
   go (Coercion {})                = False  -- this case can happen in SetLevels

   check_type = isTypeLevPoly . exprType  -- slow approach

      -- if the function is a variable (common case), check its
      -- levityInfo. This might mean we don't need to look up and compute
      -- on the type. Spec of these functions: return False if there is
      -- no possibility, ever, of this expression becoming levity polymorphic,
      -- no matter what it's applied to; return True otherwise.
      -- returning True is always safe. See also Note [Levity info] in
      -- IdInfo
   go_app (Var id)        = not (isNeverLevPolyId id)
   go_app (Lit _)         = False
   go_app (App f _)       = go_app f
   go_app (Lam _ e)       = go_app e
   go_app (Let _ e)       = go_app e
   go_app (Case _ _ ty _) = resultIsLevPoly ty
   go_app (Cast _ co)     = resultIsLevPoly (pSnd $ coercionKind co)
   go_app (Tick _ e)      = go_app e
   go_app e@(Type {})     = pprPanic "isExprLevPoly app ty" (ppr e)
   go_app e@(Coercion {}) = pprPanic "isExprLevPoly app co" (ppr e)


{-
Note [Type bindings]
~~~~~~~~~~~~~~~~~~~~
Core does allow type bindings, although such bindings are
not much used, except in the output of the desugarer.
Example:
     let a = Int in (\x:a. x)
Given this, exprType must be careful to substitute 'a' in the
result type (Trac #8522).

Note [Existential variables and silly type synonyms]
~~~~~~~~~~~~~~~~~~~~~~~~~~~~~~~~~~~~~~~~~~~~~~~~~~~~
Consider
        data T = forall a. T (Funny a)
        type Funny a = Bool
        f :: T -> Bool
        f (T x) = x

Now, the type of 'x' is (Funny a), where 'a' is existentially quantified.
That means that 'exprType' and 'coreAltsType' may give a result that *appears*
to mention an out-of-scope type variable.  See Trac #3409 for a more real-world
example.

Various possibilities suggest themselves:

 - Ignore the problem, and make Lint not complain about such variables

 - Expand all type synonyms (or at least all those that discard arguments)
      This is tricky, because at least for top-level things we want to
      retain the type the user originally specified.

 - Expand synonyms on the fly, when the problem arises. That is what
   we are doing here.  It's not too expensive, I think.

Note that there might be existentially quantified coercion variables, too.
-}

-- Not defined with applyTypeToArg because you can't print from CoreSyn.
applyTypeToArgs :: CoreExpr -> Type -> [CoreExpr] -> Type
-- ^ A more efficient version of 'applyTypeToArg' when we have several arguments.
-- The first argument is just for debugging, and gives some context
applyTypeToArgs e op_ty args
  = go op_ty args
  where
    go op_ty []                   = op_ty
    go op_ty (Type ty : args)     = go_ty_args op_ty [ty] args
    go op_ty (Coercion co : args) = go_ty_args op_ty [mkCoercionTy co] args
    go op_ty (_ : args)           | Just (_, res_ty) <- splitFunTy_maybe op_ty
                                  = go res_ty args
    go _ _ = pprPanic "applyTypeToArgs" panic_msg

    -- go_ty_args: accumulate type arguments so we can
    -- instantiate all at once with piResultTys
    go_ty_args op_ty rev_tys (Type ty : args)
       = go_ty_args op_ty (ty:rev_tys) args
    go_ty_args op_ty rev_tys (Coercion co : args)
       = go_ty_args op_ty (mkCoercionTy co : rev_tys) args
    go_ty_args op_ty rev_tys args
       = go (piResultTys op_ty (reverse rev_tys)) args

    panic_msg = vcat [ text "Expression:" <+> pprCoreExpr e
                     , text "Type:" <+> ppr op_ty
                     , text "Args:" <+> ppr args ]


{-
************************************************************************
*                                                                      *
\subsection{Attaching notes}
*                                                                      *
************************************************************************
-}

-- | Wrap the given expression in the coercion safely, dropping
-- identity coercions and coalescing nested coercions
<<<<<<< HEAD
mkCast :: HasCallStack => CoreExpr -> Coercion -> CoreExpr
=======
mkCast :: CoreExpr -> CoercionR -> CoreExpr
>>>>>>> f04ac4d4
mkCast e co
  | ASSERT2( coercionRole co == Representational
           , text "coercion" <+> ppr co <+> ptext (sLit "passed to mkCast")
             <+> ppr e <+> text "has wrong role" <+> ppr (coercionRole co) )
    isReflCo co
  = e

mkCast (Coercion e_co) co
  | isCoercionType (pSnd (coercionKind co))
       -- The guard here checks that g has a (~#) on both sides,
       -- otherwise decomposeCo fails.  Can in principle happen
       -- with unsafeCoerce
  = Coercion (mkCoCast e_co co)

mkCast (Cast expr co2) co
  = WARN(let { Pair  from_ty  _to_ty  = coercionKind co;
               Pair _from_ty2  to_ty2 = coercionKind co2} in
            not (from_ty `eqType` to_ty2),
             vcat ([ text "expr:" <+> ppr expr
                   , text "co2:" <+> ppr co2
                   , text "co:" <+> ppr co ]) )
    mkCast expr (mkTransCo co2 co)

mkCast (Tick t expr) co
   = Tick t (mkCast expr co)

mkCast expr co
  = let Pair from_ty _to_ty = coercionKind co in
    WARN( not (from_ty `eqType` exprType expr),
          text "Trying to coerce" <+> text "(" <> ppr expr
          $$ text "::" <+> ppr (exprType expr) <> text ")"
          $$ ppr co $$ ppr (coercionType co)
          $$ callStackDoc )
    (Cast expr co)

-- | Wraps the given expression in the source annotation, dropping the
-- annotation if possible.
mkTick :: Tickish Id -> CoreExpr -> CoreExpr
mkTick t orig_expr = mkTick' id id orig_expr
 where
  -- Some ticks (cost-centres) can be split in two, with the
  -- non-counting part having laxer placement properties.
  canSplit = tickishCanSplit t && tickishPlace (mkNoCount t) /= tickishPlace t

  mkTick' :: (CoreExpr -> CoreExpr) -- ^ apply after adding tick (float through)
          -> (CoreExpr -> CoreExpr) -- ^ apply before adding tick (float with)
          -> CoreExpr               -- ^ current expression
          -> CoreExpr
  mkTick' top rest expr = case expr of

    -- Cost centre ticks should never be reordered relative to each
    -- other. Therefore we can stop whenever two collide.
    Tick t2 e
      | ProfNote{} <- t2, ProfNote{} <- t -> top $ Tick t $ rest expr

    -- Otherwise we assume that ticks of different placements float
    -- through each other.
      | tickishPlace t2 /= tickishPlace t -> mkTick' (top . Tick t2) rest e

    -- For annotations this is where we make sure to not introduce
    -- redundant ticks.
      | tickishContains t t2              -> mkTick' top rest e
      | tickishContains t2 t              -> orig_expr
      | otherwise                         -> mkTick' top (rest . Tick t2) e

    -- Ticks don't care about types, so we just float all ticks
    -- through them. Note that it's not enough to check for these
    -- cases top-level. While mkTick will never produce Core with type
    -- expressions below ticks, such constructs can be the result of
    -- unfoldings. We therefore make an effort to put everything into
    -- the right place no matter what we start with.
    Cast e co   -> mkTick' (top . flip Cast co) rest e
    Coercion co -> Coercion co

    Lam x e
      -- Always float through type lambdas. Even for non-type lambdas,
      -- floating is allowed for all but the most strict placement rule.
      | not (isRuntimeVar x) || tickishPlace t /= PlaceRuntime
      -> mkTick' (top . Lam x) rest e

      -- If it is both counting and scoped, we split the tick into its
      -- two components, often allowing us to keep the counting tick on
      -- the outside of the lambda and push the scoped tick inside.
      -- The point of this is that the counting tick can probably be
      -- floated, and the lambda may then be in a position to be
      -- beta-reduced.
      | canSplit
      -> top $ Tick (mkNoScope t) $ rest $ Lam x $ mkTick (mkNoCount t) e

    App f arg
      -- Always float through type applications.
      | not (isRuntimeArg arg)
      -> mkTick' (top . flip App arg) rest f

      -- We can also float through constructor applications, placement
      -- permitting. Again we can split.
      | isSaturatedConApp expr && (tickishPlace t==PlaceCostCentre || canSplit)
      -> if tickishPlace t == PlaceCostCentre
         then top $ rest $ tickHNFArgs t expr
         else top $ Tick (mkNoScope t) $ rest $ tickHNFArgs (mkNoCount t) expr

    Var x
      | notFunction && tickishPlace t == PlaceCostCentre
      -> orig_expr
      | notFunction && canSplit
      -> top $ Tick (mkNoScope t) $ rest expr
      where
        -- SCCs can be eliminated on variables provided the variable
        -- is not a function.  In these cases the SCC makes no difference:
        -- the cost of evaluating the variable will be attributed to its
        -- definition site.  When the variable refers to a function, however,
        -- an SCC annotation on the variable affects the cost-centre stack
        -- when the function is called, so we must retain those.
        notFunction = not (isFunTy (idType x))

    Lit{}
      | tickishPlace t == PlaceCostCentre
      -> orig_expr

    -- Catch-all: Annotate where we stand
    _any -> top $ Tick t $ rest expr

mkTicks :: [Tickish Id] -> CoreExpr -> CoreExpr
mkTicks ticks expr = foldr mkTick expr ticks

isSaturatedConApp :: CoreExpr -> Bool
isSaturatedConApp e = go e []
  where go (App f a) as = go f (a:as)
        go (Var fun) args
           = isConLikeId fun && idArity fun == valArgCount args
        go (Cast f _) as = go f as
        go _ _ = False

mkTickNoHNF :: Tickish Id -> CoreExpr -> CoreExpr
mkTickNoHNF t e
  | exprIsHNF e = tickHNFArgs t e
  | otherwise   = mkTick t e

-- push a tick into the arguments of a HNF (call or constructor app)
tickHNFArgs :: Tickish Id -> CoreExpr -> CoreExpr
tickHNFArgs t e = push t e
 where
  push t (App f (Type u)) = App (push t f) (Type u)
  push t (App f arg) = App (push t f) (mkTick t arg)
  push _t e = e

-- | Strip ticks satisfying a predicate from top of an expression
stripTicksTop :: (Tickish Id -> Bool) -> Expr b -> ([Tickish Id], Expr b)
stripTicksTop p = go []
  where go ts (Tick t e) | p t = go (t:ts) e
        go ts other            = (reverse ts, other)

-- | Strip ticks satisfying a predicate from top of an expression,
-- returning the remaining expression
stripTicksTopE :: (Tickish Id -> Bool) -> Expr b -> Expr b
stripTicksTopE p = go
  where go (Tick t e) | p t = go e
        go other            = other

-- | Strip ticks satisfying a predicate from top of an expression,
-- returning the ticks
stripTicksTopT :: (Tickish Id -> Bool) -> Expr b -> [Tickish Id]
stripTicksTopT p = go []
  where go ts (Tick t e) | p t = go (t:ts) e
        go ts _                = ts

-- | Completely strip ticks satisfying a predicate from an
-- expression. Note this is O(n) in the size of the expression!
stripTicksE :: (Tickish Id -> Bool) -> Expr b -> Expr b
stripTicksE p expr = go expr
  where go (App e a)        = App (go e) (go a)
        go (Lam b e)        = Lam b (go e)
        go (Let b e)        = Let (go_bs b) (go e)
        go (Case e b t as)  = Case (go e) b t (map go_a as)
        go (Cast e c)       = Cast (go e) c
        go (Tick t e)
          | p t             = go e
          | otherwise       = Tick t (go e)
        go other            = other
        go_bs (NonRec b e)  = NonRec b (go e)
        go_bs (Rec bs)      = Rec (map go_b bs)
        go_b (b, e)         = (b, go e)
        go_a (c,bs,e)       = (c,bs, go e)

stripTicksT :: (Tickish Id -> Bool) -> Expr b -> [Tickish Id]
stripTicksT p expr = fromOL $ go expr
  where go (App e a)        = go e `appOL` go a
        go (Lam _ e)        = go e
        go (Let b e)        = go_bs b `appOL` go e
        go (Case e _ _ as)  = go e `appOL` concatOL (map go_a as)
        go (Cast e _)       = go e
        go (Tick t e)
          | p t             = t `consOL` go e
          | otherwise       = go e
        go _                = nilOL
        go_bs (NonRec _ e)  = go e
        go_bs (Rec bs)      = concatOL (map go_b bs)
        go_b (_, e)         = go e
        go_a (_, _, e)      = go e

{-
************************************************************************
*                                                                      *
\subsection{Other expression construction}
*                                                                      *
************************************************************************
-}

bindNonRec :: Id -> CoreExpr -> CoreExpr -> CoreExpr
-- ^ @bindNonRec x r b@ produces either:
--
-- > let x = r in b
--
-- or:
--
-- > case r of x { _DEFAULT_ -> b }
--
-- depending on whether we have to use a @case@ or @let@
-- binding for the expression (see 'needsCaseBinding').
-- It's used by the desugarer to avoid building bindings
-- that give Core Lint a heart attack, although actually
-- the simplifier deals with them perfectly well. See
-- also 'MkCore.mkCoreLet'
bindNonRec bndr rhs body
  | needsCaseBinding (idType bndr) rhs = Case rhs bndr (exprType body) [(DEFAULT, [], body)]
  | otherwise                          = Let (NonRec bndr rhs) body

-- | Tests whether we have to use a @case@ rather than @let@ binding for this expression
-- as per the invariants of 'CoreExpr': see "CoreSyn#let_app_invariant"
needsCaseBinding :: Type -> CoreExpr -> Bool
needsCaseBinding ty rhs = isUnliftedType ty && not (exprOkForSpeculation rhs)
        -- Make a case expression instead of a let
        -- These can arise either from the desugarer,
        -- or from beta reductions: (\x.e) (x +# y)

mkAltExpr :: AltCon     -- ^ Case alternative constructor
          -> [CoreBndr] -- ^ Things bound by the pattern match
          -> [Type]     -- ^ The type arguments to the case alternative
          -> CoreExpr
-- ^ This guy constructs the value that the scrutinee must have
-- given that you are in one particular branch of a case
mkAltExpr (DataAlt con) args inst_tys
  = mkConApp con (map Type inst_tys ++ varsToCoreExprs args)
mkAltExpr (LitAlt lit) [] []
  = Lit lit
mkAltExpr (LitAlt _) _ _ = panic "mkAltExpr LitAlt"
mkAltExpr DEFAULT _ _ = panic "mkAltExpr DEFAULT"

{-
************************************************************************
*                                                                      *
               Operations oer case alternatives
*                                                                      *
************************************************************************

The default alternative must be first, if it exists at all.
This makes it easy to find, though it makes matching marginally harder.
-}

-- | Extract the default case alternative
findDefault :: [(AltCon, [a], b)] -> ([(AltCon, [a], b)], Maybe b)
findDefault ((DEFAULT,args,rhs) : alts) = ASSERT( null args ) (alts, Just rhs)
findDefault alts                        =                     (alts, Nothing)

addDefault :: [(AltCon, [a], b)] -> Maybe b -> [(AltCon, [a], b)]
addDefault alts Nothing    = alts
addDefault alts (Just rhs) = (DEFAULT, [], rhs) : alts

isDefaultAlt :: (AltCon, a, b) -> Bool
isDefaultAlt (DEFAULT, _, _) = True
isDefaultAlt _               = False

-- | Find the case alternative corresponding to a particular
-- constructor: panics if no such constructor exists
findAlt :: AltCon -> [(AltCon, a, b)] -> Maybe (AltCon, a, b)
    -- A "Nothing" result *is* legitmiate
    -- See Note [Unreachable code]
findAlt con alts
  = case alts of
        (deflt@(DEFAULT,_,_):alts) -> go alts (Just deflt)
        _                          -> go alts Nothing
  where
    go []                     deflt = deflt
    go (alt@(con1,_,_) : alts) deflt
      = case con `cmpAltCon` con1 of
          LT -> deflt   -- Missed it already; the alts are in increasing order
          EQ -> Just alt
          GT -> ASSERT( not (con1 == DEFAULT) ) go alts deflt

{- Note [Unreachable code]
~~~~~~~~~~~~~~~~~~~~~~~~~~
It is possible (although unusual) for GHC to find a case expression
that cannot match.  For example:

     data Col = Red | Green | Blue
     x = Red
     f v = case x of
              Red -> ...
              _ -> ...(case x of { Green -> e1; Blue -> e2 })...

Suppose that for some silly reason, x isn't substituted in the case
expression.  (Perhaps there's a NOINLINE on it, or profiling SCC stuff
gets in the way; cf Trac #3118.)  Then the full-lazines pass might produce
this

     x = Red
     lvl = case x of { Green -> e1; Blue -> e2 })
     f v = case x of
             Red -> ...
             _ -> ...lvl...

Now if x gets inlined, we won't be able to find a matching alternative
for 'Red'.  That's because 'lvl' is unreachable.  So rather than crashing
we generate (error "Inaccessible alternative").

Similar things can happen (augmented by GADTs) when the Simplifier
filters down the matching alternatives in Simplify.rebuildCase.
-}

---------------------------------
mergeAlts :: [(AltCon, a, b)] -> [(AltCon, a, b)] -> [(AltCon, a, b)]
-- ^ Merge alternatives preserving order; alternatives in
-- the first argument shadow ones in the second
mergeAlts [] as2 = as2
mergeAlts as1 [] = as1
mergeAlts (a1:as1) (a2:as2)
  = case a1 `cmpAlt` a2 of
        LT -> a1 : mergeAlts as1      (a2:as2)
        EQ -> a1 : mergeAlts as1      as2       -- Discard a2
        GT -> a2 : mergeAlts (a1:as1) as2


---------------------------------
trimConArgs :: AltCon -> [CoreArg] -> [CoreArg]
-- ^ Given:
--
-- > case (C a b x y) of
-- >        C b x y -> ...
--
-- We want to drop the leading type argument of the scrutinee
-- leaving the arguments to match against the pattern

trimConArgs DEFAULT      args = ASSERT( null args ) []
trimConArgs (LitAlt _)   args = ASSERT( null args ) []
trimConArgs (DataAlt dc) args = dropList (dataConUnivTyVars dc) args

filterAlts :: TyCon                -- ^ Type constructor of scrutinee's type (used to prune possibilities)
           -> [Type]               -- ^ And its type arguments
           -> [AltCon]             -- ^ 'imposs_cons': constructors known to be impossible due to the form of the scrutinee
           -> [(AltCon, [Var], a)] -- ^ Alternatives
           -> ([AltCon], [(AltCon, [Var], a)])
             -- Returns:
             --  1. Constructors that will never be encountered by the
             --     *default* case (if any).  A superset of imposs_cons
             --  2. The new alternatives, trimmed by
             --        a) remove imposs_cons
             --        b) remove constructors which can't match because of GADTs
             --
             -- NB: the final list of alternatives may be empty:
             -- This is a tricky corner case.  If the data type has no constructors,
             -- which GHC allows, or if the imposs_cons covers all constructors (after taking
             -- account of GADTs), then no alternatives can match.
             --
             -- If callers need to preserve the invariant that there is always at least one branch
             -- in a "case" statement then they will need to manually add a dummy case branch that just
             -- calls "error" or similar.
filterAlts _tycon inst_tys imposs_cons alts
  = (imposs_deflt_cons, addDefault trimmed_alts maybe_deflt)
  where
    (alts_wo_default, maybe_deflt) = findDefault alts
    alt_cons = [con | (con,_,_) <- alts_wo_default]

    trimmed_alts = filterOut (impossible_alt inst_tys) alts_wo_default

    imposs_cons_set = Set.fromList imposs_cons
    imposs_deflt_cons =
      imposs_cons ++ filterOut (`Set.member` imposs_cons_set) alt_cons
         -- "imposs_deflt_cons" are handled
         --   EITHER by the context,
         --   OR by a non-DEFAULT branch in this case expression.

    impossible_alt :: [Type] -> (AltCon, a, b) -> Bool
    impossible_alt _ (con, _, _) | con `Set.member` imposs_cons_set = True
    impossible_alt inst_tys (DataAlt con, _, _) = dataConCannotMatch inst_tys con
    impossible_alt _  _                         = False

-- | Refine the default alternative to a 'DataAlt', if there is a unique way to do so.
refineDefaultAlt :: [Unique]          -- ^ Uniques for constructing new binders
                 -> Rig               -- ^ Weight
                 -> TyCon             -- ^ Type constructor of scrutinee's type
                 -> [Type]            -- ^ Type arguments of scrutinee's type
                 -> [AltCon]          -- ^ Constructors that cannot match the DEFAULT (if any)
                 -> [CoreAlt]
                 -> (Bool, [CoreAlt]) -- ^ 'True', if a default alt was replaced with a 'DataAlt'
refineDefaultAlt us weight tycon tys imposs_deflt_cons all_alts
  | (DEFAULT,_,rhs) : rest_alts <- all_alts
  , isAlgTyCon tycon            -- It's a data type, tuple, or unboxed tuples.
  , not (isNewTyCon tycon)      -- We can have a newtype, if we are just doing an eval:
                                --      case x of { DEFAULT -> e }
                                -- and we don't want to fill in a default for them!
  , Just all_cons <- tyConDataCons_maybe tycon
  , let imposs_data_cons = mkUniqSet [con | DataAlt con <- imposs_deflt_cons]
                             -- We now know it's a data type, so we can use
                             -- UniqSet rather than Set (more efficient)
        impossible con   = con `elementOfUniqSet` imposs_data_cons
                             || dataConCannotMatch tys con
  = case filterOut impossible all_cons of
       -- Eliminate the default alternative
       -- altogether if it can't match:
       []    -> (False, rest_alts)

       -- It matches exactly one constructor, so fill it in:
       [con] -> (True, mergeAlts rest_alts [(DataAlt con, ex_tvs ++ arg_ids, rhs)])
                       -- We need the mergeAlts to keep the alternatives in the right order
             where
                (ex_tvs, arg_ids) = dataConRepInstPat us weight con tys

       -- It matches more than one, so do nothing
       _  -> (False, all_alts)

  | debugIsOn, isAlgTyCon tycon, null (tyConDataCons tycon)
  , not (isFamilyTyCon tycon || isAbstractTyCon tycon)
        -- Check for no data constructors
        -- This can legitimately happen for abstract types and type families,
        -- so don't report that
  = (False, all_alts)

  | otherwise      -- The common case
  = (False, all_alts)

{- Note [Combine identical alternatives]
~~~~~~~~~~~~~~~~~~~~~~~~~~~~~~~~~~~~~~~~
If several alternatives are identical, merge them into a single
DEFAULT alternative.  I've occasionally seen this making a big
difference:

     case e of               =====>     case e of
       C _ -> f x                         D v -> ....v....
       D v -> ....v....                   DEFAULT -> f x
       DEFAULT -> f x

The point is that we merge common RHSs, at least for the DEFAULT case.
[One could do something more elaborate but I've never seen it needed.]
To avoid an expensive test, we just merge branches equal to the *first*
alternative; this picks up the common cases
     a) all branches equal
     b) some branches equal to the DEFAULT (which occurs first)

The case where Combine Identical Alternatives transformation showed up
was like this (base/Foreign/C/Err/Error.hs):

        x | p `is` 1 -> e1
          | p `is` 2 -> e2
        ...etc...

where @is@ was something like

        p `is` n = p /= (-1) && p == n

This gave rise to a horrible sequence of cases

        case p of
          (-1) -> $j p
          1    -> e1
          DEFAULT -> $j p

and similarly in cascade for all the join points!

NB: it's important that all this is done in [InAlt], *before* we work
on the alternatives themselves, because Simplify.simplAlt may zap the
occurrence info on the binders in the alternatives, which in turn
defeats combineIdenticalAlts (see Trac #7360).

Note [Care with impossible-constructors when combining alternatives]
~~~~~~~~~~~~~~~~~~~~~~~~~~~~~~~~~~~~~~~~~~~~~~~~~~~~~~~~~~~~~~~~~~~~
Suppose we have (Trac #10538)
   data T = A | B | C | D

      case x::T of   (Imposs-default-cons {A,B})
         DEFAULT -> e1
         A -> e2
         B -> e1

When calling combineIdentialAlts, we'll have computed that the
"impossible constructors" for the DEFAULT alt is {A,B}, since if x is
A or B we'll take the other alternatives.  But suppose we combine B
into the DEFAULT, to get

      case x::T of   (Imposs-default-cons {A})
         DEFAULT -> e1
         A -> e2

Then we must be careful to trim the impossible constructors to just {A},
else we risk compiling 'e1' wrong!

Not only that, but we take care when there is no DEFAULT beforehand,
because we are introducing one.  Consider

   case x of   (Imposs-default-cons {A,B,C})
     A -> e1
     B -> e2
     C -> e1

Then when combining the A and C alternatives we get

   case x of   (Imposs-default-cons {B})
     DEFAULT -> e1
     B -> e2

Note that we have a new DEFAULT branch that we didn't have before.  So
we need delete from the "impossible-default-constructors" all the
known-con alternatives that we have eliminated. (In Trac #11172 we
missed the first one.)

-}

combineIdenticalAlts :: [AltCon]    -- Constructors that cannot match DEFAULT
                     -> [CoreAlt]
                     -> (Bool,      -- True <=> something happened
                         [AltCon],  -- New constructors that cannot match DEFAULT
                         [CoreAlt]) -- New alternatives
-- See Note [Combine identical alternatives]
-- True <=> we did some combining, result is a single DEFAULT alternative
combineIdenticalAlts imposs_deflt_cons ((con1,bndrs1,rhs1) : rest_alts)
  | all isDeadBinder bndrs1    -- Remember the default
  , not (null elim_rest) -- alternative comes first
  = (True, imposs_deflt_cons', deflt_alt : filtered_rest)
  where
    (elim_rest, filtered_rest) = partition identical_to_alt1 rest_alts
    deflt_alt = (DEFAULT, [], mkTicks (concat tickss) rhs1)

     -- See Note [Care with impossible-constructors when combining alternatives]
    imposs_deflt_cons' = imposs_deflt_cons `minusList` elim_cons
    elim_cons = elim_con1 ++ map fstOf3 elim_rest
    elim_con1 = case con1 of     -- Don't forget con1!
                  DEFAULT -> []  -- See Note [
                  _       -> [con1]

    cheapEqTicked e1 e2 = cheapEqExpr' tickishFloatable e1 e2
    identical_to_alt1 (_con,bndrs,rhs)
      = all isDeadBinder bndrs && rhs `cheapEqTicked` rhs1
    tickss = map (stripTicksT tickishFloatable . thdOf3) elim_rest

combineIdenticalAlts imposs_cons alts
  = (False, imposs_cons, alts)

{- *********************************************************************
*                                                                      *
             exprIsTrivial
*                                                                      *
************************************************************************

Note [exprIsTrivial]
~~~~~~~~~~~~~~~~~~~~
@exprIsTrivial@ is true of expressions we are unconditionally happy to
                duplicate; simple variables and constants, and type
                applications.  Note that primop Ids aren't considered
                trivial unless

Note [Variables are trivial]
~~~~~~~~~~~~~~~~~~~~~~~~~~~~
There used to be a gruesome test for (hasNoBinding v) in the
Var case:
        exprIsTrivial (Var v) | hasNoBinding v = idArity v == 0
The idea here is that a constructor worker, like \$wJust, is
really short for (\x -> \$wJust x), because \$wJust has no binding.
So it should be treated like a lambda.  Ditto unsaturated primops.
But now constructor workers are not "have-no-binding" Ids.  And
completely un-applied primops and foreign-call Ids are sufficiently
rare that I plan to allow them to be duplicated and put up with
saturating them.

Note [Tick trivial]
~~~~~~~~~~~~~~~~~~~
Ticks are only trivial if they are pure annotations. If we treat
"tick<n> x" as trivial, it will be inlined inside lambdas and the
entry count will be skewed, for example.  Furthermore "scc<n> x" will
turn into just "x" in mkTick.

Note [Empty case is trivial]
~~~~~~~~~~~~~~~~~~~~~~~~~~~~
The expression (case (x::Int) Bool of {}) is just a type-changing
case used when we are sure that 'x' will not return.  See
Note [Empty case alternatives] in CoreSyn.

If the scrutinee is trivial, then so is the whole expression; and the
CoreToSTG pass in fact drops the case expression leaving only the
scrutinee.

Having more trivial expressions is good.  Moreover, if we don't treat
it as trivial we may land up with let-bindings like
   let v = case x of {} in ...
and after CoreToSTG that gives
   let v = x in ...
and that confuses the code generator (Trac #11155). So best to kill
it off at source.
-}

exprIsTrivial :: CoreExpr -> Bool
exprIsTrivial (Var _)          = True        -- See Note [Variables are trivial]
exprIsTrivial (Type _)         = True
exprIsTrivial (Coercion _)     = True
exprIsTrivial (Lit lit)        = litIsTrivial lit
exprIsTrivial (App e arg)      = not (isRuntimeArg arg) && exprIsTrivial e
exprIsTrivial (Lam b e)        = not (isRuntimeVar b) && exprIsTrivial e
exprIsTrivial (Tick t e)       = not (tickishIsCode t) && exprIsTrivial e
                                 -- See Note [Tick trivial]
exprIsTrivial (Cast e _)       = exprIsTrivial e
exprIsTrivial (Case e _ _ [])  = exprIsTrivial e  -- See Note [Empty case is trivial]
exprIsTrivial _                = False

{-
Note [getIdFromTrivialExpr]
~~~~~~~~~~~~~~~~~~~~~~~~~~~
When substituting in a breakpoint we need to strip away the type cruft
from a trivial expression and get back to the Id.  The invariant is
that the expression we're substituting was originally trivial
according to exprIsTrivial, AND the expression is not a literal.
See Note [substTickish] for how breakpoint substitution preserves
this extra invariant.

We also need this functionality in CorePrep to extract out Id of a
function which we are saturating.  However, in this case we don't know
if the variable actually refers to a literal; thus we use
'getIdFromTrivialExpr_maybe' to handle this case.  See test
T12076lit for an example where this matters.
-}

getIdFromTrivialExpr :: CoreExpr -> Id
getIdFromTrivialExpr e
    = fromMaybe (pprPanic "getIdFromTrivialExpr" (ppr e))
                (getIdFromTrivialExpr_maybe e)

getIdFromTrivialExpr_maybe :: CoreExpr -> Maybe Id
-- See Note [getIdFromTrivialExpr]
getIdFromTrivialExpr_maybe e = go e
  where go (Var v) = Just v
        go (App f t) | not (isRuntimeArg t) = go f
        go (Tick t e) | not (tickishIsCode t) = go e
        go (Cast e _) = go e
        go (Lam b e) | not (isRuntimeVar b) = go e
        go _ = Nothing

{-
exprIsBottom is a very cheap and cheerful function; it may return
False for bottoming expressions, but it never costs much to ask.  See
also CoreArity.exprBotStrictness_maybe, but that's a bit more
expensive.
-}

exprIsBottom :: CoreExpr -> Bool
-- See Note [Bottoming expressions]
exprIsBottom e
  | isEmptyTy (exprType e)
  = True
  | otherwise
  = go 0 e
  where
    go n (Var v) = isBottomingId v &&  n >= idArity v
    go n (App e a) | isTypeArg a = go n e
                   | otherwise   = go (n+1) e
    go n (Tick _ e)              = go n e
    go n (Cast e _)              = go n e
    go n (Let _ e)               = go n e
    go n (Lam v e) | isTyVar v   = go n e
    go _ (Case _ _ _ alts)       = null alts
       -- See Note [Empty case alternatives] in CoreSyn
    go _ _                       = False

{- Note [Bottoming expressions]
~~~~~~~~~~~~~~~~~~~~~~~~~~~~~~~
A bottoming expression is guaranteed to diverge, or raise an
exception.  We can test for it in two different ways, and exprIsBottom
checks for both of these situations:

* Visibly-bottom computations.  For example
      (error Int "Hello")
  is visibly bottom.  The strictness analyser also finds out if
  a function diverges or raises an exception, and puts that info
  in its strictness signature.

* Empty types.  If a type is empty, its only inhabitant is bottom.
  For example:
      data T
      f :: T -> Bool
      f = \(x:t). case x of Bool {}
  Since T has no data constructors, the case alternatives are of course
  empty.  However note that 'x' is not bound to a visibly-bottom value;
  it's the *type* that tells us it's going to diverge.

A GADT may also be empty even though it has constructors:
        data T a where
          T1 :: a -> T Bool
          T2 :: T Int
        ...(case (x::T Char) of {})...
Here (T Char) is uninhabited.  A more realistic case is (Int ~ Bool),
which is likewise uninhabited.


************************************************************************
*                                                                      *
             exprIsDupable
*                                                                      *
************************************************************************

Note [exprIsDupable]
~~~~~~~~~~~~~~~~~~~~
@exprIsDupable@ is true of expressions that can be duplicated at a modest
                cost in code size.  This will only happen in different case
                branches, so there's no issue about duplicating work.

                That is, exprIsDupable returns True of (f x) even if
                f is very very expensive to call.

                Its only purpose is to avoid fruitless let-binding
                and then inlining of case join points
-}

exprIsDupable :: DynFlags -> CoreExpr -> Bool
exprIsDupable dflags e
  = isJust (go dupAppSize e)
  where
    go :: Int -> CoreExpr -> Maybe Int
    go n (Type {})     = Just n
    go n (Coercion {}) = Just n
    go n (Var {})      = decrement n
    go n (Tick _ e)    = go n e
    go n (Cast e _)    = go n e
    go n (App f a) | Just n' <- go n a = go n' f
    go n (Lit lit) | litIsDupable dflags lit = decrement n
    go _ _ = Nothing

    decrement :: Int -> Maybe Int
    decrement 0 = Nothing
    decrement n = Just (n-1)

dupAppSize :: Int
dupAppSize = 8   -- Size of term we are prepared to duplicate
                 -- This is *just* big enough to make test MethSharing
                 -- inline enough join points.  Really it should be
                 -- smaller, and could be if we fixed Trac #4960.

{-
************************************************************************
*                                                                      *
             exprIsCheap, exprIsExpandable
*                                                                      *
************************************************************************

Note [exprIsWorkFree]
~~~~~~~~~~~~~~~~~~~~~
exprIsWorkFree is used when deciding whether to inline something; we
don't inline it if doing so might duplicate work, by peeling off a
complete copy of the expression.  Here we do not want even to
duplicate a primop (Trac #5623):
   eg   let x = a #+ b in x +# x
   we do not want to inline/duplicate x

Previously we were a bit more liberal, which led to the primop-duplicating
problem.  However, being more conservative did lead to a big regression in
one nofib benchmark, wheel-sieve1.  The situation looks like this:

   let noFactor_sZ3 :: GHC.Types.Int -> GHC.Types.Bool
       noFactor_sZ3 = case s_adJ of _ { GHC.Types.I# x_aRs ->
         case GHC.Prim.<=# x_aRs 2 of _ {
           GHC.Types.False -> notDivBy ps_adM qs_adN;
           GHC.Types.True -> lvl_r2Eb }}
       go = \x. ...(noFactor (I# y))....(go x')...

The function 'noFactor' is heap-allocated and then called.  Turns out
that 'notDivBy' is strict in its THIRD arg, but that is invisible to
the caller of noFactor, which therefore cannot do w/w and
heap-allocates noFactor's argument.  At the moment (May 12) we are just
going to put up with this, because the previous more aggressive inlining
(which treated 'noFactor' as work-free) was duplicating primops, which
in turn was making inner loops of array calculations runs slow (#5623)

Note [Case expressions are work-free]
~~~~~~~~~~~~~~~~~~~~~~~~~~~~~~~~~~~~~
Are case-expressions work-free?  Consider
    let v = case x of (p,q) -> p
        go = \y -> ...case v of ...
Should we inline 'v' at its use site inside the loop?  At the moment
we do.  I experimented with saying that case are *not* work-free, but
that increased allocation slightly.  It's a fairly small effect, and at
the moment we go for the slightly more aggressive version which treats
(case x of ....) as work-free if the alternatives are.

Moreover it improves arities of overloaded functions where
there is only dictionary selection (no construction) involved

Note [exprIsCheap]   See also Note [Interaction of exprIsCheap and lone variables]
~~~~~~~~~~~~~~~~~~   in CoreUnfold.hs
@exprIsCheap@ looks at a Core expression and returns \tr{True} if
it is obviously in weak head normal form, or is cheap to get to WHNF.
[Note that that's not the same as exprIsDupable; an expression might be
big, and hence not dupable, but still cheap.]

By ``cheap'' we mean a computation we're willing to:
        push inside a lambda, or
        inline at more than one place
That might mean it gets evaluated more than once, instead of being
shared.  The main examples of things which aren't WHNF but are
``cheap'' are:

  *     case e of
          pi -> ei
        (where e, and all the ei are cheap)

  *     let x = e in b
        (where e and b are cheap)

  *     op x1 ... xn
        (where op is a cheap primitive operator)

  *     error "foo"
        (because we are happy to substitute it inside a lambda)

Notice that a variable is considered 'cheap': we can push it inside a lambda,
because sharing will make sure it is only evaluated once.

Note [exprIsCheap and exprIsHNF]
~~~~~~~~~~~~~~~~~~~~~~~~~~~~~~~~
Note that exprIsHNF does not imply exprIsCheap.  Eg
        let x = fac 20 in Just x
This responds True to exprIsHNF (you can discard a seq), but
False to exprIsCheap.

Note [Arguments and let-bindings exprIsCheapX]
~~~~~~~~~~~~~~~~~~~~~~~~~~~~~~~~~~~~~~~~~~~~~~
What predicate should we apply to the argument of an application, or the
RHS of a let-binding?

We used to say "exprIsTrivial arg" due to concerns about duplicating
nested constructor applications, but see #4978.  So now we just recursively
use exprIsCheapX.

We definitely want to treat let and app the same.  The principle here is
that
   let x = blah in f x
should behave equivalently to
   f blah

This in turn means that the 'letrec g' does not prevent eta expansion
in this (which it previously was):
    f = \x. let v = case x of
                      True -> letrec g = \w. blah
                              in g
                      False -> \x. x
            in \w. v True
-}

--------------------
exprIsWorkFree :: CoreExpr -> Bool   -- See Note [exprIsWorkFree]
exprIsWorkFree = exprIsCheapX isWorkFreeApp

exprIsCheap :: CoreExpr -> Bool
exprIsCheap = exprIsCheapX isCheapApp

exprIsCheapX :: CheapAppFun -> CoreExpr -> Bool
exprIsCheapX ok_app e
  = ok e
  where
    ok e = go 0 e

    -- n is the number of value arguments
    go n (Var v)                      = ok_app v n
    go _ (Lit {})                     = True
    go _ (Type {})                    = True
    go _ (Coercion {})                = True
    go n (Cast e _)                   = go n e
    go n (Case scrut _ _ alts)        = ok scrut &&
                                        and [ go n rhs | (_,_,rhs) <- alts ]
    go n (Tick t e) | tickishCounts t = False
                    | otherwise       = go n e
    go n (Lam x e)  | isRuntimeVar x  = n==0 || go (n-1) e
                    | otherwise       = go n e
    go n (App f e)  | isRuntimeArg e  = go (n+1) f && ok e
                    | otherwise       = go n f
    go n (Let (NonRec _ r) e)         = go n e && ok r
    go n (Let (Rec prs) e)            = go n e && all (ok . snd) prs

      -- Case: see Note [Case expressions are work-free]
      -- App, Let: see Note [Arguments and let-bindings exprIsCheapX]


{- Note [exprIsExpandable]
~~~~~~~~~~~~~~~~~~~~~~~~~~
An expression is "expandable" if we are willing to duplicate it, if doing
so might make a RULE or case-of-constructor fire.  Consider
   let x = (a,b)
       y = build g
   in ....(case x of (p,q) -> rhs)....(foldr k z y)....

We don't inline 'x' or 'y' (see Note [Lone variables] in CoreUnfold),
but we do want

 * the case-expression to simplify
   (via exprIsConApp_maybe, exprIsLiteral_maybe)

 * the foldr/build RULE to fire
   (by expanding the unfolding during rule matching)

So we classify the unfolding of a let-binding as "expandable" (via the
uf_expandable field) if we want to do this kind of on-the-fly
expansion.  Specifically:

* True of constructor applications (K a b)

* True of applications of a "CONLIKE" Id; see Note [CONLIKE pragma] in BasicTypes.
  (NB: exprIsCheap might not be true of this)

* False of case-expressions.  If we have
    let x = case ... in ...(case x of ...)...
  we won't simplify.  We have to inline x.  See Trac #14688.

* False of let-expressions (same reason); and in any case we
  float lets out of an RHS if doing so will reveal an expandable
  application (see SimplEnv.doFloatFromRhs).

* Take care: exprIsExpandable should /not/ be true of primops.  I
  found this in test T5623a:
    let q = /\a. Ptr a (a +# b)
    in case q @ Float of Ptr v -> ...q...

  q's inlining should not be expandable, else exprIsConApp_maybe will
  say that (q @ Float) expands to (Ptr a (a +# b)), and that will
  duplicate the (a +# b) primop, which we should not do lightly.
  (It's quite hard to trigger this bug, but T13155 does so for GHC 8.0.)
-}

-------------------------------------
exprIsExpandable :: CoreExpr -> Bool
-- See Note [exprIsExpandable]
exprIsExpandable e
  = ok e
  where
    ok e = go 0 e

    -- n is the number of value arguments
    go n (Var v)                      = isExpandableApp v n
    go _ (Lit {})                     = True
    go _ (Type {})                    = True
    go _ (Coercion {})                = True
    go n (Cast e _)                   = go n e
    go n (Tick t e) | tickishCounts t = False
                    | otherwise       = go n e
    go n (Lam x e)  | isRuntimeVar x  = n==0 || go (n-1) e
                    | otherwise       = go n e
    go n (App f e)  | isRuntimeArg e  = go (n+1) f && ok e
                    | otherwise       = go n f
    go _ (Case {})                    = False
    go _ (Let {})                     = False


-------------------------------------
type CheapAppFun = Id -> Arity -> Bool
  -- Is an application of this function to n *value* args
  -- always cheap, assuming the arguments are cheap?
  -- True mainly of data constructors, partial applications;
  -- but with minor variations:
  --    isWorkFreeApp
  --    isCheapApp
  --    isExpandableApp

isWorkFreeApp :: CheapAppFun
isWorkFreeApp fn n_val_args
  | n_val_args == 0           -- No value args
  = True
  | n_val_args < idArity fn   -- Partial application
  = True
  | otherwise
  = case idDetails fn of
      DataConWorkId {} -> True
      _                -> False

isCheapApp :: CheapAppFun
isCheapApp fn n_val_args
  | isWorkFreeApp fn n_val_args = True
  | isBottomingId fn            = True  -- See Note [isCheapApp: bottoming functions]
  | otherwise
  = case idDetails fn of
      DataConWorkId {} -> True  -- Actually handled by isWorkFreeApp
      RecSelId {}      -> n_val_args == 1  -- See Note [Record selection]
      ClassOpId {}     -> n_val_args == 1
      PrimOpId op      -> primOpIsCheap op
      _                -> False
        -- In principle we should worry about primops
        -- that return a type variable, since the result
        -- might be applied to something, but I'm not going
        -- to bother to check the number of args

isExpandableApp :: CheapAppFun
isExpandableApp fn n_val_args
  | isWorkFreeApp fn n_val_args = True
  | otherwise
  = case idDetails fn of
      DataConWorkId {} -> True  -- Actually handled by isWorkFreeApp
      RecSelId {}      -> n_val_args == 1  -- See Note [Record selection]
      ClassOpId {}     -> n_val_args == 1
      PrimOpId {}      -> False
      _ | isBottomingId fn               -> False
          -- See Note [isExpandableApp: bottoming functions]
        | isConLike (idRuleMatchInfo fn) -> True
        | all_args_are_preds             -> True
        | otherwise                      -> False

  where
     -- See if all the arguments are PredTys (implicit params or classes)
     -- If so we'll regard it as expandable; see Note [Expandable overloadings]
     all_args_are_preds = all_pred_args n_val_args (idType fn)

     all_pred_args n_val_args ty
       | n_val_args == 0
       = True

       | Just (bndr, ty) <- splitPiTy_maybe ty
       = caseBinder bndr
           (\_tv -> all_pred_args n_val_args ty)
           (\bndr_ty -> isPredTy (weightedThing bndr_ty) && all_pred_args (n_val_args-1) ty)

       | otherwise
       = False

{- Note [isCheapApp: bottoming functions]
~~~~~~~~~~~~~~~~~~~~~~~~~~~~~~~~~~~~~~~~~
I'm not sure why we have a special case for bottoming
functions in isCheapApp.  Maybe we don't need it.

Note [isExpandableApp: bottoming functions]
~~~~~~~~~~~~~~~~~~~~~~~~~~~~~~~~~~~~~~~~~~~
It's important that isExpandableApp does not respond True to bottoming
functions.  Recall  undefined :: HasCallStack => a
Suppose isExpandableApp responded True to (undefined d), and we had:

  x = undefined <dict-expr>

Then Simplify.prepareRhs would ANF the RHS:

  d = <dict-expr>
  x = undefined d

This is already bad: we gain nothing from having x bound to (undefined
var), unlike the case for data constructors.  Worse, we get the
simplifier loop described in OccurAnal Note [Cascading inlines].
Suppose x occurs just once; OccurAnal.occAnalNonRecRhs decides x will
certainly_inline; so we end up inlining d right back into x; but in
the end x doesn't inline because it is bottom (preInlineUnconditionally);
so the process repeats.. We could elaborate the certainly_inline logic
some more, but it's better just to treat bottoming bindings as
non-expandable, because ANFing them is a bad idea in the first place.

Note [Record selection]
~~~~~~~~~~~~~~~~~~~~~~~~~~
I'm experimenting with making record selection
look cheap, so we will substitute it inside a
lambda.  Particularly for dictionary field selection.

BUT: Take care with (sel d x)!  The (sel d) might be cheap, but
there's no guarantee that (sel d x) will be too.  Hence (n_val_args == 1)

Note [Expandable overloadings]
~~~~~~~~~~~~~~~~~~~~~~~~~~~~~~
Suppose the user wrote this
   {-# RULE  forall x. foo (negate x) = h x #-}
   f x = ....(foo (negate x))....
He'd expect the rule to fire. But since negate is overloaded, we might
get this:
    f = \d -> let n = negate d in \x -> ...foo (n x)...
So we treat the application of a function (negate in this case) to a
*dictionary* as expandable.  In effect, every function is CONLIKE when
it's applied only to dictionaries.


************************************************************************
*                                                                      *
             exprOkForSpeculation
*                                                                      *
************************************************************************
-}

-----------------------------
-- | 'exprOkForSpeculation' returns True of an expression that is:
--
--  * Safe to evaluate even if normal order eval might not
--    evaluate the expression at all, or
--
--  * Safe /not/ to evaluate even if normal order would do so
--
-- It is usually called on arguments of unlifted type, but not always
-- In particular, Simplify.rebuildCase calls it on lifted types
-- when a 'case' is a plain 'seq'. See the example in
-- Note [exprOkForSpeculation: case expressions] below
--
-- Precisely, it returns @True@ iff:
--  a) The expression guarantees to terminate,
--  b) soon,
--  c) without causing a write side effect (e.g. writing a mutable variable)
--  d) without throwing a Haskell exception
--  e) without risking an unchecked runtime exception (array out of bounds,
--     divide by zero)
--
-- For @exprOkForSideEffects@ the list is the same, but omitting (e).
--
-- Note that
--    exprIsHNF            implies exprOkForSpeculation
--    exprOkForSpeculation implies exprOkForSideEffects
--
-- See Note [PrimOp can_fail and has_side_effects] in PrimOp
-- and Note [Transformations affected by can_fail and has_side_effects]
--
-- As an example of the considerations in this test, consider:
--
-- > let x = case y# +# 1# of { r# -> I# r# }
-- > in E
--
-- being translated to:
--
-- > case y# +# 1# of { r# ->
-- >    let x = I# r#
-- >    in E
-- > }
--
-- We can only do this if the @y + 1@ is ok for speculation: it has no
-- side effects, and can't diverge or raise an exception.

exprOkForSpeculation, exprOkForSideEffects :: CoreExpr -> Bool
exprOkForSpeculation = expr_ok primOpOkForSpeculation
exprOkForSideEffects = expr_ok primOpOkForSideEffects

expr_ok :: (PrimOp -> Bool) -> CoreExpr -> Bool
expr_ok _ (Lit _)      = True
expr_ok _ (Type _)     = True
expr_ok _ (Coercion _) = True

expr_ok primop_ok (Var v)    = app_ok primop_ok v []
expr_ok primop_ok (Cast e _) = expr_ok primop_ok e
expr_ok primop_ok (Lam b e)
                 | isTyVar b = expr_ok primop_ok  e
                 | otherwise = True


-- Tick annotations that *tick* cannot be speculated, because these
-- are meant to identify whether or not (and how often) the particular
-- source expression was evaluated at runtime.
expr_ok primop_ok (Tick tickish e)
   | tickishCounts tickish = False
   | otherwise             = expr_ok primop_ok e

expr_ok _ (Let {}) = False
  -- Lets can be stacked deeply, so just give up.
  -- In any case, the argument of exprOkForSpeculation is
  -- usually in a strict context, so any lets will have been
  -- floated away.

expr_ok primop_ok (Case scrut bndr _ alts)
  =  -- See Note [exprOkForSpeculation: case expressions]
     expr_ok primop_ok scrut
  && isUnliftedType (idType bndr)
  && all (\(_,_,rhs) -> expr_ok primop_ok rhs) alts
  && altsAreExhaustive alts

expr_ok primop_ok other_expr
  = case collectArgs other_expr of
        (expr, args) | Var f <- stripTicksTopE (not . tickishCounts) expr
                     -> app_ok primop_ok f args
        _            -> False

-----------------------------
app_ok :: (PrimOp -> Bool) -> Id -> [CoreExpr] -> Bool
app_ok primop_ok fun args
  = case idDetails fun of
      DFunId new_type ->  not new_type
         -- DFuns terminate, unless the dict is implemented
         -- with a newtype in which case they may not

      DataConWorkId {} -> True
                -- The strictness of the constructor has already
                -- been expressed by its "wrapper", so we don't need
                -- to take the arguments into account

      PrimOpId op
        | isDivOp op
        , [arg1, Lit lit] <- args
        -> not (isZeroLit lit) && expr_ok primop_ok arg1
              -- Special case for dividing operations that fail
              -- In general they are NOT ok-for-speculation
              -- (which primop_ok will catch), but they ARE OK
              -- if the divisor is definitely non-zero.
              -- Often there is a literal divisor, and this
              -- can get rid of a thunk in an inner loop

        | SeqOp <- op    -- See Note [seq# and expr_ok]
        -> all (expr_ok primop_ok) args

        | otherwise
        -> primop_ok op  -- Check the primop itself
        && and (zipWith arg_ok arg_tys args)  -- Check the arguments

      _other -> isUnliftedType (idType fun)          -- c.f. the Var case of exprIsHNF
             || idArity fun > n_val_args             -- Partial apps
             || (n_val_args == 0 &&
                 isEvaldUnfolding (idUnfolding fun)) -- Let-bound values
             where
               n_val_args = valArgCount args
  where
    (arg_tys, _) = splitPiTys (idType fun)

    arg_ok :: TyBinder -> CoreExpr -> Bool
    arg_ok (Named _) _ = True   -- A type argument
    arg_ok (Anon ty) arg        -- A term argument
       | isUnliftedType (weightedThing ty) = expr_ok primop_ok arg
       | otherwise         = True  -- See Note [Primops with lifted arguments]

-----------------------------
altsAreExhaustive :: [Alt b] -> Bool
-- True  <=> the case alternatives are definiely exhaustive
-- False <=> they may or may not be
altsAreExhaustive []
  = False    -- Should not happen
altsAreExhaustive ((con1,_,_) : alts)
  = case con1 of
      DEFAULT   -> True
      LitAlt {} -> False
      DataAlt c -> alts `lengthIs` (tyConFamilySize (dataConTyCon c) - 1)
      -- It is possible to have an exhaustive case that does not
      -- enumerate all constructors, notably in a GADT match, but
      -- we behave conservatively here -- I don't think it's important
      -- enough to deserve special treatment

-- | True of dyadic operators that can fail only if the second arg is zero!
isDivOp :: PrimOp -> Bool
-- This function probably belongs in PrimOp, or even in
-- an automagically generated file.. but it's such a
-- special case I thought I'd leave it here for now.
isDivOp IntQuotOp        = True
isDivOp IntRemOp         = True
isDivOp WordQuotOp       = True
isDivOp WordRemOp        = True
isDivOp FloatDivOp       = True
isDivOp DoubleDivOp      = True
isDivOp _                = False

{- Note [exprOkForSpeculation: case expressions]
~~~~~~~~~~~~~~~~~~~~~~~~~~~~~~~~~~~~~~~~~~~~~~~~
exprOkForSpeculation accepts very special case expressions.
Reason: (a ==# b) is ok-for-speculation, but the litEq rules
in PrelRules convert it (a ==# 3#) to
   case a of { DEAFULT -> 0#; 3# -> 1# }
for excellent reasons described in
  PrelRules Note [The litEq rule: converting equality to case].
So, annoyingly, we want that case expression to be
ok-for-speculation too. Bother.

But we restrict it sharply:

* We restrict it to unlifted scrutinees. Consider this:
     case x of y {
       DEFAULT -> ... (let v::Int# = case y of { True  -> e1
                                               ; False -> e2 }
                       in ...) ...

  Does the RHS of v satisfy the let/app invariant?  Previously we said
  yes, on the grounds that y is evaluated.  But the binder-swap done
  by SetLevels would transform the inner alternative to
     DEFAULT -> ... (let v::Int# = case x of { ... }
                     in ...) ....
  which does /not/ satisfy the let/app invariant, because x is
  not evaluated. See Note [Binder-swap during float-out]
  in SetLevels.  To avoid this awkwardness it seems simpler
  to stick to unlifted scrutinees where the issue does not
  arise.

* We restrict it to exhaustive alternatives. A non-exhaustive
  case manifestly isn't ok-for-speculation. Consider
    case e of x { DEAFULT ->
      ...(case x of y
            A -> ...
            _ -> ...(case (case x of { B -> p; C -> p }) of
                       I# r -> blah)...
  If SetLevesls considers the inner nested case as ok-for-speculation
  it can do case-floating (see Note [Floating cases] in SetLevels).
  So we'd float to:
    case e of x { DEAFULT ->
    case (case x of { B -> p; C -> p }) of I# r ->
    ...(case x of y
            A -> ...
            _ -> ...blah...)...
  which is utterly bogus (seg fault); see Trac #5453.

  Similarly, this is a valid program (albeit a slightly dodgy one)
    let v = case x of { B -> ...; C -> ... }
    in case x of
         A -> ...
         _ ->  ...v...v....
  Should v be considered ok-for-speculation?  Its scrutinee may be
  evaluated, but the alternatives are incomplete so we should not
  evaluate it strictly.

  Now, all this is for lifted types, but it'd be the same for any
  finite unlifted type. We don't have many of them, but we might
  add unlifted algebraic types in due course.

----- Historical note: Trac #3717: --------
    foo :: Int -> Int
    foo 0 = 0
    foo n = (if n < 5 then 1 else 2) `seq` foo (n-1)

In earlier GHCs, we got this:
    T.$wfoo =
      \ (ww :: GHC.Prim.Int#) ->
        case ww of ds {
          __DEFAULT -> case (case <# ds 5 of _ {
                          GHC.Types.False -> lvl1;
                          GHC.Types.True -> lvl})
                       of _ { __DEFAULT ->
                       T.$wfoo (GHC.Prim.-# ds_XkE 1) };
          0 -> 0 }

Before join-points etc we could only get rid of two cases (which are
redundant) by recognising that th e(case <# ds 5 of { ... }) is
ok-for-speculation, even though it has /lifted/ type.  But now join
points do the job nicely.
------- End of historical note ------------


Note [Primops with lifted arguments]
~~~~~~~~~~~~~~~~~~~~~~~~~~~~~~~~~~~~
Is this ok-for-speculation (see Trac #13027)?
   reallyUnsafePtrEq# a b
Well, yes.  The primop accepts lifted arguments and does not
evaluate them.  Indeed, in general primops are, well, primitive
and do not perform evaluation.

There is one primop, dataToTag#, which does /require/ a lifted
argument to be evaluated.  To ensure this, CorePrep adds an
eval if it can't see the argument is definitely evaluated
(see [dataToTag magic] in CorePrep).

We make no attempt to guarantee that dataToTag#'s argument is
evaluated here.  Main reason: it's very fragile to test for the
evaluatedness of a lifted argument.  Consider
    case x of y -> let v = dataToTag# y in ...

where x/y have type Int, say.  'y' looks evaluated (by the enclosing
case) so all is well.  Now the FloatOut pass does a binder-swap (for
very good reasons), changing to
   case x of y -> let v = dataToTag# x in ...

See also Note [dataToTag#] in primops.txt.pp.

Bottom line:
  * in exprOkForSpeculation we simply ignore all lifted arguments.
  * except see Note [seq# and expr_ok] for an exception


Note [seq# and expr_ok]
~~~~~~~~~~~~~~~~~~~~~~~
Recall that
   seq# :: forall a s . a -> State# s -> (# State# s, a #)
must always evaluate its first argument.  So it's really a
counter-example to Note [Primops with lifted arguments]. In
the case of seq# we must check the argument to seq#.  Remember
item (d) of the specification of exprOkForSpeculation:

  -- Precisely, it returns @True@ iff:
  --  a) The expression guarantees to terminate,
         ...
  --  d) without throwing a Haskell exception

The lack of this special case caused Trac #5129 to go bad again.
See comment:24 and following


************************************************************************
*                                                                      *
             exprIsHNF, exprIsConLike
*                                                                      *
************************************************************************
-}

-- Note [exprIsHNF]             See also Note [exprIsCheap and exprIsHNF]
-- ~~~~~~~~~~~~~~~~
-- | exprIsHNF returns true for expressions that are certainly /already/
-- evaluated to /head/ normal form.  This is used to decide whether it's ok
-- to change:
--
-- > case x of _ -> e
--
--    into:
--
-- > e
--
-- and to decide whether it's safe to discard a 'seq'.
--
-- So, it does /not/ treat variables as evaluated, unless they say they are.
-- However, it /does/ treat partial applications and constructor applications
-- as values, even if their arguments are non-trivial, provided the argument
-- type is lifted. For example, both of these are values:
--
-- > (:) (f x) (map f xs)
-- > map (...redex...)
--
-- because 'seq' on such things completes immediately.
--
-- For unlifted argument types, we have to be careful:
--
-- > C (f x :: Int#)
--
-- Suppose @f x@ diverges; then @C (f x)@ is not a value. However this can't
-- happen: see "CoreSyn#let_app_invariant". This invariant states that arguments of
-- unboxed type must be ok-for-speculation (or trivial).
exprIsHNF :: CoreExpr -> Bool           -- True => Value-lambda, constructor, PAP
exprIsHNF = exprIsHNFlike isDataConWorkId isEvaldUnfolding

-- | Similar to 'exprIsHNF' but includes CONLIKE functions as well as
-- data constructors. Conlike arguments are considered interesting by the
-- inliner.
exprIsConLike :: CoreExpr -> Bool       -- True => lambda, conlike, PAP
exprIsConLike = exprIsHNFlike isConLikeId isConLikeUnfolding

-- | Returns true for values or value-like expressions. These are lambdas,
-- constructors / CONLIKE functions (as determined by the function argument)
-- or PAPs.
--
exprIsHNFlike :: (Var -> Bool) -> (Unfolding -> Bool) -> CoreExpr -> Bool
exprIsHNFlike is_con is_con_unf = is_hnf_like
  where
    is_hnf_like (Var v) -- NB: There are no value args at this point
      =  id_app_is_value v 0 -- Catches nullary constructors,
                             --      so that [] and () are values, for example
                             -- and (e.g.) primops that don't have unfoldings
      || is_con_unf (idUnfolding v)
        -- Check the thing's unfolding; it might be bound to a value
        -- We don't look through loop breakers here, which is a bit conservative
        -- but otherwise I worry that if an Id's unfolding is just itself,
        -- we could get an infinite loop

    is_hnf_like (Lit _)          = True
    is_hnf_like (Type _)         = True       -- Types are honorary Values;
                                              -- we don't mind copying them
    is_hnf_like (Coercion _)     = True       -- Same for coercions
    is_hnf_like (Lam b e)        = isRuntimeVar b || is_hnf_like e
    is_hnf_like (Tick tickish e) = not (tickishCounts tickish)
                                   && is_hnf_like e
                                      -- See Note [exprIsHNF Tick]
    is_hnf_like (Cast e _)       = is_hnf_like e
    is_hnf_like (App e a)
      | isValArg a               = app_is_value e 1
      | otherwise                = is_hnf_like e
    is_hnf_like (Let _ e)        = is_hnf_like e  -- Lazy let(rec)s don't affect us
    is_hnf_like _                = False

    -- There is at least one value argument
    -- 'n' is number of value args to which the expression is applied
    app_is_value :: CoreExpr -> Int -> Bool
    app_is_value (Var f)    nva = id_app_is_value f nva
    app_is_value (Tick _ f) nva = app_is_value f nva
    app_is_value (Cast f _) nva = app_is_value f nva
    app_is_value (App f a)  nva
      | isValArg a              = app_is_value f (nva + 1)
      | otherwise               = app_is_value f nva
    app_is_value _ _ = False

    id_app_is_value id n_val_args
       = is_con id
       || idArity id > n_val_args
       || id `hasKey` absentErrorIdKey  -- See Note [aBSENT_ERROR_ID] in MkCore
                      -- absentError behaves like an honorary data constructor


{-
Note [exprIsHNF Tick]

We can discard source annotations on HNFs as long as they aren't
tick-like:

  scc c (\x . e)    =>  \x . e
  scc c (C x1..xn)  =>  C x1..xn

So we regard these as HNFs.  Tick annotations that tick are not
regarded as HNF if the expression they surround is HNF, because the
tick is there to tell us that the expression was evaluated, so we
don't want to discard a seq on it.
-}

-- | Can we bind this 'CoreExpr' at the top level?
exprIsTopLevelBindable :: CoreExpr -> Type -> Bool
-- See Note [CoreSyn top-level string literals]
-- Precondition: exprType expr = ty
-- Top-level literal strings can't even be wrapped in ticks
--   see Note [CoreSyn top-level string literals] in CoreSyn
exprIsTopLevelBindable expr ty
  = not (isUnliftedType ty)
  || exprIsTickedString expr

-- | Check if the expression is zero or more Ticks wrapped around a literal
-- string.
exprIsTickedString :: CoreExpr -> Bool
exprIsTickedString = isJust . exprIsTickedString_maybe

-- | Extract a literal string from an expression that is zero or more Ticks
-- wrapped around a literal string. Returns Nothing if the expression has a
-- different shape.
-- Used to "look through" Ticks in places that need to handle literal strings.
exprIsTickedString_maybe :: CoreExpr -> Maybe ByteString
exprIsTickedString_maybe (Lit (MachStr bs)) = Just bs
exprIsTickedString_maybe (Tick t e)
  -- we don't tick literals with CostCentre ticks, compare to mkTick
  | tickishPlace t == PlaceCostCentre = Nothing
  | otherwise = exprIsTickedString_maybe e
exprIsTickedString_maybe _ = Nothing

{-
************************************************************************
*                                                                      *
             Instantiating data constructors
*                                                                      *
************************************************************************

These InstPat functions go here to avoid circularity between DataCon and Id
-}

dataConRepInstPat   ::                 [Unique] -> Rig -> DataCon -> [Type] -> ([TyVar], [Id])
dataConRepFSInstPat :: [FastString] -> [Unique] -> Rig -> DataCon -> [Type] -> ([TyVar], [Id])

dataConRepInstPat   = dataConInstPat (repeat ((fsLit "ipv")))
dataConRepFSInstPat = dataConInstPat

dataConInstPat :: [FastString]          -- A long enough list of FSs to use for names
               -> [Unique]              -- An equally long list of uniques, at least one for each binder
               -> Rig                   -- The multiplicity annotation of the case expression: scales the multiplicity of variables
               -> DataCon
               -> [Type]                -- Types to instantiate the universally quantified tyvars
               -> ([TyVar], [Id])       -- Return instantiated variables
-- dataConInstPat arg_fun fss us weight con inst_tys returns a tuple
-- (ex_tvs, arg_ids),
--
--   ex_tvs are intended to be used as binders for existential type args
--
--   arg_ids are indended to be used as binders for value arguments,
--     and their types have been instantiated with inst_tys and ex_tys
--     The arg_ids include both evidence and
--     programmer-specified arguments (both after rep-ing)
--
-- Example.
--  The following constructor T1
--
--  data T a where
--    T1 :: forall b. Int -> b -> T(a,b)
--    ...
--
--  has representation type
--   forall a. forall a1. forall b. (a ~ (a1,b)) =>
--     Int -> b -> T a
--
--  dataConInstPat fss us T1 (a1',b') will return
--
--  ([a1'', b''], [c :: (a1', b')~(a1'', b''), x :: Int, y :: b''])
--
--  where the double-primed variables are created with the FastStrings and
--  Uniques given as fss and us
dataConInstPat fss uniqs weight con inst_tys
  = ASSERT( univ_tvs `equalLength` inst_tys )
    (ex_bndrs, arg_ids)
  where
    univ_tvs = dataConUnivTyVars con
    ex_tvs   = dataConExTyVars con
    arg_tys  = dataConRepArgTys con
    arg_strs = dataConRepStrictness con  -- 1-1 with arg_tys
    n_ex = length ex_tvs

      -- split the Uniques and FastStrings
    (ex_uniqs, id_uniqs) = splitAt n_ex uniqs
    (ex_fss,   id_fss)   = splitAt n_ex fss

      -- Make the instantiating substitution for universals
    univ_subst = zipTvSubst univ_tvs inst_tys

      -- Make existential type variables, applying and extending the substitution
    (full_subst, ex_bndrs) = mapAccumL mk_ex_var univ_subst
                                       (zip3 ex_tvs ex_fss ex_uniqs)

    mk_ex_var :: TCvSubst -> (TyVar, FastString, Unique) -> (TCvSubst, TyVar)
    mk_ex_var subst (tv, fs, uniq) = (Type.extendTvSubstWithClone subst tv
                                       new_tv
                                     , new_tv)
      where
        new_tv = mkTyVar (mkSysTvName uniq fs) kind
        kind   = Type.substTyUnchecked subst (tyVarKind tv)

      -- Make value vars, instantiating types
    arg_ids = zipWith4 mk_id_var id_uniqs id_fss arg_tys arg_strs
      -- Ignore the weights above, as there are Core ignores linearity at the moment.
    mk_id_var uniq fs (Weighted w ty) str
      = setCaseBndrEvald str $  -- See Note [Mark evaluated arguments]
        mkLocalIdOrCoVar name (weight * w) (Type.substTy full_subst ty)
      where
        name = mkInternalName uniq (mkVarOccFS fs) noSrcSpan

{-
Note [Mark evaluated arguments]
~~~~~~~~~~~~~~~~~~~~~~~~~~~~~~~
When pattern matching on a constructor with strict fields, the binder
can have an 'evaldUnfolding'.  Moreover, it *should* have one, so that
when loading an interface file unfolding like:
  data T = MkT !Int
  f x = case x of { MkT y -> let v::Int# = case y of I# n -> n+1
                             in ... }
we don't want Lint to complain.  The 'y' is evaluated, so the
case in the RHS of the binding for 'v' is fine.  But only if we
*know* that 'y' is evaluated.

c.f. add_evals in Simplify.simplAlt

************************************************************************
*                                                                      *
         Equality
*                                                                      *
************************************************************************
-}

-- | A cheap equality test which bales out fast!
--      If it returns @True@ the arguments are definitely equal,
--      otherwise, they may or may not be equal.
--
-- See also 'exprIsBig'
cheapEqExpr :: Expr b -> Expr b -> Bool
cheapEqExpr = cheapEqExpr' (const False)

-- | Cheap expression equality test, can ignore ticks by type.
cheapEqExpr' :: (Tickish Id -> Bool) -> Expr b -> Expr b -> Bool
cheapEqExpr' ignoreTick = go_s
  where go_s = go `on` stripTicksTopE ignoreTick
        go (Var v1)   (Var v2)   = v1 == v2
        go (Lit lit1) (Lit lit2) = lit1 == lit2
        go (Type t1)  (Type t2)  = t1 `eqType` t2
        go (Coercion c1) (Coercion c2) = c1 `eqCoercion` c2

        go (App f1 a1) (App f2 a2)
          = f1 `go_s` f2 && a1 `go_s` a2

        go (Cast e1 t1) (Cast e2 t2)
          = e1 `go_s` e2 && t1 `eqCoercion` t2

        go (Tick t1 e1) (Tick t2 e2)
          = t1 == t2 && e1 `go_s` e2

        go _ _ = False
        {-# INLINE go #-}
{-# INLINE cheapEqExpr' #-}

exprIsBig :: Expr b -> Bool
-- ^ Returns @True@ of expressions that are too big to be compared by 'cheapEqExpr'
exprIsBig (Lit _)      = False
exprIsBig (Var _)      = False
exprIsBig (Type _)     = False
exprIsBig (Coercion _) = False
exprIsBig (Lam _ e)    = exprIsBig e
exprIsBig (App f a)    = exprIsBig f || exprIsBig a
exprIsBig (Cast e _)   = exprIsBig e    -- Hopefully coercions are not too big!
exprIsBig (Tick _ e)   = exprIsBig e
exprIsBig _            = True

eqExpr :: InScopeSet -> CoreExpr -> CoreExpr -> Bool
-- Compares for equality, modulo alpha
eqExpr in_scope e1 e2
  = go (mkRnEnv2 in_scope) e1 e2
  where
    go env (Var v1) (Var v2)
      | rnOccL env v1 == rnOccR env v2
      = True

    go _   (Lit lit1)    (Lit lit2)      = lit1 == lit2
    go env (Type t1)    (Type t2)        = eqTypeX env t1 t2
    go env (Coercion co1) (Coercion co2) = eqCoercionX env co1 co2
    go env (Cast e1 co1) (Cast e2 co2) = eqCoercionX env co1 co2 && go env e1 e2
    go env (App f1 a1)   (App f2 a2)   = go env f1 f2 && go env a1 a2
    go env (Tick n1 e1)  (Tick n2 e2)  = eqTickish env n1 n2 && go env e1 e2

    go env (Lam b1 e1)  (Lam b2 e2)
      =  eqTypeX env (varType b1) (varType b2)   -- False for Id/TyVar combination
      && go (rnBndr2 env b1 b2) e1 e2

    go env (Let (NonRec v1 r1) e1) (Let (NonRec v2 r2) e2)
      =  go env r1 r2  -- No need to check binder types, since RHSs match
      && go (rnBndr2 env v1 v2) e1 e2

    go env (Let (Rec ps1) e1) (Let (Rec ps2) e2)
      = equalLength ps1 ps2
      && all2 (go env') rs1 rs2 && go env' e1 e2
      where
        (bs1,rs1) = unzip ps1
        (bs2,rs2) = unzip ps2
        env' = rnBndrs2 env bs1 bs2

    go env (Case e1 b1 t1 a1) (Case e2 b2 t2 a2)
      | null a1   -- See Note [Empty case alternatives] in TrieMap
      = null a2 && go env e1 e2 && eqTypeX env t1 t2
      | otherwise
      =  go env e1 e2 && all2 (go_alt (rnBndr2 env b1 b2)) a1 a2

    go _ _ _ = False

    -----------
    go_alt env (c1, bs1, e1) (c2, bs2, e2)
      = c1 == c2 && go (rnBndrs2 env bs1 bs2) e1 e2

eqTickish :: RnEnv2 -> Tickish Id -> Tickish Id -> Bool
eqTickish env (Breakpoint lid lids) (Breakpoint rid rids)
      = lid == rid  &&  map (rnOccL env) lids == map (rnOccR env) rids
eqTickish _ l r = l == r

-- | Finds differences between core expressions, modulo alpha and
-- renaming. Setting @top@ means that the @IdInfo@ of bindings will be
-- checked for differences as well.
diffExpr :: Bool -> RnEnv2 -> CoreExpr -> CoreExpr -> [SDoc]
diffExpr _   env (Var v1)   (Var v2)   | rnOccL env v1 == rnOccR env v2 = []
diffExpr _   _   (Lit lit1) (Lit lit2) | lit1 == lit2                   = []
diffExpr _   env (Type t1)  (Type t2)  | eqTypeX env t1 t2              = []
diffExpr _   env (Coercion co1) (Coercion co2)
                                       | eqCoercionX env co1 co2        = []
diffExpr top env (Cast e1 co1)  (Cast e2 co2)
  | eqCoercionX env co1 co2                = diffExpr top env e1 e2
diffExpr top env (Tick n1 e1)   e2
  | not (tickishIsCode n1)                 = diffExpr top env e1 e2
diffExpr top env e1             (Tick n2 e2)
  | not (tickishIsCode n2)                 = diffExpr top env e1 e2
diffExpr top env (Tick n1 e1)   (Tick n2 e2)
  | eqTickish env n1 n2                    = diffExpr top env e1 e2
 -- The error message of failed pattern matches will contain
 -- generated names, which are allowed to differ.
diffExpr _   _   (App (App (Var absent) _) _)
                 (App (App (Var absent2) _) _)
  | isBottomingId absent && isBottomingId absent2 = []
diffExpr top env (App f1 a1)    (App f2 a2)
  = diffExpr top env f1 f2 ++ diffExpr top env a1 a2
diffExpr top env (Lam b1 e1)  (Lam b2 e2)
  | eqTypeX env (varType b1) (varType b2)   -- False for Id/TyVar combination
  = diffExpr top (rnBndr2 env b1 b2) e1 e2
diffExpr top env (Let bs1 e1) (Let bs2 e2)
  = let (ds, env') = diffBinds top env (flattenBinds [bs1]) (flattenBinds [bs2])
    in ds ++ diffExpr top env' e1 e2
diffExpr top env (Case e1 b1 t1 a1) (Case e2 b2 t2 a2)
  | equalLength a1 a2 && not (null a1) || eqTypeX env t1 t2
    -- See Note [Empty case alternatives] in TrieMap
  = diffExpr top env e1 e2 ++ concat (zipWith diffAlt a1 a2)
  where env' = rnBndr2 env b1 b2
        diffAlt (c1, bs1, e1) (c2, bs2, e2)
          | c1 /= c2  = [text "alt-cons " <> ppr c1 <> text " /= " <> ppr c2]
          | otherwise = diffExpr top (rnBndrs2 env' bs1 bs2) e1 e2
diffExpr _  _ e1 e2
  = [fsep [ppr e1, text "/=", ppr e2]]

-- | Finds differences between core bindings, see @diffExpr@.
--
-- The main problem here is that while we expect the binds to have the
-- same order in both lists, this is not guaranteed. To do this
-- properly we'd either have to do some sort of unification or check
-- all possible mappings, which would be seriously expensive. So
-- instead we simply match single bindings as far as we can. This
-- leaves us just with mutually recursive and/or mismatching bindings,
-- which we then speculatively match by ordering them. It's by no means
-- perfect, but gets the job done well enough.
diffBinds :: Bool -> RnEnv2 -> [(Var, CoreExpr)] -> [(Var, CoreExpr)]
          -> ([SDoc], RnEnv2)
diffBinds top env binds1 = go (length binds1) env binds1
 where go _    env []     []
          = ([], env)
       go fuel env binds1 binds2
          -- No binds left to compare? Bail out early.
          | null binds1 || null binds2
          = (warn env binds1 binds2, env)
          -- Iterated over all binds without finding a match? Then
          -- try speculatively matching binders by order.
          | fuel == 0
          = if not $ env `inRnEnvL` fst (head binds1)
            then let env' = uncurry (rnBndrs2 env) $ unzip $
                            zip (sort $ map fst binds1) (sort $ map fst binds2)
                 in go (length binds1) env' binds1 binds2
            -- If we have already tried that, give up
            else (warn env binds1 binds2, env)
       go fuel env ((bndr1,expr1):binds1) binds2
          | let matchExpr (bndr,expr) =
                  (not top || null (diffIdInfo env bndr bndr1)) &&
                  null (diffExpr top (rnBndr2 env bndr1 bndr) expr1 expr)
          , (binds2l, (bndr2,_):binds2r) <- break matchExpr binds2
          = go (length binds1) (rnBndr2 env bndr1 bndr2)
                binds1 (binds2l ++ binds2r)
          | otherwise -- No match, so push back (FIXME O(n^2))
          = go (fuel-1) env (binds1++[(bndr1,expr1)]) binds2
       go _ _ _ _ = panic "diffBinds: impossible" -- GHC isn't smart enough

       -- We have tried everything, but couldn't find a good match. So
       -- now we just return the comparison results when we pair up
       -- the binds in a pseudo-random order.
       warn env binds1 binds2 =
         concatMap (uncurry (diffBind env)) (zip binds1' binds2') ++
         unmatched "unmatched left-hand:" (drop l binds1') ++
         unmatched "unmatched right-hand:" (drop l binds2')
        where binds1' = sortBy (comparing fst) binds1
              binds2' = sortBy (comparing fst) binds2
              l = min (length binds1') (length binds2')
       unmatched _   [] = []
       unmatched txt bs = [text txt $$ ppr (Rec bs)]
       diffBind env (bndr1,expr1) (bndr2,expr2)
         | ds@(_:_) <- diffExpr top env expr1 expr2
         = locBind "in binding" bndr1 bndr2 ds
         | otherwise
         = diffIdInfo env bndr1 bndr2

-- | Find differences in @IdInfo@. We will especially check whether
-- the unfoldings match, if present (see @diffUnfold@).
diffIdInfo :: RnEnv2 -> Var -> Var -> [SDoc]
diffIdInfo env bndr1 bndr2
  | arityInfo info1 == arityInfo info2
    && cafInfo info1 == cafInfo info2
    && oneShotInfo info1 == oneShotInfo info2
    && inlinePragInfo info1 == inlinePragInfo info2
    && occInfo info1 == occInfo info2
    && demandInfo info1 == demandInfo info2
    && callArityInfo info1 == callArityInfo info2
    && levityInfo info1 == levityInfo info2
  = locBind "in unfolding of" bndr1 bndr2 $
    diffUnfold env (unfoldingInfo info1) (unfoldingInfo info2)
  | otherwise
  = locBind "in Id info of" bndr1 bndr2
    [fsep [pprBndr LetBind bndr1, text "/=", pprBndr LetBind bndr2]]
  where info1 = idInfo bndr1; info2 = idInfo bndr2

-- | Find differences in unfoldings. Note that we will not check for
-- differences of @IdInfo@ in unfoldings, as this is generally
-- redundant, and can lead to an exponential blow-up in complexity.
diffUnfold :: RnEnv2 -> Unfolding -> Unfolding -> [SDoc]
diffUnfold _   NoUnfolding    NoUnfolding                 = []
diffUnfold _   BootUnfolding  BootUnfolding               = []
diffUnfold _   (OtherCon cs1) (OtherCon cs2) | cs1 == cs2 = []
diffUnfold env (DFunUnfolding bs1 c1 a1)
               (DFunUnfolding bs2 c2 a2)
  | c1 == c2 && equalLength bs1 bs2
  = concatMap (uncurry (diffExpr False env')) (zip a1 a2)
  where env' = rnBndrs2 env bs1 bs2
diffUnfold env (CoreUnfolding t1 _ _ v1 cl1 wf1 x1 g1)
               (CoreUnfolding t2 _ _ v2 cl2 wf2 x2 g2)
  | v1 == v2 && cl1 == cl2
    && wf1 == wf2 && x1 == x2 && g1 == g2
  = diffExpr False env t1 t2
diffUnfold _   uf1 uf2
  = [fsep [ppr uf1, text "/=", ppr uf2]]

-- | Add location information to diff messages
locBind :: String -> Var -> Var -> [SDoc] -> [SDoc]
locBind loc b1 b2 diffs = map addLoc diffs
  where addLoc d            = d $$ nest 2 (parens (text loc <+> bindLoc))
        bindLoc | b1 == b2  = ppr b1
                | otherwise = ppr b1 <> char '/' <> ppr b2

{-
************************************************************************
*                                                                      *
                Eta reduction
*                                                                      *
************************************************************************

Note [Eta reduction conditions]
~~~~~~~~~~~~~~~~~~~~~~~~~~~~~~~
We try for eta reduction here, but *only* if we get all the way to an
trivial expression.  We don't want to remove extra lambdas unless we
are going to avoid allocating this thing altogether.

There are some particularly delicate points here:

* We want to eta-reduce if doing so leaves a trivial expression,
  *including* a cast.  For example
       \x. f |> co  -->  f |> co
  (provided co doesn't mention x)

* Eta reduction is not valid in general:
        \x. bot  /=  bot
  This matters, partly for old-fashioned correctness reasons but,
  worse, getting it wrong can yield a seg fault. Consider
        f = \x.f x
        h y = case (case y of { True -> f `seq` True; False -> False }) of
                True -> ...; False -> ...

  If we (unsoundly) eta-reduce f to get f=f, the strictness analyser
  says f=bottom, and replaces the (f `seq` True) with just
  (f `cast` unsafe-co).  BUT, as thing stand, 'f' got arity 1, and it
  *keeps* arity 1 (perhaps also wrongly).  So CorePrep eta-expands
  the definition again, so that it does not termninate after all.
  Result: seg-fault because the boolean case actually gets a function value.
  See Trac #1947.

  So it's important to do the right thing.

* With linear types, eta-reduction can break type-checking:
        f :: A ⊸ B
        g:: A -> B
        g = \x. f x

  The above is correct, but eta-reducing g would yield g=f, the linter will
  complain that g and f don't have the same type.

* Note [Arity care]: we need to be careful if we just look at f's
  arity. Currently (Dec07), f's arity is visible in its own RHS (see
  Note [Arity robustness] in SimplEnv) so we must *not* trust the
  arity when checking that 'f' is a value.  Otherwise we will
  eta-reduce
      f = \x. f x
  to
      f = f
  Which might change a terminating program (think (f `seq` e)) to a
  non-terminating one.  So we check for being a loop breaker first.

  However for GlobalIds we can look at the arity; and for primops we
  must, since they have no unfolding.

* Regardless of whether 'f' is a value, we always want to
  reduce (/\a -> f a) to f
  This came up in a RULE: foldr (build (/\a -> g a))
  did not match           foldr (build (/\b -> ...something complex...))
  The type checker can insert these eta-expanded versions,
  with both type and dictionary lambdas; hence the slightly
  ad-hoc isDictId

* Never *reduce* arity. For example
      f = \xy. g x y
  Then if h has arity 1 we don't want to eta-reduce because then
  f's arity would decrease, and that is bad

These delicacies are why we don't use exprIsTrivial and exprIsHNF here.
Alas.

Note [Eta reduction with casted arguments]
~~~~~~~~~~~~~~~~~~~~~~~~~~~~~~~~~~~~~~~~~~
Consider
    (\(x:t3). f (x |> g)) :: t3 -> t2
  where
    f :: t1 -> t2
    g :: t3 ~ t1
This should be eta-reduced to

    f |> (sym g -> t2)

So we need to accumulate a coercion, pushing it inward (past
variable arguments only) thus:
   f (x |> co_arg) |> co  -->  (f |> (sym co_arg -> co)) x
   f (x:t)         |> co  -->  (f |> (t -> co)) x
   f @ a           |> co  -->  (f |> (forall a.co)) @ a
   f @ (g:t1~t2)   |> co  -->  (f |> (t1~t2 => co)) @ (g:t1~t2)
These are the equations for ok_arg.

It's true that we could also hope to eta reduce these:
    (\xy. (f x |> g) y)
    (\xy. (f x y) |> g)
But the simplifier pushes those casts outwards, so we don't
need to address that here.
-}

tryEtaReduce :: HasCallStack => [Var] -> CoreExpr -> Maybe CoreExpr
tryEtaReduce bndrs body
  =   -- pprTrace "tryEtaReduce" (ppr bndrs $$ ppr body $$ ppr (exprType body)) $
      go (reverse bndrs) body (mkRepReflCo (exprType body))
  where
    incoming_arity = count isId bndrs

    go :: [Var]            -- Binders, innermost first, types [a3,a2,a1]
       -> CoreExpr         -- Of type tr
       -> Coercion         -- Of type tr ~ ts
       -> Maybe CoreExpr   -- Of type a1 -> a2 -> a3 -> ts
    -- See Note [Eta reduction with casted arguments]
    -- for why we have an accumulating coercion
    -- go vs fs co | pprTrace "go_tryEtaReduce" (ppr vs $$ ppr fs $$ ppr (coercionKind co)) False = undefined
    go [] fun co
      | ok_fun fun
      , let used_vars = exprFreeVars fun `unionVarSet` tyCoVarsOfCo co
      , not (any (`elemVarSet` used_vars) bndrs)
      = Just (mkCast fun co)   -- Check for any of the binders free in the result
                               -- including the accumulated coercion

    go bs (Tick t e) co
      | tickishFloatable t
      = fmap (Tick t) $ go bs e co
      -- Float app ticks: \x -> Tick t (e x) ==> Tick t e

    go (b : bs) (App fun arg) co
      | Just (co', ticks) <- ok_arg b arg co (exprType fun)
      = fmap (flip (foldr mkTick) ticks) $ go bs fun co'
            -- Float arg ticks: \x -> e (Tick t x) ==> Tick t e

    go _ _ _  = Nothing         -- Failure!

    ---------------
    -- Note [Eta reduction conditions]
    ok_fun (App fun (Type {})) = ok_fun fun
    ok_fun (Cast fun _)        = ok_fun fun
    ok_fun (Tick _ expr)       = ok_fun expr
    ok_fun (Var fun_id)        = ok_fun_id fun_id || all ok_lam bndrs
    ok_fun _fun                = False

    ---------------
    ok_fun_id fun = fun_arity fun >= incoming_arity

    ---------------
    fun_arity fun             -- See Note [Arity care]
       | isLocalId fun
       , isStrongLoopBreaker (idOccInfo fun) = 0
       | arity > 0                           = arity
       | isEvaldUnfolding (idUnfolding fun)  = 1
            -- See Note [Eta reduction of an eval'd function]
       | otherwise                           = 0
       where
         arity = idArity fun

    ---------------
    ok_lam v = isTyVar v || isEvVar v

    ---------------
    ok_arg :: HasCallStack => Var              -- Of type bndr_t
           -> CoreExpr         -- Of type arg_t
           -> Coercion         -- Of kind (t1~t2)
           -> Type             -- Type of the function to which the argument is applied
           -> Maybe (Coercion  -- Of type (arg_t -> t1 ~  bndr_t -> t2)
                               --   (and similarly for tyvars, coercion args)
                    , [Tickish Var])
    -- See Note [Eta reduction with casted arguments]
    ok_arg bndr (Type ty) co _
       | Just tv <- getTyVar_maybe ty
       , bndr == tv  = Just (mkHomoForAllCos [tv] co, [])
    ok_arg bndr (Var v) co fun_ty
       | bndr == v
       , let weight = idWeight v
       , Just (Weighted fun_weight _, _) <- splitFunTy_maybe fun_ty -- TODO: arnaud: it is probably a bit slow to compute the type every time but it simplifies the implementation tremendously for now
       , weight == fun_weight -- There is no change in multiplicity, otherwise we must abort
       = let reflCo = mkRepReflCo (idType bndr)
         in Just (mkFunCo Representational weight reflCo co, [])
    ok_arg bndr (Cast e co_arg) co fun_ty
       | (ticks, Var v) <- stripTicksTop tickishFloatable e
       , Just (Weighted fun_weight _, _) <- splitFunTy_maybe fun_ty -- TODO: see above
       , bndr == v
       , fun_weight == idWeight v
       = Just (mkFunCo Representational (idWeight v) (mkSymCo co_arg) co, ticks)
       -- The simplifier combines multiple casts into one,
       -- so we can have a simple-minded pattern match here
    ok_arg bndr (Tick t arg) co fun_ty
       | tickishFloatable t, Just (co', ticks) <- ok_arg bndr arg co fun_ty
       = Just (co', t:ticks)

    ok_arg _ _ _ _ = Nothing

{-
Note [Eta reduction of an eval'd function]
~~~~~~~~~~~~~~~~~~~~~~~~~~~~~~~~~~~~~~~~~~
In Haskell it is not true that    f = \x. f x
because f might be bottom, and 'seq' can distinguish them.

But it *is* true that   f = f `seq` \x. f x
and we'd like to simplify the latter to the former.  This amounts
to the rule that
  * when there is just *one* value argument,
  * f is not bottom
we can eta-reduce    \x. f x  ===>  f

This turned up in Trac #7542.


************************************************************************
*                                                                      *
\subsection{Determining non-updatable right-hand-sides}
*                                                                      *
************************************************************************

Top-level constructor applications can usually be allocated
statically, but they can't if the constructor, or any of the
arguments, come from another DLL (because we can't refer to static
labels in other DLLs).

If this happens we simply make the RHS into an updatable thunk,
and 'execute' it rather than allocating it statically.
-}

-- | This function is called only on *top-level* right-hand sides.
-- Returns @True@ if the RHS can be allocated statically in the output,
-- with no thunks involved at all.
rhsIsStatic :: Platform
            -> (Name -> Bool)         -- Which names are dynamic
            -> (Integer -> CoreExpr)  -- Desugaring for integer literals (disgusting)
                                      -- C.f. Note [Disgusting computation of CafRefs]
                                      --      in TidyPgm
            -> CoreExpr -> Bool
-- It's called (i) in TidyPgm.hasCafRefs to decide if the rhs is, or
-- refers to, CAFs; (ii) in CoreToStg to decide whether to put an
-- update flag on it and (iii) in DsExpr to decide how to expand
-- list literals
--
-- The basic idea is that rhsIsStatic returns True only if the RHS is
--      (a) a value lambda
--      (b) a saturated constructor application with static args
--
-- BUT watch out for
--  (i) Any cross-DLL references kill static-ness completely
--      because they must be 'executed' not statically allocated
--      ("DLL" here really only refers to Windows DLLs, on other platforms,
--      this is not necessary)
--
-- (ii) We treat partial applications as redexes, because in fact we
--      make a thunk for them that runs and builds a PAP
--      at run-time.  The only applications that are treated as
--      static are *saturated* applications of constructors.

-- We used to try to be clever with nested structures like this:
--              ys = (:) w ((:) w [])
-- on the grounds that CorePrep will flatten ANF-ise it later.
-- But supporting this special case made the function much more
-- complicated, because the special case only applies if there are no
-- enclosing type lambdas:
--              ys = /\ a -> Foo (Baz ([] a))
-- Here the nested (Baz []) won't float out to top level in CorePrep.
--
-- But in fact, even without -O, nested structures at top level are
-- flattened by the simplifier, so we don't need to be super-clever here.
--
-- Examples
--
--      f = \x::Int. x+7        TRUE
--      p = (True,False)        TRUE
--
--      d = (fst p, False)      FALSE because there's a redex inside
--                              (this particular one doesn't happen but...)
--
--      h = D# (1.0## /## 2.0##)        FALSE (redex again)
--      n = /\a. Nil a                  TRUE
--
--      t = /\a. (:) (case w a of ...) (Nil a)  FALSE (redex)
--
--
-- This is a bit like CoreUtils.exprIsHNF, with the following differences:
--    a) scc "foo" (\x -> ...) is updatable (so we catch the right SCC)
--
--    b) (C x xs), where C is a constructor is updatable if the application is
--         dynamic
--
--    c) don't look through unfolding of f in (f x).

rhsIsStatic platform is_dynamic_name cvt_integer rhs = is_static False rhs
  where
  is_static :: Bool     -- True <=> in a constructor argument; must be atomic
            -> CoreExpr -> Bool

  is_static False  (Lam b e)              = isRuntimeVar b || is_static False e
  is_static in_arg (Tick n e)             = not (tickishIsCode n)
                                              && is_static in_arg e
  is_static in_arg (Cast e _)             = is_static in_arg e
  is_static _      (Coercion {})          = True   -- Behaves just like a literal
  is_static in_arg (Lit (LitInteger i _)) = is_static in_arg (cvt_integer i)
  is_static _      (Lit (MachLabel {}))   = False
  is_static _      (Lit _)                = True
        -- A MachLabel (foreign import "&foo") in an argument
        -- prevents a constructor application from being static.  The
        -- reason is that it might give rise to unresolvable symbols
        -- in the object file: under Linux, references to "weak"
        -- symbols from the data segment give rise to "unresolvable
        -- relocation" errors at link time This might be due to a bug
        -- in the linker, but we'll work around it here anyway.
        -- SDM 24/2/2004

  is_static in_arg other_expr = go other_expr 0
   where
    go (Var f) n_val_args
        | (platformOS platform /= OSMinGW32) ||
          not (is_dynamic_name (idName f))
        =  saturated_data_con f n_val_args
        || (in_arg && n_val_args == 0)
                -- A naked un-applied variable is *not* deemed a static RHS
                -- E.g.         f = g
                -- Reason: better to update so that the indirection gets shorted
                --         out, and the true value will be seen
                -- NB: if you change this, you'll break the invariant that THUNK_STATICs
                --     are always updatable.  If you do so, make sure that non-updatable
                --     ones have enough space for their static link field!

    go (App f a) n_val_args
        | isTypeArg a                    = go f n_val_args
        | not in_arg && is_static True a = go f (n_val_args + 1)
        -- The (not in_arg) checks that we aren't in a constructor argument;
        -- if we are, we don't allow (value) applications of any sort
        --
        -- NB. In case you wonder, args are sometimes not atomic.  eg.
        --   x = D# (1.0## /## 2.0##)
        -- can't float because /## can fail.

    go (Tick n f) n_val_args = not (tickishIsCode n) && go f n_val_args
    go (Cast e _) n_val_args = go e n_val_args
    go _          _          = False

    saturated_data_con f n_val_args
        = case isDataConWorkId_maybe f of
            Just dc -> n_val_args == dataConRepArity dc
            Nothing -> False

{-
************************************************************************
*                                                                      *
\subsection{Type utilities}
*                                                                      *
************************************************************************
-}

-- | True if the type has no non-bottom elements, e.g. when it is an empty
-- datatype, or a GADT with non-satisfiable type parameters, e.g. Int :~: Bool.
-- See Note [Bottoming expressions]
--
-- See Note [No alternatives lint check] for another use of this function.
isEmptyTy :: Type -> Bool
isEmptyTy ty
    -- Data types where, given the particular type parameters, no data
    -- constructor matches, are empty.
    -- This includes data types with no constructors, e.g. Data.Void.Void.
    | Just (tc, inst_tys) <- splitTyConApp_maybe ty
    , Just dcs <- tyConDataCons_maybe tc
    , all (dataConCannotMatch inst_tys) dcs
    = True
    | otherwise
    = False

{-
*****************************************************
*
* StaticPtr
*
*****************************************************
-}

-- | @collectMakeStaticArgs (makeStatic t srcLoc e)@ yields
-- @Just (makeStatic, t, srcLoc, e)@.
--
-- Returns @Nothing@ for every other expression.
collectMakeStaticArgs
  :: CoreExpr -> Maybe (CoreExpr, Type, CoreExpr, CoreExpr)
collectMakeStaticArgs e
    | (fun@(Var b), [Type t, loc, arg], _) <- collectArgsTicks (const True) e
    , idName b == makeStaticName = Just (fun, t, loc, arg)
collectMakeStaticArgs _          = Nothing

{-
************************************************************************
*                                                                      *
\subsection{Join points}
*                                                                      *
************************************************************************
-}

-- | Does this binding bind a join point (or a recursive group of join points)?
isJoinBind :: CoreBind -> Bool
isJoinBind (NonRec b _)       = isJoinId b
isJoinBind (Rec ((b, _) : _)) = isJoinId b
isJoinBind _                  = False<|MERGE_RESOLUTION|>--- conflicted
+++ resolved
@@ -258,11 +258,7 @@
 
 -- | Wrap the given expression in the coercion safely, dropping
 -- identity coercions and coalescing nested coercions
-<<<<<<< HEAD
-mkCast :: HasCallStack => CoreExpr -> Coercion -> CoreExpr
-=======
-mkCast :: CoreExpr -> CoercionR -> CoreExpr
->>>>>>> f04ac4d4
+mkCast :: HasCallStack => CoreExpr -> CoercionR -> CoreExpr
 mkCast e co
   | ASSERT2( coercionRole co == Representational
            , text "coercion" <+> ppr co <+> ptext (sLit "passed to mkCast")
