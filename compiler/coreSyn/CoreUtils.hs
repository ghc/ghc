--- conflicted
+++ resolved
@@ -78,12 +78,8 @@
 import IdInfo
 import PrelNames( absentErrorIdKey )
 import Type
-<<<<<<< HEAD
-import TyCoRep( TyBinder(..) )
+import TyCoRep( TyCoBinder(..), TyBinder )
 import Weight
-=======
-import TyCoRep( TyCoBinder(..), TyBinder )
->>>>>>> a3bce956
 import Coercion
 import TyCon
 import Unique
@@ -1900,13 +1896,8 @@
 These InstPat functions go here to avoid circularity between DataCon and Id
 -}
 
-<<<<<<< HEAD
-dataConRepInstPat   ::                 [Unique] -> Rig -> DataCon -> [Type] -> ([TyVar], [Id])
-dataConRepFSInstPat :: [FastString] -> [Unique] -> Rig -> DataCon -> [Type] -> ([TyVar], [Id])
-=======
-dataConRepInstPat   ::                 [Unique] -> DataCon -> [Type] -> ([TyCoVar], [Id])
-dataConRepFSInstPat :: [FastString] -> [Unique] -> DataCon -> [Type] -> ([TyCoVar], [Id])
->>>>>>> a3bce956
+dataConRepInstPat   ::                 [Unique] -> Rig -> DataCon -> [Type] -> ([TyCoVar], [Id])
+dataConRepFSInstPat :: [FastString] -> [Unique] -> Rig -> DataCon -> [Type] -> ([TyCoVar], [Id])
 
 dataConRepInstPat   = dataConInstPat (repeat ((fsLit "ipv")))
 dataConRepFSInstPat = dataConInstPat
@@ -1916,13 +1907,8 @@
                -> Rig                   -- The multiplicity annotation of the case expression: scales the multiplicity of variables
                -> DataCon
                -> [Type]                -- Types to instantiate the universally quantified tyvars
-<<<<<<< HEAD
-               -> ([TyVar], [Id])       -- Return instantiated variables
+               -> ([TyCoVar], [Id])     -- Return instantiated variables
 -- dataConInstPat arg_fun fss us weight con inst_tys returns a tuple
-=======
-               -> ([TyCoVar], [Id])     -- Return instantiated variables
--- dataConInstPat arg_fun fss us con inst_tys returns a tuple
->>>>>>> a3bce956
 -- (ex_tvs, arg_ids),
 --
 --   ex_tvs are intended to be used as binders for existential type args
