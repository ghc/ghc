--- conflicted
+++ resolved
@@ -1593,17 +1593,10 @@
   where
     (arg_tys, _) = splitPiTys (idType fun)
 
-<<<<<<< HEAD
-    arg_ok :: TyBinder -> CoreExpr -> Bool
-    arg_ok (Named _) _ = True   -- A type argument
-    arg_ok (Anon ty) arg        -- A term argument
-       | isUnliftedType (scaledThing ty) = expr_ok primop_ok arg
-=======
     primop_arg_ok :: TyBinder -> CoreExpr -> Bool
     primop_arg_ok (Named _) _ = True   -- A type argument
     primop_arg_ok (Anon ty) arg        -- A term argument
-       | isUnliftedType ty = expr_ok primop_ok arg
->>>>>>> 4773b430
+       | isUnliftedType (scaledThing ty) = expr_ok primop_ok arg
        | otherwise         = True  -- See Note [Primops with lifted arguments]
 
 -----------------------------
