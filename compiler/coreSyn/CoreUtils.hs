--- conflicted
+++ resolved
@@ -645,24 +645,15 @@
     impossible_alt inst_tys (DataAlt con, _, _) = dataConCannotMatch inst_tys con
     impossible_alt _  _                         = False
 
-<<<<<<< HEAD
-refineDefaultAlt :: [Unique] -> Rig -> TyCon -> [Type]
-                 -> [AltCon]  -- Constructors that cannot match the DEFAULT (if any)
-                 -> [CoreAlt]
-                 -> (Bool, [CoreAlt])
--- Refine the default alternative to a DataAlt,
--- if there is a unique way to do so
-refineDefaultAlt us weight tycon tys imposs_deflt_cons all_alts
-=======
 -- | Refine the default alternative to a 'DataAlt', if there is a unique way to do so.
 refineDefaultAlt :: [Unique]          -- ^ Uniques for constructing new binders
+                 -> Rig               -- ^ Weight
                  -> TyCon             -- ^ Type constructor of scrutinee's type
                  -> [Type]            -- ^ Type arguments of scrutinee's type
                  -> [AltCon]          -- ^ Constructors that cannot match the DEFAULT (if any)
                  -> [CoreAlt]
                  -> (Bool, [CoreAlt]) -- ^ 'True', if a default alt was replaced with a 'DataAlt'
-refineDefaultAlt us tycon tys imposs_deflt_cons all_alts
->>>>>>> fea04def
+refineDefaultAlt us weight tycon tys imposs_deflt_cons all_alts
   | (DEFAULT,_,rhs) : rest_alts <- all_alts
   , isAlgTyCon tycon            -- It's a data type, tuple, or unboxed tuples.
   , not (isNewTyCon tycon)      -- We can have a newtype, if we are just doing an eval:
