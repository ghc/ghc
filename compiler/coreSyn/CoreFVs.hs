--- conflicted
+++ resolved
@@ -712,14 +712,9 @@
             -- The "delBinderFV" happens after adding the idSpecVars,
             -- since the latter may add some of the binders as fvs
 
-<<<<<<< HEAD
-freeVars :: HasCallStack => CoreExpr -> CoreExprWithFVs
--- ^ Annotate a 'CoreExpr' with its (non-global) free type and value variables at every tree node
-=======
 freeVars :: CoreExpr -> CoreExprWithFVs
 -- ^ Annotate a 'CoreExpr' with its (non-global) free type
 --   and value variables at every tree node.
->>>>>>> 79bbb23f
 freeVars = go
   where
     go :: CoreExpr -> CoreExprWithFVs
