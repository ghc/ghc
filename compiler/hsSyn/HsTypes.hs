{-
(c) The University of Glasgow 2006
(c) The GRASP/AQUA Project, Glasgow University, 1992-1998


HsTypes: Abstract syntax: user-defined types
-}

{-# LANGUAGE DeriveDataTypeable #-}
{-# LANGUAGE FlexibleContexts #-}
{-# LANGUAGE StandaloneDeriving #-}
{-# LANGUAGE TypeSynonymInstances #-}
{-# LANGUAGE UndecidableInstances #-} -- Note [Pass sensitive types]
                                      -- in module PlaceHolder
{-# LANGUAGE ConstraintKinds #-}
{-# LANGUAGE CPP #-}
{-# LANGUAGE TypeFamilies #-}
{-# LANGUAGE DeriveTraversable #-}
{-# LANGUAGE DeriveFunctor #-}
{-# LANGUAGE DeriveFoldable #-}
{-# LANGUAGE FlexibleInstances #-}

module HsTypes (
        Mult, HsMult(..), HsScaled(..),
        HsArrow(..), arrowToMult,
        hsLinear, hsUnrestricted, isHsOmega,
        HsType(..), NewHsTypeX(..), LHsType, HsKind, LHsKind,
        HsTyVarBndr(..), LHsTyVarBndr,
        LHsQTyVars(..), HsQTvsRn(..),
        HsImplicitBndrs(..),
        HsWildCardBndrs(..),
        LHsSigType, LHsSigWcType, LHsWcType,
        HsTupleSort(..),
        HsContext, LHsContext,
        HsTyLit(..),
        HsIPName(..), hsIPNameFS,

        LBangType, BangType,
        HsSrcBang(..), HsImplBang(..),
        SrcStrictness(..), SrcUnpackedness(..),
        getBangType, getBangStrictness,

        ConDeclField(..), LConDeclField, pprConDeclFields,

        HsConDetails(..),

        FieldOcc(..), LFieldOcc, mkFieldOcc,
        AmbiguousFieldOcc(..), mkAmbiguousFieldOcc,
        rdrNameAmbiguousFieldOcc, selectorAmbiguousFieldOcc,
        unambiguousFieldOcc, ambiguousFieldOcc,

        HsWildCardInfo(..), mkAnonWildCardTy, pprAnonWildCard,
        wildCardName, sameWildCard,

        mkHsImplicitBndrs, mkHsWildCardBndrs, hsImplicitBody,
        mkEmptyImplicitBndrs, mkEmptyWildCardBndrs,
        mkHsQTvs, hsQTvExplicit, emptyLHsQTvs, isEmptyLHsQTvs,
        isHsKindedTyVar, hsTvbAllKinded, isLHsForAllTy,
        hsScopedTvs, hsWcScopedTvs, dropWildCards,
        hsTyVarName, hsAllLTyVarNames, hsLTyVarLocNames,
        hsLTyVarName, hsLTyVarLocName, hsExplicitLTyVarNames,
        splitLHsInstDeclTy, getLHsInstDeclHead, getLHsInstDeclClass_maybe,
        splitLHsPatSynTy,
        splitLHsForAllTy, splitLHsQualTy, splitLHsSigmaTy,
        splitHsFunType,
        splitHsAppTys, hsTyGetAppHead_maybe,
        mkHsOpTy, mkHsAppTy, mkHsAppTys,
        ignoreParens, hsSigType, hsSigWcType,
        hsLTyVarBndrToType, hsLTyVarBndrsToTypes,

        -- Printing
        pprHsType, pprHsForAll, pprHsForAllExtra, pprHsExplicitForAll,
        pprHsContext, pprHsContextNoArrow, pprHsContextMaybe,
        hsTypeNeedsParens, parenthesizeHsType, parenthesizeHsContext
    ) where

import GhcPrelude

import {-# SOURCE #-} HsExpr ( HsSplice, pprSplice )

import HsExtension
import HsLit () -- for instances

import Id ( Id )
import Name( Name )
import RdrName ( RdrName )
import NameSet ( NameSet, emptyNameSet )
import DataCon( HsSrcBang(..), HsImplBang(..),
                SrcStrictness(..), SrcUnpackedness(..) )
import TysWiredIn( unrestrictedFunTyConName, omegaDataConName, oneDataConName )
import Type
import Multiplicity
import HsDoc
import BasicTypes
import SrcLoc
import Outputable
import FastString
import Maybes( isJust )

import Data.Data hiding ( Fixity, Prefix, Infix )
import Data.Maybe ( fromMaybe )

{-
************************************************************************
*                                                                      *
\subsection{Bang annotations}
*                                                                      *
************************************************************************
-}

-- | Located Bang Type
type LBangType pass = Located (BangType pass)

-- | Bang Type
type BangType pass  = HsType pass       -- Bangs are in the HsType data type

getBangType :: LHsType a -> LHsType a
getBangType (L _ (HsBangTy _ _ ty)) = ty
getBangType ty                      = ty

getBangStrictness :: LHsType a -> HsSrcBang
getBangStrictness (L _ (HsBangTy _ s _)) = s
getBangStrictness _ = (HsSrcBang NoSourceText NoSrcUnpack NoSrcStrict)

{-
************************************************************************
*                                                                      *
\subsection{Data types}
*                                                                      *
************************************************************************

This is the syntax for types as seen in type signatures.

Note [HsBSig binder lists]
~~~~~~~~~~~~~~~~~~~~~~~~~~
Consider a binder (or pattern) decorated with a type or kind,
   \ (x :: a -> a). blah
   forall (a :: k -> *) (b :: k). blah
Then we use a LHsBndrSig on the binder, so that the
renamer can decorate it with the variables bound
by the pattern ('a' in the first example, 'k' in the second),
assuming that neither of them is in scope already
See also Note [Kind and type-variable binders] in RnTypes

Note [HsType binders]
~~~~~~~~~~~~~~~~~~~~~
The system for recording type and kind-variable binders in HsTypes
is a bit complicated.  Here's how it works.

* In a HsType,
     HsForAllTy   represents an /explicit, user-written/ 'forall'
                   e.g.   forall a b. ...
     HsQualTy     represents an /explicit, user-written/ context
                   e.g.   (Eq a, Show a) => ...
                  The context can be empty if that's what the user wrote
  These constructors represent what the user wrote, no more
  and no less.

* HsTyVarBndr describes a quantified type variable written by the
  user.  For example
     f :: forall a (b :: *).  blah
  here 'a' and '(b::*)' are each a HsTyVarBndr.  A HsForAllTy has
  a list of LHsTyVarBndrs.

* HsImplicitBndrs is a wrapper that gives the implicitly-quantified
  kind and type variables of the wrapped thing.  It is filled in by
  the renamer. For example, if the user writes
     f :: a -> a
  the HsImplicitBinders binds the 'a' (not a HsForAllTy!).
  NB: this implicit quantification is purely lexical: we bind any
      type or kind variables that are not in scope. The type checker
      may subsequently quantify over further kind variables.

* HsWildCardBndrs is a wrapper that binds the wildcard variables
  of the wrapped thing.  It is filled in by the renamer
     f :: _a -> _
  The enclosing HsWildCardBndrs binds the wildcards _a and _.

* The explicit presence of these wrappers specifies, in the HsSyn,
  exactly where implicit quantification is allowed, and where
  wildcards are allowed.

* LHsQTyVars is used in data/class declarations, where the user gives
  explicit *type* variable bindings, but we need to implicitly bind
  *kind* variables.  For example
      class C (a :: k -> *) where ...
  The 'k' is implicitly bound in the hsq_tvs field of LHsQTyVars

Note [The wildcard story for types]
~~~~~~~~~~~~~~~~~~~~~~~~~~~~~~~~~~~
Types can have wildcards in them, to support partial type signatures,
like       f :: Int -> (_ , _a) -> _a

A wildcard in a type can be

  * An anonymous wildcard,
        written '_'
    In HsType this is represented by HsWildCardTy.
    After the renamer, this contains a Name which uniquely
    identifies this particular occurrence.

  * A named wildcard,
        written '_a', '_foo', etc
    In HsType this is represented by (HsTyVar "_a")
    i.e. a perfectly ordinary type variable that happens
         to start with an underscore

Note carefully:

* When NamedWildCards is off, type variables that start with an
  underscore really /are/ ordinary type variables.  And indeed, even
  when NamedWildCards is on you can bind _a explicitly as an ordinary
  type variable:
        data T _a _b = MkT _b _a
  Or even:
        f :: forall _a. _a -> _b
  Here _a is an ordinary forall'd binder, but (With NamedWildCards)
  _b is a named wildcard.  (See the comments in Trac #10982)

* All wildcards, whether named or anonymous, are bound by the
  HsWildCardBndrs construct, which wraps types that are allowed
  to have wildcards.

* After type checking is done, we report what types the wildcards
  got unified with.

Note [Ordering of implicit variables]
~~~~~~~~~~~~~~~~~~~~~~~~~~~~~~~~~~~~~
Since the advent of -XTypeApplications, GHC makes promises about the ordering
of implicit variable quantification. Specifically, we offer that implicitly
quantified variables (such as those in const :: a -> b -> a, without a `forall`)
will occur in left-to-right order of first occurrence. Here are a few examples:

  const :: a -> b -> a       -- forall a b. ...
  f :: Eq a => b -> a -> a   -- forall a b. ...  contexts are included

  type a <-< b = b -> a
  g :: a <-< b               -- forall a b. ...  type synonyms matter

  class Functor f where
    fmap :: (a -> b) -> f a -> f b   -- forall f a b. ...
    -- The f is quantified by the class, so only a and b are considered in fmap

This simple story is complicated by the possibility of dependency: all variables
must come after any variables mentioned in their kinds.

  typeRep :: Typeable a => TypeRep (a :: k)   -- forall k a. ...

The k comes first because a depends on k, even though the k appears later than
the a in the code. Thus, GHC does a *stable topological sort* on the variables.
By "stable", we mean that any two variables who do not depend on each other
preserve their existing left-to-right ordering.

Implicitly bound variables are collected by the extract- family of functions
(extractHsTysRdrTyVars, extractHsTyVarBndrsKVs, etc.) in RnTypes.
These functions thus promise to keep left-to-right ordering.
Look for pointers to this note to see the places where the action happens.

Note that we also maintain this ordering in kind signatures. Even though
there's no visible kind application (yet), having implicit variables be
quantified in left-to-right order in kind signatures is nice since:

* It's consistent with the treatment for type signatures.
* It can affect how types are displayed with -fprint-explicit-kinds (see
  #15568 for an example), which is a situation where knowing the order in
  which implicit variables are quantified can be useful.
* In the event that visible kind application is implemented, the order in
  which we would expect implicit variables to be ordered in kinds will have
  already been established.
-}

-- | Located Haskell Context
type LHsContext pass = Located (HsContext pass)
      -- ^ 'ApiAnnotation.AnnKeywordId' : 'ApiAnnotation.AnnUnit'

      -- For details on above see note [Api annotations] in ApiAnnotation

-- | Haskell Context
type HsContext pass = [LHsType pass]

-- | Located Haskell Type
type LHsType pass = Located (HsType pass)
      -- ^ May have 'ApiAnnotation.AnnKeywordId' : 'ApiAnnotation.AnnComma' when
      --   in a list

      -- For details on above see note [Api annotations] in ApiAnnotation

-- | Haskell Kind
type HsKind pass = HsType pass

-- | Located Haskell Kind
type LHsKind pass = Located (HsKind pass)
      -- ^ 'ApiAnnotation.AnnKeywordId' : 'ApiAnnotation.AnnDcolon'

      -- For details on above see note [Api annotations] in ApiAnnotation

--------------------------------------------------
--             LHsQTyVars
--  The explicitly-quantified binders in a data/type declaration

-- | Located Haskell Type Variable Binder
type LHsTyVarBndr pass = Located (HsTyVarBndr pass)
                         -- See Note [HsType binders]

-- | Located Haskell Quantified Type Variables
data LHsQTyVars pass   -- See Note [HsType binders]
  = HsQTvs { hsq_ext :: XHsQTvs pass

           , hsq_explicit :: [LHsTyVarBndr pass]
                -- Explicit variables, written by the user
                -- See Note [HsForAllTy tyvar binders]
    }
  | XLHsQTyVars (XXLHsQTyVars pass)

data HsQTvsRn
  = HsQTvsRn
           { hsq_implicit :: [Name]
                -- Implicit (dependent) variables

           , hsq_dependent :: NameSet
               -- Which members of hsq_explicit are dependent; that is,
               -- mentioned in the kind of a later hsq_explicit,
               -- or mentioned in a kind in the scope of this HsQTvs
               -- See Note [Dependent LHsQTyVars] in TcHsType
           } deriving Data

type instance XHsQTvs       GhcPs = NoExt
type instance XHsQTvs       GhcRn = HsQTvsRn
type instance XHsQTvs       GhcTc = HsQTvsRn

type instance XXLHsQTyVars  (GhcPass _) = NoExt

mkHsQTvs :: [LHsTyVarBndr GhcPs] -> LHsQTyVars GhcPs
mkHsQTvs tvs = HsQTvs { hsq_ext = noExt, hsq_explicit = tvs }

hsQTvExplicit :: LHsQTyVars pass -> [LHsTyVarBndr pass]
hsQTvExplicit = hsq_explicit

emptyLHsQTvs :: LHsQTyVars GhcRn
emptyLHsQTvs = HsQTvs (HsQTvsRn [] emptyNameSet) []

isEmptyLHsQTvs :: LHsQTyVars GhcRn -> Bool
isEmptyLHsQTvs (HsQTvs (HsQTvsRn [] _) []) = True
isEmptyLHsQTvs _                = False

------------------------------------------------
--            HsImplicitBndrs
-- Used to quantify the implicit binders of a type
--    * Implicit binders of a type signature (LHsSigType/LHsSigWcType)
--    * Patterns in a type/data family instance (HsTyPats)

-- | Haskell Implicit Binders
data HsImplicitBndrs pass thing   -- See Note [HsType binders]
  = HsIB { hsib_ext  :: XHsIB pass thing -- after renamer: [Name]
                                         -- Implicitly-bound kind & type vars
                                         -- Order is important; see
                                         -- Note [Ordering of implicit variables]
                                         -- in RnTypes

         , hsib_body :: thing            -- Main payload (type or list of types)
    }
  | XHsImplicitBndrs (XXHsImplicitBndrs pass thing)

type instance XHsIB              GhcPs _ = NoExt
type instance XHsIB              GhcRn _ = [Name]
type instance XHsIB              GhcTc _ = [Name]

type instance XXHsImplicitBndrs  (GhcPass _) _ = NoExt

-- | Haskell Wildcard Binders
data HsWildCardBndrs pass thing
    -- See Note [HsType binders]
    -- See Note [The wildcard story for types]
  = HsWC { hswc_ext :: XHsWC pass thing
                -- after the renamer
                -- Wild cards, both named and anonymous

         , hswc_body :: thing
                -- Main payload (type or list of types)
                -- If there is an extra-constraints wildcard,
                -- it's still there in the hsc_body.
    }
  | XHsWildCardBndrs (XXHsWildCardBndrs pass thing)

type instance XHsWC              GhcPs b = NoExt
type instance XHsWC              GhcRn b = [Name]
type instance XHsWC              GhcTc b = [Name]

type instance XXHsWildCardBndrs  (GhcPass _) b = NoExt

-- | Located Haskell Signature Type
type LHsSigType   pass = HsImplicitBndrs pass (LHsType pass)    -- Implicit only

-- | Located Haskell Wildcard Type
type LHsWcType    pass = HsWildCardBndrs pass (LHsType pass)    -- Wildcard only

-- | Located Haskell Signature Wildcard Type
type LHsSigWcType pass = HsWildCardBndrs pass (LHsSigType pass) -- Both

-- See Note [Representing type signatures]

hsImplicitBody :: HsImplicitBndrs pass thing -> thing
hsImplicitBody (HsIB { hsib_body = body }) = body
hsImplicitBody (XHsImplicitBndrs _) = panic "hsImplicitBody"

hsSigType :: LHsSigType pass -> LHsType pass
hsSigType = hsImplicitBody

hsSigWcType :: LHsSigWcType pass -> LHsType pass
hsSigWcType sig_ty = hsib_body (hswc_body sig_ty)

dropWildCards :: LHsSigWcType pass -> LHsSigType pass
-- Drop the wildcard part of a LHsSigWcType
dropWildCards sig_ty = hswc_body sig_ty

{- Note [Representing type signatures]
~~~~~~~~~~~~~~~~~~~~~~~~~~~~~~~~~~~~~~
HsSigType is used to represent an explicit user type signature
such as   f :: a -> a
     or   g (x :: a -> a) = x

A HsSigType is just a HsImplicitBndrs wrapping a LHsType.
 * The HsImplicitBndrs binds the /implicitly/ quantified tyvars
 * The LHsType binds the /explicitly/ quantified tyvars

E.g. For a signature like
   f :: forall (a::k). blah
we get
   HsIB { hsib_vars = [k]
        , hsib_body = HsForAllTy { hst_bndrs = [(a::*)]
                                 , hst_body = blah }
The implicit kind variable 'k' is bound by the HsIB;
the explicitly forall'd tyvar 'a' is bound by the HsForAllTy
-}

mkHsImplicitBndrs :: thing -> HsImplicitBndrs GhcPs thing
mkHsImplicitBndrs x = HsIB { hsib_ext  = noExt
                           , hsib_body = x }

mkHsWildCardBndrs :: thing -> HsWildCardBndrs GhcPs thing
mkHsWildCardBndrs x = HsWC { hswc_body = x
                           , hswc_ext  = noExt }

-- Add empty binders.  This is a bit suspicious; what if
-- the wrapped thing had free type variables?
mkEmptyImplicitBndrs :: thing -> HsImplicitBndrs GhcRn thing
mkEmptyImplicitBndrs x = HsIB { hsib_ext = []
                              , hsib_body = x }

mkEmptyWildCardBndrs :: thing -> HsWildCardBndrs GhcRn thing
mkEmptyWildCardBndrs x = HsWC { hswc_body = x
                              , hswc_ext  = [] }


--------------------------------------------------
-- | These names are used early on to store the names of implicit
-- parameters.  They completely disappear after type-checking.
newtype HsIPName = HsIPName FastString
  deriving( Eq, Data )

hsIPNameFS :: HsIPName -> FastString
hsIPNameFS (HsIPName n) = n

instance Outputable HsIPName where
    ppr (HsIPName n) = char '?' <> ftext n -- Ordinary implicit parameters

instance OutputableBndr HsIPName where
    pprBndr _ n   = ppr n         -- Simple for now
    pprInfixOcc  n = ppr n
    pprPrefixOcc n = ppr n

--------------------------------------------------

-- | Haskell Type Variable Binder
data HsTyVarBndr pass
  = UserTyVar        -- no explicit kinding
         (XUserTyVar pass)
         (Located (IdP pass))
        -- See Note [Located RdrNames] in HsExpr
  | KindedTyVar
         (XKindedTyVar pass)
         (Located (IdP pass))
         (LHsKind pass)  -- The user-supplied kind signature
        -- ^
        --  - 'ApiAnnotation.AnnKeywordId' : 'ApiAnnotation.AnnOpen',
        --          'ApiAnnotation.AnnDcolon', 'ApiAnnotation.AnnClose'

        -- For details on above see note [Api annotations] in ApiAnnotation

  | XTyVarBndr
      (XXTyVarBndr pass)

type instance XUserTyVar    (GhcPass _) = NoExt
type instance XKindedTyVar  (GhcPass _) = NoExt
type instance XXTyVarBndr   (GhcPass _) = NoExt

-- | Does this 'HsTyVarBndr' come with an explicit kind annotation?
isHsKindedTyVar :: HsTyVarBndr pass -> Bool
isHsKindedTyVar (UserTyVar {})   = False
isHsKindedTyVar (KindedTyVar {}) = True
isHsKindedTyVar (XTyVarBndr{})   = panic "isHsKindedTyVar"

-- | Do all type variables in this 'LHsQTyVars' come with kind annotations?
hsTvbAllKinded :: LHsQTyVars pass -> Bool
hsTvbAllKinded = all (isHsKindedTyVar . unLoc) . hsQTvExplicit

-- | Haskell Type
data HsType pass
  = HsForAllTy   -- See Note [HsType binders]
      { hst_xforall :: XForAllTy pass,
        hst_bndrs   :: [LHsTyVarBndr pass]
                                       -- Explicit, user-supplied 'forall a b c'
      , hst_body    :: LHsType pass      -- body type
      }
      -- ^ - 'ApiAnnotation.AnnKeywordId' : 'ApiAnnotation.AnnForall',
      --         'ApiAnnotation.AnnDot','ApiAnnotation.AnnDarrow'
      -- For details on above see note [Api annotations] in ApiAnnotation

  | HsQualTy   -- See Note [HsType binders]
      { hst_xqual :: XQualTy pass
      , hst_ctxt  :: LHsContext pass       -- Context C => blah
      , hst_body  :: LHsType pass }

  | HsTyVar  (XTyVar pass)
              PromotionFlag    -- Whether explicitly promoted,
                               -- for the pretty printer
             (Located (IdP pass))
                  -- Type variable, type constructor, or data constructor
                  -- see Note [Promotions (HsTyVar)]
                  -- See Note [Located RdrNames] in HsExpr
      -- ^ - 'ApiAnnotation.AnnKeywordId' : None

      -- For details on above see note [Api annotations] in ApiAnnotation

  | HsAppTy             (XAppTy pass)
                        (LHsType pass)
                        (LHsType pass)
      -- ^ - 'ApiAnnotation.AnnKeywordId' : None

      -- For details on above see note [Api annotations] in ApiAnnotation

  | HsFunTy             (XFunTy pass)
                        (LHsType pass)   -- function type
                        (HsArrow pass)
                        (LHsType pass)
      -- ^ - 'ApiAnnotation.AnnKeywordId' : 'ApiAnnotation.AnnRarrow',

      -- For details on above see note [Api annotations] in ApiAnnotation

  | HsListTy            (XListTy pass)
                        (LHsType pass)  -- Element type
      -- ^ - 'ApiAnnotation.AnnKeywordId' : 'ApiAnnotation.AnnOpen' @'['@,
      --         'ApiAnnotation.AnnClose' @']'@

      -- For details on above see note [Api annotations] in ApiAnnotation

  | HsTupleTy           (XTupleTy pass)
                        HsTupleSort
                        [LHsType pass]  -- Element types (length gives arity)
    -- ^ - 'ApiAnnotation.AnnKeywordId' : 'ApiAnnotation.AnnOpen' @'(' or '(#'@,
    --         'ApiAnnotation.AnnClose' @')' or '#)'@

    -- For details on above see note [Api annotations] in ApiAnnotation

  | HsSumTy             (XSumTy pass)
                        [LHsType pass]  -- Element types (length gives arity)
    -- ^ - 'ApiAnnotation.AnnKeywordId' : 'ApiAnnotation.AnnOpen' @'(#'@,
    --         'ApiAnnotation.AnnClose' '#)'@

    -- For details on above see note [Api annotations] in ApiAnnotation

  | HsOpTy              (XOpTy pass)
                        (LHsType pass) (Located (IdP pass)) (LHsType pass)
      -- ^ - 'ApiAnnotation.AnnKeywordId' : None

      -- For details on above see note [Api annotations] in ApiAnnotation

  | HsParTy             (XParTy pass)
                        (LHsType pass)   -- See Note [Parens in HsSyn] in HsExpr
        -- Parenthesis preserved for the precedence re-arrangement in RnTypes
        -- It's important that a * (b + c) doesn't get rearranged to (a*b) + c!
      -- ^ - 'ApiAnnotation.AnnKeywordId' : 'ApiAnnotation.AnnOpen' @'('@,
      --         'ApiAnnotation.AnnClose' @')'@

      -- For details on above see note [Api annotations] in ApiAnnotation

  | HsIParamTy          (XIParamTy pass)
                        (Located HsIPName) -- (?x :: ty)
                        (LHsType pass)   -- Implicit parameters as they occur in
                                         -- contexts
      -- ^
      -- > (?x :: ty)
      --
      -- - 'ApiAnnotation.AnnKeywordId' : 'ApiAnnotation.AnnDcolon'

      -- For details on above see note [Api annotations] in ApiAnnotation

  | HsStarTy            (XStarTy pass)
                        Bool             -- Is this the Unicode variant?
                                         -- Note [HsStarTy]
      -- ^ - 'ApiAnnotation.AnnKeywordId' : None

  | HsKindSig           (XKindSig pass)
                        (LHsType pass)  -- (ty :: kind)
                        (LHsKind pass)  -- A type with a kind signature
      -- ^
      -- > (ty :: kind)
      --
      -- - 'ApiAnnotation.AnnKeywordId' : 'ApiAnnotation.AnnOpen' @'('@,
      --         'ApiAnnotation.AnnDcolon','ApiAnnotation.AnnClose' @')'@

      -- For details on above see note [Api annotations] in ApiAnnotation

  | HsSpliceTy          (XSpliceTy pass)
                        (HsSplice pass)   -- Includes quasi-quotes
      -- ^ - 'ApiAnnotation.AnnKeywordId' : 'ApiAnnotation.AnnOpen' @'$('@,
      --         'ApiAnnotation.AnnClose' @')'@

      -- For details on above see note [Api annotations] in ApiAnnotation

  | HsDocTy             (XDocTy pass)
                        (LHsType pass) LHsDocString -- A documented type
      -- ^ - 'ApiAnnotation.AnnKeywordId' : None

      -- For details on above see note [Api annotations] in ApiAnnotation

  | HsBangTy    (XBangTy pass)
                HsSrcBang (LHsType pass)   -- Bang-style type annotations
      -- ^ - 'ApiAnnotation.AnnKeywordId' :
      --         'ApiAnnotation.AnnOpen' @'{-\# UNPACK' or '{-\# NOUNPACK'@,
      --         'ApiAnnotation.AnnClose' @'#-}'@
      --         'ApiAnnotation.AnnBang' @\'!\'@

      -- For details on above see note [Api annotations] in ApiAnnotation

  | HsRecTy     (XRecTy pass)
                [LConDeclField pass]    -- Only in data type declarations
      -- ^ - 'ApiAnnotation.AnnKeywordId' : 'ApiAnnotation.AnnOpen' @'{'@,
      --         'ApiAnnotation.AnnClose' @'}'@

      -- For details on above see note [Api annotations] in ApiAnnotation

  -- | HsCoreTy (XCoreTy pass) Type -- An escape hatch for tunnelling a *closed*
  --                                -- Core Type through HsSyn.
  --     -- ^ - 'ApiAnnotation.AnnKeywordId' : None

      -- For details on above see note [Api annotations] in ApiAnnotation

  | HsExplicitListTy       -- A promoted explicit list
        (XExplicitListTy pass)
        PromotionFlag      -- whether explcitly promoted, for pretty printer
        [LHsType pass]
      -- ^ - 'ApiAnnotation.AnnKeywordId' : 'ApiAnnotation.AnnOpen' @"'["@,
      --         'ApiAnnotation.AnnClose' @']'@

      -- For details on above see note [Api annotations] in ApiAnnotation

  | HsExplicitTupleTy      -- A promoted explicit tuple
        (XExplicitTupleTy pass)
        [LHsType pass]
      -- ^ - 'ApiAnnotation.AnnKeywordId' : 'ApiAnnotation.AnnOpen' @"'("@,
      --         'ApiAnnotation.AnnClose' @')'@

      -- For details on above see note [Api annotations] in ApiAnnotation

  | HsTyLit (XTyLit pass) HsTyLit      -- A promoted numeric literal.
      -- ^ - 'ApiAnnotation.AnnKeywordId' : None

      -- For details on above see note [Api annotations] in ApiAnnotation

  | HsWildCardTy (XWildCardTy pass)  -- A type wildcard
      -- See Note [The wildcard story for types]
      -- A anonymous wild card ('_'). A fresh Name is generated for
      -- each individual anonymous wildcard during renaming
      -- ^ - 'ApiAnnotation.AnnKeywordId' : None

      -- For details on above see note [Api annotations] in ApiAnnotation

  -- For adding new constructors via Trees that Grow
  | XHsType
      (XXType pass)

data NewHsTypeX
  = NHsCoreTy Type -- An escape hatch for tunnelling a *closed*
                   -- Core Type through HsSyn.
    deriving Data
      -- ^ - 'ApiAnnotation.AnnKeywordId' : None

instance Outputable NewHsTypeX where
  ppr (NHsCoreTy ty) = ppr ty

type instance XForAllTy        (GhcPass _) = NoExt
type instance XQualTy          (GhcPass _) = NoExt
type instance XTyVar           (GhcPass _) = NoExt
type instance XAppTy           (GhcPass _) = NoExt
type instance XFunTy           (GhcPass _) = NoExt
type instance XListTy          (GhcPass _) = NoExt
type instance XTupleTy         (GhcPass _) = NoExt
type instance XSumTy           (GhcPass _) = NoExt
type instance XOpTy            (GhcPass _) = NoExt
type instance XParTy           (GhcPass _) = NoExt
type instance XIParamTy        (GhcPass _) = NoExt
type instance XStarTy          (GhcPass _) = NoExt
type instance XKindSig         (GhcPass _) = NoExt

type instance XSpliceTy        GhcPs = NoExt
type instance XSpliceTy        GhcRn = NoExt
type instance XSpliceTy        GhcTc = Kind

type instance XDocTy           (GhcPass _) = NoExt
type instance XBangTy          (GhcPass _) = NoExt
type instance XRecTy           (GhcPass _) = NoExt

type instance XExplicitListTy  GhcPs = NoExt
type instance XExplicitListTy  GhcRn = NoExt
type instance XExplicitListTy  GhcTc = Kind

type instance XExplicitTupleTy GhcPs = NoExt
type instance XExplicitTupleTy GhcRn = NoExt
type instance XExplicitTupleTy GhcTc = [Kind]

type instance XTyLit           (GhcPass _) = NoExt

type instance XWildCardTy      GhcPs = NoExt
type instance XWildCardTy      GhcRn = HsWildCardInfo
type instance XWildCardTy      GhcTc = HsWildCardInfo

type instance XXType         (GhcPass _) = NewHsTypeX


-- Note [Literal source text] in BasicTypes for SourceText fields in
-- the following
-- | Haskell Type Literal
data HsTyLit
  = HsNumTy SourceText Integer
  | HsStrTy SourceText FastString
    deriving Data

-- | Serves as an intermediate type in the conversion to an Type-level multiplicity
type HsMult = GMult (LHsType GhcRn)

oneDataConHsTy :: HsType GhcRn
oneDataConHsTy = HsTyVar noExt NotPromoted (noLoc omegaDataConName)

omegaDataConHsTy :: HsType GhcRn
omegaDataConHsTy = HsTyVar noExt NotPromoted (noLoc oneDataConName)

instance Multable (LHsType GhcRn) where
  fromMult One = noLoc oneDataConHsTy
  fromMult Omega = noLoc omegaDataConHsTy
  fromMult (MultThing ty) = ty
  fromMult Zero =
    pprPanic "HsTypes.fromMult" (text"A multiplicity 0 leaked into a type")
  fromMult r =
    pprPanic "HsTypes.fromMult" (text"TODO")

  toMult ty
    | L _ (HsTyVar _ _ (L _ n)) <- ty
    , oneDataConName == n = One
    | L _ (HsTyVar _ _ (L _ n)) <- ty
    , omegaDataConName == n = Omega
    | otherwise = unsafeMultThing ty

isHsOmega :: HsMult -> Bool
isHsOmega Omega = True
isHsOmega _ = False

-- | Denotes the type of arrows in the surface language
data HsArrow pass
  = HsUnrestrictedArrow
    -- ^ a -> b
  | HsLinearArrow
    -- ^ a ->. b
  | HsExplicitMult (LHsType pass)
    -- ^ a -->.(m) b (very much including `a -->.(Omega) b`! This is how the
    -- programmer wrote it). It is stored as an `HsType` so as to preserve the
    -- syntax as written in the program.

-- | Convert an arrow into its corresponding multiplicity. In essence this
-- erases the information of whether the programmer wrote an explicit
-- multiplicity or a shorthand.
arrowToMult :: HsArrow GhcRn -> HsMult
arrowToMult HsUnrestrictedArrow = Omega
arrowToMult HsLinearArrow = One
arrowToMult (HsExplicitMult p) = MultThing p

-- | This is used in the syntax. In constructor declaration. It must keep the
-- arrow representation.
data HsScaled pass a = HsScaled { hsMult :: HsArrow pass, hsThing :: a }
  deriving (Traversable, Functor, Foldable)

-- | When creating syntax we use the shorthands. It's better for printing, also,
-- the shorthands work trivially at each pass.
hsUnrestricted, hsLinear :: a -> HsScaled pass a
hsUnrestricted = HsScaled HsUnrestrictedArrow
hsLinear = HsScaled HsLinearArrow

instance Outputable a => Outputable (HsScaled pass a) where
   ppr (HsScaled _cnt t) = -- ppr cnt <> ppr t
                          ppr t

instance
      (OutputableBndrId (GhcPass pass)) =>
      Outputable (HsArrow (GhcPass pass)) where
  ppr HsUnrestrictedArrow = text "(->)"
  ppr HsLinearArrow = text "(->.)"
  ppr (HsExplicitMult p) = ppr p

newtype HsWildCardInfo        -- See Note [The wildcard story for types]
    = AnonWildCard (Located Name)
      deriving Data
      -- A anonymous wild card ('_'). A fresh Name is generated for
      -- each individual anonymous wildcard during renaming

{-
Note [HsForAllTy tyvar binders]
~~~~~~~~~~~~~~~~~~~~~~~~~~~~~~~
After parsing:
  * Implicit => empty
    Explicit => the variables the user wrote

After renaming
  * Implicit => the *type* variables free in the type
    Explicit => the variables the user wrote (renamed)

Qualified currently behaves exactly as Implicit,
but it is deprecated to use it for implicit quantification.
In this case, GHC 7.10 gives a warning; see
Note [Context quantification] in RnTypes, and Trac #4426.
In GHC 8.0, Qualified will no longer bind variables
and this will become an error.

The kind variables bound in the hsq_implicit field come both
  a) from the kind signatures on the kind vars (eg k1)
  b) from the scope of the forall (eg k2)
Example:   f :: forall (a::k1) b. T a (b::k2)


Note [Unit tuples]
~~~~~~~~~~~~~~~~~~
Consider the type
    type instance F Int = ()
We want to parse that "()"
    as HsTupleTy HsBoxedOrConstraintTuple [],
NOT as HsTyVar unitTyCon

Why? Because F might have kind (* -> Constraint), so we when parsing we
don't know if that tuple is going to be a constraint tuple or an ordinary
unit tuple.  The HsTupleSort flag is specifically designed to deal with
that, but it has to work for unit tuples too.

Note [Promotions (HsTyVar)]
~~~~~~~~~~~~~~~~~~~~~~~~~~~
HsTyVar: A name in a type or kind.
  Here are the allowed namespaces for the name.
    In a type:
      Var: not allowed
      Data: promoted data constructor
      Tv: type variable
      TcCls before renamer: type constructor, class constructor, or promoted data constructor
      TcCls after renamer: type constructor or class constructor
    In a kind:
      Var, Data: not allowed
      Tv: kind variable
      TcCls: kind constructor or promoted type constructor

  The 'Promoted' field in an HsTyVar captures whether the type was promoted in
  the source code by prefixing an apostrophe.

Note [HsStarTy]
~~~~~~~~~~~~~~~
When the StarIsType extension is enabled, we want to treat '*' and its Unicode
variant identically to 'Data.Kind.Type'. Unfortunately, doing so in the parser
would mean that when we pretty-print it back, we don't know whether the user
wrote '*' or 'Type', and lose the parse/ppr roundtrip property.

As a workaround, we parse '*' as HsStarTy (if it stands for 'Data.Kind.Type')
and then desugar it to 'Data.Kind.Type' in the typechecker (see tc_hs_type).
When '*' is a regular type operator (StarIsType is disabled), HsStarTy is not
involved.


Note [Promoted lists and tuples]
~~~~~~~~~~~~~~~~~~~~~~~~~~~~~~~~
Notice the difference between
   HsListTy    HsExplicitListTy
   HsTupleTy   HsExplicitListTupleTy

E.g.    f :: [Int]                      HsListTy

        g3  :: T '[]                   All these use
        g2  :: T '[True]                  HsExplicitListTy
        g1  :: T '[True,False]
        g1a :: T [True,False]             (can omit ' where unambiguous)

  kind of T :: [Bool] -> *        This kind uses HsListTy!

E.g.    h :: (Int,Bool)                 HsTupleTy; f is a pair
        k :: S '(True,False)            HsExplicitTypleTy; S is indexed by
                                           a type-level pair of booleans
        kind of S :: (Bool,Bool) -> *   This kind uses HsExplicitTupleTy

Note [Distinguishing tuple kinds]
~~~~~~~~~~~~~~~~~~~~~~~~~~~~~~~~~

Apart from promotion, tuples can have one of three different kinds:

        x :: (Int, Bool)                -- Regular boxed tuples
        f :: Int# -> (# Int#, Int# #)   -- Unboxed tuples
        g :: (Eq a, Ord a) => a         -- Constraint tuples

For convenience, internally we use a single constructor for all of these,
namely HsTupleTy, but keep track of the tuple kind (in the first argument to
HsTupleTy, a HsTupleSort). We can tell if a tuple is unboxed while parsing,
because of the #. However, with -XConstraintKinds we can only distinguish
between constraint and boxed tuples during type checking, in general. Hence the
four constructors of HsTupleSort:

        HsUnboxedTuple                  -> Produced by the parser
        HsBoxedTuple                    -> Certainly a boxed tuple
        HsConstraintTuple               -> Certainly a constraint tuple
        HsBoxedOrConstraintTuple        -> Could be a boxed or a constraint
                                        tuple. Produced by the parser only,
                                        disappears after type checking
-}

-- | Haskell Tuple Sort
data HsTupleSort = HsUnboxedTuple
                 | HsBoxedTuple
                 | HsConstraintTuple
                 | HsBoxedOrConstraintTuple
                 deriving Data

-- | Located Constructor Declaration Field
type LConDeclField pass = Located (ConDeclField pass)
      -- ^ May have 'ApiAnnotation.AnnKeywordId' : 'ApiAnnotation.AnnComma' when
      --   in a list

      -- For details on above see note [Api annotations] in ApiAnnotation

-- | Constructor Declaration Field
data ConDeclField pass  -- Record fields have Haddoc docs on them
  = ConDeclField { cd_fld_ext  :: XConDeclField pass,
                   cd_fld_names :: [LFieldOcc pass],
                                   -- ^ See Note [ConDeclField passs]
                   cd_fld_type :: LBangType pass,
                   cd_fld_doc  :: Maybe LHsDocString }
      -- ^ - 'ApiAnnotation.AnnKeywordId' : 'ApiAnnotation.AnnDcolon'

      -- For details on above see note [Api annotations] in ApiAnnotation
  | XConDeclField (XXConDeclField pass)

type instance XConDeclField  (GhcPass _) = NoExt
type instance XXConDeclField (GhcPass _) = NoExt

instance (p ~ GhcPass pass, OutputableBndrId p)
       => Outputable (ConDeclField p) where
  ppr (ConDeclField _ fld_n fld_ty _) = ppr fld_n <+> dcolon <+> ppr fld_ty
  ppr (XConDeclField x) = ppr x

-- HsConDetails is used for patterns/expressions *and* for data type
-- declarations
-- | Haskell Constructor Details
data HsConDetails arg rec
  = PrefixCon [arg]             -- C p1 p2 p3
  | RecCon    rec               -- C { x = p1, y = p2 }
  | InfixCon  arg arg           -- p1 `C` p2
  deriving Data

instance (Outputable arg, Outputable rec)
         => Outputable (HsConDetails arg rec) where
  ppr (PrefixCon args) = text "PrefixCon" <+> ppr args
  ppr (RecCon rec)     = text "RecCon:" <+> ppr rec
  ppr (InfixCon l r)   = text "InfixCon:" <+> ppr [l, r]

{-
Note [ConDeclField passs]
~~~~~~~~~~~~~~~~~~~~~~~~~

A ConDeclField contains a list of field occurrences: these always
include the field label as the user wrote it.  After the renamer, it
will additionally contain the identity of the selector function in the
second component.

Due to DuplicateRecordFields, the OccName of the selector function
may have been mangled, which is why we keep the original field label
separately.  For example, when DuplicateRecordFields is enabled

    data T = MkT { x :: Int }

gives

    ConDeclField { cd_fld_names = [L _ (FieldOcc "x" $sel:x:MkT)], ... }.
-}

-----------------------
-- A valid type must have a for-all at the top of the type, or of the fn arg
-- types

---------------------
hsWcScopedTvs :: LHsSigWcType GhcRn -> [Name]
-- Get the lexically-scoped type variables of a HsSigType
--  - the explicitly-given forall'd type variables
--  - the implicitly-bound kind variables
--  - the named wildcars; see Note [Scoping of named wildcards]
-- because they scope in the same way
hsWcScopedTvs sig_ty
  | HsWC { hswc_ext = nwcs, hswc_body = sig_ty1 }  <- sig_ty
  , HsIB { hsib_ext = vars
         , hsib_body = sig_ty2 } <- sig_ty1
  = case sig_ty2 of
      L _ (HsForAllTy { hst_bndrs = tvs }) -> vars ++ nwcs ++
                                              map hsLTyVarName tvs
               -- include kind variables only if the type is headed by forall
               -- (this is consistent with GHC 7 behaviour)
      _                                    -> nwcs
hsWcScopedTvs (HsWC _ (XHsImplicitBndrs _)) = panic "hsWcScopedTvs"
hsWcScopedTvs (XHsWildCardBndrs _) = panic "hsWcScopedTvs"

hsScopedTvs :: LHsSigType GhcRn -> [Name]
-- Same as hsWcScopedTvs, but for a LHsSigType
hsScopedTvs sig_ty
  | HsIB { hsib_ext = vars
         , hsib_body = sig_ty2 } <- sig_ty
  , L _ (HsForAllTy { hst_bndrs = tvs }) <- sig_ty2
  = vars ++ map hsLTyVarName tvs
  | otherwise
  = []

{- Note [Scoping of named wildcards]
~~~~~~~~~~~~~~~~~~~~~~~~~~~~~~~~~~~~
Consider
  f :: _a -> _a
  f x = let g :: _a -> _a
            g = ...
        in ...

Currently, for better or worse, the "_a" variables are all the same. So
although there is no explicit forall, the "_a" scopes over the definition.
I don't know if this is a good idea, but there it is.
-}

---------------------
hsTyVarName :: HsTyVarBndr pass -> IdP pass
hsTyVarName (UserTyVar _ (L _ n))     = n
hsTyVarName (KindedTyVar _ (L _ n) _) = n
hsTyVarName (XTyVarBndr{}) = panic "hsTyVarName"

hsLTyVarName :: LHsTyVarBndr pass -> IdP pass
hsLTyVarName = hsTyVarName . unLoc

hsExplicitLTyVarNames :: LHsQTyVars pass -> [IdP pass]
-- Explicit variables only
hsExplicitLTyVarNames qtvs = map hsLTyVarName (hsQTvExplicit qtvs)

hsAllLTyVarNames :: LHsQTyVars GhcRn -> [Name]
-- All variables
hsAllLTyVarNames (HsQTvs { hsq_ext = HsQTvsRn { hsq_implicit = kvs }
                         , hsq_explicit = tvs })
  = kvs ++ map hsLTyVarName tvs
hsAllLTyVarNames (XLHsQTyVars _) = panic "hsAllLTyVarNames"

hsLTyVarLocName :: LHsTyVarBndr pass -> Located (IdP pass)
hsLTyVarLocName = onHasSrcSpan hsTyVarName

hsLTyVarLocNames :: LHsQTyVars pass -> [Located (IdP pass)]
hsLTyVarLocNames qtvs = map hsLTyVarLocName (hsQTvExplicit qtvs)

-- | Convert a LHsTyVarBndr to an equivalent LHsType.
hsLTyVarBndrToType :: LHsTyVarBndr (GhcPass p) -> LHsType (GhcPass p)
hsLTyVarBndrToType = onHasSrcSpan cvt
  where cvt (UserTyVar _ n) = HsTyVar noExt NotPromoted n
        cvt (KindedTyVar _ (L name_loc n) kind)
          = HsKindSig noExt
                   (L name_loc (HsTyVar noExt NotPromoted (L name_loc n))) kind
        cvt (XTyVarBndr{}) = panic "hsLTyVarBndrToType"

-- | Convert a LHsTyVarBndrs to a list of types.
-- Works on *type* variable only, no kind vars.
hsLTyVarBndrsToTypes :: LHsQTyVars (GhcPass p) -> [LHsType (GhcPass p)]
hsLTyVarBndrsToTypes (HsQTvs { hsq_explicit = tvbs }) = map hsLTyVarBndrToType tvbs
hsLTyVarBndrsToTypes (XLHsQTyVars _) = panic "hsLTyVarBndrsToTypes"

---------------------
wildCardName :: HsWildCardInfo -> Name
wildCardName (AnonWildCard  (L _ n)) = n

-- Two wild cards are the same when they have the same location
sameWildCard :: Located HsWildCardInfo -> Located HsWildCardInfo -> Bool
sameWildCard (L l1 (AnonWildCard _))   (L l2 (AnonWildCard _))   = l1 == l2

ignoreParens :: LHsType pass -> LHsType pass
ignoreParens (L _ (HsParTy _ ty)) = ignoreParens ty
ignoreParens ty                   = ty

isLHsForAllTy :: LHsType p -> Bool
isLHsForAllTy (L _ (HsForAllTy {})) = True
isLHsForAllTy _                     = False

{-
************************************************************************
*                                                                      *
                Building types
*                                                                      *
************************************************************************
-}

mkAnonWildCardTy :: HsType GhcPs
mkAnonWildCardTy = HsWildCardTy noExt

mkHsOpTy :: LHsType (GhcPass p) -> Located (IdP (GhcPass p))
         -> LHsType (GhcPass p) -> HsType (GhcPass p)
mkHsOpTy ty1 op ty2 = HsOpTy noExt ty1 op ty2

mkHsAppTy :: LHsType (GhcPass p) -> LHsType (GhcPass p) -> LHsType (GhcPass p)
mkHsAppTy t1 t2
  = addCLoc t1 t2 (HsAppTy noExt t1 (parenthesizeHsType appPrec t2))

mkHsAppTys :: LHsType (GhcPass p) -> [LHsType (GhcPass p)]
           -> LHsType (GhcPass p)
mkHsAppTys = foldl' mkHsAppTy

{-
************************************************************************
*                                                                      *
                Decomposing HsTypes
*                                                                      *
************************************************************************
-}

---------------------------------
-- splitHsFunType decomposes a type (t1 -> t2 ... -> tn)
-- Breaks up any parens in the result type:
--      splitHsFunType (a -> (b -> c)) = ([a,b], c)
-- Also deals with (->) t1 t2; that is why it only works on LHsType Name
--   (see Trac #9096)
splitHsFunType :: LHsType GhcRn -> ([HsScaled GhcRn (LHsType GhcRn)], LHsType GhcRn)
splitHsFunType (L _ (HsParTy _ ty))
  = splitHsFunType ty

splitHsFunType (L _ (HsFunTy _ x mult y))
  | (args, res) <- splitHsFunType y
  = ((HsScaled mult x):args, res)

splitHsFunType orig_ty@(L _ (HsAppTy _ t1 t2))
  = go t1 [t2]
  where  -- Look for (->) t1 t2, possibly with parenthesisation
    go (L _ (HsTyVar _ _ (L _ fn))) tys | fn == unrestrictedFunTyConName
                                 , [t1,t2] <- tys
                                 , (args, res) <- splitHsFunType t2
                                 = ((hsUnrestricted t1):args, res)
    go (L _ (HsAppTy _ t1 t2)) tys = go t1 (t2:tys)
    go (L _ (HsParTy _ ty))    tys = go ty tys
    go _                     _   = ([], orig_ty)  -- Failure to match

splitHsFunType other = ([], other)

-- retrieve the name of the "head" of a nested type application
-- somewhat like splitHsAppTys, but a little more thorough
-- used to examine the result of a GADT-like datacon, so it doesn't handle
-- *all* cases (like lists, tuples, (~), etc.)
hsTyGetAppHead_maybe :: LHsType (GhcPass p)
                     -> Maybe (Located (IdP (GhcPass p)), [LHsType (GhcPass p)])
hsTyGetAppHead_maybe = go []
  where
    go tys (L _ (HsTyVar _ _ ln))          = Just (ln, tys)
    go tys (L _ (HsAppTy _ l r))           = go (r : tys) l
    go tys (L _ (HsOpTy _ l (L loc n) r))  = Just (L loc n, l : r : tys)
    go tys (L _ (HsParTy _ t))             = go tys t
    go tys (L _ (HsKindSig _ t _))         = go tys t
    go _   _                             = Nothing

splitHsAppTys :: LHsType GhcRn -> [LHsType GhcRn]
              -> (LHsType GhcRn, [LHsType GhcRn])
splitHsAppTys (L _ (HsAppTy _ f a)) as = splitHsAppTys f (a:as)
splitHsAppTys (L _ (HsParTy _ f))   as = splitHsAppTys f as
splitHsAppTys f                     as = (f,as)

--------------------------------
splitLHsPatSynTy :: LHsType pass
                 -> ( [LHsTyVarBndr pass]    -- universals
                    , LHsContext pass        -- required constraints
                    , [LHsTyVarBndr pass]    -- existentials
                    , LHsContext pass        -- provided constraints
                    , LHsType pass)          -- body type
splitLHsPatSynTy ty = (univs, reqs, exis, provs, ty4)
  where
    (univs, ty1) = splitLHsForAllTy ty
    (reqs,  ty2) = splitLHsQualTy ty1
    (exis,  ty3) = splitLHsForAllTy ty2
    (provs, ty4) = splitLHsQualTy ty3

splitLHsSigmaTy :: LHsType pass
                -> ([LHsTyVarBndr pass], LHsContext pass, LHsType pass)
splitLHsSigmaTy ty
  | (tvs, ty1)  <- splitLHsForAllTy ty
  , (ctxt, ty2) <- splitLHsQualTy ty1
  = (tvs, ctxt, ty2)

splitLHsForAllTy :: LHsType pass -> ([LHsTyVarBndr pass], LHsType pass)
splitLHsForAllTy (L _ (HsParTy _ ty)) = splitLHsForAllTy ty
splitLHsForAllTy (L _ (HsForAllTy { hst_bndrs = tvs, hst_body = body })) = (tvs, body)
splitLHsForAllTy body              = ([], body)

splitLHsQualTy :: LHsType pass -> (LHsContext pass, LHsType pass)
splitLHsQualTy (L _ (HsParTy _ ty)) = splitLHsQualTy ty
splitLHsQualTy (L _ (HsQualTy { hst_ctxt = ctxt, hst_body = body })) = (ctxt,     body)
splitLHsQualTy body              = (noLoc [], body)

splitLHsInstDeclTy :: LHsSigType GhcRn
                   -> ([Name], LHsContext GhcRn, LHsType GhcRn)
-- Split up an instance decl type, returning the pieces
splitLHsInstDeclTy (HsIB { hsib_ext = itkvs
                         , hsib_body = inst_ty })
  | (tvs, cxt, body_ty) <- splitLHsSigmaTy inst_ty
  = (itkvs ++ map hsLTyVarName tvs, cxt, body_ty)
         -- Return implicitly bound type and kind vars
         -- For an instance decl, all of them are in scope
splitLHsInstDeclTy (XHsImplicitBndrs _) = panic "splitLHsInstDeclTy"

getLHsInstDeclHead :: LHsSigType pass -> LHsType pass
getLHsInstDeclHead inst_ty
  | (_tvs, _cxt, body_ty) <- splitLHsSigmaTy (hsSigType inst_ty)
  = body_ty

getLHsInstDeclClass_maybe :: LHsSigType (GhcPass p)
                          -> Maybe (Located (IdP (GhcPass p)))
-- Works on (HsSigType RdrName)
getLHsInstDeclClass_maybe inst_ty
  = do { let head_ty = getLHsInstDeclHead inst_ty
       ; (cls, _) <- hsTyGetAppHead_maybe head_ty
       ; return cls }

{-
************************************************************************
*                                                                      *
                FieldOcc
*                                                                      *
************************************************************************
-}

-- | Located Field Occurrence
type LFieldOcc pass = Located (FieldOcc pass)

-- | Field Occurrence
--
-- Represents an *occurrence* of an unambiguous field.  We store
-- both the 'RdrName' the user originally wrote, and after the
-- renamer, the selector function.
data FieldOcc pass = FieldOcc { extFieldOcc     :: XCFieldOcc pass
                              , rdrNameFieldOcc :: Located RdrName
                                 -- ^ See Note [Located RdrNames] in HsExpr
                              }

  | XFieldOcc
      (XXFieldOcc pass)
deriving instance (p ~ GhcPass pass, Eq (XCFieldOcc p)) => Eq  (FieldOcc p)
deriving instance (p ~ GhcPass pass, Ord (XCFieldOcc p)) => Ord (FieldOcc p)

type instance XCFieldOcc GhcPs = NoExt
type instance XCFieldOcc GhcRn = Name
type instance XCFieldOcc GhcTc = Id

type instance XXFieldOcc (GhcPass _) = NoExt

instance Outputable (FieldOcc pass) where
  ppr = ppr . rdrNameFieldOcc

mkFieldOcc :: Located RdrName -> FieldOcc GhcPs
mkFieldOcc rdr = FieldOcc noExt rdr


-- | Ambiguous Field Occurrence
--
-- Represents an *occurrence* of a field that is potentially
-- ambiguous after the renamer, with the ambiguity resolved by the
-- typechecker.  We always store the 'RdrName' that the user
-- originally wrote, and store the selector function after the renamer
-- (for unambiguous occurrences) or the typechecker (for ambiguous
-- occurrences).
--
-- See Note [HsRecField and HsRecUpdField] in HsPat and
-- Note [Disambiguating record fields] in TcExpr.
-- See Note [Located RdrNames] in HsExpr
data AmbiguousFieldOcc pass
  = Unambiguous (XUnambiguous pass) (Located RdrName)
  | Ambiguous   (XAmbiguous pass)   (Located RdrName)
  | XAmbiguousFieldOcc (XXAmbiguousFieldOcc pass)

type instance XUnambiguous GhcPs = NoExt
type instance XUnambiguous GhcRn = Name
type instance XUnambiguous GhcTc = Id

type instance XAmbiguous GhcPs = NoExt
type instance XAmbiguous GhcRn = NoExt
type instance XAmbiguous GhcTc = Id

type instance XXAmbiguousFieldOcc (GhcPass _) = NoExt

instance p ~ GhcPass pass => Outputable (AmbiguousFieldOcc p) where
  ppr = ppr . rdrNameAmbiguousFieldOcc

instance p ~ GhcPass pass => OutputableBndr (AmbiguousFieldOcc p) where
  pprInfixOcc  = pprInfixOcc . rdrNameAmbiguousFieldOcc
  pprPrefixOcc = pprPrefixOcc . rdrNameAmbiguousFieldOcc

mkAmbiguousFieldOcc :: Located RdrName -> AmbiguousFieldOcc GhcPs
mkAmbiguousFieldOcc rdr = Unambiguous noExt rdr

rdrNameAmbiguousFieldOcc :: AmbiguousFieldOcc (GhcPass p) -> RdrName
rdrNameAmbiguousFieldOcc (Unambiguous _ (L _ rdr)) = rdr
rdrNameAmbiguousFieldOcc (Ambiguous   _ (L _ rdr)) = rdr
rdrNameAmbiguousFieldOcc (XAmbiguousFieldOcc _)
  = panic "rdrNameAmbiguousFieldOcc"

selectorAmbiguousFieldOcc :: AmbiguousFieldOcc GhcTc -> Id
selectorAmbiguousFieldOcc (Unambiguous sel _) = sel
selectorAmbiguousFieldOcc (Ambiguous   sel _) = sel
selectorAmbiguousFieldOcc (XAmbiguousFieldOcc _)
  = panic "selectorAmbiguousFieldOcc"

unambiguousFieldOcc :: AmbiguousFieldOcc GhcTc -> FieldOcc GhcTc
unambiguousFieldOcc (Unambiguous rdr sel) = FieldOcc rdr sel
unambiguousFieldOcc (Ambiguous   rdr sel) = FieldOcc rdr sel
unambiguousFieldOcc (XAmbiguousFieldOcc _) = panic "unambiguousFieldOcc"

ambiguousFieldOcc :: FieldOcc GhcTc -> AmbiguousFieldOcc GhcTc
ambiguousFieldOcc (FieldOcc sel rdr) = Unambiguous sel rdr
ambiguousFieldOcc (XFieldOcc _) = panic "ambiguousFieldOcc"

{-
************************************************************************
*                                                                      *
\subsection{Pretty printing}
*                                                                      *
************************************************************************
-}

instance (p ~ GhcPass pass, OutputableBndrId p) => Outputable (HsType p) where
    ppr ty = pprHsType ty

instance Outputable HsTyLit where
    ppr = ppr_tylit

instance (p ~ GhcPass pass, OutputableBndrId p)
       => Outputable (LHsQTyVars p) where
    ppr (HsQTvs { hsq_explicit = tvs }) = interppSP tvs
    ppr (XLHsQTyVars x) = ppr x

instance (p ~ GhcPass pass, OutputableBndrId p)
       => Outputable (HsTyVarBndr p) where
    ppr (UserTyVar _ n)     = ppr n
    ppr (KindedTyVar _ n k) = parens $ hsep [ppr n, dcolon, ppr k]
    ppr (XTyVarBndr n)      = ppr n

instance (p ~ GhcPass pass,Outputable thing)
       => Outputable (HsImplicitBndrs p thing) where
    ppr (HsIB { hsib_body = ty }) = ppr ty
    ppr (XHsImplicitBndrs x) = ppr x

instance (p ~ GhcPass pass,Outputable thing)
       => Outputable (HsWildCardBndrs p thing) where
    ppr (HsWC { hswc_body = ty }) = ppr ty
    ppr (XHsWildCardBndrs x) = ppr x

instance Outputable HsWildCardInfo where
    ppr (AnonWildCard _)  = char '_'

pprAnonWildCard :: SDoc
pprAnonWildCard = char '_'

-- | Prints a forall; When passed an empty list, prints @forall.@ only when
-- @-dppr-debug@
pprHsForAll :: (OutputableBndrId (GhcPass p))
            => [LHsTyVarBndr (GhcPass p)] -> LHsContext (GhcPass p) -> SDoc
pprHsForAll = pprHsForAllExtra Nothing

-- | Version of 'pprHsForAll' that can also print an extra-constraints
-- wildcard, e.g. @_ => a -> Bool@ or @(Show a, _) => a -> String@. This
-- underscore will be printed when the 'Maybe SrcSpan' argument is a 'Just'
-- containing the location of the extra-constraints wildcard. A special
-- function for this is needed, as the extra-constraints wildcard is removed
-- from the actual context and type, and stored in a separate field, thus just
-- printing the type will not print the extra-constraints wildcard.
pprHsForAllExtra :: (OutputableBndrId (GhcPass p))
                 => Maybe SrcSpan -> [LHsTyVarBndr (GhcPass p)]
                 -> LHsContext (GhcPass p) -> SDoc
pprHsForAllExtra extra qtvs cxt
  = pp_forall <+> pprHsContextExtra (isJust extra) (unLoc cxt)
  where
    pp_forall | null qtvs = whenPprDebug (forAllLit <> dot)
              | otherwise = forAllLit <+> interppSP qtvs <> dot

-- | Version of 'pprHsForall' or 'pprHsForallExtra' that will always print
-- @forall.@ when passed @Just []@. Prints nothing if passed 'Nothing'
pprHsExplicitForAll :: (OutputableBndrId (GhcPass p))
               => Maybe [LHsTyVarBndr (GhcPass p)] -> SDoc
pprHsExplicitForAll (Just qtvs) = forAllLit <+> interppSP qtvs <> dot
pprHsExplicitForAll Nothing     = empty

pprHsContext :: (OutputableBndrId (GhcPass p)) => HsContext (GhcPass p) -> SDoc
pprHsContext = maybe empty (<+> darrow) . pprHsContextMaybe

pprHsContextNoArrow :: (OutputableBndrId (GhcPass p))
                    => HsContext (GhcPass p) -> SDoc
pprHsContextNoArrow = fromMaybe empty . pprHsContextMaybe

pprHsContextMaybe :: (OutputableBndrId (GhcPass p))
                  => HsContext (GhcPass p) -> Maybe SDoc
pprHsContextMaybe []         = Nothing
pprHsContextMaybe [L _ pred] = Just $ ppr_mono_ty pred
pprHsContextMaybe cxt        = Just $ parens (interpp'SP cxt)

-- For use in a HsQualTy, which always gets printed if it exists.
pprHsContextAlways :: (OutputableBndrId (GhcPass p))
                   => HsContext (GhcPass p) -> SDoc
pprHsContextAlways []  = parens empty <+> darrow
pprHsContextAlways [L _ ty] = ppr_mono_ty ty <+> darrow
pprHsContextAlways cxt = parens (interpp'SP cxt) <+> darrow

-- True <=> print an extra-constraints wildcard, e.g. @(Show a, _) =>@
pprHsContextExtra :: (OutputableBndrId (GhcPass p))
                  => Bool -> HsContext (GhcPass p) -> SDoc
pprHsContextExtra show_extra ctxt
  | not show_extra
  = pprHsContext ctxt
  | null ctxt
  = char '_' <+> darrow
  | otherwise
  = parens (sep (punctuate comma ctxt')) <+> darrow
  where
    ctxt' = map ppr ctxt ++ [char '_']

pprConDeclFields :: (OutputableBndrId (GhcPass p))
                 => [LConDeclField (GhcPass p)] -> SDoc
pprConDeclFields fields = braces (sep (punctuate comma (map ppr_fld fields)))
  where
    ppr_fld (L _ (ConDeclField { cd_fld_names = ns, cd_fld_type = ty,
                                 cd_fld_doc = doc }))
        = ppr_names ns <+> dcolon <+> ppr ty <+> ppr_mbDoc doc
    ppr_fld (L _ (XConDeclField x)) = ppr x
    ppr_names [n] = ppr n
    ppr_names ns = sep (punctuate comma (map ppr ns))

{-
Note [Printing KindedTyVars]
~~~~~~~~~~~~~~~~~~~~~~~~~~~~
Trac #3830 reminded me that we should really only print the kind
signature on a KindedTyVar if the kind signature was put there by the
programmer.  During kind inference GHC now adds a PostTcKind to UserTyVars,
rather than converting to KindedTyVars as before.

(As it happens, the message in #3830 comes out a different way now,
and the problem doesn't show up; but having the flag on a KindedTyVar
seems like the Right Thing anyway.)
-}

-- Printing works more-or-less as for Types

pprHsType :: (OutputableBndrId (GhcPass p)) => HsType (GhcPass p) -> SDoc
pprHsType ty = ppr_mono_ty ty

ppr_mono_lty :: (OutputableBndrId (GhcPass p)) => LHsType (GhcPass p) -> SDoc
ppr_mono_lty ty = ppr_mono_ty (unLoc ty)

ppr_mono_ty :: (OutputableBndrId (GhcPass p)) => HsType (GhcPass p) -> SDoc
ppr_mono_ty (HsForAllTy { hst_bndrs = tvs, hst_body = ty })
  = sep [pprHsForAll tvs (noLoc []), ppr_mono_lty ty]

ppr_mono_ty (HsQualTy { hst_ctxt = L _ ctxt, hst_body = ty })
  = sep [pprHsContextAlways ctxt, ppr_mono_lty ty]

ppr_mono_ty (HsBangTy _ b ty)   = ppr b <> ppr_mono_lty ty
ppr_mono_ty (HsRecTy _ flds)      = pprConDeclFields flds
<<<<<<< HEAD
ppr_mono_ty (HsTyVar _ NotPromoted (L _ name))= pprPrefixOcc name
ppr_mono_ty (HsTyVar _ Promoted (L _ name))
  = space <> quote (pprPrefixOcc name)
                         -- We need a space before the ' above, so the parser
                         -- does not attach it to the previous symbol
ppr_mono_ty (HsFunTy _ ty1 mult ty2)   = ppr_fun_ty ty1 mult ty2
=======
ppr_mono_ty (HsTyVar _ prom (L _ name))
  | isPromoted prom = quote (pprPrefixOcc name)
  | otherwise       = pprPrefixOcc name
ppr_mono_ty (HsFunTy _ ty1 ty2)   = ppr_fun_ty ty1 ty2
>>>>>>> df570d92
ppr_mono_ty (HsTupleTy _ con tys) = tupleParens std_con (pprWithCommas ppr tys)
  where std_con = case con of
                    HsUnboxedTuple -> UnboxedTuple
                    _              -> BoxedTuple
ppr_mono_ty (HsSumTy _ tys)
  = tupleParens UnboxedTuple (pprWithBars ppr tys)
ppr_mono_ty (HsKindSig _ ty kind)
  = ppr_mono_lty ty <+> dcolon <+> ppr kind
ppr_mono_ty (HsListTy _ ty)       = brackets (ppr_mono_lty ty)
ppr_mono_ty (HsIParamTy _ n ty)   = (ppr n <+> dcolon <+> ppr_mono_lty ty)
ppr_mono_ty (HsSpliceTy _ s)      = pprSplice s
ppr_mono_ty (HsExplicitListTy _ prom tys)
  | isPromoted prom = quote $ brackets (maybeAddSpace tys $ interpp'SP tys)
  | otherwise       = brackets (interpp'SP tys)
ppr_mono_ty (HsExplicitTupleTy _ tys)
  = quote $ parens (maybeAddSpace tys $ interpp'SP tys)
ppr_mono_ty (HsTyLit _ t)       = ppr_tylit t
ppr_mono_ty (HsWildCardTy {})   = char '_'

ppr_mono_ty (HsStarTy _ isUni)  = char (if isUni then '★' else '*')

ppr_mono_ty (HsAppTy _ fun_ty arg_ty)
  = hsep [ppr_mono_lty fun_ty, ppr_mono_lty arg_ty]

ppr_mono_ty (HsOpTy _ ty1 (L _ op) ty2)
  = sep [ ppr_mono_lty ty1
        , sep [pprInfixOcc op, ppr_mono_lty ty2 ] ]

ppr_mono_ty (HsParTy _ ty)
  = parens (ppr_mono_lty ty)
  -- Put the parens in where the user did
  -- But we still use the precedence stuff to add parens because
  --    toHsType doesn't put in any HsParTys, so we may still need them

ppr_mono_ty (HsDocTy _ ty doc)
  -- AZ: Should we add parens?  Should we introduce "-- ^"?
  = ppr_mono_lty ty <+> ppr (unLoc doc)
  -- we pretty print Haddock comments on types as if they were
  -- postfix operators

ppr_mono_ty (XHsType t) = ppr t

--------------------------
ppr_fun_ty :: (OutputableBndrId (GhcPass p))
           => LHsType (GhcPass p) -> HsArrow (GhcPass p) -> LHsType (GhcPass p) -> SDoc
ppr_fun_ty ty1 mult ty2
  = let p1 = ppr_mono_lty ty1
        p2 = ppr_mono_lty ty2
        arr = case mult of
          HsLinearArrow -> text "->."
          HsUnrestrictedArrow -> text "->"
          HsExplicitMult p -> text "->{" <> ppr p <> text "}"
    in
    sep [p1, arr <+> p2]

--------------------------
ppr_tylit :: HsTyLit -> SDoc
ppr_tylit (HsNumTy _ i) = integer i
ppr_tylit (HsStrTy _ s) = text (show s)


-- | @'hsTypeNeedsParens' p t@ returns 'True' if the type @t@ needs parentheses
-- under precedence @p@.
hsTypeNeedsParens :: PprPrec -> HsType pass -> Bool
hsTypeNeedsParens p = go
  where
    go (HsForAllTy{})        = p >= funPrec
    go (HsQualTy{})          = p >= funPrec
    go (HsBangTy{})          = p > topPrec
    go (HsRecTy{})           = False
    go (HsTyVar{})           = False
    go (HsFunTy{})           = p >= funPrec
    go (HsTupleTy{})         = False
    go (HsSumTy{})           = False
    go (HsKindSig{})         = p >= sigPrec
    go (HsListTy{})          = False
    go (HsIParamTy{})        = p > topPrec
    go (HsSpliceTy{})        = False
    go (HsExplicitListTy{})  = False
    go (HsExplicitTupleTy{}) = False
    go (HsTyLit{})           = False
    go (HsWildCardTy{})      = False
    go (HsStarTy{})          = False
    go (HsAppTy{})           = p >= appPrec
    go (HsOpTy{})            = p >= opPrec
    go (HsParTy{})           = False
    go (HsDocTy _ (L _ t) _) = go t
    go (XHsType{})           = False

maybeAddSpace :: [LHsType pass] -> SDoc -> SDoc
-- See Note [Printing promoted type constructors]
-- in IfaceType.  This code implements the same
-- logic for printing HsType
maybeAddSpace tys doc
  | (ty : _) <- tys
  , lhsTypeHasLeadingPromotionQuote ty = space <> doc
  | otherwise                          = doc

lhsTypeHasLeadingPromotionQuote :: LHsType pass -> Bool
lhsTypeHasLeadingPromotionQuote ty
  = goL ty
  where
    goL (L _ ty) = go ty

    go (HsForAllTy{})        = False
    go (HsQualTy{ hst_ctxt = ctxt, hst_body = body})
      | L _ (c:_) <- ctxt    = goL c
      | otherwise            = goL body
    go (HsBangTy{})          = False
    go (HsRecTy{})           = False
    go (HsTyVar _ p _)       = isPromoted p
    go (HsFunTy _ arg _)     = goL arg
    go (HsListTy{})          = False
    go (HsTupleTy{})         = False
    go (HsSumTy{})           = False
    go (HsOpTy _ t1 _ _)     = goL t1
    go (HsKindSig _ t _)     = goL t
    go (HsIParamTy{})        = False
    go (HsSpliceTy{})        = False
    go (HsExplicitListTy _ p _) = isPromoted p
    go (HsExplicitTupleTy{}) = True
    go (HsTyLit{})           = False
    go (HsWildCardTy{})      = False
    go (HsStarTy{})          = False
    go (HsAppTy _ t _)       = goL t
    go (HsParTy{})           = False
    go (HsDocTy _ t _)       = goL t
    go (XHsType{})           = False

-- | @'parenthesizeHsType' p ty@ checks if @'hsTypeNeedsParens' p ty@ is
-- true, and if so, surrounds @ty@ with an 'HsParTy'. Otherwise, it simply
-- returns @ty@.
parenthesizeHsType :: (XFunTy p ~ NoExt, XParTy p ~ NoExt) => PprPrec -> LHsType p -> LHsType p
parenthesizeHsType p lty@(L loc ty)
  | hsTypeNeedsParens p ty = L loc (HsParTy NoExt lty)
  | otherwise              = lty

-- | @'parenthesizeHsContext' p ctxt@ checks if @ctxt@ is a single constraint
-- @c@ such that @'hsTypeNeedsParens' p c@ is true, and if so, surrounds @c@
-- with an 'HsParTy' to form a parenthesized @ctxt@. Otherwise, it simply
-- returns @ctxt@ unchanged.
parenthesizeHsContext :: PprPrec
                      -> LHsContext (GhcPass p) -> LHsContext (GhcPass p)
parenthesizeHsContext p lctxt@(L loc ctxt) =
  case ctxt of
    [c] -> L loc [parenthesizeHsType p c]
    _   -> lctxt -- Other contexts are already "parenthesized" by virtue of
                 -- being tuples.<|MERGE_RESOLUTION|>--- conflicted
+++ resolved
@@ -1472,19 +1472,10 @@
 
 ppr_mono_ty (HsBangTy _ b ty)   = ppr b <> ppr_mono_lty ty
 ppr_mono_ty (HsRecTy _ flds)      = pprConDeclFields flds
-<<<<<<< HEAD
-ppr_mono_ty (HsTyVar _ NotPromoted (L _ name))= pprPrefixOcc name
-ppr_mono_ty (HsTyVar _ Promoted (L _ name))
-  = space <> quote (pprPrefixOcc name)
-                         -- We need a space before the ' above, so the parser
-                         -- does not attach it to the previous symbol
-ppr_mono_ty (HsFunTy _ ty1 mult ty2)   = ppr_fun_ty ty1 mult ty2
-=======
 ppr_mono_ty (HsTyVar _ prom (L _ name))
   | isPromoted prom = quote (pprPrefixOcc name)
   | otherwise       = pprPrefixOcc name
-ppr_mono_ty (HsFunTy _ ty1 ty2)   = ppr_fun_ty ty1 ty2
->>>>>>> df570d92
+ppr_mono_ty (HsFunTy _ ty1 mult ty2)   = ppr_fun_ty ty1 mult ty2
 ppr_mono_ty (HsTupleTy _ con tys) = tupleParens std_con (pprWithCommas ppr tys)
   where std_con = case con of
                     HsUnboxedTuple -> UnboxedTuple
@@ -1596,7 +1587,7 @@
     go (HsBangTy{})          = False
     go (HsRecTy{})           = False
     go (HsTyVar _ p _)       = isPromoted p
-    go (HsFunTy _ arg _)     = goL arg
+    go (HsFunTy _ arg _ _)   = goL arg
     go (HsListTy{})          = False
     go (HsTupleTy{})         = False
     go (HsSumTy{})           = False
