{-
(c) The University of Glasgow 2006
(c) The GRASP/AQUA Project, Glasgow University, 1992-1998


HsTypes: Abstract syntax: user-defined types
-}

{-# LANGUAGE DeriveDataTypeable #-}
{-# LANGUAGE FlexibleContexts #-}
{-# LANGUAGE FlexibleInstances #-}
{-# LANGUAGE StandaloneDeriving #-}
{-# LANGUAGE TypeSynonymInstances #-}
{-# LANGUAGE UndecidableInstances #-} -- Note [Pass sensitive types]
                                      -- in module PlaceHolder
{-# LANGUAGE ConstraintKinds #-}
{-# LANGUAGE CPP #-}

module HsTypes (
        Rig(..),
        HsType(..), LHsType, HsKind, LHsKind,
        HsTyVarBndr(..), LHsTyVarBndr,
        LHsQTyVars(..),
        HsImplicitBndrs(..),
        HsWildCardBndrs(..),
        LHsSigType, LHsSigWcType, LHsWcType,
        HsTupleSort(..),
        Promoted(..),
        HsContext, LHsContext,
        HsTyLit(..),
        HsIPName(..), hsIPNameFS,
        HsAppType(..),LHsAppType,

        LBangType, BangType,
        HsSrcBang(..), HsImplBang(..),
        SrcStrictness(..), SrcUnpackedness(..),
        getBangType, getBangStrictness,

        ConDeclField(..), LConDeclField, pprConDeclFields,

        HsConDetails(..),

        FieldOcc(..), LFieldOcc, mkFieldOcc,
        AmbiguousFieldOcc(..), mkAmbiguousFieldOcc,
        rdrNameAmbiguousFieldOcc, selectorAmbiguousFieldOcc,
        unambiguousFieldOcc, ambiguousFieldOcc,

        HsWildCardInfo(..), mkAnonWildCardTy,
        wildCardName, sameWildCard,

        mkHsImplicitBndrs, mkHsWildCardBndrs, hsImplicitBody,
        mkEmptyImplicitBndrs, mkEmptyWildCardBndrs,
        mkHsQTvs, hsQTvExplicit, emptyLHsQTvs, isEmptyLHsQTvs,
        isHsKindedTyVar, hsTvbAllKinded, isLHsForAllTy,
        hsScopedTvs, hsWcScopedTvs, dropWildCards,
        hsTyVarName, hsAllLTyVarNames, hsLTyVarLocNames,
        hsLTyVarName, hsLTyVarLocName, hsExplicitLTyVarNames,
        splitLHsInstDeclTy, getLHsInstDeclHead, getLHsInstDeclClass_maybe,
        splitLHsPatSynTy,
        splitLHsForAllTy, splitLHsQualTy, splitLHsSigmaTy,
        splitHsFunType, splitHsAppsTy,
        splitHsAppTys, getAppsTyHead_maybe, hsTyGetAppHead_maybe,
        mkHsOpTy, mkHsAppTy, mkHsAppTys, mkHsAppsTy,
        ignoreParens, hsSigType, hsSigWcType,
        hsLTyVarBndrToType, hsLTyVarBndrsToTypes,

        -- Printing
        pprHsType, pprHsForAll, pprHsForAllTvs, pprHsForAllExtra,
        pprHsContext, pprHsContextNoArrow, pprHsContextMaybe,
        isCompoundHsType, parenthesizeCompoundHsType
    ) where

import GhcPrelude

import {-# SOURCE #-} HsExpr ( HsSplice, pprSplice )

import PlaceHolder ( PlaceHolder(..) )
import HsExtension

import Id ( Id )
import Name( Name )
import RdrName ( RdrName )
import NameSet ( NameSet, emptyNameSet )
import DataCon( HsSrcBang(..), HsImplBang(..),
                SrcStrictness(..), SrcUnpackedness(..) )
import TysPrim( funTyConName )
import Type
import Weight
import HsDoc
import BasicTypes
import SrcLoc
import Outputable
import FastString
import Maybes( isJust )

import Data.Data hiding ( Fixity, Prefix, Infix )
import Data.Maybe ( fromMaybe )

{-
************************************************************************
*                                                                      *
\subsection{Bang annotations}
*                                                                      *
************************************************************************
-}

-- | Located Bang Type
type LBangType pass = Located (BangType pass)

-- | Bang Type
type BangType pass  = HsType pass       -- Bangs are in the HsType data type

getBangType :: LHsType a -> LHsType a
getBangType (L _ (HsBangTy _ ty)) = ty
getBangType ty                    = ty

getBangStrictness :: LHsType a -> HsSrcBang
getBangStrictness (L _ (HsBangTy s _)) = s
getBangStrictness _ = (HsSrcBang NoSourceText NoSrcUnpack NoSrcStrict)

{-
************************************************************************
*                                                                      *
\subsection{Data types}
*                                                                      *
************************************************************************

This is the syntax for types as seen in type signatures.

Note [HsBSig binder lists]
~~~~~~~~~~~~~~~~~~~~~~~~~~
Consider a binder (or pattern) decorated with a type or kind,
   \ (x :: a -> a). blah
   forall (a :: k -> *) (b :: k). blah
Then we use a LHsBndrSig on the binder, so that the
renamer can decorate it with the variables bound
by the pattern ('a' in the first example, 'k' in the second),
assuming that neither of them is in scope already
See also Note [Kind and type-variable binders] in RnTypes

Note [HsType binders]
~~~~~~~~~~~~~~~~~~~~~
The system for recording type and kind-variable binders in HsTypes
is a bit complicated.  Here's how it works.

* In a HsType,
     HsForAllTy   represents an /explicit, user-written/ 'forall'
                   e.g.   forall a b. ...
     HsQualTy     represents an /explicit, user-written/ context
                   e.g.   (Eq a, Show a) => ...
                  The context can be empty if that's what the user wrote
  These constructors represent what the user wrote, no more
  and no less.

* HsTyVarBndr describes a quantified type variable written by the
  user.  For example
     f :: forall a (b :: *).  blah
  here 'a' and '(b::*)' are each a HsTyVarBndr.  A HsForAllTy has
  a list of LHsTyVarBndrs.

* HsImplicitBndrs is a wrapper that gives the implicitly-quantified
  kind and type variables of the wrapped thing.  It is filled in by
  the renamer. For example, if the user writes
     f :: a -> a
  the HsImplicitBinders binds the 'a' (not a HsForAllTy!).
  NB: this implicit quantification is purely lexical: we bind any
      type or kind variables that are not in scope. The type checker
      may subsequently quantify over further kind variables.

* HsWildCardBndrs is a wrapper that binds the wildcard variables
  of the wrapped thing.  It is filled in by the renamer
     f :: _a -> _
  The enclosing HsWildCardBndrs binds the wildcards _a and _.

* The explicit presence of these wrappers specifies, in the HsSyn,
  exactly where implicit quantification is allowed, and where
  wildcards are allowed.

* LHsQTyVars is used in data/class declarations, where the user gives
  explicit *type* variable bindings, but we need to implicitly bind
  *kind* variables.  For example
      class C (a :: k -> *) where ...
  The 'k' is implicitly bound in the hsq_tvs field of LHsQTyVars

Note [The wildcard story for types]
~~~~~~~~~~~~~~~~~~~~~~~~~~~~~~~~~~~
Types can have wildcards in them, to support partial type signatures,
like       f :: Int -> (_ , _a) -> _a

A wildcard in a type can be

  * An anonymous wildcard,
        written '_'
    In HsType this is represented by HsWildCardTy.
    After the renamer, this contains a Name which uniquely
    identifies this particular occurrence.

  * A named wildcard,
        written '_a', '_foo', etc
    In HsType this is represented by (HsTyVar "_a")
    i.e. a perfectly ordinary type variable that happens
         to start with an underscore

Note carefully:

* When NamedWildCards is off, type variables that start with an
  underscore really /are/ ordinary type variables.  And indeed, even
  when NamedWildCards is on you can bind _a explicitly as an ordinary
  type variable:
        data T _a _b = MkT _b _a
  Or even:
        f :: forall _a. _a -> _b
  Here _a is an ordinary forall'd binder, but (With NamedWildCards)
  _b is a named wildcard.  (See the comments in Trac #10982)

* All wildcards, whether named or anonymous, are bound by the
  HsWildCardBndrs construct, which wraps types that are allowed
  to have wildcards.

* After type checking is done, we report what types the wildcards
  got unified with.

-}

-- | Located Haskell Context
type LHsContext pass = Located (HsContext pass)
      -- ^ 'ApiAnnotation.AnnKeywordId' : 'ApiAnnotation.AnnUnit'

      -- For details on above see note [Api annotations] in ApiAnnotation

-- | Haskell Context
type HsContext pass = [LHsType pass]

-- | Located Haskell Type
type LHsType pass = Located (HsType pass)
      -- ^ May have 'ApiAnnotation.AnnKeywordId' : 'ApiAnnotation.AnnComma' when
      --   in a list

      -- For details on above see note [Api annotations] in ApiAnnotation

-- | Haskell Kind
type HsKind pass = HsType pass

-- | Located Haskell Kind
type LHsKind pass = Located (HsKind pass)
      -- ^ 'ApiAnnotation.AnnKeywordId' : 'ApiAnnotation.AnnDcolon'

      -- For details on above see note [Api annotations] in ApiAnnotation

--------------------------------------------------
--             LHsQTyVars
--  The explicitly-quantified binders in a data/type declaration

-- | Located Haskell Type Variable Binder
type LHsTyVarBndr pass = Located (HsTyVarBndr pass)
                         -- See Note [HsType binders]

-- | Located Haskell Quantified Type Variables
data LHsQTyVars pass   -- See Note [HsType binders]
  = HsQTvs { hsq_implicit :: PostRn pass [Name]
                -- Implicit (dependent) variables

           , hsq_explicit :: [LHsTyVarBndr pass]
                -- Explicit variables, written by the user
                -- See Note [HsForAllTy tyvar binders]

           , hsq_dependent :: PostRn pass NameSet
               -- Which members of hsq_explicit are dependent; that is,
               -- mentioned in the kind of a later hsq_explicit,
               -- or mentioned in a kind in the scope of this HsQTvs
               -- See Note [Dependent LHsQTyVars] in TcHsType
    }

deriving instance (DataId pass) => Data (LHsQTyVars pass)

mkHsQTvs :: [LHsTyVarBndr GhcPs] -> LHsQTyVars GhcPs
mkHsQTvs tvs = HsQTvs { hsq_implicit = PlaceHolder, hsq_explicit = tvs
                      , hsq_dependent = PlaceHolder }

hsQTvExplicit :: LHsQTyVars pass -> [LHsTyVarBndr pass]
hsQTvExplicit = hsq_explicit

emptyLHsQTvs :: LHsQTyVars GhcRn
emptyLHsQTvs = HsQTvs [] [] emptyNameSet

isEmptyLHsQTvs :: LHsQTyVars GhcRn -> Bool
isEmptyLHsQTvs (HsQTvs [] [] _) = True
isEmptyLHsQTvs _                = False

------------------------------------------------
--            HsImplicitBndrs
-- Used to quantify the implicit binders of a type
--    * Implicit binders of a type signature (LHsSigType/LHsSigWcType)
--    * Patterns in a type/data family instance (HsTyPats)

-- | Haskell Implicit Binders
data HsImplicitBndrs pass thing   -- See Note [HsType binders]
  = HsIB { hsib_vars :: PostRn pass [Name] -- Implicitly-bound kind & type vars
         , hsib_body :: thing              -- Main payload (type or list of types)
<<<<<<< HEAD
         , hsib_closed :: PostRn name Bool -- Taking the hsib_vars into account,
=======
         , hsib_closed :: PostRn pass Bool -- Taking the hsib_vars into account,
>>>>>>> affdea82
                                           -- is the payload closed? Used in
                                           -- TcHsType.decideKindGeneralisationPlan
    }
deriving instance (DataId pass, Data thing) => Data (HsImplicitBndrs pass thing)

-- | Haskell Wildcard Binders
data HsWildCardBndrs pass thing
    -- See Note [HsType binders]
    -- See Note [The wildcard story for types]
  = HsWC { hswc_wcs :: PostRn pass [Name]
                -- Wild cards, both named and anonymous
                -- after the renamer

         , hswc_body :: thing
                -- Main payload (type or list of types)
                -- If there is an extra-constraints wildcard,
                -- it's still there in the hsc_body.
    }

<<<<<<< HEAD
deriving instance (Data name, Data thing, Data (PostRn name [Name]), Data (PostRn name Bool))
  => Data (HsImplicitBndrs name thing)

deriving instance (Data name, Data thing, Data (PostRn name [Name]))
  => Data (HsWildCardBndrs name thing)
=======
deriving instance (DataId pass, Data thing) => Data (HsWildCardBndrs pass thing)
>>>>>>> affdea82

-- | Located Haskell Signature Type
type LHsSigType   pass = HsImplicitBndrs pass (LHsType pass)    -- Implicit only

-- | Located Haskell Wildcard Type
type LHsWcType    pass = HsWildCardBndrs pass (LHsType pass)    -- Wildcard only

-- | Located Haskell Signature Wildcard Type
type LHsSigWcType pass = HsWildCardBndrs pass (LHsSigType pass) -- Both

-- See Note [Representing type signatures]

hsImplicitBody :: HsImplicitBndrs pass thing -> thing
hsImplicitBody (HsIB { hsib_body = body }) = body

hsSigType :: LHsSigType pass -> LHsType pass
hsSigType = hsImplicitBody

hsSigWcType :: LHsSigWcType pass -> LHsType pass
hsSigWcType sig_ty = hsib_body (hswc_body sig_ty)

dropWildCards :: LHsSigWcType pass -> LHsSigType pass
-- Drop the wildcard part of a LHsSigWcType
dropWildCards sig_ty = hswc_body sig_ty

{- Note [Representing type signatures]
~~~~~~~~~~~~~~~~~~~~~~~~~~~~~~~~~~~~~~
HsSigType is used to represent an explicit user type signature
such as   f :: a -> a
     or   g (x :: a -> a) = x

A HsSigType is just a HsImplicitBndrs wrapping a LHsType.
 * The HsImplicitBndrs binds the /implicitly/ quantified tyvars
 * The LHsType binds the /explicitly/ quantified tyvars

E.g. For a signature like
   f :: forall (a::k). blah
we get
   HsIB { hsib_vars = [k]
        , hsib_body = HsForAllTy { hst_bndrs = [(a::*)]
                                 , hst_body = blah }
The implicit kind variable 'k' is bound by the HsIB;
the explicitly forall'd tyvar 'a' is bound by the HsForAllTy
-}

<<<<<<< HEAD
mkHsImplicitBndrs :: thing -> HsImplicitBndrs RdrName thing
=======
mkHsImplicitBndrs :: thing -> HsImplicitBndrs GhcPs thing
>>>>>>> affdea82
mkHsImplicitBndrs x = HsIB { hsib_body   = x
                           , hsib_vars   = PlaceHolder
                           , hsib_closed = PlaceHolder }

mkHsWildCardBndrs :: thing -> HsWildCardBndrs GhcPs thing
mkHsWildCardBndrs x = HsWC { hswc_body = x
                           , hswc_wcs  = PlaceHolder }

-- Add empty binders.  This is a bit suspicious; what if
-- the wrapped thing had free type variables?
<<<<<<< HEAD
mkEmptyImplicitBndrs :: thing -> HsImplicitBndrs Name thing
=======
mkEmptyImplicitBndrs :: thing -> HsImplicitBndrs GhcRn thing
>>>>>>> affdea82
mkEmptyImplicitBndrs x = HsIB { hsib_body   = x
                              , hsib_vars   = []
                              , hsib_closed = False }

mkEmptyWildCardBndrs :: thing -> HsWildCardBndrs GhcRn thing
mkEmptyWildCardBndrs x = HsWC { hswc_body = x
                              , hswc_wcs  = [] }


--------------------------------------------------
-- | These names are used early on to store the names of implicit
-- parameters.  They completely disappear after type-checking.
newtype HsIPName = HsIPName FastString
  deriving( Eq, Data )

hsIPNameFS :: HsIPName -> FastString
hsIPNameFS (HsIPName n) = n

instance Outputable HsIPName where
    ppr (HsIPName n) = char '?' <> ftext n -- Ordinary implicit parameters

instance OutputableBndr HsIPName where
    pprBndr _ n   = ppr n         -- Simple for now
    pprInfixOcc  n = ppr n
    pprPrefixOcc n = ppr n

--------------------------------------------------

-- | Haskell Type Variable Binder
data HsTyVarBndr pass
  = UserTyVar        -- no explicit kinding
         (Located (IdP pass))
        -- See Note [Located RdrNames] in HsExpr
  | KindedTyVar
         (Located (IdP pass))
         (LHsKind pass)  -- The user-supplied kind signature
        -- ^
        --  - 'ApiAnnotation.AnnKeywordId' : 'ApiAnnotation.AnnOpen',
        --          'ApiAnnotation.AnnDcolon', 'ApiAnnotation.AnnClose'

        -- For details on above see note [Api annotations] in ApiAnnotation
deriving instance (DataId pass) => Data (HsTyVarBndr pass)

-- | Does this 'HsTyVarBndr' come with an explicit kind annotation?
isHsKindedTyVar :: HsTyVarBndr pass -> Bool
isHsKindedTyVar (UserTyVar {})   = False
isHsKindedTyVar (KindedTyVar {}) = True

-- | Do all type variables in this 'LHsQTyVars' come with kind annotations?
hsTvbAllKinded :: LHsQTyVars pass -> Bool
hsTvbAllKinded = all (isHsKindedTyVar . unLoc) . hsQTvExplicit

-- | Haskell Type
data HsType pass
  = HsForAllTy   -- See Note [HsType binders]
      { hst_bndrs :: [LHsTyVarBndr pass]
                                       -- Explicit, user-supplied 'forall a b c'
      , hst_body  :: LHsType pass      -- body type
      }
      -- ^ - 'ApiAnnotation.AnnKeywordId' : 'ApiAnnotation.AnnForall',
      --         'ApiAnnotation.AnnDot','ApiAnnotation.AnnDarrow'
      -- For details on above see note [Api annotations] in ApiAnnotation

  | HsQualTy   -- See Note [HsType binders]
      { hst_ctxt :: LHsContext pass       -- Context C => blah
      , hst_body :: LHsType pass }

  | HsTyVar             Promoted -- whether explicitly promoted, for the pretty
                                 -- printer
                        (Located (IdP pass))
                  -- Type variable, type constructor, or data constructor
                  -- see Note [Promotions (HsTyVar)]
                  -- See Note [Located RdrNames] in HsExpr
      -- ^ - 'ApiAnnotation.AnnKeywordId' : None

      -- For details on above see note [Api annotations] in ApiAnnotation

  | HsAppsTy            [LHsAppType pass] -- Used only before renaming,
                                          -- Note [HsAppsTy]
      -- ^ - 'ApiAnnotation.AnnKeywordId' : None

  | HsAppTy             (LHsType pass)
                        (LHsType pass)
      -- ^ - 'ApiAnnotation.AnnKeywordId' : None

      -- For details on above see note [Api annotations] in ApiAnnotation

<<<<<<< HEAD
  | HsFunTy             (LHsType name)   -- function type
                        Rig
                        (LHsType name)
=======
  | HsFunTy             (LHsType pass)   -- function type
                        (LHsType pass)
>>>>>>> affdea82
      -- ^ - 'ApiAnnotation.AnnKeywordId' : 'ApiAnnotation.AnnRarrow',

      -- For details on above see note [Api annotations] in ApiAnnotation

  | HsListTy            (LHsType pass)  -- Element type
      -- ^ - 'ApiAnnotation.AnnKeywordId' : 'ApiAnnotation.AnnOpen' @'['@,
      --         'ApiAnnotation.AnnClose' @']'@

      -- For details on above see note [Api annotations] in ApiAnnotation

  | HsPArrTy            (LHsType pass)  -- Elem. type of parallel array: [:t:]
      -- ^ - 'ApiAnnotation.AnnKeywordId' : 'ApiAnnotation.AnnOpen' @'[:'@,
      --         'ApiAnnotation.AnnClose' @':]'@

      -- For details on above see note [Api annotations] in ApiAnnotation

  | HsTupleTy           HsTupleSort
                        [LHsType pass]  -- Element types (length gives arity)
    -- ^ - 'ApiAnnotation.AnnKeywordId' : 'ApiAnnotation.AnnOpen' @'(' or '(#'@,
    --         'ApiAnnotation.AnnClose' @')' or '#)'@

    -- For details on above see note [Api annotations] in ApiAnnotation

  | HsSumTy             [LHsType pass]  -- Element types (length gives arity)
    -- ^ - 'ApiAnnotation.AnnKeywordId' : 'ApiAnnotation.AnnOpen' @'(#'@,
    --         'ApiAnnotation.AnnClose' '#)'@

    -- For details on above see note [Api annotations] in ApiAnnotation

  | HsOpTy              (LHsType pass) (Located (IdP pass)) (LHsType pass)
      -- ^ - 'ApiAnnotation.AnnKeywordId' : None

      -- For details on above see note [Api annotations] in ApiAnnotation

  | HsParTy             (LHsType pass)   -- See Note [Parens in HsSyn] in HsExpr
        -- Parenthesis preserved for the precedence re-arrangement in RnTypes
        -- It's important that a * (b + c) doesn't get rearranged to (a*b) + c!
      -- ^ - 'ApiAnnotation.AnnKeywordId' : 'ApiAnnotation.AnnOpen' @'('@,
      --         'ApiAnnotation.AnnClose' @')'@

      -- For details on above see note [Api annotations] in ApiAnnotation

  | HsIParamTy          (Located HsIPName) -- (?x :: ty)
                        (LHsType pass)   -- Implicit parameters as they occur in
                                         -- contexts
      -- ^
      -- > (?x :: ty)
      --
      -- - 'ApiAnnotation.AnnKeywordId' : 'ApiAnnotation.AnnDcolon'

      -- For details on above see note [Api annotations] in ApiAnnotation

  | HsEqTy              (LHsType pass)   -- ty1 ~ ty2
                        (LHsType pass)   -- Always allowed even without
                                         -- TypeOperators, and has special
                                         -- kinding rule
      -- ^
      -- > ty1 ~ ty2
      --
      -- - 'ApiAnnotation.AnnKeywordId' : 'ApiAnnotation.AnnTilde'

      -- For details on above see note [Api annotations] in ApiAnnotation

  | HsKindSig           (LHsType pass)  -- (ty :: kind)
                        (LHsKind pass)  -- A type with a kind signature
      -- ^
      -- > (ty :: kind)
      --
      -- - 'ApiAnnotation.AnnKeywordId' : 'ApiAnnotation.AnnOpen' @'('@,
      --         'ApiAnnotation.AnnDcolon','ApiAnnotation.AnnClose' @')'@

      -- For details on above see note [Api annotations] in ApiAnnotation

  | HsSpliceTy          (HsSplice pass)   -- Includes quasi-quotes
                        (PostTc pass Kind)
      -- ^ - 'ApiAnnotation.AnnKeywordId' : 'ApiAnnotation.AnnOpen' @'$('@,
      --         'ApiAnnotation.AnnClose' @')'@

      -- For details on above see note [Api annotations] in ApiAnnotation

  | HsDocTy             (LHsType pass) LHsDocString -- A documented type
      -- ^ - 'ApiAnnotation.AnnKeywordId' : None

      -- For details on above see note [Api annotations] in ApiAnnotation

  | HsBangTy    HsSrcBang (LHsType pass)   -- Bang-style type annotations
      -- ^ - 'ApiAnnotation.AnnKeywordId' :
      --         'ApiAnnotation.AnnOpen' @'{-\# UNPACK' or '{-\# NOUNPACK'@,
      --         'ApiAnnotation.AnnClose' @'#-}'@
      --         'ApiAnnotation.AnnBang' @\'!\'@

      -- For details on above see note [Api annotations] in ApiAnnotation

  | HsRecTy     [LConDeclField pass]    -- Only in data type declarations
      -- ^ - 'ApiAnnotation.AnnKeywordId' : 'ApiAnnotation.AnnOpen' @'{'@,
      --         'ApiAnnotation.AnnClose' @'}'@

      -- For details on above see note [Api annotations] in ApiAnnotation

  | HsCoreTy Type       -- An escape hatch for tunnelling a *closed*
                        -- Core Type through HsSyn.
      -- ^ - 'ApiAnnotation.AnnKeywordId' : None

      -- For details on above see note [Api annotations] in ApiAnnotation

  | HsExplicitListTy       -- A promoted explicit list
        Promoted           -- whether explcitly promoted, for pretty printer
        (PostTc pass Kind) -- See Note [Promoted lists and tuples]
        [LHsType pass]
      -- ^ - 'ApiAnnotation.AnnKeywordId' : 'ApiAnnotation.AnnOpen' @"'["@,
      --         'ApiAnnotation.AnnClose' @']'@

      -- For details on above see note [Api annotations] in ApiAnnotation

  | HsExplicitTupleTy      -- A promoted explicit tuple
        [PostTc pass Kind] -- See Note [Promoted lists and tuples]
        [LHsType pass]
      -- ^ - 'ApiAnnotation.AnnKeywordId' : 'ApiAnnotation.AnnOpen' @"'("@,
      --         'ApiAnnotation.AnnClose' @')'@

      -- For details on above see note [Api annotations] in ApiAnnotation

  | HsTyLit HsTyLit      -- A promoted numeric literal.
      -- ^ - 'ApiAnnotation.AnnKeywordId' : None

      -- For details on above see note [Api annotations] in ApiAnnotation

  | HsWildCardTy (HsWildCardInfo pass)  -- A type wildcard
      -- See Note [The wildcard story for types]
      -- ^ - 'ApiAnnotation.AnnKeywordId' : None

      -- For details on above see note [Api annotations] in ApiAnnotation
deriving instance (DataId pass) => Data (HsType pass)

-- Note [Literal source text] in BasicTypes for SourceText fields in
-- the following
-- | Haskell Type Literal
data HsTyLit
  = HsNumTy SourceText Integer
  | HsStrTy SourceText FastString
    deriving Data

newtype HsWildCardInfo pass      -- See Note [The wildcard story for types]
    = AnonWildCard (PostRn pass (Located Name))
      -- A anonymous wild card ('_'). A fresh Name is generated for
      -- each individual anonymous wildcard during renaming
deriving instance (DataId pass) => Data (HsWildCardInfo pass)

-- | Located Haskell Application Type
type LHsAppType pass = Located (HsAppType pass)
      -- ^ 'ApiAnnotation.AnnKeywordId' : 'ApiAnnotation.AnnSimpleQuote'

-- | Haskell Application Type
data HsAppType pass
  = HsAppInfix (Located (IdP pass)) -- either a symbol or an id in backticks
  | HsAppPrefix (LHsType pass)      -- anything else, including things like (+)
deriving instance (DataId pass) => Data (HsAppType pass)

instance (SourceTextX pass, OutputableBndrId pass)
       => Outputable (HsAppType pass) where
  ppr = ppr_app_ty

{-
Note [HsForAllTy tyvar binders]
~~~~~~~~~~~~~~~~~~~~~~~~~~~~~~~
After parsing:
  * Implicit => empty
    Explicit => the variables the user wrote

After renaming
  * Implicit => the *type* variables free in the type
    Explicit => the variables the user wrote (renamed)

Qualified currently behaves exactly as Implicit,
but it is deprecated to use it for implicit quantification.
In this case, GHC 7.10 gives a warning; see
Note [Context quantification] in RnTypes, and Trac #4426.
In GHC 8.0, Qualified will no longer bind variables
and this will become an error.

The kind variables bound in the hsq_implicit field come both
  a) from the kind signatures on the kind vars (eg k1)
  b) from the scope of the forall (eg k2)
Example:   f :: forall (a::k1) b. T a (b::k2)


Note [Unit tuples]
~~~~~~~~~~~~~~~~~~
Consider the type
    type instance F Int = ()
We want to parse that "()"
    as HsTupleTy HsBoxedOrConstraintTuple [],
NOT as HsTyVar unitTyCon

Why? Because F might have kind (* -> Constraint), so we when parsing we
don't know if that tuple is going to be a constraint tuple or an ordinary
unit tuple.  The HsTupleSort flag is specifically designed to deal with
that, but it has to work for unit tuples too.

Note [Promotions (HsTyVar)]
~~~~~~~~~~~~~~~~~~~~~~~~~~~
HsTyVar: A name in a type or kind.
  Here are the allowed namespaces for the name.
    In a type:
      Var: not allowed
      Data: promoted data constructor
      Tv: type variable
      TcCls before renamer: type constructor, class constructor, or promoted data constructor
      TcCls after renamer: type constructor or class constructor
    In a kind:
      Var, Data: not allowed
      Tv: kind variable
      TcCls: kind constructor or promoted type constructor

  The 'Promoted' field in an HsTyVar captures whether the type was promoted in
  the source code by prefixing an apostrophe.

Note [HsAppsTy]
~~~~~~~~~~~~~~~
How to parse

  Foo * Int

? Is it `(*) Foo Int` or `Foo GHC.Types.* Int`? There's no way to know until renaming.
So we just take type expressions like this and put each component in a list, so be
sorted out in the renamer. The sorting out is done by RnTypes.mkHsOpTyRn. This means
that the parser should never produce HsAppTy or HsOpTy.

Note [Promoted lists and tuples]
~~~~~~~~~~~~~~~~~~~~~~~~~~~~~~~~
Notice the difference between
   HsListTy    HsExplicitListTy
   HsTupleTy   HsExplicitListTupleTy

E.g.    f :: [Int]                      HsListTy

        g3  :: T '[]                   All these use
        g2  :: T '[True]                  HsExplicitListTy
        g1  :: T '[True,False]
        g1a :: T [True,False]             (can omit ' where unambiguous)

  kind of T :: [Bool] -> *        This kind uses HsListTy!

E.g.    h :: (Int,Bool)                 HsTupleTy; f is a pair
        k :: S '(True,False)            HsExplicitTypleTy; S is indexed by
                                           a type-level pair of booleans
        kind of S :: (Bool,Bool) -> *   This kind uses HsExplicitTupleTy

Note [Distinguishing tuple kinds]
~~~~~~~~~~~~~~~~~~~~~~~~~~~~~~~~~

Apart from promotion, tuples can have one of three different kinds:

        x :: (Int, Bool)                -- Regular boxed tuples
        f :: Int# -> (# Int#, Int# #)   -- Unboxed tuples
        g :: (Eq a, Ord a) => a         -- Constraint tuples

For convenience, internally we use a single constructor for all of these,
namely HsTupleTy, but keep track of the tuple kind (in the first argument to
HsTupleTy, a HsTupleSort). We can tell if a tuple is unboxed while parsing,
because of the #. However, with -XConstraintKinds we can only distinguish
between constraint and boxed tuples during type checking, in general. Hence the
four constructors of HsTupleSort:

        HsUnboxedTuple                  -> Produced by the parser
        HsBoxedTuple                    -> Certainly a boxed tuple
        HsConstraintTuple               -> Certainly a constraint tuple
        HsBoxedOrConstraintTuple        -> Could be a boxed or a constraint
                                        tuple. Produced by the parser only,
                                        disappears after type checking
-}

-- | Haskell Tuple Sort
data HsTupleSort = HsUnboxedTuple
                 | HsBoxedTuple
                 | HsConstraintTuple
                 | HsBoxedOrConstraintTuple
                 deriving Data


-- | Promoted data types.
data Promoted = Promoted
              | NotPromoted
              deriving (Data, Eq, Show)

-- | Located Constructor Declaration Field
type LConDeclField pass = Located (ConDeclField pass)
      -- ^ May have 'ApiAnnotation.AnnKeywordId' : 'ApiAnnotation.AnnComma' when
      --   in a list

      -- For details on above see note [Api annotations] in ApiAnnotation

-- | Constructor Declaration Field
data ConDeclField pass  -- Record fields have Haddoc docs on them
  = ConDeclField { cd_fld_names :: [LFieldOcc pass],
                                   -- ^ See Note [ConDeclField passs]
                   cd_fld_type :: LBangType pass,
                   cd_fld_doc  :: Maybe LHsDocString }
      -- ^ - 'ApiAnnotation.AnnKeywordId' : 'ApiAnnotation.AnnDcolon'

      -- For details on above see note [Api annotations] in ApiAnnotation
deriving instance (DataId pass) => Data (ConDeclField pass)

instance (SourceTextX pass, OutputableBndrId pass)
       => Outputable (ConDeclField pass) where
  ppr (ConDeclField fld_n fld_ty _) = ppr fld_n <+> dcolon <+> ppr fld_ty

-- HsConDetails is used for patterns/expressions *and* for data type
-- declarations
-- | Haskell Constructor Details
data HsConDetails arg rec
  = PrefixCon [arg]             -- C p1 p2 p3
  | RecCon    rec               -- C { x = p1, y = p2 }
  | InfixCon  arg arg           -- p1 `C` p2
  deriving Data

instance (Outputable arg, Outputable rec)
         => Outputable (HsConDetails arg rec) where
  ppr (PrefixCon args) = text "PrefixCon" <+> ppr args
  ppr (RecCon rec)     = text "RecCon:" <+> ppr rec
  ppr (InfixCon l r)   = text "InfixCon:" <+> ppr [l, r]

<<<<<<< HEAD
-- Takes details and result type of a GADT data constructor as created by the
-- parser and rejigs them using information about fixities from the renamer.
-- See Note [Sorting out the result type] in RdrHsSyn
updateGadtResult
  :: (Monad m)
     => (SDoc -> m ())
     -> SDoc
     -> HsConDetails (Weighted (LHsType Name)) (Located [LConDeclField Name])
                     -- ^ Original details
     -> LHsType Name -- ^ Original result type
     -> m (HsConDetails (Weighted (LHsType Name)) (Located [LConDeclField Name]),
           LHsType Name)
updateGadtResult failWith doc details ty
  = do { let (arg_tys, res_ty) = splitHsFunType ty
             badConSig         = text "Malformed constructor signature"
       ; case details of
           InfixCon {}  -> pprPanic "updateGadtResult" (ppr ty)

           RecCon {}    -> do { unless (null arg_tys)
                                       (failWith (doc <+> badConSig))
                              ; return (details, res_ty) }

           PrefixCon {} -> return (PrefixCon arg_tys, res_ty)}

=======
>>>>>>> affdea82
{-
Note [ConDeclField passs]
~~~~~~~~~~~~~~~~~~~~~~~~~

A ConDeclField contains a list of field occurrences: these always
include the field label as the user wrote it.  After the renamer, it
will additionally contain the identity of the selector function in the
second component.

Due to DuplicateRecordFields, the OccName of the selector function
may have been mangled, which is why we keep the original field label
separately.  For example, when DuplicateRecordFields is enabled

    data T = MkT { x :: Int }

gives

    ConDeclField { cd_fld_names = [L _ (FieldOcc "x" $sel:x:MkT)], ... }.
-}

-----------------------
-- A valid type must have a for-all at the top of the type, or of the fn arg
-- types

---------------------
hsWcScopedTvs :: LHsSigWcType GhcRn -> [Name]
-- Get the lexically-scoped type variables of a HsSigType
--  - the explicitly-given forall'd type variables
--  - the implicitly-bound kind variables
--  - the named wildcars; see Note [Scoping of named wildcards]
-- because they scope in the same way
hsWcScopedTvs sig_ty
  | HsWC { hswc_wcs = nwcs, hswc_body = sig_ty1 }  <- sig_ty
  , HsIB { hsib_vars = vars, hsib_body = sig_ty2 } <- sig_ty1
  = case sig_ty2 of
      L _ (HsForAllTy { hst_bndrs = tvs }) -> vars ++ nwcs ++
                                              map hsLTyVarName tvs
               -- include kind variables only if the type is headed by forall
               -- (this is consistent with GHC 7 behaviour)
      _                                    -> nwcs

hsScopedTvs :: LHsSigType GhcRn -> [Name]
-- Same as hsWcScopedTvs, but for a LHsSigType
hsScopedTvs sig_ty
  | HsIB { hsib_vars = vars,  hsib_body = sig_ty2 } <- sig_ty
  , L _ (HsForAllTy { hst_bndrs = tvs }) <- sig_ty2
  = vars ++ map hsLTyVarName tvs
  | otherwise
  = []

{- Note [Scoping of named wildcards]
~~~~~~~~~~~~~~~~~~~~~~~~~~~~~~~~~~~~
Consider
  f :: _a -> _a
  f x = let g :: _a -> _a
            g = ...
        in ...

Currently, for better or worse, the "_a" variables are all the same. So
although there is no explicit forall, the "_a" scopes over the definition.
I don't know if this is a good idea, but there it is.
-}

---------------------
hsTyVarName :: HsTyVarBndr pass -> IdP pass
hsTyVarName (UserTyVar (L _ n))     = n
hsTyVarName (KindedTyVar (L _ n) _) = n

hsLTyVarName :: LHsTyVarBndr pass -> IdP pass
hsLTyVarName = hsTyVarName . unLoc

hsExplicitLTyVarNames :: LHsQTyVars pass -> [IdP pass]
-- Explicit variables only
hsExplicitLTyVarNames qtvs = map hsLTyVarName (hsQTvExplicit qtvs)

hsAllLTyVarNames :: LHsQTyVars GhcRn -> [Name]
-- All variables
hsAllLTyVarNames (HsQTvs { hsq_implicit = kvs, hsq_explicit = tvs })
  = kvs ++ map hsLTyVarName tvs

hsLTyVarLocName :: LHsTyVarBndr pass -> Located (IdP pass)
hsLTyVarLocName = fmap hsTyVarName

hsLTyVarLocNames :: LHsQTyVars pass -> [Located (IdP pass)]
hsLTyVarLocNames qtvs = map hsLTyVarLocName (hsQTvExplicit qtvs)

-- | Convert a LHsTyVarBndr to an equivalent LHsType.
hsLTyVarBndrToType :: LHsTyVarBndr pass -> LHsType pass
hsLTyVarBndrToType = fmap cvt
  where cvt (UserTyVar n) = HsTyVar NotPromoted n
        cvt (KindedTyVar (L name_loc n) kind)
          = HsKindSig (L name_loc (HsTyVar NotPromoted (L name_loc n))) kind

-- | Convert a LHsTyVarBndrs to a list of types.
-- Works on *type* variable only, no kind vars.
hsLTyVarBndrsToTypes :: LHsQTyVars pass -> [LHsType pass]
hsLTyVarBndrsToTypes (HsQTvs { hsq_explicit = tvbs }) = map hsLTyVarBndrToType tvbs

---------------------
wildCardName :: HsWildCardInfo GhcRn -> Name
wildCardName (AnonWildCard  (L _ n)) = n

-- Two wild cards are the same when they have the same location
sameWildCard :: Located (HsWildCardInfo pass)
             -> Located (HsWildCardInfo pass) -> Bool
sameWildCard (L l1 (AnonWildCard _))   (L l2 (AnonWildCard _))   = l1 == l2

ignoreParens :: LHsType pass -> LHsType pass
ignoreParens (L _ (HsParTy ty)) = ignoreParens ty
ignoreParens ty                 = ty

isLHsForAllTy :: LHsType p -> Bool
isLHsForAllTy (L _ (HsForAllTy {})) = True
isLHsForAllTy _                     = False

{-
************************************************************************
*                                                                      *
                Building types
*                                                                      *
************************************************************************
-}

mkAnonWildCardTy :: HsType GhcPs
mkAnonWildCardTy = HsWildCardTy (AnonWildCard PlaceHolder)

mkHsOpTy :: LHsType pass -> Located (IdP pass) -> LHsType pass -> HsType pass
mkHsOpTy ty1 op ty2 = HsOpTy ty1 op ty2

mkHsAppTy :: LHsType pass -> LHsType pass -> LHsType pass
mkHsAppTy t1 t2 = addCLoc t1 t2 (HsAppTy t1 (parenthesizeCompoundHsType t2))

mkHsAppTys :: LHsType pass -> [LHsType pass] -> LHsType pass
mkHsAppTys = foldl mkHsAppTy

mkHsAppsTy :: [LHsAppType GhcPs] -> HsType GhcPs
-- In the common case of a singleton non-operator,
-- avoid the clutter of wrapping in a HsAppsTy
mkHsAppsTy [L _ (HsAppPrefix (L _ ty))] = ty
mkHsAppsTy app_tys                      = HsAppsTy app_tys

{-
************************************************************************
*                                                                      *
                Decomposing HsTypes
*                                                                      *
************************************************************************
-}

---------------------------------
-- splitHsFunType decomposes a type (t1 -> t2 ... -> tn)
-- Breaks up any parens in the result type:
--      splitHsFunType (a -> (b -> c)) = ([a,b], c)
-- Also deals with (->) t1 t2; that is why it only works on LHsType Name
--   (see Trac #9096)
<<<<<<< HEAD

splitHsFunType :: LHsType Name -> ([Weighted (LHsType Name)], LHsType Name)
=======
splitHsFunType :: LHsType GhcRn -> ([LHsType GhcRn], LHsType GhcRn)
>>>>>>> affdea82
splitHsFunType (L _ (HsParTy ty))
  = splitHsFunType ty

splitHsFunType (L _ (HsFunTy x weight y))
  | (args, res) <- splitHsFunType y
  = ((Weighted weight x):args, res)

splitHsFunType orig_ty@(L _ (HsAppTy t1 t2))
  = go t1 [t2]
  where  -- Look for (->) t1 t2, possibly with parenthesisation
    go (L _ (HsTyVar _ (L _ fn))) tys | fn == (funTyConName Omega) -- TODO: arnaud harder but should be done for all arity
                                 , [t1,t2] <- tys
                                 , (args, res) <- splitHsFunType t2
                                 = ((unrestricted t1):args, res) -- TODO: arnaud: when we pattern-match on arity (see above), then replace this unrestricted
    go (L _ (HsAppTy t1 t2)) tys = go t1 (t2:tys)
    go (L _ (HsParTy ty))    tys = go ty tys
    go _                     _   = ([], orig_ty)  -- Failure to match

splitHsFunType other = ([], other)

--------------------------------
-- | Retrieves the head of an HsAppsTy, if this can be done unambiguously,
-- without consulting fixities.
getAppsTyHead_maybe :: [LHsAppType pass]
                    -> Maybe (LHsType pass, [LHsType pass], LexicalFixity)
getAppsTyHead_maybe tys = case splitHsAppsTy tys of
  ([app1:apps], []) ->  -- no symbols, some normal types
    Just (mkHsAppTys app1 apps, [], Prefix)
  ([app1l:appsl, app1r:appsr], [L loc op]) ->  -- one operator
    Just ( L loc (HsTyVar NotPromoted (L loc op))
         , [mkHsAppTys app1l appsl, mkHsAppTys app1r appsr], Infix)
  _ -> -- can't figure it out
    Nothing

-- | Splits a [HsAppType pass] (the payload of an HsAppsTy) into regions of
-- prefix types (normal types) and infix operators.
-- If @splitHsAppsTy tys = (non_syms, syms)@, then @tys@ starts with the first
-- element of @non_syms@ followed by the first element of @syms@ followed by
-- the next element of @non_syms@, etc. It is guaranteed that the non_syms list
-- has one more element than the syms list.
splitHsAppsTy :: [LHsAppType pass] -> ([[LHsType pass]], [Located (IdP pass)])
splitHsAppsTy = go [] [] []
  where
    go acc acc_non acc_sym [] = (reverse (reverse acc : acc_non), reverse acc_sym)
    go acc acc_non acc_sym (L _ (HsAppPrefix ty) : rest)
      = go (ty : acc) acc_non acc_sym rest
    go acc acc_non acc_sym (L _ (HsAppInfix op) : rest)
      = go [] (reverse acc : acc_non) (op : acc_sym) rest

-- Retrieve the name of the "head" of a nested type application
-- somewhat like splitHsAppTys, but a little more thorough
-- used to examine the result of a GADT-like datacon, so it doesn't handle
-- *all* cases (like lists, tuples, (~), etc.)
hsTyGetAppHead_maybe :: LHsType pass
                     -> Maybe (Located (IdP pass), [LHsType pass])
hsTyGetAppHead_maybe = go []
  where
    go tys (L _ (HsTyVar _ ln))          = Just (ln, tys)
    go tys (L _ (HsAppsTy apps))
      | Just (head, args, _) <- getAppsTyHead_maybe apps
                                         = go (args ++ tys) head
    go tys (L _ (HsAppTy l r))           = go (r : tys) l
    go tys (L _ (HsOpTy l (L loc n) r))  = Just (L loc n, l : r : tys)
    go tys (L _ (HsParTy t))             = go tys t
    go tys (L _ (HsKindSig t _))         = go tys t
    go _   _                             = Nothing

splitHsAppTys :: LHsType GhcRn -> [LHsType GhcRn]
              -> (LHsType GhcRn, [LHsType GhcRn])
  -- no need to worry about HsAppsTy here
splitHsAppTys (L _ (HsAppTy f a)) as = splitHsAppTys f (a:as)
splitHsAppTys (L _ (HsParTy f))   as = splitHsAppTys f as
splitHsAppTys f                   as = (f,as)

--------------------------------
splitLHsPatSynTy :: LHsType pass
                 -> ( [LHsTyVarBndr pass]    -- universals
                    , LHsContext pass        -- required constraints
                    , [LHsTyVarBndr pass]    -- existentials
                    , LHsContext pass        -- provided constraints
                    , LHsType pass)          -- body type
splitLHsPatSynTy ty = (univs, reqs, exis, provs, ty4)
  where
    (univs, ty1) = splitLHsForAllTy ty
    (reqs,  ty2) = splitLHsQualTy ty1
    (exis,  ty3) = splitLHsForAllTy ty2
    (provs, ty4) = splitLHsQualTy ty3

splitLHsSigmaTy :: LHsType pass
                -> ([LHsTyVarBndr pass], LHsContext pass, LHsType pass)
splitLHsSigmaTy ty
  | (tvs, ty1)  <- splitLHsForAllTy ty
  , (ctxt, ty2) <- splitLHsQualTy ty1
  = (tvs, ctxt, ty2)

splitLHsForAllTy :: LHsType pass -> ([LHsTyVarBndr pass], LHsType pass)
splitLHsForAllTy (L _ (HsForAllTy { hst_bndrs = tvs, hst_body = body })) = (tvs, body)
splitLHsForAllTy (L _ (HsParTy t)) = splitLHsForAllTy t
splitLHsForAllTy body              = ([], body)

splitLHsQualTy :: LHsType pass -> (LHsContext pass, LHsType pass)
splitLHsQualTy (L _ (HsQualTy { hst_ctxt = ctxt, hst_body = body })) = (ctxt,     body)
splitLHsQualTy (L _ (HsParTy t)) = splitLHsQualTy t
splitLHsQualTy body              = (noLoc [], body)

splitLHsInstDeclTy :: LHsSigType GhcRn
                   -> ([Name], LHsContext GhcRn, LHsType GhcRn)
-- Split up an instance decl type, returning the pieces
splitLHsInstDeclTy (HsIB { hsib_vars = itkvs
                         , hsib_body = inst_ty })
  | (tvs, cxt, body_ty) <- splitLHsSigmaTy inst_ty
  = (itkvs ++ map hsLTyVarName tvs, cxt, body_ty)
         -- Return implicitly bound type and kind vars
         -- For an instance decl, all of them are in scope

getLHsInstDeclHead :: LHsSigType pass -> LHsType pass
getLHsInstDeclHead inst_ty
  | (_tvs, _cxt, body_ty) <- splitLHsSigmaTy (hsSigType inst_ty)
  = body_ty

getLHsInstDeclClass_maybe :: LHsSigType pass -> Maybe (Located (IdP pass))
-- Works on (HsSigType RdrName)
getLHsInstDeclClass_maybe inst_ty
  = do { let head_ty = getLHsInstDeclHead inst_ty
       ; (cls, _) <- hsTyGetAppHead_maybe head_ty
       ; return cls }

{-
************************************************************************
*                                                                      *
                FieldOcc
*                                                                      *
************************************************************************
-}

-- | Located Field Occurrence
type LFieldOcc pass = Located (FieldOcc pass)

-- | Field Occurrence
--
-- Represents an *occurrence* of an unambiguous field.  We store
-- both the 'RdrName' the user originally wrote, and after the
-- renamer, the selector function.
data FieldOcc pass = FieldOcc { rdrNameFieldOcc  :: Located RdrName
                                 -- ^ See Note [Located RdrNames] in HsExpr
                              , selectorFieldOcc :: PostRn pass (IdP pass)
                              }
deriving instance Eq (PostRn pass (IdP pass))  => Eq  (FieldOcc pass)
deriving instance Ord (PostRn pass (IdP pass)) => Ord (FieldOcc pass)
deriving instance (DataId pass) => Data (FieldOcc pass)

instance Outputable (FieldOcc pass) where
  ppr = ppr . rdrNameFieldOcc

mkFieldOcc :: Located RdrName -> FieldOcc GhcPs
mkFieldOcc rdr = FieldOcc rdr PlaceHolder


-- | Ambiguous Field Occurrence
--
-- Represents an *occurrence* of a field that is potentially
-- ambiguous after the renamer, with the ambiguity resolved by the
-- typechecker.  We always store the 'RdrName' that the user
-- originally wrote, and store the selector function after the renamer
-- (for unambiguous occurrences) or the typechecker (for ambiguous
-- occurrences).
--
-- See Note [HsRecField and HsRecUpdField] in HsPat and
-- Note [Disambiguating record fields] in TcExpr.
-- See Note [Located RdrNames] in HsExpr
data AmbiguousFieldOcc pass
  = Unambiguous (Located RdrName) (PostRn pass (IdP pass))
  | Ambiguous   (Located RdrName) (PostTc pass (IdP pass))
deriving instance DataId pass => Data (AmbiguousFieldOcc pass)

instance Outputable (AmbiguousFieldOcc pass) where
  ppr = ppr . rdrNameAmbiguousFieldOcc

instance OutputableBndr (AmbiguousFieldOcc pass) where
  pprInfixOcc  = pprInfixOcc . rdrNameAmbiguousFieldOcc
  pprPrefixOcc = pprPrefixOcc . rdrNameAmbiguousFieldOcc

mkAmbiguousFieldOcc :: Located RdrName -> AmbiguousFieldOcc GhcPs
mkAmbiguousFieldOcc rdr = Unambiguous rdr PlaceHolder

rdrNameAmbiguousFieldOcc :: AmbiguousFieldOcc pass -> RdrName
rdrNameAmbiguousFieldOcc (Unambiguous (L _ rdr) _) = rdr
rdrNameAmbiguousFieldOcc (Ambiguous   (L _ rdr) _) = rdr

selectorAmbiguousFieldOcc :: AmbiguousFieldOcc GhcTc -> Id
selectorAmbiguousFieldOcc (Unambiguous _ sel) = sel
selectorAmbiguousFieldOcc (Ambiguous   _ sel) = sel

unambiguousFieldOcc :: AmbiguousFieldOcc GhcTc -> FieldOcc GhcTc
unambiguousFieldOcc (Unambiguous rdr sel) = FieldOcc rdr sel
unambiguousFieldOcc (Ambiguous   rdr sel) = FieldOcc rdr sel

ambiguousFieldOcc :: FieldOcc pass -> AmbiguousFieldOcc pass
ambiguousFieldOcc (FieldOcc rdr sel) = Unambiguous rdr sel

{-
************************************************************************
*                                                                      *
\subsection{Pretty printing}
*                                                                      *
************************************************************************
-}

instance (SourceTextX pass, OutputableBndrId pass)
       => Outputable (HsType pass) where
    ppr ty = pprHsType ty

instance Outputable HsTyLit where
    ppr = ppr_tylit

instance (SourceTextX pass, OutputableBndrId pass)
       => Outputable (LHsQTyVars pass) where
    ppr (HsQTvs { hsq_explicit = tvs }) = interppSP tvs

instance (SourceTextX pass, OutputableBndrId pass)
       => Outputable (HsTyVarBndr pass) where
    ppr (UserTyVar n)     = ppr n
    ppr (KindedTyVar n k) = parens $ hsep [ppr n, dcolon, ppr k]

instance (Outputable thing) => Outputable (HsImplicitBndrs pass thing) where
    ppr (HsIB { hsib_body = ty }) = ppr ty

instance (Outputable thing) => Outputable (HsWildCardBndrs pass thing) where
    ppr (HsWC { hswc_body = ty }) = ppr ty

instance Outputable (HsWildCardInfo pass) where
    ppr (AnonWildCard _)  = char '_'

pprHsForAll :: (SourceTextX pass, OutputableBndrId pass)
            => [LHsTyVarBndr pass] -> LHsContext pass -> SDoc
pprHsForAll = pprHsForAllExtra Nothing

-- | Version of 'pprHsForAll' that can also print an extra-constraints
-- wildcard, e.g. @_ => a -> Bool@ or @(Show a, _) => a -> String@. This
-- underscore will be printed when the 'Maybe SrcSpan' argument is a 'Just'
-- containing the location of the extra-constraints wildcard. A special
-- function for this is needed, as the extra-constraints wildcard is removed
-- from the actual context and type, and stored in a separate field, thus just
-- printing the type will not print the extra-constraints wildcard.
pprHsForAllExtra :: (SourceTextX pass, OutputableBndrId pass)
                 => Maybe SrcSpan -> [LHsTyVarBndr pass] -> LHsContext pass
                 -> SDoc
pprHsForAllExtra extra qtvs cxt
  = pprHsForAllTvs qtvs <+> pprHsContextExtra show_extra (unLoc cxt)
  where
    show_extra = isJust extra

pprHsForAllTvs :: (SourceTextX pass, OutputableBndrId pass)
               => [LHsTyVarBndr pass] -> SDoc
pprHsForAllTvs qtvs
  | null qtvs = whenPprDebug (forAllLit <+> dot)
  | otherwise = forAllLit <+> interppSP qtvs <> dot

pprHsContext :: (SourceTextX pass, OutputableBndrId pass)
             => HsContext pass -> SDoc
pprHsContext = maybe empty (<+> darrow) . pprHsContextMaybe

pprHsContextNoArrow :: (SourceTextX pass, OutputableBndrId pass)
                    => HsContext pass -> SDoc
pprHsContextNoArrow = fromMaybe empty . pprHsContextMaybe

pprHsContextMaybe :: (SourceTextX pass, OutputableBndrId pass)
                  => HsContext pass -> Maybe SDoc
pprHsContextMaybe []         = Nothing
pprHsContextMaybe [L _ pred] = Just $ ppr_mono_ty pred
pprHsContextMaybe cxt        = Just $ parens (interpp'SP cxt)

-- For use in a HsQualTy, which always gets printed if it exists.
pprHsContextAlways :: (SourceTextX pass, OutputableBndrId pass)
                   => HsContext pass -> SDoc
pprHsContextAlways []  = parens empty <+> darrow
pprHsContextAlways [L _ ty] = ppr_mono_ty ty <+> darrow
pprHsContextAlways cxt = parens (interpp'SP cxt) <+> darrow

-- True <=> print an extra-constraints wildcard, e.g. @(Show a, _) =>@
pprHsContextExtra :: (SourceTextX pass, OutputableBndrId pass)
                  => Bool -> HsContext pass -> SDoc
pprHsContextExtra show_extra ctxt
  | not show_extra
  = pprHsContext ctxt
  | null ctxt
  = char '_' <+> darrow
  | otherwise
  = parens (sep (punctuate comma ctxt')) <+> darrow
  where
    ctxt' = map ppr ctxt ++ [char '_']

pprConDeclFields :: (SourceTextX pass, OutputableBndrId pass)
                 => [LConDeclField pass] -> SDoc
pprConDeclFields fields = braces (sep (punctuate comma (map ppr_fld fields)))
  where
    ppr_fld (L _ (ConDeclField { cd_fld_names = ns, cd_fld_type = ty,
                                 cd_fld_doc = doc }))
        = ppr_names ns <+> dcolon <+> ppr ty <+> ppr_mbDoc doc
    ppr_names [n] = ppr n
    ppr_names ns = sep (punctuate comma (map ppr ns))

{-
Note [Printing KindedTyVars]
~~~~~~~~~~~~~~~~~~~~~~~~~~~~
Trac #3830 reminded me that we should really only print the kind
signature on a KindedTyVar if the kind signature was put there by the
programmer.  During kind inference GHC now adds a PostTcKind to UserTyVars,
rather than converting to KindedTyVars as before.

(As it happens, the message in #3830 comes out a different way now,
and the problem doesn't show up; but having the flag on a KindedTyVar
seems like the Right Thing anyway.)
-}

-- Printing works more-or-less as for Types

pprHsType :: (SourceTextX pass, OutputableBndrId pass) => HsType pass -> SDoc
pprHsType ty = ppr_mono_ty ty

ppr_mono_lty :: (SourceTextX pass, OutputableBndrId pass)
             => LHsType pass -> SDoc
ppr_mono_lty ty = ppr_mono_ty (unLoc ty)

ppr_mono_ty :: (SourceTextX pass, OutputableBndrId pass)
            => HsType pass -> SDoc
ppr_mono_ty (HsForAllTy { hst_bndrs = tvs, hst_body = ty })
  = sep [pprHsForAllTvs tvs, ppr_mono_lty ty]

ppr_mono_ty (HsQualTy { hst_ctxt = L _ ctxt, hst_body = ty })
  = sep [pprHsContextAlways ctxt, ppr_mono_lty ty]

ppr_mono_ty (HsBangTy b ty)     = ppr b <> ppr_mono_lty ty
ppr_mono_ty (HsRecTy flds)      = pprConDeclFields flds
ppr_mono_ty (HsTyVar NotPromoted (L _ name))= pprPrefixOcc name
ppr_mono_ty (HsTyVar Promoted (L _ name))
  = space <> quote (pprPrefixOcc name)
                         -- We need a space before the ' above, so the parser
                         -- does not attach it to the previous symbol
<<<<<<< HEAD
ppr_mono_ty prec (HsFunTy ty1 weight ty2)   = ppr_fun_ty prec ty1 weight ty2
ppr_mono_ty _    (HsTupleTy con tys) = tupleParens std_con (pprWithCommas ppr tys)
=======
ppr_mono_ty (HsFunTy ty1 ty2)   = ppr_fun_ty ty1 ty2
ppr_mono_ty (HsTupleTy con tys) = tupleParens std_con (pprWithCommas ppr tys)
>>>>>>> affdea82
  where std_con = case con of
                    HsUnboxedTuple -> UnboxedTuple
                    _              -> BoxedTuple
ppr_mono_ty (HsSumTy tys)       = tupleParens UnboxedTuple (pprWithBars ppr tys)
ppr_mono_ty (HsKindSig ty kind) = parens (ppr_mono_lty ty <+> dcolon <+> ppr kind)
ppr_mono_ty (HsListTy ty)       = brackets (ppr_mono_lty ty)
ppr_mono_ty (HsPArrTy ty)       = paBrackets (ppr_mono_lty ty)
ppr_mono_ty (HsIParamTy n ty)   = (ppr n <+> dcolon <+> ppr_mono_lty ty)
ppr_mono_ty (HsSpliceTy s _)    = pprSplice s
ppr_mono_ty (HsCoreTy ty)       = ppr ty
ppr_mono_ty (HsExplicitListTy Promoted _ tys)
  = quote $ brackets (interpp'SP tys)
ppr_mono_ty (HsExplicitListTy NotPromoted _ tys)
  = brackets (interpp'SP tys)
ppr_mono_ty (HsExplicitTupleTy _ tys) = quote $ parens (interpp'SP tys)
ppr_mono_ty (HsTyLit t)         = ppr_tylit t
ppr_mono_ty (HsWildCardTy {})   = char '_'

ppr_mono_ty (HsEqTy ty1 ty2)
  = ppr_mono_lty ty1 <+> char '~' <+> ppr_mono_lty ty2

ppr_mono_ty (HsAppsTy tys)
  = hsep (map (ppr_app_ty . unLoc) tys)

ppr_mono_ty (HsAppTy fun_ty arg_ty)
  = hsep [ppr_mono_lty fun_ty, ppr_mono_lty arg_ty]

ppr_mono_ty (HsOpTy ty1 (L _ op) ty2)
  = sep [ ppr_mono_lty ty1
        , sep [pprInfixOcc op, ppr_mono_lty ty2 ] ]

ppr_mono_ty (HsParTy ty)
  = parens (ppr_mono_lty ty)
  -- Put the parens in where the user did
  -- But we still use the precedence stuff to add parens because
  --    toHsType doesn't put in any HsParTys, so we may still need them

ppr_mono_ty (HsDocTy ty doc)
  -- AZ: Should we add parens?  Should we introduce "-- ^"?
  = ppr_mono_lty ty <+> ppr (unLoc doc)
  -- we pretty print Haddock comments on types as if they were
  -- postfix operators

--------------------------
<<<<<<< HEAD
ppr_fun_ty :: (OutputableBndrId name)
           => TyPrec -> LHsType name -> Rig -> LHsType name -> SDoc
ppr_fun_ty ctxt_prec ty1 weight ty2
  = let p1 = ppr_mono_lty FunPrec ty1
        p2 = ppr_mono_lty TopPrec ty2
        arr = case weight of
          Zero -> "->_0"
          One -> "⊸"
          Omega -> "ω"
    in
    maybeParen ctxt_prec FunPrec $
    sep [p1, text arr <+> p2]
=======
ppr_fun_ty :: (SourceTextX pass, OutputableBndrId pass)
           => LHsType pass -> LHsType pass -> SDoc
ppr_fun_ty ty1 ty2
  = let p1 = ppr_mono_lty ty1
        p2 = ppr_mono_lty ty2
    in
    sep [p1, text "->" <+> p2]
>>>>>>> affdea82

--------------------------
ppr_app_ty :: (SourceTextX pass, OutputableBndrId pass)
           => HsAppType pass -> SDoc
ppr_app_ty (HsAppInfix (L _ n))                  = pprInfixOcc n
ppr_app_ty (HsAppPrefix (L _ (HsTyVar NotPromoted (L _ n))))
  = pprPrefixOcc n
ppr_app_ty (HsAppPrefix (L _ (HsTyVar Promoted  (L _ n))))
  = space <> quote (pprPrefixOcc n) -- We need a space before the ' above, so
                                    -- the parser does not attach it to the
                                    -- previous symbol
ppr_app_ty (HsAppPrefix ty) = ppr_mono_lty ty

--------------------------
ppr_tylit :: HsTyLit -> SDoc
ppr_tylit (HsNumTy _ i) = integer i
ppr_tylit (HsStrTy _ s) = text (show s)


-- | Return 'True' for compound types that will need parentheses when used in
-- an argument position.
isCompoundHsType :: LHsType pass -> Bool
isCompoundHsType (L _ HsAppTy{} ) = True
isCompoundHsType (L _ HsAppsTy{}) = True
isCompoundHsType (L _ HsEqTy{}  ) = True
isCompoundHsType (L _ HsFunTy{} ) = True
isCompoundHsType (L _ HsOpTy{}  ) = True
isCompoundHsType _                = False

-- | @'parenthesizeCompoundHsType' ty@ checks if @'isCompoundHsType' ty@ is
-- true, and if so, surrounds @ty@ with an 'HsParTy'. Otherwise, it simply
-- returns @ty@.
parenthesizeCompoundHsType :: LHsType pass -> LHsType pass
parenthesizeCompoundHsType ty@(L loc _)
  | isCompoundHsType ty = L loc (HsParTy ty)
  | otherwise           = ty<|MERGE_RESOLUTION|>--- conflicted
+++ resolved
@@ -297,11 +297,7 @@
 data HsImplicitBndrs pass thing   -- See Note [HsType binders]
   = HsIB { hsib_vars :: PostRn pass [Name] -- Implicitly-bound kind & type vars
          , hsib_body :: thing              -- Main payload (type or list of types)
-<<<<<<< HEAD
-         , hsib_closed :: PostRn name Bool -- Taking the hsib_vars into account,
-=======
          , hsib_closed :: PostRn pass Bool -- Taking the hsib_vars into account,
->>>>>>> affdea82
                                            -- is the payload closed? Used in
                                            -- TcHsType.decideKindGeneralisationPlan
     }
@@ -321,15 +317,7 @@
                 -- it's still there in the hsc_body.
     }
 
-<<<<<<< HEAD
-deriving instance (Data name, Data thing, Data (PostRn name [Name]), Data (PostRn name Bool))
-  => Data (HsImplicitBndrs name thing)
-
-deriving instance (Data name, Data thing, Data (PostRn name [Name]))
-  => Data (HsWildCardBndrs name thing)
-=======
 deriving instance (DataId pass, Data thing) => Data (HsWildCardBndrs pass thing)
->>>>>>> affdea82
 
 -- | Located Haskell Signature Type
 type LHsSigType   pass = HsImplicitBndrs pass (LHsType pass)    -- Implicit only
@@ -375,11 +363,7 @@
 the explicitly forall'd tyvar 'a' is bound by the HsForAllTy
 -}
 
-<<<<<<< HEAD
-mkHsImplicitBndrs :: thing -> HsImplicitBndrs RdrName thing
-=======
 mkHsImplicitBndrs :: thing -> HsImplicitBndrs GhcPs thing
->>>>>>> affdea82
 mkHsImplicitBndrs x = HsIB { hsib_body   = x
                            , hsib_vars   = PlaceHolder
                            , hsib_closed = PlaceHolder }
@@ -390,11 +374,7 @@
 
 -- Add empty binders.  This is a bit suspicious; what if
 -- the wrapped thing had free type variables?
-<<<<<<< HEAD
-mkEmptyImplicitBndrs :: thing -> HsImplicitBndrs Name thing
-=======
 mkEmptyImplicitBndrs :: thing -> HsImplicitBndrs GhcRn thing
->>>>>>> affdea82
 mkEmptyImplicitBndrs x = HsIB { hsib_body   = x
                               , hsib_vars   = []
                               , hsib_closed = False }
@@ -482,14 +462,9 @@
 
       -- For details on above see note [Api annotations] in ApiAnnotation
 
-<<<<<<< HEAD
   | HsFunTy             (LHsType name)   -- function type
                         Rig
                         (LHsType name)
-=======
-  | HsFunTy             (LHsType pass)   -- function type
-                        (LHsType pass)
->>>>>>> affdea82
       -- ^ - 'ApiAnnotation.AnnKeywordId' : 'ApiAnnotation.AnnRarrow',
 
       -- For details on above see note [Api annotations] in ApiAnnotation
@@ -812,33 +787,6 @@
   ppr (RecCon rec)     = text "RecCon:" <+> ppr rec
   ppr (InfixCon l r)   = text "InfixCon:" <+> ppr [l, r]
 
-<<<<<<< HEAD
--- Takes details and result type of a GADT data constructor as created by the
--- parser and rejigs them using information about fixities from the renamer.
--- See Note [Sorting out the result type] in RdrHsSyn
-updateGadtResult
-  :: (Monad m)
-     => (SDoc -> m ())
-     -> SDoc
-     -> HsConDetails (Weighted (LHsType Name)) (Located [LConDeclField Name])
-                     -- ^ Original details
-     -> LHsType Name -- ^ Original result type
-     -> m (HsConDetails (Weighted (LHsType Name)) (Located [LConDeclField Name]),
-           LHsType Name)
-updateGadtResult failWith doc details ty
-  = do { let (arg_tys, res_ty) = splitHsFunType ty
-             badConSig         = text "Malformed constructor signature"
-       ; case details of
-           InfixCon {}  -> pprPanic "updateGadtResult" (ppr ty)
-
-           RecCon {}    -> do { unless (null arg_tys)
-                                       (failWith (doc <+> badConSig))
-                              ; return (details, res_ty) }
-
-           PrefixCon {} -> return (PrefixCon arg_tys, res_ty)}
-
-=======
->>>>>>> affdea82
 {-
 Note [ConDeclField passs]
 ~~~~~~~~~~~~~~~~~~~~~~~~~
@@ -994,12 +942,7 @@
 --      splitHsFunType (a -> (b -> c)) = ([a,b], c)
 -- Also deals with (->) t1 t2; that is why it only works on LHsType Name
 --   (see Trac #9096)
-<<<<<<< HEAD
-
-splitHsFunType :: LHsType Name -> ([Weighted (LHsType Name)], LHsType Name)
-=======
-splitHsFunType :: LHsType GhcRn -> ([LHsType GhcRn], LHsType GhcRn)
->>>>>>> affdea82
+splitHsFunType :: LHsType Name -> ([Weighted (LHsType GhcRn)], LHsType GhcRn)
 splitHsFunType (L _ (HsParTy ty))
   = splitHsFunType ty
 
@@ -1339,13 +1282,8 @@
   = space <> quote (pprPrefixOcc name)
                          -- We need a space before the ' above, so the parser
                          -- does not attach it to the previous symbol
-<<<<<<< HEAD
-ppr_mono_ty prec (HsFunTy ty1 weight ty2)   = ppr_fun_ty prec ty1 weight ty2
+ppr_mono_ty prec (HsFunTy ty1 weight ty2)   = ppr_fun_ty ty1 weight ty2
 ppr_mono_ty _    (HsTupleTy con tys) = tupleParens std_con (pprWithCommas ppr tys)
-=======
-ppr_mono_ty (HsFunTy ty1 ty2)   = ppr_fun_ty ty1 ty2
-ppr_mono_ty (HsTupleTy con tys) = tupleParens std_con (pprWithCommas ppr tys)
->>>>>>> affdea82
   where std_con = case con of
                     HsUnboxedTuple -> UnboxedTuple
                     _              -> BoxedTuple
@@ -1390,28 +1328,17 @@
   -- postfix operators
 
 --------------------------
-<<<<<<< HEAD
-ppr_fun_ty :: (OutputableBndrId name)
-           => TyPrec -> LHsType name -> Rig -> LHsType name -> SDoc
-ppr_fun_ty ctxt_prec ty1 weight ty2
-  = let p1 = ppr_mono_lty FunPrec ty1
-        p2 = ppr_mono_lty TopPrec ty2
+ppr_fun_ty :: (SourceTextX pass, OutputableBndrId pass)
+           => LHsType pass -> Rig -> LHsType pass -> SDoc
+ppr_fun_ty ty1 weight ty2
+  = let p1 = ppr_mono_lty ty1
+        p2 = ppr_mono_lty ty2
         arr = case weight of
           Zero -> "->_0"
           One -> "⊸"
           Omega -> "ω"
     in
-    maybeParen ctxt_prec FunPrec $
     sep [p1, text arr <+> p2]
-=======
-ppr_fun_ty :: (SourceTextX pass, OutputableBndrId pass)
-           => LHsType pass -> LHsType pass -> SDoc
-ppr_fun_ty ty1 ty2
-  = let p1 = ppr_mono_lty ty1
-        p2 = ppr_mono_lty ty2
-    in
-    sep [p1, text "->" <+> p2]
->>>>>>> affdea82
 
 --------------------------
 ppr_app_ty :: (SourceTextX pass, OutputableBndrId pass)
