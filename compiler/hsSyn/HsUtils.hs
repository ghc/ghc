{-
(c) The University of Glasgow, 1992-2006


Here we collect a variety of helper functions that construct or
analyse HsSyn.  All these functions deal with generic HsSyn; functions
which deal with the instantiated versions are located elsewhere:

   Parameterised by          Module
   ----------------          -------------
   GhcPs/RdrName             parser/RdrHsSyn
   GhcRn/Name                rename/RnHsSyn
   GhcTc/Id                  typecheck/TcHsSyn
-}

{-# LANGUAGE CPP #-}
{-# LANGUAGE ScopedTypeVariables #-}
{-# LANGUAGE FlexibleContexts #-}
{-# LANGUAGE TypeFamilies #-}
{-# LANGUAGE PatternSynonyms #-}

module HsUtils(
  -- Terms
  mkHsPar, mkHsApp, mkHsAppType, mkHsAppTypes, mkHsCaseAlt,
  mkSimpleMatch, unguardedGRHSs, unguardedRHS,
  mkMatchGroup, mkMatch, mkPrefixFunRhs, mkHsLam, mkHsIf,
  mkHsWrap, mkLHsWrap, mkHsWrapCo, mkHsWrapCoR, mkLHsWrapCo,
  mkHsDictLet, mkHsLams,
  mkHsOpApp, mkHsDo, mkHsComp, mkHsWrapPat, mkHsWrapPatCo,
  mkLHsPar, mkHsCmdWrap, mkLHsCmdWrap,

  nlHsTyApp, nlHsTyApps, nlHsVar, nlHsDataCon,
  nlHsLit, nlHsApp, nlHsApps, nlHsSyntaxApps,
  nlHsIntLit, nlHsVarApps,
  nlHsDo, nlHsOpApp, nlHsLam, nlHsPar, nlHsIf, nlHsCase, nlList,
  mkLHsTupleExpr, mkLHsVarTuple, missingTupArg,
  typeToLHsType,

  -- * Constructing general big tuples
  -- $big_tuples
  mkChunkified, chunkify,

  -- Bindings
  mkFunBind, mkVarBind, mkHsVarBind, mk_easy_FunBind, mkTopFunBind,
  mkPatSynBind,
  isInfixFunBind,

  -- Literals
  mkHsIntegral, mkHsFractional, mkHsIsString, mkHsString, mkHsStringPrimLit,

  -- Patterns
  mkNPat, mkNPlusKPat, nlVarPat, nlLitPat, nlConVarPat, nlConVarPatName, nlConPat,
  nlConPatName, nlInfixConPat, nlNullaryConPat, nlWildConPat, nlWildPat,
  nlWildPatName, nlTuplePat, mkParPat, nlParPat,
  mkBigLHsVarTup, mkBigLHsTup, mkBigLHsVarPatTup, mkBigLHsPatTup,

  -- Types
  mkHsAppTy, mkHsAppTys, userHsTyVarBndrs, userHsLTyVarBndrs,
  mkLHsSigType, mkLHsSigWcType, mkClassOpSigs, mkHsSigEnv,
  nlHsAppTy, nlHsTyVar, nlHsFunTy, nlHsParTy, nlHsTyConApp,

  -- Stmts
  mkTransformStmt, mkTransformByStmt, mkBodyStmt, mkBindStmt, mkTcBindStmt,
  mkLastStmt,
  emptyTransStmt, mkGroupUsingStmt, mkGroupByUsingStmt,
  emptyRecStmt, emptyRecStmtName, emptyRecStmtId, mkRecStmt,
  unitRecStmtTc,

  -- Template Haskell
  mkHsSpliceTy, mkHsSpliceE, mkHsSpliceTE, mkUntypedSplice,
  mkHsQuasiQuote, unqualQuasiQuote,

  -- Collecting binders
  isUnliftedHsBind, isBangedHsBind,

  collectLocalBinders, collectHsValBinders, collectHsBindListBinders,
  collectHsIdBinders,
  collectHsBindsBinders, collectHsBindBinders, collectMethodBinders,
  collectPatBinders, collectPatsBinders,
  collectLStmtsBinders, collectStmtsBinders,
  collectLStmtBinders, collectStmtBinders,

  hsLTyClDeclBinders, hsTyClForeignBinders,
  hsPatSynSelectors, getPatSynBinds,
  hsForeignDeclsBinders, hsGroupBinders, hsDataFamInstBinders,

  -- Collecting implicit binders
  lStmtsImplicits, hsValBindsImplicits, lPatImplicits
  ) where

#include "HsVersions.h"

import GhcPrelude

import HsDecls
import HsBinds
import HsExpr
import HsPat
import HsTypes
import HsLit
import PlaceHolder
import HsExtension

import TcEvidence
import RdrName
import Var
import TyCoRep
import Weight ( pattern Zero, pattern One, pattern Omega )
import Type   ( filterOutInvisibleTypes )
import TysWiredIn ( unitTy, omegaDataConTy )
import TcType
import DataCon
import ConLike
import Id
import Name
import NameSet
import NameEnv
import BasicTypes
import SrcLoc
import FastString
import Util
import Bag
import Outputable
import Constants
import TyCon

import Data.Either
import Data.Function
import Data.List

{-
************************************************************************
*                                                                      *
        Some useful helpers for constructing syntax
*                                                                      *
************************************************************************

These functions attempt to construct a not-completely-useless SrcSpan
from their components, compared with the nl* functions below which
just attach noSrcSpan to everything.
-}

mkHsPar :: LHsExpr (GhcPass id) -> LHsExpr (GhcPass id)
mkHsPar e = L (getLoc e) (HsPar noExt e)

mkSimpleMatch :: HsMatchContext (NameOrRdrName (IdP (GhcPass p)))
              -> [LPat (GhcPass p)] -> Located (body (GhcPass p))
              -> LMatch (GhcPass p) (Located (body (GhcPass p)))
mkSimpleMatch ctxt pats rhs
  = L loc $
    Match { m_ext = noExt, m_ctxt = ctxt, m_pats = pats
          , m_grhss = unguardedGRHSs rhs }
  where
    loc = case pats of
                []      -> getLoc rhs
                (pat:_) -> combineSrcSpans (getLoc pat) (getLoc rhs)

unguardedGRHSs :: Located (body (GhcPass p))
               -> GRHSs (GhcPass p) (Located (body (GhcPass p)))
unguardedGRHSs rhs@(L loc _)
  = GRHSs noExt (unguardedRHS loc rhs) (noLoc emptyLocalBinds)

unguardedRHS :: SrcSpan -> Located (body (GhcPass p))
             -> [LGRHS (GhcPass p) (Located (body (GhcPass p)))]
unguardedRHS loc rhs = [L loc (GRHS noExt [] rhs)]

mkMatchGroup :: (XMG name (Located (body name)) ~ NoExt)
             => Origin -> [LMatch name (Located (body name))]
             -> MatchGroup name (Located (body name))
mkMatchGroup origin matches = MG { mg_ext = noExt
                                 , mg_alts = mkLocatedList matches
                                 , mg_origin = origin }

mkLocatedList ::  [Located a] -> Located [Located a]
mkLocatedList [] = noLoc []
mkLocatedList ms = L (combineLocs (head ms) (last ms)) ms

mkHsApp :: LHsExpr (GhcPass id) -> LHsExpr (GhcPass id) -> LHsExpr (GhcPass id)
mkHsApp e1 e2 = addCLoc e1 e2 (HsApp noExt e1 e2)

mkHsAppType :: (XAppTypeE (GhcPass id) ~ LHsWcType GhcRn)
            => LHsExpr (GhcPass id) -> LHsWcType GhcRn -> LHsExpr (GhcPass id)
mkHsAppType e t = addCLoc e t_body (HsAppType paren_wct e)
  where
    t_body    = hswc_body t
    paren_wct = t { hswc_body = parenthesizeHsType appPrec t_body }

mkHsAppTypes :: LHsExpr GhcRn -> [LHsWcType GhcRn] -> LHsExpr GhcRn
mkHsAppTypes = foldl mkHsAppType

mkHsLam :: [LPat GhcPs] -> LHsExpr GhcPs -> LHsExpr GhcPs
mkHsLam pats body = mkHsPar (L (getLoc body) (HsLam noExt matches))
  where
    matches = mkMatchGroup Generated
                           [mkSimpleMatch LambdaExpr pats' body]
    pats' = map (parenthesizePat appPrec) pats

mkHsLams :: [TyVar] -> [EvVar] -> LHsExpr GhcTc -> LHsExpr GhcTc
mkHsLams tyvars dicts expr = mkLHsWrap (mkWpTyLams tyvars
                                       <.> mkWpLams dicts) expr

-- |A simple case alternative with a single pattern, no binds, no guards;
-- pre-typechecking
mkHsCaseAlt :: LPat (GhcPass p) -> (Located (body (GhcPass p)))
            -> LMatch (GhcPass p) (Located (body (GhcPass p)))
mkHsCaseAlt pat expr
  = mkSimpleMatch CaseAlt [pat] expr

nlHsTyApp :: (XVar p ~ NoExt
             ,XWrap p ~ NoExt ) => IdP p-> [Type] -> LHsExpr p
nlHsTyApp fun_id tys
  = noLoc (mkHsWrap (mkWpTyApps tys) (HsVar noExt (noLoc fun_id)))

nlHsTyApps :: IdP (GhcPass id) -> [Type] -> [LHsExpr (GhcPass id)]
           -> LHsExpr (GhcPass id)
nlHsTyApps fun_id tys xs = foldl nlHsApp (nlHsTyApp fun_id tys) xs

--------- Adding parens ---------
mkLHsPar :: LHsExpr (GhcPass id) -> LHsExpr (GhcPass id)
-- Wrap in parens if (hsExprNeedsParens appPrec) says it needs them
-- So   'f x'  becomes '(f x)', but '3' stays as '3'
mkLHsPar le@(L loc e) | hsExprNeedsParens appPrec e = L loc (HsPar noExt le)
                      | otherwise                   = le

mkParPat :: LPat (GhcPass name) -> LPat (GhcPass name)
mkParPat lp@(L loc p) | patNeedsParens appPrec p = L loc (ParPat noExt lp)
                      | otherwise                = lp

nlParPat :: LPat (GhcPass name) -> LPat (GhcPass name)
nlParPat p = noLoc (ParPat noExt p)

-------------------------------
-- These are the bits of syntax that contain rebindable names
-- See RnEnv.lookupSyntaxName

mkHsIntegral   :: IntegralLit -> HsOverLit GhcPs
mkHsFractional :: FractionalLit -> HsOverLit GhcPs
mkHsIsString   :: SourceText -> FastString -> HsOverLit GhcPs
mkHsDo         :: HsStmtContext Name -> [ExprLStmt GhcPs] -> HsExpr GhcPs
mkHsComp       :: HsStmtContext Name -> [ExprLStmt GhcPs] -> LHsExpr GhcPs
               -> HsExpr GhcPs

mkNPat      :: Located (HsOverLit GhcPs) -> Maybe (SyntaxExpr GhcPs)
            -> Pat GhcPs
mkNPlusKPat :: Located RdrName -> Located (HsOverLit GhcPs) -> Pat GhcPs

mkLastStmt :: Located (bodyR (GhcPass idR))
           -> StmtLR (GhcPass idL) (GhcPass idR) (Located (bodyR (GhcPass idR)))
mkBodyStmt :: Located (bodyR GhcPs)
           -> StmtLR (GhcPass idL) GhcPs (Located (bodyR GhcPs))
mkBindStmt :: (XBindStmt (GhcPass idL) (GhcPass idR)
                         (Located (bodyR (GhcPass idR))) ~ NoExt)
           => LPat (GhcPass idL) -> Located (bodyR (GhcPass idR))
           -> StmtLR (GhcPass idL) (GhcPass idR) (Located (bodyR (GhcPass idR)))
mkTcBindStmt :: LPat GhcTc -> Located (bodyR GhcTc)
             -> StmtLR GhcTc GhcTc (Located (bodyR GhcTc))

emptyRecStmt     :: StmtLR (GhcPass idL) GhcPs bodyR
emptyRecStmtName :: StmtLR GhcRn GhcRn bodyR
emptyRecStmtId   :: StmtLR GhcTc GhcTc bodyR
mkRecStmt        :: [LStmtLR (GhcPass idL) GhcPs bodyR]
                 -> StmtLR (GhcPass idL) GhcPs bodyR


mkHsIntegral     i  = OverLit noExt (HsIntegral       i) noExpr
mkHsFractional   f  = OverLit noExt (HsFractional     f) noExpr
mkHsIsString src s  = OverLit noExt (HsIsString   src s) noExpr

mkHsDo ctxt stmts = HsDo noExt ctxt (mkLocatedList stmts)
mkHsComp ctxt stmts expr = mkHsDo ctxt (stmts ++ [last_stmt])
  where
    last_stmt = L (getLoc expr) $ mkLastStmt expr

mkHsIf :: LHsExpr (GhcPass p) -> LHsExpr (GhcPass p) -> LHsExpr (GhcPass p)
       -> HsExpr (GhcPass p)
mkHsIf c a b = HsIf noExt (Just noSyntaxExpr) c a b

mkNPat lit neg     = NPat noExt lit neg noSyntaxExpr
mkNPlusKPat id lit
  = NPlusKPat noExt id lit (unLoc lit) noSyntaxExpr noSyntaxExpr

mkTransformStmt    :: [ExprLStmt GhcPs] -> LHsExpr GhcPs
                   -> StmtLR GhcPs GhcPs (LHsExpr GhcPs)
mkTransformByStmt  :: [ExprLStmt GhcPs] -> LHsExpr GhcPs
                   -> LHsExpr GhcPs -> StmtLR GhcPs GhcPs (LHsExpr GhcPs)
mkGroupUsingStmt   :: [ExprLStmt GhcPs] -> LHsExpr GhcPs
                   -> StmtLR GhcPs GhcPs (LHsExpr GhcPs)
mkGroupByUsingStmt :: [ExprLStmt GhcPs] -> LHsExpr GhcPs
                   -> LHsExpr GhcPs
                   -> StmtLR GhcPs GhcPs (LHsExpr GhcPs)

emptyTransStmt :: StmtLR GhcPs GhcPs (LHsExpr GhcPs)
emptyTransStmt = TransStmt { trS_ext = noExt
                           , trS_form = panic "emptyTransStmt: form"
                           , trS_stmts = [], trS_bndrs = []
                           , trS_by = Nothing, trS_using = noLoc noExpr
                           , trS_ret = noSyntaxExpr, trS_bind = noSyntaxExpr
                           , trS_fmap = noExpr }
mkTransformStmt    ss u   = emptyTransStmt { trS_form = ThenForm,  trS_stmts = ss, trS_using = u }
mkTransformByStmt  ss u b = emptyTransStmt { trS_form = ThenForm,  trS_stmts = ss, trS_using = u, trS_by = Just b }
mkGroupUsingStmt   ss u   = emptyTransStmt { trS_form = GroupForm, trS_stmts = ss, trS_using = u }
mkGroupByUsingStmt ss b u = emptyTransStmt { trS_form = GroupForm, trS_stmts = ss, trS_using = u, trS_by = Just b }

mkLastStmt body = LastStmt noExt body False noSyntaxExpr
mkBodyStmt body
  = BodyStmt noExt body noSyntaxExpr noSyntaxExpr
mkBindStmt pat body
  = BindStmt noExt pat body noSyntaxExpr noSyntaxExpr
mkTcBindStmt pat body = BindStmt (Omega, unitTy) pat body noSyntaxExpr noSyntaxExpr
  -- don't use placeHolderTypeTc above, because that panics during zonking

emptyRecStmt' :: forall idL idR body.
                 XRecStmt (GhcPass idL) (GhcPass idR) body
              -> StmtLR (GhcPass idL) (GhcPass idR) body
emptyRecStmt' tyVal =
   RecStmt
     { recS_stmts = [], recS_later_ids = []
     , recS_rec_ids = []
     , recS_ret_fn = noSyntaxExpr
     , recS_mfix_fn = noSyntaxExpr
     , recS_bind_fn = noSyntaxExpr
     , recS_ext = tyVal }

unitRecStmtTc :: RecStmtTc
unitRecStmtTc = RecStmtTc { recS_bind_ty = unitTy
                          , recS_later_rets = []
                          , recS_rec_rets = []
                          , recS_ret_ty = unitTy }

emptyRecStmt     = emptyRecStmt' noExt
emptyRecStmtName = emptyRecStmt' noExt
emptyRecStmtId   = emptyRecStmt' unitRecStmtTc
                                        -- a panic might trigger during zonking
mkRecStmt stmts  = emptyRecStmt { recS_stmts = stmts }

-------------------------------
--- A useful function for building @OpApps@.  The operator is always a
-- variable, and we don't know the fixity yet.
mkHsOpApp :: LHsExpr GhcPs -> IdP GhcPs -> LHsExpr GhcPs -> HsExpr GhcPs
mkHsOpApp e1 op e2 = OpApp noExt e1 (noLoc (HsVar noExt (noLoc op))) e2

unqualSplice :: RdrName
unqualSplice = mkRdrUnqual (mkVarOccFS (fsLit "splice"))

mkUntypedSplice :: SpliceDecoration -> LHsExpr GhcPs -> HsSplice GhcPs
mkUntypedSplice hasParen e = HsUntypedSplice noExt hasParen unqualSplice e

mkHsSpliceE :: SpliceDecoration -> LHsExpr GhcPs -> HsExpr GhcPs
mkHsSpliceE hasParen e = HsSpliceE noExt (mkUntypedSplice hasParen e)

mkHsSpliceTE :: SpliceDecoration -> LHsExpr GhcPs -> HsExpr GhcPs
mkHsSpliceTE hasParen e
  = HsSpliceE noExt (HsTypedSplice noExt hasParen unqualSplice e)

mkHsSpliceTy :: SpliceDecoration -> LHsExpr GhcPs -> HsType GhcPs
mkHsSpliceTy hasParen e = HsSpliceTy noExt
                      (HsUntypedSplice noExt hasParen unqualSplice e)

mkHsQuasiQuote :: RdrName -> SrcSpan -> FastString -> HsSplice GhcPs
mkHsQuasiQuote quoter span quote
  = HsQuasiQuote noExt unqualSplice quoter span quote

unqualQuasiQuote :: RdrName
unqualQuasiQuote = mkRdrUnqual (mkVarOccFS (fsLit "quasiquote"))
                -- A name (uniquified later) to
                -- identify the quasi-quote

mkHsString :: String -> HsLit (GhcPass p)
mkHsString s = HsString NoSourceText (mkFastString s)

mkHsStringPrimLit :: FastString -> HsLit (GhcPass p)
mkHsStringPrimLit fs
  = HsStringPrim NoSourceText (fastStringToByteString fs)

-------------
userHsLTyVarBndrs :: SrcSpan -> [Located (IdP (GhcPass p))]
                  -> [LHsTyVarBndr (GhcPass p)]
-- Caller sets location
userHsLTyVarBndrs loc bndrs = [ L loc (UserTyVar noExt v) | v <- bndrs ]

userHsTyVarBndrs :: SrcSpan -> [IdP (GhcPass p)] -> [LHsTyVarBndr (GhcPass p)]
-- Caller sets location
userHsTyVarBndrs loc bndrs = [ L loc (UserTyVar noExt (L loc v))
                             | v <- bndrs ]


{-
************************************************************************
*                                                                      *
        Constructing syntax with no location info
*                                                                      *
************************************************************************
-}

nlHsVar :: IdP (GhcPass id) -> LHsExpr (GhcPass id)
nlHsVar n = noLoc (HsVar noExt (noLoc n))

-- NB: Only for LHsExpr **Id**
nlHsDataCon :: DataCon -> LHsExpr GhcTc
nlHsDataCon con = mkLHsWrap (mkWpTyApps [omegaDataConTy])
                    (noLoc (HsConLikeOut noExt (RealDataCon con)))

nlHsLit :: HsLit (GhcPass p) -> LHsExpr (GhcPass p)
nlHsLit n = noLoc (HsLit noExt n)

nlHsIntLit :: Integer -> LHsExpr (GhcPass p)
nlHsIntLit n = noLoc (HsLit noExt (HsInt noExt (mkIntegralLit n)))

nlVarPat :: IdP (GhcPass id) -> LPat (GhcPass id)
nlVarPat n = noLoc (VarPat noExt (noLoc n))

nlLitPat :: HsLit GhcPs -> LPat GhcPs
nlLitPat l = noLoc (LitPat noExt l)

nlHsApp :: LHsExpr (GhcPass id) -> LHsExpr (GhcPass id) -> LHsExpr (GhcPass id)
nlHsApp f x = noLoc (HsApp noExt f (mkLHsPar x))

nlHsSyntaxApps :: SyntaxExpr (GhcPass id) -> [LHsExpr (GhcPass id)]
               -> LHsExpr (GhcPass id)
nlHsSyntaxApps (SyntaxExpr { syn_expr      = fun
                           , syn_arg_wraps = arg_wraps
                           , syn_res_wrap  = res_wrap }) args
  | [] <- arg_wraps   -- in the noSyntaxExpr case
  = ASSERT( isIdHsWrapper res_wrap )
    foldl nlHsApp (noLoc fun) args

  | otherwise
  = mkLHsWrap res_wrap (foldl nlHsApp (noLoc fun) (zipWithEqual "nlHsSyntaxApps"
                                                     mkLHsWrap arg_wraps args))

nlHsApps :: IdP (GhcPass id) -> [LHsExpr (GhcPass id)] -> LHsExpr (GhcPass id)
nlHsApps f xs = foldl nlHsApp (nlHsVar f) xs

nlHsVarApps :: IdP (GhcPass id) -> [IdP (GhcPass id)] -> LHsExpr (GhcPass id)
nlHsVarApps f xs = noLoc (foldl mk (HsVar noExt (noLoc f))
                                               (map ((HsVar noExt) . noLoc) xs))
                 where
                   mk f a = HsApp noExt (noLoc f) (noLoc a)

nlConVarPat :: RdrName -> [RdrName] -> LPat GhcPs
nlConVarPat con vars = nlConPat con (map nlVarPat vars)

nlConVarPatName :: Name -> [Name] -> LPat GhcRn
nlConVarPatName con vars = nlConPatName con (map nlVarPat vars)

nlInfixConPat :: RdrName -> LPat GhcPs -> LPat GhcPs -> LPat GhcPs
nlInfixConPat con l r = noLoc (ConPatIn (noLoc con)
                              (InfixCon (parenthesizePat opPrec l)
                                        (parenthesizePat opPrec r)))

nlConPat :: RdrName -> [LPat GhcPs] -> LPat GhcPs
nlConPat con pats =
  noLoc (ConPatIn (noLoc con) (PrefixCon (map (parenthesizePat appPrec) pats)))

nlConPatName :: Name -> [LPat GhcRn] -> LPat GhcRn
nlConPatName con pats =
  noLoc (ConPatIn (noLoc con) (PrefixCon (map (parenthesizePat appPrec) pats)))

nlNullaryConPat :: IdP id -> LPat id
nlNullaryConPat con = noLoc (ConPatIn (noLoc con) (PrefixCon []))

nlWildConPat :: DataCon -> LPat GhcPs
nlWildConPat con = noLoc (ConPatIn (noLoc (getRdrName con))
                         (PrefixCon (nOfThem (dataConSourceArity con)
                                             nlWildPat)))

nlWildPat :: LPat GhcPs
nlWildPat  = noLoc (WildPat noExt )  -- Pre-typechecking

nlWildPatName :: LPat GhcRn
nlWildPatName  = noLoc (WildPat noExt )  -- Pre-typechecking

nlHsDo :: HsStmtContext Name -> [LStmt GhcPs (LHsExpr GhcPs)]
       -> LHsExpr GhcPs
nlHsDo ctxt stmts = noLoc (mkHsDo ctxt stmts)

nlHsOpApp :: LHsExpr GhcPs -> IdP GhcPs -> LHsExpr GhcPs -> LHsExpr GhcPs
nlHsOpApp e1 op e2 = noLoc (mkHsOpApp e1 op e2)

nlHsLam  :: LMatch GhcPs (LHsExpr GhcPs) -> LHsExpr GhcPs
nlHsPar  :: LHsExpr (GhcPass id) -> LHsExpr (GhcPass id)
nlHsIf   :: LHsExpr (GhcPass id) -> LHsExpr (GhcPass id) -> LHsExpr (GhcPass id)
         -> LHsExpr (GhcPass id)
nlHsCase :: LHsExpr GhcPs -> [LMatch GhcPs (LHsExpr GhcPs)]
         -> LHsExpr GhcPs
nlList   :: [LHsExpr GhcPs] -> LHsExpr GhcPs

nlHsLam match          = noLoc (HsLam noExt (mkMatchGroup Generated [match]))
nlHsPar e              = noLoc (HsPar noExt e)

-- Note [Rebindable nlHsIf]
-- nlHsIf should generate if-expressions which are NOT subject to
-- RebindableSyntax, so the first field of HsIf is Nothing. (#12080)
nlHsIf cond true false = noLoc (HsIf noExt Nothing cond true false)

nlHsCase expr matches
  = noLoc (HsCase noExt expr (mkMatchGroup Generated matches))
nlList exprs          = noLoc (ExplicitList noExt Nothing exprs)

nlHsAppTy :: LHsType (GhcPass p) -> LHsType (GhcPass p) -> LHsType (GhcPass p)
nlHsTyVar :: IdP (GhcPass p)                            -> LHsType (GhcPass p)
nlHsFunTy :: (XFunTy p ~ NoExt) => LHsType p -> HsRig p -> LHsType p -> LHsType p
nlHsParTy :: LHsType (GhcPass p)                        -> LHsType (GhcPass p)

nlHsAppTy f t = noLoc (HsAppTy noExt f (parenthesizeHsType appPrec t))
nlHsTyVar x   = noLoc (HsTyVar noExt NotPromoted (noLoc x))
<<<<<<< HEAD
nlHsFunTy a weight b = noLoc (HsFunTy noExt a weight b)
=======
nlHsFunTy a b = noLoc (HsFunTy noExt (parenthesizeHsType funPrec a)
                                     (parenthesize_fun_tail b))
  where
    parenthesize_fun_tail (L loc (HsFunTy ext ty1 ty2))
      = L loc (HsFunTy ext (parenthesizeHsType funPrec ty1)
                           (parenthesize_fun_tail ty2))
    parenthesize_fun_tail lty = lty
>>>>>>> 8c628ad9
nlHsParTy t   = noLoc (HsParTy noExt t)

nlHsTyConApp :: IdP (GhcPass p) -> [LHsType (GhcPass p)] -> LHsType (GhcPass p)
nlHsTyConApp tycon tys  = foldl nlHsAppTy (nlHsTyVar tycon) tys

{-
Tuples.  All these functions are *pre-typechecker* because they lack
types on the tuple.
-}

mkLHsTupleExpr :: [LHsExpr (GhcPass a)] -> LHsExpr (GhcPass a)
-- Makes a pre-typechecker boxed tuple, deals with 1 case
mkLHsTupleExpr [e] = e
mkLHsTupleExpr es
  = noLoc $ ExplicitTuple noExt (map (noLoc . (Present noExt)) es) Boxed

mkLHsVarTuple :: [IdP (GhcPass a)] -> LHsExpr (GhcPass a)
mkLHsVarTuple ids  = mkLHsTupleExpr (map nlHsVar ids)

nlTuplePat :: [LPat GhcPs] -> Boxity -> LPat GhcPs
nlTuplePat pats box = noLoc (TuplePat noExt pats box)

missingTupArg :: HsTupArg GhcPs
missingTupArg = Missing noExt

mkLHsPatTup :: [LPat GhcRn] -> LPat GhcRn
mkLHsPatTup []     = noLoc $ TuplePat noExt [] Boxed
mkLHsPatTup [lpat] = lpat
mkLHsPatTup lpats  = L (getLoc (head lpats)) $ TuplePat noExt lpats Boxed

-- The Big equivalents for the source tuple expressions
mkBigLHsVarTup :: [IdP (GhcPass id)] -> LHsExpr (GhcPass id)
mkBigLHsVarTup ids = mkBigLHsTup (map nlHsVar ids)

mkBigLHsTup :: [LHsExpr (GhcPass id)] -> LHsExpr (GhcPass id)
mkBigLHsTup = mkChunkified mkLHsTupleExpr

-- The Big equivalents for the source tuple patterns
mkBigLHsVarPatTup :: [IdP GhcRn] -> LPat GhcRn
mkBigLHsVarPatTup bs = mkBigLHsPatTup (map nlVarPat bs)

mkBigLHsPatTup :: [LPat GhcRn] -> LPat GhcRn
mkBigLHsPatTup = mkChunkified mkLHsPatTup

-- $big_tuples
-- #big_tuples#
--
-- GHCs built in tuples can only go up to 'mAX_TUPLE_SIZE' in arity, but
-- we might concievably want to build such a massive tuple as part of the
-- output of a desugaring stage (notably that for list comprehensions).
--
-- We call tuples above this size \"big tuples\", and emulate them by
-- creating and pattern matching on >nested< tuples that are expressible
-- by GHC.
--
-- Nesting policy: it's better to have a 2-tuple of 10-tuples (3 objects)
-- than a 10-tuple of 2-tuples (11 objects), so we want the leaves of any
-- construction to be big.
--
-- If you just use the 'mkBigCoreTup', 'mkBigCoreVarTupTy', 'mkTupleSelector'
-- and 'mkTupleCase' functions to do all your work with tuples you should be
-- fine, and not have to worry about the arity limitation at all.

-- | Lifts a \"small\" constructor into a \"big\" constructor by recursive decompositon
mkChunkified :: ([a] -> a)      -- ^ \"Small\" constructor function, of maximum input arity 'mAX_TUPLE_SIZE'
             -> [a]             -- ^ Possible \"big\" list of things to construct from
             -> a               -- ^ Constructed thing made possible by recursive decomposition
mkChunkified small_tuple as = mk_big_tuple (chunkify as)
  where
        -- Each sub-list is short enough to fit in a tuple
    mk_big_tuple [as] = small_tuple as
    mk_big_tuple as_s = mk_big_tuple (chunkify (map small_tuple as_s))

chunkify :: [a] -> [[a]]
-- ^ Split a list into lists that are small enough to have a corresponding
-- tuple arity. The sub-lists of the result all have length <= 'mAX_TUPLE_SIZE'
-- But there may be more than 'mAX_TUPLE_SIZE' sub-lists
chunkify xs
  | n_xs <= mAX_TUPLE_SIZE = [xs]
  | otherwise              = split xs
  where
    n_xs     = length xs
    split [] = []
    split xs = take mAX_TUPLE_SIZE xs : split (drop mAX_TUPLE_SIZE xs)

{-
************************************************************************
*                                                                      *
        LHsSigType and LHsSigWcType
*                                                                      *
********************************************************************* -}

mkLHsSigType :: LHsType GhcPs -> LHsSigType GhcPs
mkLHsSigType ty = mkHsImplicitBndrs ty

mkLHsSigWcType :: LHsType GhcPs -> LHsSigWcType GhcPs
mkLHsSigWcType ty = mkHsWildCardBndrs (mkHsImplicitBndrs ty)

mkHsSigEnv :: forall a. (LSig GhcRn -> Maybe ([Located Name], a))
                     -> [LSig GhcRn]
                     -> NameEnv a
mkHsSigEnv get_info sigs
  = mkNameEnv          (mk_pairs ordinary_sigs)
   `extendNameEnvList` (mk_pairs gen_dm_sigs)
   -- The subtlety is this: in a class decl with a
   -- default-method signature as well as a method signature
   -- we want the latter to win (Trac #12533)
   --    class C x where
   --       op :: forall a . x a -> x a
   --       default op :: forall b . x b -> x b
   --       op x = ...(e :: b -> b)...
   -- The scoped type variables of the 'default op', namely 'b',
   -- scope over the code for op.   The 'forall a' does not!
   -- This applies both in the renamer and typechecker, both
   -- of which use this function
  where
    (gen_dm_sigs, ordinary_sigs) = partition is_gen_dm_sig sigs
    is_gen_dm_sig (L _ (ClassOpSig _ True _ _)) = True
    is_gen_dm_sig _                             = False

    mk_pairs :: [LSig GhcRn] -> [(Name, a)]
    mk_pairs sigs = [ (n,a) | Just (ns,a) <- map get_info sigs
                            , L _ n <- ns ]

mkClassOpSigs :: [LSig GhcPs] -> [LSig GhcPs]
-- Convert TypeSig to ClassOpSig
-- The former is what is parsed, but the latter is
-- what we need in class/instance declarations
mkClassOpSigs sigs
  = map fiddle sigs
  where
    fiddle (L loc (TypeSig _ nms ty))
      = L loc (ClassOpSig noExt False nms (dropWildCards ty))
    fiddle sig = sig

typeToLHsType :: Type -> LHsType GhcPs
-- ^ Converting a Type to an HsType RdrName
-- This is needed to implement GeneralizedNewtypeDeriving.
--
-- Note that we use 'getRdrName' extensively, which
-- generates Exact RdrNames rather than strings.
typeToLHsType ty
  = go ty
  where
    go :: Type -> LHsType GhcPs
    go ty@(FunTy _ arg _) -- TODO: arnaud: check assumption: if arg is a pred, then we don't care about linearity (it is always Omega)
      | isPredTy arg
      , (theta, tau) <- tcSplitPhiTy ty
      = noLoc (HsQualTy { hst_ctxt = noLoc (map go theta)
                        , hst_xqual = noExt
                        , hst_body = go tau })
    go (FunTy weight arg res) = nlHsFunTy (go arg) (rigToHsRig weight) (go res)
    go ty@(ForAllTy {})
      | (tvs, tau) <- tcSplitForAllTys ty
      = noLoc (HsForAllTy { hst_bndrs = map go_tv tvs
                          , hst_xforall = noExt
                          , hst_body = go tau })
    go (TyVarTy tv)         = nlHsTyVar (getRdrName tv)
    go (AppTy t1 t2)        = nlHsAppTy (go t1) (go t2)
    go (LitTy (NumTyLit n))
      = noLoc $ HsTyLit NoExt (HsNumTy NoSourceText n)
    go (LitTy (StrTyLit s))
      = noLoc $ HsTyLit NoExt (HsStrTy NoSourceText s)
    go ty@(TyConApp tc args)
      | any isInvisibleTyConBinder (tyConBinders tc)
        -- We must produce an explicit kind signature here to make certain
        -- programs kind-check. See Note [Kind signatures in typeToLHsType].
      = noLoc $ HsKindSig NoExt lhs_ty (go (typeKind ty))
      | otherwise = lhs_ty
       where
        lhs_ty = nlHsTyConApp (getRdrName tc) (map go args')
        args'  = filterOutInvisibleTypes tc args
    go (CastTy ty _)        = go ty
    go (CoercionTy co)      = pprPanic "toLHsSigWcType" (ppr co)

         -- Source-language types have _invisible_ kind arguments,
         -- so we must remove them here (Trac #8563)

    go_tv :: TyVar -> LHsTyVarBndr GhcPs
    go_tv tv = noLoc $ KindedTyVar noExt (noLoc (getRdrName tv))
                                   (go (tyVarKind tv))

rigToHsRig :: Rig -> HsRig p
rigToHsRig Zero = HsZero
rigToHsRig One  = HsOne
rigToHsRig Omega = HsOmega
rigToHsRig _ = panic "rigToHsRig: polymorphism not yet implemented"
{-
Note [Kind signatures in typeToLHsType]
~~~~~~~~~~~~~~~~~~~~~~~~~~~~~~~~~~~~~~~
There are types that typeToLHsType can produce which require explicit kind
signatures in order to kind-check. Here is an example from Trac #14579:

  newtype Wat (x :: Proxy (a :: Type)) = MkWat (Maybe a) deriving Eq
  newtype Glurp a = MkGlurp (Wat ('Proxy :: Proxy a)) deriving Eq

The derived Eq instance for Glurp (without any kind signatures) would be:

  instance Eq a => Eq (Glurp a) where
    (==) = coerce @(Wat 'Proxy -> Wat 'Proxy -> Bool)
                  @(Glurp a    -> Glurp a    -> Bool)
                  (==) :: Glurp a -> Glurp a -> Bool

(Where the visible type applications use types produced by typeToLHsType.)

The type 'Proxy has an underspecified kind, so we must ensure that
typeToLHsType ascribes it with its kind: ('Proxy :: Proxy a).

We must be careful not to produce too many kind signatures, or else
typeToLHsType can produce noisy types like
('Proxy :: Proxy (a :: (Type :: Type))). In pursuit of this goal, we adopt the
following criterion for choosing when to annotate types with kinds:

* If there is a tycon application with any invisible arguments, annotate
  the tycon application with its kind.

Why is this the right criterion? The problem we encountered earlier was the
result of an invisible argument (the `a` in ('Proxy :: Proxy a)) being
underspecified, so producing a kind signature for 'Proxy will catch this.
If there are no invisible arguments, then there is nothing to do, so we can
avoid polluting the result type with redundant noise.

What about a more complicated tycon, such as this?

  T :: forall {j} (a :: j). a -> Type

Unlike in the previous 'Proxy example, annotating an application of `T` to an
argument (e.g., annotating T ty to obtain (T ty :: Type)) will not fix
its invisible argument `j`. But because we apply this strategy recursively,
`j` will be fixed because the kind of `ty` will be fixed! That is to say,
something to the effect of (T (ty :: j) :: Type) will be produced.

This strategy certainly isn't foolproof, as tycons that contain type families
in their kind might break down. But we'd likely need visible kind application
to make those work.
-}

{- *********************************************************************
*                                                                      *
    --------- HsWrappers: type args, dict args, casts ---------
*                                                                      *
********************************************************************* -}

mkLHsWrap :: HsWrapper -> LHsExpr (GhcPass id) -> LHsExpr (GhcPass id)
mkLHsWrap co_fn (L loc e) = L loc (mkHsWrap co_fn e)

-- Avoid (HsWrap co (HsWrap co' _)).
-- See Note [Detecting forced eta expansion] in DsExpr
mkHsWrap :: (XWrap p ~ NoExt) => HsWrapper -> HsExpr p -> HsExpr p
mkHsWrap co_fn e | isIdHsWrapper co_fn = e
mkHsWrap co_fn (HsWrap _ co_fn' e)     = mkHsWrap (co_fn <.> co_fn') e
mkHsWrap co_fn e                       = HsWrap noExt co_fn e

mkHsWrapCo :: TcCoercionN   -- A Nominal coercion  a ~N b
           -> HsExpr (GhcPass id) -> HsExpr (GhcPass id)
mkHsWrapCo co e = mkHsWrap (mkWpCastN co) e

mkHsWrapCoR :: TcCoercionR   -- A Representational coercion  a ~R b
            -> HsExpr (GhcPass id) -> HsExpr (GhcPass id)
mkHsWrapCoR co e = mkHsWrap (mkWpCastR co) e

mkLHsWrapCo :: TcCoercionN -> LHsExpr (GhcPass id) -> LHsExpr (GhcPass id)
mkLHsWrapCo co (L loc e) = L loc (mkHsWrapCo co e)

mkHsCmdWrap :: HsWrapper -> HsCmd (GhcPass p) -> HsCmd (GhcPass p)
mkHsCmdWrap w cmd | isIdHsWrapper w = cmd
                  | otherwise       = HsCmdWrap noExt w cmd

mkLHsCmdWrap :: HsWrapper -> LHsCmd (GhcPass p) -> LHsCmd (GhcPass p)
mkLHsCmdWrap w (L loc c) = L loc (mkHsCmdWrap w c)

mkHsWrapPat :: HsWrapper -> Pat (GhcPass id) -> Type -> Pat (GhcPass id)
mkHsWrapPat co_fn p ty | isIdHsWrapper co_fn = p
                       | otherwise           = CoPat noExt co_fn p ty

mkHsWrapPatCo :: TcCoercionN -> Pat (GhcPass id) -> Type -> Pat (GhcPass id)
mkHsWrapPatCo co pat ty | isTcReflCo co = pat
                        | otherwise    = CoPat noExt (mkWpCastN co) pat ty

mkHsDictLet :: TcEvBinds -> LHsExpr GhcTc -> LHsExpr GhcTc
mkHsDictLet ev_binds expr = mkLHsWrap (mkWpLet ev_binds) expr

{-
l
************************************************************************
*                                                                      *
                Bindings; with a location at the top
*                                                                      *
************************************************************************
-}

mkFunBind :: Located RdrName -> [LMatch GhcPs (LHsExpr GhcPs)]
          -> HsBind GhcPs
-- Not infix, with place holders for coercion and free vars
mkFunBind fn ms = FunBind { fun_id = fn
                          , fun_matches = mkMatchGroup Generated ms
                          , fun_co_fn = idHsWrapper
                          , fun_ext = noExt
                          , fun_tick = [] }

mkTopFunBind :: Origin -> Located Name -> [LMatch GhcRn (LHsExpr GhcRn)]
             -> HsBind GhcRn
-- In Name-land, with empty bind_fvs
mkTopFunBind origin fn ms = FunBind { fun_id = fn
                                    , fun_matches = mkMatchGroup origin ms
                                    , fun_co_fn = idHsWrapper
                                    , fun_ext  = emptyNameSet -- NB: closed
                                                              --     binding
                                    , fun_tick = [] }

mkHsVarBind :: SrcSpan -> RdrName -> LHsExpr GhcPs -> LHsBind GhcPs
mkHsVarBind loc var rhs = mk_easy_FunBind loc var [] rhs

mkVarBind :: IdP (GhcPass p) -> LHsExpr (GhcPass p) -> LHsBind (GhcPass p)
mkVarBind var rhs = L (getLoc rhs) $
                    VarBind { var_ext = noExt,
                              var_id = var, var_rhs = rhs, var_inline = False }

mkPatSynBind :: Located RdrName -> HsPatSynDetails (Located RdrName)
             -> LPat GhcPs -> HsPatSynDir GhcPs -> HsBind GhcPs
mkPatSynBind name details lpat dir = PatSynBind noExt psb
  where
    psb = PSB{ psb_ext = noExt
             , psb_id = name
             , psb_args = details
             , psb_def = lpat
             , psb_dir = dir }

-- |If any of the matches in the 'FunBind' are infix, the 'FunBind' is
-- considered infix.
isInfixFunBind :: HsBindLR id1 id2 -> Bool
isInfixFunBind (FunBind _ _ (MG _ matches _) _ _)
  = any (isInfixMatch . unLoc) (unLoc matches)
isInfixFunBind _ = False


------------
mk_easy_FunBind :: SrcSpan -> RdrName -> [LPat GhcPs]
                -> LHsExpr GhcPs -> LHsBind GhcPs
mk_easy_FunBind loc fun pats expr
  = L loc $ mkFunBind (L loc fun)
              [mkMatch (mkPrefixFunRhs (L loc fun)) pats expr
                       (noLoc emptyLocalBinds)]

-- | Make a prefix, non-strict function 'HsMatchContext'
mkPrefixFunRhs :: Located id -> HsMatchContext id
mkPrefixFunRhs n = FunRhs { mc_fun = n
                          , mc_fixity = Prefix
                          , mc_strictness = NoSrcStrict }

------------
mkMatch :: HsMatchContext (NameOrRdrName (IdP (GhcPass p)))
        -> [LPat (GhcPass p)] -> LHsExpr (GhcPass p)
        -> Located (HsLocalBinds (GhcPass p))
        -> LMatch (GhcPass p) (LHsExpr (GhcPass p))
mkMatch ctxt pats expr lbinds
  = noLoc (Match { m_ext   = noExt
                 , m_ctxt  = ctxt
                 , m_pats  = map paren pats
                 , m_grhss = GRHSs noExt (unguardedRHS noSrcSpan expr) lbinds })
  where
    paren lp@(L l p) | patNeedsParens appPrec p = L l (ParPat noExt lp)
                     | otherwise                = lp

{-
************************************************************************
*                                                                      *
        Collecting binders
*                                                                      *
************************************************************************

Get all the binders in some HsBindGroups, IN THE ORDER OF APPEARANCE. eg.

...
where
  (x, y) = ...
  f i j  = ...
  [a, b] = ...

it should return [x, y, f, a, b] (remember, order important).

Note [Collect binders only after renaming]
~~~~~~~~~~~~~~~~~~~~~~~~~~~~~~~~~~~~~~~~~~
These functions should only be used on HsSyn *after* the renamer,
to return a [Name] or [Id].  Before renaming the record punning
and wild-card mechanism makes it hard to know what is bound.
So these functions should not be applied to (HsSyn RdrName)

Note [Unlifted id check in isUnliftedHsBind]
~~~~~~~~~~~~~~~~~~~~~~~~~~~~~~~~~~~~~~~~~~~~
The function isUnliftedHsBind is used to complain if we make a top-level
binding for a variable of unlifted type.

Such a binding is illegal if the top-level binding would be unlifted;
but also if the local letrec generated by desugaring AbsBinds would be.
E.g.
      f :: Num a => (# a, a #)
      g :: Num a => a -> a
      f = ...g...
      g = ...g...

The top-level bindings for f,g are not unlifted (because of the Num a =>),
but the local, recursive, monomorphic bindings are:

      t = /\a \(d:Num a).
         letrec fm :: (# a, a #) = ...g...
                gm :: a -> a = ...f...
         in (fm, gm)

Here the binding for 'fm' is illegal.  So generally we check the abe_mono types.

BUT we have a special case when abs_sig is true;
  see HsBinds Note [The abs_sig field of AbsBinds]
-}

----------------- Bindings --------------------------

-- | Should we treat this as an unlifted bind? This will be true for any
-- bind that binds an unlifted variable, but we must be careful around
-- AbsBinds. See Note [Unlifted id check in isUnliftedHsBind]. For usage
-- information, see Note [Strict binds check] is DsBinds.
isUnliftedHsBind :: HsBind GhcTc -> Bool  -- works only over typechecked binds
isUnliftedHsBind bind
  | AbsBinds { abs_exports = exports, abs_sig = has_sig } <- bind
  = if has_sig
    then any (is_unlifted_id . abe_poly) exports
    else any (is_unlifted_id . abe_mono) exports
    -- If has_sig is True we wil never generate a binding for abe_mono,
    -- so we don't need to worry about it being unlifted. The abe_poly
    -- binding might not be: e.g. forall a. Num a => (# a, a #)

  | otherwise
  = any is_unlifted_id (collectHsBindBinders bind)
  where
    is_unlifted_id id = isUnliftedType (idType id)

-- | Is a binding a strict variable or pattern bind (e.g. @!x = ...@)?
isBangedHsBind :: HsBind GhcTc -> Bool
isBangedHsBind (AbsBinds { abs_binds = binds })
  = anyBag (isBangedHsBind . unLoc) binds
isBangedHsBind (FunBind {fun_matches = matches})
  | [L _ match] <- unLoc $ mg_alts matches
  , FunRhs{mc_strictness = SrcStrict} <- m_ctxt match
  = True
isBangedHsBind (PatBind {pat_lhs = pat})
  = isBangedLPat pat
isBangedHsBind _
  = False

collectLocalBinders :: HsLocalBindsLR (GhcPass idL) (GhcPass idR)
                    -> [IdP (GhcPass idL)]
collectLocalBinders (HsValBinds _ binds) = collectHsIdBinders binds
                                         -- No pattern synonyms here
collectLocalBinders (HsIPBinds {})      = []
collectLocalBinders (EmptyLocalBinds _) = []
collectLocalBinders (XHsLocalBindsLR _) = []

collectHsIdBinders, collectHsValBinders
  :: HsValBindsLR (GhcPass idL) (GhcPass idR) -> [IdP (GhcPass idL)]
-- Collect Id binders only, or Ids + pattern synonyms, respectively
collectHsIdBinders  = collect_hs_val_binders True
collectHsValBinders = collect_hs_val_binders False

collectHsBindBinders :: HsBindLR idL idR -> [IdP idL]
-- Collect both Ids and pattern-synonym binders
collectHsBindBinders b = collect_bind False b []

collectHsBindsBinders :: LHsBindsLR idL idR -> [IdP idL]
collectHsBindsBinders binds = collect_binds False binds []

collectHsBindListBinders :: [LHsBindLR idL idR] -> [IdP idL]
-- Same as collectHsBindsBinders, but works over a list of bindings
collectHsBindListBinders = foldr (collect_bind False . unLoc) []

collect_hs_val_binders :: Bool -> HsValBindsLR (GhcPass idL) (GhcPass idR)
                       -> [IdP (GhcPass idL)]
collect_hs_val_binders ps (ValBinds _ binds _) = collect_binds ps binds []
collect_hs_val_binders ps (XValBindsLR (NValBinds binds _))
  = collect_out_binds ps binds

collect_out_binds :: Bool -> [(RecFlag, LHsBinds p)] -> [IdP p]
collect_out_binds ps = foldr (collect_binds ps . snd) []

collect_binds :: Bool -> LHsBindsLR idL idR -> [IdP idL] -> [IdP idL]
-- Collect Ids, or Ids + pattern synonyms, depending on boolean flag
collect_binds ps binds acc = foldrBag (collect_bind ps . unLoc) acc binds

collect_bind :: Bool -> HsBindLR idL idR -> [IdP idL] -> [IdP idL]
collect_bind _ (PatBind { pat_lhs = p })           acc = collect_lpat p acc
collect_bind _ (FunBind { fun_id = L _ f })        acc = f : acc
collect_bind _ (VarBind { var_id = f })            acc = f : acc
collect_bind _ (AbsBinds { abs_exports = dbinds }) acc = map abe_poly dbinds ++ acc
        -- I don't think we want the binders from the abe_binds

        -- binding (hence see AbsBinds) is in zonking in TcHsSyn
collect_bind omitPatSyn (PatSynBind _ (PSB { psb_id = L _ ps })) acc
  | omitPatSyn                  = acc
  | otherwise                   = ps : acc
collect_bind _ (PatSynBind _ (XPatSynBind _)) acc = acc
collect_bind _ (XHsBindsLR _) acc = acc

collectMethodBinders :: LHsBindsLR idL idR -> [Located (IdP idL)]
-- Used exclusively for the bindings of an instance decl which are all FunBinds
collectMethodBinders binds = foldrBag (get . unLoc) [] binds
  where
    get (FunBind { fun_id = f }) fs = f : fs
    get _                        fs = fs
       -- Someone else complains about non-FunBinds

----------------- Statements --------------------------
collectLStmtsBinders :: [LStmtLR (GhcPass idL) (GhcPass idR) body]
                     -> [IdP (GhcPass idL)]
collectLStmtsBinders = concatMap collectLStmtBinders

collectStmtsBinders :: [StmtLR (GhcPass idL) (GhcPass idR) body]
                    -> [IdP (GhcPass idL)]
collectStmtsBinders = concatMap collectStmtBinders

collectLStmtBinders :: LStmtLR (GhcPass idL) (GhcPass idR) body
                    -> [IdP (GhcPass idL)]
collectLStmtBinders = collectStmtBinders . unLoc

collectStmtBinders :: StmtLR (GhcPass idL) (GhcPass idR) body
                   -> [IdP (GhcPass idL)]
  -- Id Binders for a Stmt... [but what about pattern-sig type vars]?
collectStmtBinders (BindStmt _ pat _ _ _)  = collectPatBinders pat
collectStmtBinders (LetStmt _ (L _ binds)) = collectLocalBinders binds
collectStmtBinders (BodyStmt {})           = []
collectStmtBinders (LastStmt {})           = []
collectStmtBinders (ParStmt _ xs _ _)      = collectLStmtsBinders
                                    $ [s | ParStmtBlock _ ss _ _ <- xs, s <- ss]
collectStmtBinders (TransStmt { trS_stmts = stmts }) = collectLStmtsBinders stmts
collectStmtBinders (RecStmt { recS_stmts = ss })     = collectLStmtsBinders ss
collectStmtBinders ApplicativeStmt{} = []
collectStmtBinders XStmtLR{} = panic "collectStmtBinders"


----------------- Patterns --------------------------
collectPatBinders :: LPat a -> [IdP a]
collectPatBinders pat = collect_lpat pat []

collectPatsBinders :: [LPat a] -> [IdP a]
collectPatsBinders pats = foldr collect_lpat [] pats

-------------
collect_lpat :: LPat pass -> [IdP pass] -> [IdP pass]
collect_lpat (L _ pat) bndrs
  = go pat
  where
    go (VarPat _ (L _ var))       = var : bndrs
    go (WildPat _)                = bndrs
    go (LazyPat _ pat)            = collect_lpat pat bndrs
    go (BangPat _ pat)            = collect_lpat pat bndrs
    go (AsPat _ (L _ a) pat)      = a : collect_lpat pat bndrs
    go (ViewPat _ _ pat)          = collect_lpat pat bndrs
    go (ParPat _ pat)             = collect_lpat pat bndrs

    go (ListPat _ pats)           = foldr collect_lpat bndrs pats
    go (TuplePat _ pats _)        = foldr collect_lpat bndrs pats
    go (SumPat _ pat _ _)         = collect_lpat pat bndrs

    go (ConPatIn _ ps)            = foldr collect_lpat bndrs (hsConPatArgs ps)
    go (ConPatOut {pat_args=ps})  = foldr collect_lpat bndrs (hsConPatArgs ps)
        -- See Note [Dictionary binders in ConPatOut]
    go (LitPat _ _)                 = bndrs
    go (NPat {})                    = bndrs
    go (NPlusKPat _ (L _ n) _ _ _ _)= n : bndrs

    go (SigPat _ pat)               = collect_lpat pat bndrs

    go (SplicePat _ (HsSpliced _ _ (HsSplicedPat pat)))
                                  = go pat
    go (SplicePat _ _)            = bndrs
    go (CoPat _ _ pat _)          = go pat
    go (XPat {})                  = bndrs

{-
Note [Dictionary binders in ConPatOut] See also same Note in DsArrows
~~~~~~~~~~~~~~~~~~~~~~~~~~~~~~~~~~~~~~
Do *not* gather (a) dictionary and (b) dictionary bindings as binders
of a ConPatOut pattern.  For most calls it doesn't matter, because
it's pre-typechecker and there are no ConPatOuts.  But it does matter
more in the desugarer; for example, DsUtils.mkSelectorBinds uses
collectPatBinders.  In a lazy pattern, for example f ~(C x y) = ...,
we want to generate bindings for x,y but not for dictionaries bound by
C.  (The type checker ensures they would not be used.)

Desugaring of arrow case expressions needs these bindings (see DsArrows
and arrowcase1), but SPJ (Jan 2007) says it's safer for it to use its
own pat-binder-collector:

Here's the problem.  Consider

data T a where
   C :: Num a => a -> Int -> T a

f ~(C (n+1) m) = (n,m)

Here, the pattern (C (n+1)) binds a hidden dictionary (d::Num a),
and *also* uses that dictionary to match the (n+1) pattern.  Yet, the
variables bound by the lazy pattern are n,m, *not* the dictionary d.
So in mkSelectorBinds in DsUtils, we want just m,n as the variables bound.
-}

hsGroupBinders :: HsGroup GhcRn -> [Name]
hsGroupBinders (HsGroup { hs_valds = val_decls, hs_tyclds = tycl_decls,
                          hs_fords = foreign_decls })
  =  collectHsValBinders val_decls
  ++ hsTyClForeignBinders tycl_decls foreign_decls
hsGroupBinders (XHsGroup {}) = panic "hsGroupBinders"

hsTyClForeignBinders :: [TyClGroup GhcRn]
                     -> [LForeignDecl GhcRn]
                     -> [Name]
-- We need to look at instance declarations too,
-- because their associated types may bind data constructors
hsTyClForeignBinders tycl_decls foreign_decls
  =    map unLoc (hsForeignDeclsBinders foreign_decls)
    ++ getSelectorNames
         (foldMap (foldMap hsLTyClDeclBinders . group_tyclds) tycl_decls
         `mappend`
         foldMap (foldMap hsLInstDeclBinders . group_instds) tycl_decls)
  where
    getSelectorNames :: ([Located Name], [LFieldOcc GhcRn]) -> [Name]
    getSelectorNames (ns, fs) = map unLoc ns ++ map (extFieldOcc . unLoc) fs

-------------------
hsLTyClDeclBinders :: Located (TyClDecl pass)
                   -> ([Located (IdP pass)], [LFieldOcc pass])
-- ^ Returns all the /binding/ names of the decl.  The first one is
-- guaranteed to be the name of the decl. The first component
-- represents all binding names except record fields; the second
-- represents field occurrences. For record fields mentioned in
-- multiple constructors, the SrcLoc will be from the first occurrence.
--
-- Each returned (Located name) has a SrcSpan for the /whole/ declaration.
-- See Note [SrcSpan for binders]

hsLTyClDeclBinders (L loc (FamDecl { tcdFam = FamilyDecl { fdLName = L _ name } }))
  = ([L loc name], [])
hsLTyClDeclBinders (L _ (FamDecl { tcdFam = XFamilyDecl _ }))
  = panic "hsLTyClDeclBinders"
hsLTyClDeclBinders (L loc (SynDecl     { tcdLName = L _ name })) = ([L loc name], [])
hsLTyClDeclBinders (L loc (ClassDecl   { tcdLName = L _ cls_name
                                       , tcdSigs = sigs, tcdATs = ats }))
  = (L loc cls_name :
     [ L fam_loc fam_name | L fam_loc (FamilyDecl { fdLName = L _ fam_name }) <- ats ] ++
     [ L mem_loc mem_name | L mem_loc (ClassOpSig _ False ns _) <- sigs
                          , L _ mem_name <- ns ]
    , [])
hsLTyClDeclBinders (L loc (DataDecl    { tcdLName = L _ name, tcdDataDefn = defn }))
  = (\ (xs, ys) -> (L loc name : xs, ys)) $ hsDataDefnBinders defn
hsLTyClDeclBinders (L _ (XTyClDecl _)) = panic "hsLTyClDeclBinders"

-------------------
hsForeignDeclsBinders :: [LForeignDecl pass] -> [Located (IdP pass)]
-- See Note [SrcSpan for binders]
hsForeignDeclsBinders foreign_decls
  = [ L decl_loc n
    | L decl_loc (ForeignImport { fd_name = L _ n }) <- foreign_decls]


-------------------
hsPatSynSelectors :: HsValBinds (GhcPass p) -> [IdP (GhcPass p)]
-- Collects record pattern-synonym selectors only; the pattern synonym
-- names are collected by collectHsValBinders.
hsPatSynSelectors (ValBinds _ _ _) = panic "hsPatSynSelectors"
hsPatSynSelectors (XValBindsLR (NValBinds binds _))
  = foldrBag addPatSynSelector [] . unionManyBags $ map snd binds

addPatSynSelector:: LHsBind p -> [IdP p] -> [IdP p]
addPatSynSelector bind sels
  | L _ (PatSynBind _ (PSB { psb_args = RecCon as })) <- bind
  = map (unLoc . recordPatSynSelectorId) as ++ sels
  | otherwise = sels

getPatSynBinds :: [(RecFlag, LHsBinds id)] -> [PatSynBind id id]
getPatSynBinds binds
  = [ psb | (_, lbinds) <- binds
          , L _ (PatSynBind _ psb) <- bagToList lbinds ]

-------------------
hsLInstDeclBinders :: LInstDecl (GhcPass p)
                   -> ([Located (IdP (GhcPass p))], [LFieldOcc (GhcPass p)])
hsLInstDeclBinders (L _ (ClsInstD { cid_inst = ClsInstDecl { cid_datafam_insts = dfis } }))
  = foldMap (hsDataFamInstBinders . unLoc) dfis
hsLInstDeclBinders (L _ (DataFamInstD { dfid_inst = fi }))
  = hsDataFamInstBinders fi
hsLInstDeclBinders (L _ (TyFamInstD {})) = mempty
hsLInstDeclBinders (L _ (ClsInstD _ (XClsInstDecl {})))
  = panic "hsLInstDeclBinders"
hsLInstDeclBinders (L _ (XInstDecl _))
  = panic "hsLInstDeclBinders"

-------------------
-- the SrcLoc returned are for the whole declarations, not just the names
hsDataFamInstBinders :: DataFamInstDecl pass
                     -> ([Located (IdP pass)], [LFieldOcc pass])
hsDataFamInstBinders (DataFamInstDecl { dfid_eqn = HsIB { hsib_body =
                       FamEqn { feqn_rhs = defn }}})
  = hsDataDefnBinders defn
  -- There can't be repeated symbols because only data instances have binders
hsDataFamInstBinders (DataFamInstDecl
                                    { dfid_eqn = HsIB { hsib_body = XFamEqn _}})
  = panic "hsDataFamInstBinders"
hsDataFamInstBinders (DataFamInstDecl (XHsImplicitBndrs _))
  = panic "hsDataFamInstBinders"

-------------------
-- the SrcLoc returned are for the whole declarations, not just the names
hsDataDefnBinders :: HsDataDefn pass -> ([Located (IdP pass)], [LFieldOcc pass])
hsDataDefnBinders (HsDataDefn { dd_cons = cons })
  = hsConDeclsBinders cons
  -- See Note [Binders in family instances]
hsDataDefnBinders (XHsDataDefn _) = panic "hsDataDefnBinders"

-------------------
type Seen pass = [LFieldOcc pass] -> [LFieldOcc pass]
                 -- Filters out ones that have already been seen

hsConDeclsBinders :: [LConDecl pass] -> ([Located (IdP pass)], [LFieldOcc pass])
   -- See hsLTyClDeclBinders for what this does
   -- The function is boringly complicated because of the records
   -- And since we only have equality, we have to be a little careful
hsConDeclsBinders cons
  = go id cons
  where
    go :: Seen pass -> [LConDecl pass]
       -> ([Located (IdP pass)], [LFieldOcc pass])
    go _ [] = ([], [])
    go remSeen (r:rs)
      -- Don't re-mangle the location of field names, because we don't
      -- have a record of the full location of the field declaration anyway
      = case r of
           -- remove only the first occurrence of any seen field in order to
           -- avoid circumventing detection of duplicate fields (#9156)
           L loc (ConDeclGADT { con_names = names, con_args = args })
             -> (map (L loc . unLoc) names ++ ns, flds ++ fs)
             where
                (remSeen', flds) = get_flds remSeen args
                (ns, fs) = go remSeen' rs

           L loc (ConDeclH98 { con_name = name, con_args = args })
             -> ([L loc (unLoc name)] ++ ns, flds ++ fs)
             where
                (remSeen', flds) = get_flds remSeen args
                (ns, fs) = go remSeen' rs

           L _ (XConDecl _) -> panic "hsConDeclsBinders"

    get_flds :: Seen pass -> HsConDeclDetails pass
             -> (Seen pass, [LFieldOcc pass])
    get_flds remSeen (RecCon flds)
       = (remSeen', fld_names)
       where
          fld_names = remSeen (concatMap (cd_fld_names . unLoc) (unLoc flds))
          remSeen' = foldr (.) remSeen
                               [deleteBy ((==) `on` unLoc . rdrNameFieldOcc . unLoc) v
                               | v <- fld_names]
    get_flds remSeen _
       = (remSeen, [])

{-

Note [SrcSpan for binders]
~~~~~~~~~~~~~~~~~~~~~~~~~~
When extracting the (Located RdrNme) for a binder, at least for the
main name (the TyCon of a type declaration etc), we want to give it
the @SrcSpan@ of the whole /declaration/, not just the name itself
(which is how it appears in the syntax tree).  This SrcSpan (for the
entire declaration) is used as the SrcSpan for the Name that is
finally produced, and hence for error messages.  (See Trac #8607.)

Note [Binders in family instances]
~~~~~~~~~~~~~~~~~~~~~~~~~~~~~~~~~~
In a type or data family instance declaration, the type
constructor is an *occurrence* not a binding site
    type instance T Int = Int -> Int   -- No binders
    data instance S Bool = S1 | S2     -- Binders are S1,S2


************************************************************************
*                                                                      *
        Collecting binders the user did not write
*                                                                      *
************************************************************************

The job of this family of functions is to run through binding sites and find the set of all Names
that were defined "implicitly", without being explicitly written by the user.

The main purpose is to find names introduced by record wildcards so that we can avoid
warning the user when they don't use those names (#4404)
-}

lStmtsImplicits :: [LStmtLR GhcRn (GhcPass idR) (Located (body (GhcPass idR)))]
                -> NameSet
lStmtsImplicits = hs_lstmts
  where
    hs_lstmts :: [LStmtLR GhcRn (GhcPass idR) (Located (body (GhcPass idR)))]
              -> NameSet
    hs_lstmts = foldr (\stmt rest -> unionNameSet (hs_stmt (unLoc stmt)) rest) emptyNameSet

    hs_stmt :: StmtLR GhcRn (GhcPass idR) (Located (body (GhcPass idR)))
            -> NameSet
    hs_stmt (BindStmt _ pat _ _ _) = lPatImplicits pat
    hs_stmt (ApplicativeStmt _ args _) = unionNameSets (map do_arg args)
      where do_arg (_, ApplicativeArgOne _ pat _ _) = lPatImplicits pat
            do_arg (_, ApplicativeArgMany _ stmts _ _) = hs_lstmts stmts
            do_arg (_, XApplicativeArg _) = panic "lStmtsImplicits"
    hs_stmt (LetStmt _ binds)     = hs_local_binds (unLoc binds)
    hs_stmt (BodyStmt {})         = emptyNameSet
    hs_stmt (LastStmt {})         = emptyNameSet
    hs_stmt (ParStmt _ xs _ _)    = hs_lstmts [s | ParStmtBlock _ ss _ _ <- xs
                                                , s <- ss]
    hs_stmt (TransStmt { trS_stmts = stmts }) = hs_lstmts stmts
    hs_stmt (RecStmt { recS_stmts = ss })     = hs_lstmts ss
    hs_stmt (XStmtLR {})          = panic "lStmtsImplicits"

    hs_local_binds (HsValBinds _ val_binds) = hsValBindsImplicits val_binds
    hs_local_binds (HsIPBinds {})           = emptyNameSet
    hs_local_binds (EmptyLocalBinds _)      = emptyNameSet
    hs_local_binds (XHsLocalBindsLR _)      = emptyNameSet

hsValBindsImplicits :: HsValBindsLR GhcRn (GhcPass idR) -> NameSet
hsValBindsImplicits (XValBindsLR (NValBinds binds _))
  = foldr (unionNameSet . lhsBindsImplicits . snd) emptyNameSet binds
hsValBindsImplicits (ValBinds _ binds _)
  = lhsBindsImplicits binds

lhsBindsImplicits :: LHsBindsLR GhcRn idR -> NameSet
lhsBindsImplicits = foldBag unionNameSet (lhs_bind . unLoc) emptyNameSet
  where
    lhs_bind (PatBind { pat_lhs = lpat }) = lPatImplicits lpat
    lhs_bind _ = emptyNameSet

lPatImplicits :: LPat GhcRn -> NameSet
lPatImplicits = hs_lpat
  where
    hs_lpat (L _ pat) = hs_pat pat

    hs_lpats = foldr (\pat rest -> hs_lpat pat `unionNameSet` rest) emptyNameSet

    hs_pat (LazyPat _ pat)      = hs_lpat pat
    hs_pat (BangPat _ pat)      = hs_lpat pat
    hs_pat (AsPat _ _ pat)      = hs_lpat pat
    hs_pat (ViewPat _ _ pat)    = hs_lpat pat
    hs_pat (ParPat _ pat)       = hs_lpat pat
    hs_pat (ListPat _ pats)     = hs_lpats pats
    hs_pat (TuplePat _ pats _)  = hs_lpats pats

    hs_pat (SigPat _ pat)       = hs_lpat pat
    hs_pat (CoPat _ _ pat _)    = hs_pat pat

    hs_pat (ConPatIn _ ps)           = details ps
    hs_pat (ConPatOut {pat_args=ps}) = details ps

    hs_pat _ = emptyNameSet

    details (PrefixCon ps)   = hs_lpats ps
    details (RecCon fs)      = hs_lpats explicit `unionNameSet` mkNameSet (collectPatsBinders implicit)
      where (explicit, implicit) = partitionEithers [if pat_explicit then Left pat else Right pat
                                                    | (i, fld) <- [0..] `zip` rec_flds fs
                                                    , let pat = hsRecFieldArg
                                                                     (unLoc fld)
                                                          pat_explicit = maybe True (i<) (rec_dotdot fs)]
    details (InfixCon p1 p2) = hs_lpat p1 `unionNameSet` hs_lpat p2<|MERGE_RESOLUTION|>--- conflicted
+++ resolved
@@ -499,22 +499,23 @@
 
 nlHsAppTy :: LHsType (GhcPass p) -> LHsType (GhcPass p) -> LHsType (GhcPass p)
 nlHsTyVar :: IdP (GhcPass p)                            -> LHsType (GhcPass p)
-nlHsFunTy :: (XFunTy p ~ NoExt) => LHsType p -> HsRig p -> LHsType p -> LHsType p
+-- TODO Krzysztof this was originally (XFunTy p ~ NoExt) =>,
+-- it's not clear to me why it had to be changed
+nlHsFunTy :: (p ~ GhcPass q) => LHsType p -> HsRig p -> LHsType p -> LHsType p
 nlHsParTy :: LHsType (GhcPass p)                        -> LHsType (GhcPass p)
 
 nlHsAppTy f t = noLoc (HsAppTy noExt f (parenthesizeHsType appPrec t))
 nlHsTyVar x   = noLoc (HsTyVar noExt NotPromoted (noLoc x))
-<<<<<<< HEAD
-nlHsFunTy a weight b = noLoc (HsFunTy noExt a weight b)
-=======
-nlHsFunTy a b = noLoc (HsFunTy noExt (parenthesizeHsType funPrec a)
+
+nlHsFunTy a weight b = noLoc (HsFunTy noExt (parenthesizeHsType funPrec a)
+                                     weight
                                      (parenthesize_fun_tail b))
   where
-    parenthesize_fun_tail (L loc (HsFunTy ext ty1 ty2))
+    parenthesize_fun_tail (L loc (HsFunTy ext ty1 weight ty2))
       = L loc (HsFunTy ext (parenthesizeHsType funPrec ty1)
+                           weight
                            (parenthesize_fun_tail ty2))
     parenthesize_fun_tail lty = lty
->>>>>>> 8c628ad9
 nlHsParTy t   = noLoc (HsParTy noExt t)
 
 nlHsTyConApp :: IdP (GhcPass p) -> [LHsType (GhcPass p)] -> LHsType (GhcPass p)
