--- conflicted
+++ resolved
@@ -491,27 +491,15 @@
   = noLoc (HsCase noExt expr (mkMatchGroup Generated matches))
 nlList exprs          = noLoc (ExplicitList noExt Nothing exprs)
 
-<<<<<<< HEAD
-nlHsAppTy :: LHsType name -> LHsType name -> LHsType name
-nlHsTyVar :: IdP name                     -> LHsType name
-nlHsFunTy :: LHsType name -> Rig -> LHsType name -> LHsType name
-nlHsParTy :: LHsType name                 -> LHsType name
-
-nlHsAppTy f t = noLoc (HsAppTy f (parenthesizeCompoundHsType t))
-nlHsTyVar x   = noLoc (HsTyVar NotPromoted (noLoc x))
-nlHsFunTy a weight b = noLoc (HsFunTy a weight b)
-nlHsParTy t   = noLoc (HsParTy t)
-=======
 nlHsAppTy :: LHsType (GhcPass p) -> LHsType (GhcPass p) -> LHsType (GhcPass p)
 nlHsTyVar :: IdP (GhcPass p)                            -> LHsType (GhcPass p)
-nlHsFunTy :: LHsType (GhcPass p) -> LHsType (GhcPass p) -> LHsType (GhcPass p)
+nlHsFunTy :: LHsType (GhcPass p) -> Rig -> LHsType (GhcPass p) -> LHsType (GhcPass p)
 nlHsParTy :: LHsType (GhcPass p)                        -> LHsType (GhcPass p)
 
 nlHsAppTy f t = noLoc (HsAppTy noExt f (parenthesizeCompoundHsType t))
 nlHsTyVar x   = noLoc (HsTyVar noExt NotPromoted (noLoc x))
-nlHsFunTy a b = noLoc (HsFunTy noExt a b)
+nlHsFunTy a weight b = noLoc (HsFunTy noExt a weight b)
 nlHsParTy t   = noLoc (HsParTy noExt t)
->>>>>>> fea04def
 
 nlHsTyConApp :: IdP (GhcPass p) -> [LHsType (GhcPass p)] -> LHsType (GhcPass p)
 nlHsTyConApp tycon tys  = foldl nlHsAppTy (nlHsTyVar tycon) tys
