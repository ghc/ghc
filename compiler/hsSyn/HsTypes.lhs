%
% (c) The University of Glasgow 2006
% (c) The GRASP/AQUA Project, Glasgow University, 1992-1998
%

HsTypes: Abstract syntax: user-defined types

\begin{code}
{-# OPTIONS -fno-warn-tabs #-}
-- The above warning supression flag is a temporary kludge.
-- While working on this module you are encouraged to remove it and
-- detab the module (please do the detabbing in a separate patch). See
--     http://hackage.haskell.org/trac/ghc/wiki/Commentary/CodingStyle#TabsvsSpaces
-- for details

{-# LANGUAGE DeriveDataTypeable #-}

module HsTypes (
	HsType(..), LHsType, HsKind, LHsKind,
	HsBndrSig(..), HsTyVarBndr(..), LHsTyVarBndr,
	HsTupleSort(..), HsExplicitFlag(..),
	HsContext, LHsContext,
	HsQuasiQuote(..),
        HsTyWrapper(..),
        HsTyLit(..),

	LBangType, BangType, HsBang(..), 
        getBangType, getBangStrictness, 

	ConDeclField(..), pprConDeclFields,
	
	mkExplicitHsForAllTy, mkImplicitHsForAllTy, hsExplicitTvs,
	hsTyVarName, hsTyVarNames, 
	hsTyVarKind, hsLTyVarKind, hsTyVarNameKind,
	hsLTyVarName, hsLTyVarNames, hsLTyVarLocName, hsLTyVarLocNames,
	splitHsInstDeclTy_maybe, splitLHsInstDeclTy_maybe,
        splitHsForAllTy, splitLHsForAllTy,
        splitHsClassTy_maybe, splitLHsClassTy_maybe,
        splitHsFunType,
	splitHsAppTys, mkHsAppTys, mkHsOpTy,
        placeHolderBndrs,

	-- Printing
	pprParendHsType, pprHsForAll, pprHsContext, ppr_hs_context,
    ) where

import {-# SOURCE #-} HsExpr ( HsSplice, pprSplice )

import HsLit

import NameSet( FreeVars )
import Name( Name )
import Type
import HsDoc
import BasicTypes
import SrcLoc
import StaticFlags
import Outputable
import FastString

import Data.Data
\end{code}


%************************************************************************
%*									*
	Quasi quotes; used in types and elsewhere
%*									*
%************************************************************************

\begin{code}
data HsQuasiQuote id = HsQuasiQuote 
		       	   id		-- The quasi-quoter
		       	   SrcSpan	-- The span of the enclosed string
		       	   FastString	-- The enclosed string
  deriving (Data, Typeable)

instance OutputableBndr id => Outputable (HsQuasiQuote id) where
    ppr = ppr_qq

ppr_qq :: OutputableBndr id => HsQuasiQuote id -> SDoc
ppr_qq (HsQuasiQuote quoter _ quote) =
    char '[' <> ppr quoter <> ptext (sLit "|") <>
    ppr quote <> ptext (sLit "|]")
\end{code}


%************************************************************************
%*									*
\subsection{Bang annotations}
%*									*
%************************************************************************

\begin{code}
type LBangType name = Located (BangType name)
type BangType name  = HsType name	-- Bangs are in the HsType data type

getBangType :: LHsType a -> LHsType a
getBangType (L _ (HsBangTy _ ty)) = ty
getBangType ty                    = ty

getBangStrictness :: LHsType a -> HsBang
getBangStrictness (L _ (HsBangTy s _)) = s
getBangStrictness _                    = HsNoBang
\end{code}


%************************************************************************
%*									*
\subsection{Data types}
%*									*
%************************************************************************

This is the syntax for types as seen in type signatures.

\begin{code}
type LHsContext name = Located (HsContext name)

type HsContext name = [LHsType name]

type LHsType name = Located (HsType name)
type HsKind name = HsType name
type LHsKind name = Located (HsKind name)

type LHsTyVarBndr name = Located (HsTyVarBndr name)

data HsBndrSig sig 
  = HsBSig 
       sig 
       [Name]   -- The *binding* type/kind names of this signature
  deriving (Data, Typeable)
-- Consider a binder (or pattern) decoarated with a type or kind, 
--    \ (x :: a -> a). blah
--    forall (a :: k -> *) (b :: k). blah
-- Then we use a LHsBndrSig on the binder, so that the
-- renamer can decorate it with the variables bound
-- by the pattern ('a' in the first example, 'k' in the second),
-- assuming that neither of them is in scope already

placeHolderBndrs :: [Name]
-- Used for the NameSet in FunBind and PatBind prior to the renamer
placeHolderBndrs = panic "placeHolderBndrs"

data HsTyVarBndr name
  = UserTyVar		-- No explicit kinding
         name 		-- See Note [Printing KindedTyVars]
         PostTcKind

  | KindedTyVar
         name
         (HsBndrSig (LHsKind name))   -- The user-supplied kind signature
         PostTcKind
      --  *** NOTA BENE *** A "monotype" in a pragma can have
      -- for-alls in it, (mostly to do with dictionaries).  These
      -- must be explicitly Kinded.
  deriving (Data, Typeable)

data HsType name
  = HsForAllTy	HsExplicitFlag   	-- Renamer leaves this flag unchanged, to record the way
					-- the user wrote it originally, so that the printer can
					-- print it as the user wrote it
		[LHsTyVarBndr name]	-- See Note [HsForAllTy tyvar binders]
		(LHsContext name)
		(LHsType name)

  | HsTyVar		name		-- Type variable, type constructor, or data constructor
                                        -- see Note [Promotions (HsTyVar)]

  | HsAppTy		(LHsType name)
			(LHsType name)

  | HsFunTy		(LHsType name)   -- function type
			(LHsType name)

  | HsListTy		(LHsType name)	-- Element type

  | HsPArrTy		(LHsType name)	-- Elem. type of parallel array: [:t:]

  | HsTupleTy		HsTupleSort
			[LHsType name]	-- Element types (length gives arity)

  | HsOpTy		(LHsType name) (LHsTyOp name) (LHsType name)

  | HsParTy		(LHsType name)   -- See Note [Parens in HsSyn] in HsExpr
	-- Parenthesis preserved for the precedence re-arrangement in RnTypes
	-- It's important that a * (b + c) doesn't get rearranged to (a*b) + c!

  | HsIParamTy		(IPName name)    -- (?x :: ty)
                        (LHsType name)   -- Implicit parameters as they occur in contexts

  | HsEqTy              (LHsType name)   -- ty1 ~ ty2
                        (LHsType name)   -- Always allowed even without TypeOperators, and has special kinding rule

  | HsKindSig		(LHsType name)	-- (ty :: kind)
			(LHsKind name)  -- A type with a kind signature

  | HsQuasiQuoteTy	(HsQuasiQuote name)

  | HsSpliceTy		(HsSplice name) 
                        FreeVars  	-- Variables free in the splice (filled in by renamer)
			PostTcKind

  | HsDocTy             (LHsType name) LHsDocString -- A documented type

  | HsBangTy	HsBang (LHsType name)	-- Bang-style type annotations 
  | HsRecTy [ConDeclField name]	        -- Only in data type declarations

  | HsCoreTy Type	-- An escape hatch for tunnelling a *closed* 
    	       		-- Core Type through HsSyn.  

  | HsExplicitListTy     -- A promoted explicit list
        PostTcKind       -- See Note [Promoted lists and tuples]
        [LHsType name]   
                         
  | HsExplicitTupleTy    -- A promoted explicit tuple
        [PostTcKind]     -- See Note [Promoted lists and tuples]
        [LHsType name]   

  | HsTyLit HsTyLit      -- A promoted numeric literal.

  | HsWrapTy HsTyWrapper (HsType name)  -- only in typechecker output
  deriving (Data, Typeable)


data HsTyLit
  = HsNumTy Integer
  | HsStrTy FastString
    deriving (Data, Typeable)

data HsTyWrapper
  = WpKiApps [Kind]  -- kind instantiation: [] k1 k2 .. kn
  deriving (Data, Typeable)

type LHsTyOp name = HsTyOp (Located name)
type HsTyOp name = (HsTyWrapper, name)

mkHsOpTy :: LHsType name -> Located name -> LHsType name -> HsType name
mkHsOpTy ty1 op ty2 = HsOpTy ty1 (WpKiApps [], op) ty2
\end{code}

Note [HsForAllTy tyvar binders]
~~~~~~~~~~~~~~~~~~~~~~~~~~~~~~~
After parsing:
  * Implicit => empty
    Explicit => the varibles the user wrote

After renaming
  * Implicit => the *type* variables free in the type
    Explicit => the variables the user wrote (renamed)

Note that in neither case do we inclde the kind variables.
In the explicit case, the [HsTyVarBndr] can bring kind variables
into scope:    f :: forall (a::k->*) (b::k). a b -> Int
but we do not record them explicitly, similar to the case
for the type variables in a pattern type signature.

Note [Unit tuples]
~~~~~~~~~~~~~~~~~~
Consider the type
    type instance F Int = ()
We want to parse that "()" 
    as HsTupleTy HsBoxedOrConstraintTuple [], 
NOT as HsTyVar unitTyCon

Why? Because F might have kind (* -> Constraint), so we when parsing we
don't know if that tuple is going to be a constraint tuple or an ordinary
unit tuple.  The HsTupleSort flag is specifically designed to deal with
that, but it has to work for unit tuples too.

Note [Promotions (HsTyVar)]
~~~~~~~~~~~~~~~~~~~~~~~~~~~
HsTyVar: A name in a type or kind.
  Here are the allowed namespaces for the name.
    In a type:
      Var: not allowed
      Data: promoted data constructor
      Tv: type variable
      TcCls before renamer: type constructor, class constructor, or promoted data constructor
      TcCls after renamer: type constructor or class constructor
    In a kind:
      Var, Data: not allowed
      Tv: kind variable
      TcCls: kind constructor or promoted type constructor


Note [Promoted lists and tuples]
~~~~~~~~~~~~~~~~~~~~~~~~~~~~~~~~
Notice the difference between
   HsListTy    HsExplicitListTy
   HsTupleTy   HsExplicitListTupleTy

E.g.    f :: [Int]                      HsListTy                

        g3  :: T '[]                   All these use  
        g2  :: T '[True]                  HsExplicitListTy        
        g1  :: T '[True,False]          
        g1a :: T [True,False]             (can omit ' where unambiguous)

  kind of T :: [Bool] -> *        This kind uses HsListTy!

E.g.    h :: (Int,Bool)                 HsTupleTy; f is a pair               
        k :: S '(True,False)            HsExplicitTypleTy; S is indexed by   
                                           a type-level pair of booleans 
        kind of S :: (Bool,Bool) -> *   This kind uses HsExplicitTupleTy

Note [Distinguishing tuple kinds]
~~~~~~~~~~~~~~~~~~~~~~~~~~~~~~~~~

Apart from promotion, tuples can have one of three different kinds:

        x :: (Int, Bool)                -- Regular boxed tuples
        f :: Int# -> (# Int#, Int# #)   -- Unboxed tuples
        g :: (Eq a, Ord a) => a         -- Constraint tuples

For convenience, internally we use a single constructor for all of these,
namely HsTupleTy, but keep track of the tuple kind (in the first argument to
HsTupleTy, a HsTupleSort). We can tell if a tuple is unboxed while parsing,
because of the #. However, with -XConstraintKinds we can only distinguish
between constraint and boxed tuples during type checking, in general. Hence the
four constructors of HsTupleSort:
        
        HsUnboxedTuple                  -> Produced by the parser
        HsBoxedTuple                    -> Certainly a boxed tuple
        HsConstraintTuple               -> Certainly a constraint tuple
        HsBoxedOrConstraintTuple        -> Could be a boxed or a constraint 
                                        tuple. Produced by the parser only,
                                        disappears after type checking

\begin{code}
data HsTupleSort = HsUnboxedTuple
                 | HsBoxedTuple
                 | HsConstraintTuple
                 | HsBoxedOrConstraintTuple
                 deriving (Data, Typeable)

data HsExplicitFlag = Explicit | Implicit deriving (Data, Typeable)

data ConDeclField name	-- Record fields have Haddoc docs on them
  = ConDeclField { cd_fld_name :: Located name,
		   cd_fld_type :: LBangType name, 
		   cd_fld_doc  :: Maybe LHsDocString }
  deriving (Data, Typeable)

-----------------------
-- Combine adjacent for-alls. 
-- The following awkward situation can happen otherwise:
--	f :: forall a. ((Num a) => Int)
-- might generate HsForAll (Just [a]) [] (HsForAll Nothing [Num a] t)
-- Then a isn't discovered as ambiguous, and we abstract the AbsBinds wrt []
-- but the export list abstracts f wrt [a].  Disaster.
--
-- A valid type must have one for-all at the top of the type, or of the fn arg types

mkImplicitHsForAllTy ::                        LHsContext name -> LHsType name -> HsType name
mkExplicitHsForAllTy :: [LHsTyVarBndr name] -> LHsContext name -> LHsType name -> HsType name
mkImplicitHsForAllTy     ctxt ty = mkHsForAllTy Implicit [] ctxt ty
mkExplicitHsForAllTy tvs ctxt ty = mkHsForAllTy Explicit tvs ctxt ty

mkHsForAllTy :: HsExplicitFlag -> [LHsTyVarBndr name] -> LHsContext name -> LHsType name -> HsType name
-- Smart constructor for HsForAllTy
mkHsForAllTy exp tvs (L _ []) ty = mk_forall_ty exp tvs ty
mkHsForAllTy exp tvs ctxt ty = HsForAllTy exp tvs ctxt ty

-- mk_forall_ty makes a pure for-all type (no context)
mk_forall_ty :: HsExplicitFlag -> [LHsTyVarBndr name] -> LHsType name -> HsType name
mk_forall_ty exp  tvs  (L _ (HsParTy ty))		    = mk_forall_ty exp tvs ty
mk_forall_ty exp1 tvs1 (L _ (HsForAllTy exp2 tvs2 ctxt ty)) = mkHsForAllTy (exp1 `plus` exp2) (tvs1 ++ tvs2) ctxt ty
mk_forall_ty exp  tvs  ty			            = HsForAllTy exp tvs (noLoc []) ty
	-- Even if tvs is empty, we still make a HsForAll!
	-- In the Implicit case, this signals the place to do implicit quantification
	-- In the Explicit case, it prevents implicit quantification	
	--	(see the sigtype production in Parser.y.pp)
	-- 	so that (forall. ty) isn't implicitly quantified

plus :: HsExplicitFlag -> HsExplicitFlag -> HsExplicitFlag
Implicit `plus` Implicit = Implicit
_        `plus` _        = Explicit

hsExplicitTvs :: LHsType name -> [name]
-- The explicitly-given forall'd type variables of a HsType
hsExplicitTvs (L _ (HsForAllTy Explicit tvs _ _)) = hsLTyVarNames tvs
hsExplicitTvs _                                   = []

---------------------
hsTyVarName :: HsTyVarBndr name -> name
hsTyVarName (UserTyVar n _)   = n
hsTyVarName (KindedTyVar n _ _) = n

hsTyVarKind :: HsTyVarBndr name -> Kind
hsTyVarKind (UserTyVar _ k)   = k
hsTyVarKind (KindedTyVar _ _ k) = k

hsLTyVarKind :: LHsTyVarBndr name -> Kind
hsLTyVarKind  = hsTyVarKind . unLoc

hsTyVarNameKind :: HsTyVarBndr name -> (name, Kind)
hsTyVarNameKind (UserTyVar n k)   = (n,k)
hsTyVarNameKind (KindedTyVar n _ k) = (n,k)

hsLTyVarName :: LHsTyVarBndr name -> name
hsLTyVarName = hsTyVarName . unLoc

hsTyVarNames :: [HsTyVarBndr name] -> [name]
hsTyVarNames tvs = map hsTyVarName tvs

hsLTyVarNames :: [LHsTyVarBndr name] -> [name]
hsLTyVarNames = map hsLTyVarName

hsLTyVarLocName :: LHsTyVarBndr name -> Located name
hsLTyVarLocName = fmap hsTyVarName

hsLTyVarLocNames :: [LHsTyVarBndr name] -> [Located name]
hsLTyVarLocNames = map hsLTyVarLocName
\end{code}


\begin{code}
splitHsAppTys :: LHsType n -> [LHsType n] -> (LHsType n, [LHsType n])
splitHsAppTys (L _ (HsAppTy f a)) as = splitHsAppTys f (a:as)
splitHsAppTys f          	  as = (f,as)

mkHsAppTys :: OutputableBndr n => LHsType n -> [LHsType n] -> HsType n
mkHsAppTys fun_ty [] = pprPanic "mkHsAppTys" (ppr fun_ty)
mkHsAppTys fun_ty (arg_ty:arg_tys)
  = foldl mk_app (HsAppTy fun_ty arg_ty) arg_tys
  where
    mk_app fun arg = HsAppTy (noLoc fun) arg	
       -- Add noLocs for inner nodes of the application; 
       -- they are never used 

splitHsInstDeclTy_maybe :: HsType name 
                        -> Maybe ([LHsTyVarBndr name], HsContext name, name, [LHsType name])
splitHsInstDeclTy_maybe ty
  = fmap (\(tvs, cxt, L _ n, tys) -> (tvs, cxt, n, tys)) $ splitLHsInstDeclTy_maybe (noLoc ty)

splitLHsInstDeclTy_maybe
    :: LHsType name 
    -> Maybe ([LHsTyVarBndr name], HsContext name, Located name, [LHsType name])
	-- Split up an instance decl type, returning the pieces
splitLHsInstDeclTy_maybe inst_ty = do
    let (tvs, cxt, ty) = splitLHsForAllTy inst_ty
    (cls, tys) <- splitLHsClassTy_maybe ty
    return (tvs, cxt, cls, tys)

splitHsForAllTy :: HsType name -> ([LHsTyVarBndr name], HsContext name, HsType name)
splitHsForAllTy ty = case splitLHsForAllTy (noLoc ty) of (tvs, cxt, L _ ty) -> (tvs, cxt, ty)

splitLHsForAllTy
    :: LHsType name 
    -> ([LHsTyVarBndr name], HsContext name, LHsType name)
splitLHsForAllTy poly_ty
  = case unLoc poly_ty of
        HsParTy ty              -> splitLHsForAllTy ty
        HsForAllTy _ tvs cxt ty -> (tvs, unLoc cxt, ty)
        _                       -> ([], [], poly_ty)
        -- The type vars should have been computed by now, even if they were implicit

splitHsClassTy_maybe :: HsType name -> Maybe (name, [LHsType name])
splitHsClassTy_maybe ty = fmap (\(L _ n, tys) -> (n, tys)) $ splitLHsClassTy_maybe (noLoc ty)

splitLHsClassTy_maybe :: LHsType name -> Maybe (Located name, [LHsType name])
--- Watch out.. in ...deriving( Show )... we use this on 
--- the list of partially applied predicates in the deriving,
--- so there can be zero args.

-- In TcDeriv we also use this to figure out what data type is being
-- mentioned in a deriving (Generic (Foo bar baz)) declaration (i.e. "Foo").
splitLHsClassTy_maybe ty
  = checkl ty []
  where
    checkl (L l ty) args = case ty of
        HsTyVar t          -> Just (L l t, args)
        HsAppTy l r        -> checkl l (r:args)
        HsOpTy l (_, tc) r -> checkl (fmap HsTyVar tc) (l:r:args)
        HsParTy t          -> checkl t args
        HsKindSig ty _     -> checkl ty args
        _                  -> Nothing

-- Splits HsType into the (init, last) parts
-- Breaks up any parens in the result type: 
--	splitHsFunType (a -> (b -> c)) = ([a,b], c)
splitHsFunType :: LHsType name -> ([LHsType name], LHsType name)
splitHsFunType (L _ (HsFunTy x y)) = (x:args, res)
  where
  (args, res) = splitHsFunType y
splitHsFunType (L _ (HsParTy ty))  = splitHsFunType ty
splitHsFunType other 	   	   = ([], other)
\end{code}


%************************************************************************
%*									*
\subsection{Pretty printing}
%*									*
%************************************************************************

\begin{code}
instance (OutputableBndr name) => Outputable (HsType name) where
    ppr ty = pprHsType ty

instance (Outputable sig) => Outputable (HsBndrSig sig) where
    ppr (HsBSig ty _) = ppr ty

instance (OutputableBndr name) => Outputable (HsTyVarBndr name) where
    ppr (UserTyVar name _)      = ppr name
    ppr (KindedTyVar name kind _) = parens $ hsep [ppr name, dcolon, ppr kind]

pprHsForAll :: OutputableBndr name => HsExplicitFlag -> [LHsTyVarBndr name] ->  LHsContext name -> SDoc
pprHsForAll exp tvs cxt 
  | show_forall = forall_part <+> pprHsContext (unLoc cxt)
  | otherwise   = pprHsContext (unLoc cxt)
  where
    show_forall =  opt_PprStyle_Debug
		|| (not (null tvs) && is_explicit)
    is_explicit = case exp of {Explicit -> True; Implicit -> False}
    forall_part = ptext (sLit "forall") <+> interppSP tvs <> dot

pprHsContext :: (OutputableBndr name) => HsContext name -> SDoc
pprHsContext []	        = empty
pprHsContext [L _ pred] = ppr pred <+> darrow
pprHsContext cxt        = ppr_hs_context cxt <+> darrow

ppr_hs_context :: (OutputableBndr name) => HsContext name -> SDoc
ppr_hs_context []  = empty
ppr_hs_context cxt = parens (interpp'SP cxt)

pprConDeclFields :: OutputableBndr name => [ConDeclField name] -> SDoc
pprConDeclFields fields = braces (sep (punctuate comma (map ppr_fld fields)))
  where
    ppr_fld (ConDeclField { cd_fld_name = n, cd_fld_type = ty, 
			    cd_fld_doc = doc })
  	= ppr n <+> dcolon <+> ppr ty <+> ppr_mbDoc doc
\end{code}

Note [Printing KindedTyVars]
~~~~~~~~~~~~~~~~~~~~~~~~~~~~
Trac #3830 reminded me that we should really only print the kind
signature on a KindedTyVar if the kind signature was put there by the
programmer.  During kind inference GHC now adds a PostTcKind to UserTyVars,
rather than converting to KindedTyVars as before.

(As it happens, the message in #3830 comes out a different way now,
and the problem doesn't show up; but having the flag on a KindedTyVar
seems like the Right Thing anyway.)

\begin{code}
pREC_TOP, pREC_FUN, pREC_OP, pREC_CON :: Int
pREC_TOP = 0  -- type   in ParseIface.y
pREC_FUN = 1  -- btype  in ParseIface.y
              -- Used for LH arg of (->)
pREC_OP  = 2  -- Used for arg of any infix operator
              -- (we don't keep their fixities around)
pREC_CON = 3  -- Used for arg of type applicn:
              -- always parenthesise unless atomic

maybeParen :: Int 	-- Precedence of context
	   -> Int	-- Precedence of top-level operator
	   -> SDoc -> SDoc	-- Wrap in parens if (ctxt >= op)
maybeParen ctxt_prec op_prec p | ctxt_prec >= op_prec = parens p
			       | otherwise	      = p
	
-- printing works more-or-less as for Types

pprHsType, pprParendHsType :: (OutputableBndr name) => HsType name -> SDoc

pprHsType ty       = getPprStyle $ \sty -> ppr_mono_ty pREC_TOP (prepare sty ty)
pprParendHsType ty = ppr_mono_ty pREC_CON ty

-- Before printing a type
-- (a) Remove outermost HsParTy parens
-- (b) Drop top-level for-all type variables in user style
--     since they are implicit in Haskell
prepare :: PprStyle -> HsType name -> HsType name
prepare sty (HsParTy ty)	  = prepare sty (unLoc ty)
prepare _   ty                    = ty

ppr_mono_lty :: (OutputableBndr name) => Int -> LHsType name -> SDoc
ppr_mono_lty ctxt_prec ty = ppr_mono_ty ctxt_prec (unLoc ty)

ppr_mono_ty :: (OutputableBndr name) => Int -> HsType name -> SDoc
ppr_mono_ty ctxt_prec (HsForAllTy exp tvs ctxt ty)
  = maybeParen ctxt_prec pREC_FUN $
    sep [pprHsForAll exp tvs ctxt, ppr_mono_lty pREC_TOP ty]

ppr_mono_ty _    (HsBangTy b ty)     = ppr b <> ppr ty
ppr_mono_ty _    (HsQuasiQuoteTy qq) = ppr qq
ppr_mono_ty _    (HsRecTy flds)      = pprConDeclFields flds
ppr_mono_ty _    (HsTyVar name)      = ppr name
ppr_mono_ty prec (HsFunTy ty1 ty2)   = ppr_fun_ty prec ty1 ty2
ppr_mono_ty _    (HsTupleTy con tys) = tupleParens std_con (interpp'SP tys)
  where std_con = case con of
                    HsUnboxedTuple -> UnboxedTuple
                    _              -> BoxedTuple
ppr_mono_ty _    (HsKindSig ty kind) = parens (ppr_mono_lty pREC_TOP ty <+> dcolon <+> ppr kind)
ppr_mono_ty _    (HsListTy ty)	     = brackets (ppr_mono_lty pREC_TOP ty)
ppr_mono_ty _    (HsPArrTy ty)	     = paBrackets (ppr_mono_lty pREC_TOP ty)
ppr_mono_ty prec (HsIParamTy n ty)   = maybeParen prec pREC_FUN (ppr n <+> dcolon <+> ppr_mono_lty pREC_TOP ty)
ppr_mono_ty _    (HsSpliceTy s _ _)  = pprSplice s
ppr_mono_ty _    (HsCoreTy ty)       = ppr ty
ppr_mono_ty _    (HsExplicitListTy _ tys) = quote $ brackets (interpp'SP tys)
ppr_mono_ty _    (HsExplicitTupleTy _ tys) = quote $ parens (interpp'SP tys)
ppr_mono_ty _    (HsTyLit t)         = ppr_tylit t

ppr_mono_ty ctxt_prec (HsWrapTy (WpKiApps _kis) ty)
  = ppr_mono_ty ctxt_prec ty
-- We are not printing kind applications. If we wanted to do so, we should do
-- something like this:
{-
  = go ctxt_prec kis ty
  where
    go ctxt_prec [] ty = ppr_mono_ty ctxt_prec ty
    go ctxt_prec (ki:kis) ty
      = maybeParen ctxt_prec pREC_CON $
        hsep [ go pREC_FUN kis ty
             , ptext (sLit "@") <> pprParendKind ki ]
-}

ppr_mono_ty ctxt_prec (HsEqTy ty1 ty2)
  = maybeParen ctxt_prec pREC_OP $
    ppr_mono_lty pREC_OP ty1 <+> char '~' <+> ppr_mono_lty pREC_OP ty2

ppr_mono_ty ctxt_prec (HsAppTy fun_ty arg_ty)
  = maybeParen ctxt_prec pREC_CON $
    hsep [ppr_mono_lty pREC_FUN fun_ty, ppr_mono_lty pREC_CON arg_ty]

ppr_mono_ty ctxt_prec (HsOpTy ty1 (wrapper, op) ty2)
  = maybeParen ctxt_prec pREC_OP $
    ppr_mono_lty pREC_OP ty1 <+> ppr_mono_ty pREC_CON (HsWrapTy wrapper (HsTyVar (unLoc op))) <+> ppr_mono_lty pREC_OP ty2

ppr_mono_ty _         (HsParTy ty)
  = parens (ppr_mono_lty pREC_TOP ty)
  -- Put the parens in where the user did
  -- But we still use the precedence stuff to add parens because
  --	toHsType doesn't put in any HsParTys, so we may still need them

ppr_mono_ty ctxt_prec (HsDocTy ty doc) 
  = maybeParen ctxt_prec pREC_OP $
    ppr_mono_lty pREC_OP ty <+> ppr (unLoc doc)
  -- we pretty print Haddock comments on types as if they were
  -- postfix operators

--------------------------
ppr_fun_ty :: (OutputableBndr name) => Int -> LHsType name -> LHsType name -> SDoc
ppr_fun_ty ctxt_prec ty1 ty2
  = let p1 = ppr_mono_lty pREC_FUN ty1
	p2 = ppr_mono_lty pREC_TOP ty2
    in
    maybeParen ctxt_prec pREC_FUN $
    sep [p1, ptext (sLit "->") <+> p2]
<<<<<<< HEAD

--------------------------
pabrackets :: SDoc -> SDoc
pabrackets p = ptext (sLit "[:") <> p <> ptext (sLit ":]")

--------------------------
ppr_tylit :: HsTyLit -> SDoc
ppr_tylit (HsNumTy i) = integer i
ppr_tylit (HsStrTy s) = text (show s)
=======
>>>>>>> 93299cce
\end{code}

<|MERGE_RESOLUTION|>--- conflicted
+++ resolved
@@ -647,17 +647,10 @@
     in
     maybeParen ctxt_prec pREC_FUN $
     sep [p1, ptext (sLit "->") <+> p2]
-<<<<<<< HEAD
-
---------------------------
-pabrackets :: SDoc -> SDoc
-pabrackets p = ptext (sLit "[:") <> p <> ptext (sLit ":]")
 
 --------------------------
 ppr_tylit :: HsTyLit -> SDoc
 ppr_tylit (HsNumTy i) = integer i
 ppr_tylit (HsStrTy s) = text (show s)
-=======
->>>>>>> 93299cce
-\end{code}
-
+\end{code}
+
