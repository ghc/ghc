{-
(c) The University of Glasgow 2006
(c) The GRASP/AQUA Project, Glasgow University, 1992-1998
-}

{-# LANGUAGE CPP, DeriveDataTypeable, ScopedTypeVariables #-}
{-# LANGUAGE StandaloneDeriving #-}
{-# LANGUAGE FlexibleContexts #-}
{-# LANGUAGE UndecidableInstances #-} -- Note [Pass sensitive types]
                                      -- in module PlaceHolder
{-# LANGUAGE ConstraintKinds #-}
{-# LANGUAGE ExistentialQuantification #-}
{-# LANGUAGE DeriveFunctor #-}
{-# LANGUAGE FlexibleInstances #-}
{-# LANGUAGE TypeFamilies #-}

-- | Abstract Haskell syntax for expressions.
module HsExpr where

#include "HsVersions.h"

-- friends:
import GhcPrelude

import HsDecls
import HsPat
import HsLit
import Weight
import PlaceHolder ( NameOrRdrName )
import HsExtension
import HsTypes
import HsBinds

-- others:
import TcEvidence
import CoreSyn
import DynFlags ( gopt, GeneralFlag(Opt_PrintExplicitCoercions) )
import Name
import NameSet
import RdrName  ( GlobalRdrEnv )
import BasicTypes
import ConLike
import SrcLoc
import Util
import Outputable
import FastString
import Type

-- libraries:
import Data.Data hiding (Fixity(..))
import qualified Data.Data as Data (Fixity(..))
import Data.Maybe (isNothing)

import GHCi.RemoteTypes ( ForeignRef )
import qualified Language.Haskell.TH as TH (Q)

{-
************************************************************************
*                                                                      *
\subsection{Expressions proper}
*                                                                      *
************************************************************************
-}

-- * Expressions proper

-- | Located Haskell Expression
type LHsExpr p = Located (HsExpr p)
  -- ^ May have 'ApiAnnotation.AnnKeywordId' : 'ApiAnnotation.AnnComma' when
  --   in a list

  -- For details on above see note [Api annotations] in ApiAnnotation

-------------------------
-- | Post-Type checking Expression
--
-- PostTcExpr is an evidence expression attached to the syntax tree by the
-- type checker (c.f. postTcType).
type PostTcExpr  = HsExpr GhcTc

-- | Post-Type checking Table
--
-- We use a PostTcTable where there are a bunch of pieces of evidence, more
-- than is convenient to keep individually.
type PostTcTable = [(Name, PostTcExpr)]

-------------------------
-- | Syntax Expression
--
-- SyntaxExpr is like 'PostTcExpr', but it's filled in a little earlier,
-- by the renamer.  It's used for rebindable syntax.
--
-- E.g. @(>>=)@ is filled in before the renamer by the appropriate 'Name' for
--      @(>>=)@, and then instantiated by the type checker with its type args
--      etc
--
-- This should desugar to
--
-- > syn_res_wrap $ syn_expr (syn_arg_wraps[0] arg0)
-- >                         (syn_arg_wraps[1] arg1) ...
--
-- where the actual arguments come from elsewhere in the AST.
-- This could be defined using @GhcPass p@ and such, but it's
-- harder to get it all to work out that way. ('noSyntaxExpr' is hard to
-- write, for example.)
data SyntaxExpr p = SyntaxExpr { syn_expr      :: HsExpr p
                               , syn_arg_wraps :: [HsWrapper]
                               , syn_res_wrap  :: HsWrapper }

-- | This is used for rebindable-syntax pieces that are too polymorphic
-- for tcSyntaxOp (trS_fmap and the mzip in ParStmt)
noExpr :: HsExpr (GhcPass p)
noExpr = HsLit noExt (HsString (SourceText  "noExpr") (fsLit "noExpr"))

noSyntaxExpr :: SyntaxExpr (GhcPass p)
                              -- Before renaming, and sometimes after,
                              -- (if the syntax slot makes no sense)
noSyntaxExpr = SyntaxExpr { syn_expr      = HsLit noExt (HsString NoSourceText
                                                        (fsLit "noSyntaxExpr"))
                          , syn_arg_wraps = []
                          , syn_res_wrap  = WpHole }

-- | Make a 'SyntaxExpr Name' (the "rn" is because this is used in the
-- renamer), missing its HsWrappers.
mkRnSyntaxExpr :: Name -> SyntaxExpr GhcRn
mkRnSyntaxExpr name = SyntaxExpr { syn_expr      = HsVar noExt $ noLoc name
                                 , syn_arg_wraps = []
                                 , syn_res_wrap  = WpHole }
  -- don't care about filling in syn_arg_wraps because we're clearly
  -- not past the typechecker

instance (p ~ GhcPass pass, OutputableBndrId p)
       => Outputable (SyntaxExpr p) where
  ppr (SyntaxExpr { syn_expr      = expr
                  , syn_arg_wraps = arg_wraps
                  , syn_res_wrap  = res_wrap })
    = sdocWithDynFlags $ \ dflags ->
      getPprStyle $ \s ->
      if debugStyle s || gopt Opt_PrintExplicitCoercions dflags
      then ppr expr <> braces (pprWithCommas ppr arg_wraps)
                    <> braces (ppr res_wrap)
      else ppr expr

-- | Command Syntax Table (for Arrow syntax)
type CmdSyntaxTable p = [(Name, HsExpr p)]
-- See Note [CmdSyntaxTable]

{-
Note [CmdSyntaxtable]
~~~~~~~~~~~~~~~~~~~~~
Used only for arrow-syntax stuff (HsCmdTop), the CmdSyntaxTable keeps
track of the methods needed for a Cmd.

* Before the renamer, this list is an empty list

* After the renamer, it takes the form @[(std_name, HsVar actual_name)]@
  For example, for the 'arr' method
   * normal case:            (GHC.Control.Arrow.arr, HsVar GHC.Control.Arrow.arr)
   * with rebindable syntax: (GHC.Control.Arrow.arr, arr_22)
             where @arr_22@ is whatever 'arr' is in scope

* After the type checker, it takes the form [(std_name, <expression>)]
  where <expression> is the evidence for the method.  This evidence is
  instantiated with the class, but is still polymorphic in everything
  else.  For example, in the case of 'arr', the evidence has type
         forall b c. (b->c) -> a b c
  where 'a' is the ambient type of the arrow.  This polymorphism is
  important because the desugarer uses the same evidence at multiple
  different types.

This is Less Cool than what we normally do for rebindable syntax, which is to
make fully-instantiated piece of evidence at every use site.  The Cmd way
is Less Cool because
  * The renamer has to predict which methods are needed.
    See the tedious RnExpr.methodNamesCmd.

  * The desugarer has to know the polymorphic type of the instantiated
    method. This is checked by Inst.tcSyntaxName, but is less flexible
    than the rest of rebindable syntax, where the type is less
    pre-ordained.  (And this flexibility is useful; for example we can
    typecheck do-notation with (>>=) :: m1 a -> (a -> m2 b) -> m2 b.)
-}

-- | An unbound variable; used for treating out-of-scope variables as
-- expression holes
data UnboundVar
  = OutOfScope OccName GlobalRdrEnv  -- ^ An (unqualified) out-of-scope
                                     -- variable, together with the GlobalRdrEnv
                                     -- with respect to which it is unbound

                                     -- See Note [OutOfScope and GlobalRdrEnv]

  | TrueExprHole OccName             -- ^ A "true" expression hole (_ or _x)

  deriving Data

instance Outputable UnboundVar where
    ppr (OutOfScope occ _) = text "OutOfScope" <> parens (ppr occ)
    ppr (TrueExprHole occ) = text "ExprHole"   <> parens (ppr occ)

unboundVarOcc :: UnboundVar -> OccName
unboundVarOcc (OutOfScope occ _) = occ
unboundVarOcc (TrueExprHole occ) = occ

{-
Note [OutOfScope and GlobalRdrEnv]
~~~~~~~~~~~~~~~~~~~~~~~~~~~~~~~~~~
To understand why we bundle a GlobalRdrEnv with an out-of-scope variable,
consider the following module:

    module A where

    foo :: ()
    foo = bar

    bat :: [Double]
    bat = [1.2, 3.4]

    $(return [])

    bar = ()
    bad = False

When A is compiled, the renamer determines that `bar` is not in scope in the
declaration of `foo` (since `bar` is declared in the following inter-splice
group).  Once it has finished typechecking the entire module, the typechecker
then generates the associated error message, which specifies both the type of
`bar` and a list of possible in-scope alternatives:

    A.hs:6:7: error:
        • Variable not in scope: bar :: ()
        • ‘bar’ (line 13) is not in scope before the splice on line 11
          Perhaps you meant ‘bat’ (line 9)

When it calls RnEnv.unknownNameSuggestions to identify these alternatives, the
typechecker must provide a GlobalRdrEnv.  If it provided the current one, which
contains top-level declarations for the entire module, the error message would
incorrectly suggest the out-of-scope `bar` and `bad` as possible alternatives
for `bar` (see Trac #11680).  Instead, the typechecker must use the same
GlobalRdrEnv the renamer used when it determined that `bar` is out-of-scope.

To obtain this GlobalRdrEnv, can the typechecker simply use the out-of-scope
`bar`'s location to either reconstruct it (from the current GlobalRdrEnv) or to
look it up in some global store?  Unfortunately, no.  The problem is that
location information is not always sufficient for this task.  This is most
apparent when dealing with the TH function addTopDecls, which adds its
declarations to the FOLLOWING inter-splice group.  Consider these declarations:

    ex9 = cat               -- cat is NOT in scope here

    $(do -------------------------------------------------------------
        ds <- [d| f = cab   -- cat and cap are both in scope here
                  cat = ()
                |]
        addTopDecls ds
        [d| g = cab         -- only cap is in scope here
            cap = True
          |])

    ex10 = cat              -- cat is NOT in scope here

    $(return []) -----------------------------------------------------

    ex11 = cat              -- cat is in scope

Here, both occurrences of `cab` are out-of-scope, and so the typechecker needs
the GlobalRdrEnvs which were used when they were renamed.  These GlobalRdrEnvs
are different (`cat` is present only in the GlobalRdrEnv for f's `cab'), but the
locations of the two `cab`s are the same (they are both created in the same
splice).  Thus, we must include some additional information with each `cab` to
allow the typechecker to obtain the correct GlobalRdrEnv.  Clearly, the simplest
information to use is the GlobalRdrEnv itself.
-}

-- | A Haskell expression.
data HsExpr p
  = HsVar     (XVar p)
              (Located (IdP p)) -- ^ Variable

                             -- See Note [Located RdrNames]

  | HsUnboundVar (XUnboundVar p)
                 UnboundVar  -- ^ Unbound variable; also used for "holes"
                             --   (_ or _x).
                             -- Turned from HsVar to HsUnboundVar by the
                             --   renamer, when it finds an out-of-scope
                             --   variable or hole.
                             -- Turned into HsVar by type checker, to support
                             --   deferred type errors.

  | HsConLikeOut (XConLikeOut p)
                 ConLike     -- ^ After typechecker only; must be different
                             -- HsVar for pretty printing

  | HsRecFld  (XRecFld p)
              (AmbiguousFieldOcc p) -- ^ Variable pointing to record selector
                                    -- Not in use after typechecking

  | HsOverLabel (XOverLabel p)
                (Maybe (IdP p)) FastString
     -- ^ Overloaded label (Note [Overloaded labels] in GHC.OverloadedLabels)
     --   @Just id@ means @RebindableSyntax@ is in use, and gives the id of the
     --   in-scope 'fromLabel'.
     --   NB: Not in use after typechecking

  | HsIPVar   (XIPVar p)
              HsIPName   -- ^ Implicit parameter (not in use after typechecking)
  | HsOverLit (XOverLitE p)
              (HsOverLit p)  -- ^ Overloaded literals

  | HsLit     (XLitE p)
              (HsLit p)      -- ^ Simple (non-overloaded) literals

  | HsLam     (XLam p)
              (MatchGroup p (LHsExpr p))
                       -- ^ Lambda abstraction. Currently always a single match
       --
       -- - 'ApiAnnotation.AnnKeywordId' : 'ApiAnnotation.AnnLam',
       --       'ApiAnnotation.AnnRarrow',

       -- For details on above see note [Api annotations] in ApiAnnotation

  | HsLamCase (XLamCase p) (MatchGroup p (LHsExpr p)) -- ^ Lambda-case
       --
       -- - 'ApiAnnotation.AnnKeywordId' : 'ApiAnnotation.AnnLam',
       --           'ApiAnnotation.AnnCase','ApiAnnotation.AnnOpen',
       --           'ApiAnnotation.AnnClose'

       -- For details on above see note [Api annotations] in ApiAnnotation

  | HsApp     (XApp p) (LHsExpr p) (LHsExpr p) -- ^ Application

  | HsAppType (XAppTypeE p) (LHsExpr p)  -- ^ Visible type application
       --
       -- Explicit type argument; e.g  f @Int x y
       -- NB: Has wildcards, but no implicit quantification
       --
       -- - 'ApiAnnotation.AnnKeywordId' : 'ApiAnnotation.AnnAt',

  -- | Operator applications:
  -- NB Bracketed ops such as (+) come out as Vars.

  -- NB We need an expr for the operator in an OpApp/Section since
  -- the typechecker may need to apply the operator to a few types.

  | OpApp       (XOpApp p)
                (LHsExpr p)       -- left operand
                (LHsExpr p)       -- operator
                (LHsExpr p)       -- right operand

  -- | Negation operator. Contains the negated expression and the name
  -- of 'negate'
  --
  --  - 'ApiAnnotation.AnnKeywordId' : 'ApiAnnotation.AnnMinus'

  -- For details on above see note [Api annotations] in ApiAnnotation
  | NegApp      (XNegApp p)
                (LHsExpr p)
                (SyntaxExpr p)

  -- | - 'ApiAnnotation.AnnKeywordId' : 'ApiAnnotation.AnnOpen' @'('@,
  --             'ApiAnnotation.AnnClose' @')'@

  -- For details on above see note [Api annotations] in ApiAnnotation
  | HsPar       (XPar p)
                (LHsExpr p)  -- ^ Parenthesised expr; see Note [Parens in HsSyn]

  | SectionL    (XSectionL p)
                (LHsExpr p)    -- operand; see Note [Sections in HsSyn]
                (LHsExpr p)    -- operator
  | SectionR    (XSectionR p)
                (LHsExpr p)    -- operator; see Note [Sections in HsSyn]
                (LHsExpr p)    -- operand

  -- | Used for explicit tuples and sections thereof
  --
  --  - 'ApiAnnotation.AnnKeywordId' : 'ApiAnnotation.AnnOpen',
  --         'ApiAnnotation.AnnClose'

  -- For details on above see note [Api annotations] in ApiAnnotation
  | ExplicitTuple
        (XExplicitTuple p)
        [LHsTupArg p]
        Boxity

  -- | Used for unboxed sum types
  --
  --  - 'ApiAnnotation.AnnKeywordId' : 'ApiAnnotation.AnnOpen' @'(#'@,
  --          'ApiAnnotation.AnnVbar', 'ApiAnnotation.AnnClose' @'#)'@,
  --
  --  There will be multiple 'ApiAnnotation.AnnVbar', (1 - alternative) before
  --  the expression, (arity - alternative) after it
  | ExplicitSum
          (XExplicitSum p)
          ConTag --  Alternative (one-based)
          Arity  --  Sum arity
          (LHsExpr p)

  -- | - 'ApiAnnotation.AnnKeywordId' : 'ApiAnnotation.AnnCase',
  --       'ApiAnnotation.AnnOf','ApiAnnotation.AnnOpen' @'{'@,
  --       'ApiAnnotation.AnnClose' @'}'@

  -- For details on above see note [Api annotations] in ApiAnnotation
  | HsCase      (XCase p)
                (LHsExpr p)
                (MatchGroup p (LHsExpr p))

  -- | - 'ApiAnnotation.AnnKeywordId' : 'ApiAnnotation.AnnIf',
  --       'ApiAnnotation.AnnSemi',
  --       'ApiAnnotation.AnnThen','ApiAnnotation.AnnSemi',
  --       'ApiAnnotation.AnnElse',

  -- For details on above see note [Api annotations] in ApiAnnotation
  | HsIf        (XIf p)
                (Maybe (SyntaxExpr p)) -- cond function
                                        -- Nothing => use the built-in 'if'
                                        -- See Note [Rebindable if]
                (LHsExpr p)    --  predicate
                (LHsExpr p)    --  then part
                (LHsExpr p)    --  else part

  -- | Multi-way if
  --
  -- - 'ApiAnnotation.AnnKeywordId' : 'ApiAnnotation.AnnIf'
  --       'ApiAnnotation.AnnOpen','ApiAnnotation.AnnClose',

  -- For details on above see note [Api annotations] in ApiAnnotation
  | HsMultiIf   (XMultiIf p) [LGRHS p (LHsExpr p)]

  -- | let(rec)
  --
  -- - 'ApiAnnotation.AnnKeywordId' : 'ApiAnnotation.AnnLet',
  --       'ApiAnnotation.AnnOpen' @'{'@,
  --       'ApiAnnotation.AnnClose' @'}'@,'ApiAnnotation.AnnIn'

  -- For details on above see note [Api annotations] in ApiAnnotation
  | HsLet       (XLet p)
                (LHsLocalBinds p)
                (LHsExpr  p)

  -- | - 'ApiAnnotation.AnnKeywordId' : 'ApiAnnotation.AnnDo',
  --             'ApiAnnotation.AnnOpen', 'ApiAnnotation.AnnSemi',
  --             'ApiAnnotation.AnnVbar',
  --             'ApiAnnotation.AnnClose'

  -- For details on above see note [Api annotations] in ApiAnnotation
  | HsDo        (XDo p)                  -- Type of the whole expression
                (HsStmtContext Name)     -- The parameterisation is unimportant
                                         -- because in this context we never use
                                         -- the PatGuard or ParStmt variant
                (Located [ExprLStmt p]) -- "do":one or more stmts

  -- | Syntactic list: [a,b,c,...]
  --
  --  - 'ApiAnnotation.AnnKeywordId' : 'ApiAnnotation.AnnOpen' @'['@,
  --              'ApiAnnotation.AnnClose' @']'@

  -- For details on above see note [Api annotations] in ApiAnnotation
  | ExplicitList
                (XExplicitList p)  -- Gives type of components of list
                (Maybe (SyntaxExpr p))
                                   -- For OverloadedLists, the fromListN witness
                [LHsExpr p]

  -- | Syntactic parallel array: [:e1, ..., en:]
  --
  --  - 'ApiAnnotation.AnnKeywordId' : 'ApiAnnotation.AnnOpen' @'[:'@,
  --              'ApiAnnotation.AnnDotdot','ApiAnnotation.AnnComma',
  --              'ApiAnnotation.AnnVbar'
  --              'ApiAnnotation.AnnClose' @':]'@

  -- For details on above see note [Api annotations] in ApiAnnotation
  | ExplicitPArr
                (XExplicitPArr p) -- type of elements of the parallel array
                [LHsExpr p]

  -- | Record construction
  --
  --  - 'ApiAnnotation.AnnKeywordId' : 'ApiAnnotation.AnnOpen' @'{'@,
  --         'ApiAnnotation.AnnDotdot','ApiAnnotation.AnnClose' @'}'@

  -- For details on above see note [Api annotations] in ApiAnnotation
  | RecordCon
      { rcon_ext      :: XRecordCon p
      , rcon_con_name :: Located (IdP p)    -- The constructor name;
                                            --  not used after type checking
      , rcon_flds     :: HsRecordBinds p }  -- The fields

  -- | Record update
  --
  --  - 'ApiAnnotation.AnnKeywordId' : 'ApiAnnotation.AnnOpen' @'{'@,
  --         'ApiAnnotation.AnnDotdot','ApiAnnotation.AnnClose' @'}'@

  -- For details on above see note [Api annotations] in ApiAnnotation
  | RecordUpd
      { rupd_ext  :: XRecordUpd p
      , rupd_expr :: LHsExpr p
      , rupd_flds :: [LHsRecUpdField p]
      }
  -- For a type family, the arg types are of the *instance* tycon,
  -- not the family tycon

  -- | Expression with an explicit type signature. @e :: type@
  --
  --  - 'ApiAnnotation.AnnKeywordId' : 'ApiAnnotation.AnnDcolon'

  -- For details on above see note [Api annotations] in ApiAnnotation
  | ExprWithTySig
                (XExprWithTySig p)   -- Retain the signature,
                                     -- as HsSigType Name, for
                                     -- round-tripping purposes
                (LHsExpr p)

  -- | Arithmetic sequence
  --
  --  - 'ApiAnnotation.AnnKeywordId' : 'ApiAnnotation.AnnOpen' @'['@,
  --              'ApiAnnotation.AnnComma','ApiAnnotation.AnnDotdot',
  --              'ApiAnnotation.AnnClose' @']'@

  -- For details on above see note [Api annotations] in ApiAnnotation
  | ArithSeq
                (XArithSeq p)
                (Maybe (SyntaxExpr p))
                                  -- For OverloadedLists, the fromList witness
                (ArithSeqInfo p)

  -- | Arithmetic sequence for parallel array
  --
  -- > [:e1..e2:] or [:e1, e2..e3:]
  --
  --  - 'ApiAnnotation.AnnKeywordId' : 'ApiAnnotation.AnnOpen' @'[:'@,
  --              'ApiAnnotation.AnnComma','ApiAnnotation.AnnDotdot',
  --              'ApiAnnotation.AnnVbar',
  --              'ApiAnnotation.AnnClose' @':]'@

  -- For details on above see note [Api annotations] in ApiAnnotation
  | PArrSeq
                (XPArrSeq p)
                (ArithSeqInfo p)

  -- | - 'ApiAnnotation.AnnKeywordId' : 'ApiAnnotation.AnnOpen' @'{-\# SCC'@,
  --             'ApiAnnotation.AnnVal' or 'ApiAnnotation.AnnValStr',
  --              'ApiAnnotation.AnnClose' @'\#-}'@

  -- For details on above see note [Api annotations] in ApiAnnotation
  | HsSCC       (XSCC p)
                SourceText            -- Note [Pragma source text] in BasicTypes
                StringLiteral         -- "set cost centre" SCC pragma
                (LHsExpr p)           -- expr whose cost is to be measured

  -- | - 'ApiAnnotation.AnnKeywordId' : 'ApiAnnotation.AnnOpen' @'{-\# CORE'@,
  --             'ApiAnnotation.AnnVal', 'ApiAnnotation.AnnClose' @'\#-}'@

  -- For details on above see note [Api annotations] in ApiAnnotation
  | HsCoreAnn   (XCoreAnn p)
                SourceText            -- Note [Pragma source text] in BasicTypes
                StringLiteral         -- hdaume: core annotation
                (LHsExpr p)

  -----------------------------------------------------------
  -- MetaHaskell Extensions

  -- | - 'ApiAnnotation.AnnKeywordId' : 'ApiAnnotation.AnnOpen',
  --         'ApiAnnotation.AnnOpenE','ApiAnnotation.AnnOpenEQ',
  --         'ApiAnnotation.AnnClose','ApiAnnotation.AnnCloseQ'

  -- For details on above see note [Api annotations] in ApiAnnotation
  | HsBracket    (XBracket p) (HsBracket p)

    -- See Note [Pending Splices]
  | HsRnBracketOut
      (XRnBracketOut p)
      (HsBracket GhcRn)    -- Output of the renamer is the *original* renamed
                           -- expression, plus
      [PendingRnSplice]    -- _renamed_ splices to be type checked

  | HsTcBracketOut
      (XTcBracketOut p)
      (HsBracket GhcRn)    -- Output of the type checker is the *original*
                           -- renamed expression, plus
      [PendingTcSplice]    -- _typechecked_ splices to be
                           -- pasted back in by the desugarer

  -- | - 'ApiAnnotation.AnnKeywordId' : 'ApiAnnotation.AnnOpen',
  --         'ApiAnnotation.AnnClose'

  -- For details on above see note [Api annotations] in ApiAnnotation
  | HsSpliceE  (XSpliceE p) (HsSplice p)

  -----------------------------------------------------------
  -- Arrow notation extension

  -- | @proc@ notation for Arrows
  --
  --  - 'ApiAnnotation.AnnKeywordId' : 'ApiAnnotation.AnnProc',
  --          'ApiAnnotation.AnnRarrow'

  -- For details on above see note [Api annotations] in ApiAnnotation
  | HsProc      (XProc p)
                (LPat p)               -- arrow abstraction, proc
                (LHsCmdTop p)          -- body of the abstraction
                                       -- always has an empty stack

  ---------------------------------------
  -- static pointers extension
  -- | - 'ApiAnnotation.AnnKeywordId' : 'ApiAnnotation.AnnStatic',

  -- For details on above see note [Api annotations] in ApiAnnotation
  | HsStatic (XStatic p) -- Free variables of the body
             (LHsExpr p)        -- Body

  ---------------------------------------
  -- The following are commands, not expressions proper
  -- They are only used in the parsing stage and are removed
  --    immediately in parser.RdrHsSyn.checkCommand

  -- | - 'ApiAnnotation.AnnKeywordId' : 'ApiAnnotation.Annlarrowtail',
  --          'ApiAnnotation.Annrarrowtail','ApiAnnotation.AnnLarrowtail',
  --          'ApiAnnotation.AnnRarrowtail'

  -- For details on above see note [Api annotations] in ApiAnnotation
  | HsArrApp             -- Arrow tail, or arrow application (f -< arg)
        (XArrApp p)     -- type of the arrow expressions f,
                        -- of the form a t t', where arg :: t
        (LHsExpr p)     -- arrow expression, f
        (LHsExpr p)     -- input expression, arg
        HsArrAppType    -- higher-order (-<<) or first-order (-<)
        Bool            -- True => right-to-left (f -< arg)
                        -- False => left-to-right (arg >- f)

  -- | - 'ApiAnnotation.AnnKeywordId' : 'ApiAnnotation.AnnOpenB' @'(|'@,
  --         'ApiAnnotation.AnnCloseB' @'|)'@

  -- For details on above see note [Api annotations] in ApiAnnotation
  | HsArrForm            -- Command formation,  (| e cmd1 .. cmdn |)
        (XArrForm p)
        (LHsExpr p)      -- the operator
                         -- after type-checking, a type abstraction to be
                         -- applied to the type of the local environment tuple
        (Maybe Fixity)   -- fixity (filled in by the renamer), for forms that
                         -- were converted from OpApp's by the renamer
        [LHsCmdTop p]    -- argument commands

  ---------------------------------------
  -- Haskell program coverage (Hpc) Support

  | HsTick
     (XTick p)
     (Tickish (IdP p))
     (LHsExpr p)                       -- sub-expression

  | HsBinTick
     (XBinTick p)
     Int                                -- module-local tick number for True
     Int                                -- module-local tick number for False
     (LHsExpr p)                        -- sub-expression

  -- | - 'ApiAnnotation.AnnKeywordId' : 'ApiAnnotation.AnnOpen',
  --       'ApiAnnotation.AnnOpen' @'{-\# GENERATED'@,
  --       'ApiAnnotation.AnnVal','ApiAnnotation.AnnVal',
  --       'ApiAnnotation.AnnColon','ApiAnnotation.AnnVal',
  --       'ApiAnnotation.AnnMinus',
  --       'ApiAnnotation.AnnVal','ApiAnnotation.AnnColon',
  --       'ApiAnnotation.AnnVal',
  --       'ApiAnnotation.AnnClose' @'\#-}'@

  -- For details on above see note [Api annotations] in ApiAnnotation
  | HsTickPragma                      -- A pragma introduced tick
     (XTickPragma p)
     SourceText                       -- Note [Pragma source text] in BasicTypes
     (StringLiteral,(Int,Int),(Int,Int))
                                      -- external span for this tick
     ((SourceText,SourceText),(SourceText,SourceText))
        -- Source text for the four integers used in the span.
        -- See note [Pragma source text] in BasicTypes
     (LHsExpr p)

  ---------------------------------------
  -- These constructors only appear temporarily in the parser.
  -- The renamer translates them into the Right Thing.

  | EWildPat (XEWildPat p)        -- wildcard

  -- | - 'ApiAnnotation.AnnKeywordId' : 'ApiAnnotation.AnnAt'

  -- For details on above see note [Api annotations] in ApiAnnotation
  | EAsPat      (XEAsPat p)
                (Located (IdP p)) -- as pattern
                (LHsExpr p)

  -- | - 'ApiAnnotation.AnnKeywordId' : 'ApiAnnotation.AnnRarrow'

  -- For details on above see note [Api annotations] in ApiAnnotation
  | EViewPat    (XEViewPat p)
                (LHsExpr p) -- view pattern
                (LHsExpr p)

  -- | - 'ApiAnnotation.AnnKeywordId' : 'ApiAnnotation.AnnTilde'

  -- For details on above see note [Api annotations] in ApiAnnotation
  | ELazyPat    (XELazyPat p) (LHsExpr p) -- ~ pattern


  ---------------------------------------
  -- Finally, HsWrap appears only in typechecker output
  -- The contained Expr is *NOT* itself an HsWrap.
  -- See Note [Detecting forced eta expansion] in DsExpr. This invariant
  -- is maintained by HsUtils.mkHsWrap.

  |  HsWrap     (XWrap p)
                HsWrapper    -- TRANSLATION
                (HsExpr p)

  | XExpr       (XXExpr p) -- Note [Trees that Grow] extension constructor


-- | Extra data fields for a 'RecordCon', added by the type checker
data RecordConTc = RecordConTc
      { rcon_con_like :: ConLike      -- The data constructor or pattern synonym
      , rcon_con_expr :: PostTcExpr   -- Instantiated constructor function
      }

-- | Extra data fields for a 'RecordUpd', added by the type checker
data RecordUpdTc = RecordUpdTc
      { rupd_cons :: [ConLike]
                -- Filled in by the type checker to the
                -- _non-empty_ list of DataCons that have
                -- all the upd'd fields

      , rupd_in_tys  :: [Type] -- Argument types of *input* record type
      , rupd_out_tys :: [Type] --             and  *output* record type
                               -- The original type can be reconstructed
                               -- with conLikeResTy
      , rupd_wrap :: HsWrapper -- See note [Record Update HsWrapper]
      } deriving Data

-- ---------------------------------------------------------------------

type instance XVar           (GhcPass _) = NoExt
type instance XUnboundVar    (GhcPass _) = NoExt
type instance XConLikeOut    (GhcPass _) = NoExt
type instance XRecFld        (GhcPass _) = NoExt
type instance XOverLabel     (GhcPass _) = NoExt
type instance XIPVar         (GhcPass _) = NoExt
type instance XOverLitE      (GhcPass _) = NoExt
type instance XLitE          (GhcPass _) = NoExt
type instance XLam           (GhcPass _) = NoExt
type instance XLamCase       (GhcPass _) = NoExt
type instance XApp           (GhcPass _) = NoExt

type instance XAppTypeE      GhcPs = LHsWcType GhcPs
type instance XAppTypeE      GhcRn = LHsWcType GhcRn
type instance XAppTypeE      GhcTc = LHsWcType GhcRn

type instance XOpApp         GhcPs = NoExt
type instance XOpApp         GhcRn = Fixity
type instance XOpApp         GhcTc = Fixity

type instance XNegApp        (GhcPass _) = NoExt
type instance XPar           (GhcPass _) = NoExt
type instance XSectionL      (GhcPass _) = NoExt
type instance XSectionR      (GhcPass _) = NoExt
type instance XExplicitTuple (GhcPass _) = NoExt

type instance XExplicitSum   GhcPs = NoExt
type instance XExplicitSum   GhcRn = NoExt
type instance XExplicitSum   GhcTc = [Type]

type instance XCase          (GhcPass _) = NoExt
type instance XIf            (GhcPass _) = NoExt

type instance XMultiIf       GhcPs = NoExt
type instance XMultiIf       GhcRn = NoExt
type instance XMultiIf       GhcTc = Type

type instance XLet           (GhcPass _) = NoExt

type instance XDo            GhcPs = NoExt
type instance XDo            GhcRn = NoExt
type instance XDo            GhcTc = Type

type instance XExplicitList  GhcPs = NoExt
type instance XExplicitList  GhcRn = NoExt
type instance XExplicitList  GhcTc = Type

type instance XExplicitPArr  GhcPs = NoExt
type instance XExplicitPArr  GhcRn = NoExt
type instance XExplicitPArr  GhcTc = Type

type instance XRecordCon     GhcPs = NoExt
type instance XRecordCon     GhcRn = NoExt
type instance XRecordCon     GhcTc = RecordConTc

type instance XRecordUpd     GhcPs = NoExt
type instance XRecordUpd     GhcRn = NoExt
type instance XRecordUpd     GhcTc = RecordUpdTc

type instance XExprWithTySig GhcPs = (LHsSigWcType GhcPs)
type instance XExprWithTySig GhcRn = (LHsSigWcType GhcRn)
type instance XExprWithTySig GhcTc = (LHsSigWcType GhcRn)

type instance XArithSeq      GhcPs = NoExt
type instance XArithSeq      GhcRn = NoExt
type instance XArithSeq      GhcTc = PostTcExpr

type instance XPArrSeq       GhcPs = NoExt
type instance XPArrSeq       GhcRn = NoExt
type instance XPArrSeq       GhcTc = PostTcExpr

type instance XSCC           (GhcPass _) = NoExt
type instance XCoreAnn       (GhcPass _) = NoExt
type instance XBracket       (GhcPass _) = NoExt

type instance XRnBracketOut  (GhcPass _) = NoExt
type instance XTcBracketOut  (GhcPass _) = NoExt

type instance XSpliceE       (GhcPass _) = NoExt
type instance XProc          (GhcPass _) = NoExt

type instance XStatic        GhcPs = NoExt
type instance XStatic        GhcRn = NameSet
type instance XStatic        GhcTc = NameSet

type instance XArrApp        GhcPs = NoExt
type instance XArrApp        GhcRn = NoExt
type instance XArrApp        GhcTc = Type

type instance XArrForm       (GhcPass _) = NoExt
type instance XTick          (GhcPass _) = NoExt
type instance XBinTick       (GhcPass _) = NoExt
type instance XTickPragma    (GhcPass _) = NoExt
type instance XEWildPat      (GhcPass _) = NoExt
type instance XEAsPat        (GhcPass _) = NoExt
type instance XEViewPat      (GhcPass _) = NoExt
type instance XELazyPat      (GhcPass _) = NoExt
type instance XWrap          (GhcPass _) = NoExt
type instance XXExpr         (GhcPass _) = NoExt

-- ---------------------------------------------------------------------

-- | Located Haskell Tuple Argument
--
-- 'HsTupArg' is used for tuple sections
-- @(,a,)@ is represented by
-- @ExplicitTuple [Missing ty1, Present a, Missing ty3]@
-- Which in turn stands for @(\x:ty1 \y:ty2. (x,a,y))@
type LHsTupArg id = Located (HsTupArg id)
-- | - 'ApiAnnotation.AnnKeywordId' : 'ApiAnnotation.AnnComma'

-- For details on above see note [Api annotations] in ApiAnnotation

-- | Haskell Tuple Argument
data HsTupArg id
  = Present (XPresent id) (LHsExpr id)     -- ^ The argument
  | Missing (XMissing id)    -- ^ The argument is missing, but this is its type
  | XTupArg (XXTupArg id)    -- ^ Note [Trees that Grow] extension point

type instance XPresent         (GhcPass _) = NoExt

type instance XMissing         GhcPs = NoExt
type instance XMissing         GhcRn = NoExt
type instance XMissing         GhcTc = Type

type instance XXTupArg         (GhcPass _) = NoExt

instance Outputable (HsTupArg GhcTc) where
  ppr (Present _ lhs) = text "Present" <+> ppr lhs
  ppr (Missing ty)  = text "Missing" <+> ppr ty
  ppr (XTupArg _)   = text "XTupArg"

tupArgPresent :: LHsTupArg id -> Bool
tupArgPresent (L _ (Present {})) = True
tupArgPresent (L _ (Missing {})) = False
tupArgPresent (L _ (XTupArg {})) = False

{-
Note [Parens in HsSyn]
~~~~~~~~~~~~~~~~~~~~~~
HsPar (and ParPat in patterns, HsParTy in types) is used as follows

  * HsPar is required; the pretty printer does not add parens.

  * HsPars are respected when rearranging operator fixities.
    So   a * (b + c)  means what it says (where the parens are an HsPar)

  * For ParPat and HsParTy the pretty printer does add parens but this should be
    a no-op for ParsedSource, based on the pretty printer round trip feature
    introduced in
    https://phabricator.haskell.org/rGHC499e43824bda967546ebf95ee33ec1f84a114a7c

  * ParPat and HsParTy are pretty printed as '( .. )' regardless of whether or
    not they are strictly necessary. This should be addressed when #13238 is
    completed, to be treated the same as HsPar.


Note [Sections in HsSyn]
~~~~~~~~~~~~~~~~~~~~~~~~
Sections should always appear wrapped in an HsPar, thus
         HsPar (SectionR ...)
The parser parses sections in a wider variety of situations
(See Note [Parsing sections]), but the renamer checks for those
parens.  This invariant makes pretty-printing easier; we don't need
a special case for adding the parens round sections.

Note [Rebindable if]
~~~~~~~~~~~~~~~~~~~~
The rebindable syntax for 'if' is a bit special, because when
rebindable syntax is *off* we do not want to treat
   (if c then t else e)
as if it was an application (ifThenElse c t e).  Why not?
Because we allow an 'if' to return *unboxed* results, thus
  if blah then 3# else 4#
whereas that would not be possible using a all to a polymorphic function
(because you can't call a polymorphic function at an unboxed type).

So we use Nothing to mean "use the old built-in typing rule".

Note [Record Update HsWrapper]
~~~~~~~~~~~~~~~~~~~~~~~~~~~~~~
There is a wrapper in RecordUpd which is used for the *required*
constraints for pattern synonyms. This wrapper is created in the
typechecking and is then directly used in the desugaring without
modification.

For example, if we have the record pattern synonym P,
  pattern P :: (Show a) => a -> Maybe a
  pattern P{x} = Just x

  foo = (Just True) { x = False }
then `foo` desugars to something like
  foo = case Just True of
          P x -> P False
hence we need to provide the correct dictionaries to P's matcher on
the RHS so that we can build the expression.

Note [Located RdrNames]
~~~~~~~~~~~~~~~~~~~~~~~
A number of syntax elements have seemingly redundant locations attached to them.
This is deliberate, to allow transformations making use of the API Annotations
to easily correlate a Located Name in the RenamedSource with a Located RdrName
in the ParsedSource.

There are unfortunately enough differences between the ParsedSource and the
RenamedSource that the API Annotations cannot be used directly with
RenamedSource, so this allows a simple mapping to be used based on the location.
-}

instance (p ~ GhcPass pass, OutputableBndrId p) => Outputable (HsExpr p) where
    ppr expr = pprExpr expr

-----------------------
-- pprExpr, pprLExpr, pprBinds call pprDeeper;
-- the underscore versions do not
pprLExpr :: (OutputableBndrId (GhcPass p)) => LHsExpr (GhcPass p) -> SDoc
pprLExpr (L _ e) = pprExpr e

pprExpr :: (OutputableBndrId (GhcPass p)) => HsExpr (GhcPass p) -> SDoc
pprExpr e | isAtomicHsExpr e || isQuietHsExpr e =            ppr_expr e
          | otherwise                           = pprDeeper (ppr_expr e)

isQuietHsExpr :: HsExpr id -> Bool
-- Parentheses do display something, but it gives little info and
-- if we go deeper when we go inside them then we get ugly things
-- like (...)
isQuietHsExpr (HsPar {})        = True
-- applications don't display anything themselves
isQuietHsExpr (HsApp {})        = True
isQuietHsExpr (HsAppType {})    = True
isQuietHsExpr (OpApp {})        = True
isQuietHsExpr _ = False

pprBinds :: (OutputableBndrId (GhcPass idL), OutputableBndrId (GhcPass idR))
         => HsLocalBindsLR (GhcPass idL) (GhcPass idR) -> SDoc
pprBinds b = pprDeeper (ppr b)

-----------------------
ppr_lexpr :: (OutputableBndrId (GhcPass p)) => LHsExpr (GhcPass p) -> SDoc
ppr_lexpr e = ppr_expr (unLoc e)

ppr_expr :: forall p. (OutputableBndrId (GhcPass p))
         => HsExpr (GhcPass p) -> SDoc
ppr_expr (HsVar _ (L _ v))  = pprPrefixOcc v
ppr_expr (HsUnboundVar _ uv)= pprPrefixOcc (unboundVarOcc uv)
ppr_expr (HsConLikeOut _ c) = pprPrefixOcc c
ppr_expr (HsIPVar _ v)      = ppr v
ppr_expr (HsOverLabel _ _ l)= char '#' <> ppr l
ppr_expr (HsLit _ lit)      = ppr lit
ppr_expr (HsOverLit _ lit)  = ppr lit
ppr_expr (HsPar _ e)        = parens (ppr_lexpr e)

ppr_expr (HsCoreAnn _ stc (StringLiteral sta s) e)
  = vcat [pprWithSourceText stc (text "{-# CORE")
          <+> pprWithSourceText sta (doubleQuotes $ ftext s) <+> text "#-}"
         , ppr_lexpr e]

ppr_expr e@(HsApp {})        = ppr_apps e []
ppr_expr e@(HsAppType {})    = ppr_apps e []

ppr_expr (OpApp _ e1 op e2)
  | Just pp_op <- should_print_infix (unLoc op)
  = pp_infixly pp_op
  | otherwise
  = pp_prefixly

  where
    should_print_infix (HsVar _ (L _ v)) = Just (pprInfixOcc v)
    should_print_infix (HsConLikeOut _ c)= Just (pprInfixOcc (conLikeName c))
    should_print_infix (HsRecFld _ f)    = Just (pprInfixOcc f)
    should_print_infix (HsUnboundVar _ h@TrueExprHole{})
                                       = Just (pprInfixOcc (unboundVarOcc h))
    should_print_infix (EWildPat _)    = Just (text "`_`")
    should_print_infix (HsWrap _ _ e)  = should_print_infix e
    should_print_infix _               = Nothing

    pp_e1 = pprDebugParendExpr opPrec e1   -- In debug mode, add parens
    pp_e2 = pprDebugParendExpr opPrec e2   -- to make precedence clear

    pp_prefixly
      = hang (ppr op) 2 (sep [pp_e1, pp_e2])

    pp_infixly pp_op
      = hang pp_e1 2 (sep [pp_op, nest 2 pp_e2])

ppr_expr (NegApp _ e _) = char '-' <+> pprDebugParendExpr appPrec e

ppr_expr (SectionL _ expr op)
  = case unLoc op of
      HsVar _ (L _ v)  -> pp_infixly v
      HsConLikeOut _ c -> pp_infixly (conLikeName c)
      HsUnboundVar _ h@TrueExprHole{}
                       -> pp_infixly (unboundVarOcc h)
      _                -> pp_prefixly
  where
    pp_expr = pprDebugParendExpr opPrec expr

    pp_prefixly = hang (hsep [text " \\ x_ ->", ppr op])
                       4 (hsep [pp_expr, text "x_ )"])

    pp_infixly :: forall a. (OutputableBndr a) => a -> SDoc
    pp_infixly v = (sep [pp_expr, pprInfixOcc v])

ppr_expr (SectionR _ op expr)
  = case unLoc op of
      HsVar _ (L _ v)  -> pp_infixly v
      HsConLikeOut _ c -> pp_infixly (conLikeName c)
      HsUnboundVar _ h@TrueExprHole{}
                       -> pp_infixly (unboundVarOcc h)
      _                -> pp_prefixly
  where
    pp_expr = pprDebugParendExpr opPrec expr

    pp_prefixly = hang (hsep [text "( \\ x_ ->", ppr op, text "x_"])
                       4 (pp_expr <> rparen)

    pp_infixly :: forall a. (OutputableBndr a) => a -> SDoc
    pp_infixly v = sep [pprInfixOcc v, pp_expr]

ppr_expr (ExplicitTuple _ exprs boxity)
  = tupleParens (boxityTupleSort boxity) (fcat (ppr_tup_args $ map unLoc exprs))
  where
    ppr_tup_args []               = []
    ppr_tup_args (Present _ e : es) = (ppr_lexpr e <> punc es) : ppr_tup_args es
    ppr_tup_args (Missing _   : es) = punc es : ppr_tup_args es
    ppr_tup_args (XTupArg x   : es) = (ppr x <> punc es) : ppr_tup_args es

    punc (Present {} : _) = comma <> space
    punc (Missing {} : _) = comma
    punc (XTupArg {} : _) = comma <> space
    punc []               = empty

ppr_expr (ExplicitSum _ alt arity expr)
  = text "(#" <+> ppr_bars (alt - 1) <+> ppr expr <+> ppr_bars (arity - alt) <+> text "#)"
  where
    ppr_bars n = hsep (replicate n (char '|'))

ppr_expr (HsLam _ matches)
  = pprMatches matches

ppr_expr (HsLamCase _ matches)
  = sep [ sep [text "\\case"],
          nest 2 (pprMatches matches) ]

ppr_expr (HsCase _ expr matches@(MG { mg_alts = L _ [_] }))
  = sep [ sep [text "case", nest 4 (ppr expr), ptext (sLit "of {")],
          nest 2 (pprMatches matches) <+> char '}']
ppr_expr (HsCase _ expr matches)
  = sep [ sep [text "case", nest 4 (ppr expr), ptext (sLit "of")],
          nest 2 (pprMatches matches) ]

ppr_expr (HsIf _ _ e1 e2 e3)
  = sep [hsep [text "if", nest 2 (ppr e1), ptext (sLit "then")],
         nest 4 (ppr e2),
         text "else",
         nest 4 (ppr e3)]

ppr_expr (HsMultiIf _ alts)
  = hang (text "if") 3  (vcat (map ppr_alt alts))
  where ppr_alt (L _ (GRHS _ guards expr)) =
          hang vbar 2 (ppr_one one_alt)
          where
            ppr_one [] = panic "ppr_exp HsMultiIf"
            ppr_one (h:t) = hang h 2 (sep t)
            one_alt = [ interpp'SP guards
                      , text "->" <+> pprDeeper (ppr expr) ]
        ppr_alt (L _ (XGRHS x)) = ppr x

-- special case: let ... in let ...
ppr_expr (HsLet _ (L _ binds) expr@(L _ (HsLet _ _ _)))
  = sep [hang (text "let") 2 (hsep [pprBinds binds, ptext (sLit "in")]),
         ppr_lexpr expr]

ppr_expr (HsLet _ (L _ binds) expr)
  = sep [hang (text "let") 2 (pprBinds binds),
         hang (text "in")  2 (ppr expr)]

ppr_expr (HsDo _ do_or_list_comp (L _ stmts)) = pprDo do_or_list_comp stmts

ppr_expr (ExplicitList _ _ exprs)
  = brackets (pprDeeperList fsep (punctuate comma (map ppr_lexpr exprs)))

ppr_expr (ExplicitPArr _ exprs)
  = paBrackets (pprDeeperList fsep (punctuate comma (map ppr_lexpr exprs)))

ppr_expr (RecordCon { rcon_con_name = con_id, rcon_flds = rbinds })
  = hang (ppr con_id) 2 (ppr rbinds)

ppr_expr (RecordUpd { rupd_expr = L _ aexp, rupd_flds = rbinds })
  = hang (ppr aexp) 2 (braces (fsep (punctuate comma (map ppr rbinds))))

ppr_expr (ExprWithTySig sig expr)
  = hang (nest 2 (ppr_lexpr expr) <+> dcolon)
         4 (ppr sig)

ppr_expr (ArithSeq _ _ info) = brackets (ppr info)
ppr_expr (PArrSeq  _ info)   = paBrackets (ppr info)

ppr_expr (EWildPat _)     = char '_'
ppr_expr (ELazyPat _ e)   = char '~' <> ppr e
ppr_expr (EAsPat _ v e)   = ppr v <> char '@' <> ppr e
ppr_expr (EViewPat _ p e) = ppr p <+> text "->" <+> ppr e

ppr_expr (HsSCC _ st (StringLiteral stl lbl) expr)
  = sep [ pprWithSourceText st (text "{-# SCC")
         -- no doublequotes if stl empty, for the case where the SCC was written
         -- without quotes.
          <+> pprWithSourceText stl (ftext lbl) <+> text "#-}",
          ppr expr ]

ppr_expr (HsWrap _ co_fn e)
  = pprHsWrapper co_fn (\parens -> if parens then pprExpr e
                                             else pprExpr e)

ppr_expr (HsSpliceE _ s)         = pprSplice s
ppr_expr (HsBracket _ b)         = pprHsBracket b
ppr_expr (HsRnBracketOut _ e []) = ppr e
ppr_expr (HsRnBracketOut _ e ps) = ppr e $$ text "pending(rn)" <+> ppr ps
ppr_expr (HsTcBracketOut _ e []) = ppr e
ppr_expr (HsTcBracketOut _ e ps) = ppr e $$ text "pending(tc)" <+> ppr ps

ppr_expr (HsProc _ pat (L _ (HsCmdTop _ cmd)))
  = hsep [text "proc", ppr pat, ptext (sLit "->"), ppr cmd]
ppr_expr (HsProc _ pat (L _ (XCmdTop x)))
  = hsep [text "proc", ppr pat, ptext (sLit "->"), ppr x]

ppr_expr (HsStatic _ e)
  = hsep [text "static", ppr e]

ppr_expr (HsTick _ tickish exp)
  = pprTicks (ppr exp) $
    ppr tickish <+> ppr_lexpr exp
ppr_expr (HsBinTick _ tickIdTrue tickIdFalse exp)
  = pprTicks (ppr exp) $
    hcat [text "bintick<",
          ppr tickIdTrue,
          text ",",
          ppr tickIdFalse,
          text ">(",
          ppr exp, text ")"]
ppr_expr (HsTickPragma _ _ externalSrcLoc _ exp)
  = pprTicks (ppr exp) $
    hcat [text "tickpragma<",
          pprExternalSrcLoc externalSrcLoc,
          text ">(",
          ppr exp,
          text ")"]

ppr_expr (HsArrApp _ arrow arg HsFirstOrderApp True)
  = hsep [ppr_lexpr arrow, larrowt, ppr_lexpr arg]
ppr_expr (HsArrApp _ arrow arg HsFirstOrderApp False)
  = hsep [ppr_lexpr arg, arrowt, ppr_lexpr arrow]
ppr_expr (HsArrApp _ arrow arg HsHigherOrderApp True)
  = hsep [ppr_lexpr arrow, larrowtt, ppr_lexpr arg]
ppr_expr (HsArrApp _ arrow arg HsHigherOrderApp False)
  = hsep [ppr_lexpr arg, arrowtt, ppr_lexpr arrow]

ppr_expr (HsArrForm _ (L _ (HsVar _ (L _ v))) (Just _) [arg1, arg2])
  = sep [pprCmdArg (unLoc arg1), hsep [pprInfixOcc v, pprCmdArg (unLoc arg2)]]
ppr_expr (HsArrForm _ (L _ (HsConLikeOut _ c)) (Just _) [arg1, arg2])
  = sep [pprCmdArg (unLoc arg1), hsep [pprInfixOcc (conLikeName c), pprCmdArg (unLoc arg2)]]
ppr_expr (HsArrForm _ op _ args)
  = hang (text "(|" <+> ppr_lexpr op)
         4 (sep (map (pprCmdArg.unLoc) args) <+> text "|)")
ppr_expr (HsRecFld _ f) = ppr f
ppr_expr (XExpr x) = ppr x

ppr_apps :: (OutputableBndrId (GhcPass p))
         => HsExpr (GhcPass p)
         -> [Either (LHsExpr (GhcPass p)) (XAppTypeE (GhcPass p))]
         -> SDoc
ppr_apps (HsApp _ (L _ fun) arg)        args
  = ppr_apps fun (Left arg : args)
ppr_apps (HsAppType arg (L _ fun))    args
  = ppr_apps fun (Right arg : args)
ppr_apps fun args = hang (ppr_expr fun) 2 (sep (map pp args))
  where
    pp (Left arg)                             = ppr arg
    -- pp (Right (LHsWcTypeX (HsWC { hswc_body = L _ arg })))
    --   = char '@' <> pprHsType arg
    pp (Right arg)
      = char '@' <> ppr arg

pprExternalSrcLoc :: (StringLiteral,(Int,Int),(Int,Int)) -> SDoc
pprExternalSrcLoc (StringLiteral _ src,(n1,n2),(n3,n4))
  = ppr (src,(n1,n2),(n3,n4))

{-
HsSyn records exactly where the user put parens, with HsPar.
So generally speaking we print without adding any parens.
However, some code is internally generated, and in some places
parens are absolutely required; so for these places we use
pprParendLExpr (but don't print double parens of course).

For operator applications we don't add parens, because the operator
fixities should do the job, except in debug mode (-dppr-debug) so we
can see the structure of the parse tree.
-}

pprDebugParendExpr :: (OutputableBndrId (GhcPass p))
                   => PprPrec -> LHsExpr (GhcPass p) -> SDoc
pprDebugParendExpr p expr
  = getPprStyle (\sty ->
    if debugStyle sty then pprParendLExpr p expr
                      else pprLExpr      expr)

pprParendLExpr :: (OutputableBndrId (GhcPass p))
               => PprPrec -> LHsExpr (GhcPass p) -> SDoc
pprParendLExpr p (L _ e) = pprParendExpr p e

pprParendExpr :: (OutputableBndrId (GhcPass p))
              => PprPrec -> HsExpr (GhcPass p) -> SDoc
pprParendExpr p expr
  | hsExprNeedsParens p expr = parens (pprExpr expr)
  | otherwise                = pprExpr expr
        -- Using pprLExpr makes sure that we go 'deeper'
        -- I think that is usually (always?) right

-- | @'hsExprNeedsParens' p e@ returns 'True' if the expression @e@ needs
-- parentheses under precedence @p@.
hsExprNeedsParens :: PprPrec -> HsExpr p -> Bool
hsExprNeedsParens p = go
  where
    go (HsVar{})                      = False
    go (HsUnboundVar{})               = False
    go (HsConLikeOut{})               = False
    go (HsIPVar{})                    = False
    go (HsOverLabel{})                = False
    go (HsLit _ l)                    = hsLitNeedsParens p l
    go (HsOverLit _ ol)               = hsOverLitNeedsParens p ol
    go (HsPar{})                      = False
    go (HsCoreAnn _ _ _ (L _ e))      = go e
    go (HsApp{})                      = p >= appPrec
    go (HsAppType {})                 = p >= appPrec
    go (OpApp{})                      = p >= opPrec
    go (NegApp{})                     = p > topPrec
    go (SectionL{})                   = True
    go (SectionR{})                   = True
    go (ExplicitTuple{})              = False
    go (ExplicitSum{})                = False
    go (HsLam{})                      = p > topPrec
    go (HsLamCase{})                  = p > topPrec
    go (HsCase{})                     = p > topPrec
    go (HsIf{})                       = p > topPrec
    go (HsMultiIf{})                  = p > topPrec
    go (HsLet{})                      = p > topPrec
    go (HsDo _ sc _)
      | isListCompExpr sc             = False
      | otherwise                     = p > topPrec
    go (ExplicitList{})               = False
    go (ExplicitPArr{})               = False
    go (RecordUpd{})                  = False
    go (ExprWithTySig{})              = p > topPrec
    go (ArithSeq{})                   = False
    go (PArrSeq{})                    = False
    go (EWildPat{})                   = False
    go (ELazyPat{})                   = False
    go (EAsPat{})                     = False
    go (EViewPat{})                   = True
    go (HsSCC{})                      = p >= appPrec
    go (HsWrap _ _ e)                 = go e
    go (HsSpliceE{})                  = False
    go (HsBracket{})                  = False
    go (HsRnBracketOut{})             = False
    go (HsTcBracketOut{})             = False
    go (HsProc{})                     = p > topPrec
    go (HsStatic{})                   = p >= appPrec
    go (HsTick _ _ (L _ e))           = go e
    go (HsBinTick _ _ _ (L _ e))      = go e
    go (HsTickPragma _ _ _ _ (L _ e)) = go e
    go (HsArrApp{})                   = True
    go (HsArrForm{})                  = True
    go (RecordCon{})                  = False
    go (HsRecFld{})                   = False
    go (XExpr{})                      = True

-- | @'parenthesizeHsExpr' p e@ checks if @'hsExprNeedsParens' p e@ is true,
-- and if so, surrounds @e@ with an 'HsPar'. Otherwise, it simply returns @e@.
parenthesizeHsExpr :: PprPrec -> LHsExpr (GhcPass p) -> LHsExpr (GhcPass p)
parenthesizeHsExpr p le@(L loc e)
  | hsExprNeedsParens p e = L loc (HsPar NoExt le)
  | otherwise             = le

isAtomicHsExpr :: HsExpr id -> Bool
-- True of a single token
isAtomicHsExpr (HsVar {})        = True
isAtomicHsExpr (HsConLikeOut {}) = True
isAtomicHsExpr (HsLit {})        = True
isAtomicHsExpr (HsOverLit {})    = True
isAtomicHsExpr (HsIPVar {})      = True
isAtomicHsExpr (HsOverLabel {})  = True
isAtomicHsExpr (HsUnboundVar {}) = True
isAtomicHsExpr (HsWrap _ _ e)    = isAtomicHsExpr e
isAtomicHsExpr (HsPar _ e)       = isAtomicHsExpr (unLoc e)
isAtomicHsExpr (HsRecFld{})      = True
isAtomicHsExpr _                 = False

{-
************************************************************************
*                                                                      *
\subsection{Commands (in arrow abstractions)}
*                                                                      *
************************************************************************

We re-use HsExpr to represent these.
-}

-- | Located Haskell Command (for arrow syntax)
type LHsCmd id = Located (HsCmd id)

-- | Haskell Command (e.g. a "statement" in an Arrow proc block)
data HsCmd id
  -- | - 'ApiAnnotation.AnnKeywordId' : 'ApiAnnotation.Annlarrowtail',
  --          'ApiAnnotation.Annrarrowtail','ApiAnnotation.AnnLarrowtail',
  --          'ApiAnnotation.AnnRarrowtail'

  -- For details on above see note [Api annotations] in ApiAnnotation
  = HsCmdArrApp          -- Arrow tail, or arrow application (f -< arg)
        (XCmdArrApp id)  -- type of the arrow expressions f,
                         -- of the form a t t', where arg :: t
        (LHsExpr id)     -- arrow expression, f
        (LHsExpr id)     -- input expression, arg
        HsArrAppType     -- higher-order (-<<) or first-order (-<)
        Bool             -- True => right-to-left (f -< arg)
                         -- False => left-to-right (arg >- f)

  -- | - 'ApiAnnotation.AnnKeywordId' : 'ApiAnnotation.AnnOpenB' @'(|'@,
  --         'ApiAnnotation.AnnCloseB' @'|)'@

  -- For details on above see note [Api annotations] in ApiAnnotation
  | HsCmdArrForm         -- Command formation,  (| e cmd1 .. cmdn |)
        (XCmdArrForm id)
        (LHsExpr id)     -- The operator.
                         -- After type-checking, a type abstraction to be
                         -- applied to the type of the local environment tuple
        LexicalFixity    -- Whether the operator appeared prefix or infix when
                         -- parsed.
        (Maybe Fixity)   -- fixity (filled in by the renamer), for forms that
                         -- were converted from OpApp's by the renamer
        [LHsCmdTop id]   -- argument commands

  | HsCmdApp    (XCmdApp id)
                (LHsCmd id)
                (LHsExpr id)

  | HsCmdLam    (XCmdLam id)
                (MatchGroup id (LHsCmd id))     -- kappa
       -- ^ - 'ApiAnnotation.AnnKeywordId' : 'ApiAnnotation.AnnLam',
       --       'ApiAnnotation.AnnRarrow',

       -- For details on above see note [Api annotations] in ApiAnnotation

  | HsCmdPar    (XCmdPar id)
                (LHsCmd id)                     -- parenthesised command
    -- ^ - 'ApiAnnotation.AnnKeywordId' : 'ApiAnnotation.AnnOpen' @'('@,
    --             'ApiAnnotation.AnnClose' @')'@

    -- For details on above see note [Api annotations] in ApiAnnotation

  | HsCmdCase   (XCmdCase id)
                (LHsExpr id)
                (MatchGroup id (LHsCmd id))     -- bodies are HsCmd's
    -- ^ - 'ApiAnnotation.AnnKeywordId' : 'ApiAnnotation.AnnCase',
    --       'ApiAnnotation.AnnOf','ApiAnnotation.AnnOpen' @'{'@,
    --       'ApiAnnotation.AnnClose' @'}'@

    -- For details on above see note [Api annotations] in ApiAnnotation

  | HsCmdIf     (XCmdIf id)
                (Maybe (SyntaxExpr id))         -- cond function
                (LHsExpr id)                    -- predicate
                (LHsCmd id)                     -- then part
                (LHsCmd id)                     -- else part
    -- ^ - 'ApiAnnotation.AnnKeywordId' : 'ApiAnnotation.AnnIf',
    --       'ApiAnnotation.AnnSemi',
    --       'ApiAnnotation.AnnThen','ApiAnnotation.AnnSemi',
    --       'ApiAnnotation.AnnElse',

    -- For details on above see note [Api annotations] in ApiAnnotation

  | HsCmdLet    (XCmdLet id)
                (LHsLocalBinds id)      -- let(rec)
                (LHsCmd  id)
    -- ^ - 'ApiAnnotation.AnnKeywordId' : 'ApiAnnotation.AnnLet',
    --       'ApiAnnotation.AnnOpen' @'{'@,
    --       'ApiAnnotation.AnnClose' @'}'@,'ApiAnnotation.AnnIn'

    -- For details on above see note [Api annotations] in ApiAnnotation

  | HsCmdDo     (XCmdDo id)                     -- Type of the whole expression
                (Located [CmdLStmt id])
    -- ^ - 'ApiAnnotation.AnnKeywordId' : 'ApiAnnotation.AnnDo',
    --             'ApiAnnotation.AnnOpen', 'ApiAnnotation.AnnSemi',
    --             'ApiAnnotation.AnnVbar',
    --             'ApiAnnotation.AnnClose'

    -- For details on above see note [Api annotations] in ApiAnnotation

  | HsCmdWrap   (XCmdWrap id)
                HsWrapper
                (HsCmd id)     -- If   cmd :: arg1 --> res
                               --      wrap :: arg1 "->" arg2
                               -- Then (HsCmdWrap wrap cmd) :: arg2 --> res
  | XCmd        (XXCmd id)     -- Note [Trees that Grow] extension point

type instance XCmdArrApp  GhcPs = NoExt
type instance XCmdArrApp  GhcRn = NoExt
type instance XCmdArrApp  GhcTc = Type

type instance XCmdArrForm (GhcPass _) = NoExt
type instance XCmdApp     (GhcPass _) = NoExt
type instance XCmdLam     (GhcPass _) = NoExt
type instance XCmdPar     (GhcPass _) = NoExt
type instance XCmdCase    (GhcPass _) = NoExt
type instance XCmdIf      (GhcPass _) = NoExt
type instance XCmdLet     (GhcPass _) = NoExt

type instance XCmdDo      GhcPs = NoExt
type instance XCmdDo      GhcRn = NoExt
type instance XCmdDo      GhcTc = Type

type instance XCmdWrap    (GhcPass _) = NoExt
type instance XXCmd       (GhcPass _) = NoExt

-- | Haskell Array Application Type
data HsArrAppType = HsHigherOrderApp | HsFirstOrderApp
  deriving Data


{- | Top-level command, introducing a new arrow.
This may occur inside a proc (where the stack is empty) or as an
argument of a command-forming operator.
-}

-- | Located Haskell Top-level Command
type LHsCmdTop p = Located (HsCmdTop p)

-- | Haskell Top-level Command
data HsCmdTop p
  = HsCmdTop (XCmdTop p)
             (LHsCmd p)
  | XCmdTop (XXCmdTop p)        -- Note [Trees that Grow] extension point

data CmdTopTc
  = CmdTopTc Type    -- Nested tuple of inputs on the command's stack
             Type    -- return type of the command
             (CmdSyntaxTable GhcTc) -- See Note [CmdSyntaxTable]

type instance XCmdTop  GhcPs = NoExt
type instance XCmdTop  GhcRn = CmdSyntaxTable GhcRn -- See Note [CmdSyntaxTable]
type instance XCmdTop  GhcTc = CmdTopTc

type instance XXCmdTop (GhcPass _) = NoExt

instance (p ~ GhcPass pass, OutputableBndrId p) => Outputable (HsCmd p) where
    ppr cmd = pprCmd cmd

-----------------------
-- pprCmd and pprLCmd call pprDeeper;
-- the underscore versions do not
pprLCmd :: (OutputableBndrId (GhcPass p)) => LHsCmd (GhcPass p) -> SDoc
pprLCmd (L _ c) = pprCmd c

pprCmd :: (OutputableBndrId (GhcPass p)) => HsCmd (GhcPass p) -> SDoc
pprCmd c | isQuietHsCmd c =            ppr_cmd c
         | otherwise      = pprDeeper (ppr_cmd c)

isQuietHsCmd :: HsCmd id -> Bool
-- Parentheses do display something, but it gives little info and
-- if we go deeper when we go inside them then we get ugly things
-- like (...)
isQuietHsCmd (HsCmdPar {}) = True
-- applications don't display anything themselves
isQuietHsCmd (HsCmdApp {}) = True
isQuietHsCmd _ = False

-----------------------
ppr_lcmd :: (OutputableBndrId (GhcPass p)) => LHsCmd (GhcPass p) -> SDoc
ppr_lcmd c = ppr_cmd (unLoc c)

ppr_cmd :: forall p. (OutputableBndrId (GhcPass p)) => HsCmd (GhcPass p) -> SDoc
ppr_cmd (HsCmdPar _ c) = parens (ppr_lcmd c)

ppr_cmd (HsCmdApp _ c e)
  = let (fun, args) = collect_args c [e] in
    hang (ppr_lcmd fun) 2 (sep (map ppr args))
  where
    collect_args (L _ (HsCmdApp _ fun arg)) args = collect_args fun (arg:args)
    collect_args fun args = (fun, args)

ppr_cmd (HsCmdLam _ matches)
  = pprMatches matches

ppr_cmd (HsCmdCase _ expr matches)
  = sep [ sep [text "case", nest 4 (ppr expr), ptext (sLit "of")],
          nest 2 (pprMatches matches) ]

ppr_cmd (HsCmdIf _ _ e ct ce)
  = sep [hsep [text "if", nest 2 (ppr e), ptext (sLit "then")],
         nest 4 (ppr ct),
         text "else",
         nest 4 (ppr ce)]

-- special case: let ... in let ...
ppr_cmd (HsCmdLet _ (L _ binds) cmd@(L _ (HsCmdLet {})))
  = sep [hang (text "let") 2 (hsep [pprBinds binds, ptext (sLit "in")]),
         ppr_lcmd cmd]

ppr_cmd (HsCmdLet _ (L _ binds) cmd)
  = sep [hang (text "let") 2 (pprBinds binds),
         hang (text "in")  2 (ppr cmd)]

ppr_cmd (HsCmdDo _ (L _ stmts))  = pprDo ArrowExpr stmts

ppr_cmd (HsCmdWrap _ w cmd)
  = pprHsWrapper w (\_ -> parens (ppr_cmd cmd))
ppr_cmd (HsCmdArrApp _ arrow arg HsFirstOrderApp True)
  = hsep [ppr_lexpr arrow, larrowt, ppr_lexpr arg]
ppr_cmd (HsCmdArrApp _ arrow arg HsFirstOrderApp False)
  = hsep [ppr_lexpr arg, arrowt, ppr_lexpr arrow]
ppr_cmd (HsCmdArrApp _ arrow arg HsHigherOrderApp True)
  = hsep [ppr_lexpr arrow, larrowtt, ppr_lexpr arg]
ppr_cmd (HsCmdArrApp _ arrow arg HsHigherOrderApp False)
  = hsep [ppr_lexpr arg, arrowtt, ppr_lexpr arrow]

ppr_cmd (HsCmdArrForm _ (L _ (HsVar _ (L _ v))) _ (Just _) [arg1, arg2])
  = hang (pprCmdArg (unLoc arg1)) 4 (sep [ pprInfixOcc v
                                         , pprCmdArg (unLoc arg2)])
ppr_cmd (HsCmdArrForm _ (L _ (HsVar _ (L _ v))) Infix _    [arg1, arg2])
  = hang (pprCmdArg (unLoc arg1)) 4 (sep [ pprInfixOcc v
                                         , pprCmdArg (unLoc arg2)])
ppr_cmd (HsCmdArrForm _ (L _ (HsConLikeOut _ c)) _ (Just _) [arg1, arg2])
  = hang (pprCmdArg (unLoc arg1)) 4 (sep [ pprInfixOcc (conLikeName c)
                                         , pprCmdArg (unLoc arg2)])
ppr_cmd (HsCmdArrForm _ (L _ (HsConLikeOut _ c)) Infix _    [arg1, arg2])
  = hang (pprCmdArg (unLoc arg1)) 4 (sep [ pprInfixOcc (conLikeName c)
                                         , pprCmdArg (unLoc arg2)])
ppr_cmd (HsCmdArrForm _ op _ _ args)
  = hang (text "(|" <> ppr_lexpr op)
         4 (sep (map (pprCmdArg.unLoc) args) <> text "|)")
ppr_cmd (XCmd x) = ppr x

pprCmdArg :: (OutputableBndrId (GhcPass p)) => HsCmdTop (GhcPass p) -> SDoc
pprCmdArg (HsCmdTop _ cmd)
  = ppr_lcmd cmd
pprCmdArg (XCmdTop x) = ppr x

instance (p ~ GhcPass pass, OutputableBndrId p) => Outputable (HsCmdTop p) where
    ppr = pprCmdArg

{-
************************************************************************
*                                                                      *
\subsection{Record binds}
*                                                                      *
************************************************************************
-}

-- | Haskell Record Bindings
type HsRecordBinds p = HsRecFields p (LHsExpr p)

{-
************************************************************************
*                                                                      *
\subsection{@Match@, @GRHSs@, and @GRHS@ datatypes}
*                                                                      *
************************************************************************

@Match@es are sets of pattern bindings and right hand sides for
functions, patterns or case branches. For example, if a function @g@
is defined as:
\begin{verbatim}
g (x,y) = y
g ((x:ys),y) = y+1,
\end{verbatim}
then \tr{g} has two @Match@es: @(x,y) = y@ and @((x:ys),y) = y+1@.

It is always the case that each element of an @[Match]@ list has the
same number of @pats@s inside it.  This corresponds to saying that
a function defined by pattern matching must have the same number of
patterns in each equation.
-}

data MatchGroup p body
<<<<<<< HEAD
  = MG { mg_alts    :: Located [LMatch p body]  -- The alternatives
       , mg_arg_tys :: [Weighted (PostTc p Type)]  -- Types of the arguments, t1..tn -- MattP: This looks wrong, should be PostTc ... (Weighted ..)
       , mg_res_ty  :: PostTc p Type    -- Type of the result, tr
       , mg_weight :: PostTc p Rig -- The weight of the match
=======
  = MG { mg_ext     :: XMG p body -- Posr typechecker, types of args and result
       , mg_alts    :: Located [LMatch p body]  -- The alternatives
>>>>>>> 79bbb23f
       , mg_origin  :: Origin }
     -- The type is the type of the entire group
     --      t1 -> ... -> tn -> tr
     -- where there are n patterns
  | XMatchGroup (XXMatchGroup p body)

data MatchGroupTc
  = MatchGroupTc
       { mg_arg_tys :: [Type]  -- Types of the arguments, t1..tn
       , mg_res_ty  :: Type    -- Type of the result, tr
       } deriving Data

type instance XMG         GhcPs b = NoExt
type instance XMG         GhcRn b = NoExt
type instance XMG         GhcTc b = MatchGroupTc

type instance XXMatchGroup (GhcPass _) b = NoExt

-- | Located Match
type LMatch id body = Located (Match id body)
-- ^ May have 'ApiAnnotation.AnnKeywordId' : 'ApiAnnotation.AnnSemi' when in a
--   list

-- For details on above see note [Api annotations] in ApiAnnotation
data Match p body
  = Match {
        m_ext :: XCMatch p body,
        m_ctxt :: HsMatchContext (NameOrRdrName (IdP p)),
          -- See note [m_ctxt in Match]
        m_pats :: [LPat p], -- The patterns
        m_grhss :: (GRHSs p body)
  }
  | XMatch (XXMatch p body)

type instance XCMatch (GhcPass _) b = NoExt
type instance XXMatch (GhcPass _) b = NoExt

instance (idR ~ GhcPass pr, OutputableBndrId idR, Outputable body)
            => Outputable (Match idR body) where
  ppr = pprMatch

{-
Note [m_ctxt in Match]
~~~~~~~~~~~~~~~~~~~~~~

A Match can occur in a number of contexts, such as a FunBind, HsCase, HsLam and
so on.

In order to simplify tooling processing and pretty print output, the provenance
is captured in an HsMatchContext.

This is particularly important for the API Annotations for a multi-equation
FunBind.

The parser initially creates a FunBind with a single Match in it for
every function definition it sees.

These are then grouped together by getMonoBind into a single FunBind,
where all the Matches are combined.

In the process, all the original FunBind fun_id's bar one are
discarded, including the locations.

This causes a problem for source to source conversions via API
Annotations, so the original fun_ids and infix flags are preserved in
the Match, when it originates from a FunBind.

Example infix function definition requiring individual API Annotations

    (&&&  ) [] [] =  []
    xs    &&&   [] =  xs
    (  &&&  ) [] ys =  ys



-}


isInfixMatch :: Match id body -> Bool
isInfixMatch match = case m_ctxt match of
  FunRhs {mc_fixity = Infix} -> True
  _                          -> False

isEmptyMatchGroup :: MatchGroup id body -> Bool
isEmptyMatchGroup (MG { mg_alts = ms }) = null $ unLoc ms
isEmptyMatchGroup (XMatchGroup{}) = panic "isEmptyMatchGroup"

-- | Is there only one RHS in this list of matches?
isSingletonMatchGroup :: [LMatch id body] -> Bool
isSingletonMatchGroup matches
  | [L _ match] <- matches
  , Match { m_grhss = GRHSs { grhssGRHSs = [_] } } <- match
  = True
  | otherwise
  = False

matchGroupArity :: MatchGroup id body -> Arity
-- Precondition: MatchGroup is non-empty
-- This is called before type checking, when mg_arg_tys is not set
matchGroupArity (MG { mg_alts = alts })
  | L _ (alt1:_) <- alts = length (hsLMatchPats alt1)
  | otherwise        = panic "matchGroupArity"
matchGroupArity (XMatchGroup{}) = panic "matchGroupArity"

hsLMatchPats :: LMatch id body -> [LPat id]
hsLMatchPats (L _ (Match { m_pats = pats })) = pats
hsLMatchPats (L _ (XMatch _)) = panic "hsLMatchPats"

-- | Guarded Right-Hand Sides
--
-- GRHSs are used both for pattern bindings and for Matches
--
--  - 'ApiAnnotation.AnnKeywordId' : 'ApiAnnotation.AnnVbar',
--        'ApiAnnotation.AnnEqual','ApiAnnotation.AnnWhere',
--        'ApiAnnotation.AnnOpen','ApiAnnotation.AnnClose'
--        'ApiAnnotation.AnnRarrow','ApiAnnotation.AnnSemi'

-- For details on above see note [Api annotations] in ApiAnnotation
data GRHSs p body
  = GRHSs {
      grhssExt :: XCGRHSs p body,
      grhssGRHSs :: [LGRHS p body],      -- ^ Guarded RHSs
      grhssLocalBinds :: LHsLocalBinds p -- ^ The where clause
    }
  | XGRHSs (XXGRHSs p body)

type instance XCGRHSs (GhcPass _) b = NoExt
type instance XXGRHSs (GhcPass _) b = NoExt

-- | Located Guarded Right-Hand Side
type LGRHS id body = Located (GRHS id body)

-- | Guarded Right Hand Side.
data GRHS p body = GRHS (XCGRHS p body)
                        [GuardLStmt p] -- Guards
                        body           -- Right hand side
                  | XGRHS (XXGRHS p body)

type instance XCGRHS (GhcPass _) b = NoExt
type instance XXGRHS (GhcPass _) b = NoExt

-- We know the list must have at least one @Match@ in it.

pprMatches :: (OutputableBndrId (GhcPass idR), Outputable body)
           => MatchGroup (GhcPass idR) body -> SDoc
pprMatches MG { mg_alts = matches }
    = vcat (map pprMatch (map unLoc (unLoc matches)))
      -- Don't print the type; it's only a place-holder before typechecking
pprMatches (XMatchGroup x) = ppr x

-- Exported to HsBinds, which can't see the defn of HsMatchContext
pprFunBind :: (OutputableBndrId (GhcPass idR), Outputable body)
           => MatchGroup (GhcPass idR) body -> SDoc
pprFunBind matches = pprMatches matches

-- Exported to HsBinds, which can't see the defn of HsMatchContext
pprPatBind :: forall bndr p body. (OutputableBndrId (GhcPass bndr),
                                   OutputableBndrId (GhcPass p),
                                   Outputable body)
           => LPat (GhcPass bndr) -> GRHSs (GhcPass p) body -> SDoc
pprPatBind pat (grhss)
 = sep [ppr pat,
       nest 2 (pprGRHSs (PatBindRhs :: HsMatchContext (IdP (GhcPass p))) grhss)]

pprMatch :: (OutputableBndrId (GhcPass idR), Outputable body)
         => Match (GhcPass idR) body -> SDoc
pprMatch match
  = sep [ sep (herald : map (nest 2 . pprParendLPat appPrec) other_pats)
        , nest 2 (pprGRHSs ctxt (m_grhss match)) ]
  where
    ctxt = m_ctxt match
    (herald, other_pats)
        = case ctxt of
            FunRhs {mc_fun=L _ fun, mc_fixity=fixity, mc_strictness=strictness}
                | strictness == SrcStrict -> ASSERT(null $ m_pats match)
                                             (char '!'<>pprPrefixOcc fun, m_pats match)
                        -- a strict variable binding
                | fixity == Prefix -> (pprPrefixOcc fun, m_pats match)
                        -- f x y z = e
                        -- Not pprBndr; the AbsBinds will
                        -- have printed the signature

                | null pats2 -> (pp_infix, [])
                        -- x &&& y = e

                | otherwise -> (parens pp_infix, pats2)
                        -- (x &&& y) z = e
                where
                  pp_infix = pprParendLPat opPrec pat1
                         <+> pprInfixOcc fun
                         <+> pprParendLPat opPrec pat2

            LambdaExpr -> (char '\\', m_pats match)

            _  -> if null (m_pats match)
                     then (empty, [])
                     else ASSERT2( null pats1, ppr ctxt $$ ppr pat1 $$ ppr pats1 )
                          (ppr pat1, [])        -- No parens around the single pat

    (pat1:pats1) = m_pats match
    (pat2:pats2) = pats1

pprGRHSs :: (OutputableBndrId (GhcPass idR), Outputable body)
         => HsMatchContext idL -> GRHSs (GhcPass idR) body -> SDoc
pprGRHSs ctxt (GRHSs _ grhss (L _ binds))
  = vcat (map (pprGRHS ctxt . unLoc) grhss)
  -- Print the "where" even if the contents of the binds is empty. Only
  -- EmptyLocalBinds means no "where" keyword
 $$ ppUnless (eqEmptyLocalBinds binds)
      (text "where" $$ nest 4 (pprBinds binds))
pprGRHSs _ (XGRHSs x) = ppr x

pprGRHS :: (OutputableBndrId (GhcPass idR), Outputable body)
        => HsMatchContext idL -> GRHS (GhcPass idR) body -> SDoc
pprGRHS ctxt (GRHS _ [] body)
 =  pp_rhs ctxt body

pprGRHS ctxt (GRHS _ guards body)
 = sep [vbar <+> interpp'SP guards, pp_rhs ctxt body]

pprGRHS _ (XGRHS x) = ppr x

pp_rhs :: Outputable body => HsMatchContext idL -> body -> SDoc
pp_rhs ctxt rhs = matchSeparator ctxt <+> pprDeeper (ppr rhs)

{-
************************************************************************
*                                                                      *
\subsection{Do stmts and list comprehensions}
*                                                                      *
************************************************************************
-}

-- | Located @do@ block Statement
type LStmt id body = Located (StmtLR id id body)

-- | Located Statement with separate Left and Right id's
type LStmtLR idL idR body = Located (StmtLR idL idR body)

-- | @do@ block Statement
type Stmt id body = StmtLR id id body

-- | Command Located Statement
type CmdLStmt   id = LStmt id (LHsCmd  id)

-- | Command Statement
type CmdStmt    id = Stmt  id (LHsCmd  id)

-- | Expression Located Statement
type ExprLStmt  id = LStmt id (LHsExpr id)

-- | Expression Statement
type ExprStmt   id = Stmt  id (LHsExpr id)

-- | Guard Located Statement
type GuardLStmt id = LStmt id (LHsExpr id)

-- | Guard Statement
type GuardStmt  id = Stmt  id (LHsExpr id)

-- | Ghci Located Statement
type GhciLStmt  id = LStmt id (LHsExpr id)

-- | Ghci Statement
type GhciStmt   id = Stmt  id (LHsExpr id)

-- The SyntaxExprs in here are used *only* for do-notation and monad
-- comprehensions, which have rebindable syntax. Otherwise they are unused.
-- | API Annotations when in qualifier lists or guards
--  - 'ApiAnnotation.AnnKeywordId' : 'ApiAnnotation.AnnVbar',
--         'ApiAnnotation.AnnComma','ApiAnnotation.AnnThen',
--         'ApiAnnotation.AnnBy','ApiAnnotation.AnnBy',
--         'ApiAnnotation.AnnGroup','ApiAnnotation.AnnUsing'

-- For details on above see note [Api annotations] in ApiAnnotation
data StmtLR idL idR body -- body should always be (LHs**** idR)
  = LastStmt  -- Always the last Stmt in ListComp, MonadComp, PArrComp,
              -- and (after the renamer) DoExpr, MDoExpr
              -- Not used for GhciStmtCtxt, PatGuard, which scope over other stuff
          (XLastStmt idL idR body)
          body
          Bool               -- True <=> return was stripped by ApplicativeDo
          (SyntaxExpr idR)   -- The return operator, used only for
                             -- MonadComp For ListComp, PArrComp, we
                             -- use the baked-in 'return' For DoExpr,
                             -- MDoExpr, we don't apply a 'return' at
                             -- all See Note [Monad Comprehensions] |
                             -- - 'ApiAnnotation.AnnKeywordId' :
                             -- 'ApiAnnotation.AnnLarrow'

  -- For details on above see note [Api annotations] in ApiAnnotation
  | BindStmt (XBindStmt idL idR body) -- Post typechecking,
                                -- result type of the function passed to bind;
                                -- that is, S in (>>=) :: Q -> (R -> S) -> T
             (LPat idL)
             body
             (SyntaxExpr idR) -- The (>>=) operator; see Note [The type of bind in Stmts]
             (SyntaxExpr idR) -- The fail operator
             -- The fail operator is noSyntaxExpr
             -- if the pattern match can't fail

  -- | 'ApplicativeStmt' represents an applicative expression built with
  -- <$> and <*>.  It is generated by the renamer, and is desugared into the
  -- appropriate applicative expression by the desugarer, but it is intended
  -- to be invisible in error messages.
  --
  -- For full details, see Note [ApplicativeDo] in RnExpr
  --
  | ApplicativeStmt
             (XApplicativeStmt idL idR body) -- Post typecheck, Type of the body
             [ ( SyntaxExpr idR
               , ApplicativeArg idL) ]
                      -- [(<$>, e1), (<*>, e2), ..., (<*>, en)]
             (Maybe (SyntaxExpr idR))  -- 'join', if necessary

  | BodyStmt (XBodyStmt idL idR body) -- Post typecheck, element type
                                      -- of the RHS (used for arrows)
             body              -- See Note [BodyStmt]
             (SyntaxExpr idR)  -- The (>>) operator
             (SyntaxExpr idR)  -- The `guard` operator; used only in MonadComp
                               -- See notes [Monad Comprehensions]

  -- | - 'ApiAnnotation.AnnKeywordId' : 'ApiAnnotation.AnnLet'
  --          'ApiAnnotation.AnnOpen' @'{'@,'ApiAnnotation.AnnClose' @'}'@,

  -- For details on above see note [Api annotations] in ApiAnnotation
  | LetStmt  (XLetStmt idL idR body) (LHsLocalBindsLR idL idR)

  -- ParStmts only occur in a list/monad comprehension
  | ParStmt  (XParStmt idL idR body)    -- Post typecheck,
                                        -- S in (>>=) :: Q -> (R -> S) -> T
             [ParStmtBlock idL idR]
             (HsExpr idR)               -- Polymorphic `mzip` for monad comprehensions
             (SyntaxExpr idR)           -- The `>>=` operator
                                        -- See notes [Monad Comprehensions]
            -- After renaming, the ids are the binders
            -- bound by the stmts and used after themp

  | TransStmt {
      trS_ext   :: XTransStmt idL idR body, -- Post typecheck,
                                            -- R in (>>=) :: Q -> (R -> S) -> T
      trS_form  :: TransForm,
      trS_stmts :: [ExprLStmt idL],   -- Stmts to the *left* of the 'group'
                                      -- which generates the tuples to be grouped

      trS_bndrs :: [(IdP idR, IdP idR)], -- See Note [TransStmt binder map]

      trS_using :: LHsExpr idR,
      trS_by :: Maybe (LHsExpr idR),  -- "by e" (optional)
        -- Invariant: if trS_form = GroupBy, then grp_by = Just e

      trS_ret :: SyntaxExpr idR,      -- The monomorphic 'return' function for
                                      -- the inner monad comprehensions
      trS_bind :: SyntaxExpr idR,     -- The '(>>=)' operator
      trS_fmap :: HsExpr idR          -- The polymorphic 'fmap' function for desugaring
                                      -- Only for 'group' forms
                                      -- Just a simple HsExpr, because it's
                                      -- too polymorphic for tcSyntaxOp
    }                                 -- See Note [Monad Comprehensions]

  -- Recursive statement (see Note [How RecStmt works] below)
  -- | - 'ApiAnnotation.AnnKeywordId' : 'ApiAnnotation.AnnRec'

  -- For details on above see note [Api annotations] in ApiAnnotation
  | RecStmt
     { recS_ext :: XRecStmt idL idR body
     , recS_stmts :: [LStmtLR idL idR body]

        -- The next two fields are only valid after renaming
     , recS_later_ids :: [IdP idR]
                         -- The ids are a subset of the variables bound by the
                         -- stmts that are used in stmts that follow the RecStmt

     , recS_rec_ids :: [IdP idR]
                         -- Ditto, but these variables are the "recursive" ones,
                         -- that are used before they are bound in the stmts of
                         -- the RecStmt.
        -- An Id can be in both groups
        -- Both sets of Ids are (now) treated monomorphically
        -- See Note [How RecStmt works] for why they are separate

        -- Rebindable syntax
     , recS_bind_fn :: SyntaxExpr idR -- The bind function
     , recS_ret_fn  :: SyntaxExpr idR -- The return function
     , recS_mfix_fn :: SyntaxExpr idR -- The mfix function
      }
  | XStmtLR (XXStmtLR idL idR body)

-- Extra fields available post typechecking for RecStmt.
data RecStmtTc =
  RecStmtTc
     { recS_bind_ty :: Type       -- S in (>>=) :: Q -> (R -> S) -> T
     , recS_later_rets :: [PostTcExpr] -- (only used in the arrow version)
     , recS_rec_rets :: [PostTcExpr] -- These expressions correspond 1-to-1
                                  -- with recS_later_ids and recS_rec_ids,
                                  -- and are the expressions that should be
                                  -- returned by the recursion.
                                  -- They may not quite be the Ids themselves,
                                  -- because the Id may be *polymorphic*, but
                                  -- the returned thing has to be *monomorphic*,
                                  -- so they may be type applications

      , recS_ret_ty :: Type        -- The type of
                                   -- do { stmts; return (a,b,c) }
                                   -- With rebindable syntax the type might not
                                   -- be quite as simple as (m (tya, tyb, tyc)).
      }


type instance XLastStmt        (GhcPass _) (GhcPass _) b = NoExt

type instance XBindStmt        (GhcPass _) GhcPs b = NoExt
type instance XBindStmt        (GhcPass _) GhcRn b = NoExt
type instance XBindStmt        (GhcPass _) GhcTc b = Type

type instance XApplicativeStmt (GhcPass _) GhcPs b = NoExt
type instance XApplicativeStmt (GhcPass _) GhcRn b = NoExt
type instance XApplicativeStmt (GhcPass _) GhcTc b = Type

type instance XBodyStmt        (GhcPass _) GhcPs b = NoExt
type instance XBodyStmt        (GhcPass _) GhcRn b = NoExt
type instance XBodyStmt        (GhcPass _) GhcTc b = Type

type instance XLetStmt         (GhcPass _) (GhcPass _) b = NoExt

type instance XParStmt         (GhcPass _) GhcPs b = NoExt
type instance XParStmt         (GhcPass _) GhcRn b = NoExt
type instance XParStmt         (GhcPass _) GhcTc b = Type

type instance XTransStmt       (GhcPass _) GhcPs b = NoExt
type instance XTransStmt       (GhcPass _) GhcRn b = NoExt
type instance XTransStmt       (GhcPass _) GhcTc b = Type

type instance XRecStmt         (GhcPass _) GhcPs b = NoExt
type instance XRecStmt         (GhcPass _) GhcRn b = NoExt
type instance XRecStmt         (GhcPass _) GhcTc b = RecStmtTc

type instance XXStmtLR         (GhcPass _) (GhcPass _) b = NoExt

data TransForm   -- The 'f' below is the 'using' function, 'e' is the by function
  = ThenForm     -- then f               or    then f by e             (depending on trS_by)
  | GroupForm    -- then group using f   or    then group by e using f (depending on trS_by)
  deriving Data

-- | Parenthesised Statement Block
data ParStmtBlock idL idR
  = ParStmtBlock
        (XParStmtBlock idL idR)
        [ExprLStmt idL]
        [IdP idR]          -- The variables to be returned
        (SyntaxExpr idR)   -- The return operator
  | XParStmtBlock (XXParStmtBlock idL idR)

type instance XParStmtBlock  (GhcPass pL) (GhcPass pR) = NoExt
type instance XXParStmtBlock (GhcPass pL) (GhcPass pR) = NoExt

-- | Applicative Argument
data ApplicativeArg idL
  = ApplicativeArgOne      -- A single statement (BindStmt or BodyStmt)
      (XApplicativeArgOne idL)
      (LPat idL)           -- WildPat if it was a BodyStmt (see below)
      (LHsExpr idL)
      Bool                 -- True <=> was a BodyStmt
                           -- False <=> was a BindStmt
                           -- See Note [Applicative BodyStmt]

  | ApplicativeArgMany     -- do { stmts; return vars }
      (XApplicativeArgMany idL)
      [ExprLStmt idL]      -- stmts
      (HsExpr idL)         -- return (v1,..,vn), or just (v1,..,vn)
      (LPat idL)           -- (v1,...,vn)
  | XApplicativeArg (XXApplicativeArg idL)

type instance XApplicativeArgOne  (GhcPass _) = NoExt
type instance XApplicativeArgMany (GhcPass _) = NoExt
type instance XXApplicativeArg    (GhcPass _) = NoExt

{-
Note [The type of bind in Stmts]
~~~~~~~~~~~~~~~~~~~~~~~~~~~~~~~~
Some Stmts, notably BindStmt, keep the (>>=) bind operator.
We do NOT assume that it has type
    (>>=) :: m a -> (a -> m b) -> m b
In some cases (see Trac #303, #1537) it might have a more
exotic type, such as
    (>>=) :: m i j a -> (a -> m j k b) -> m i k b
So we must be careful not to make assumptions about the type.
In particular, the monad may not be uniform throughout.

Note [TransStmt binder map]
~~~~~~~~~~~~~~~~~~~~~~~~~~~
The [(idR,idR)] in a TransStmt behaves as follows:

  * Before renaming: []

  * After renaming:
          [ (x27,x27), ..., (z35,z35) ]
    These are the variables
       bound by the stmts to the left of the 'group'
       and used either in the 'by' clause,
                or     in the stmts following the 'group'
    Each item is a pair of identical variables.

  * After typechecking:
          [ (x27:Int, x27:[Int]), ..., (z35:Bool, z35:[Bool]) ]
    Each pair has the same unique, but different *types*.

Note [BodyStmt]
~~~~~~~~~~~~~~~
BodyStmts are a bit tricky, because what they mean
depends on the context.  Consider the following contexts:

        A do expression of type (m res_ty)
        ~~~~~~~~~~~~~~~~~~~~~~~~~~~~~~~~~~
        * BodyStmt E any_ty:   do { ....; E; ... }
                E :: m any_ty
          Translation: E >> ...

        A list comprehensions of type [elt_ty]
        ~~~~~~~~~~~~~~~~~~~~~~~~~~~~~~~~~~~~~~
        * BodyStmt E Bool:   [ .. | .... E ]
                        [ .. | ..., E, ... ]
                        [ .. | .... | ..., E | ... ]
                E :: Bool
          Translation: if E then fail else ...

        A guard list, guarding a RHS of type rhs_ty
        ~~~~~~~~~~~~~~~~~~~~~~~~~~~~~~~~~~~~~~~~~~~
        * BodyStmt E BooParStmtBlockl:   f x | ..., E, ... = ...rhs...
                E :: Bool
          Translation: if E then fail else ...

        A monad comprehension of type (m res_ty)
        ~~~~~~~~~~~~~~~~~~~~~~~~~~~~~~~~~~~~~~~~~~~
        * BodyStmt E Bool:   [ .. | .... E ]
                E :: Bool
          Translation: guard E >> ...

Array comprehensions are handled like list comprehensions.

Note [How RecStmt works]
~~~~~~~~~~~~~~~~~~~~~~~~
Example:
   HsDo [ BindStmt x ex

        , RecStmt { recS_rec_ids   = [a, c]
                  , recS_stmts     = [ BindStmt b (return (a,c))
                                     , LetStmt a = ...b...
                                     , BindStmt c ec ]
                  , recS_later_ids = [a, b]

        , return (a b) ]

Here, the RecStmt binds a,b,c; but
  - Only a,b are used in the stmts *following* the RecStmt,
  - Only a,c are used in the stmts *inside* the RecStmt
        *before* their bindings

Why do we need *both* rec_ids and later_ids?  For monads they could be
combined into a single set of variables, but not for arrows.  That
follows from the types of the respective feedback operators:

        mfix :: MonadFix m => (a -> m a) -> m a
        loop :: ArrowLoop a => a (b,d) (c,d) -> a b c

* For mfix, the 'a' covers the union of the later_ids and the rec_ids
* For 'loop', 'c' is the later_ids and 'd' is the rec_ids

Note [Typing a RecStmt]
~~~~~~~~~~~~~~~~~~~~~~~
A (RecStmt stmts) types as if you had written

  (v1,..,vn, _, ..., _) <- mfix (\~(_, ..., _, r1, ..., rm) ->
                                 do { stmts
                                    ; return (v1,..vn, r1, ..., rm) })

where v1..vn are the later_ids
      r1..rm are the rec_ids

Note [Monad Comprehensions]
~~~~~~~~~~~~~~~~~~~~~~~~~~~
Monad comprehensions require separate functions like 'return' and
'>>=' for desugaring. These functions are stored in the statements
used in monad comprehensions. For example, the 'return' of the 'LastStmt'
expression is used to lift the body of the monad comprehension:

  [ body | stmts ]
   =>
  stmts >>= \bndrs -> return body

In transform and grouping statements ('then ..' and 'then group ..') the
'return' function is required for nested monad comprehensions, for example:

  [ body | stmts, then f, rest ]
   =>
  f [ env | stmts ] >>= \bndrs -> [ body | rest ]

BodyStmts require the 'Control.Monad.guard' function for boolean
expressions:

  [ body | exp, stmts ]
   =>
  guard exp >> [ body | stmts ]

Parallel statements require the 'Control.Monad.Zip.mzip' function:

  [ body | stmts1 | stmts2 | .. ]
   =>
  mzip stmts1 (mzip stmts2 (..)) >>= \(bndrs1, (bndrs2, ..)) -> return body

In any other context than 'MonadComp', the fields for most of these
'SyntaxExpr's stay bottom.


Note [Applicative BodyStmt]

(#12143) For the purposes of ApplicativeDo, we treat any BodyStmt
as if it was a BindStmt with a wildcard pattern.  For example,

  do
    x <- A
    B
    return x

is transformed as if it were

  do
    x <- A
    _ <- B
    return x

so it transforms to

  (\(x,_) -> x) <$> A <*> B

But we have to remember when we treat a BodyStmt like a BindStmt,
because in error messages we want to emit the original syntax the user
wrote, not our internal representation.  So ApplicativeArgOne has a
Bool flag that is True when the original statement was a BodyStmt, so
that we can pretty-print it correctly.
-}

instance (Outputable (StmtLR idL idL (LHsExpr idL)),
          Outputable (XXParStmtBlock idL idR))
        => Outputable (ParStmtBlock idL idR) where
  ppr (ParStmtBlock _ stmts _ _) = interpp'SP stmts
  ppr (XParStmtBlock x)          = ppr x

instance (idL ~ GhcPass pl,idR ~ GhcPass pr,
          OutputableBndrId idL, OutputableBndrId idR,
          Outputable body)
         => Outputable (StmtLR idL idR body) where
    ppr stmt = pprStmt stmt

pprStmt :: forall idL idR body . (OutputableBndrId (GhcPass idL),
                                  OutputableBndrId (GhcPass idR),
                                  Outputable body)
        => (StmtLR (GhcPass idL) (GhcPass idR) body) -> SDoc
pprStmt (LastStmt _ expr ret_stripped _)
  = whenPprDebug (text "[last]") <+>
       (if ret_stripped then text "return" else empty) <+>
       ppr expr
pprStmt (BindStmt _ pat expr _ _) = hsep [ppr pat, larrow, ppr expr]
pprStmt (LetStmt _ (L _ binds))   = hsep [text "let", pprBinds binds]
pprStmt (BodyStmt _ expr _ _)     = ppr expr
pprStmt (ParStmt _ stmtss _ _)   = sep (punctuate (text " | ") (map ppr stmtss))

pprStmt (TransStmt { trS_stmts = stmts, trS_by = by
                   , trS_using = using, trS_form = form })
  = sep $ punctuate comma (map ppr stmts ++ [pprTransStmt by using form])

pprStmt (RecStmt { recS_stmts = segment, recS_rec_ids = rec_ids
                 , recS_later_ids = later_ids })
  = text "rec" <+>
    vcat [ ppr_do_stmts segment
         , whenPprDebug (vcat [ text "rec_ids=" <> ppr rec_ids
                            , text "later_ids=" <> ppr later_ids])]

pprStmt (ApplicativeStmt _ args mb_join)
  = getPprStyle $ \style ->
      if userStyle style
         then pp_for_user
         else pp_debug
  where
  -- make all the Applicative stuff invisible in error messages by
  -- flattening the whole ApplicativeStmt nest back to a sequence
  -- of statements.
   pp_for_user = vcat $ concatMap flattenArg args

   -- ppr directly rather than transforming here, because we need to
   -- inject a "return" which is hard when we're polymorphic in the id
   -- type.
   flattenStmt :: ExprLStmt (GhcPass idL) -> [SDoc]
   flattenStmt (L _ (ApplicativeStmt _ args _)) = concatMap flattenArg args
   flattenStmt stmt = [ppr stmt]

   flattenArg :: forall a . (a, ApplicativeArg (GhcPass idL)) -> [SDoc]
   flattenArg (_, ApplicativeArgOne _ pat expr isBody)
     | isBody =  -- See Note [Applicative BodyStmt]
     [ppr (BodyStmt (panic "pprStmt") expr noSyntaxExpr noSyntaxExpr
             :: ExprStmt (GhcPass idL))]
     | otherwise =
     [ppr (BindStmt (panic "pprStmt") pat expr noSyntaxExpr noSyntaxExpr
             :: ExprStmt (GhcPass idL))]
   flattenArg (_, ApplicativeArgMany _ stmts _ _) =
     concatMap flattenStmt stmts
   flattenArg (_, XApplicativeArg _) = panic "flattenArg"

   pp_debug =
     let
         ap_expr = sep (punctuate (text " |") (map pp_arg args))
     in
       if isNothing mb_join
          then ap_expr
          else text "join" <+> parens ap_expr

   pp_arg :: (a, ApplicativeArg (GhcPass idL)) -> SDoc
   pp_arg (_, ApplicativeArgOne _ pat expr isBody)
     | isBody =  -- See Note [Applicative BodyStmt]
     ppr (BodyStmt (panic "pprStmt") expr noSyntaxExpr noSyntaxExpr
            :: ExprStmt (GhcPass idL))
     | otherwise =
     ppr (BindStmt (panic "pprStmt") pat expr noSyntaxExpr noSyntaxExpr
            :: ExprStmt (GhcPass idL))
   pp_arg (_, ApplicativeArgMany _ stmts return pat) =
     ppr pat <+>
     text "<-" <+>
     ppr (HsDo (panic "pprStmt") DoExpr (noLoc
               (stmts ++
                   [noLoc (LastStmt noExt (noLoc return) False noSyntaxExpr)])))
   pp_arg (_, XApplicativeArg x) = ppr x

pprStmt (XStmtLR x) = ppr x

pprTransformStmt :: (OutputableBndrId (GhcPass p))
                 => [IdP (GhcPass p)] -> LHsExpr (GhcPass p)
                 -> Maybe (LHsExpr (GhcPass p)) -> SDoc
pprTransformStmt bndrs using by
  = sep [ text "then" <+> whenPprDebug (braces (ppr bndrs))
        , nest 2 (ppr using)
        , nest 2 (pprBy by)]

pprTransStmt :: Outputable body => Maybe body -> body -> TransForm -> SDoc
pprTransStmt by using ThenForm
  = sep [ text "then", nest 2 (ppr using), nest 2 (pprBy by)]
pprTransStmt by using GroupForm
  = sep [ text "then group", nest 2 (pprBy by), nest 2 (ptext (sLit "using") <+> ppr using)]

pprBy :: Outputable body => Maybe body -> SDoc
pprBy Nothing  = empty
pprBy (Just e) = text "by" <+> ppr e

pprDo :: (OutputableBndrId (GhcPass p), Outputable body)
      => HsStmtContext any -> [LStmt (GhcPass p) body] -> SDoc
pprDo DoExpr        stmts = text "do"  <+> ppr_do_stmts stmts
pprDo GhciStmtCtxt  stmts = text "do"  <+> ppr_do_stmts stmts
pprDo ArrowExpr     stmts = text "do"  <+> ppr_do_stmts stmts
pprDo MDoExpr       stmts = text "mdo" <+> ppr_do_stmts stmts
pprDo ListComp      stmts = brackets    $ pprComp stmts
pprDo PArrComp      stmts = paBrackets  $ pprComp stmts
pprDo MonadComp     stmts = brackets    $ pprComp stmts
pprDo _             _     = panic "pprDo" -- PatGuard, ParStmtCxt

ppr_do_stmts :: (OutputableBndrId (GhcPass idL), OutputableBndrId (GhcPass idR),
                 Outputable body)
             => [LStmtLR (GhcPass idL) (GhcPass idR) body] -> SDoc
-- Print a bunch of do stmts
ppr_do_stmts stmts = pprDeeperList vcat (map ppr stmts)

pprComp :: (OutputableBndrId (GhcPass p), Outputable body)
        => [LStmt (GhcPass p) body] -> SDoc
pprComp quals     -- Prints:  body | qual1, ..., qualn
  | Just (initStmts, L _ (LastStmt _ body _ _)) <- snocView quals
  = if null initStmts
       -- If there are no statements in a list comprehension besides the last
       -- one, we simply treat it like a normal list. This does arise
       -- occasionally in code that GHC generates, e.g., in implementations of
       -- 'range' for derived 'Ix' instances for product datatypes with exactly
       -- one constructor (e.g., see Trac #12583).
       then ppr body
       else hang (ppr body <+> vbar) 2 (pprQuals initStmts)
  | otherwise
  = pprPanic "pprComp" (pprQuals quals)

pprQuals :: (OutputableBndrId (GhcPass p), Outputable body)
         => [LStmt (GhcPass p) body] -> SDoc
-- Show list comprehension qualifiers separated by commas
pprQuals quals = interpp'SP quals

{-
************************************************************************
*                                                                      *
                Template Haskell quotation brackets
*                                                                      *
************************************************************************
-}

-- | Haskell Splice
data HsSplice id
   = HsTypedSplice       --  $$z  or $$(f 4)
        (XTypedSplice id)
        SpliceDecoration -- Whether $$( ) variant found, for pretty printing
        (IdP id)         -- A unique name to identify this splice point
        (LHsExpr id)     -- See Note [Pending Splices]

   | HsUntypedSplice     --  $z  or $(f 4)
        (XUntypedSplice id)
        SpliceDecoration -- Whether $( ) variant found, for pretty printing
        (IdP id)         -- A unique name to identify this splice point
        (LHsExpr id)     -- See Note [Pending Splices]

   | HsQuasiQuote        -- See Note [Quasi-quote overview] in TcSplice
        (XQuasiQuote id)
        (IdP id)         -- Splice point
        (IdP id)         -- Quoter
        SrcSpan          -- The span of the enclosed string
        FastString       -- The enclosed string

   -- AZ:TODO: use XSplice instead of HsSpliced
   | HsSpliced  -- See Note [Delaying modFinalizers in untyped splices] in
                -- RnSplice.
                -- This is the result of splicing a splice. It is produced by
                -- the renamer and consumed by the typechecker. It lives only
                -- between the two.
        (XSpliced id)
        ThModFinalizers     -- TH finalizers produced by the splice.
        (HsSplicedThing id) -- The result of splicing
   | XSplice (XXSplice id)  -- Note [Trees that Grow] extension point

type instance XTypedSplice   (GhcPass _) = NoExt
type instance XUntypedSplice (GhcPass _) = NoExt
type instance XQuasiQuote    (GhcPass _) = NoExt
type instance XSpliced       (GhcPass _) = NoExt
type instance XXSplice       (GhcPass _) = NoExt

-- | A splice can appear with various decorations wrapped around it. This data
-- type captures explicitly how it was originally written, for use in the pretty
-- printer.
data SpliceDecoration
  = HasParens -- ^ $( splice ) or $$( splice )
  | HasDollar -- ^ $splice or $$splice
  | NoParens  -- ^ bare splice
  deriving (Data, Eq, Show)

instance Outputable SpliceDecoration where
  ppr x = text $ show x


isTypedSplice :: HsSplice id -> Bool
isTypedSplice (HsTypedSplice {}) = True
isTypedSplice _                  = False   -- Quasi-quotes are untyped splices

-- | Finalizers produced by a splice with
-- 'Language.Haskell.TH.Syntax.addModFinalizer'
--
-- See Note [Delaying modFinalizers in untyped splices] in RnSplice. For how
-- this is used.
--
newtype ThModFinalizers = ThModFinalizers [ForeignRef (TH.Q ())]

-- A Data instance which ignores the argument of 'ThModFinalizers'.
instance Data ThModFinalizers where
  gunfold _ z _ = z $ ThModFinalizers []
  toConstr  a   = mkConstr (dataTypeOf a) "ThModFinalizers" [] Data.Prefix
  dataTypeOf a  = mkDataType "HsExpr.ThModFinalizers" [toConstr a]

-- | Haskell Spliced Thing
--
-- Values that can result from running a splice.
data HsSplicedThing id
    = HsSplicedExpr (HsExpr id) -- ^ Haskell Spliced Expression
    | HsSplicedTy   (HsType id) -- ^ Haskell Spliced Type
    | HsSplicedPat  (Pat id)    -- ^ Haskell Spliced Pattern


-- See Note [Pending Splices]
type SplicePointName = Name

-- | Pending Renamer Splice
data PendingRnSplice
  = PendingRnSplice UntypedSpliceFlavour SplicePointName (LHsExpr GhcRn)

data UntypedSpliceFlavour
  = UntypedExpSplice
  | UntypedPatSplice
  | UntypedTypeSplice
  | UntypedDeclSplice
  deriving Data

-- | Pending Type-checker Splice
data PendingTcSplice
  -- AZ:TODO: The hard-coded GhcTc feels wrong.
  = PendingTcSplice SplicePointName (LHsExpr GhcTc)

{-
Note [Pending Splices]
~~~~~~~~~~~~~~~~~~~~~~
When we rename an untyped bracket, we name and lift out all the nested
splices, so that when the typechecker hits the bracket, it can
typecheck those nested splices without having to walk over the untyped
bracket code.  So for example
    [| f $(g x) |]
looks like

    HsBracket (HsApp (HsVar "f") (HsSpliceE _ (g x)))

which the renamer rewrites to

    HsRnBracketOut (HsApp (HsVar f) (HsSpliceE sn (g x)))
                   [PendingRnSplice UntypedExpSplice sn (g x)]

* The 'sn' is the Name of the splice point, the SplicePointName

* The PendingRnExpSplice gives the splice that splice-point name maps to;
  and the typechecker can now conveniently find these sub-expressions

* The other copy of the splice, in the second argument of HsSpliceE
                                in the renamed first arg of HsRnBracketOut
  is used only for pretty printing

There are four varieties of pending splices generated by the renamer,
distinguished by their UntypedSpliceFlavour

 * Pending expression splices (UntypedExpSplice), e.g.,
       [|$(f x) + 2|]

   UntypedExpSplice is also used for
     * quasi-quotes, where the pending expression expands to
          $(quoter "...blah...")
       (see RnSplice.makePending, HsQuasiQuote case)

     * cross-stage lifting, where the pending expression expands to
          $(lift x)
       (see RnSplice.checkCrossStageLifting)

 * Pending pattern splices (UntypedPatSplice), e.g.,
       [| \$(f x) -> x |]

 * Pending type splices (UntypedTypeSplice), e.g.,
       [| f :: $(g x) |]

 * Pending declaration (UntypedDeclSplice), e.g.,
       [| let $(f x) in ... |]

There is a fifth variety of pending splice, which is generated by the type
checker:

  * Pending *typed* expression splices, (PendingTcSplice), e.g.,
        [||1 + $$(f 2)||]

It would be possible to eliminate HsRnBracketOut and use HsBracketOut for the
output of the renamer. However, when pretty printing the output of the renamer,
e.g., in a type error message, we *do not* want to print out the pending
splices. In contrast, when pretty printing the output of the type checker, we
*do* want to print the pending splices. So splitting them up seems to make
sense, although I hate to add another constructor to HsExpr.
-}

instance (p ~ GhcPass pass, OutputableBndrId p)
       => Outputable (HsSplicedThing p) where
  ppr (HsSplicedExpr e) = ppr_expr e
  ppr (HsSplicedTy   t) = ppr t
  ppr (HsSplicedPat  p) = ppr p

instance (p ~ GhcPass pass, OutputableBndrId p) => Outputable (HsSplice p) where
  ppr s = pprSplice s

pprPendingSplice :: (OutputableBndrId (GhcPass p))
                 => SplicePointName -> LHsExpr (GhcPass p) -> SDoc
pprPendingSplice n e = angleBrackets (ppr n <> comma <+> ppr e)

pprSpliceDecl ::  (OutputableBndrId (GhcPass p))
          => HsSplice (GhcPass p) -> SpliceExplicitFlag -> SDoc
pprSpliceDecl e@HsQuasiQuote{} _ = pprSplice e
pprSpliceDecl e ExplicitSplice   = text "$(" <> ppr_splice_decl e <> text ")"
pprSpliceDecl e ImplicitSplice   = ppr_splice_decl e

ppr_splice_decl :: (OutputableBndrId (GhcPass p))
                => HsSplice (GhcPass p) -> SDoc
ppr_splice_decl (HsUntypedSplice _ _ n e) = ppr_splice empty n e empty
ppr_splice_decl e = pprSplice e

pprSplice :: (OutputableBndrId (GhcPass p)) => HsSplice (GhcPass p) -> SDoc
pprSplice (HsTypedSplice _ HasParens  n e)
  = ppr_splice (text "$$(") n e (text ")")
pprSplice (HsTypedSplice _ HasDollar n e)
  = ppr_splice (text "$$") n e empty
pprSplice (HsTypedSplice _ NoParens n e)
  = ppr_splice empty n e empty
pprSplice (HsUntypedSplice _ HasParens  n e)
  = ppr_splice (text "$(") n e (text ")")
pprSplice (HsUntypedSplice _ HasDollar n e)
  = ppr_splice (text "$")  n e empty
pprSplice (HsUntypedSplice _ NoParens n e)
  = ppr_splice empty  n e empty
pprSplice (HsQuasiQuote _ n q _ s)      = ppr_quasi n q s
pprSplice (HsSpliced _ _ thing)         = ppr thing
pprSplice (XSplice x)                   = ppr x

ppr_quasi :: OutputableBndr p => p -> p -> FastString -> SDoc
ppr_quasi n quoter quote = whenPprDebug (brackets (ppr n)) <>
                           char '[' <> ppr quoter <> vbar <>
                           ppr quote <> text "|]"

ppr_splice :: (OutputableBndrId (GhcPass p))
           => SDoc -> (IdP (GhcPass p)) -> LHsExpr (GhcPass p) -> SDoc -> SDoc
ppr_splice herald n e trail
    = herald <> whenPprDebug (brackets (ppr n)) <> ppr e <> trail

-- | Haskell Bracket
data HsBracket p
  = ExpBr  (XExpBr p)   (LHsExpr p)    -- [|  expr  |]
  | PatBr  (XPatBr p)   (LPat p)      -- [p| pat   |]
  | DecBrL (XDecBrL p)  [LHsDecl p]   -- [d| decls |]; result of parser
  | DecBrG (XDecBrG p)  (HsGroup p)   -- [d| decls |]; result of renamer
  | TypBr  (XTypBr p)   (LHsType p)   -- [t| type  |]
  | VarBr  (XVarBr p)   Bool (IdP p)  -- True: 'x, False: ''T
                                -- (The Bool flag is used only in pprHsBracket)
  | TExpBr (XTExpBr p) (LHsExpr p)    -- [||  expr  ||]
  | XBracket (XXBracket p)            -- Note [Trees that Grow] extension point

type instance XExpBr      (GhcPass _) = NoExt
type instance XPatBr      (GhcPass _) = NoExt
type instance XDecBrL     (GhcPass _) = NoExt
type instance XDecBrG     (GhcPass _) = NoExt
type instance XTypBr      (GhcPass _) = NoExt
type instance XVarBr      (GhcPass _) = NoExt
type instance XTExpBr     (GhcPass _) = NoExt
type instance XXBracket   (GhcPass _) = NoExt

isTypedBracket :: HsBracket id -> Bool
isTypedBracket (TExpBr {}) = True
isTypedBracket _           = False

instance (p ~ GhcPass pass, OutputableBndrId p)
          => Outputable (HsBracket p) where
  ppr = pprHsBracket


pprHsBracket :: (OutputableBndrId (GhcPass p)) => HsBracket (GhcPass p) -> SDoc
pprHsBracket (ExpBr _ e)   = thBrackets empty (ppr e)
pprHsBracket (PatBr _ p)   = thBrackets (char 'p') (ppr p)
pprHsBracket (DecBrG _ gp) = thBrackets (char 'd') (ppr gp)
pprHsBracket (DecBrL _ ds) = thBrackets (char 'd') (vcat (map ppr ds))
pprHsBracket (TypBr _ t)   = thBrackets (char 't') (ppr t)
pprHsBracket (VarBr _ True n)
  = char '\'' <> pprPrefixOcc n
pprHsBracket (VarBr _ False n)
  = text "''" <> pprPrefixOcc n
pprHsBracket (TExpBr _ e)  = thTyBrackets (ppr e)
pprHsBracket (XBracket e)  = ppr e

thBrackets :: SDoc -> SDoc -> SDoc
thBrackets pp_kind pp_body = char '[' <> pp_kind <> vbar <+>
                             pp_body <+> text "|]"

thTyBrackets :: SDoc -> SDoc
thTyBrackets pp_body = text "[||" <+> pp_body <+> ptext (sLit "||]")

instance Outputable PendingRnSplice where
  ppr (PendingRnSplice _ n e) = pprPendingSplice n e

instance Outputable PendingTcSplice where
  ppr (PendingTcSplice n e) = pprPendingSplice n e

{-
************************************************************************
*                                                                      *
\subsection{Enumerations and list comprehensions}
*                                                                      *
************************************************************************
-}

-- | Arithmetic Sequence Information
data ArithSeqInfo id
  = From            (LHsExpr id)
  | FromThen        (LHsExpr id)
                    (LHsExpr id)
  | FromTo          (LHsExpr id)
                    (LHsExpr id)
  | FromThenTo      (LHsExpr id)
                    (LHsExpr id)
                    (LHsExpr id)
-- AZ: Sould ArithSeqInfo have a TTG extension?

instance (p ~ GhcPass pass, OutputableBndrId p)
         => Outputable (ArithSeqInfo p) where
    ppr (From e1)             = hcat [ppr e1, pp_dotdot]
    ppr (FromThen e1 e2)      = hcat [ppr e1, comma, space, ppr e2, pp_dotdot]
    ppr (FromTo e1 e3)        = hcat [ppr e1, pp_dotdot, ppr e3]
    ppr (FromThenTo e1 e2 e3)
      = hcat [ppr e1, comma, space, ppr e2, pp_dotdot, ppr e3]

pp_dotdot :: SDoc
pp_dotdot = text " .. "

{-
************************************************************************
*                                                                      *
\subsection{HsMatchCtxt}
*                                                                      *
************************************************************************
-}

-- | Haskell Match Context
--
-- Context of a pattern match. This is more subtle than it would seem. See Note
-- [Varieties of pattern matches].
data HsMatchContext id -- Not an extensible tag
  = FunRhs { mc_fun        :: Located id    -- ^ function binder of @f@
           , mc_fixity     :: LexicalFixity -- ^ fixing of @f@
           , mc_strictness :: SrcStrictness -- ^ was @f@ banged?
                                            -- See Note [FunBind vs PatBind]
           }
                                -- ^A pattern matching on an argument of a
                                -- function binding
  | LambdaExpr                  -- ^Patterns of a lambda
  | CaseAlt                     -- ^Patterns and guards on a case alternative
  | IfAlt                       -- ^Guards of a multi-way if alternative
  | ProcExpr                    -- ^Patterns of a proc
  | PatBindRhs                  -- ^A pattern binding  eg [y] <- e = e
  | PatBindGuards               -- ^Guards of pattern bindings, e.g.,
                                --    (Just b) | Just _ <- x = e
                                --             | otherwise   = e'

  | RecUpd                      -- ^Record update [used only in DsExpr to
                                --    tell matchWrapper what sort of
                                --    runtime error message to generate]

  | StmtCtxt (HsStmtContext id) -- ^Pattern of a do-stmt, list comprehension,
                                -- pattern guard, etc

  | ThPatSplice            -- ^A Template Haskell pattern splice
  | ThPatQuote             -- ^A Template Haskell pattern quotation [p| (a,b) |]
  | PatSyn                 -- ^A pattern synonym declaration
  deriving Functor
deriving instance (Data id) => Data (HsMatchContext id)

instance OutputableBndr id => Outputable (HsMatchContext id) where
  ppr m@(FunRhs{})          = text "FunRhs" <+> ppr (mc_fun m) <+> ppr (mc_fixity m)
  ppr LambdaExpr            = text "LambdaExpr"
  ppr CaseAlt               = text "CaseAlt"
  ppr IfAlt                 = text "IfAlt"
  ppr ProcExpr              = text "ProcExpr"
  ppr PatBindRhs            = text "PatBindRhs"
  ppr PatBindGuards         = text "PatBindGuards"
  ppr RecUpd                = text "RecUpd"
  ppr (StmtCtxt _)          = text "StmtCtxt _"
  ppr ThPatSplice           = text "ThPatSplice"
  ppr ThPatQuote            = text "ThPatQuote"
  ppr PatSyn                = text "PatSyn"

isPatSynCtxt :: HsMatchContext id -> Bool
isPatSynCtxt ctxt =
  case ctxt of
    PatSyn -> True
    _      -> False

-- | Haskell Statement Context. It expects to be parameterised with one of
-- 'RdrName', 'Name' or 'Id'
data HsStmtContext id
  = ListComp
  | MonadComp
  | PArrComp                         -- ^Parallel array comprehension

  | DoExpr                           -- ^do { ... }
  | MDoExpr                          -- ^mdo { ... }  ie recursive do-expression
  | ArrowExpr                        -- ^do-notation in an arrow-command context

  | GhciStmtCtxt                     -- ^A command-line Stmt in GHCi pat <- rhs
  | PatGuard (HsMatchContext id)     -- ^Pattern guard for specified thing
  | ParStmtCtxt (HsStmtContext id)   -- ^A branch of a parallel stmt
  | TransStmtCtxt (HsStmtContext id) -- ^A branch of a transform stmt
  deriving Functor
deriving instance (Data id) => Data (HsStmtContext id)

isListCompExpr :: HsStmtContext id -> Bool
-- Uses syntax [ e | quals ]
isListCompExpr ListComp          = True
isListCompExpr PArrComp          = True
isListCompExpr MonadComp         = True
isListCompExpr (ParStmtCtxt c)   = isListCompExpr c
isListCompExpr (TransStmtCtxt c) = isListCompExpr c
isListCompExpr _ = False

-- | Should pattern match failure in a 'HsStmtContext' be desugared using
-- 'MonadFail'?
isMonadFailStmtContext :: HsStmtContext id -> Bool
isMonadFailStmtContext MonadComp            = True
isMonadFailStmtContext DoExpr               = True
isMonadFailStmtContext MDoExpr              = True
isMonadFailStmtContext GhciStmtCtxt         = True
isMonadFailStmtContext (ParStmtCtxt ctxt)   = isMonadFailStmtContext ctxt
isMonadFailStmtContext (TransStmtCtxt ctxt) = isMonadFailStmtContext ctxt
isMonadFailStmtContext _ = False -- ListComp, PArrComp, PatGuard, ArrowExpr

matchSeparator :: HsMatchContext id -> SDoc
matchSeparator (FunRhs {})   = text "="
matchSeparator CaseAlt       = text "->"
matchSeparator IfAlt         = text "->"
matchSeparator LambdaExpr    = text "->"
matchSeparator ProcExpr      = text "->"
matchSeparator PatBindRhs    = text "="
matchSeparator PatBindGuards = text "="
matchSeparator (StmtCtxt _)  = text "<-"
matchSeparator RecUpd        = text "=" -- This can be printed by the pattern
                                       -- match checker trace
matchSeparator ThPatSplice  = panic "unused"
matchSeparator ThPatQuote   = panic "unused"
matchSeparator PatSyn       = panic "unused"

pprMatchContext :: (Outputable (NameOrRdrName id),Outputable id)
                => HsMatchContext id -> SDoc
pprMatchContext ctxt
  | want_an ctxt = text "an" <+> pprMatchContextNoun ctxt
  | otherwise    = text "a"  <+> pprMatchContextNoun ctxt
  where
    want_an (FunRhs {}) = True  -- Use "an" in front
    want_an ProcExpr    = True
    want_an _           = False

pprMatchContextNoun :: (Outputable (NameOrRdrName id),Outputable id)
                    => HsMatchContext id -> SDoc
pprMatchContextNoun (FunRhs {mc_fun=L _ fun})
                                    = text "equation for"
                                      <+> quotes (ppr fun)
pprMatchContextNoun CaseAlt         = text "case alternative"
pprMatchContextNoun IfAlt           = text "multi-way if alternative"
pprMatchContextNoun RecUpd          = text "record-update construct"
pprMatchContextNoun ThPatSplice     = text "Template Haskell pattern splice"
pprMatchContextNoun ThPatQuote      = text "Template Haskell pattern quotation"
pprMatchContextNoun PatBindRhs      = text "pattern binding"
pprMatchContextNoun PatBindGuards   = text "pattern binding guards"
pprMatchContextNoun LambdaExpr      = text "lambda abstraction"
pprMatchContextNoun ProcExpr        = text "arrow abstraction"
pprMatchContextNoun (StmtCtxt ctxt) = text "pattern binding in"
                                      $$ pprStmtContext ctxt
pprMatchContextNoun PatSyn          = text "pattern synonym declaration"

-----------------
pprAStmtContext, pprStmtContext :: (Outputable id,
                                    Outputable (NameOrRdrName id))
                                => HsStmtContext id -> SDoc
pprAStmtContext ctxt = article <+> pprStmtContext ctxt
  where
    pp_an = text "an"
    pp_a  = text "a"
    article = case ctxt of
                  MDoExpr       -> pp_an
                  PArrComp      -> pp_an
                  GhciStmtCtxt  -> pp_an
                  _             -> pp_a


-----------------
pprStmtContext GhciStmtCtxt    = text "interactive GHCi command"
pprStmtContext DoExpr          = text "'do' block"
pprStmtContext MDoExpr         = text "'mdo' block"
pprStmtContext ArrowExpr       = text "'do' block in an arrow command"
pprStmtContext ListComp        = text "list comprehension"
pprStmtContext MonadComp       = text "monad comprehension"
pprStmtContext PArrComp        = text "array comprehension"
pprStmtContext (PatGuard ctxt) = text "pattern guard for" $$ pprMatchContext ctxt

-- Drop the inner contexts when reporting errors, else we get
--     Unexpected transform statement
--     in a transformed branch of
--          transformed branch of
--          transformed branch of monad comprehension
pprStmtContext (ParStmtCtxt c) =
  ifPprDebug (sep [text "parallel branch of", pprAStmtContext c])
             (pprStmtContext c)
pprStmtContext (TransStmtCtxt c) =
  ifPprDebug (sep [text "transformed branch of", pprAStmtContext c])
             (pprStmtContext c)

instance (Outputable p, Outputable (NameOrRdrName p))
      => Outputable (HsStmtContext p) where
    ppr = pprStmtContext

-- Used to generate the string for a *runtime* error message
matchContextErrString :: Outputable id
                      => HsMatchContext id -> SDoc
matchContextErrString (FunRhs{mc_fun=L _ fun})   = text "function" <+> ppr fun
matchContextErrString CaseAlt                    = text "case"
matchContextErrString IfAlt                      = text "multi-way if"
matchContextErrString PatBindRhs                 = text "pattern binding"
matchContextErrString PatBindGuards              = text "pattern binding guards"
matchContextErrString RecUpd                     = text "record update"
matchContextErrString LambdaExpr                 = text "lambda"
matchContextErrString ProcExpr                   = text "proc"
matchContextErrString ThPatSplice                = panic "matchContextErrString"  -- Not used at runtime
matchContextErrString ThPatQuote                 = panic "matchContextErrString"  -- Not used at runtime
matchContextErrString PatSyn                     = panic "matchContextErrString"  -- Not used at runtime
matchContextErrString (StmtCtxt (ParStmtCtxt c))   = matchContextErrString (StmtCtxt c)
matchContextErrString (StmtCtxt (TransStmtCtxt c)) = matchContextErrString (StmtCtxt c)
matchContextErrString (StmtCtxt (PatGuard _))      = text "pattern guard"
matchContextErrString (StmtCtxt GhciStmtCtxt)      = text "interactive GHCi command"
matchContextErrString (StmtCtxt DoExpr)            = text "'do' block"
matchContextErrString (StmtCtxt ArrowExpr)         = text "'do' block"
matchContextErrString (StmtCtxt MDoExpr)           = text "'mdo' block"
matchContextErrString (StmtCtxt ListComp)          = text "list comprehension"
matchContextErrString (StmtCtxt MonadComp)         = text "monad comprehension"
matchContextErrString (StmtCtxt PArrComp)          = text "array comprehension"

pprMatchInCtxt :: (OutputableBndrId (GhcPass idR),
                   -- TODO:AZ these constraints do not make sense
                 Outputable (NameOrRdrName (NameOrRdrName (IdP (GhcPass idR)))),
                 Outputable body)
               => Match (GhcPass idR) body -> SDoc
pprMatchInCtxt match  = hang (text "In" <+> pprMatchContext (m_ctxt match)
                                        <> colon)
                             4 (pprMatch match)

pprStmtInCtxt :: (OutputableBndrId (GhcPass idL),
                  OutputableBndrId (GhcPass idR),
                  Outputable body)
              => HsStmtContext (IdP (GhcPass idL))
              -> StmtLR (GhcPass idL) (GhcPass idR) body
              -> SDoc
pprStmtInCtxt ctxt (LastStmt _ e _ _)
  | isListCompExpr ctxt      -- For [ e | .. ], do not mutter about "stmts"
  = hang (text "In the expression:") 2 (ppr e)

pprStmtInCtxt ctxt stmt
  = hang (text "In a stmt of" <+> pprAStmtContext ctxt <> colon)
       2 (ppr_stmt stmt)
  where
    -- For Group and Transform Stmts, don't print the nested stmts!
    ppr_stmt (TransStmt { trS_by = by, trS_using = using
                        , trS_form = form }) = pprTransStmt by using form
    ppr_stmt stmt = pprStmt stmt<|MERGE_RESOLUTION|>--- conflicted
+++ resolved
@@ -1620,15 +1620,8 @@
 -}
 
 data MatchGroup p body
-<<<<<<< HEAD
-  = MG { mg_alts    :: Located [LMatch p body]  -- The alternatives
-       , mg_arg_tys :: [Weighted (PostTc p Type)]  -- Types of the arguments, t1..tn -- MattP: This looks wrong, should be PostTc ... (Weighted ..)
-       , mg_res_ty  :: PostTc p Type    -- Type of the result, tr
-       , mg_weight :: PostTc p Rig -- The weight of the match
-=======
   = MG { mg_ext     :: XMG p body -- Posr typechecker, types of args and result
        , mg_alts    :: Located [LMatch p body]  -- The alternatives
->>>>>>> 79bbb23f
        , mg_origin  :: Origin }
      -- The type is the type of the entire group
      --      t1 -> ... -> tn -> tr
@@ -1637,8 +1630,9 @@
 
 data MatchGroupTc
   = MatchGroupTc
-       { mg_arg_tys :: [Type]  -- Types of the arguments, t1..tn
+       { mg_arg_tys :: [Weighted Type]  -- Types of the arguments, t1..tn
        , mg_res_ty  :: Type    -- Type of the result, tr
+       , mg_weight  :: Rig     -- Weight of the result
        } deriving Data
 
 type instance XMG         GhcPs b = NoExt
