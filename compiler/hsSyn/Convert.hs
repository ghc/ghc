{-
(c) The University of Glasgow 2006
(c) The GRASP/AQUA Project, Glasgow University, 1992-1998


This module converts Template Haskell syntax into HsSyn
-}

{-# LANGUAGE FlexibleContexts #-}
{-# LANGUAGE ScopedTypeVariables #-}
{-# LANGUAGE TypeFamilies #-}

module Convert( convertToHsExpr, convertToPat, convertToHsDecls,
                convertToHsType,
                thRdrNameGuesses ) where

import GhcPrelude

import HsSyn as Hs
import qualified Class
import RdrName
import qualified Name
import Module
import RdrHsSyn
import qualified OccName
import OccName
import SrcLoc
import Type
import qualified Coercion ( Role(..) )
import TysWiredIn
import TysPrim (eqPrimTyCon)
import BasicTypes as Hs
import Weight
import ForeignCall
import Unique
import ErrUtils
import Bag
import Lexeme
import Util
import FastString
import Outputable
import MonadUtils ( foldrM )

import qualified Data.ByteString as BS
import Control.Monad( unless, liftM, ap, (<=<) )

import Data.Maybe( catMaybes, isNothing )
import Language.Haskell.TH as TH hiding (sigP)
import Language.Haskell.TH.Syntax as TH

-------------------------------------------------------------------
--              The external interface

convertToHsDecls :: SrcSpan -> [TH.Dec] -> Either MsgDoc [LHsDecl GhcPs]
convertToHsDecls loc ds = initCvt loc (fmap catMaybes (mapM cvt_dec ds))
  where
    cvt_dec d = wrapMsg "declaration" d (cvtDec d)

convertToHsExpr :: SrcSpan -> TH.Exp -> Either MsgDoc (LHsExpr GhcPs)
convertToHsExpr loc e
  = initCvt loc $ wrapMsg "expression" e $ cvtl e

convertToPat :: SrcSpan -> TH.Pat -> Either MsgDoc (LPat GhcPs)
convertToPat loc p
  = initCvt loc $ wrapMsg "pattern" p $ cvtPat p

convertToHsType :: SrcSpan -> TH.Type -> Either MsgDoc (LHsType GhcPs)
convertToHsType loc t
  = initCvt loc $ wrapMsg "type" t $ cvtType t

-------------------------------------------------------------------
newtype CvtM a = CvtM { unCvtM :: SrcSpan -> Either MsgDoc (SrcSpan, a) }
        -- Push down the source location;
        -- Can fail, with a single error message

-- NB: If the conversion succeeds with (Right x), there should
--     be no exception values hiding in x
-- Reason: so a (head []) in TH code doesn't subsequently
--         make GHC crash when it tries to walk the generated tree

-- Use the loc everywhere, for lack of anything better
-- In particular, we want it on binding locations, so that variables bound in
-- the spliced-in declarations get a location that at least relates to the splice point

instance Functor CvtM where
    fmap = liftM

instance Applicative CvtM where
    pure x = CvtM $ \loc -> Right (loc,x)
    (<*>) = ap

instance Monad CvtM where
  (CvtM m) >>= k = CvtM $ \loc -> case m loc of
                                  Left err -> Left err
                                  Right (loc',v) -> unCvtM (k v) loc'

initCvt :: SrcSpan -> CvtM a -> Either MsgDoc a
initCvt loc (CvtM m) = fmap snd (m loc)

force :: a -> CvtM ()
force a = a `seq` return ()

failWith :: MsgDoc -> CvtM a
failWith m = CvtM (\_ -> Left m)

getL :: CvtM SrcSpan
getL = CvtM (\loc -> Right (loc,loc))

setL :: SrcSpan -> CvtM ()
setL loc = CvtM (\_ -> Right (loc, ()))

returnL :: a -> CvtM (Located a)
returnL x = CvtM (\loc -> Right (loc, L loc x))

returnJustL :: a -> CvtM (Maybe (Located a))
returnJustL = fmap Just . returnL

wrapParL :: (Located a -> a) -> a -> CvtM a
wrapParL add_par x = CvtM (\loc -> Right (loc, add_par (L loc x)))

wrapMsg :: (Show a, TH.Ppr a) => String -> a -> CvtM b -> CvtM b
-- E.g  wrapMsg "declaration" dec thing
wrapMsg what item (CvtM m)
  = CvtM (\loc -> case m loc of
                     Left err -> Left (err $$ getPprStyle msg)
                     Right v  -> Right v)
  where
        -- Show the item in pretty syntax normally,
        -- but with all its constructors if you say -dppr-debug
    msg sty = hang (text "When splicing a TH" <+> text what <> colon)
                 2 (if debugStyle sty
                    then text (show item)
                    else text (pprint item))

wrapL :: CvtM a -> CvtM (Located a)
wrapL (CvtM m) = CvtM (\loc -> case m loc of
                               Left err -> Left err
                               Right (loc',v) -> Right (loc',L loc v))

-------------------------------------------------------------------
cvtDecs :: [TH.Dec] -> CvtM [LHsDecl GhcPs]
cvtDecs = fmap catMaybes . mapM cvtDec

cvtDec :: TH.Dec -> CvtM (Maybe (LHsDecl GhcPs))
cvtDec (TH.ValD pat body ds)
  | TH.VarP s <- pat
  = do  { s' <- vNameL s
        ; cl' <- cvtClause (mkPrefixFunRhs s') (Clause [] body ds)
        ; returnJustL $ Hs.ValD $ mkFunBind s' [cl'] }

  | otherwise
  = do  { pat' <- cvtPat pat
        ; body' <- cvtGuard body
        ; ds' <- cvtLocalDecs (text "a where clause") ds
        ; returnJustL $ Hs.ValD $
          PatBind { pat_lhs = pat', pat_rhs = GRHSs body' (noLoc ds')
                  , pat_ext = noExt
                  , pat_ticks = ([],[]) } }

cvtDec (TH.FunD nm cls)
  | null cls
  = failWith (text "Function binding for"
                 <+> quotes (text (TH.pprint nm))
                 <+> text "has no equations")
  | otherwise
  = do  { nm' <- vNameL nm
        ; cls' <- mapM (cvtClause (mkPrefixFunRhs nm')) cls
        ; returnJustL $ Hs.ValD $ mkFunBind nm' cls' }

cvtDec (TH.SigD nm typ)
  = do  { nm' <- vNameL nm
        ; ty' <- cvtType typ
        ; returnJustL $ Hs.SigD (TypeSig noExt [nm'] (mkLHsSigWcType ty')) }

cvtDec (TH.InfixD fx nm)
  -- Fixity signatures are allowed for variables, constructors, and types
  -- the renamer automatically looks for types during renaming, even when
  -- the RdrName says it's a variable or a constructor. So, just assume
  -- it's a variable or constructor and proceed.
  = do { nm' <- vcNameL nm
       ; returnJustL (Hs.SigD (FixSig noExt
                               (FixitySig noExt [nm'] (cvtFixity fx)))) }

cvtDec (PragmaD prag)
  = cvtPragmaD prag

cvtDec (TySynD tc tvs rhs)
  = do  { (_, tc', tvs') <- cvt_tycl_hdr [] tc tvs
        ; rhs' <- cvtType rhs
        ; returnJustL $ TyClD $
          SynDecl { tcdLName = tc', tcdTyVars = tvs'
                  , tcdFixity = Prefix
                  , tcdFVs = placeHolderNames
                  , tcdRhs = rhs' } }

cvtDec (DataD ctxt tc tvs ksig constrs derivs)
  = do  { let isGadtCon (GadtC    _ _ _) = True
              isGadtCon (RecGadtC _ _ _) = True
              isGadtCon (ForallC  _ _ c) = isGadtCon c
              isGadtCon _                = False
              isGadtDecl  = all isGadtCon constrs
              isH98Decl   = all (not . isGadtCon) constrs
        ; unless (isGadtDecl || isH98Decl)
                 (failWith (text "Cannot mix GADT constructors with Haskell 98"
                        <+> text "constructors"))
        ; unless (isNothing ksig || isGadtDecl)
                 (failWith (text "Kind signatures are only allowed on GADTs"))
        ; (ctxt', tc', tvs') <- cvt_tycl_hdr ctxt tc tvs
        ; ksig' <- cvtKind `traverse` ksig
        ; cons' <- mapM cvtConstr constrs
        ; derivs' <- cvtDerivs derivs
        ; let defn = HsDataDefn { dd_ND = DataType, dd_cType = Nothing
                                , dd_ctxt = ctxt'
                                , dd_kindSig = ksig'
                                , dd_cons = cons', dd_derivs = derivs' }
        ; returnJustL $ TyClD (DataDecl { tcdLName = tc', tcdTyVars = tvs'
                                        , tcdFixity = Prefix
                                        , tcdDataDefn = defn
                                        , tcdDataCusk = placeHolder
                                        , tcdFVs = placeHolderNames }) }

cvtDec (NewtypeD ctxt tc tvs ksig constr derivs)
  = do  { (ctxt', tc', tvs') <- cvt_tycl_hdr ctxt tc tvs
        ; ksig' <- cvtKind `traverse` ksig
        ; con' <- cvtConstr constr
        ; derivs' <- cvtDerivs derivs
        ; let defn = HsDataDefn { dd_ND = NewType, dd_cType = Nothing
                                , dd_ctxt = ctxt'
                                , dd_kindSig = ksig'
                                , dd_cons = [con']
                                , dd_derivs = derivs' }
        ; returnJustL $ TyClD (DataDecl { tcdLName = tc', tcdTyVars = tvs'
                                    , tcdFixity = Prefix
                                    , tcdDataDefn = defn
                                    , tcdDataCusk = placeHolder
                                    , tcdFVs = placeHolderNames }) }

cvtDec (ClassD ctxt cl tvs fds decs)
  = do  { (cxt', tc', tvs') <- cvt_tycl_hdr ctxt cl tvs
        ; fds'  <- mapM cvt_fundep fds
        ; (binds', sigs', fams', ats', adts') <- cvt_ci_decs (text "a class declaration") decs
        ; unless (null adts')
            (failWith $ (text "Default data instance declarations"
                     <+> text "are not allowed:")
                   $$ (Outputable.ppr adts'))
        ; at_defs <- mapM cvt_at_def ats'
        ; returnJustL $ TyClD $
          ClassDecl { tcdCtxt = cxt', tcdLName = tc', tcdTyVars = tvs'
                    , tcdFixity = Prefix
                    , tcdFDs = fds', tcdSigs = Hs.mkClassOpSigs sigs'
                    , tcdMeths = binds'
                    , tcdATs = fams', tcdATDefs = at_defs, tcdDocs = []
                    , tcdFVs = placeHolderNames }
                              -- no docs in TH ^^
        }
  where
    cvt_at_def :: LTyFamInstDecl GhcPs -> CvtM (LTyFamDefltEqn GhcPs)
    -- Very similar to what happens in RdrHsSyn.mkClassDecl
    cvt_at_def decl = case RdrHsSyn.mkATDefault decl of
                        Right def     -> return def
                        Left (_, msg) -> failWith msg

cvtDec (InstanceD o ctxt ty decs)
  = do  { let doc = text "an instance declaration"
        ; (binds', sigs', fams', ats', adts') <- cvt_ci_decs doc decs
        ; unless (null fams') (failWith (mkBadDecMsg doc fams'))
        ; ctxt' <- cvtContext ctxt
        ; L loc ty' <- cvtType ty
        ; let inst_ty' = mkHsQualTy ctxt loc ctxt' $ L loc ty'
        ; returnJustL $ InstD $ ClsInstD $
          ClsInstDecl { cid_poly_ty = mkLHsSigType inst_ty'
                      , cid_binds = binds'
                      , cid_sigs = Hs.mkClassOpSigs sigs'
                      , cid_tyfam_insts = ats', cid_datafam_insts = adts'
                      , cid_overlap_mode = fmap (L loc . overlap) o } }
  where
  overlap pragma =
    case pragma of
      TH.Overlaps      -> Hs.Overlaps     (SourceText "OVERLAPS")
      TH.Overlappable  -> Hs.Overlappable (SourceText "OVERLAPPABLE")
      TH.Overlapping   -> Hs.Overlapping  (SourceText "OVERLAPPING")
      TH.Incoherent    -> Hs.Incoherent   (SourceText "INCOHERENT")




cvtDec (ForeignD ford)
  = do { ford' <- cvtForD ford
       ; returnJustL $ ForD ford' }

cvtDec (DataFamilyD tc tvs kind)
  = do { (_, tc', tvs') <- cvt_tycl_hdr [] tc tvs
       ; result <- cvtMaybeKindToFamilyResultSig kind
       ; returnJustL $ TyClD $ FamDecl $
         FamilyDecl DataFamily tc' tvs' Prefix result Nothing }

cvtDec (DataInstD ctxt tc tys ksig constrs derivs)
  = do { (ctxt', tc', typats') <- cvt_tyinst_hdr ctxt tc tys
       ; ksig' <- cvtKind `traverse` ksig
       ; cons' <- mapM cvtConstr constrs
       ; derivs' <- cvtDerivs derivs
       ; let defn = HsDataDefn { dd_ND = DataType, dd_cType = Nothing
                               , dd_ctxt = ctxt'
                               , dd_kindSig = ksig'
                               , dd_cons = cons', dd_derivs = derivs' }

       ; returnJustL $ InstD $ DataFamInstD
           { dfid_inst = DataFamInstDecl { dfid_eqn = mkHsImplicitBndrs $
                           FamEqn { feqn_tycon = tc', feqn_pats = typats'
                                  , feqn_rhs = defn
                                  , feqn_fixity = Prefix } }}}

cvtDec (NewtypeInstD ctxt tc tys ksig constr derivs)
  = do { (ctxt', tc', typats') <- cvt_tyinst_hdr ctxt tc tys
       ; ksig' <- cvtKind `traverse` ksig
       ; con' <- cvtConstr constr
       ; derivs' <- cvtDerivs derivs
       ; let defn = HsDataDefn { dd_ND = NewType, dd_cType = Nothing
                               , dd_ctxt = ctxt'
                               , dd_kindSig = ksig'
                               , dd_cons = [con'], dd_derivs = derivs' }
       ; returnJustL $ InstD $ DataFamInstD
           { dfid_inst = DataFamInstDecl { dfid_eqn = mkHsImplicitBndrs $
                           FamEqn { feqn_tycon = tc', feqn_pats = typats'
                                  , feqn_rhs = defn
                                  , feqn_fixity = Prefix } }}}

cvtDec (TySynInstD tc eqn)
  = do  { tc' <- tconNameL tc
        ; L _ eqn' <- cvtTySynEqn tc' eqn
        ; returnJustL $ InstD $ TyFamInstD
            { tfid_inst = TyFamInstDecl { tfid_eqn = eqn' } } }

cvtDec (OpenTypeFamilyD head)
  = do { (tc', tyvars', result', injectivity') <- cvt_tyfam_head head
       ; returnJustL $ TyClD $ FamDecl $
         FamilyDecl OpenTypeFamily tc' tyvars' Prefix result' injectivity' }

cvtDec (ClosedTypeFamilyD head eqns)
  = do { (tc', tyvars', result', injectivity') <- cvt_tyfam_head head
       ; eqns' <- mapM (cvtTySynEqn tc') eqns
       ; returnJustL $ TyClD $ FamDecl $
         FamilyDecl (ClosedTypeFamily (Just eqns')) tc' tyvars' Prefix result'
                                      injectivity' }

cvtDec (TH.RoleAnnotD tc roles)
  = do { tc' <- tconNameL tc
       ; let roles' = map (noLoc . cvtRole) roles
       ; returnJustL $ Hs.RoleAnnotD (RoleAnnotDecl tc' roles') }

cvtDec (TH.StandaloneDerivD ds cxt ty)
  = do { cxt' <- cvtContext cxt
       ; L loc ty'  <- cvtType ty
       ; let inst_ty' = mkHsQualTy cxt loc cxt' $ L loc ty'
       ; returnJustL $ DerivD $
         DerivDecl { deriv_strategy = fmap (L loc . cvtDerivStrategy) ds
                   , deriv_type = mkLHsSigWcType inst_ty'
                   , deriv_overlap_mode = Nothing } }

cvtDec (TH.DefaultSigD nm typ)
  = do { nm' <- vNameL nm
       ; ty' <- cvtType typ
       ; returnJustL $ Hs.SigD $ ClassOpSig noExt True [nm'] (mkLHsSigType ty')}

cvtDec (TH.PatSynD nm args dir pat)
  = do { nm'   <- cNameL nm
       ; args' <- cvtArgs args
       ; dir'  <- cvtDir nm' dir
       ; pat'  <- cvtPat pat
       ; returnJustL $ Hs.ValD $ PatSynBind noExt $
           PSB noExt nm' placeHolderType args' pat' dir' }
  where
    cvtArgs (TH.PrefixPatSyn args) = Hs.PrefixCon <$> mapM vNameL args
    cvtArgs (TH.InfixPatSyn a1 a2) = (\x y -> Hs.InfixCon x y) <$> vNameL a1 <*> vNameL a2
    cvtArgs (TH.RecordPatSyn sels)
      = do { sels' <- mapM vNameL sels
           ; vars' <- mapM (vNameL . mkNameS . nameBase) sels
           ; return $ Hs.RecCon $ zipWith RecordPatSynField sels' vars' }

    cvtDir _ Unidir          = return Unidirectional
    cvtDir _ ImplBidir       = return ImplicitBidirectional
    cvtDir n (ExplBidir cls) =
      do { ms <- mapM (cvtClause (mkPrefixFunRhs n)) cls
         ; return $ ExplicitBidirectional $ mkMatchGroup FromSource ms }

cvtDec (TH.PatSynSigD nm ty)
  = do { nm' <- cNameL nm
       ; ty' <- cvtPatSynSigTy ty
       ; returnJustL $ Hs.SigD $ PatSynSig noExt [nm'] (mkLHsSigType ty') }

----------------
cvtTySynEqn :: Located RdrName -> TySynEqn -> CvtM (LTyFamInstEqn GhcPs)
cvtTySynEqn tc (TySynEqn lhs rhs)
  = do  { lhs' <- mapM (wrap_apps <=< cvtType) lhs
        ; rhs' <- cvtType rhs
        ; returnL $ mkHsImplicitBndrs
                  $ FamEqn { feqn_tycon  = tc
                           , feqn_pats   = lhs'
                           , feqn_fixity = Prefix
                           , feqn_rhs    = rhs' } }

----------------
cvt_ci_decs :: MsgDoc -> [TH.Dec]
            -> CvtM (LHsBinds GhcPs,
                     [LSig GhcPs],
                     [LFamilyDecl GhcPs],
                     [LTyFamInstDecl GhcPs],
                     [LDataFamInstDecl GhcPs])
-- Convert the declarations inside a class or instance decl
-- ie signatures, bindings, and associated types
cvt_ci_decs doc decs
  = do  { decs' <- cvtDecs decs
        ; let (ats', bind_sig_decs') = partitionWith is_tyfam_inst decs'
        ; let (adts', no_ats')       = partitionWith is_datafam_inst bind_sig_decs'
        ; let (sigs', prob_binds')   = partitionWith is_sig no_ats'
        ; let (binds', prob_fams')   = partitionWith is_bind prob_binds'
        ; let (fams', bads)          = partitionWith is_fam_decl prob_fams'
        ; unless (null bads) (failWith (mkBadDecMsg doc bads))
          --We use FromSource as the origin of the bind
          -- because the TH declaration is user-written
        ; return (listToBag binds', sigs', fams', ats', adts') }

----------------
cvt_tycl_hdr :: TH.Cxt -> TH.Name -> [TH.TyVarBndr]
             -> CvtM ( LHsContext GhcPs
                     , Located RdrName
                     , LHsQTyVars GhcPs)
cvt_tycl_hdr cxt tc tvs
  = do { cxt' <- cvtContext cxt
       ; tc'  <- tconNameL tc
       ; tvs' <- cvtTvs tvs
       ; return (cxt', tc', tvs')
       }

cvt_tyinst_hdr :: TH.Cxt -> TH.Name -> [TH.Type]
               -> CvtM ( LHsContext GhcPs
                       , Located RdrName
                       , HsTyPats GhcPs)
cvt_tyinst_hdr cxt tc tys
  = do { cxt' <- cvtContext cxt
       ; tc'  <- tconNameL tc
       ; tys' <- mapM (wrap_apps <=< cvtType) tys
       ; return (cxt', tc', tys') }

----------------
cvt_tyfam_head :: TypeFamilyHead
               -> CvtM ( Located RdrName
                       , LHsQTyVars GhcPs
                       , Hs.LFamilyResultSig GhcPs
                       , Maybe (Hs.LInjectivityAnn GhcPs))

cvt_tyfam_head (TypeFamilyHead tc tyvars result injectivity)
  = do {(_, tc', tyvars') <- cvt_tycl_hdr [] tc tyvars
       ; result' <- cvtFamilyResultSig result
       ; injectivity' <- traverse cvtInjectivityAnnotation injectivity
       ; return (tc', tyvars', result', injectivity') }

-------------------------------------------------------------------
--              Partitioning declarations
-------------------------------------------------------------------

is_fam_decl :: LHsDecl GhcPs -> Either (LFamilyDecl GhcPs) (LHsDecl GhcPs)
is_fam_decl (L loc (TyClD (FamDecl { tcdFam = d }))) = Left (L loc d)
is_fam_decl decl = Right decl

is_tyfam_inst :: LHsDecl GhcPs -> Either (LTyFamInstDecl GhcPs) (LHsDecl GhcPs)
is_tyfam_inst (L loc (Hs.InstD (TyFamInstD { tfid_inst = d }))) = Left (L loc d)
is_tyfam_inst decl                                              = Right decl

is_datafam_inst :: LHsDecl GhcPs
                -> Either (LDataFamInstDecl GhcPs) (LHsDecl GhcPs)
is_datafam_inst (L loc (Hs.InstD (DataFamInstD { dfid_inst = d }))) = Left (L loc d)
is_datafam_inst decl                                                = Right decl

is_sig :: LHsDecl GhcPs -> Either (LSig GhcPs) (LHsDecl GhcPs)
is_sig (L loc (Hs.SigD sig)) = Left (L loc sig)
is_sig decl                  = Right decl

is_bind :: LHsDecl GhcPs -> Either (LHsBind GhcPs) (LHsDecl GhcPs)
is_bind (L loc (Hs.ValD bind)) = Left (L loc bind)
is_bind decl                   = Right decl

mkBadDecMsg :: Outputable a => MsgDoc -> [a] -> MsgDoc
mkBadDecMsg doc bads
  = sep [ text "Illegal declaration(s) in" <+> doc <> colon
        , nest 2 (vcat (map Outputable.ppr bads)) ]

---------------------------------------------------
--      Data types
---------------------------------------------------

cvtConstr :: TH.Con -> CvtM (LConDecl GhcPs)

cvtConstr (NormalC c strtys)
  = do  { c'   <- cNameL c
        ; tys' <- mapM cvt_arg strtys
        ; returnL $ mkConDeclH98 c' Nothing Nothing (PrefixCon (map unrestricted tys')) }

cvtConstr (RecC c varstrtys)
  = do  { c'    <- cNameL c
        ; args' <- mapM cvt_id_arg varstrtys
        ; returnL $ mkConDeclH98 c' Nothing Nothing
                                   (RecCon (noLoc args')) }

cvtConstr (InfixC st1 c st2)
  = do  { c'   <- cNameL c
        ; st1' <- cvt_arg st1
        ; st2' <- cvt_arg st2
        ; returnL $ mkConDeclH98 c' Nothing Nothing (InfixCon (unrestricted st1') (unrestricted st2')) }

cvtConstr (ForallC tvs ctxt con)
  = do  { tvs'      <- cvtTvs tvs
        ; ctxt'     <- cvtContext ctxt
        ; L _ con'  <- cvtConstr con
        ; returnL $ add_forall tvs' ctxt' con' }
  where
    add_cxt lcxt         Nothing           = Just lcxt
    add_cxt (L loc cxt1) (Just (L _ cxt2)) = Just (L loc (cxt1 ++ cxt2))

    add_forall tvs' cxt' con@(ConDeclGADT { con_qvars = qvars, con_mb_cxt = cxt })
      = con { con_forall = not (null all_tvs)
            , con_qvars  = mkHsQTvs all_tvs
            , con_mb_cxt = add_cxt cxt' cxt }
      where
        all_tvs = hsQTvExplicit tvs' ++ hsQTvExplicit qvars

    add_forall tvs' cxt' con@(ConDeclH98 { con_ex_tvs = ex_tvs, con_mb_cxt = cxt })
      = con { con_forall = not (null all_tvs)
            , con_ex_tvs = all_tvs
            , con_mb_cxt = add_cxt cxt' cxt }
      where
        all_tvs = hsQTvExplicit tvs' ++ ex_tvs

cvtConstr (GadtC c strtys ty)
  = do  { c'      <- mapM cNameL c
        ; args    <- mapM cvt_arg strtys
        ; L _ ty' <- cvtType ty
        ; c_ty    <- mk_arr_apps args ty'
        ; returnL $ mkGadtDecl c' c_ty}

cvtConstr (RecGadtC c varstrtys ty)
  = do  { c'       <- mapM cNameL c
        ; ty'      <- cvtType ty
        ; rec_flds <- mapM cvt_id_arg varstrtys
<<<<<<< HEAD
        ; let rec_ty = noLoc (HsFunTy (noLoc $ HsRecTy rec_flds) Omega ty')
=======
        ; let rec_ty = noLoc (HsFunTy noExt
                                           (noLoc $ HsRecTy noExt rec_flds) ty')
>>>>>>> fea04def
        ; returnL $ mkGadtDecl c' rec_ty }

cvtSrcUnpackedness :: TH.SourceUnpackedness -> SrcUnpackedness
cvtSrcUnpackedness NoSourceUnpackedness = NoSrcUnpack
cvtSrcUnpackedness SourceNoUnpack       = SrcNoUnpack
cvtSrcUnpackedness SourceUnpack         = SrcUnpack

cvtSrcStrictness :: TH.SourceStrictness -> SrcStrictness
cvtSrcStrictness NoSourceStrictness = NoSrcStrict
cvtSrcStrictness SourceLazy         = SrcLazy
cvtSrcStrictness SourceStrict       = SrcStrict

cvt_arg :: (TH.Bang, TH.Type) -> CvtM (LHsType GhcPs)
cvt_arg (Bang su ss, ty)
  = do { ty'' <- cvtType ty
       ; ty' <- wrap_apps ty''
       ; let su' = cvtSrcUnpackedness su
       ; let ss' = cvtSrcStrictness ss
       ; returnL $ HsBangTy noExt (HsSrcBang NoSourceText su' ss') ty' }

cvt_id_arg :: (TH.Name, TH.Bang, TH.Type) -> CvtM (LConDeclField GhcPs)
cvt_id_arg (i, str, ty)
  = do  { L li i' <- vNameL i
        ; ty' <- cvt_arg (str,ty)
        ; return $ noLoc (ConDeclField
                          { cd_fld_names
                              = [L li $ FieldOcc noExt (L li i')]
                          , cd_fld_type =  ty'
                          , cd_fld_doc = Nothing}) }

cvtDerivs :: [TH.DerivClause] -> CvtM (HsDeriving GhcPs)
cvtDerivs cs = do { cs' <- mapM cvtDerivClause cs
                  ; returnL cs' }

cvt_fundep :: FunDep -> CvtM (Located (Class.FunDep (Located RdrName)))
cvt_fundep (FunDep xs ys) = do { xs' <- mapM tNameL xs
                               ; ys' <- mapM tNameL ys
                               ; returnL (xs', ys') }


------------------------------------------
--      Foreign declarations
------------------------------------------

cvtForD :: Foreign -> CvtM (ForeignDecl GhcPs)
cvtForD (ImportF callconv safety from nm ty)
  -- the prim and javascript calling conventions do not support headers
  -- and are inserted verbatim, analogous to mkImport in RdrHsSyn
  | callconv == TH.Prim || callconv == TH.JavaScript
  = mk_imp (CImport (noLoc (cvt_conv callconv)) (noLoc safety') Nothing
                    (CFunction (StaticTarget (SourceText from)
                                             (mkFastString from) Nothing
                                             True))
                    (noLoc $ quotedSourceText from))
  | Just impspec <- parseCImport (noLoc (cvt_conv callconv)) (noLoc safety')
                                 (mkFastString (TH.nameBase nm))
                                 from (noLoc $ quotedSourceText from)
  = mk_imp impspec
  | otherwise
  = failWith $ text (show from) <+> text "is not a valid ccall impent"
  where
    mk_imp impspec
      = do { nm' <- vNameL nm
           ; ty' <- cvtType ty
           ; return (ForeignImport { fd_name = nm'
                                   , fd_sig_ty = mkLHsSigType ty'
                                   , fd_co = noForeignImportCoercionYet
                                   , fd_fi = impspec })
           }
    safety' = case safety of
                     Unsafe     -> PlayRisky
                     Safe       -> PlaySafe
                     Interruptible -> PlayInterruptible

cvtForD (ExportF callconv as nm ty)
  = do  { nm' <- vNameL nm
        ; ty' <- cvtType ty
        ; let e = CExport (noLoc (CExportStatic (SourceText as)
                                                (mkFastString as)
                                                (cvt_conv callconv)))
                                                (noLoc (SourceText as))
        ; return $ ForeignExport { fd_name = nm'
                                 , fd_sig_ty = mkLHsSigType ty'
                                 , fd_co = noForeignExportCoercionYet
                                 , fd_fe = e } }

cvt_conv :: TH.Callconv -> CCallConv
cvt_conv TH.CCall      = CCallConv
cvt_conv TH.StdCall    = StdCallConv
cvt_conv TH.CApi       = CApiConv
cvt_conv TH.Prim       = PrimCallConv
cvt_conv TH.JavaScript = JavaScriptCallConv

------------------------------------------
--              Pragmas
------------------------------------------

cvtPragmaD :: Pragma -> CvtM (Maybe (LHsDecl GhcPs))
cvtPragmaD (InlineP nm inline rm phases)
  = do { nm' <- vNameL nm
       ; let dflt = dfltActivation inline
       ; let src TH.NoInline  = "{-# NOINLINE"
             src TH.Inline    = "{-# INLINE"
             src TH.Inlinable = "{-# INLINABLE"
       ; let ip   = InlinePragma { inl_src    = SourceText $ src inline
                                 , inl_inline = cvtInline inline
                                 , inl_rule   = cvtRuleMatch rm
                                 , inl_act    = cvtPhases phases dflt
                                 , inl_sat    = Nothing }
       ; returnJustL $ Hs.SigD $ InlineSig noExt nm' ip }

cvtPragmaD (SpecialiseP nm ty inline phases)
  = do { nm' <- vNameL nm
       ; ty' <- cvtType ty
       ; let src TH.NoInline  = "{-# SPECIALISE NOINLINE"
             src TH.Inline    = "{-# SPECIALISE INLINE"
             src TH.Inlinable = "{-# SPECIALISE INLINE"
       ; let (inline', dflt,srcText) = case inline of
               Just inline1 -> (cvtInline inline1, dfltActivation inline1,
                                src inline1)
               Nothing      -> (NoUserInline,   AlwaysActive,
                                "{-# SPECIALISE")
       ; let ip = InlinePragma { inl_src    = SourceText srcText
                               , inl_inline = inline'
                               , inl_rule   = Hs.FunLike
                               , inl_act    = cvtPhases phases dflt
                               , inl_sat    = Nothing }
       ; returnJustL $ Hs.SigD $ SpecSig noExt nm' [mkLHsSigType ty'] ip }

cvtPragmaD (SpecialiseInstP ty)
  = do { ty' <- cvtType ty
       ; returnJustL $ Hs.SigD $
         SpecInstSig noExt (SourceText "{-# SPECIALISE") (mkLHsSigType ty') }

cvtPragmaD (RuleP nm bndrs lhs rhs phases)
  = do { let nm' = mkFastString nm
       ; let act = cvtPhases phases AlwaysActive
       ; bndrs' <- mapM cvtRuleBndr bndrs
       ; lhs'   <- cvtl lhs
       ; rhs'   <- cvtl rhs
       ; returnJustL $ Hs.RuleD
            $ HsRules (SourceText "{-# RULES")
                      [noLoc $ HsRule (noLoc (SourceText nm,nm')) act bndrs'
                                                  lhs' placeHolderNames
                                                  rhs' placeHolderNames]
       }

cvtPragmaD (AnnP target exp)
  = do { exp' <- cvtl exp
       ; target' <- case target of
         ModuleAnnotation  -> return ModuleAnnProvenance
         TypeAnnotation n  -> do
           n' <- tconName n
           return (TypeAnnProvenance  (noLoc n'))
         ValueAnnotation n -> do
           n' <- vcName n
           return (ValueAnnProvenance (noLoc n'))
       ; returnJustL $ Hs.AnnD $ HsAnnotation (SourceText "{-# ANN") target'
                                               exp'
       }

cvtPragmaD (LineP line file)
  = do { setL (srcLocSpan (mkSrcLoc (fsLit file) line 1))
       ; return Nothing
       }
cvtPragmaD (CompleteP cls mty)
  = do { cls' <- noLoc <$> mapM cNameL cls
       ; mty'  <- traverse tconNameL mty
       ; returnJustL $ Hs.SigD
                   $ CompleteMatchSig noExt NoSourceText cls' mty' }

dfltActivation :: TH.Inline -> Activation
dfltActivation TH.NoInline = NeverActive
dfltActivation _           = AlwaysActive

cvtInline :: TH.Inline -> Hs.InlineSpec
cvtInline TH.NoInline  = Hs.NoInline
cvtInline TH.Inline    = Hs.Inline
cvtInline TH.Inlinable = Hs.Inlinable

cvtRuleMatch :: TH.RuleMatch -> RuleMatchInfo
cvtRuleMatch TH.ConLike = Hs.ConLike
cvtRuleMatch TH.FunLike = Hs.FunLike

cvtPhases :: TH.Phases -> Activation -> Activation
cvtPhases AllPhases       dflt = dflt
cvtPhases (FromPhase i)   _    = ActiveAfter NoSourceText i
cvtPhases (BeforePhase i) _    = ActiveBefore NoSourceText i

cvtRuleBndr :: TH.RuleBndr -> CvtM (Hs.LRuleBndr GhcPs)
cvtRuleBndr (RuleVar n)
  = do { n' <- vNameL n
       ; return $ noLoc $ Hs.RuleBndr n' }
cvtRuleBndr (TypedRuleVar n ty)
  = do { n'  <- vNameL n
       ; ty' <- cvtType ty
       ; return $ noLoc $ Hs.RuleBndrSig n' $ mkLHsSigWcType ty' }

---------------------------------------------------
--              Declarations
---------------------------------------------------

cvtLocalDecs :: MsgDoc -> [TH.Dec] -> CvtM (HsLocalBinds GhcPs)
cvtLocalDecs doc ds
  | null ds
  = return (EmptyLocalBinds noExt)
  | otherwise
  = do { ds' <- cvtDecs ds
       ; let (binds, prob_sigs) = partitionWith is_bind ds'
       ; let (sigs, bads) = partitionWith is_sig prob_sigs
       ; unless (null bads) (failWith (mkBadDecMsg doc bads))
       ; return (HsValBinds noExt (ValBinds noExt (listToBag binds) sigs)) }

cvtClause :: HsMatchContext RdrName
          -> TH.Clause -> CvtM (Hs.LMatch GhcPs (LHsExpr GhcPs))
cvtClause ctxt (Clause ps body wheres)
  = do  { ps' <- cvtPats ps
        ; pps <- mapM wrap_conpat ps'
        ; g'  <- cvtGuard body
        ; ds' <- cvtLocalDecs (text "a where clause") wheres
        ; returnL $ Hs.Match ctxt pps (GRHSs g' (noLoc ds')) }


-------------------------------------------------------------------
--              Expressions
-------------------------------------------------------------------

cvtl :: TH.Exp -> CvtM (LHsExpr GhcPs)
cvtl e = wrapL (cvt e)
  where
    cvt (VarE s)        = do { s' <- vName s; return $ HsVar noExt (noLoc s') }
    cvt (ConE s)        = do { s' <- cName s; return $ HsVar noExt (noLoc s') }
    cvt (LitE l)
      | overloadedLit l = go cvtOverLit (HsOverLit noExt) isCompoundHsOverLit
      | otherwise       = go cvtLit     (HsLit     noExt) isCompoundHsLit
      where
        go :: (Lit -> CvtM (l GhcPs))
           -> (l GhcPs -> HsExpr GhcPs)
           -> (l GhcPs -> Bool)
           -> CvtM (HsExpr GhcPs)
        go cvt_lit mk_expr is_compound_lit = do
          l' <- cvt_lit l
          let e' = mk_expr l'
          return $ if is_compound_lit l' then HsPar noExt (noLoc e') else e'
    cvt (AppE x@(LamE _ _) y) = do { x' <- cvtl x; y' <- cvtl y
                                   ; return $ HsApp noExt (mkLHsPar x')
                                                          (mkLHsPar y')}
    cvt (AppE x y)            = do { x' <- cvtl x; y' <- cvtl y
                                   ; return $ HsApp noExt (mkLHsPar x')
                                                          (mkLHsPar y')}
    cvt (AppTypeE e t) = do { e' <- cvtl e
                            ; t' <- cvtType t
                            ; tp <- wrap_apps t'
                            ; return $ HsAppType (mkHsWildCardBndrs tp) e' }
    cvt (LamE [] e)    = cvt e -- Degenerate case. We convert the body as its
                               -- own expression to avoid pretty-printing
                               -- oddities that can result from zero-argument
                               -- lambda expressions. See #13856.
    cvt (LamE ps e)    = do { ps' <- cvtPats ps; e' <- cvtl e
                            ; let pats = map parenthesizeCompoundPat ps'
                            ; return $ HsLam noExt (mkMatchGroup FromSource
                                             [mkSimpleMatch LambdaExpr
                                             pats e'])}
    cvt (LamCaseE ms)  = do { ms' <- mapM (cvtMatch LambdaExpr) ms
                            ; return $ HsLamCase noExt
                                                   (mkMatchGroup FromSource ms')
                            }
    cvt (TupE [e])     = do { e' <- cvtl e; return $ HsPar noExt e' }
                                 -- Note [Dropping constructors]
                                 -- Singleton tuples treated like nothing (just parens)
    cvt (TupE es)      = do { es' <- mapM cvtl es
                            ; return $ ExplicitTuple noExt
                                             (map (noLoc . (Present noExt)) es')
                                                                         Boxed }
    cvt (UnboxedTupE es)      = do { es' <- mapM cvtl es
                                   ; return $ ExplicitTuple noExt
                                           (map (noLoc . (Present noExt)) es')
                                                                       Unboxed }
    cvt (UnboxedSumE e alt arity) = do { e' <- cvtl e
                                       ; unboxedSumChecks alt arity
                                       ; return $ ExplicitSum noExt
                                                                   alt arity e'}
    cvt (CondE x y z)  = do { x' <- cvtl x; y' <- cvtl y; z' <- cvtl z;
                            ; return $ HsIf noExt (Just noSyntaxExpr) x' y' z' }
    cvt (MultiIfE alts)
      | null alts      = failWith (text "Multi-way if-expression with no alternatives")
      | otherwise      = do { alts' <- mapM cvtpair alts
                            ; return $ HsMultiIf placeHolderType alts' }
    cvt (LetE ds e)    = do { ds' <- cvtLocalDecs (text "a let expression") ds
                            ; e' <- cvtl e; return $ HsLet noExt (noLoc ds') e'}
    cvt (CaseE e ms)   = do { e' <- cvtl e; ms' <- mapM (cvtMatch CaseAlt) ms
                            ; return $ HsCase noExt e'
                                                 (mkMatchGroup FromSource ms') }
    cvt (DoE ss)       = cvtHsDo DoExpr ss
    cvt (CompE ss)     = cvtHsDo ListComp ss
    cvt (ArithSeqE dd) = do { dd' <- cvtDD dd
                            ; return $ ArithSeq noExt Nothing dd' }
    cvt (ListE xs)
      | Just s <- allCharLs xs       = do { l' <- cvtLit (StringL s)
                                          ; return (HsLit noExt l') }
             -- Note [Converting strings]
      | otherwise       = do { xs' <- mapM cvtl xs
                             ; return $ ExplicitList placeHolderType Nothing xs'
                             }

    -- Infix expressions
    cvt (InfixE (Just x) s (Just y)) = do { x' <- cvtl x; s' <- cvtl s; y' <- cvtl y
                                          ; wrapParL (HsPar noExt) $
                                            OpApp noExt (mkLHsPar x') s'
                                                        (mkLHsPar y') }
                                            -- Parenthesise both arguments and result,
                                            -- to ensure this operator application does
                                            -- does not get re-associated
                            -- See Note [Operator association]
    cvt (InfixE Nothing  s (Just y)) = do { s' <- cvtl s; y' <- cvtl y
                                          ; wrapParL (HsPar noExt) $
                                                          SectionR noExt s' y' }
                                            -- See Note [Sections in HsSyn] in HsExpr
    cvt (InfixE (Just x) s Nothing ) = do { x' <- cvtl x; s' <- cvtl s
                                          ; wrapParL (HsPar noExt) $
                                                          SectionL noExt x' s' }

    cvt (InfixE Nothing  s Nothing ) = do { s' <- cvtl s
                                          ; return $ HsPar noExt s' }
                                       -- Can I indicate this is an infix thing?
                                       -- Note [Dropping constructors]

    cvt (UInfixE x s y)  = do { x' <- cvtl x
                              ; let x'' = case x' of
                                            L _ (OpApp {}) -> x'
                                            _ -> mkLHsPar x'
                              ; cvtOpApp x'' s y } --  Note [Converting UInfix]

    cvt (ParensE e)      = do { e' <- cvtl e; return $ HsPar noExt e' }
    cvt (SigE e t)       = do { e' <- cvtl e; t' <- cvtType t
                              ; return $ ExprWithTySig (mkLHsSigWcType t') e' }
    cvt (RecConE c flds) = do { c' <- cNameL c
                              ; flds' <- mapM (cvtFld (mkFieldOcc . noLoc)) flds
                              ; return $ mkRdrRecordCon c' (HsRecFields flds' Nothing) }
    cvt (RecUpdE e flds) = do { e' <- cvtl e
                              ; flds'
                                  <- mapM (cvtFld (mkAmbiguousFieldOcc . noLoc))
                                           flds
                              ; return $ mkRdrRecordUpd e' flds' }
    cvt (StaticE e)      = fmap (HsStatic noExt) $ cvtl e
    cvt (UnboundVarE s)  = do { s' <- vName s; return $ HsVar noExt (noLoc s') }
    cvt (LabelE s)       = do { return $ HsOverLabel noExt Nothing (fsLit s) }

{- Note [Dropping constructors]
~~~~~~~~~~~~~~~~~~~~~~~~~~~~~~~
When we drop constructors from the input (for instance, when we encounter @TupE [e]@)
we must insert parentheses around the argument. Otherwise, @UInfix@ constructors in @e@
could meet @UInfix@ constructors containing the @TupE [e]@. For example:

  UInfixE x * (TupE [UInfixE y + z])

If we drop the singleton tuple but don't insert parentheses, the @UInfixE@s would meet
and the above expression would be reassociated to

  OpApp (OpApp x * y) + z

which we don't want.
-}

cvtFld :: (RdrName -> t) -> (TH.Name, TH.Exp)
       -> CvtM (LHsRecField' t (LHsExpr GhcPs))
cvtFld f (v,e)
  = do  { v' <- vNameL v; e' <- cvtl e
        ; return (noLoc $ HsRecField { hsRecFieldLbl = fmap f v'
                                     , hsRecFieldArg = e'
                                     , hsRecPun      = False}) }

cvtDD :: Range -> CvtM (ArithSeqInfo GhcPs)
cvtDD (FromR x)           = do { x' <- cvtl x; return $ From x' }
cvtDD (FromThenR x y)     = do { x' <- cvtl x; y' <- cvtl y; return $ FromThen x' y' }
cvtDD (FromToR x y)       = do { x' <- cvtl x; y' <- cvtl y; return $ FromTo x' y' }
cvtDD (FromThenToR x y z) = do { x' <- cvtl x; y' <- cvtl y; z' <- cvtl z; return $ FromThenTo x' y' z' }

{- Note [Operator assocation]
We must be quite careful about adding parens:
  * Infix (UInfix ...) op arg      Needs parens round the first arg
  * Infix (Infix ...) op arg       Needs parens round the first arg
  * UInfix (UInfix ...) op arg     No parens for first arg
  * UInfix (Infix ...) op arg      Needs parens round first arg


Note [Converting UInfix]
~~~~~~~~~~~~~~~~~~~~~~~~
When converting @UInfixE@, @UInfixP@, and @UInfixT@ values, we want to readjust
the trees to reflect the fixities of the underlying operators:

  UInfixE x * (UInfixE y + z) ---> (x * y) + z

This is done by the renamer (see @mkOppAppRn@, @mkConOppPatRn@, and
@mkHsOpTyRn@ in RnTypes), which expects that the input will be completely
right-biased for types and left-biased for everything else. So we left-bias the
trees of @UInfixP@ and @UInfixE@ and use HsAppsTy for UInfixT.

Sample input:

  UInfixE
   (UInfixE x op1 y)
   op2
   (UInfixE z op3 w)

Sample output:

  OpApp
    (OpApp
      (OpApp x op1 y)
      op2
      z)
    op3
    w

The functions @cvtOpApp@, @cvtOpAppP@, and @cvtOpAppT@ are responsible for this
biasing.
-}

{- | @cvtOpApp x op y@ converts @op@ and @y@ and produces the operator application @x `op` y@.
The produced tree of infix expressions will be left-biased, provided @x@ is.

We can see that @cvtOpApp@ is correct as follows. The inductive hypothesis
is that @cvtOpApp x op y@ is left-biased, provided @x@ is. It is clear that
this holds for both branches (of @cvtOpApp@), provided we assume it holds for
the recursive calls to @cvtOpApp@.

When we call @cvtOpApp@ from @cvtl@, the first argument will always be left-biased
since we have already run @cvtl@ on it.
-}
cvtOpApp :: LHsExpr GhcPs -> TH.Exp -> TH.Exp -> CvtM (HsExpr GhcPs)
cvtOpApp x op1 (UInfixE y op2 z)
  = do { l <- wrapL $ cvtOpApp x op1 y
       ; cvtOpApp l op2 z }
cvtOpApp x op y
  = do { op' <- cvtl op
       ; y' <- cvtl y
       ; return (OpApp noExt x op' y') }

-------------------------------------
--      Do notation and statements
-------------------------------------

cvtHsDo :: HsStmtContext Name.Name -> [TH.Stmt] -> CvtM (HsExpr GhcPs)
cvtHsDo do_or_lc stmts
  | null stmts = failWith (text "Empty stmt list in do-block")
  | otherwise
  = do  { stmts' <- cvtStmts stmts
        ; let Just (stmts'', last') = snocView stmts'

        ; last'' <- case last' of
                    L loc (BodyStmt body _ _ _) -> return (L loc (mkLastStmt body))
                    _ -> failWith (bad_last last')

        ; return $ HsDo noExt do_or_lc (noLoc (stmts'' ++ [last''])) }
  where
    bad_last stmt = vcat [ text "Illegal last statement of" <+> pprAStmtContext do_or_lc <> colon
                         , nest 2 $ Outputable.ppr stmt
                         , text "(It should be an expression.)" ]

cvtStmts :: [TH.Stmt] -> CvtM [Hs.LStmt GhcPs (LHsExpr GhcPs)]
cvtStmts = mapM cvtStmt

cvtStmt :: TH.Stmt -> CvtM (Hs.LStmt GhcPs (LHsExpr GhcPs))
cvtStmt (NoBindS e)    = do { e' <- cvtl e; returnL $ mkBodyStmt e' }
cvtStmt (TH.BindS p e) = do { p' <- cvtPat p; e' <- cvtl e; returnL $ mkBindStmt p' e' }
cvtStmt (TH.LetS ds)   = do { ds' <- cvtLocalDecs (text "a let binding") ds
                            ; returnL $ LetStmt (noLoc ds') }
cvtStmt (TH.ParS dss)  = do { dss' <- mapM cvt_one dss; returnL $ ParStmt dss' noExpr noSyntaxExpr placeHolderType }
  where
    cvt_one ds = do { ds' <- cvtStmts ds
                    ; return (ParStmtBlock noExt ds' undefined noSyntaxExpr) }

cvtMatch :: HsMatchContext RdrName
         -> TH.Match -> CvtM (Hs.LMatch GhcPs (LHsExpr GhcPs))
cvtMatch ctxt (TH.Match p body decs)
  = do  { p' <- cvtPat p
        ; lp <- case ctxt of
            CaseAlt -> return p'
            _       -> wrap_conpat p'
        ; g' <- cvtGuard body
        ; decs' <- cvtLocalDecs (text "a where clause") decs
        ; returnL $ Hs.Match ctxt [lp] (GRHSs g' (noLoc decs')) }

cvtGuard :: TH.Body -> CvtM [LGRHS GhcPs (LHsExpr GhcPs)]
cvtGuard (GuardedB pairs) = mapM cvtpair pairs
cvtGuard (NormalB e)      = do { e' <- cvtl e; g' <- returnL $ GRHS [] e'; return [g'] }

cvtpair :: (TH.Guard, TH.Exp) -> CvtM (LGRHS GhcPs (LHsExpr GhcPs))
cvtpair (NormalG ge,rhs) = do { ge' <- cvtl ge; rhs' <- cvtl rhs
                              ; g' <- returnL $ mkBodyStmt ge'
                              ; returnL $ GRHS [g'] rhs' }
cvtpair (PatG gs,rhs)    = do { gs' <- cvtStmts gs; rhs' <- cvtl rhs
                              ; returnL $ GRHS gs' rhs' }

cvtOverLit :: Lit -> CvtM (HsOverLit GhcPs)
cvtOverLit (IntegerL i)
  = do { force i; return $ mkHsIntegral   (mkIntegralLit i) }
cvtOverLit (RationalL r)
  = do { force r; return $ mkHsFractional (mkFractionalLit r) }
cvtOverLit (StringL s)
  = do { let { s' = mkFastString s }
       ; force s'
       ; return $ mkHsIsString (quotedSourceText s) s'
       }
cvtOverLit _ = panic "Convert.cvtOverLit: Unexpected overloaded literal"
-- An Integer is like an (overloaded) '3' in a Haskell source program
-- Similarly 3.5 for fractionals

{- Note [Converting strings]
~~~~~~~~~~~~~~~~~~~~~~~~~~~~
If we get (ListE [CharL 'x', CharL 'y']) we'd like to convert to
a string literal for "xy".  Of course, we might hope to get
(LitE (StringL "xy")), but not always, and allCharLs fails quickly
if it isn't a literal string
-}

allCharLs :: [TH.Exp] -> Maybe String
-- Note [Converting strings]
-- NB: only fire up this setup for a non-empty list, else
--     there's a danger of returning "" for [] :: [Int]!
allCharLs xs
  = case xs of
      LitE (CharL c) : ys -> go [c] ys
      _                   -> Nothing
  where
    go cs []                    = Just (reverse cs)
    go cs (LitE (CharL c) : ys) = go (c:cs) ys
    go _  _                     = Nothing

cvtLit :: Lit -> CvtM (HsLit GhcPs)
cvtLit (IntPrimL i)    = do { force i; return $ HsIntPrim NoSourceText i }
cvtLit (WordPrimL w)   = do { force w; return $ HsWordPrim NoSourceText w }
cvtLit (FloatPrimL f)
  = do { force f; return $ HsFloatPrim noExt (mkFractionalLit f) }
cvtLit (DoublePrimL f)
  = do { force f; return $ HsDoublePrim noExt (mkFractionalLit f) }
cvtLit (CharL c)       = do { force c; return $ HsChar NoSourceText c }
cvtLit (CharPrimL c)   = do { force c; return $ HsCharPrim NoSourceText c }
cvtLit (StringL s)     = do { let { s' = mkFastString s }
                            ; force s'
                            ; return $ HsString (quotedSourceText s) s' }
cvtLit (StringPrimL s) = do { let { s' = BS.pack s }
                            ; force s'
                            ; return $ HsStringPrim NoSourceText s' }
cvtLit _ = panic "Convert.cvtLit: Unexpected literal"
        -- cvtLit should not be called on IntegerL, RationalL
        -- That precondition is established right here in
        -- Convert.hs, hence panic

quotedSourceText :: String -> SourceText
quotedSourceText s = SourceText $ "\"" ++ s ++ "\""

cvtPats :: [TH.Pat] -> CvtM [Hs.LPat GhcPs]
cvtPats pats = mapM cvtPat pats

cvtPat :: TH.Pat -> CvtM (Hs.LPat GhcPs)
cvtPat pat = wrapL (cvtp pat)

cvtp :: TH.Pat -> CvtM (Hs.Pat GhcPs)
cvtp (TH.LitP l)
  | overloadedLit l    = do { l' <- cvtOverLit l
                            ; return (mkNPat (noLoc l') Nothing) }
                                  -- Not right for negative patterns;
                                  -- need to think about that!
  | otherwise          = do { l' <- cvtLit l; return $ Hs.LitPat noExt l' }
cvtp (TH.VarP s)       = do { s' <- vName s
                            ; return $ Hs.VarPat noExt (noLoc s') }
cvtp (TupP [p])        = do { p' <- cvtPat p; return $ ParPat noExt p' }
                                         -- Note [Dropping constructors]
cvtp (TupP ps)         = do { ps' <- cvtPats ps
                            ; return $ TuplePat noExt ps' Boxed }
cvtp (UnboxedTupP ps)  = do { ps' <- cvtPats ps
                            ; return $ TuplePat noExt ps' Unboxed }
cvtp (UnboxedSumP p alt arity)
                       = do { p' <- cvtPat p
                            ; unboxedSumChecks alt arity
                            ; return $ SumPat noExt p' alt arity }
cvtp (ConP s ps)       = do { s' <- cNameL s; ps' <- cvtPats ps
                            ; pps <- mapM wrap_conpat ps'
                            ; return $ ConPatIn s' (PrefixCon pps) }
cvtp (InfixP p1 s p2)  = do { s' <- cNameL s; p1' <- cvtPat p1; p2' <- cvtPat p2
                            ; wrapParL (ParPat noExt) $
                              ConPatIn s' (InfixCon (mkParPat p1') (mkParPat p2')) }
                            -- See Note [Operator association]
cvtp (UInfixP p1 s p2) = do { p1' <- cvtPat p1; cvtOpAppP p1' s p2 } -- Note [Converting UInfix]
cvtp (ParensP p)       = do { p' <- cvtPat p;
                            ; case p' of  -- may be wrapped ConPatIn
                                (L _ (ParPat {})) -> return $ unLoc p'
                                _                 -> return $ ParPat noExt p' }
cvtp (TildeP p)        = do { p' <- cvtPat p; return $ LazyPat noExt p' }
cvtp (BangP p)         = do { p' <- cvtPat p; return $ BangPat noExt p' }
cvtp (TH.AsP s p)      = do { s' <- vNameL s; p' <- cvtPat p
                            ; return $ AsPat noExt s' p' }
cvtp TH.WildP          = return $ WildPat noExt
cvtp (RecP c fs)       = do { c' <- cNameL c; fs' <- mapM cvtPatFld fs
                            ; return $ ConPatIn c'
                                     $ Hs.RecCon (HsRecFields fs' Nothing) }
cvtp (ListP ps)        = do { ps' <- cvtPats ps
                            ; return
                                   $ ListPat noExt ps' placeHolderType Nothing }
cvtp (SigP p t)        = do { p' <- cvtPat p; t' <- cvtType t
                            ; return $ SigPat (mkLHsSigWcType t') p' }
cvtp (ViewP e p)       = do { e' <- cvtl e; p' <- cvtPat p
                            ; return $ ViewPat noExt e' p'}

cvtPatFld :: (TH.Name, TH.Pat) -> CvtM (LHsRecField GhcPs (LPat GhcPs))
cvtPatFld (s,p)
  = do  { L ls s' <- vNameL s; p' <- cvtPat p
        ; return (noLoc $ HsRecField { hsRecFieldLbl
                                         = L ls $ mkFieldOcc (L ls s')
                                     , hsRecFieldArg = p'
                                     , hsRecPun      = False}) }

wrap_conpat :: Hs.LPat GhcPs -> CvtM (Hs.LPat GhcPs)
wrap_conpat p@(L _ (ConPatIn _ (InfixCon{})))   = returnL $ ParPat noExt p
wrap_conpat p@(L _ (ConPatIn _ (PrefixCon []))) = return p
wrap_conpat p@(L _ (ConPatIn _ (PrefixCon _)))  = returnL $ ParPat noExt p
wrap_conpat p                                   = return p

{- | @cvtOpAppP x op y@ converts @op@ and @y@ and produces the operator application @x `op` y@.
The produced tree of infix patterns will be left-biased, provided @x@ is.

See the @cvtOpApp@ documentation for how this function works.
-}
cvtOpAppP :: Hs.LPat GhcPs -> TH.Name -> TH.Pat -> CvtM (Hs.Pat GhcPs)
cvtOpAppP x op1 (UInfixP y op2 z)
  = do { l <- wrapL $ cvtOpAppP x op1 y
       ; cvtOpAppP l op2 z }
cvtOpAppP x op y
  = do { op' <- cNameL op
       ; y' <- cvtPat y
       ; return (ConPatIn op' (InfixCon x y')) }

-----------------------------------------------------------
--      Types and type variables

cvtTvs :: [TH.TyVarBndr] -> CvtM (LHsQTyVars GhcPs)
cvtTvs tvs = do { tvs' <- mapM cvt_tv tvs; return (mkHsQTvs tvs') }

cvt_tv :: TH.TyVarBndr -> CvtM (LHsTyVarBndr GhcPs)
cvt_tv (TH.PlainTV nm)
  = do { nm' <- tNameL nm
       ; returnL $ UserTyVar noExt nm' }
cvt_tv (TH.KindedTV nm ki)
  = do { nm' <- tNameL nm
       ; ki' <- cvtKind ki
       ; returnL $ KindedTyVar noExt nm' ki' }

cvtRole :: TH.Role -> Maybe Coercion.Role
cvtRole TH.NominalR          = Just Coercion.Nominal
cvtRole TH.RepresentationalR = Just Coercion.Representational
cvtRole TH.PhantomR          = Just Coercion.Phantom
cvtRole TH.InferR            = Nothing

cvtContext :: TH.Cxt -> CvtM (LHsContext GhcPs)
cvtContext tys = do { preds' <- mapM cvtPred tys; returnL preds' }

cvtPred :: TH.Pred -> CvtM (LHsType GhcPs)
cvtPred = cvtType

cvtDerivClause :: TH.DerivClause
               -> CvtM (LHsDerivingClause GhcPs)
cvtDerivClause (TH.DerivClause ds ctxt)
  = do { ctxt'@(L loc _) <- fmap (map mkLHsSigType) <$> cvtContext ctxt
       ; let ds' = fmap (L loc . cvtDerivStrategy) ds
       ; returnL $ HsDerivingClause ds' ctxt' }

cvtDerivStrategy :: TH.DerivStrategy -> Hs.DerivStrategy
cvtDerivStrategy TH.StockStrategy    = Hs.StockStrategy
cvtDerivStrategy TH.AnyclassStrategy = Hs.AnyclassStrategy
cvtDerivStrategy TH.NewtypeStrategy  = Hs.NewtypeStrategy

cvtType :: TH.Type -> CvtM (LHsType GhcPs)
cvtType = cvtTypeKind "type"

cvtTypeKind :: String -> TH.Type -> CvtM (LHsType GhcPs)
cvtTypeKind ty_str ty
  = do { (head_ty, tys') <- split_ty_app ty
       ; case head_ty of
           TupleT n
             | tys' `lengthIs` n         -- Saturated
             -> if n==1 then return (head tys') -- Singleton tuples treated
                                                -- like nothing (ie just parens)
                        else returnL (HsTupleTy noExt
                                                  HsBoxedOrConstraintTuple tys')
             | n == 1
             -> failWith (ptext (sLit ("Illegal 1-tuple " ++ ty_str ++ " constructor")))
             | otherwise
             -> mk_apps (HsTyVar noExt NotPromoted
                               (noLoc (getRdrName (tupleTyCon Boxed n)))) tys'
           UnboxedTupleT n
             | tys' `lengthIs` n         -- Saturated
             -> returnL (HsTupleTy noExt HsUnboxedTuple tys')
             | otherwise
             -> mk_apps (HsTyVar noExt NotPromoted
                             (noLoc (getRdrName (tupleTyCon Unboxed n)))) tys'
           UnboxedSumT n
             | n < 2
            -> failWith $
                   vcat [ text "Illegal sum arity:" <+> text (show n)
                        , nest 2 $
                            text "Sums must have an arity of at least 2" ]
             | tys' `lengthIs` n -- Saturated
             -> returnL (HsSumTy noExt tys')
             | otherwise
             -> mk_apps (HsTyVar noExt NotPromoted
                                              (noLoc (getRdrName (sumTyCon n))))
                        tys'
           ArrowT -- TODO: arnaud: linear syntax for template haskell.
             | [x',y'] <- tys' -> do
                 x'' <- case x' of
                          L _ HsFunTy{}    -> returnL (HsParTy noExt x')
                          L _ HsForAllTy{} -> returnL (HsParTy noExt x')
                                                                       -- #14646
                          _                -> return x'
<<<<<<< HEAD
                 returnL (HsFunTy x'' Omega y')
             | otherwise ->
                  mk_apps (HsTyVar NotPromoted (noLoc (getRdrName (funTyCon Omega)))) -- TODO: arnaud: fix when the above is done
=======
                 returnL (HsFunTy noExt x'' y')
             | otherwise ->
                  mk_apps (HsTyVar noExt NotPromoted
                           (noLoc (getRdrName funTyCon)))
>>>>>>> fea04def
                          tys'
           ListT
             | [x']    <- tys' -> returnL (HsListTy noExt x')
             | otherwise ->
                  mk_apps (HsTyVar noExt NotPromoted
                           (noLoc (getRdrName listTyCon)))
                           tys'
           VarT nm -> do { nm' <- tNameL nm
                         ; mk_apps (HsTyVar noExt NotPromoted nm') tys' }
           ConT nm -> do { nm' <- tconName nm
                         ; mk_apps (HsTyVar noExt NotPromoted (noLoc nm')) tys'}

           ForallT tvs cxt ty
             | null tys'
             -> do { tvs' <- cvtTvs tvs
                   ; cxt' <- cvtContext cxt
                   ; ty'  <- cvtType ty
                   ; loc <- getL
                   ; let hs_ty  = mkHsForAllTy tvs loc tvs' rho_ty
                         rho_ty = mkHsQualTy cxt loc cxt' ty'

                   ; return hs_ty }

           SigT ty ki
             -> do { ty' <- cvtType ty
                   ; ki' <- cvtKind ki
                   ; mk_apps (HsKindSig noExt ty' ki') tys'
                   }

           LitT lit
             -> returnL (HsTyLit noExt (cvtTyLit lit))

           WildCardT
             -> mk_apps mkAnonWildCardTy tys'

           InfixT t1 s t2
             -> do { s'  <- tconName s
                   ; t1' <- cvtType t1
                   ; t2' <- cvtType t2
                   ; mk_apps (HsTyVar noExt NotPromoted (noLoc s')) [t1', t2']
                   }

           UInfixT t1 s t2
             -> do { t1' <- cvtType t1
                   ; t2' <- cvtType t2
                   ; s'  <- tconName s
                   ; return $ cvtOpAppT t1' s' t2'
                   } -- Note [Converting UInfix]

           ParensT t
             -> do { t' <- cvtType t
                   ; returnL $ HsParTy noExt t'
                   }

           PromotedT nm -> do { nm' <- cName nm
                              ; mk_apps (HsTyVar noExt NotPromoted
                                                             (noLoc nm')) tys' }
                 -- Promoted data constructor; hence cName

           PromotedTupleT n
             | n == 1
             -> failWith (ptext (sLit ("Illegal promoted 1-tuple " ++ ty_str)))
             | m == n   -- Saturated
             -> returnL (HsExplicitTupleTy noExt tys')
             | otherwise
             -> mk_apps (HsTyVar noExt NotPromoted
                               (noLoc (getRdrName (tupleDataCon Boxed n)))) tys'
             where
               m = length tys'

           PromotedNilT
             -> returnL (HsExplicitListTy noExt Promoted [])

           PromotedConsT  -- See Note [Representing concrete syntax in types]
                          -- in Language.Haskell.TH.Syntax
             | [ty1, L _ (HsExplicitListTy _ ip tys2)] <- tys'
             -> returnL (HsExplicitListTy noExt ip (ty1:tys2))
             | otherwise
             -> mk_apps (HsTyVar noExt NotPromoted
                         (noLoc (getRdrName consDataCon)))
                        tys'

           StarT
             -> returnL (HsTyVar noExt NotPromoted (noLoc
                                              (getRdrName liftedTypeKindTyCon)))

           ConstraintT
             -> returnL (HsTyVar noExt NotPromoted
                              (noLoc (getRdrName constraintKindTyCon)))

           EqualityT
             | [x',y'] <- tys' -> returnL (HsEqTy noExt x' y')
             | otherwise ->
                   mk_apps (HsTyVar noExt NotPromoted
                            (noLoc (getRdrName eqPrimTyCon))) tys'

           _ -> failWith (ptext (sLit ("Malformed " ++ ty_str)) <+> text (show ty))
    }

-- | Constructs an application of a type to arguments passed in a list.
mk_apps :: HsType GhcPs -> [LHsType GhcPs] -> CvtM (LHsType GhcPs)
mk_apps head_ty []       = returnL head_ty
mk_apps head_ty (ty:tys) =
  do { head_ty' <- returnL head_ty
     ; p_ty      <- add_parens ty
     ; mk_apps (HsAppTy noExt head_ty' p_ty) tys }
  where
    -- See Note [Adding parens for splices]
    add_parens t
      | isCompoundHsType t = returnL (HsParTy noExt t)
      | otherwise          = return t

wrap_apps  :: LHsType GhcPs -> CvtM (LHsType GhcPs)
wrap_apps t@(L _ HsAppTy {}) = returnL (HsParTy noExt t)
wrap_apps t                  = return t

-- ---------------------------------------------------------------------
-- Note [Adding parens for splices]
{-
The hsSyn representation of parsed source explicitly contains all the original
parens, as written in the source.

When a Template Haskell (TH) splice is evaluated, the original splice is first
renamed and type checked and then finally converted to core in DsMeta. This core
is then run in the TH engine, and the result comes back as a TH AST.

In the process, all parens are stripped out, as they are not needed.

This Convert module then converts the TH AST back to hsSyn AST.

In order to pretty-print this hsSyn AST, parens need to be adde back at certain
points so that the code is readable with its original meaning.

So scattered through Convert.hs are various points where parens are added.

See (among other closed issued) https://ghc.haskell.org/trac/ghc/ticket/14289
-}
-- ---------------------------------------------------------------------

-- | Constructs an arrow type with a specified return type
mk_arr_apps :: [LHsType GhcPs] -> HsType GhcPs -> CvtM (LHsType GhcPs)
mk_arr_apps tys return_ty = foldrM go return_ty tys >>= returnL
    where go :: LHsType GhcPs -> HsType GhcPs -> CvtM (HsType GhcPs)
          go arg ret_ty = do { ret_ty_l <- returnL ret_ty
<<<<<<< HEAD
                             ; return (HsFunTy arg Omega ret_ty_l) }
            -- TODO: arnaud: linear syntax for template haskell
=======
                             ; return (HsFunTy noExt arg ret_ty_l) }
>>>>>>> fea04def

split_ty_app :: TH.Type -> CvtM (TH.Type, [LHsType GhcPs])
split_ty_app ty = go ty []
  where
    go (AppT f a) as' = do { a' <- cvtType a; go f (a':as') }
    go f as           = return (f,as)

cvtTyLit :: TH.TyLit -> HsTyLit
cvtTyLit (TH.NumTyLit i) = HsNumTy NoSourceText i
cvtTyLit (TH.StrTyLit s) = HsStrTy NoSourceText (fsLit s)

{- | @cvtOpAppT x op y@ takes converted arguments and flattens any HsAppsTy
   structure in them.
-}
cvtOpAppT :: LHsType GhcPs -> RdrName -> LHsType GhcPs -> LHsType GhcPs
cvtOpAppT t1@(L loc1 _) op t2@(L loc2 _)
  = L (combineSrcSpans loc1 loc2) $
    HsAppsTy noExt (t1' ++ [noLoc $ HsAppInfix noExt (noLoc op)] ++ t2')
  where
    t1' | L _ (HsAppsTy _ t1s) <- t1
        = t1s
        | otherwise
        = [noLoc $ HsAppPrefix noExt t1]

    t2' | L _ (HsAppsTy _ t2s) <- t2
        = t2s
        | otherwise
        = [noLoc $ HsAppPrefix noExt t2]

cvtKind :: TH.Kind -> CvtM (LHsKind GhcPs)
cvtKind = cvtTypeKind "kind"

-- | Convert Maybe Kind to a type family result signature. Used with data
-- families where naming of the result is not possible (thus only kind or no
-- signature is possible).
cvtMaybeKindToFamilyResultSig :: Maybe TH.Kind
                              -> CvtM (LFamilyResultSig GhcPs)
cvtMaybeKindToFamilyResultSig Nothing   = returnL Hs.NoSig
cvtMaybeKindToFamilyResultSig (Just ki) = do { ki' <- cvtKind ki
                                             ; returnL (Hs.KindSig ki') }

-- | Convert type family result signature. Used with both open and closed type
-- families.
cvtFamilyResultSig :: TH.FamilyResultSig -> CvtM (Hs.LFamilyResultSig GhcPs)
cvtFamilyResultSig TH.NoSig           = returnL Hs.NoSig
cvtFamilyResultSig (TH.KindSig ki)    = do { ki' <- cvtKind ki
                                           ; returnL (Hs.KindSig ki') }
cvtFamilyResultSig (TH.TyVarSig bndr) = do { tv <- cvt_tv bndr
                                           ; returnL (Hs.TyVarSig tv) }

-- | Convert injectivity annotation of a type family.
cvtInjectivityAnnotation :: TH.InjectivityAnn
                         -> CvtM (Hs.LInjectivityAnn GhcPs)
cvtInjectivityAnnotation (TH.InjectivityAnn annLHS annRHS)
  = do { annLHS' <- tNameL annLHS
       ; annRHS' <- mapM tNameL annRHS
       ; returnL (Hs.InjectivityAnn annLHS' annRHS') }

cvtPatSynSigTy :: TH.Type -> CvtM (LHsType GhcPs)
-- pattern synonym types are of peculiar shapes, which is why we treat
-- them separately from regular types;
-- see Note [Pattern synonym type signatures and Template Haskell]
cvtPatSynSigTy (ForallT univs reqs (ForallT exis provs ty))
  | null exis, null provs = cvtType (ForallT univs reqs ty)
  | null univs, null reqs = do { l   <- getL
                               ; ty' <- cvtType (ForallT exis provs ty)
                               ; return $ L l (HsQualTy { hst_ctxt = L l []
                                                        , hst_xqual = noExt
                                                        , hst_body = ty' }) }
  | null reqs             = do { l      <- getL
                               ; univs' <- hsQTvExplicit <$> cvtTvs univs
                               ; ty'    <- cvtType (ForallT exis provs ty)
                               ; let forTy = HsForAllTy { hst_bndrs = univs'
                                                        , hst_xforall = noExt
                                                        , hst_body = L l cxtTy }
                                     cxtTy = HsQualTy { hst_ctxt = L l []
                                                      , hst_xqual = noExt
                                                      , hst_body = ty' }
                               ; return $ L l forTy }
  | otherwise             = cvtType (ForallT univs reqs (ForallT exis provs ty))
cvtPatSynSigTy ty         = cvtType ty

-----------------------------------------------------------
cvtFixity :: TH.Fixity -> Hs.Fixity
cvtFixity (TH.Fixity prec dir) = Hs.Fixity NoSourceText prec (cvt_dir dir)
   where
     cvt_dir TH.InfixL = Hs.InfixL
     cvt_dir TH.InfixR = Hs.InfixR
     cvt_dir TH.InfixN = Hs.InfixN

-----------------------------------------------------------


-----------------------------------------------------------
-- some useful things

overloadedLit :: Lit -> Bool
-- True for literals that Haskell treats as overloaded
overloadedLit (IntegerL  _) = True
overloadedLit (RationalL _) = True
overloadedLit _             = False

-- Checks that are performed when converting unboxed sum expressions and
-- patterns alike.
unboxedSumChecks :: TH.SumAlt -> TH.SumArity -> CvtM ()
unboxedSumChecks alt arity
    | alt > arity
    = failWith $ text "Sum alternative"    <+> text (show alt)
             <+> text "exceeds its arity," <+> text (show arity)
    | alt <= 0
    = failWith $ vcat [ text "Illegal sum alternative:" <+> text (show alt)
                      , nest 2 $ text "Sum alternatives must start from 1" ]
    | arity < 2
    = failWith $ vcat [ text "Illegal sum arity:" <+> text (show arity)
                      , nest 2 $ text "Sums must have an arity of at least 2" ]
    | otherwise
    = return ()

-- | If passed an empty list of 'TH.TyVarBndr's, this simply returns the
-- third argument (an 'LHsType'). Otherwise, return an 'HsForAllTy'
-- using the provided 'LHsQTyVars' and 'LHsType'.
mkHsForAllTy :: [TH.TyVarBndr]
             -- ^ The original Template Haskell type variable binders
             -> SrcSpan
             -- ^ The location of the returned 'LHsType' if it needs an
             --   explicit forall
             -> LHsQTyVars GhcPs
             -- ^ The converted type variable binders
             -> LHsType GhcPs
             -- ^ The converted rho type
             -> LHsType GhcPs
             -- ^ The complete type, quantified with a forall if necessary
mkHsForAllTy tvs loc tvs' rho_ty
  | null tvs  = rho_ty
  | otherwise = L loc $ HsForAllTy { hst_bndrs = hsQTvExplicit tvs'
                                   , hst_xforall = noExt
                                   , hst_body = rho_ty }

-- | If passed an empty 'TH.Cxt', this simply returns the third argument
-- (an 'LHsType'). Otherwise, return an 'HsQualTy' using the provided
-- 'LHsContext' and 'LHsType'.

-- It's important that we don't build an HsQualTy if the context is empty,
-- as the pretty-printer for HsType _always_ prints contexts, even if
-- they're empty. See Trac #13183.
mkHsQualTy :: TH.Cxt
           -- ^ The original Template Haskell context
           -> SrcSpan
           -- ^ The location of the returned 'LHsType' if it needs an
           --   explicit context
           -> LHsContext GhcPs
           -- ^ The converted context
           -> LHsType GhcPs
           -- ^ The converted tau type
           -> LHsType GhcPs
           -- ^ The complete type, qualified with a context if necessary
mkHsQualTy ctxt loc ctxt' ty
  | null ctxt = ty
  | otherwise = L loc $ HsQualTy { hst_xqual = noExt, hst_ctxt = ctxt'
                                 , hst_body = ty }

--------------------------------------------------------------------
--      Turning Name back into RdrName
--------------------------------------------------------------------

-- variable names
vNameL, cNameL, vcNameL, tNameL, tconNameL :: TH.Name -> CvtM (Located RdrName)
vName,  cName,  vcName,  tName,  tconName  :: TH.Name -> CvtM RdrName

-- Variable names
vNameL n = wrapL (vName n)
vName n = cvtName OccName.varName n

-- Constructor function names; this is Haskell source, hence srcDataName
cNameL n = wrapL (cName n)
cName n = cvtName OccName.dataName n

-- Variable *or* constructor names; check by looking at the first char
vcNameL n = wrapL (vcName n)
vcName n = if isVarName n then vName n else cName n

-- Type variable names
tNameL n = wrapL (tName n)
tName n = cvtName OccName.tvName n

-- Type Constructor names
tconNameL n = wrapL (tconName n)
tconName n = cvtName OccName.tcClsName n

cvtName :: OccName.NameSpace -> TH.Name -> CvtM RdrName
cvtName ctxt_ns (TH.Name occ flavour)
  | not (okOcc ctxt_ns occ_str) = failWith (badOcc ctxt_ns occ_str)
  | otherwise
  = do { loc <- getL
       ; let rdr_name = thRdrName loc ctxt_ns occ_str flavour
       ; force rdr_name
       ; return rdr_name }
  where
    occ_str = TH.occString occ

okOcc :: OccName.NameSpace -> String -> Bool
okOcc ns str
  | OccName.isVarNameSpace ns     = okVarOcc str
  | OccName.isDataConNameSpace ns = okConOcc str
  | otherwise                     = okTcOcc  str

-- Determine the name space of a name in a type
--
isVarName :: TH.Name -> Bool
isVarName (TH.Name occ _)
  = case TH.occString occ of
      ""    -> False
      (c:_) -> startsVarId c || startsVarSym c

badOcc :: OccName.NameSpace -> String -> SDoc
badOcc ctxt_ns occ
  = text "Illegal" <+> pprNameSpace ctxt_ns
        <+> text "name:" <+> quotes (text occ)

thRdrName :: SrcSpan -> OccName.NameSpace -> String -> TH.NameFlavour -> RdrName
-- This turns a TH Name into a RdrName; used for both binders and occurrences
-- See Note [Binders in Template Haskell]
-- The passed-in name space tells what the context is expecting;
--      use it unless the TH name knows what name-space it comes
--      from, in which case use the latter
--
-- We pass in a SrcSpan (gotten from the monad) because this function
-- is used for *binders* and if we make an Exact Name we want it
-- to have a binding site inside it.  (cf Trac #5434)
--
-- ToDo: we may generate silly RdrNames, by passing a name space
--       that doesn't match the string, like VarName ":+",
--       which will give confusing error messages later
--
-- The strict applications ensure that any buried exceptions get forced
thRdrName loc ctxt_ns th_occ th_name
  = case th_name of
     TH.NameG th_ns pkg mod -> thOrigRdrName th_occ th_ns pkg mod
     TH.NameQ mod  -> (mkRdrQual  $! mk_mod mod) $! occ
     TH.NameL uniq -> nameRdrName $! (((Name.mkInternalName $! mk_uniq uniq) $! occ) loc)
     TH.NameU uniq -> nameRdrName $! (((Name.mkSystemNameAt $! mk_uniq uniq) $! occ) loc)
     TH.NameS | Just name <- isBuiltInOcc_maybe occ -> nameRdrName $! name
              | otherwise                           -> mkRdrUnqual $! occ
              -- We check for built-in syntax here, because the TH
              -- user might have written a (NameS "(,,)"), for example
  where
    occ :: OccName.OccName
    occ = mk_occ ctxt_ns th_occ

-- Return an unqualified exact RdrName if we're dealing with built-in syntax.
-- See Trac #13776.
thOrigRdrName :: String -> TH.NameSpace -> PkgName -> ModName -> RdrName
thOrigRdrName occ th_ns pkg mod =
  let occ' = mk_occ (mk_ghc_ns th_ns) occ
  in case isBuiltInOcc_maybe occ' of
       Just name -> nameRdrName name
       Nothing   -> (mkOrig $! (mkModule (mk_pkg pkg) (mk_mod mod))) $! occ'

thRdrNameGuesses :: TH.Name -> [RdrName]
thRdrNameGuesses (TH.Name occ flavour)
  -- This special case for NameG ensures that we don't generate duplicates in the output list
  | TH.NameG th_ns pkg mod <- flavour = [ thOrigRdrName occ_str th_ns pkg mod]
  | otherwise                         = [ thRdrName noSrcSpan gns occ_str flavour
                                        | gns <- guessed_nss]
  where
    -- guessed_ns are the name spaces guessed from looking at the TH name
    guessed_nss | isLexCon (mkFastString occ_str) = [OccName.tcName,  OccName.dataName]
                | otherwise                       = [OccName.varName, OccName.tvName]
    occ_str = TH.occString occ

-- The packing and unpacking is rather turgid :-(
mk_occ :: OccName.NameSpace -> String -> OccName.OccName
mk_occ ns occ = OccName.mkOccName ns occ

mk_ghc_ns :: TH.NameSpace -> OccName.NameSpace
mk_ghc_ns TH.DataName  = OccName.dataName
mk_ghc_ns TH.TcClsName = OccName.tcClsName
mk_ghc_ns TH.VarName   = OccName.varName

mk_mod :: TH.ModName -> ModuleName
mk_mod mod = mkModuleName (TH.modString mod)

mk_pkg :: TH.PkgName -> UnitId
mk_pkg pkg = stringToUnitId (TH.pkgString pkg)

mk_uniq :: Int -> Unique
mk_uniq u = mkUniqueGrimily u

{-
Note [Binders in Template Haskell]
~~~~~~~~~~~~~~~~~~~~~~~~~~~~~~~~~~
Consider this TH term construction:
  do { x1 <- TH.newName "x"   -- newName :: String -> Q TH.Name
     ; x2 <- TH.newName "x"   -- Builds a NameU
     ; x3 <- TH.newName "x"

     ; let x = mkName "x"     -- mkName :: String -> TH.Name
                              -- Builds a NameS

     ; return (LamE (..pattern [x1,x2]..) $
               LamE (VarPat x3) $
               ..tuple (x1,x2,x3,x)) }

It represents the term   \[x1,x2]. \x3. (x1,x2,x3,x)

a) We don't want to complain about "x" being bound twice in
   the pattern [x1,x2]
b) We don't want x3 to shadow the x1,x2
c) We *do* want 'x' (dynamically bound with mkName) to bind
   to the innermost binding of "x", namely x3.
d) When pretty printing, we want to print a unique with x1,x2
   etc, else they'll all print as "x" which isn't very helpful

When we convert all this to HsSyn, the TH.Names are converted with
thRdrName.  To achieve (b) we want the binders to be Exact RdrNames.
Achieving (a) is a bit awkward, because
   - We must check for duplicate and shadowed names on Names,
     not RdrNames, *after* renaming.
     See Note [Collect binders only after renaming] in HsUtils

   - But to achieve (a) we must distinguish between the Exact
     RdrNames arising from TH and the Unqual RdrNames that would
     come from a user writing \[x,x] -> blah

So in Convert.thRdrName we translate
   TH Name                          RdrName
   --------------------------------------------------------
   NameU (arising from newName) --> Exact (Name{ System })
   NameS (arising from mkName)  --> Unqual

Notice that the NameUs generate *System* Names.  Then, when
figuring out shadowing and duplicates, we can filter out
System Names.

This use of System Names fits with other uses of System Names, eg for
temporary variables "a". Since there are lots of things called "a" we
usually want to print the name with the unique, and that is indeed
the way System Names are printed.

There's a small complication of course; see Note [Looking up Exact
RdrNames] in RnEnv.
-}

{-
Note [Pattern synonym type signatures and Template Haskell]
~~~~~~~~~~~~~~~~~~~~~~~~~~~~~~~~~~~~~~~~~~~~~~~~~~~~~~~~~~~

In general, the type signature of a pattern synonym

  pattern P x1 x2 .. xn = <some-pattern>

is of the form

   forall univs. reqs => forall exis. provs => t1 -> t2 -> ... -> tn -> t

with the following parts:

   1) the (possibly empty lists of) universally quantified type
      variables `univs` and required constraints `reqs` on them.
   2) the (possibly empty lists of) existentially quantified type
      variables `exis` and the provided constraints `provs` on them.
   3) the types `t1`, `t2`, .., `tn` of the pattern synonym's arguments x1,
      x2, .., xn, respectively
   4) the type `t` of <some-pattern>, mentioning only universals from `univs`.

Due to the two forall quantifiers and constraint contexts (either of
which might be empty), pattern synonym type signatures are treated
specially in `deSugar/DsMeta.hs`, `hsSyn/Convert.hs`, and
`typecheck/TcSplice.hs`:

   (a) When desugaring a pattern synonym from HsSyn to TH.Dec in
       `deSugar/DsMeta.hs`, we represent its *full* type signature in TH, i.e.:

           ForallT univs reqs (ForallT exis provs ty)
              (where ty is the AST representation of t1 -> t2 -> ... -> tn -> t)

   (b) When converting pattern synonyms from TH.Dec to HsSyn in
       `hsSyn/Convert.hs`, we convert their TH type signatures back to an
       appropriate Haskell pattern synonym type of the form

         forall univs. reqs => forall exis. provs => t1 -> t2 -> ... -> tn -> t

       where initial empty `univs` type variables or an empty `reqs`
       constraint context are represented *explicitly* as `() =>`.

   (c) When reifying a pattern synonym in `typecheck/TcSplice.hs`, we always
       return its *full* type, i.e.:

           ForallT univs reqs (ForallT exis provs ty)
              (where ty is the AST representation of t1 -> t2 -> ... -> tn -> t)

The key point is to always represent a pattern synonym's *full* type
in cases (a) and (c) to make it clear which of the two forall
quantifiers and/or constraint contexts are specified, and which are
not. See GHC's user's guide on pattern synonyms for more information
about pattern synonym type signatures.

-}<|MERGE_RESOLUTION|>--- conflicted
+++ resolved
@@ -542,12 +542,7 @@
   = do  { c'       <- mapM cNameL c
         ; ty'      <- cvtType ty
         ; rec_flds <- mapM cvt_id_arg varstrtys
-<<<<<<< HEAD
-        ; let rec_ty = noLoc (HsFunTy (noLoc $ HsRecTy rec_flds) Omega ty')
-=======
-        ; let rec_ty = noLoc (HsFunTy noExt
-                                           (noLoc $ HsRecTy noExt rec_flds) ty')
->>>>>>> fea04def
+        ; let rec_ty = noLoc (HsFunTy noExt (noLoc $ HsRecTy noExt rec_flds) Omega ty')
         ; returnL $ mkGadtDecl c' rec_ty }
 
 cvtSrcUnpackedness :: TH.SourceUnpackedness -> SrcUnpackedness
@@ -1264,16 +1259,9 @@
                           L _ HsForAllTy{} -> returnL (HsParTy noExt x')
                                                                        -- #14646
                           _                -> return x'
-<<<<<<< HEAD
-                 returnL (HsFunTy x'' Omega y')
+                 returnL (HsFunTy noExt x'' Omega y')
              | otherwise ->
-                  mk_apps (HsTyVar NotPromoted (noLoc (getRdrName (funTyCon Omega)))) -- TODO: arnaud: fix when the above is done
-=======
-                 returnL (HsFunTy noExt x'' y')
-             | otherwise ->
-                  mk_apps (HsTyVar noExt NotPromoted
-                           (noLoc (getRdrName funTyCon)))
->>>>>>> fea04def
+                  mk_apps (HsTyVar noExt NotPromoted (noLoc (getRdrName (funTyCon Omega)))) -- TODO: arnaud: fix when the above is done
                           tys'
            ListT
              | [x']    <- tys' -> returnL (HsListTy noExt x')
@@ -1418,12 +1406,8 @@
 mk_arr_apps tys return_ty = foldrM go return_ty tys >>= returnL
     where go :: LHsType GhcPs -> HsType GhcPs -> CvtM (HsType GhcPs)
           go arg ret_ty = do { ret_ty_l <- returnL ret_ty
-<<<<<<< HEAD
-                             ; return (HsFunTy arg Omega ret_ty_l) }
+                             ; return (HsFunTy noExt arg Omega ret_ty_l) }
             -- TODO: arnaud: linear syntax for template haskell
-=======
-                             ; return (HsFunTy noExt arg ret_ty_l) }
->>>>>>> fea04def
 
 split_ty_app :: TH.Type -> CvtM (TH.Type, [LHsType GhcPs])
 split_ty_app ty = go ty []
