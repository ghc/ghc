--- conflicted
+++ resolved
@@ -1332,23 +1332,12 @@
                         tys'
            ArrowT -- TODO: arnaud: linear syntax for template haskell.
              | [x',y'] <- tys' -> do
-<<<<<<< HEAD
-                 x'' <- case x' of
-                          L _ HsFunTy{}    -> returnL (HsParTy noExt x')
-                          L _ HsForAllTy{} -> returnL (HsParTy noExt x')
-                                                               -- #14646
-                          L _ HsQualTy{}   -> returnL (HsParTy noExt x')
-                                                               -- #15324
-                          _                -> return x'
-                 returnL (HsFunTy noExt x'' HsUnrestrictedArrow y')
-=======
                  x'' <- case unLoc x' of
                           HsFunTy{}    -> returnL (HsParTy noExt x')
                           HsForAllTy{} -> returnL (HsParTy noExt x') -- #14646
                           HsQualTy{}   -> returnL (HsParTy noExt x') -- #15324
                           _            -> return x'
-                 returnL (HsFunTy noExt x'' y')
->>>>>>> df570d92
+                 returnL (HsFunTy noExt x'' HsUnrestrictedArrow y')
              | otherwise ->
                   mk_apps (HsTyVar noExt NotPromoted (noLoc (getRdrName unrestrictedFunTyCon)))
                           tys'
