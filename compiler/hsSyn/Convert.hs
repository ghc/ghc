{-
(c) The University of Glasgow 2006
(c) The GRASP/AQUA Project, Glasgow University, 1992-1998


This module converts Template Haskell syntax into HsSyn
-}

{-# LANGUAGE FlexibleContexts #-}
{-# LANGUAGE ScopedTypeVariables #-}

module Convert( convertToHsExpr, convertToPat, convertToHsDecls,
                convertToHsType,
                thRdrNameGuesses ) where

import GhcPrelude

import HsSyn as Hs
import qualified Class
import RdrName
import qualified Name
import Module
import RdrHsSyn
import qualified OccName
import OccName
import SrcLoc
import Type
import qualified Coercion ( Role(..) )
import TysWiredIn
import TysPrim (eqPrimTyCon)
import BasicTypes as Hs
import Weight
import ForeignCall
import Unique
import ErrUtils
import Bag
import Lexeme
import Util
import FastString
import Outputable
import MonadUtils ( foldrM )

import qualified Data.ByteString as BS
import Control.Monad( unless, liftM, ap, (<=<) )

import Data.Maybe( catMaybes, isNothing )
import Language.Haskell.TH as TH hiding (sigP)
import Language.Haskell.TH.Syntax as TH

-------------------------------------------------------------------
--              The external interface

convertToHsDecls :: SrcSpan -> [TH.Dec] -> Either MsgDoc [LHsDecl GhcPs]
convertToHsDecls loc ds = initCvt loc (fmap catMaybes (mapM cvt_dec ds))
  where
    cvt_dec d = wrapMsg "declaration" d (cvtDec d)

convertToHsExpr :: SrcSpan -> TH.Exp -> Either MsgDoc (LHsExpr GhcPs)
convertToHsExpr loc e
  = initCvt loc $ wrapMsg "expression" e $ cvtl e

convertToPat :: SrcSpan -> TH.Pat -> Either MsgDoc (LPat GhcPs)
convertToPat loc p
  = initCvt loc $ wrapMsg "pattern" p $ cvtPat p

convertToHsType :: SrcSpan -> TH.Type -> Either MsgDoc (LHsType GhcPs)
convertToHsType loc t
  = initCvt loc $ wrapMsg "type" t $ cvtType t

-------------------------------------------------------------------
newtype CvtM a = CvtM { unCvtM :: SrcSpan -> Either MsgDoc (SrcSpan, a) }
        -- Push down the source location;
        -- Can fail, with a single error message

-- NB: If the conversion succeeds with (Right x), there should
--     be no exception values hiding in x
-- Reason: so a (head []) in TH code doesn't subsequently
--         make GHC crash when it tries to walk the generated tree

-- Use the loc everywhere, for lack of anything better
-- In particular, we want it on binding locations, so that variables bound in
-- the spliced-in declarations get a location that at least relates to the splice point

instance Functor CvtM where
    fmap = liftM

instance Applicative CvtM where
    pure x = CvtM $ \loc -> Right (loc,x)
    (<*>) = ap

instance Monad CvtM where
  (CvtM m) >>= k = CvtM $ \loc -> case m loc of
                                  Left err -> Left err
                                  Right (loc',v) -> unCvtM (k v) loc'

initCvt :: SrcSpan -> CvtM a -> Either MsgDoc a
initCvt loc (CvtM m) = fmap snd (m loc)

force :: a -> CvtM ()
force a = a `seq` return ()

failWith :: MsgDoc -> CvtM a
failWith m = CvtM (\_ -> Left m)

getL :: CvtM SrcSpan
getL = CvtM (\loc -> Right (loc,loc))

setL :: SrcSpan -> CvtM ()
setL loc = CvtM (\_ -> Right (loc, ()))

returnL :: a -> CvtM (Located a)
returnL x = CvtM (\loc -> Right (loc, L loc x))

returnJustL :: a -> CvtM (Maybe (Located a))
returnJustL = fmap Just . returnL

wrapParL :: (Located a -> a) -> a -> CvtM a
wrapParL add_par x = CvtM (\loc -> Right (loc, add_par (L loc x)))

wrapMsg :: (Show a, TH.Ppr a) => String -> a -> CvtM b -> CvtM b
-- E.g  wrapMsg "declaration" dec thing
wrapMsg what item (CvtM m)
  = CvtM (\loc -> case m loc of
                     Left err -> Left (err $$ getPprStyle msg)
                     Right v  -> Right v)
  where
        -- Show the item in pretty syntax normally,
        -- but with all its constructors if you say -dppr-debug
    msg sty = hang (text "When splicing a TH" <+> text what <> colon)
                 2 (if debugStyle sty
                    then text (show item)
                    else text (pprint item))

wrapL :: CvtM a -> CvtM (Located a)
wrapL (CvtM m) = CvtM (\loc -> case m loc of
                               Left err -> Left err
                               Right (loc',v) -> Right (loc',L loc v))

-------------------------------------------------------------------
cvtDecs :: [TH.Dec] -> CvtM [LHsDecl GhcPs]
cvtDecs = fmap catMaybes . mapM cvtDec

cvtDec :: TH.Dec -> CvtM (Maybe (LHsDecl GhcPs))
cvtDec (TH.ValD pat body ds)
  | TH.VarP s <- pat
  = do  { s' <- vNameL s
        ; cl' <- cvtClause (mkPrefixFunRhs s') (Clause [] body ds)
        ; returnJustL $ Hs.ValD $ mkFunBind FromSource s' [cl'] }

  | otherwise
  = do  { pat' <- cvtPat pat
        ; body' <- cvtGuard body
        ; ds' <- cvtLocalDecs (text "a where clause") ds
        ; returnJustL $ Hs.ValD $
          PatBind { pat_lhs = pat', pat_rhs = GRHSs body' (noLoc ds')
                  , pat_rhs_ty = placeHolderType, bind_fvs = placeHolderNames
                  , pat_ticks = ([],[]) } }

cvtDec (TH.FunD nm cls)
  | null cls
  = failWith (text "Function binding for"
                 <+> quotes (text (TH.pprint nm))
                 <+> text "has no equations")
  | otherwise
  = do  { nm' <- vNameL nm
        ; cls' <- mapM (cvtClause (mkPrefixFunRhs nm')) cls
        ; returnJustL $ Hs.ValD $ mkFunBind FromSource nm' cls' }

cvtDec (TH.SigD nm typ)
  = do  { nm' <- vNameL nm
        ; ty' <- cvtType typ
        ; returnJustL $ Hs.SigD (TypeSig [nm'] (mkLHsSigWcType ty')) }

cvtDec (TH.InfixD fx nm)
  -- Fixity signatures are allowed for variables, constructors, and types
  -- the renamer automatically looks for types during renaming, even when
  -- the RdrName says it's a variable or a constructor. So, just assume
  -- it's a variable or constructor and proceed.
  = do { nm' <- vcNameL nm
       ; returnJustL (Hs.SigD (FixSig (FixitySig [nm'] (cvtFixity fx)))) }

cvtDec (PragmaD prag)
  = cvtPragmaD prag

cvtDec (TySynD tc tvs rhs)
  = do  { (_, tc', tvs') <- cvt_tycl_hdr [] tc tvs
        ; rhs' <- cvtType rhs
        ; returnJustL $ TyClD $
          SynDecl { tcdLName = tc', tcdTyVars = tvs'
                  , tcdFixity = Prefix
                  , tcdFVs = placeHolderNames
                  , tcdRhs = rhs' } }

cvtDec (DataD ctxt tc tvs ksig constrs derivs)
  = do  { let isGadtCon (GadtC    _ _ _) = True
              isGadtCon (RecGadtC _ _ _) = True
              isGadtCon (ForallC  _ _ c) = isGadtCon c
              isGadtCon _                = False
              isGadtDecl  = all isGadtCon constrs
              isH98Decl   = all (not . isGadtCon) constrs
        ; unless (isGadtDecl || isH98Decl)
                 (failWith (text "Cannot mix GADT constructors with Haskell 98"
                        <+> text "constructors"))
        ; unless (isNothing ksig || isGadtDecl)
                 (failWith (text "Kind signatures are only allowed on GADTs"))
        ; (ctxt', tc', tvs') <- cvt_tycl_hdr ctxt tc tvs
        ; ksig' <- cvtKind `traverse` ksig
        ; cons' <- mapM cvtConstr constrs
        ; derivs' <- cvtDerivs derivs
        ; let defn = HsDataDefn { dd_ND = DataType, dd_cType = Nothing
                                , dd_ctxt = ctxt'
                                , dd_kindSig = ksig'
                                , dd_cons = cons', dd_derivs = derivs' }
        ; returnJustL $ TyClD (DataDecl { tcdLName = tc', tcdTyVars = tvs'
                                        , tcdFixity = Prefix
                                        , tcdDataDefn = defn
                                        , tcdDataCusk = PlaceHolder
                                        , tcdFVs = placeHolderNames }) }

cvtDec (NewtypeD ctxt tc tvs ksig constr derivs)
  = do  { (ctxt', tc', tvs') <- cvt_tycl_hdr ctxt tc tvs
        ; ksig' <- cvtKind `traverse` ksig
        ; con' <- cvtConstr constr
        ; derivs' <- cvtDerivs derivs
        ; let defn = HsDataDefn { dd_ND = NewType, dd_cType = Nothing
                                , dd_ctxt = ctxt'
                                , dd_kindSig = ksig'
                                , dd_cons = [con']
                                , dd_derivs = derivs' }
        ; returnJustL $ TyClD (DataDecl { tcdLName = tc', tcdTyVars = tvs'
                                    , tcdFixity = Prefix
                                    , tcdDataDefn = defn
                                    , tcdDataCusk = PlaceHolder
                                    , tcdFVs = placeHolderNames }) }

cvtDec (ClassD ctxt cl tvs fds decs)
  = do  { (cxt', tc', tvs') <- cvt_tycl_hdr ctxt cl tvs
        ; fds'  <- mapM cvt_fundep fds
        ; (binds', sigs', fams', ats', adts') <- cvt_ci_decs (text "a class declaration") decs
        ; unless (null adts')
            (failWith $ (text "Default data instance declarations"
                     <+> text "are not allowed:")
                   $$ (Outputable.ppr adts'))
        ; at_defs <- mapM cvt_at_def ats'
        ; returnJustL $ TyClD $
          ClassDecl { tcdCtxt = cxt', tcdLName = tc', tcdTyVars = tvs'
                    , tcdFixity = Prefix
                    , tcdFDs = fds', tcdSigs = Hs.mkClassOpSigs sigs'
                    , tcdMeths = binds'
                    , tcdATs = fams', tcdATDefs = at_defs, tcdDocs = []
                    , tcdFVs = placeHolderNames }
                              -- no docs in TH ^^
        }
  where
    cvt_at_def :: LTyFamInstDecl GhcPs -> CvtM (LTyFamDefltEqn GhcPs)
    -- Very similar to what happens in RdrHsSyn.mkClassDecl
    cvt_at_def decl = case RdrHsSyn.mkATDefault decl of
                        Right def     -> return def
                        Left (_, msg) -> failWith msg

cvtDec (InstanceD o ctxt ty decs)
  = do  { let doc = text "an instance declaration"
        ; (binds', sigs', fams', ats', adts') <- cvt_ci_decs doc decs
        ; unless (null fams') (failWith (mkBadDecMsg doc fams'))
        ; ctxt' <- cvtContext ctxt
        ; L loc ty' <- cvtType ty
        ; let inst_ty' = mkHsQualTy ctxt loc ctxt' $ L loc ty'
        ; returnJustL $ InstD $ ClsInstD $
          ClsInstDecl { cid_poly_ty = mkLHsSigType inst_ty'
                      , cid_binds = binds'
                      , cid_sigs = Hs.mkClassOpSigs sigs'
                      , cid_tyfam_insts = ats', cid_datafam_insts = adts'
                      , cid_overlap_mode = fmap (L loc . overlap) o } }
  where
  overlap pragma =
    case pragma of
      TH.Overlaps      -> Hs.Overlaps     (SourceText "OVERLAPS")
      TH.Overlappable  -> Hs.Overlappable (SourceText "OVERLAPPABLE")
      TH.Overlapping   -> Hs.Overlapping  (SourceText "OVERLAPPING")
      TH.Incoherent    -> Hs.Incoherent   (SourceText "INCOHERENT")




cvtDec (ForeignD ford)
  = do { ford' <- cvtForD ford
       ; returnJustL $ ForD ford' }

cvtDec (DataFamilyD tc tvs kind)
  = do { (_, tc', tvs') <- cvt_tycl_hdr [] tc tvs
       ; result <- cvtMaybeKindToFamilyResultSig kind
       ; returnJustL $ TyClD $ FamDecl $
         FamilyDecl DataFamily tc' tvs' Prefix result Nothing }

cvtDec (DataInstD ctxt tc tys ksig constrs derivs)
  = do { (ctxt', tc', typats') <- cvt_tyinst_hdr ctxt tc tys
       ; ksig' <- cvtKind `traverse` ksig
       ; cons' <- mapM cvtConstr constrs
       ; derivs' <- cvtDerivs derivs
       ; let defn = HsDataDefn { dd_ND = DataType, dd_cType = Nothing
                               , dd_ctxt = ctxt'
                               , dd_kindSig = ksig'
                               , dd_cons = cons', dd_derivs = derivs' }

       ; returnJustL $ InstD $ DataFamInstD
           { dfid_inst = DataFamInstDecl { dfid_eqn = mkHsImplicitBndrs $
                           FamEqn { feqn_tycon = tc', feqn_pats = typats'
                                  , feqn_rhs = defn
                                  , feqn_fixity = Prefix } }}}

cvtDec (NewtypeInstD ctxt tc tys ksig constr derivs)
  = do { (ctxt', tc', typats') <- cvt_tyinst_hdr ctxt tc tys
       ; ksig' <- cvtKind `traverse` ksig
       ; con' <- cvtConstr constr
       ; derivs' <- cvtDerivs derivs
       ; let defn = HsDataDefn { dd_ND = NewType, dd_cType = Nothing
                               , dd_ctxt = ctxt'
                               , dd_kindSig = ksig'
                               , dd_cons = [con'], dd_derivs = derivs' }
       ; returnJustL $ InstD $ DataFamInstD
           { dfid_inst = DataFamInstDecl { dfid_eqn = mkHsImplicitBndrs $
                           FamEqn { feqn_tycon = tc', feqn_pats = typats'
                                  , feqn_rhs = defn
                                  , feqn_fixity = Prefix } }}}

cvtDec (TySynInstD tc eqn)
  = do  { tc' <- tconNameL tc
        ; L _ eqn' <- cvtTySynEqn tc' eqn
        ; returnJustL $ InstD $ TyFamInstD
            { tfid_inst = TyFamInstDecl { tfid_eqn = eqn' } } }

cvtDec (OpenTypeFamilyD head)
  = do { (tc', tyvars', result', injectivity') <- cvt_tyfam_head head
       ; returnJustL $ TyClD $ FamDecl $
         FamilyDecl OpenTypeFamily tc' tyvars' Prefix result' injectivity' }

cvtDec (ClosedTypeFamilyD head eqns)
  = do { (tc', tyvars', result', injectivity') <- cvt_tyfam_head head
       ; eqns' <- mapM (cvtTySynEqn tc') eqns
       ; returnJustL $ TyClD $ FamDecl $
         FamilyDecl (ClosedTypeFamily (Just eqns')) tc' tyvars' Prefix result'
                                      injectivity' }

cvtDec (TH.RoleAnnotD tc roles)
  = do { tc' <- tconNameL tc
       ; let roles' = map (noLoc . cvtRole) roles
       ; returnJustL $ Hs.RoleAnnotD (RoleAnnotDecl tc' roles') }

cvtDec (TH.StandaloneDerivD ds cxt ty)
  = do { cxt' <- cvtContext cxt
       ; L loc ty'  <- cvtType ty
       ; let inst_ty' = mkHsQualTy cxt loc cxt' $ L loc ty'
       ; returnJustL $ DerivD $
         DerivDecl { deriv_strategy = fmap (L loc . cvtDerivStrategy) ds
                   , deriv_type = mkLHsSigWcType inst_ty'
                   , deriv_overlap_mode = Nothing } }

cvtDec (TH.DefaultSigD nm typ)
  = do { nm' <- vNameL nm
       ; ty' <- cvtType typ
       ; returnJustL $ Hs.SigD $ ClassOpSig True [nm'] (mkLHsSigType ty') }

cvtDec (TH.PatSynD nm args dir pat)
  = do { nm'   <- cNameL nm
       ; args' <- cvtArgs args
       ; dir'  <- cvtDir nm' dir
       ; pat'  <- cvtPat pat
       ; returnJustL $ Hs.ValD $ PatSynBind $
           PSB nm' placeHolderType args' pat' dir' }
  where
    cvtArgs (TH.PrefixPatSyn args) = Hs.PrefixCon <$> mapM vNameL args
    cvtArgs (TH.InfixPatSyn a1 a2) = Hs.InfixCon <$> vNameL a1 <*> vNameL a2
    cvtArgs (TH.RecordPatSyn sels)
      = do { sels' <- mapM vNameL sels
           ; vars' <- mapM (vNameL . mkNameS . nameBase) sels
           ; return $ Hs.RecCon $ zipWith RecordPatSynField sels' vars' }

    cvtDir _ Unidir          = return Unidirectional
    cvtDir _ ImplBidir       = return ImplicitBidirectional
    cvtDir n (ExplBidir cls) =
      do { ms <- mapM (cvtClause (mkPrefixFunRhs n)) cls
         ; return $ ExplicitBidirectional $ mkMatchGroup FromSource ms }

cvtDec (TH.PatSynSigD nm ty)
  = do { nm' <- cNameL nm
       ; ty' <- cvtPatSynSigTy ty
       ; returnJustL $ Hs.SigD $ PatSynSig [nm'] (mkLHsSigType ty') }

----------------
cvtTySynEqn :: Located RdrName -> TySynEqn -> CvtM (LTyFamInstEqn GhcPs)
cvtTySynEqn tc (TySynEqn lhs rhs)
  = do  { lhs' <- mapM (wrap_apps <=< cvtType) lhs
        ; rhs' <- cvtType rhs
        ; returnL $ mkHsImplicitBndrs
                  $ FamEqn { feqn_tycon  = tc
                           , feqn_pats   = lhs'
                           , feqn_fixity = Prefix
                           , feqn_rhs    = rhs' } }

----------------
cvt_ci_decs :: MsgDoc -> [TH.Dec]
            -> CvtM (LHsBinds GhcPs,
                     [LSig GhcPs],
                     [LFamilyDecl GhcPs],
                     [LTyFamInstDecl GhcPs],
                     [LDataFamInstDecl GhcPs])
-- Convert the declarations inside a class or instance decl
-- ie signatures, bindings, and associated types
cvt_ci_decs doc decs
  = do  { decs' <- cvtDecs decs
        ; let (ats', bind_sig_decs') = partitionWith is_tyfam_inst decs'
        ; let (adts', no_ats')       = partitionWith is_datafam_inst bind_sig_decs'
        ; let (sigs', prob_binds')   = partitionWith is_sig no_ats'
        ; let (binds', prob_fams')   = partitionWith is_bind prob_binds'
        ; let (fams', bads)          = partitionWith is_fam_decl prob_fams'
        ; unless (null bads) (failWith (mkBadDecMsg doc bads))
          --We use FromSource as the origin of the bind
          -- because the TH declaration is user-written
        ; return (listToBag binds', sigs', fams', ats', adts') }

----------------
cvt_tycl_hdr :: TH.Cxt -> TH.Name -> [TH.TyVarBndr]
             -> CvtM ( LHsContext GhcPs
                     , Located RdrName
                     , LHsQTyVars GhcPs)
cvt_tycl_hdr cxt tc tvs
  = do { cxt' <- cvtContext cxt
       ; tc'  <- tconNameL tc
       ; tvs' <- cvtTvs tvs
       ; return (cxt', tc', tvs')
       }

cvt_tyinst_hdr :: TH.Cxt -> TH.Name -> [TH.Type]
               -> CvtM ( LHsContext GhcPs
                       , Located RdrName
                       , HsTyPats GhcPs)
cvt_tyinst_hdr cxt tc tys
  = do { cxt' <- cvtContext cxt
       ; tc'  <- tconNameL tc
       ; tys' <- mapM (wrap_apps <=< cvtType) tys
<<<<<<< HEAD
       ; return (cxt', tc', mkHsImplicitBndrs tys') }
=======
       ; return (cxt', tc', tys') }
>>>>>>> affdea82

----------------
cvt_tyfam_head :: TypeFamilyHead
               -> CvtM ( Located RdrName
                       , LHsQTyVars GhcPs
                       , Hs.LFamilyResultSig GhcPs
                       , Maybe (Hs.LInjectivityAnn GhcPs))

cvt_tyfam_head (TypeFamilyHead tc tyvars result injectivity)
  = do {(_, tc', tyvars') <- cvt_tycl_hdr [] tc tyvars
       ; result' <- cvtFamilyResultSig result
       ; injectivity' <- traverse cvtInjectivityAnnotation injectivity
       ; return (tc', tyvars', result', injectivity') }

-------------------------------------------------------------------
--              Partitioning declarations
-------------------------------------------------------------------

is_fam_decl :: LHsDecl GhcPs -> Either (LFamilyDecl GhcPs) (LHsDecl GhcPs)
is_fam_decl (L loc (TyClD (FamDecl { tcdFam = d }))) = Left (L loc d)
is_fam_decl decl = Right decl

is_tyfam_inst :: LHsDecl GhcPs -> Either (LTyFamInstDecl GhcPs) (LHsDecl GhcPs)
is_tyfam_inst (L loc (Hs.InstD (TyFamInstD { tfid_inst = d }))) = Left (L loc d)
is_tyfam_inst decl                                              = Right decl

is_datafam_inst :: LHsDecl GhcPs
                -> Either (LDataFamInstDecl GhcPs) (LHsDecl GhcPs)
is_datafam_inst (L loc (Hs.InstD (DataFamInstD { dfid_inst = d }))) = Left (L loc d)
is_datafam_inst decl                                                = Right decl

is_sig :: LHsDecl GhcPs -> Either (LSig GhcPs) (LHsDecl GhcPs)
is_sig (L loc (Hs.SigD sig)) = Left (L loc sig)
is_sig decl                  = Right decl

is_bind :: LHsDecl GhcPs -> Either (LHsBind GhcPs) (LHsDecl GhcPs)
is_bind (L loc (Hs.ValD bind)) = Left (L loc bind)
is_bind decl                   = Right decl

mkBadDecMsg :: Outputable a => MsgDoc -> [a] -> MsgDoc
mkBadDecMsg doc bads
  = sep [ text "Illegal declaration(s) in" <+> doc <> colon
        , nest 2 (vcat (map Outputable.ppr bads)) ]

---------------------------------------------------
--      Data types
---------------------------------------------------

cvtConstr :: TH.Con -> CvtM (LConDecl GhcPs)

cvtConstr (NormalC c strtys)
  = do  { c'   <- cNameL c
        ; tys' <- mapM cvt_arg strtys
<<<<<<< HEAD
        ; returnL $ mkConDeclH98 c' Nothing cxt' (PrefixCon (map unrestricted tys')) }
=======
        ; returnL $ mkConDeclH98 c' Nothing Nothing (PrefixCon tys') }
>>>>>>> affdea82

cvtConstr (RecC c varstrtys)
  = do  { c'    <- cNameL c
        ; args' <- mapM cvt_id_arg varstrtys
        ; returnL $ mkConDeclH98 c' Nothing Nothing
                                   (RecCon (noLoc args')) }

cvtConstr (InfixC st1 c st2)
  = do  { c'   <- cNameL c
        ; st1' <- cvt_arg st1
        ; st2' <- cvt_arg st2
<<<<<<< HEAD
        ; returnL $ mkConDeclH98 c' Nothing cxt' (InfixCon (unrestricted st1') (unrestricted st2')) }

cvtConstr (ForallC tvs ctxt con)
  = do  { tvs'        <- cvtTvs tvs
        ; L loc ctxt' <- cvtContext ctxt
        ; L _ con'    <- cvtConstr con
        ; returnL $ case con' of
                ConDeclGADT { con_type = conT } ->
                  let hs_ty  = mkHsForAllTy tvs noSrcSpan tvs' rho_ty
                      rho_ty = mkHsQualTy ctxt noSrcSpan (L loc ctxt')
                                                         (hsib_body conT)
                  in con' { con_type = mkHsImplicitBndrs hs_ty }
                ConDeclH98  {} ->
                  let qvars = case (tvs, con_qvars con') of
                        ([], Nothing) -> Nothing
                        (_ , m_qvs  ) -> Just $
                          mkHsQTvs (hsQTvExplicit tvs' ++
                                    maybe [] hsQTvExplicit m_qvs)
                  in con' { con_qvars = qvars
                          , con_cxt = Just $
                            L loc (ctxt' ++
                                   unLoc (fromMaybe (noLoc [])
                                          (con_cxt con'))) } }
=======
        ; returnL $ mkConDeclH98 c' Nothing Nothing (InfixCon st1' st2') }

cvtConstr (ForallC tvs ctxt con)
  = do  { tvs'      <- cvtTvs tvs
        ; ctxt'     <- cvtContext ctxt
        ; L _ con'  <- cvtConstr con
        ; returnL $ add_forall tvs' ctxt' con' }
  where
    add_cxt lcxt         Nothing           = Just lcxt
    add_cxt (L loc cxt1) (Just (L _ cxt2)) = Just (L loc (cxt1 ++ cxt2))

    add_forall tvs' cxt' con@(ConDeclGADT { con_qvars = qvars, con_mb_cxt = cxt })
      = con { con_forall = not (null all_tvs)
            , con_qvars  = mkHsQTvs all_tvs
            , con_mb_cxt = add_cxt cxt' cxt }
      where
        all_tvs = hsQTvExplicit tvs' ++ hsQTvExplicit qvars

    add_forall tvs' cxt' con@(ConDeclH98 { con_ex_tvs = ex_tvs, con_mb_cxt = cxt })
      = con { con_forall = not (null all_tvs)
            , con_ex_tvs = all_tvs
            , con_mb_cxt = add_cxt cxt' cxt }
      where
        all_tvs = hsQTvExplicit tvs' ++ ex_tvs
>>>>>>> affdea82

cvtConstr (GadtC c strtys ty)
  = do  { c'      <- mapM cNameL c
        ; args    <- mapM cvt_arg strtys
        ; L _ ty' <- cvtType ty
        ; c_ty    <- mk_arr_apps args ty'
        ; returnL $ mkGadtDecl c' c_ty}

cvtConstr (RecGadtC c varstrtys ty)
  = do  { c'       <- mapM cNameL c
        ; ty'      <- cvtType ty
        ; rec_flds <- mapM cvt_id_arg varstrtys
<<<<<<< HEAD
        ; let rec_ty = noLoc (HsFunTy (noLoc $ HsRecTy rec_flds) Omega ty')
        ; returnL $ mkGadtDecl c' (mkLHsSigType rec_ty) }
=======
        ; let rec_ty = noLoc (HsFunTy (noLoc $ HsRecTy rec_flds) ty')
        ; returnL $ mkGadtDecl c' rec_ty }
>>>>>>> affdea82

cvtSrcUnpackedness :: TH.SourceUnpackedness -> SrcUnpackedness
cvtSrcUnpackedness NoSourceUnpackedness = NoSrcUnpack
cvtSrcUnpackedness SourceNoUnpack       = SrcNoUnpack
cvtSrcUnpackedness SourceUnpack         = SrcUnpack

cvtSrcStrictness :: TH.SourceStrictness -> SrcStrictness
cvtSrcStrictness NoSourceStrictness = NoSrcStrict
cvtSrcStrictness SourceLazy         = SrcLazy
cvtSrcStrictness SourceStrict       = SrcStrict

cvt_arg :: (TH.Bang, TH.Type) -> CvtM (LHsType GhcPs)
cvt_arg (Bang su ss, ty)
  = do { ty'' <- cvtType ty
       ; ty' <- wrap_apps ty''
       ; let su' = cvtSrcUnpackedness su
       ; let ss' = cvtSrcStrictness ss
       ; returnL $ HsBangTy (HsSrcBang NoSourceText su' ss') ty' }

cvt_id_arg :: (TH.Name, TH.Bang, TH.Type) -> CvtM (LConDeclField GhcPs)
cvt_id_arg (i, str, ty)
  = do  { L li i' <- vNameL i
        ; ty' <- cvt_arg (str,ty)
        ; return $ noLoc (ConDeclField
                          { cd_fld_names
                              = [L li $ FieldOcc (L li i') PlaceHolder]
                          , cd_fld_type =  ty'
                          , cd_fld_doc = Nothing}) }

cvtDerivs :: [TH.DerivClause] -> CvtM (HsDeriving GhcPs)
cvtDerivs cs = do { cs' <- mapM cvtDerivClause cs
                  ; returnL cs' }

cvt_fundep :: FunDep -> CvtM (Located (Class.FunDep (Located RdrName)))
cvt_fundep (FunDep xs ys) = do { xs' <- mapM tNameL xs
                               ; ys' <- mapM tNameL ys
                               ; returnL (xs', ys') }


------------------------------------------
--      Foreign declarations
------------------------------------------

cvtForD :: Foreign -> CvtM (ForeignDecl GhcPs)
cvtForD (ImportF callconv safety from nm ty)
  -- the prim and javascript calling conventions do not support headers
  -- and are inserted verbatim, analogous to mkImport in RdrHsSyn
  | callconv == TH.Prim || callconv == TH.JavaScript
  = mk_imp (CImport (noLoc (cvt_conv callconv)) (noLoc safety') Nothing
                    (CFunction (StaticTarget (SourceText from)
                                             (mkFastString from) Nothing
                                             True))
                    (noLoc $ quotedSourceText from))
  | Just impspec <- parseCImport (noLoc (cvt_conv callconv)) (noLoc safety')
                                 (mkFastString (TH.nameBase nm))
                                 from (noLoc $ quotedSourceText from)
  = mk_imp impspec
  | otherwise
  = failWith $ text (show from) <+> text "is not a valid ccall impent"
  where
    mk_imp impspec
      = do { nm' <- vNameL nm
           ; ty' <- cvtType ty
           ; return (ForeignImport { fd_name = nm'
                                   , fd_sig_ty = mkLHsSigType ty'
                                   , fd_co = noForeignImportCoercionYet
                                   , fd_fi = impspec })
           }
    safety' = case safety of
                     Unsafe     -> PlayRisky
                     Safe       -> PlaySafe
                     Interruptible -> PlayInterruptible

cvtForD (ExportF callconv as nm ty)
  = do  { nm' <- vNameL nm
        ; ty' <- cvtType ty
        ; let e = CExport (noLoc (CExportStatic (SourceText as)
                                                (mkFastString as)
                                                (cvt_conv callconv)))
                                                (noLoc (SourceText as))
        ; return $ ForeignExport { fd_name = nm'
                                 , fd_sig_ty = mkLHsSigType ty'
                                 , fd_co = noForeignExportCoercionYet
                                 , fd_fe = e } }

cvt_conv :: TH.Callconv -> CCallConv
cvt_conv TH.CCall      = CCallConv
cvt_conv TH.StdCall    = StdCallConv
cvt_conv TH.CApi       = CApiConv
cvt_conv TH.Prim       = PrimCallConv
cvt_conv TH.JavaScript = JavaScriptCallConv

------------------------------------------
--              Pragmas
------------------------------------------

cvtPragmaD :: Pragma -> CvtM (Maybe (LHsDecl GhcPs))
cvtPragmaD (InlineP nm inline rm phases)
  = do { nm' <- vNameL nm
       ; let dflt = dfltActivation inline
       ; let src TH.NoInline  = "{-# NOINLINE"
             src TH.Inline    = "{-# INLINE"
             src TH.Inlinable = "{-# INLINABLE"
       ; let ip   = InlinePragma { inl_src    = SourceText $ src inline
                                 , inl_inline = cvtInline inline
                                 , inl_rule   = cvtRuleMatch rm
                                 , inl_act    = cvtPhases phases dflt
                                 , inl_sat    = Nothing }
       ; returnJustL $ Hs.SigD $ InlineSig nm' ip }

cvtPragmaD (SpecialiseP nm ty inline phases)
  = do { nm' <- vNameL nm
       ; ty' <- cvtType ty
       ; let src TH.NoInline  = "{-# SPECIALISE NOINLINE"
             src TH.Inline    = "{-# SPECIALISE INLINE"
             src TH.Inlinable = "{-# SPECIALISE INLINE"
       ; let (inline', dflt,srcText) = case inline of
               Just inline1 -> (cvtInline inline1, dfltActivation inline1,
                                src inline1)
               Nothing      -> (NoUserInline,   AlwaysActive,
                                "{-# SPECIALISE")
       ; let ip = InlinePragma { inl_src    = SourceText srcText
                               , inl_inline = inline'
                               , inl_rule   = Hs.FunLike
                               , inl_act    = cvtPhases phases dflt
                               , inl_sat    = Nothing }
       ; returnJustL $ Hs.SigD $ SpecSig nm' [mkLHsSigType ty'] ip }

cvtPragmaD (SpecialiseInstP ty)
  = do { ty' <- cvtType ty
       ; returnJustL $ Hs.SigD $
         SpecInstSig (SourceText "{-# SPECIALISE") (mkLHsSigType ty') }

cvtPragmaD (RuleP nm bndrs lhs rhs phases)
  = do { let nm' = mkFastString nm
       ; let act = cvtPhases phases AlwaysActive
       ; bndrs' <- mapM cvtRuleBndr bndrs
       ; lhs'   <- cvtl lhs
       ; rhs'   <- cvtl rhs
       ; returnJustL $ Hs.RuleD
            $ HsRules (SourceText "{-# RULES")
                      [noLoc $ HsRule (noLoc (SourceText nm,nm')) act bndrs'
                                                  lhs' placeHolderNames
                                                  rhs' placeHolderNames]
       }

cvtPragmaD (AnnP target exp)
  = do { exp' <- cvtl exp
       ; target' <- case target of
         ModuleAnnotation  -> return ModuleAnnProvenance
         TypeAnnotation n  -> do
           n' <- tconName n
           return (TypeAnnProvenance  (noLoc n'))
         ValueAnnotation n -> do
           n' <- vcName n
           return (ValueAnnProvenance (noLoc n'))
       ; returnJustL $ Hs.AnnD $ HsAnnotation (SourceText "{-# ANN") target'
                                               exp'
       }

cvtPragmaD (LineP line file)
  = do { setL (srcLocSpan (mkSrcLoc (fsLit file) line 1))
       ; return Nothing
       }
cvtPragmaD (CompleteP cls mty)
  = do { cls' <- noLoc <$> mapM cNameL cls
       ; mty'  <- traverse tconNameL mty
       ; returnJustL $ Hs.SigD
                   $ CompleteMatchSig NoSourceText cls' mty' }

dfltActivation :: TH.Inline -> Activation
dfltActivation TH.NoInline = NeverActive
dfltActivation _           = AlwaysActive

cvtInline :: TH.Inline -> Hs.InlineSpec
cvtInline TH.NoInline  = Hs.NoInline
cvtInline TH.Inline    = Hs.Inline
cvtInline TH.Inlinable = Hs.Inlinable

cvtRuleMatch :: TH.RuleMatch -> RuleMatchInfo
cvtRuleMatch TH.ConLike = Hs.ConLike
cvtRuleMatch TH.FunLike = Hs.FunLike

cvtPhases :: TH.Phases -> Activation -> Activation
cvtPhases AllPhases       dflt = dflt
cvtPhases (FromPhase i)   _    = ActiveAfter NoSourceText i
cvtPhases (BeforePhase i) _    = ActiveBefore NoSourceText i

cvtRuleBndr :: TH.RuleBndr -> CvtM (Hs.LRuleBndr GhcPs)
cvtRuleBndr (RuleVar n)
  = do { n' <- vNameL n
       ; return $ noLoc $ Hs.RuleBndr n' }
cvtRuleBndr (TypedRuleVar n ty)
  = do { n'  <- vNameL n
       ; ty' <- cvtType ty
       ; return $ noLoc $ Hs.RuleBndrSig n' $ mkLHsSigWcType ty' }

---------------------------------------------------
--              Declarations
---------------------------------------------------

cvtLocalDecs :: MsgDoc -> [TH.Dec] -> CvtM (HsLocalBinds GhcPs)
cvtLocalDecs doc ds
  | null ds
  = return EmptyLocalBinds
  | otherwise
  = do { ds' <- cvtDecs ds
       ; let (binds, prob_sigs) = partitionWith is_bind ds'
       ; let (sigs, bads) = partitionWith is_sig prob_sigs
       ; unless (null bads) (failWith (mkBadDecMsg doc bads))
       ; return (HsValBinds (ValBindsIn (listToBag binds) sigs)) }

cvtClause :: HsMatchContext RdrName
          -> TH.Clause -> CvtM (Hs.LMatch GhcPs (LHsExpr GhcPs))
cvtClause ctxt (Clause ps body wheres)
  = do  { ps' <- cvtPats ps
        ; pps <- mapM wrap_conpat ps'
        ; g'  <- cvtGuard body
        ; ds' <- cvtLocalDecs (text "a where clause") wheres
        ; returnL $ Hs.Match ctxt pps (GRHSs g' (noLoc ds')) }


-------------------------------------------------------------------
--              Expressions
-------------------------------------------------------------------

cvtl :: TH.Exp -> CvtM (LHsExpr GhcPs)
cvtl e = wrapL (cvt e)
  where
    cvt (VarE s)        = do { s' <- vName s; return $ HsVar (noLoc s') }
    cvt (ConE s)        = do { s' <- cName s; return $ HsVar (noLoc s') }
    cvt (LitE l)
      | overloadedLit l = go cvtOverLit HsOverLit isCompoundHsOverLit
      | otherwise       = go cvtLit     HsLit     isCompoundHsLit
      where
        go :: (Lit -> CvtM (l GhcPs))
           -> (l GhcPs -> HsExpr GhcPs)
           -> (l GhcPs -> Bool)
           -> CvtM (HsExpr GhcPs)
        go cvt_lit mk_expr is_compound_lit = do
          l' <- cvt_lit l
          let e' = mk_expr l'
          return $ if is_compound_lit l' then HsPar (noLoc e') else e'
    cvt (AppE x@(LamE _ _) y) = do { x' <- cvtl x; y' <- cvtl y
                                   ; return $ HsApp (mkLHsPar x') (mkLHsPar y')}
    cvt (AppE x y)            = do { x' <- cvtl x; y' <- cvtl y
                                   ; return $ HsApp (mkLHsPar x') (mkLHsPar y')}
    cvt (AppTypeE e t) = do { e' <- cvtl e
                            ; t' <- cvtType t
                            ; tp <- wrap_apps t'
                            ; return $ HsAppType e' $ mkHsWildCardBndrs tp }
    cvt (LamE [] e)    = cvt e -- Degenerate case. We convert the body as its
                               -- own expression to avoid pretty-printing
                               -- oddities that can result from zero-argument
                               -- lambda expressions. See #13856.
    cvt (LamE ps e)    = do { ps' <- cvtPats ps; e' <- cvtl e
                            ; let pats = map parenthesizeCompoundPat ps'
                            ; return $ HsLam (mkMatchGroup FromSource
                                             [mkSimpleMatch LambdaExpr
                                             pats e'])}
    cvt (LamCaseE ms)  = do { ms' <- mapM (cvtMatch LambdaExpr) ms
                            ; return $ HsLamCase (mkMatchGroup FromSource ms')
                            }
    cvt (TupE [e])     = do { e' <- cvtl e; return $ HsPar e' }
                                 -- Note [Dropping constructors]
                                 -- Singleton tuples treated like nothing (just parens)
    cvt (TupE es)      = do { es' <- mapM cvtl es
                            ; return $ ExplicitTuple (map (noLoc . Present) es')
                                                      Boxed }
    cvt (UnboxedTupE es)      = do { es' <- mapM cvtl es
                                   ; return $ ExplicitTuple
                                           (map (noLoc . Present) es') Unboxed }
    cvt (UnboxedSumE e alt arity) = do { e' <- cvtl e
                                       ; unboxedSumChecks alt arity
                                       ; return $ ExplicitSum
                                             alt arity e' placeHolderType }
    cvt (CondE x y z)  = do { x' <- cvtl x; y' <- cvtl y; z' <- cvtl z;
                            ; return $ HsIf (Just noSyntaxExpr) x' y' z' }
    cvt (MultiIfE alts)
      | null alts      = failWith (text "Multi-way if-expression with no alternatives")
      | otherwise      = do { alts' <- mapM cvtpair alts
                            ; return $ HsMultiIf placeHolderType alts' }
    cvt (LetE ds e)    = do { ds' <- cvtLocalDecs (text "a let expression") ds
                            ; e' <- cvtl e; return $ HsLet (noLoc ds') e' }
    cvt (CaseE e ms)   = do { e' <- cvtl e; ms' <- mapM (cvtMatch CaseAlt) ms
                            ; return $ HsCase e' (mkMatchGroup FromSource ms') }
    cvt (DoE ss)       = cvtHsDo DoExpr ss
    cvt (CompE ss)     = cvtHsDo ListComp ss
    cvt (ArithSeqE dd) = do { dd' <- cvtDD dd; return $ ArithSeq noPostTcExpr Nothing dd' }
    cvt (ListE xs)
      | Just s <- allCharLs xs       = do { l' <- cvtLit (StringL s); return (HsLit l') }
             -- Note [Converting strings]
      | otherwise       = do { xs' <- mapM cvtl xs
                             ; return $ ExplicitList placeHolderType Nothing xs'
                             }

    -- Infix expressions
    cvt (InfixE (Just x) s (Just y)) = do { x' <- cvtl x; s' <- cvtl s; y' <- cvtl y
                                          ; wrapParL HsPar $
                                            OpApp (mkLHsPar x') s' undefined (mkLHsPar y') }
                                            -- Parenthesise both arguments and result,
                                            -- to ensure this operator application does
                                            -- does not get re-associated
                            -- See Note [Operator association]
    cvt (InfixE Nothing  s (Just y)) = do { s' <- cvtl s; y' <- cvtl y
                                          ; wrapParL HsPar $ SectionR s' y' }
                                            -- See Note [Sections in HsSyn] in HsExpr
    cvt (InfixE (Just x) s Nothing ) = do { x' <- cvtl x; s' <- cvtl s
                                          ; wrapParL HsPar $ SectionL x' s' }

    cvt (InfixE Nothing  s Nothing ) = do { s' <- cvtl s; return $ HsPar s' }
                                       -- Can I indicate this is an infix thing?
                                       -- Note [Dropping constructors]

    cvt (UInfixE x s y)  = do { x' <- cvtl x
                              ; let x'' = case x' of
                                            L _ (OpApp {}) -> x'
                                            _ -> mkLHsPar x'
                              ; cvtOpApp x'' s y } --  Note [Converting UInfix]

    cvt (ParensE e)      = do { e' <- cvtl e; return $ HsPar e' }
    cvt (SigE e t)       = do { e' <- cvtl e; t' <- cvtType t
                              ; return $ ExprWithTySig e' (mkLHsSigWcType t') }
    cvt (RecConE c flds) = do { c' <- cNameL c
                              ; flds' <- mapM (cvtFld (mkFieldOcc . noLoc)) flds
                              ; return $ mkRdrRecordCon c' (HsRecFields flds' Nothing) }
    cvt (RecUpdE e flds) = do { e' <- cvtl e
                              ; flds'
                                  <- mapM (cvtFld (mkAmbiguousFieldOcc . noLoc))
                                           flds
                              ; return $ mkRdrRecordUpd e' flds' }
    cvt (StaticE e)      = fmap (HsStatic placeHolderNames) $ cvtl e
    cvt (UnboundVarE s)  = do { s' <- vName s; return $ HsVar (noLoc s') }
    cvt (LabelE s)       = do { return $ HsOverLabel Nothing (fsLit s) }

{- Note [Dropping constructors]
~~~~~~~~~~~~~~~~~~~~~~~~~~~~~~~
When we drop constructors from the input (for instance, when we encounter @TupE [e]@)
we must insert parentheses around the argument. Otherwise, @UInfix@ constructors in @e@
could meet @UInfix@ constructors containing the @TupE [e]@. For example:

  UInfixE x * (TupE [UInfixE y + z])

If we drop the singleton tuple but don't insert parentheses, the @UInfixE@s would meet
and the above expression would be reassociated to

  OpApp (OpApp x * y) + z

which we don't want.
-}

cvtFld :: (RdrName -> t) -> (TH.Name, TH.Exp)
       -> CvtM (LHsRecField' t (LHsExpr GhcPs))
cvtFld f (v,e)
  = do  { v' <- vNameL v; e' <- cvtl e
        ; return (noLoc $ HsRecField { hsRecFieldLbl = fmap f v'
                                     , hsRecFieldArg = e'
                                     , hsRecPun      = False}) }

cvtDD :: Range -> CvtM (ArithSeqInfo GhcPs)
cvtDD (FromR x)           = do { x' <- cvtl x; return $ From x' }
cvtDD (FromThenR x y)     = do { x' <- cvtl x; y' <- cvtl y; return $ FromThen x' y' }
cvtDD (FromToR x y)       = do { x' <- cvtl x; y' <- cvtl y; return $ FromTo x' y' }
cvtDD (FromThenToR x y z) = do { x' <- cvtl x; y' <- cvtl y; z' <- cvtl z; return $ FromThenTo x' y' z' }

{- Note [Operator assocation]
We must be quite careful about adding parens:
  * Infix (UInfix ...) op arg      Needs parens round the first arg
  * Infix (Infix ...) op arg       Needs parens round the first arg
  * UInfix (UInfix ...) op arg     No parens for first arg
  * UInfix (Infix ...) op arg      Needs parens round first arg


Note [Converting UInfix]
~~~~~~~~~~~~~~~~~~~~~~~~
When converting @UInfixE@, @UInfixP@, and @UInfixT@ values, we want to readjust
the trees to reflect the fixities of the underlying operators:

  UInfixE x * (UInfixE y + z) ---> (x * y) + z

This is done by the renamer (see @mkOppAppRn@, @mkConOppPatRn@, and
@mkHsOpTyRn@ in RnTypes), which expects that the input will be completely
right-biased for types and left-biased for everything else. So we left-bias the
trees of @UInfixP@ and @UInfixE@ and use HsAppsTy for UInfixT.

Sample input:

  UInfixE
   (UInfixE x op1 y)
   op2
   (UInfixE z op3 w)

Sample output:

  OpApp
    (OpApp
      (OpApp x op1 y)
      op2
      z)
    op3
    w

The functions @cvtOpApp@, @cvtOpAppP@, and @cvtOpAppT@ are responsible for this
biasing.
-}

{- | @cvtOpApp x op y@ converts @op@ and @y@ and produces the operator application @x `op` y@.
The produced tree of infix expressions will be left-biased, provided @x@ is.

We can see that @cvtOpApp@ is correct as follows. The inductive hypothesis
is that @cvtOpApp x op y@ is left-biased, provided @x@ is. It is clear that
this holds for both branches (of @cvtOpApp@), provided we assume it holds for
the recursive calls to @cvtOpApp@.

When we call @cvtOpApp@ from @cvtl@, the first argument will always be left-biased
since we have already run @cvtl@ on it.
-}
cvtOpApp :: LHsExpr GhcPs -> TH.Exp -> TH.Exp -> CvtM (HsExpr GhcPs)
cvtOpApp x op1 (UInfixE y op2 z)
  = do { l <- wrapL $ cvtOpApp x op1 y
       ; cvtOpApp l op2 z }
cvtOpApp x op y
  = do { op' <- cvtl op
       ; y' <- cvtl y
       ; return (OpApp x op' undefined y') }

-------------------------------------
--      Do notation and statements
-------------------------------------

cvtHsDo :: HsStmtContext Name.Name -> [TH.Stmt] -> CvtM (HsExpr GhcPs)
cvtHsDo do_or_lc stmts
  | null stmts = failWith (text "Empty stmt list in do-block")
  | otherwise
  = do  { stmts' <- cvtStmts stmts
        ; let Just (stmts'', last') = snocView stmts'

        ; last'' <- case last' of
                    L loc (BodyStmt body _ _ _) -> return (L loc (mkLastStmt body))
                    _ -> failWith (bad_last last')

        ; return $ HsDo do_or_lc (noLoc (stmts'' ++ [last''])) placeHolderType }
  where
    bad_last stmt = vcat [ text "Illegal last statement of" <+> pprAStmtContext do_or_lc <> colon
                         , nest 2 $ Outputable.ppr stmt
                         , text "(It should be an expression.)" ]

cvtStmts :: [TH.Stmt] -> CvtM [Hs.LStmt GhcPs (LHsExpr GhcPs)]
cvtStmts = mapM cvtStmt

cvtStmt :: TH.Stmt -> CvtM (Hs.LStmt GhcPs (LHsExpr GhcPs))
cvtStmt (NoBindS e)    = do { e' <- cvtl e; returnL $ mkBodyStmt e' }
cvtStmt (TH.BindS p e) = do { p' <- cvtPat p; e' <- cvtl e; returnL $ mkBindStmt p' e' }
cvtStmt (TH.LetS ds)   = do { ds' <- cvtLocalDecs (text "a let binding") ds
                            ; returnL $ LetStmt (noLoc ds') }
cvtStmt (TH.ParS dss)  = do { dss' <- mapM cvt_one dss; returnL $ ParStmt dss' noExpr noSyntaxExpr placeHolderType }
                       where
                         cvt_one ds = do { ds' <- cvtStmts ds; return (ParStmtBlock ds' undefined noSyntaxExpr) }

cvtMatch :: HsMatchContext RdrName
         -> TH.Match -> CvtM (Hs.LMatch GhcPs (LHsExpr GhcPs))
cvtMatch ctxt (TH.Match p body decs)
  = do  { p' <- cvtPat p
        ; lp <- case ctxt of
            CaseAlt -> return p'
            _       -> wrap_conpat p'
        ; g' <- cvtGuard body
        ; decs' <- cvtLocalDecs (text "a where clause") decs
        ; returnL $ Hs.Match ctxt [lp] (GRHSs g' (noLoc decs')) }

cvtGuard :: TH.Body -> CvtM [LGRHS GhcPs (LHsExpr GhcPs)]
cvtGuard (GuardedB pairs) = mapM cvtpair pairs
cvtGuard (NormalB e)      = do { e' <- cvtl e; g' <- returnL $ GRHS [] e'; return [g'] }

cvtpair :: (TH.Guard, TH.Exp) -> CvtM (LGRHS GhcPs (LHsExpr GhcPs))
cvtpair (NormalG ge,rhs) = do { ge' <- cvtl ge; rhs' <- cvtl rhs
                              ; g' <- returnL $ mkBodyStmt ge'
                              ; returnL $ GRHS [g'] rhs' }
cvtpair (PatG gs,rhs)    = do { gs' <- cvtStmts gs; rhs' <- cvtl rhs
                              ; returnL $ GRHS gs' rhs' }

cvtOverLit :: Lit -> CvtM (HsOverLit GhcPs)
cvtOverLit (IntegerL i)
  = do { force i; return $ mkHsIntegral   (mkIntegralLit i)   placeHolderType}
cvtOverLit (RationalL r)
  = do { force r; return $ mkHsFractional (mkFractionalLit r) placeHolderType}
cvtOverLit (StringL s)
  = do { let { s' = mkFastString s }
       ; force s'
       ; return $ mkHsIsString (quotedSourceText s) s' placeHolderType
       }
cvtOverLit _ = panic "Convert.cvtOverLit: Unexpected overloaded literal"
-- An Integer is like an (overloaded) '3' in a Haskell source program
-- Similarly 3.5 for fractionals

{- Note [Converting strings]
~~~~~~~~~~~~~~~~~~~~~~~~~~~~
If we get (ListE [CharL 'x', CharL 'y']) we'd like to convert to
a string literal for "xy".  Of course, we might hope to get
(LitE (StringL "xy")), but not always, and allCharLs fails quickly
if it isn't a literal string
-}

allCharLs :: [TH.Exp] -> Maybe String
-- Note [Converting strings]
-- NB: only fire up this setup for a non-empty list, else
--     there's a danger of returning "" for [] :: [Int]!
allCharLs xs
  = case xs of
      LitE (CharL c) : ys -> go [c] ys
      _                   -> Nothing
  where
    go cs []                    = Just (reverse cs)
    go cs (LitE (CharL c) : ys) = go (c:cs) ys
    go _  _                     = Nothing

cvtLit :: Lit -> CvtM (HsLit GhcPs)
cvtLit (IntPrimL i)    = do { force i; return $ HsIntPrim NoSourceText i }
cvtLit (WordPrimL w)   = do { force w; return $ HsWordPrim NoSourceText w }
cvtLit (FloatPrimL f)
  = do { force f; return $ HsFloatPrim def (mkFractionalLit f) }
cvtLit (DoublePrimL f)
  = do { force f; return $ HsDoublePrim def (mkFractionalLit f) }
cvtLit (CharL c)       = do { force c; return $ HsChar NoSourceText c }
cvtLit (CharPrimL c)   = do { force c; return $ HsCharPrim NoSourceText c }
cvtLit (StringL s)     = do { let { s' = mkFastString s }
                            ; force s'
                            ; return $ HsString (quotedSourceText s) s' }
cvtLit (StringPrimL s) = do { let { s' = BS.pack s }
                            ; force s'
                            ; return $ HsStringPrim NoSourceText s' }
cvtLit _ = panic "Convert.cvtLit: Unexpected literal"
        -- cvtLit should not be called on IntegerL, RationalL
        -- That precondition is established right here in
        -- Convert.hs, hence panic

quotedSourceText :: String -> SourceText
quotedSourceText s = SourceText $ "\"" ++ s ++ "\""

cvtPats :: [TH.Pat] -> CvtM [Hs.LPat GhcPs]
cvtPats pats = mapM cvtPat pats

cvtPat :: TH.Pat -> CvtM (Hs.LPat GhcPs)
cvtPat pat = wrapL (cvtp pat)

cvtp :: TH.Pat -> CvtM (Hs.Pat GhcPs)
cvtp (TH.LitP l)
  | overloadedLit l    = do { l' <- cvtOverLit l
                            ; return (mkNPat (noLoc l') Nothing) }
                                  -- Not right for negative patterns;
                                  -- need to think about that!
  | otherwise          = do { l' <- cvtLit l; return $ Hs.LitPat l' }
cvtp (TH.VarP s)       = do { s' <- vName s; return $ Hs.VarPat (noLoc s') }
cvtp (TupP [p])        = do { p' <- cvtPat p; return $ ParPat p' } -- Note [Dropping constructors]
cvtp (TupP ps)         = do { ps' <- cvtPats ps; return $ TuplePat ps' Boxed   [] }
cvtp (UnboxedTupP ps)  = do { ps' <- cvtPats ps; return $ TuplePat ps' Unboxed [] }
cvtp (UnboxedSumP p alt arity)
                       = do { p' <- cvtPat p
                            ; unboxedSumChecks alt arity
                            ; return $ SumPat p' alt arity placeHolderType }
cvtp (ConP s ps)       = do { s' <- cNameL s; ps' <- cvtPats ps
                            ; pps <- mapM wrap_conpat ps'
                            ; return $ ConPatIn s' (PrefixCon pps) }
cvtp (InfixP p1 s p2)  = do { s' <- cNameL s; p1' <- cvtPat p1; p2' <- cvtPat p2
                            ; wrapParL ParPat $
                              ConPatIn s' (InfixCon (mkParPat p1') (mkParPat p2')) }
                            -- See Note [Operator association]
cvtp (UInfixP p1 s p2) = do { p1' <- cvtPat p1; cvtOpAppP p1' s p2 } -- Note [Converting UInfix]
cvtp (ParensP p)       = do { p' <- cvtPat p;
                            ; case p' of  -- may be wrapped ConPatIn
                                (L _ (ParPat {})) -> return $ unLoc p'
                                _                 -> return $ ParPat p' }
cvtp (TildeP p)        = do { p' <- cvtPat p; return $ LazyPat p' }
cvtp (BangP p)         = do { p' <- cvtPat p; return $ BangPat p' }
cvtp (TH.AsP s p)      = do { s' <- vNameL s; p' <- cvtPat p; return $ AsPat s' p' }
cvtp TH.WildP          = return $ WildPat placeHolderType
cvtp (RecP c fs)       = do { c' <- cNameL c; fs' <- mapM cvtPatFld fs
                            ; return $ ConPatIn c'
                                     $ Hs.RecCon (HsRecFields fs' Nothing) }
cvtp (ListP ps)        = do { ps' <- cvtPats ps
                            ; return $ ListPat ps' placeHolderType Nothing }
cvtp (SigP p t)        = do { p' <- cvtPat p; t' <- cvtType t
                            ; return $ SigPatIn p' (mkLHsSigWcType t') }
cvtp (ViewP e p)       = do { e' <- cvtl e; p' <- cvtPat p
                            ; return $ ViewPat e' p' placeHolderType }

cvtPatFld :: (TH.Name, TH.Pat) -> CvtM (LHsRecField GhcPs (LPat GhcPs))
cvtPatFld (s,p)
  = do  { L ls s' <- vNameL s; p' <- cvtPat p
        ; return (noLoc $ HsRecField { hsRecFieldLbl
                                         = L ls $ mkFieldOcc (L ls s')
                                     , hsRecFieldArg = p'
                                     , hsRecPun      = False}) }

wrap_conpat :: Hs.LPat GhcPs -> CvtM (Hs.LPat GhcPs)
wrap_conpat p@(L _ (ConPatIn _ (InfixCon{})))   = returnL $ ParPat p
wrap_conpat p@(L _ (ConPatIn _ (PrefixCon []))) = return p
wrap_conpat p@(L _ (ConPatIn _ (PrefixCon _)))  = returnL $ ParPat p
wrap_conpat p                                   = return p

{- | @cvtOpAppP x op y@ converts @op@ and @y@ and produces the operator application @x `op` y@.
The produced tree of infix patterns will be left-biased, provided @x@ is.

See the @cvtOpApp@ documentation for how this function works.
-}
cvtOpAppP :: Hs.LPat GhcPs -> TH.Name -> TH.Pat -> CvtM (Hs.Pat GhcPs)
cvtOpAppP x op1 (UInfixP y op2 z)
  = do { l <- wrapL $ cvtOpAppP x op1 y
       ; cvtOpAppP l op2 z }
cvtOpAppP x op y
  = do { op' <- cNameL op
       ; y' <- cvtPat y
       ; return (ConPatIn op' (InfixCon x y')) }

-----------------------------------------------------------
--      Types and type variables

cvtTvs :: [TH.TyVarBndr] -> CvtM (LHsQTyVars GhcPs)
cvtTvs tvs = do { tvs' <- mapM cvt_tv tvs; return (mkHsQTvs tvs') }

cvt_tv :: TH.TyVarBndr -> CvtM (LHsTyVarBndr GhcPs)
cvt_tv (TH.PlainTV nm)
  = do { nm' <- tNameL nm
       ; returnL $ UserTyVar nm' }
cvt_tv (TH.KindedTV nm ki)
  = do { nm' <- tNameL nm
       ; ki' <- cvtKind ki
       ; returnL $ KindedTyVar nm' ki' }

cvtRole :: TH.Role -> Maybe Coercion.Role
cvtRole TH.NominalR          = Just Coercion.Nominal
cvtRole TH.RepresentationalR = Just Coercion.Representational
cvtRole TH.PhantomR          = Just Coercion.Phantom
cvtRole TH.InferR            = Nothing

cvtContext :: TH.Cxt -> CvtM (LHsContext GhcPs)
cvtContext tys = do { preds' <- mapM cvtPred tys; returnL preds' }

cvtPred :: TH.Pred -> CvtM (LHsType GhcPs)
cvtPred = cvtType

cvtDerivClause :: TH.DerivClause
               -> CvtM (LHsDerivingClause GhcPs)
cvtDerivClause (TH.DerivClause ds ctxt)
  = do { ctxt'@(L loc _) <- fmap (map mkLHsSigType) <$> cvtContext ctxt
       ; let ds' = fmap (L loc . cvtDerivStrategy) ds
       ; returnL $ HsDerivingClause ds' ctxt' }

cvtDerivStrategy :: TH.DerivStrategy -> Hs.DerivStrategy
cvtDerivStrategy TH.StockStrategy    = Hs.StockStrategy
cvtDerivStrategy TH.AnyclassStrategy = Hs.AnyclassStrategy
cvtDerivStrategy TH.NewtypeStrategy  = Hs.NewtypeStrategy

cvtType :: TH.Type -> CvtM (LHsType GhcPs)
cvtType = cvtTypeKind "type"

cvtTypeKind :: String -> TH.Type -> CvtM (LHsType GhcPs)
cvtTypeKind ty_str ty
  = do { (head_ty, tys') <- split_ty_app ty
       ; case head_ty of
           TupleT n
             | tys' `lengthIs` n         -- Saturated
             -> if n==1 then return (head tys') -- Singleton tuples treated
                                                -- like nothing (ie just parens)
                        else returnL (HsTupleTy HsBoxedOrConstraintTuple tys')
             | n == 1
             -> failWith (ptext (sLit ("Illegal 1-tuple " ++ ty_str ++ " constructor")))
             | otherwise
             -> mk_apps (HsTyVar NotPromoted
                               (noLoc (getRdrName (tupleTyCon Boxed n)))) tys'
           UnboxedTupleT n
             | tys' `lengthIs` n         -- Saturated
             -> returnL (HsTupleTy HsUnboxedTuple tys')
             | otherwise
             -> mk_apps (HsTyVar NotPromoted
                             (noLoc (getRdrName (tupleTyCon Unboxed n)))) tys'
           UnboxedSumT n
             | n < 2
            -> failWith $
                   vcat [ text "Illegal sum arity:" <+> text (show n)
                        , nest 2 $
                            text "Sums must have an arity of at least 2" ]
             | tys' `lengthIs` n -- Saturated
             -> returnL (HsSumTy tys')
             | otherwise
             -> mk_apps (HsTyVar NotPromoted (noLoc (getRdrName (sumTyCon n))))
                        tys'
<<<<<<< HEAD
           ArrowT-- TODO: arnaud: linear syntax for template haskell.
             | [x',y'] <- tys' -> returnL (HsFunTy x' Omega y')
=======
           ArrowT
             | [x',y'] <- tys' -> do
                 x'' <- case x' of
                          L _ HsFunTy{}    -> returnL (HsParTy x')
                          L _ HsForAllTy{} -> returnL (HsParTy x') -- #14646
                          _                -> return x'
                 returnL (HsFunTy x'' y')
>>>>>>> affdea82
             | otherwise ->
                  mk_apps (HsTyVar NotPromoted (noLoc (getRdrName (funTyCon Omega)))) -- TODO: arnaud: fix when the above is done
                          tys'
           ListT
             | [x']    <- tys' -> returnL (HsListTy x')
             | otherwise ->
                  mk_apps (HsTyVar NotPromoted (noLoc (getRdrName listTyCon)))
                           tys'
           VarT nm -> do { nm' <- tNameL nm
                         ; mk_apps (HsTyVar NotPromoted nm') tys' }
           ConT nm -> do { nm' <- tconName nm
                         ; mk_apps (HsTyVar NotPromoted (noLoc nm')) tys' }

           ForallT tvs cxt ty
             | null tys'
             -> do { tvs' <- cvtTvs tvs
                   ; cxt' <- cvtContext cxt
                   ; ty'  <- cvtType ty
                   ; loc <- getL
                   ; let hs_ty  = mkHsForAllTy tvs loc tvs' rho_ty
                         rho_ty = mkHsQualTy cxt loc cxt' ty'

                   ; return hs_ty }

           SigT ty ki
             -> do { ty' <- cvtType ty
                   ; ki' <- cvtKind ki
                   ; mk_apps (HsKindSig ty' ki') tys'
                   }

           LitT lit
             -> returnL (HsTyLit (cvtTyLit lit))

           WildCardT
             -> mk_apps mkAnonWildCardTy tys'

           InfixT t1 s t2
             -> do { s'  <- tconName s
                   ; t1' <- cvtType t1
                   ; t2' <- cvtType t2
                   ; mk_apps (HsTyVar NotPromoted (noLoc s')) [t1', t2']
                   }

           UInfixT t1 s t2
             -> do { t1' <- cvtType t1
                   ; t2' <- cvtType t2
                   ; s'  <- tconName s
                   ; return $ cvtOpAppT t1' s' t2'
                   } -- Note [Converting UInfix]

           ParensT t
             -> do { t' <- cvtType t
                   ; returnL $ HsParTy t'
                   }

           PromotedT nm -> do { nm' <- cName nm
                              ; mk_apps (HsTyVar NotPromoted (noLoc nm')) tys' }
                 -- Promoted data constructor; hence cName

           PromotedTupleT n
             | n == 1
             -> failWith (ptext (sLit ("Illegal promoted 1-tuple " ++ ty_str)))
             | m == n   -- Saturated
             -> do  { let kis = replicate m placeHolderKind
                    ; returnL (HsExplicitTupleTy kis tys')
                    }
             | otherwise
             -> mk_apps (HsTyVar NotPromoted
                               (noLoc (getRdrName (tupleDataCon Boxed n)))) tys'
             where
               m = length tys'

           PromotedNilT
             -> returnL (HsExplicitListTy Promoted placeHolderKind [])

           PromotedConsT  -- See Note [Representing concrete syntax in types]
                          -- in Language.Haskell.TH.Syntax
             | [ty1, L _ (HsExplicitListTy ip _ tys2)] <- tys'
             -> returnL (HsExplicitListTy ip placeHolderKind (ty1:tys2))
             | otherwise
             -> mk_apps (HsTyVar NotPromoted (noLoc (getRdrName consDataCon)))
                        tys'

           StarT
             -> returnL (HsTyVar NotPromoted (noLoc
                                              (getRdrName liftedTypeKindTyCon)))

           ConstraintT
             -> returnL (HsTyVar NotPromoted
                              (noLoc (getRdrName constraintKindTyCon)))

           EqualityT
             | [x',y'] <- tys' -> returnL (HsEqTy x' y')
             | otherwise ->
                   mk_apps (HsTyVar NotPromoted
                            (noLoc (getRdrName eqPrimTyCon))) tys'

           _ -> failWith (ptext (sLit ("Malformed " ++ ty_str)) <+> text (show ty))
    }

-- | Constructs an application of a type to arguments passed in a list.
mk_apps :: HsType GhcPs -> [LHsType GhcPs] -> CvtM (LHsType GhcPs)
mk_apps head_ty []       = returnL head_ty
mk_apps head_ty (ty:tys) =
  do { head_ty' <- returnL head_ty
     ; p_ty      <- add_parens ty
     ; mk_apps (HsAppTy head_ty' p_ty) tys }
  where
    -- See Note [Adding parens for splices]
    add_parens t
      | isCompoundHsType t = returnL (HsParTy t)
      | otherwise          = return t

wrap_apps  :: LHsType GhcPs -> CvtM (LHsType GhcPs)
wrap_apps t@(L _ HsAppTy {}) = returnL (HsParTy t)
wrap_apps t                  = return t

-- ---------------------------------------------------------------------
-- Note [Adding parens for splices]
{-
The hsSyn representation of parsed source explicitly contains all the original
parens, as written in the source.

When a Template Haskell (TH) splice is evaluated, the original splice is first
renamed and type checked and then finally converted to core in DsMeta. This core
is then run in the TH engine, and the result comes back as a TH AST.

In the process, all parens are stripped out, as they are not needed.

This Convert module then converts the TH AST back to hsSyn AST.

In order to pretty-print this hsSyn AST, parens need to be adde back at certain
points so that the code is readable with its original meaning.

So scattered through Convert.hs are various points where parens are added.

See (among other closed issued) https://ghc.haskell.org/trac/ghc/ticket/14289
-}
-- ---------------------------------------------------------------------

-- | Constructs an arrow type with a specified return type
mk_arr_apps :: [LHsType GhcPs] -> HsType GhcPs -> CvtM (LHsType GhcPs)
mk_arr_apps tys return_ty = foldrM go return_ty tys >>= returnL
    where go :: LHsType GhcPs -> HsType GhcPs -> CvtM (HsType GhcPs)
          go arg ret_ty = do { ret_ty_l <- returnL ret_ty
                             ; return (HsFunTy arg Omega ret_ty_l) }
            -- TODO: arnaud: linear syntax for template haskell

split_ty_app :: TH.Type -> CvtM (TH.Type, [LHsType GhcPs])
split_ty_app ty = go ty []
  where
    go (AppT f a) as' = do { a' <- cvtType a; go f (a':as') }
    go f as           = return (f,as)

cvtTyLit :: TH.TyLit -> HsTyLit
cvtTyLit (TH.NumTyLit i) = HsNumTy NoSourceText i
cvtTyLit (TH.StrTyLit s) = HsStrTy NoSourceText (fsLit s)

{- | @cvtOpAppT x op y@ takes converted arguments and flattens any HsAppsTy
   structure in them.
-}
cvtOpAppT :: LHsType GhcPs -> RdrName -> LHsType GhcPs -> LHsType GhcPs
cvtOpAppT t1@(L loc1 _) op t2@(L loc2 _)
  = L (combineSrcSpans loc1 loc2) $
    HsAppsTy (t1' ++ [noLoc $ HsAppInfix (noLoc op)] ++ t2')
  where
    t1' | L _ (HsAppsTy t1s) <- t1
        = t1s
        | otherwise
        = [noLoc $ HsAppPrefix t1]

    t2' | L _ (HsAppsTy t2s) <- t2
        = t2s
        | otherwise
        = [noLoc $ HsAppPrefix t2]

cvtKind :: TH.Kind -> CvtM (LHsKind GhcPs)
cvtKind = cvtTypeKind "kind"

-- | Convert Maybe Kind to a type family result signature. Used with data
-- families where naming of the result is not possible (thus only kind or no
-- signature is possible).
cvtMaybeKindToFamilyResultSig :: Maybe TH.Kind
                              -> CvtM (LFamilyResultSig GhcPs)
cvtMaybeKindToFamilyResultSig Nothing   = returnL Hs.NoSig
cvtMaybeKindToFamilyResultSig (Just ki) = do { ki' <- cvtKind ki
                                             ; returnL (Hs.KindSig ki') }

-- | Convert type family result signature. Used with both open and closed type
-- families.
cvtFamilyResultSig :: TH.FamilyResultSig -> CvtM (Hs.LFamilyResultSig GhcPs)
cvtFamilyResultSig TH.NoSig           = returnL Hs.NoSig
cvtFamilyResultSig (TH.KindSig ki)    = do { ki' <- cvtKind ki
                                           ; returnL (Hs.KindSig ki') }
cvtFamilyResultSig (TH.TyVarSig bndr) = do { tv <- cvt_tv bndr
                                           ; returnL (Hs.TyVarSig tv) }

-- | Convert injectivity annotation of a type family.
cvtInjectivityAnnotation :: TH.InjectivityAnn
                         -> CvtM (Hs.LInjectivityAnn GhcPs)
cvtInjectivityAnnotation (TH.InjectivityAnn annLHS annRHS)
  = do { annLHS' <- tNameL annLHS
       ; annRHS' <- mapM tNameL annRHS
       ; returnL (Hs.InjectivityAnn annLHS' annRHS') }

cvtPatSynSigTy :: TH.Type -> CvtM (LHsType GhcPs)
-- pattern synonym types are of peculiar shapes, which is why we treat
-- them separately from regular types;
-- see Note [Pattern synonym type signatures and Template Haskell]
cvtPatSynSigTy (ForallT univs reqs (ForallT exis provs ty))
  | null exis, null provs = cvtType (ForallT univs reqs ty)
  | null univs, null reqs = do { l   <- getL
                               ; ty' <- cvtType (ForallT exis provs ty)
                               ; return $ L l (HsQualTy { hst_ctxt = L l []
                                                        , hst_body = ty' }) }
  | null reqs             = do { l      <- getL
                               ; univs' <- hsQTvExplicit <$> cvtTvs univs
                               ; ty'    <- cvtType (ForallT exis provs ty)
                               ; let forTy = HsForAllTy { hst_bndrs = univs'
                                                        , hst_body = L l cxtTy }
                                     cxtTy = HsQualTy { hst_ctxt = L l []
                                                      , hst_body = ty' }
                               ; return $ L l forTy }
  | otherwise             = cvtType (ForallT univs reqs (ForallT exis provs ty))
cvtPatSynSigTy ty         = cvtType ty

-----------------------------------------------------------
cvtFixity :: TH.Fixity -> Hs.Fixity
cvtFixity (TH.Fixity prec dir) = Hs.Fixity NoSourceText prec (cvt_dir dir)
   where
     cvt_dir TH.InfixL = Hs.InfixL
     cvt_dir TH.InfixR = Hs.InfixR
     cvt_dir TH.InfixN = Hs.InfixN

-----------------------------------------------------------


-----------------------------------------------------------
-- some useful things

overloadedLit :: Lit -> Bool
-- True for literals that Haskell treats as overloaded
overloadedLit (IntegerL  _) = True
overloadedLit (RationalL _) = True
overloadedLit _             = False

-- Checks that are performed when converting unboxed sum expressions and
-- patterns alike.
unboxedSumChecks :: TH.SumAlt -> TH.SumArity -> CvtM ()
unboxedSumChecks alt arity
    | alt > arity
    = failWith $ text "Sum alternative"    <+> text (show alt)
             <+> text "exceeds its arity," <+> text (show arity)
    | alt <= 0
    = failWith $ vcat [ text "Illegal sum alternative:" <+> text (show alt)
                      , nest 2 $ text "Sum alternatives must start from 1" ]
    | arity < 2
    = failWith $ vcat [ text "Illegal sum arity:" <+> text (show arity)
                      , nest 2 $ text "Sums must have an arity of at least 2" ]
    | otherwise
    = return ()

-- | If passed an empty list of 'TH.TyVarBndr's, this simply returns the
-- third argument (an 'LHsType'). Otherwise, return an 'HsForAllTy'
-- using the provided 'LHsQTyVars' and 'LHsType'.
mkHsForAllTy :: [TH.TyVarBndr]
             -- ^ The original Template Haskell type variable binders
             -> SrcSpan
             -- ^ The location of the returned 'LHsType' if it needs an
             --   explicit forall
             -> LHsQTyVars name
             -- ^ The converted type variable binders
             -> LHsType name
             -- ^ The converted rho type
             -> LHsType name
             -- ^ The complete type, quantified with a forall if necessary
mkHsForAllTy tvs loc tvs' rho_ty
  | null tvs  = rho_ty
  | otherwise = L loc $ HsForAllTy { hst_bndrs = hsQTvExplicit tvs'
                                   , hst_body = rho_ty }

-- | If passed an empty 'TH.Cxt', this simply returns the third argument
-- (an 'LHsType'). Otherwise, return an 'HsQualTy' using the provided
-- 'LHsContext' and 'LHsType'.

-- It's important that we don't build an HsQualTy if the context is empty,
-- as the pretty-printer for HsType _always_ prints contexts, even if
-- they're empty. See Trac #13183.
mkHsQualTy :: TH.Cxt
           -- ^ The original Template Haskell context
           -> SrcSpan
           -- ^ The location of the returned 'LHsType' if it needs an
           --   explicit context
           -> LHsContext name
           -- ^ The converted context
           -> LHsType name
           -- ^ The converted tau type
           -> LHsType name
           -- ^ The complete type, qualified with a context if necessary
mkHsQualTy ctxt loc ctxt' ty
  | null ctxt = ty
  | otherwise = L loc $ HsQualTy { hst_ctxt = ctxt', hst_body = ty }

--------------------------------------------------------------------
--      Turning Name back into RdrName
--------------------------------------------------------------------

-- variable names
vNameL, cNameL, vcNameL, tNameL, tconNameL :: TH.Name -> CvtM (Located RdrName)
vName,  cName,  vcName,  tName,  tconName  :: TH.Name -> CvtM RdrName

-- Variable names
vNameL n = wrapL (vName n)
vName n = cvtName OccName.varName n

-- Constructor function names; this is Haskell source, hence srcDataName
cNameL n = wrapL (cName n)
cName n = cvtName OccName.dataName n

-- Variable *or* constructor names; check by looking at the first char
vcNameL n = wrapL (vcName n)
vcName n = if isVarName n then vName n else cName n

-- Type variable names
tNameL n = wrapL (tName n)
tName n = cvtName OccName.tvName n

-- Type Constructor names
tconNameL n = wrapL (tconName n)
tconName n = cvtName OccName.tcClsName n

cvtName :: OccName.NameSpace -> TH.Name -> CvtM RdrName
cvtName ctxt_ns (TH.Name occ flavour)
  | not (okOcc ctxt_ns occ_str) = failWith (badOcc ctxt_ns occ_str)
  | otherwise
  = do { loc <- getL
       ; let rdr_name = thRdrName loc ctxt_ns occ_str flavour
       ; force rdr_name
       ; return rdr_name }
  where
    occ_str = TH.occString occ

okOcc :: OccName.NameSpace -> String -> Bool
okOcc ns str
  | OccName.isVarNameSpace ns     = okVarOcc str
  | OccName.isDataConNameSpace ns = okConOcc str
  | otherwise                     = okTcOcc  str

-- Determine the name space of a name in a type
--
isVarName :: TH.Name -> Bool
isVarName (TH.Name occ _)
  = case TH.occString occ of
      ""    -> False
      (c:_) -> startsVarId c || startsVarSym c

badOcc :: OccName.NameSpace -> String -> SDoc
badOcc ctxt_ns occ
  = text "Illegal" <+> pprNameSpace ctxt_ns
        <+> text "name:" <+> quotes (text occ)

thRdrName :: SrcSpan -> OccName.NameSpace -> String -> TH.NameFlavour -> RdrName
-- This turns a TH Name into a RdrName; used for both binders and occurrences
-- See Note [Binders in Template Haskell]
-- The passed-in name space tells what the context is expecting;
--      use it unless the TH name knows what name-space it comes
--      from, in which case use the latter
--
-- We pass in a SrcSpan (gotten from the monad) because this function
-- is used for *binders* and if we make an Exact Name we want it
-- to have a binding site inside it.  (cf Trac #5434)
--
-- ToDo: we may generate silly RdrNames, by passing a name space
--       that doesn't match the string, like VarName ":+",
--       which will give confusing error messages later
--
-- The strict applications ensure that any buried exceptions get forced
thRdrName loc ctxt_ns th_occ th_name
  = case th_name of
     TH.NameG th_ns pkg mod -> thOrigRdrName th_occ th_ns pkg mod
     TH.NameQ mod  -> (mkRdrQual  $! mk_mod mod) $! occ
     TH.NameL uniq -> nameRdrName $! (((Name.mkInternalName $! mk_uniq uniq) $! occ) loc)
     TH.NameU uniq -> nameRdrName $! (((Name.mkSystemNameAt $! mk_uniq uniq) $! occ) loc)
     TH.NameS | Just name <- isBuiltInOcc_maybe occ -> nameRdrName $! name
              | otherwise                           -> mkRdrUnqual $! occ
              -- We check for built-in syntax here, because the TH
              -- user might have written a (NameS "(,,)"), for example
  where
    occ :: OccName.OccName
    occ = mk_occ ctxt_ns th_occ

-- Return an unqualified exact RdrName if we're dealing with built-in syntax.
-- See Trac #13776.
thOrigRdrName :: String -> TH.NameSpace -> PkgName -> ModName -> RdrName
thOrigRdrName occ th_ns pkg mod =
  let occ' = mk_occ (mk_ghc_ns th_ns) occ
  in case isBuiltInOcc_maybe occ' of
       Just name -> nameRdrName name
       Nothing   -> (mkOrig $! (mkModule (mk_pkg pkg) (mk_mod mod))) $! occ'

thRdrNameGuesses :: TH.Name -> [RdrName]
thRdrNameGuesses (TH.Name occ flavour)
  -- This special case for NameG ensures that we don't generate duplicates in the output list
  | TH.NameG th_ns pkg mod <- flavour = [ thOrigRdrName occ_str th_ns pkg mod]
  | otherwise                         = [ thRdrName noSrcSpan gns occ_str flavour
                                        | gns <- guessed_nss]
  where
    -- guessed_ns are the name spaces guessed from looking at the TH name
    guessed_nss | isLexCon (mkFastString occ_str) = [OccName.tcName,  OccName.dataName]
                | otherwise                       = [OccName.varName, OccName.tvName]
    occ_str = TH.occString occ

-- The packing and unpacking is rather turgid :-(
mk_occ :: OccName.NameSpace -> String -> OccName.OccName
mk_occ ns occ = OccName.mkOccName ns occ

mk_ghc_ns :: TH.NameSpace -> OccName.NameSpace
mk_ghc_ns TH.DataName  = OccName.dataName
mk_ghc_ns TH.TcClsName = OccName.tcClsName
mk_ghc_ns TH.VarName   = OccName.varName

mk_mod :: TH.ModName -> ModuleName
mk_mod mod = mkModuleName (TH.modString mod)

mk_pkg :: TH.PkgName -> UnitId
mk_pkg pkg = stringToUnitId (TH.pkgString pkg)

mk_uniq :: Int -> Unique
mk_uniq u = mkUniqueGrimily u

{-
Note [Binders in Template Haskell]
~~~~~~~~~~~~~~~~~~~~~~~~~~~~~~~~~~
Consider this TH term construction:
  do { x1 <- TH.newName "x"   -- newName :: String -> Q TH.Name
     ; x2 <- TH.newName "x"   -- Builds a NameU
     ; x3 <- TH.newName "x"

     ; let x = mkName "x"     -- mkName :: String -> TH.Name
                              -- Builds a NameS

     ; return (LamE (..pattern [x1,x2]..) $
               LamE (VarPat x3) $
               ..tuple (x1,x2,x3,x)) }

It represents the term   \[x1,x2]. \x3. (x1,x2,x3,x)

a) We don't want to complain about "x" being bound twice in
   the pattern [x1,x2]
b) We don't want x3 to shadow the x1,x2
c) We *do* want 'x' (dynamically bound with mkName) to bind
   to the innermost binding of "x", namely x3.
d) When pretty printing, we want to print a unique with x1,x2
   etc, else they'll all print as "x" which isn't very helpful

When we convert all this to HsSyn, the TH.Names are converted with
thRdrName.  To achieve (b) we want the binders to be Exact RdrNames.
Achieving (a) is a bit awkward, because
   - We must check for duplicate and shadowed names on Names,
     not RdrNames, *after* renaming.
     See Note [Collect binders only after renaming] in HsUtils

   - But to achieve (a) we must distinguish between the Exact
     RdrNames arising from TH and the Unqual RdrNames that would
     come from a user writing \[x,x] -> blah

So in Convert.thRdrName we translate
   TH Name                          RdrName
   --------------------------------------------------------
   NameU (arising from newName) --> Exact (Name{ System })
   NameS (arising from mkName)  --> Unqual

Notice that the NameUs generate *System* Names.  Then, when
figuring out shadowing and duplicates, we can filter out
System Names.

This use of System Names fits with other uses of System Names, eg for
temporary variables "a". Since there are lots of things called "a" we
usually want to print the name with the unique, and that is indeed
the way System Names are printed.

There's a small complication of course; see Note [Looking up Exact
RdrNames] in RnEnv.
-}

{-
Note [Pattern synonym type signatures and Template Haskell]
~~~~~~~~~~~~~~~~~~~~~~~~~~~~~~~~~~~~~~~~~~~~~~~~~~~~~~~~~~~

In general, the type signature of a pattern synonym

  pattern P x1 x2 .. xn = <some-pattern>

is of the form

   forall univs. reqs => forall exis. provs => t1 -> t2 -> ... -> tn -> t

with the following parts:

   1) the (possibly empty lists of) universally quantified type
      variables `univs` and required constraints `reqs` on them.
   2) the (possibly empty lists of) existentially quantified type
      variables `exis` and the provided constraints `provs` on them.
   3) the types `t1`, `t2`, .., `tn` of the pattern synonym's arguments x1,
      x2, .., xn, respectively
   4) the type `t` of <some-pattern>, mentioning only universals from `univs`.

Due to the two forall quantifiers and constraint contexts (either of
which might be empty), pattern synonym type signatures are treated
specially in `deSugar/DsMeta.hs`, `hsSyn/Convert.hs`, and
`typecheck/TcSplice.hs`:

   (a) When desugaring a pattern synonym from HsSyn to TH.Dec in
       `deSugar/DsMeta.hs`, we represent its *full* type signature in TH, i.e.:

           ForallT univs reqs (ForallT exis provs ty)
              (where ty is the AST representation of t1 -> t2 -> ... -> tn -> t)

   (b) When converting pattern synonyms from TH.Dec to HsSyn in
       `hsSyn/Convert.hs`, we convert their TH type signatures back to an
       appropriate Haskell pattern synonym type of the form

         forall univs. reqs => forall exis. provs => t1 -> t2 -> ... -> tn -> t

       where initial empty `univs` type variables or an empty `reqs`
       constraint context are represented *explicitly* as `() =>`.

   (c) When reifying a pattern synonym in `typecheck/TcSplice.hs`, we always
       return its *full* type, i.e.:

           ForallT univs reqs (ForallT exis provs ty)
              (where ty is the AST representation of t1 -> t2 -> ... -> tn -> t)

The key point is to always represent a pattern synonym's *full* type
in cases (a) and (c) to make it clear which of the two forall
quantifiers and/or constraint contexts are specified, and which are
not. See GHC's user's guide on pattern synonyms for more information
about pattern synonym type signatures.

-}<|MERGE_RESOLUTION|>--- conflicted
+++ resolved
@@ -438,11 +438,7 @@
   = do { cxt' <- cvtContext cxt
        ; tc'  <- tconNameL tc
        ; tys' <- mapM (wrap_apps <=< cvtType) tys
-<<<<<<< HEAD
-       ; return (cxt', tc', mkHsImplicitBndrs tys') }
-=======
        ; return (cxt', tc', tys') }
->>>>>>> affdea82
 
 ----------------
 cvt_tyfam_head :: TypeFamilyHead
@@ -496,11 +492,7 @@
 cvtConstr (NormalC c strtys)
   = do  { c'   <- cNameL c
         ; tys' <- mapM cvt_arg strtys
-<<<<<<< HEAD
-        ; returnL $ mkConDeclH98 c' Nothing cxt' (PrefixCon (map unrestricted tys')) }
-=======
-        ; returnL $ mkConDeclH98 c' Nothing Nothing (PrefixCon tys') }
->>>>>>> affdea82
+        ; returnL $ mkConDeclH98 c' Nothing Nothing (PrefixCon (map unrestricted tys')) }
 
 cvtConstr (RecC c varstrtys)
   = do  { c'    <- cNameL c
@@ -512,32 +504,7 @@
   = do  { c'   <- cNameL c
         ; st1' <- cvt_arg st1
         ; st2' <- cvt_arg st2
-<<<<<<< HEAD
-        ; returnL $ mkConDeclH98 c' Nothing cxt' (InfixCon (unrestricted st1') (unrestricted st2')) }
-
-cvtConstr (ForallC tvs ctxt con)
-  = do  { tvs'        <- cvtTvs tvs
-        ; L loc ctxt' <- cvtContext ctxt
-        ; L _ con'    <- cvtConstr con
-        ; returnL $ case con' of
-                ConDeclGADT { con_type = conT } ->
-                  let hs_ty  = mkHsForAllTy tvs noSrcSpan tvs' rho_ty
-                      rho_ty = mkHsQualTy ctxt noSrcSpan (L loc ctxt')
-                                                         (hsib_body conT)
-                  in con' { con_type = mkHsImplicitBndrs hs_ty }
-                ConDeclH98  {} ->
-                  let qvars = case (tvs, con_qvars con') of
-                        ([], Nothing) -> Nothing
-                        (_ , m_qvs  ) -> Just $
-                          mkHsQTvs (hsQTvExplicit tvs' ++
-                                    maybe [] hsQTvExplicit m_qvs)
-                  in con' { con_qvars = qvars
-                          , con_cxt = Just $
-                            L loc (ctxt' ++
-                                   unLoc (fromMaybe (noLoc [])
-                                          (con_cxt con'))) } }
-=======
-        ; returnL $ mkConDeclH98 c' Nothing Nothing (InfixCon st1' st2') }
+        ; returnL $ mkConDeclH98 c' Nothing Nothing (InfixCon (unrestricted st1') (unrestricted st2')) }
 
 cvtConstr (ForallC tvs ctxt con)
   = do  { tvs'      <- cvtTvs tvs
@@ -561,7 +528,6 @@
             , con_mb_cxt = add_cxt cxt' cxt }
       where
         all_tvs = hsQTvExplicit tvs' ++ ex_tvs
->>>>>>> affdea82
 
 cvtConstr (GadtC c strtys ty)
   = do  { c'      <- mapM cNameL c
@@ -574,13 +540,8 @@
   = do  { c'       <- mapM cNameL c
         ; ty'      <- cvtType ty
         ; rec_flds <- mapM cvt_id_arg varstrtys
-<<<<<<< HEAD
         ; let rec_ty = noLoc (HsFunTy (noLoc $ HsRecTy rec_flds) Omega ty')
-        ; returnL $ mkGadtDecl c' (mkLHsSigType rec_ty) }
-=======
-        ; let rec_ty = noLoc (HsFunTy (noLoc $ HsRecTy rec_flds) ty')
         ; returnL $ mkGadtDecl c' rec_ty }
->>>>>>> affdea82
 
 cvtSrcUnpackedness :: TH.SourceUnpackedness -> SrcUnpackedness
 cvtSrcUnpackedness NoSourceUnpackedness = NoSrcUnpack
@@ -1268,18 +1229,13 @@
              | otherwise
              -> mk_apps (HsTyVar NotPromoted (noLoc (getRdrName (sumTyCon n))))
                         tys'
-<<<<<<< HEAD
-           ArrowT-- TODO: arnaud: linear syntax for template haskell.
-             | [x',y'] <- tys' -> returnL (HsFunTy x' Omega y')
-=======
-           ArrowT
+           ArrowT -- TODO: arnaud: linear syntax for template haskell.
              | [x',y'] <- tys' -> do
                  x'' <- case x' of
                           L _ HsFunTy{}    -> returnL (HsParTy x')
                           L _ HsForAllTy{} -> returnL (HsParTy x') -- #14646
                           _                -> return x'
-                 returnL (HsFunTy x'' y')
->>>>>>> affdea82
+                 returnL (HsFunTy x'' Omega y')
              | otherwise ->
                   mk_apps (HsTyVar NotPromoted (noLoc (getRdrName (funTyCon Omega)))) -- TODO: arnaud: fix when the above is done
                           tys'
