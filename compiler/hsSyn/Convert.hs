--- conflicted
+++ resolved
@@ -562,14 +562,9 @@
   = do  { c'       <- mapM cNameL c
         ; ty'      <- cvtType ty
         ; rec_flds <- mapM cvt_id_arg varstrtys
-<<<<<<< HEAD
-        ; let rec_ty = noLoc (HsFunTy noExt (noLoc $ HsRecTy noExt rec_flds) HsOmega ty')
-        ; returnL $ mkGadtDecl c' rec_ty }
-=======
         ; let rec_ty = noLoc (HsFunTy noExt
-                                           (noLoc $ HsRecTy noExt rec_flds) ty')
+                                           (noLoc $ HsRecTy noExt rec_flds) HsOmega ty')
         ; returnL $ fst $ mkGadtDecl c' rec_ty }
->>>>>>> 26e9806a
 
 cvtSrcUnpackedness :: TH.SourceUnpackedness -> SrcUnpackedness
 cvtSrcUnpackedness NoSourceUnpackedness = NoSrcUnpack
