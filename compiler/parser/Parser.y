--- conflicted
+++ resolved
@@ -1876,27 +1876,17 @@
 
 type :: { LHsType GhcPs }
         : btype                        { $1 }
-<<<<<<< HEAD
-        | btype '->' ctype             {% ams $1 [mu AnnRarrow $2] -- See note [GADT decl discards annotations]
-                                       >> ams (sLL $1 $> $ HsFunTy $1 Omega $3)
+        | btype '->' ctype             {% ams (sLL $1 $> $ HsFunTy Omega $1 $3)
                                               [mu AnnRarrow $2] }
-        | btype '⊸' ctype             {% ams $1 [mu AnnRarrow $2] -- See note [GADT decl discards annotations]
-                                       >> ams (sLL $1 $> $ HsFunTy $1 One $3)
-=======
-        | btype '->' ctype             {% ams (sLL $1 $> $ HsFunTy $1 $3)
->>>>>>> affdea82
+        | btype '⊸' ctype             {% ams (sLL $1 $> $ HsFunTy One $1 $3)
                                               [mu AnnRarrow $2] }
 
 
 typedoc :: { LHsType GhcPs }
         : btype                          { $1 }
         | btype docprev                  { sLL $1 $> $ HsDocTy $1 $2 }
-<<<<<<< HEAD
-        | btype '->'     ctypedoc        {% ams (sLL $1 $> $ HsFunTy $1 Omega $3)
-=======
         | btype '->'     ctypedoc        {% ams $1 [mu AnnRarrow $2] -- See note [GADT decl discards annotations]
-                                         >> ams (sLL $1 $> $ HsFunTy $1 $3)
->>>>>>> affdea82
+                                         >> ams (sLL $1 $> $ HsFunTy Omega $1 $3)
                                                 [mu AnnRarrow $2] }
         | btype docprev '->' ctypedoc    {% ams $1 [mu AnnRarrow $3] -- See note [GADT decl discards annotations]
                                          >> ams (sLL $1 $> $
@@ -2198,22 +2188,15 @@
     -- See Note [Parsing data constructors is hard] in RdrHsSyn
         : btype_no_ops                         {% do { c <- splitCon $1
                                                      ; return $ sLL $1 $> c } }
-<<<<<<< HEAD
-        | btype_no_ops conop btype_no_ops      {% do { ty <- splitTilde $1
-                                                     ; return $ sLL $1 $> ($2, InfixCon (linear ty) (linear $3)) } }
-
-fielddecls :: { [LConDeclField RdrName] }
-=======
         | btype_no_ops conop maybe_docprev btype_no_ops
             {% do { lhs <- splitTilde $1
                               ; (_, ds_l) <- checkInfixConstr lhs
                   ; (rhs, ds_r) <- checkInfixConstr $4
                   ; return $ if isJust (ds_l `mplus` $3)
-                               then sLL $1 $> ($2, InfixCon lhs $4, $3)
-                               else sLL $1 $> ($2, InfixCon lhs rhs, ds_r) } }
+                               then sLL $1 $> ($2, InfixCon (linear lhs) (linear $4), $3)
+                               else sLL $1 $> ($2, InfixCon (linear lhs) (linear rhs), ds_r) } }
 
 fielddecls :: { [LConDeclField GhcPs] }
->>>>>>> affdea82
         : {- empty -}     { [] }
         | fielddecls1     { $1 }
 
