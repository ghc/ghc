--                                                              -*-haskell-*-
-- ---------------------------------------------------------------------------
-- (c) The University of Glasgow 1997-2003
---
-- The GHC grammar.
--
-- Author(s): Simon Marlow, Sven Panne 1997, 1998, 1999
-- ---------------------------------------------------------------------------

{
-- | This module provides the generated Happy parser for Haskell. It exports
-- a number of parsers which may be used in any library that uses the GHC API.
-- A common usage pattern is to initialize the parser state with a given string
-- and then parse that string:
--
-- @
--     runParser :: DynFlags -> String -> P a -> ParseResult a
--     runParser flags str parser = unP parser parseState
--     where
--       filename = "\<interactive\>"
--       location = mkRealSrcLoc (mkFastString filename) 1 1
--       buffer = stringToStringBuffer str
--       parseState = mkPState flags buffer location
-- @
module Parser (parseModule, parseSignature, parseImport, parseStatement, parseBackpack,
               parseDeclaration, parseExpression, parsePattern,
               parseTypeSignature,
               parseStmt, parseIdentifier,
               parseType, parseHeader) where

-- base
import Control.Monad    ( unless, liftM )
import GHC.Exts
import Data.Char
import Control.Monad    ( mplus )
import Control.Applicative ((<$))

-- compiler/hsSyn
import HsSyn

-- compiler/main
import HscTypes         ( IsBootInterface, WarningTxt(..) )
import DynFlags
import BkpSyn
import PackageConfig

-- compiler/utils
import OrdList
import BooleanFormula   ( BooleanFormula(..), LBooleanFormula(..), mkTrue )
import FastString
import Maybes           ( isJust, orElse )
import Outputable

-- compiler/basicTypes
import RdrName
import OccName          ( varName, dataName, tcClsName, tvName, startsWithUnderscore )
import DataCon          ( DataCon, dataConName )
import SrcLoc
import Module
import BasicTypes

-- compiler/types
import Type             ( funTyCon, Rig(..) )
import Kind             ( Kind )
import Class            ( FunDep )

-- compiler/parser
import RdrHsSyn
import Lexer
import HaddockUtils
import ApiAnnotation

-- compiler/typecheck
import TcEvidence       ( emptyTcEvBinds )

-- compiler/prelude
import ForeignCall
import TysPrim          ( eqPrimTyCon )
import PrelNames        ( eqTyCon_RDR )
import TysWiredIn       ( unitTyCon, unitDataCon, tupleTyCon, tupleDataCon, nilDataCon,
                          unboxedUnitTyCon, unboxedUnitDataCon,
                          listTyCon_RDR, consDataCon_RDR )

-- compiler/utils
import Util             ( looksLikePackageName )
import GhcPrelude

import qualified GHC.LanguageExtensions as LangExt
}

%expect 233 -- shift/reduce conflicts

{- Last updated: 04 June 2018

If you modify this parser and add a conflict, please update this comment.
You can learn more about the conflicts by passing 'happy' the -i flag:

    happy -agc --strict compiler/parser/Parser.y -idetailed-info

How is this section formatted? Look up the state the conflict is
reported at, and copy the list of applicable rules (at the top, without the
rule numbers).  Mark *** for the rule that is the conflicting reduction (that
is, the interpretation which is NOT taken).  NB: Happy doesn't print a rule
in a state if it is empty, but you should include it in the list (you can
look these up in the Grammar section of the info file).

Obviously the state numbers are not stable across modifications to the parser,
the idea is to reproduce enough information on each conflict so you can figure
out what happened if the states were renumbered.  Try not to gratuitously move
productions around in this file.

-------------------------------------------------------------------------------

state 0 contains 1 shift/reduce conflicts.

    Conflicts: DOCNEXT (empty missing_module_keyword reduces)

Ambiguity when the source file starts with "-- | doc". We need another
token of lookahead to determine if a top declaration or the 'module' keyword
follows. Shift parses as if the 'module' keyword follows.

-------------------------------------------------------------------------------

state 57 contains 2 shift/reduce conflicts.

    *** strict_mark -> unpackedness .
        strict_mark -> unpackedness . strictness

    Conflicts: '~' '!'

-------------------------------------------------------------------------------

state 61 contains 1 shift/reduce conflict.

        context -> btype .
    *** type -> btype .
        type -> btype . '->' ctype

    Conflicts: '->'

-------------------------------------------------------------------------------

state 62 contains 46 shift/reduce conflicts.

    *** btype -> tyapps .
        tyapps -> tyapps . tyapp

    Conflicts: '_' ':' '~' '!' '.' '`' '{' '[' '[:' '(' '(#' '`' SIMPLEQUOTE
      VARID CONID VARSYM CONSYM QCONID QVARSYM QCONSYM
      STRING INTEGER TH_ID_SPLICE '$(' TH_QUASIQUOTE TH_QQUASIQUOTE
      and all the special ids.

Example ambiguity:
    'if x then y else z :: F a'

Shift parses as (per longest-parse rule):
    'if x then y else z :: (F a)'

-------------------------------------------------------------------------------

state 143 contains 14 shift/reduce conflicts.

        exp -> infixexp . '::' sigtype
        exp -> infixexp . '-<' exp
        exp -> infixexp . '>-' exp
        exp -> infixexp . '-<<' exp
        exp -> infixexp . '>>-' exp
    *** exp -> infixexp .
        infixexp -> infixexp . qop exp10

    Conflicts: ':' '::' '-' '!' '-<' '>-' '-<<' '>>-'
               '.' '`' VARSYM CONSYM QVARSYM QCONSYM

Examples of ambiguity:
    'if x then y else z -< e'
    'if x then y else z :: T'
    'if x then y else z + 1' (NB: '+' is in VARSYM)

Shift parses as (per longest-parse rule):
    'if x then y else (z -< T)'
    'if x then y else (z :: T)'
    'if x then y else (z + 1)'

-------------------------------------------------------------------------------

state 148 contains 68 shift/reduce conflicts.

    *** exp10 -> fexp .
        fexp -> fexp . aexp
        fexp -> fexp . TYPEAPP atype

    Conflicts: TYPEAPP and all the tokens that can start an aexp

Examples of ambiguity:
    'if x then y else f z'
    'if x then y else f @ z'

Shift parses as (per longest-parse rule):
    'if x then y else (f z)'
    'if x then y else (f @ z)'

-------------------------------------------------------------------------------

state 204 contains 28 shift/reduce conflicts.

        aexp2 -> TH_TY_QUOTE . tyvar
        aexp2 -> TH_TY_QUOTE . gtycon
    *** aexp2 -> TH_TY_QUOTE .

    Conflicts: two single quotes is error syntax with specific error message.

Example of ambiguity:
    'x = '''
    'x = ''a'
    'x = ''T'

Shift parses as (per longest-parse rule):
    'x = ''a'
    'x = ''T'

-------------------------------------------------------------------------------

state 308 contains 1 shift/reduce conflicts.

        rule -> STRING . rule_activation rule_forall infixexp '=' exp

    Conflict: '[' (empty rule_activation reduces)

We don't know whether the '[' starts the activation or not: it
might be the start of the declaration with the activation being
empty.  --SDM 1/4/2002

Example ambiguity:
    '{-# RULE [0] f = ... #-}'

We parse this as having a [0] rule activation for rewriting 'f', rather
a rule instructing how to rewrite the expression '[0] f'.

-------------------------------------------------------------------------------

state 318 contains 1 shift/reduce conflict.

    *** type -> btype .
        type -> btype . '->' ctype

    Conflict: '->'

Same as state 61 but without contexts.

-------------------------------------------------------------------------------

state 362 contains 1 shift/reduce conflicts.

        tup_exprs -> commas . tup_tail
        sysdcon_nolist -> '(' commas . ')'
        commas -> commas . ','

    Conflict: ')' (empty tup_tail reduces)

A tuple section with NO free variables '(,,)' is indistinguishable
from the Haskell98 data constructor for a tuple.  Shift resolves in
favor of sysdcon, which is good because a tuple section will get rejected
if -XTupleSections is not specified.

-------------------------------------------------------------------------------

state 418 contains 1 shift/reduce conflicts.

        tup_exprs -> commas . tup_tail
        sysdcon_nolist -> '(#' commas . '#)'
        commas -> commas . ','

    Conflict: '#)' (empty tup_tail reduces)

Same as State 362 for unboxed tuples.

-------------------------------------------------------------------------------

state 429 contains 68 shift/reduce conflicts.

    *** exp10 -> '-' fexp .
        fexp -> fexp . aexp
        fexp -> fexp . TYPEAPP atype

Same as 148 but with a unary minus.

-------------------------------------------------------------------------------

state 493 contains 1 shift/reduce conflict.

        oqtycon -> '(' qtyconsym . ')'
    *** qtyconop -> qtyconsym .

    Conflict: ')'

Example ambiguity: 'foo :: (:%)'

Shift means '(:%)' gets parsed as a type constructor, rather than than a
parenthesized infix type expression of length 1.

-------------------------------------------------------------------------------

state 694 contains 1 shift/reduce conflicts.

    *** aexp2 -> ipvar .
        dbind -> ipvar . '=' exp

    Conflict: '='

Example ambiguity: 'let ?x ...'

The parser can't tell whether the ?x is the lhs of a normal binding or
an implicit binding.  Fortunately, resolving as shift gives it the only
sensible meaning, namely the lhs of an implicit binding.

-------------------------------------------------------------------------------

state 771 contains 1 shift/reduce conflicts.

        rule -> STRING rule_activation . rule_forall infixexp '=' exp

    Conflict: 'forall' (empty rule_forall reduces)

Example ambiguity: '{-# RULES "name" forall = ... #-}'

'forall' is a valid variable name---we don't know whether
to treat a forall on the input as the beginning of a quantifier
or the beginning of the rule itself.  Resolving to shift means
it's always treated as a quantifier, hence the above is disallowed.
This saves explicitly defining a grammar for the rule lhs that
doesn't include 'forall'.

-------------------------------------------------------------------------------

state 1019 contains 1 shift/reduce conflicts.

        transformqual -> 'then' 'group' . 'using' exp
        transformqual -> 'then' 'group' . 'by' exp 'using' exp
    *** special_id -> 'group' .

    Conflict: 'by'

-------------------------------------------------------------------------------

state 1404 contains 1 shift/reduce conflict.

    *** atype -> tyvar .
        tv_bndr -> '(' tyvar . '::' kind ')'

    Conflict: '::'

Example ambiguity: 'class C a where type D a = ( a :: * ...'

Here the parser cannot tell whether this is specifying a default for the
associated type like:

'class C a where type D a = ( a :: * ); type D a'

or it is an injectivity signature like:

'class C a where type D a = ( r :: * ) | r -> a'

Shift means the parser only allows the latter.

-------------------------------------------------------------------------------
-- API Annotations
--

A lot of the productions are now cluttered with calls to
aa,am,ams,amms etc.

These are helper functions to make sure that the locations of the
various keywords such as do / let / in are captured for use by tools
that want to do source to source conversions, such as refactorers or
structured editors.

The helper functions are defined at the bottom of this file.

See
  https://ghc.haskell.org/trac/ghc/wiki/ApiAnnotations and
  https://ghc.haskell.org/trac/ghc/wiki/GhcAstAnnotations
for some background.

If you modify the parser and want to ensure that the API annotations are processed
correctly, see the README in (REPO)/utils/check-api-annotations for details on
how to set up a test using the check-api-annotations utility, and interpret the
output it generates.

Note [Parsing lists]
---------------------
You might be wondering why we spend so much effort encoding our lists this
way:

importdecls
        : importdecls ';' importdecl
        | importdecls ';'
        | importdecl
        | {- empty -}

This might seem like an awfully roundabout way to declare a list; plus, to add
insult to injury you have to reverse the results at the end.  The answer is that
left recursion prevents us from running out of stack space when parsing long
sequences.  See: https://www.haskell.org/happy/doc/html/sec-sequences.html for
more guidance.

By adding/removing branches, you can affect what lists are accepted.  Here
are the most common patterns, rewritten as regular expressions for clarity:

    -- Equivalent to: ';'* (x ';'+)* x?  (can be empty, permits leading/trailing semis)
    xs : xs ';' x
       | xs ';'
       | x
       | {- empty -}

    -- Equivalent to x (';' x)* ';'*  (non-empty, permits trailing semis)
    xs : xs ';' x
       | xs ';'
       | x

    -- Equivalent to ';'* alts (';' alts)* ';'* (non-empty, permits leading/trailing semis)
    alts : alts1
         | ';' alts
    alts1 : alts1 ';' alt
          | alts1 ';'
          | alt

    -- Equivalent to x (',' x)+ (non-empty, no trailing semis)
    xs : x
       | x ',' xs

-- -----------------------------------------------------------------------------

-}

%token
 '_'            { L _ ITunderscore }            -- Haskell keywords
 'as'           { L _ ITas }
 'case'         { L _ ITcase }
 'class'        { L _ ITclass }
 'data'         { L _ ITdata }
 'default'      { L _ ITdefault }
 'deriving'     { L _ ITderiving }
 'do'           { L _ ITdo }
 'else'         { L _ ITelse }
 'hiding'       { L _ IThiding }
 'if'           { L _ ITif }
 'import'       { L _ ITimport }
 'in'           { L _ ITin }
 'infix'        { L _ ITinfix }
 'infixl'       { L _ ITinfixl }
 'infixr'       { L _ ITinfixr }
 'instance'     { L _ ITinstance }
 'let'          { L _ ITlet }
 'module'       { L _ ITmodule }
 'newtype'      { L _ ITnewtype }
 'of'           { L _ ITof }
 'qualified'    { L _ ITqualified }
 'then'         { L _ ITthen }
 'type'         { L _ ITtype }
 'where'        { L _ ITwhere }

 'forall'       { L _ (ITforall _) }                -- GHC extension keywords
 'foreign'      { L _ ITforeign }
 'export'       { L _ ITexport }
 'label'        { L _ ITlabel }
 'dynamic'      { L _ ITdynamic }
 'safe'         { L _ ITsafe }
 'interruptible' { L _ ITinterruptible }
 'unsafe'       { L _ ITunsafe }
 'mdo'          { L _ ITmdo }
 'family'       { L _ ITfamily }
 'role'         { L _ ITrole }
 'stdcall'      { L _ ITstdcallconv }
 'ccall'        { L _ ITccallconv }
 'capi'         { L _ ITcapiconv }
 'prim'         { L _ ITprimcallconv }
 'javascript'   { L _ ITjavascriptcallconv }
 'proc'         { L _ ITproc }          -- for arrow notation extension
 'rec'          { L _ ITrec }           -- for arrow notation extension
 'group'    { L _ ITgroup }     -- for list transform extension
 'by'       { L _ ITby }        -- for list transform extension
 'using'    { L _ ITusing }     -- for list transform extension
 'pattern'      { L _ ITpattern } -- for pattern synonyms
 'static'       { L _ ITstatic }  -- for static pointers extension
 'stock'        { L _ ITstock }    -- for DerivingStrategies extension
 'anyclass'     { L _ ITanyclass } -- for DerivingStrategies extension
 'via'          { L _ ITvia }      -- for DerivingStrategies extension

 'unit'         { L _ ITunit }
 'signature'    { L _ ITsignature }
 'dependency'   { L _ ITdependency }

 '{-# INLINE'             { L _ (ITinline_prag _ _ _) } -- INLINE or INLINABLE
 '{-# SPECIALISE'         { L _ (ITspec_prag _) }
 '{-# SPECIALISE_INLINE'  { L _ (ITspec_inline_prag _ _) }
 '{-# SOURCE'             { L _ (ITsource_prag _) }
 '{-# RULES'              { L _ (ITrules_prag _) }
 '{-# CORE'               { L _ (ITcore_prag _) }      -- hdaume: annotated core
 '{-# SCC'                { L _ (ITscc_prag _)}
 '{-# GENERATED'          { L _ (ITgenerated_prag _) }
 '{-# DEPRECATED'         { L _ (ITdeprecated_prag _) }
 '{-# WARNING'            { L _ (ITwarning_prag _) }
 '{-# UNPACK'             { L _ (ITunpack_prag _) }
 '{-# NOUNPACK'           { L _ (ITnounpack_prag _) }
 '{-# ANN'                { L _ (ITann_prag _) }
 '{-# MINIMAL'            { L _ (ITminimal_prag _) }
 '{-# CTYPE'              { L _ (ITctype _) }
 '{-# OVERLAPPING'        { L _ (IToverlapping_prag _) }
 '{-# OVERLAPPABLE'       { L _ (IToverlappable_prag _) }
 '{-# OVERLAPS'           { L _ (IToverlaps_prag _) }
 '{-# INCOHERENT'         { L _ (ITincoherent_prag _) }
 '{-# COMPLETE'           { L _ (ITcomplete_prag _)   }
 '#-}'                    { L _ ITclose_prag }

 '..'           { L _ ITdotdot }                        -- reserved symbols
 ':'            { L _ ITcolon }
 '::'           { L _ (ITdcolon _) }
 '='            { L _ ITequal }
 '\\'           { L _ ITlam }
 'lcase'        { L _ ITlcase }
 '|'            { L _ ITvbar }
 '<-'           { L _ (ITlarrow _) }
 '->'           { L _ (ITrarrow _) }
 '⊸'           { L _ (ITlolly _) }
 '->@{'           { L _ (ITlolly2) }
 '@'            { L _ ITat }
 '~'            { L _ ITtilde }
 '=>'           { L _ (ITdarrow _) }
 '-'            { L _ ITminus }
 '!'            { L _ ITbang }
 '-<'           { L _ (ITlarrowtail _) }            -- for arrow notation
 '>-'           { L _ (ITrarrowtail _) }            -- for arrow notation
 '-<<'          { L _ (ITLarrowtail _) }            -- for arrow notation
 '>>-'          { L _ (ITRarrowtail _) }            -- for arrow notation
 '.'            { L _ ITdot }
 TYPEAPP        { L _ ITtypeApp }

 '{'            { L _ ITocurly }                        -- special symbols
 '}'            { L _ ITccurly }
 vocurly        { L _ ITvocurly } -- virtual open curly (from layout)
 vccurly        { L _ ITvccurly } -- virtual close curly (from layout)
 '['            { L _ ITobrack }
 ']'            { L _ ITcbrack }
 '[:'           { L _ ITopabrack }
 ':]'           { L _ ITcpabrack }
 '('            { L _ IToparen }
 ')'            { L _ ITcparen }
 '(#'           { L _ IToubxparen }
 '#)'           { L _ ITcubxparen }
 '(|'           { L _ (IToparenbar _) }
 '|)'           { L _ (ITcparenbar _) }
 ';'            { L _ ITsemi }
 ','            { L _ ITcomma }
 '`'            { L _ ITbackquote }
 SIMPLEQUOTE    { L _ ITsimpleQuote      }     -- 'x

 VARID          { L _ (ITvarid    _) }          -- identifiers
 CONID          { L _ (ITconid    _) }
 VARSYM         { L _ (ITvarsym   _) }
 CONSYM         { L _ (ITconsym   _) }
 QVARID         { L _ (ITqvarid   _) }
 QCONID         { L _ (ITqconid   _) }
 QVARSYM        { L _ (ITqvarsym  _) }
 QCONSYM        { L _ (ITqconsym  _) }

 IPDUPVARID     { L _ (ITdupipvarid   _) }              -- GHC extension
 LABELVARID     { L _ (ITlabelvarid   _) }

 CHAR           { L _ (ITchar   _ _) }
 STRING         { L _ (ITstring _ _) }
 INTEGER        { L _ (ITinteger _) }
 RATIONAL       { L _ (ITrational _) }

 PRIMCHAR       { L _ (ITprimchar   _ _) }
 PRIMSTRING     { L _ (ITprimstring _ _) }
 PRIMINTEGER    { L _ (ITprimint    _ _) }
 PRIMWORD       { L _ (ITprimword   _ _) }
 PRIMFLOAT      { L _ (ITprimfloat  _) }
 PRIMDOUBLE     { L _ (ITprimdouble _) }

 DOCNEXT        { L _ (ITdocCommentNext _) }
 DOCPREV        { L _ (ITdocCommentPrev _) }
 DOCNAMED       { L _ (ITdocCommentNamed _) }
 DOCSECTION     { L _ (ITdocSection _ _) }

-- Template Haskell
'[|'            { L _ (ITopenExpQuote _ _) }
'[p|'           { L _ ITopenPatQuote  }
'[t|'           { L _ ITopenTypQuote  }
'[d|'           { L _ ITopenDecQuote  }
'|]'            { L _ (ITcloseQuote _) }
'[||'           { L _ (ITopenTExpQuote _) }
'||]'           { L _ ITcloseTExpQuote  }
TH_ID_SPLICE    { L _ (ITidEscape _)  }     -- $x
'$('            { L _ ITparenEscape   }     -- $( exp )
TH_ID_TY_SPLICE { L _ (ITidTyEscape _)  }   -- $$x
'$$('           { L _ ITparenTyEscape   }   -- $$( exp )
TH_TY_QUOTE     { L _ ITtyQuote       }      -- ''T
TH_QUASIQUOTE   { L _ (ITquasiQuote _) }
TH_QQUASIQUOTE  { L _ (ITqQuasiQuote _) }

%monad { P } { >>= } { return }
%lexer { (lexer True) } { L _ ITeof }
%tokentype { (Located Token) }

-- Exported parsers
%name parseModule module
%name parseSignature signature
%name parseImport importdecl
%name parseStatement stmt
%name parseDeclaration topdecl
%name parseExpression exp
%name parsePattern pat
%name parseTypeSignature sigdecl
%name parseStmt   maybe_stmt
%name parseIdentifier  identifier
%name parseType ctype
%name parseBackpack backpack
%partial parseHeader header
%%

-----------------------------------------------------------------------------
-- Identifiers; one of the entry points
identifier :: { Located RdrName }
        : qvar                          { $1 }
        | qcon                          { $1 }
        | qvarop                        { $1 }
        | qconop                        { $1 }
    | '(' '->' ')'      {% ams (sLL $1 $> $ getRdrName funTyCon)
                               [mj AnnOpenP $1,mu AnnRarrow $2,mj AnnCloseP $3] }

-----------------------------------------------------------------------------
-- Backpack stuff

backpack :: { [LHsUnit PackageName] }
         : implicit_top units close { fromOL $2 }
         | '{' units '}'            { fromOL $2 }

units :: { OrdList (LHsUnit PackageName) }
         : units ';' unit { $1 `appOL` unitOL $3 }
         | units ';'      { $1 }
         | unit           { unitOL $1 }

unit :: { LHsUnit PackageName }
        : 'unit' pkgname 'where' unitbody
            { sL1 $1 $ HsUnit { hsunitName = $2
                              , hsunitBody = fromOL $4 } }

unitid :: { LHsUnitId PackageName }
        : pkgname                  { sL1 $1 $ HsUnitId $1 [] }
        | pkgname '[' msubsts ']'  { sLL $1 $> $ HsUnitId $1 (fromOL $3) }

msubsts :: { OrdList (LHsModuleSubst PackageName) }
        : msubsts ',' msubst { $1 `appOL` unitOL $3 }
        | msubsts ','        { $1 }
        | msubst             { unitOL $1 }

msubst :: { LHsModuleSubst PackageName }
        : modid '=' moduleid { sLL $1 $> $ ($1, $3) }
        | modid VARSYM modid VARSYM { sLL $1 $> $ ($1, sLL $2 $> $ HsModuleVar $3) }

moduleid :: { LHsModuleId PackageName }
          : VARSYM modid VARSYM { sLL $1 $> $ HsModuleVar $2 }
          | unitid ':' modid    { sLL $1 $> $ HsModuleId $1 $3 }

pkgname :: { Located PackageName }
        : STRING     { sL1 $1 $ PackageName (getSTRING $1) }
        | litpkgname { sL1 $1 $ PackageName (unLoc $1) }

litpkgname_segment :: { Located FastString }
        : VARID  { sL1 $1 $ getVARID $1 }
        | CONID  { sL1 $1 $ getCONID $1 }
        | special_id { $1 }

litpkgname :: { Located FastString }
        : litpkgname_segment { $1 }
        -- a bit of a hack, means p - b is parsed same as p-b, enough for now.
        | litpkgname_segment '-' litpkgname  { sLL $1 $> $ appendFS (unLoc $1) (consFS '-' (unLoc $3)) }

mayberns :: { Maybe [LRenaming] }
        : {- empty -} { Nothing }
        | '(' rns ')' { Just (fromOL $2) }

rns :: { OrdList LRenaming }
        : rns ',' rn { $1 `appOL` unitOL $3 }
        | rns ','    { $1 }
        | rn         { unitOL $1 }

rn :: { LRenaming }
        : modid 'as' modid { sLL $1 $> $ Renaming $1 (Just $3) }
        | modid            { sL1 $1    $ Renaming $1 Nothing }

unitbody :: { OrdList (LHsUnitDecl PackageName) }
        : '{'     unitdecls '}'   { $2 }
        | vocurly unitdecls close { $2 }

unitdecls :: { OrdList (LHsUnitDecl PackageName) }
        : unitdecls ';' unitdecl { $1 `appOL` unitOL $3 }
        | unitdecls ';'         { $1 }
        | unitdecl              { unitOL $1 }

unitdecl :: { LHsUnitDecl PackageName }
        : maybedocheader 'module' modid maybemodwarning maybeexports 'where' body
             -- XXX not accurate
             { sL1 $2 $ DeclD ModuleD $3 (Just (sL1 $2 (HsModule (Just $3) $5 (fst $ snd $7) (snd $ snd $7) $4 $1))) }
        | maybedocheader 'signature' modid maybemodwarning maybeexports 'where' body
             { sL1 $2 $ DeclD SignatureD $3 (Just (sL1 $2 (HsModule (Just $3) $5 (fst $ snd $7) (snd $ snd $7) $4 $1))) }
        -- NB: MUST have maybedocheader here, otherwise shift-reduce conflict
        -- will prevent us from parsing both forms.
        | maybedocheader 'module' modid
             { sL1 $2 $ DeclD ModuleD $3 Nothing }
        | maybedocheader 'signature' modid
             { sL1 $2 $ DeclD SignatureD $3 Nothing }
        | 'dependency' unitid mayberns
             { sL1 $1 $ IncludeD (IncludeDecl { idUnitId = $2
                                              , idModRenaming = $3
                                              , idSignatureInclude = False }) }
        | 'dependency' 'signature' unitid
             { sL1 $1 $ IncludeD (IncludeDecl { idUnitId = $3
                                              , idModRenaming = Nothing
                                              , idSignatureInclude = True }) }

-----------------------------------------------------------------------------
-- Module Header

-- The place for module deprecation is really too restrictive, but if it
-- was allowed at its natural place just before 'module', we get an ugly
-- s/r conflict with the second alternative. Another solution would be the
-- introduction of a new pragma DEPRECATED_MODULE, but this is not very nice,
-- either, and DEPRECATED is only expected to be used by people who really
-- know what they are doing. :-)

signature :: { Located (HsModule GhcPs) }
       : maybedocheader 'signature' modid maybemodwarning maybeexports 'where' body
             {% fileSrcSpan >>= \ loc ->
                ams (L loc (HsModule (Just $3) $5 (fst $ snd $7)
                              (snd $ snd $7) $4 $1)
                    )
                    ([mj AnnSignature $2, mj AnnWhere $6] ++ fst $7) }

module :: { Located (HsModule GhcPs) }
       : maybedocheader 'module' modid maybemodwarning maybeexports 'where' body
             {% fileSrcSpan >>= \ loc ->
                ams (L loc (HsModule (Just $3) $5 (fst $ snd $7)
                              (snd $ snd $7) $4 $1)
                    )
                    ([mj AnnModule $2, mj AnnWhere $6] ++ fst $7) }
        | body2
                {% fileSrcSpan >>= \ loc ->
                   ams (L loc (HsModule Nothing Nothing
                               (fst $ snd $1) (snd $ snd $1) Nothing Nothing))
                       (fst $1) }

maybedocheader :: { Maybe LHsDocString }
        : moduleheader            { $1 }
        | {- empty -}             { Nothing }

missing_module_keyword :: { () }
        : {- empty -}                           {% pushModuleContext }

implicit_top :: { () }
        : {- empty -}                           {% pushModuleContext }

maybemodwarning :: { Maybe (Located WarningTxt) }
    : '{-# DEPRECATED' strings '#-}'
                      {% ajs (Just (sLL $1 $> $ DeprecatedTxt (sL1 $1 (getDEPRECATED_PRAGs $1)) (snd $ unLoc $2)))
                             (mo $1:mc $3: (fst $ unLoc $2)) }
    | '{-# WARNING' strings '#-}'
                         {% ajs (Just (sLL $1 $> $ WarningTxt (sL1 $1 (getWARNING_PRAGs $1)) (snd $ unLoc $2)))
                                (mo $1:mc $3 : (fst $ unLoc $2)) }
    |  {- empty -}                  { Nothing }

body    :: { ([AddAnn]
             ,([LImportDecl GhcPs], [LHsDecl GhcPs])) }
        :  '{'            top '}'      { (moc $1:mcc $3:(fst $2)
                                         , snd $2) }
        |      vocurly    top close    { (fst $2, snd $2) }

body2   :: { ([AddAnn]
             ,([LImportDecl GhcPs], [LHsDecl GhcPs])) }
        :  '{' top '}'                          { (moc $1:mcc $3
                                                   :(fst $2), snd $2) }
        |  missing_module_keyword top close     { ([],snd $2) }


top     :: { ([AddAnn]
             ,([LImportDecl GhcPs], [LHsDecl GhcPs])) }
        : semis top1                            { ($1, $2) }

top1    :: { ([LImportDecl GhcPs], [LHsDecl GhcPs]) }
        : importdecls_semi topdecls_semi        { (reverse $1, cvTopDecls $2) }
        | importdecls_semi topdecls             { (reverse $1, cvTopDecls $2) }
        | importdecls                           { (reverse $1, []) }

-----------------------------------------------------------------------------
-- Module declaration & imports only

header  :: { Located (HsModule GhcPs) }
        : maybedocheader 'module' modid maybemodwarning maybeexports 'where' header_body
                {% fileSrcSpan >>= \ loc ->
                   ams (L loc (HsModule (Just $3) $5 $7 [] $4 $1
                          )) [mj AnnModule $2,mj AnnWhere $6] }
        | maybedocheader 'signature' modid maybemodwarning maybeexports 'where' header_body
                {% fileSrcSpan >>= \ loc ->
                   ams (L loc (HsModule (Just $3) $5 $7 [] $4 $1
                          )) [mj AnnModule $2,mj AnnWhere $6] }
        | header_body2
                {% fileSrcSpan >>= \ loc ->
                   return (L loc (HsModule Nothing Nothing $1 [] Nothing
                          Nothing)) }

header_body :: { [LImportDecl GhcPs] }
        :  '{'            header_top            { $2 }
        |      vocurly    header_top            { $2 }

header_body2 :: { [LImportDecl GhcPs] }
        :  '{' header_top                       { $2 }
        |  missing_module_keyword header_top    { $2 }

header_top :: { [LImportDecl GhcPs] }
        :  semis header_top_importdecls         { $2 }

header_top_importdecls :: { [LImportDecl GhcPs] }
        :  importdecls_semi                     { $1 }
        |  importdecls                          { $1 }

-----------------------------------------------------------------------------
-- The Export List

maybeexports :: { (Maybe (Located [LIE GhcPs])) }
        :  '(' exportlist ')'       {% ams (sLL $1 $> ()) [mop $1,mcp $3] >>
                                       return (Just (sLL $1 $> (fromOL $2))) }
        |  {- empty -}              { Nothing }

exportlist :: { OrdList (LIE GhcPs) }
        : expdoclist ',' expdoclist   {% addAnnotation (oll $1) AnnComma (gl $2)
                                         >> return ($1 `appOL` $3) }
        | exportlist1                 { $1 }

exportlist1 :: { OrdList (LIE GhcPs) }
        : expdoclist export expdoclist ',' exportlist1
                          {% (addAnnotation (oll ($1 `appOL` $2 `appOL` $3))
                                            AnnComma (gl $4) ) >>
                              return ($1 `appOL` $2 `appOL` $3 `appOL` $5) }
        | expdoclist export expdoclist             { $1 `appOL` $2 `appOL` $3 }
        | expdoclist                               { $1 }

expdoclist :: { OrdList (LIE GhcPs) }
        : exp_doc expdoclist                           { $1 `appOL` $2 }
        | {- empty -}                                  { nilOL }

exp_doc :: { OrdList (LIE GhcPs) }
        : docsection    { unitOL (sL1 $1 (case (unLoc $1) of (n, doc) -> IEGroup noExt n doc)) }
        | docnamed      { unitOL (sL1 $1 (IEDocNamed noExt ((fst . unLoc) $1))) }
        | docnext       { unitOL (sL1 $1 (IEDoc noExt (unLoc $1))) }


   -- No longer allow things like [] and (,,,) to be exported
   -- They are built in syntax, always available
export  :: { OrdList (LIE GhcPs) }
        : qcname_ext export_subspec  {% mkModuleImpExp $1 (snd $ unLoc $2)
                                          >>= \ie -> amsu (sLL $1 $> ie) (fst $ unLoc $2) }
        |  'module' modid            {% amsu (sLL $1 $> (IEModuleContents noExt $2))
                                             [mj AnnModule $1] }
        |  'pattern' qcon            {% amsu (sLL $1 $> (IEVar noExt (sLL $1 $> (IEPattern $2))))
                                             [mj AnnPattern $1] }

export_subspec :: { Located ([AddAnn],ImpExpSubSpec) }
        : {- empty -}             { sL0 ([],ImpExpAbs) }
        | '(' qcnames ')'         {% mkImpExpSubSpec (reverse (snd $2))
                                      >>= \(as,ie) -> return $ sLL $1 $>
                                            (as ++ [mop $1,mcp $3] ++ fst $2, ie) }


qcnames :: { ([AddAnn], [Located ImpExpQcSpec]) }
  : {- empty -}                   { ([],[]) }
  | qcnames1                      { $1 }

qcnames1 :: { ([AddAnn], [Located ImpExpQcSpec]) }     -- A reversed list
        :  qcnames1 ',' qcname_ext_w_wildcard  {% case (head (snd $1)) of
                                                    l@(L _ ImpExpQcWildcard) ->
                                                       return ([mj AnnComma $2, mj AnnDotdot l]
                                                               ,(snd (unLoc $3)  : snd $1))
                                                    l -> (ams (head (snd $1)) [mj AnnComma $2] >>
                                                          return (fst $1 ++ fst (unLoc $3),
                                                                  snd (unLoc $3) : snd $1)) }


        -- Annotations re-added in mkImpExpSubSpec
        |  qcname_ext_w_wildcard                   { (fst (unLoc $1),[snd (unLoc $1)]) }

-- Variable, data constructor or wildcard
-- or tagged type constructor
qcname_ext_w_wildcard :: { Located ([AddAnn], Located ImpExpQcSpec) }
        :  qcname_ext               { sL1 $1 ([],$1) }
        |  '..'                     { sL1 $1 ([mj AnnDotdot $1], sL1 $1 ImpExpQcWildcard)  }

qcname_ext :: { Located ImpExpQcSpec }
        :  qcname                   { sL1 $1 (ImpExpQcName $1) }
        |  'type' oqtycon           {% do { n <- mkTypeImpExp $2
                                          ; ams (sLL $1 $> (ImpExpQcType n))
                                                [mj AnnType $1] } }

qcname  :: { Located RdrName }  -- Variable or type constructor
        :  qvar                 { $1 } -- Things which look like functions
                                       -- Note: This includes record selectors but
                                       -- also (-.->), see #11432
        |  oqtycon_no_varcon    { $1 } -- see Note [Type constructors in export list]

-----------------------------------------------------------------------------
-- Import Declarations

-- importdecls and topdecls must contain at least one declaration;
-- top handles the fact that these may be optional.

-- One or more semicolons
semis1  :: { [AddAnn] }
semis1  : semis1 ';'  { mj AnnSemi $2 : $1 }
        | ';'         { [mj AnnSemi $1] }

-- Zero or more semicolons
semis   :: { [AddAnn] }
semis   : semis ';'   { mj AnnSemi $2 : $1 }
        | {- empty -} { [] }

-- No trailing semicolons, non-empty
importdecls :: { [LImportDecl GhcPs] }
importdecls
        : importdecls_semi importdecl
                                { $2 : $1 }

-- May have trailing semicolons, can be empty
importdecls_semi :: { [LImportDecl GhcPs] }
importdecls_semi
        : importdecls_semi importdecl semis1
                                {% ams $2 $3 >> return ($2 : $1) }
        | {- empty -}           { [] }

importdecl :: { LImportDecl GhcPs }
        : 'import' maybe_src maybe_safe optqualified maybe_pkg modid maybeas maybeimpspec
                {% ams (L (comb4 $1 $6 (snd $7) $8) $
                  ImportDecl { ideclExt = noExt
                             , ideclSourceSrc = snd $ fst $2
                             , ideclName = $6, ideclPkgQual = snd $5
                             , ideclSource = snd $2, ideclSafe = snd $3
                             , ideclQualified = snd $4, ideclImplicit = False
                             , ideclAs = unLoc (snd $7)
                             , ideclHiding = unLoc $8 })
                   ((mj AnnImport $1 : (fst $ fst $2) ++ fst $3 ++ fst $4
                                    ++ fst $5 ++ fst $7)) }

maybe_src :: { (([AddAnn],SourceText),IsBootInterface) }
        : '{-# SOURCE' '#-}'        { (([mo $1,mc $2],getSOURCE_PRAGs $1)
                                      ,True) }
        | {- empty -}               { (([],NoSourceText),False) }

maybe_safe :: { ([AddAnn],Bool) }
        : 'safe'                                { ([mj AnnSafe $1],True) }
        | {- empty -}                           { ([],False) }

maybe_pkg :: { ([AddAnn],Maybe StringLiteral) }
        : STRING  {% let pkgFS = getSTRING $1 in
                     if looksLikePackageName (unpackFS pkgFS)
                        then return ([mj AnnPackageName $1], Just (StringLiteral (getSTRINGs $1) pkgFS))
                        else parseErrorSDoc (getLoc $1) $ vcat [
                             text "parse error" <> colon <+> quotes (ppr pkgFS),
                             text "Version number or non-alphanumeric" <+>
                             text "character in package name"] }
        | {- empty -}                           { ([],Nothing) }

optqualified :: { ([AddAnn],Bool) }
        : 'qualified'                           { ([mj AnnQualified $1],True)  }
        | {- empty -}                           { ([],False) }

maybeas :: { ([AddAnn],Located (Maybe (Located ModuleName))) }
        : 'as' modid                           { ([mj AnnAs $1]
                                                 ,sLL $1 $> (Just $2)) }
        | {- empty -}                          { ([],noLoc Nothing) }

maybeimpspec :: { Located (Maybe (Bool, Located [LIE GhcPs])) }
        : impspec                  {% let (b, ie) = unLoc $1 in
                                       checkImportSpec ie
                                        >>= \checkedIe ->
                                          return (L (gl $1) (Just (b, checkedIe)))  }
        | {- empty -}              { noLoc Nothing }

impspec :: { Located (Bool, Located [LIE GhcPs]) }
        :  '(' exportlist ')'               {% ams (sLL $1 $> (False,
                                                      sLL $1 $> $ fromOL $2))
                                                   [mop $1,mcp $3] }
        |  'hiding' '(' exportlist ')'      {% ams (sLL $1 $> (True,
                                                      sLL $1 $> $ fromOL $3))
                                               [mj AnnHiding $1,mop $2,mcp $4] }

-----------------------------------------------------------------------------
-- Fixity Declarations

prec    :: { Located (SourceText,Int) }
        : {- empty -}           { noLoc (NoSourceText,9) }
        | INTEGER
                 {% checkPrecP (sL1 $1 (getINTEGERs $1,fromInteger (il_value (getINTEGER $1)))) }

infix   :: { Located FixityDirection }
        : 'infix'                               { sL1 $1 InfixN  }
        | 'infixl'                              { sL1 $1 InfixL  }
        | 'infixr'                              { sL1 $1 InfixR }

ops     :: { Located (OrdList (Located RdrName)) }
        : ops ',' op       {% addAnnotation (oll $ unLoc $1) AnnComma (gl $2) >>
                              return (sLL $1 $> ((unLoc $1) `appOL` unitOL $3))}
        | op               { sL1 $1 (unitOL $1) }

-----------------------------------------------------------------------------
-- Top-Level Declarations

-- No trailing semicolons, non-empty
topdecls :: { OrdList (LHsDecl GhcPs) }
        : topdecls_semi topdecl        { $1 `snocOL` $2 }

-- May have trailing semicolons, can be empty
topdecls_semi :: { OrdList (LHsDecl GhcPs) }
        : topdecls_semi topdecl semis1 {% ams $2 $3 >> return ($1 `snocOL` $2) }
        | {- empty -}                  { nilOL }

topdecl :: { LHsDecl GhcPs }
        : cl_decl                               { sL1 $1 (TyClD noExt (unLoc $1)) }
        | ty_decl                               { sL1 $1 (TyClD noExt (unLoc $1)) }
        | inst_decl                             { sL1 $1 (InstD noExt (unLoc $1)) }
        | stand_alone_deriving                  { sLL $1 $> (DerivD noExt (unLoc $1)) }
        | role_annot                            { sL1 $1 (RoleAnnotD noExt (unLoc $1)) }
        | 'default' '(' comma_types0 ')'    {% ams (sLL $1 $> (DefD noExt (DefaultDecl noExt $3)))
                                                         [mj AnnDefault $1
                                                         ,mop $2,mcp $4] }
        | 'foreign' fdecl          {% ams (sLL $1 $> (snd $ unLoc $2))
                                           (mj AnnForeign $1:(fst $ unLoc $2)) }
        | '{-# DEPRECATED' deprecations '#-}'   {% ams (sLL $1 $> $ WarningD noExt (Warnings noExt (getDEPRECATED_PRAGs $1) (fromOL $2)))
                                                       [mo $1,mc $3] }
        | '{-# WARNING' warnings '#-}'          {% ams (sLL $1 $> $ WarningD noExt (Warnings noExt (getWARNING_PRAGs $1) (fromOL $2)))
                                                       [mo $1,mc $3] }
        | '{-# RULES' rules '#-}'               {% ams (sLL $1 $> $ RuleD noExt (HsRules noExt (getRULES_PRAGs $1) (fromOL $2)))
                                                       [mo $1,mc $3] }
        | annotation { $1 }
        | decl_no_th                            { $1 }

        -- Template Haskell Extension
        -- The $(..) form is one possible form of infixexp
        -- but we treat an arbitrary expression just as if
        -- it had a $(..) wrapped around it
        | infixexp_top                          { sLL $1 $> $ mkSpliceDecl $1 }

-- Type classes
--
cl_decl :: { LTyClDecl GhcPs }
        : 'class' tycl_hdr fds where_cls
                {% amms (mkClassDecl (comb4 $1 $2 $3 $4) $2 $3 (snd $ unLoc $4))
                        (mj AnnClass $1:(fst $ unLoc $3)++(fst $ unLoc $4)) }

-- Type declarations (toplevel)
--
ty_decl :: { LTyClDecl GhcPs }
           -- ordinary type synonyms
        : 'type' type '=' ctypedoc
                -- Note ctype, not sigtype, on the right of '='
                -- We allow an explicit for-all but we don't insert one
                -- in   type Foo a = (b,b)
                -- Instead we just say b is out of scope
                --
                -- Note the use of type for the head; this allows
                -- infix type constructors to be declared
                {% amms (mkTySynonym (comb2 $1 $4) $2 $4)
                        [mj AnnType $1,mj AnnEqual $3] }

           -- type family declarations
        | 'type' 'family' type opt_tyfam_kind_sig opt_injective_info
                          where_type_family
                -- Note the use of type for the head; this allows
                -- infix type constructors to be declared
                {% amms (mkFamDecl (comb4 $1 $3 $4 $5) (snd $ unLoc $6) $3
                                   (snd $ unLoc $4) (snd $ unLoc $5))
                        (mj AnnType $1:mj AnnFamily $2:(fst $ unLoc $4)
                           ++ (fst $ unLoc $5) ++ (fst $ unLoc $6)) }

          -- ordinary data type or newtype declaration
        | data_or_newtype capi_ctype tycl_hdr constrs maybe_derivings
                {% amms (mkTyData (comb4 $1 $3 $4 $5) (snd $ unLoc $1) $2 $3
                           Nothing (reverse (snd $ unLoc $4))
                                   (fmap reverse $5))
                                   -- We need the location on tycl_hdr in case
                                   -- constrs and deriving are both empty
                        ((fst $ unLoc $1):(fst $ unLoc $4)) }

          -- ordinary GADT declaration
        | data_or_newtype capi_ctype tycl_hdr opt_kind_sig
                 gadt_constrlist
                 maybe_derivings
            {% amms (mkTyData (comb4 $1 $3 $5 $6) (snd $ unLoc $1) $2 $3
                            (snd $ unLoc $4) (snd $ unLoc $5)
                            (fmap reverse $6) )
                                   -- We need the location on tycl_hdr in case
                                   -- constrs and deriving are both empty
                    ((fst $ unLoc $1):(fst $ unLoc $4)++(fst $ unLoc $5)) }

          -- data/newtype family
        | 'data' 'family' type opt_datafam_kind_sig
                {% amms (mkFamDecl (comb3 $1 $2 $4) DataFamily $3
                                   (snd $ unLoc $4) Nothing)
                        (mj AnnData $1:mj AnnFamily $2:(fst $ unLoc $4)) }

inst_decl :: { LInstDecl GhcPs }
        : 'instance' overlap_pragma inst_type where_inst
       {% do { (binds, sigs, _, ats, adts, _) <- cvBindsAndSigs (snd $ unLoc $4)
             ; let cid = ClsInstDecl { cid_ext = noExt
                                     , cid_poly_ty = $3, cid_binds = binds
                                     , cid_sigs = mkClassOpSigs sigs
                                     , cid_tyfam_insts = ats
                                     , cid_overlap_mode = $2
                                     , cid_datafam_insts = adts }
             ; ams (L (comb3 $1 (hsSigType $3) $4) (ClsInstD { cid_d_ext = noExt, cid_inst = cid }))
                   (mj AnnInstance $1 : (fst $ unLoc $4)) } }

           -- type instance declarations
        | 'type' 'instance' ty_fam_inst_eqn
                {% ams $3 (fst $ unLoc $3)
                >> amms (mkTyFamInst (comb2 $1 $3) (snd $ unLoc $3))
                    (mj AnnType $1:mj AnnInstance $2:(fst $ unLoc $3)) }

          -- data/newtype instance declaration
        | data_or_newtype 'instance' capi_ctype tycl_hdr constrs
                          maybe_derivings
            {% amms (mkDataFamInst (comb4 $1 $4 $5 $6) (snd $ unLoc $1) $3 $4
                                      Nothing (reverse (snd  $ unLoc $5))
                                              (fmap reverse $6))
                    ((fst $ unLoc $1):mj AnnInstance $2:(fst $ unLoc $5)) }

          -- GADT instance declaration
        | data_or_newtype 'instance' capi_ctype tycl_hdr opt_kind_sig
                 gadt_constrlist
                 maybe_derivings
            {% amms (mkDataFamInst (comb4 $1 $4 $6 $7) (snd $ unLoc $1) $3 $4
                                   (snd $ unLoc $5) (snd $ unLoc $6)
                                   (fmap reverse $7))
                    ((fst $ unLoc $1):mj AnnInstance $2
                       :(fst $ unLoc $5)++(fst $ unLoc $6)) }

overlap_pragma :: { Maybe (Located OverlapMode) }
  : '{-# OVERLAPPABLE'    '#-}' {% ajs (Just (sLL $1 $> (Overlappable (getOVERLAPPABLE_PRAGs $1))))
                                       [mo $1,mc $2] }
  | '{-# OVERLAPPING'     '#-}' {% ajs (Just (sLL $1 $> (Overlapping (getOVERLAPPING_PRAGs $1))))
                                       [mo $1,mc $2] }
  | '{-# OVERLAPS'        '#-}' {% ajs (Just (sLL $1 $> (Overlaps (getOVERLAPS_PRAGs $1))))
                                       [mo $1,mc $2] }
  | '{-# INCOHERENT'      '#-}' {% ajs (Just (sLL $1 $> (Incoherent (getINCOHERENT_PRAGs $1))))
                                       [mo $1,mc $2] }
  | {- empty -}                 { Nothing }

deriv_strategy_no_via :: { LDerivStrategy GhcPs }
  : 'stock'                     {% ams (sL1 $1 StockStrategy)
                                       [mj AnnStock $1] }
  | 'anyclass'                  {% ams (sL1 $1 AnyclassStrategy)
                                       [mj AnnAnyclass $1] }
  | 'newtype'                   {% ams (sL1 $1 NewtypeStrategy)
                                       [mj AnnNewtype $1] }

deriv_strategy_via :: { LDerivStrategy GhcPs }
  : 'via' tyapp                 {% splitTildeApps [$2] >>= \tys -> let
                                     ty :: LHsType GhcPs
                                     ty = sL1 $1 $ mkHsAppsTy tys

                                     in ams (sLL $1 $> (ViaStrategy (mkLHsSigType ty)))
                                            [mj AnnVia $1] }

deriv_standalone_strategy :: { Maybe (LDerivStrategy GhcPs) }
  : 'stock'                     {% ajs (Just (sL1 $1 StockStrategy))
                                       [mj AnnStock $1] }
  | 'anyclass'                  {% ajs (Just (sL1 $1 AnyclassStrategy))
                                       [mj AnnAnyclass $1] }
  | 'newtype'                   {% ajs (Just (sL1 $1 NewtypeStrategy))
                                       [mj AnnNewtype $1] }
  | deriv_strategy_via          { Just $1 }
  | {- empty -}                 { Nothing }

-- Injective type families

opt_injective_info :: { Located ([AddAnn], Maybe (LInjectivityAnn GhcPs)) }
        : {- empty -}               { noLoc ([], Nothing) }
        | '|' injectivity_cond      { sLL $1 $> ([mj AnnVbar $1]
                                                , Just ($2)) }

injectivity_cond :: { LInjectivityAnn GhcPs }
        : tyvarid '->' inj_varids
           {% ams (sLL $1 $> (InjectivityAnn $1 (reverse (unLoc $3))))
                  [mu AnnRarrow $2] }

inj_varids :: { Located [Located RdrName] }
        : inj_varids tyvarid  { sLL $1 $> ($2 : unLoc $1) }
        | tyvarid             { sLL $1 $> [$1]            }

-- Closed type families

where_type_family :: { Located ([AddAnn],FamilyInfo GhcPs) }
        : {- empty -}                      { noLoc ([],OpenTypeFamily) }
        | 'where' ty_fam_inst_eqn_list
               { sLL $1 $> (mj AnnWhere $1:(fst $ unLoc $2)
                    ,ClosedTypeFamily (fmap reverse $ snd $ unLoc $2)) }

ty_fam_inst_eqn_list :: { Located ([AddAnn],Maybe [LTyFamInstEqn GhcPs]) }
        :     '{' ty_fam_inst_eqns '}'     { sLL $1 $> ([moc $1,mcc $3]
                                                ,Just (unLoc $2)) }
        | vocurly ty_fam_inst_eqns close   { let L loc _ = $2 in
                                             L loc ([],Just (unLoc $2)) }
        |     '{' '..' '}'                 { sLL $1 $> ([moc $1,mj AnnDotdot $2
                                                 ,mcc $3],Nothing) }
        | vocurly '..' close               { let L loc _ = $2 in
                                             L loc ([mj AnnDotdot $2],Nothing) }

ty_fam_inst_eqns :: { Located [LTyFamInstEqn GhcPs] }
        : ty_fam_inst_eqns ';' ty_fam_inst_eqn
                                      {% let L loc (anns, eqn) = $3 in
                                         asl (unLoc $1) $2 (L loc eqn)
                                         >> ams $3 anns
                                         >> return (sLL $1 $> (L loc eqn : unLoc $1)) }
        | ty_fam_inst_eqns ';'        {% addAnnotation (gl $1) AnnSemi (gl $2)
                                         >> return (sLL $1 $>  (unLoc $1)) }
        | ty_fam_inst_eqn             {% let L loc (anns, eqn) = $1 in
                                         ams $1 anns
                                         >> return (sLL $1 $> [L loc eqn]) }
        | {- empty -}                 { noLoc [] }

ty_fam_inst_eqn :: { Located ([AddAnn],TyFamInstEqn GhcPs) }
        : type '=' ctype
                -- Note the use of type for the head; this allows
                -- infix type constructors and type patterns
              {% do { (eqn,ann) <- mkTyFamInstEqn $1 $3
                    ; return (sLL $1 $> (mj AnnEqual $2:ann, eqn))  } }

-- Associated type family declarations
--
-- * They have a different syntax than on the toplevel (no family special
--   identifier).
--
-- * They also need to be separate from instances; otherwise, data family
--   declarations without a kind signature cause parsing conflicts with empty
--   data declarations.
--
at_decl_cls :: { LHsDecl GhcPs }
        :  -- data family declarations, with optional 'family' keyword
          'data' opt_family type opt_datafam_kind_sig
                {% amms (liftM mkTyClD (mkFamDecl (comb3 $1 $3 $4) DataFamily $3
                                                  (snd $ unLoc $4) Nothing))
                        (mj AnnData $1:$2++(fst $ unLoc $4)) }

           -- type family declarations, with optional 'family' keyword
           -- (can't use opt_instance because you get shift/reduce errors
        | 'type' type opt_at_kind_inj_sig
               {% amms (liftM mkTyClD
                        (mkFamDecl (comb3 $1 $2 $3) OpenTypeFamily $2
                                   (fst . snd $ unLoc $3)
                                   (snd . snd $ unLoc $3)))
                       (mj AnnType $1:(fst $ unLoc $3)) }
        | 'type' 'family' type opt_at_kind_inj_sig
               {% amms (liftM mkTyClD
                        (mkFamDecl (comb3 $1 $3 $4) OpenTypeFamily $3
                                   (fst . snd $ unLoc $4)
                                   (snd . snd $ unLoc $4)))
                       (mj AnnType $1:mj AnnFamily $2:(fst $ unLoc $4)) }

           -- default type instances, with optional 'instance' keyword
        | 'type' ty_fam_inst_eqn
                {% ams $2 (fst $ unLoc $2) >>
                   amms (liftM mkInstD (mkTyFamInst (comb2 $1 $2) (snd $ unLoc $2)))
                        (mj AnnType $1:(fst $ unLoc $2)) }
        | 'type' 'instance' ty_fam_inst_eqn
                {% ams $3 (fst $ unLoc $3) >>
                   amms (liftM mkInstD (mkTyFamInst (comb2 $1 $3) (snd $ unLoc $3)))
                        (mj AnnType $1:mj AnnInstance $2:(fst $ unLoc $3)) }

opt_family   :: { [AddAnn] }
              : {- empty -}   { [] }
              | 'family'      { [mj AnnFamily $1] }

opt_instance :: { [AddAnn] }
              : {- empty -} { [] }
              | 'instance'  { [mj AnnInstance $1] }

-- Associated type instances
--
at_decl_inst :: { LInstDecl GhcPs }
           -- type instance declarations, with optional 'instance' keyword
        : 'type' opt_instance ty_fam_inst_eqn
                -- Note the use of type for the head; this allows
                -- infix type constructors and type patterns
                {% ams $3 (fst $ unLoc $3) >>
                   amms (mkTyFamInst (comb2 $1 $3) (snd $ unLoc $3))
                        (mj AnnType $1:$2++(fst $ unLoc $3)) }

        -- data/newtype instance declaration, with optional 'instance' keyword
        -- (can't use opt_instance because you get reduce/reduce errors)
        | data_or_newtype capi_ctype tycl_hdr constrs maybe_derivings
               {% amms (mkDataFamInst (comb4 $1 $3 $4 $5) (snd $ unLoc $1) $2 $3
                                    Nothing (reverse (snd $ unLoc $4))
                                            (fmap reverse $5))
                       ((fst $ unLoc $1):(fst $ unLoc $4)) }

        | data_or_newtype 'instance' capi_ctype tycl_hdr constrs maybe_derivings
               {% amms (mkDataFamInst (comb4 $1 $4 $5 $6) (snd $ unLoc $1) $3 $4
                                    Nothing (reverse (snd $ unLoc $5))
                                            (fmap reverse $6))
                       ((fst $ unLoc $1):mj AnnInstance $2:(fst $ unLoc $5)) }

        -- GADT instance declaration, with optional 'instance' keyword
        -- (can't use opt_instance because you get reduce/reduce errors)
        | data_or_newtype capi_ctype tycl_hdr opt_kind_sig
                 gadt_constrlist
                 maybe_derivings
                {% amms (mkDataFamInst (comb4 $1 $3 $5 $6) (snd $ unLoc $1) $2
                                $3 (snd $ unLoc $4) (snd $ unLoc $5)
                                (fmap reverse $6))
                        ((fst $ unLoc $1):(fst $ unLoc $4)++(fst $ unLoc $5)) }

        | data_or_newtype 'instance' capi_ctype tycl_hdr opt_kind_sig
                 gadt_constrlist
                 maybe_derivings
                {% amms (mkDataFamInst (comb4 $1 $4 $6 $7) (snd $ unLoc $1) $3
                                $4 (snd $ unLoc $5) (snd $ unLoc $6)
                                (fmap reverse $7))
                        ((fst $ unLoc $1):mj AnnInstance $2:(fst $ unLoc $5)++(fst $ unLoc $6)) }

data_or_newtype :: { Located (AddAnn, NewOrData) }
        : 'data'        { sL1 $1 (mj AnnData    $1,DataType) }
        | 'newtype'     { sL1 $1 (mj AnnNewtype $1,NewType) }

-- Family result/return kind signatures

opt_kind_sig :: { Located ([AddAnn], Maybe (LHsKind GhcPs)) }
        :               { noLoc     ([]               , Nothing) }
        | '::' kind     { sLL $1 $> ([mu AnnDcolon $1], Just $2) }

opt_datafam_kind_sig :: { Located ([AddAnn], LFamilyResultSig GhcPs) }
        :               { noLoc     ([]               , noLoc (NoSig noExt)         )}
        | '::' kind     { sLL $1 $> ([mu AnnDcolon $1], sLL $1 $> (KindSig noExt $2))}

opt_tyfam_kind_sig :: { Located ([AddAnn], LFamilyResultSig GhcPs) }
        :              { noLoc     ([]               , noLoc     (NoSig    noExt)   )}
        | '::' kind    { sLL $1 $> ([mu AnnDcolon $1], sLL $1 $> (KindSig  noExt $2))}
        | '='  tv_bndr { sLL $1 $> ([mj AnnEqual $1] , sLL $1 $> (TyVarSig noExt $2))}

opt_at_kind_inj_sig :: { Located ([AddAnn], ( LFamilyResultSig GhcPs
                                            , Maybe (LInjectivityAnn GhcPs)))}
        :            { noLoc ([], (noLoc (NoSig noExt), Nothing)) }
        | '::' kind  { sLL $1 $> ( [mu AnnDcolon $1]
                                 , (sLL $2 $> (KindSig noExt $2), Nothing)) }
        | '='  tv_bndr '|' injectivity_cond
                { sLL $1 $> ([mj AnnEqual $1, mj AnnVbar $3]
                            , (sLL $1 $2 (TyVarSig noExt $2), Just $4))}

-- tycl_hdr parses the header of a class or data type decl,
-- which takes the form
--      T a b
--      Eq a => T a
--      (Eq a, Ord b) => T a b
--      T Int [a]                       -- for associated types
-- Rather a lot of inlining here, else we get reduce/reduce errors
tycl_hdr :: { Located (Maybe (LHsContext GhcPs), LHsType GhcPs) }
        : context '=>' type         {% addAnnotation (gl $1) (toUnicodeAnn AnnDarrow $2) (gl $2)
                                       >> (return (sLL $1 $> (Just $1, $3)))
                                    }
        | type                      { sL1 $1 (Nothing, $1) }

capi_ctype :: { Maybe (Located CType) }
capi_ctype : '{-# CTYPE' STRING STRING '#-}'
                       {% ajs (Just (sLL $1 $> (CType (getCTYPEs $1) (Just (Header (getSTRINGs $2) (getSTRING $2)))
                                        (getSTRINGs $3,getSTRING $3))))
                              [mo $1,mj AnnHeader $2,mj AnnVal $3,mc $4] }

           | '{-# CTYPE'        STRING '#-}'
                       {% ajs (Just (sLL $1 $> (CType (getCTYPEs $1) Nothing  (getSTRINGs $2, getSTRING $2))))
                              [mo $1,mj AnnVal $2,mc $3] }

           |           { Nothing }

-----------------------------------------------------------------------------
-- Stand-alone deriving

-- Glasgow extension: stand-alone deriving declarations
stand_alone_deriving :: { LDerivDecl GhcPs }
  : 'deriving' deriv_standalone_strategy 'instance' overlap_pragma inst_type
                {% do { let { err = text "in the stand-alone deriving instance"
                                    <> colon <+> quotes (ppr $5) }
                      ; ams (sLL $1 (hsSigType $>)
                                 (DerivDecl noExt (mkHsWildCardBndrs $5) $2 $4))
                            [mj AnnDeriving $1, mj AnnInstance $3] } }

-----------------------------------------------------------------------------
-- Role annotations

role_annot :: { LRoleAnnotDecl GhcPs }
role_annot : 'type' 'role' oqtycon maybe_roles
          {% amms (mkRoleAnnotDecl (comb3 $1 $3 $4) $3 (reverse (unLoc $4)))
                  [mj AnnType $1,mj AnnRole $2] }

-- Reversed!
maybe_roles :: { Located [Located (Maybe FastString)] }
maybe_roles : {- empty -}    { noLoc [] }
            | roles          { $1 }

roles :: { Located [Located (Maybe FastString)] }
roles : role             { sLL $1 $> [$1] }
      | roles role       { sLL $1 $> $ $2 : unLoc $1 }

-- read it in as a varid for better error messages
role :: { Located (Maybe FastString) }
role : VARID             { sL1 $1 $ Just $ getVARID $1 }
     | '_'               { sL1 $1 Nothing }

-- Pattern synonyms

-- Glasgow extension: pattern synonyms
pattern_synonym_decl :: { LHsDecl GhcPs }
        : 'pattern' pattern_synonym_lhs '=' pat
         {%      let (name, args,as ) = $2 in
                 ams (sLL $1 $> . ValD noExt $ mkPatSynBind name args $4
                                                    ImplicitBidirectional)
               (as ++ [mj AnnPattern $1, mj AnnEqual $3])
         }

        | 'pattern' pattern_synonym_lhs '<-' pat
         {%    let (name, args, as) = $2 in
               ams (sLL $1 $> . ValD noExt $ mkPatSynBind name args $4 Unidirectional)
               (as ++ [mj AnnPattern $1,mu AnnLarrow $3]) }

        | 'pattern' pattern_synonym_lhs '<-' pat where_decls
            {% do { let (name, args, as) = $2
                  ; mg <- mkPatSynMatchGroup name (snd $ unLoc $5)
                  ; ams (sLL $1 $> . ValD noExt $
                           mkPatSynBind name args $4 (ExplicitBidirectional mg))
                       (as ++ ((mj AnnPattern $1:mu AnnLarrow $3:(fst $ unLoc $5))) )
                   }}

pattern_synonym_lhs :: { (Located RdrName, HsPatSynDetails (Located RdrName), [AddAnn]) }
        : con vars0 { ($1, PrefixCon $2, []) }
        | varid conop varid { ($2, InfixCon $1 $3, []) }
        | con '{' cvars1 '}' { ($1, RecCon $3, [moc $2, mcc $4] ) }

vars0 :: { [Located RdrName] }
        : {- empty -}                 { [] }
        | varid vars0                 { $1 : $2 }

cvars1 :: { [RecordPatSynField (Located RdrName)] }
       : var                          { [RecordPatSynField $1 $1] }
       | var ',' cvars1               {% addAnnotation (getLoc $1) AnnComma (getLoc $2) >>
                                         return ((RecordPatSynField $1 $1) : $3 )}

where_decls :: { Located ([AddAnn]
                         , Located (OrdList (LHsDecl GhcPs))) }
        : 'where' '{' decls '}'       { sLL $1 $> ((mj AnnWhere $1:moc $2
                                           :mcc $4:(fst $ unLoc $3)),sL1 $3 (snd $ unLoc $3)) }
        | 'where' vocurly decls close { L (comb2 $1 $3) ((mj AnnWhere $1:(fst $ unLoc $3))
                                          ,sL1 $3 (snd $ unLoc $3)) }

pattern_synonym_sig :: { LSig GhcPs }
        : 'pattern' con_list '::' sigtypedoc
                   {% ams (sLL $1 $> $ PatSynSig noExt (unLoc $2) (mkLHsSigType $4))
                          [mj AnnPattern $1, mu AnnDcolon $3] }

-----------------------------------------------------------------------------
-- Nested declarations

-- Declaration in class bodies
--
decl_cls  :: { LHsDecl GhcPs }
decl_cls  : at_decl_cls                 { $1 }
          | decl                        { $1 }

          -- A 'default' signature used with the generic-programming extension
          | 'default' infixexp '::' sigtypedoc
                    {% do { v <- checkValSigLhs $2
                          ; let err = text "in default signature" <> colon <+>
                                      quotes (ppr $2)
                          ; ams (sLL $1 $> $ SigD noExt $ ClassOpSig noExt True [v] $ mkLHsSigType $4)
                                [mj AnnDefault $1,mu AnnDcolon $3] } }

decls_cls :: { Located ([AddAnn],OrdList (LHsDecl GhcPs)) }  -- Reversed
          : decls_cls ';' decl_cls      {% if isNilOL (snd $ unLoc $1)
                                             then return (sLL $1 $> (mj AnnSemi $2:(fst $ unLoc $1)
                                                                    , unitOL $3))
                                             else ams (lastOL (snd $ unLoc $1)) [mj AnnSemi $2]
                                           >> return (sLL $1 $> (fst $ unLoc $1
                                                                ,(snd $ unLoc $1) `appOL` unitOL $3)) }
          | decls_cls ';'               {% if isNilOL (snd $ unLoc $1)
                                             then return (sLL $1 $> (mj AnnSemi $2:(fst $ unLoc $1)
                                                                                   ,snd $ unLoc $1))
                                             else ams (lastOL (snd $ unLoc $1)) [mj AnnSemi $2]
                                           >> return (sLL $1 $>  (unLoc $1)) }
          | decl_cls                    { sL1 $1 ([], unitOL $1) }
          | {- empty -}                 { noLoc ([],nilOL) }

decllist_cls
        :: { Located ([AddAnn]
                     , OrdList (LHsDecl GhcPs)) }      -- Reversed
        : '{'         decls_cls '}'     { sLL $1 $> (moc $1:mcc $3:(fst $ unLoc $2)
                                             ,snd $ unLoc $2) }
        |     vocurly decls_cls close   { $2 }

-- Class body
--
where_cls :: { Located ([AddAnn]
                       ,(OrdList (LHsDecl GhcPs))) }    -- Reversed
                                -- No implicit parameters
                                -- May have type declarations
        : 'where' decllist_cls          { sLL $1 $> (mj AnnWhere $1:(fst $ unLoc $2)
                                             ,snd $ unLoc $2) }
        | {- empty -}                   { noLoc ([],nilOL) }

-- Declarations in instance bodies
--
decl_inst  :: { Located (OrdList (LHsDecl GhcPs)) }
decl_inst  : at_decl_inst               { sLL $1 $> (unitOL (sL1 $1 (InstD noExt (unLoc $1)))) }
           | decl                       { sLL $1 $> (unitOL $1) }

decls_inst :: { Located ([AddAnn],OrdList (LHsDecl GhcPs)) }   -- Reversed
           : decls_inst ';' decl_inst   {% if isNilOL (snd $ unLoc $1)
                                             then return (sLL $1 $> (mj AnnSemi $2:(fst $ unLoc $1)
                                                                    , unLoc $3))
                                             else ams (lastOL $ snd $ unLoc $1) [mj AnnSemi $2]
                                           >> return
                                            (sLL $1 $> (fst $ unLoc $1
                                                       ,(snd $ unLoc $1) `appOL` unLoc $3)) }
           | decls_inst ';'             {% if isNilOL (snd $ unLoc $1)
                                             then return (sLL $1 $> (mj AnnSemi $2:(fst $ unLoc $1)
                                                                                   ,snd $ unLoc $1))
                                             else ams (lastOL $ snd $ unLoc $1) [mj AnnSemi $2]
                                           >> return (sLL $1 $> (unLoc $1)) }
           | decl_inst                  { sL1 $1 ([],unLoc $1) }
           | {- empty -}                { noLoc ([],nilOL) }

decllist_inst
        :: { Located ([AddAnn]
                     , OrdList (LHsDecl GhcPs)) }      -- Reversed
        : '{'         decls_inst '}'    { sLL $1 $> (moc $1:mcc $3:(fst $ unLoc $2),snd $ unLoc $2) }
        |     vocurly decls_inst close  { L (gl $2) (unLoc $2) }

-- Instance body
--
where_inst :: { Located ([AddAnn]
                        , OrdList (LHsDecl GhcPs)) }   -- Reversed
                                -- No implicit parameters
                                -- May have type declarations
        : 'where' decllist_inst         { sLL $1 $> (mj AnnWhere $1:(fst $ unLoc $2)
                                             ,(snd $ unLoc $2)) }
        | {- empty -}                   { noLoc ([],nilOL) }

-- Declarations in binding groups other than classes and instances
--
decls   :: { Located ([AddAnn],OrdList (LHsDecl GhcPs)) }
        : decls ';' decl    {% if isNilOL (snd $ unLoc $1)
                                 then return (sLL $1 $> (mj AnnSemi $2:(fst $ unLoc $1)
                                                        , unitOL $3))
                                 else do ams (lastOL $ snd $ unLoc $1) [mj AnnSemi $2]
                                           >> return (
                                          let { this = unitOL $3;
                                                rest = snd $ unLoc $1;
                                                these = rest `appOL` this }
                                          in rest `seq` this `seq` these `seq`
                                             (sLL $1 $> (fst $ unLoc $1,these))) }
        | decls ';'          {% if isNilOL (snd $ unLoc $1)
                                  then return (sLL $1 $> ((mj AnnSemi $2:(fst $ unLoc $1)
                                                          ,snd $ unLoc $1)))
                                  else ams (lastOL $ snd $ unLoc $1) [mj AnnSemi $2]
                                           >> return (sLL $1 $> (unLoc $1)) }
        | decl                          { sL1 $1 ([], unitOL $1) }
        | {- empty -}                   { noLoc ([],nilOL) }

decllist :: { Located ([AddAnn],Located (OrdList (LHsDecl GhcPs))) }
        : '{'            decls '}'     { sLL $1 $> (moc $1:mcc $3:(fst $ unLoc $2)
                                                   ,sL1 $2 $ snd $ unLoc $2) }
        |     vocurly    decls close   { L (gl $2) (fst $ unLoc $2,sL1 $2 $ snd $ unLoc $2) }

-- Binding groups other than those of class and instance declarations
--
binds   ::  { Located ([AddAnn],Located (HsLocalBinds GhcPs)) }
                                         -- May have implicit parameters
                                                -- No type declarations
        : decllist          {% do { val_binds <- cvBindGroup (unLoc $ snd $ unLoc $1)
                                  ; return (sL1 $1 (fst $ unLoc $1
                                                    ,sL1 $1 $ HsValBinds noExt val_binds)) } }

        | '{'            dbinds '}'     { sLL $1 $> ([moc $1,mcc $3]
                                             ,sL1 $2 $ HsIPBinds noExt (IPBinds noExt (reverse $ unLoc $2))) }

        |     vocurly    dbinds close   { L (getLoc $2) ([]
                                            ,sL1 $2 $ HsIPBinds noExt (IPBinds noExt (reverse $ unLoc $2))) }


wherebinds :: { Located ([AddAnn],Located (HsLocalBinds GhcPs)) }
                                                -- May have implicit parameters
                                                -- No type declarations
        : 'where' binds                 { sLL $1 $> (mj AnnWhere $1 : (fst $ unLoc $2)
                                             ,snd $ unLoc $2) }
        | {- empty -}                   { noLoc ([],noLoc emptyLocalBinds) }


-----------------------------------------------------------------------------
-- Transformation Rules

rules   :: { OrdList (LRuleDecl GhcPs) }
        :  rules ';' rule              {% addAnnotation (oll $1) AnnSemi (gl $2)
                                          >> return ($1 `snocOL` $3) }
        |  rules ';'                   {% addAnnotation (oll $1) AnnSemi (gl $2)
                                          >> return $1 }
        |  rule                        { unitOL $1 }
        |  {- empty -}                 { nilOL }

rule    :: { LRuleDecl GhcPs }
        : STRING rule_activation rule_forall infixexp '=' exp
         {%ams (sLL $1 $> $ (HsRule noExt (L (gl $1) (getSTRINGs $1,getSTRING $1))
                                  ((snd $2) `orElse` AlwaysActive)
                                  (snd $3) $4 $6))
               (mj AnnEqual $5 : (fst $2) ++ (fst $3)) }

-- Rules can be specified to be NeverActive, unlike inline/specialize pragmas
rule_activation :: { ([AddAnn],Maybe Activation) }
        : {- empty -}                           { ([],Nothing) }
        | rule_explicit_activation              { (fst $1,Just (snd $1)) }

rule_explicit_activation :: { ([AddAnn]
                              ,Activation) }  -- In brackets
        : '[' INTEGER ']'       { ([mos $1,mj AnnVal $2,mcs $3]
                                  ,ActiveAfter  (getINTEGERs $2) (fromInteger (il_value (getINTEGER $2)))) }
        | '[' '~' INTEGER ']'   { ([mos $1,mj AnnTilde $2,mj AnnVal $3,mcs $4]
                                  ,ActiveBefore (getINTEGERs $3) (fromInteger (il_value (getINTEGER $3)))) }
        | '[' '~' ']'           { ([mos $1,mj AnnTilde $2,mcs $3]
                                  ,NeverActive) }

rule_forall :: { ([AddAnn],[LRuleBndr GhcPs]) }
        : 'forall' rule_var_list '.'     { ([mu AnnForall $1,mj AnnDot $3],$2) }
        | {- empty -}                    { ([],[]) }

rule_var_list :: { [LRuleBndr GhcPs] }
        : rule_var                              { [$1] }
        | rule_var rule_var_list                { $1 : $2 }

rule_var :: { LRuleBndr GhcPs }
        : varid                         { sLL $1 $> (RuleBndr noExt $1) }
        | '(' varid '::' ctype ')'      {% ams (sLL $1 $> (RuleBndrSig noExt $2
                                                       (mkLHsSigWcType $4)))
                                               [mop $1,mu AnnDcolon $3,mcp $5] }

-----------------------------------------------------------------------------
-- Warnings and deprecations (c.f. rules)

warnings :: { OrdList (LWarnDecl GhcPs) }
        : warnings ';' warning         {% addAnnotation (oll $1) AnnSemi (gl $2)
                                          >> return ($1 `appOL` $3) }
        | warnings ';'                 {% addAnnotation (oll $1) AnnSemi (gl $2)
                                          >> return $1 }
        | warning                      { $1 }
        | {- empty -}                  { nilOL }

-- SUP: TEMPORARY HACK, not checking for `module Foo'
warning :: { OrdList (LWarnDecl GhcPs) }
        : namelist strings
                {% amsu (sLL $1 $> (Warning noExt (unLoc $1) (WarningTxt (noLoc NoSourceText) $ snd $ unLoc $2)))
                     (fst $ unLoc $2) }

deprecations :: { OrdList (LWarnDecl GhcPs) }
        : deprecations ';' deprecation
                                       {% addAnnotation (oll $1) AnnSemi (gl $2)
                                          >> return ($1 `appOL` $3) }
        | deprecations ';'             {% addAnnotation (oll $1) AnnSemi (gl $2)
                                          >> return $1 }
        | deprecation                  { $1 }
        | {- empty -}                  { nilOL }

-- SUP: TEMPORARY HACK, not checking for `module Foo'
deprecation :: { OrdList (LWarnDecl GhcPs) }
        : namelist strings
             {% amsu (sLL $1 $> $ (Warning noExt (unLoc $1) (DeprecatedTxt (noLoc NoSourceText) $ snd $ unLoc $2)))
                     (fst $ unLoc $2) }

strings :: { Located ([AddAnn],[Located StringLiteral]) }
    : STRING { sL1 $1 ([],[L (gl $1) (getStringLiteral $1)]) }
    | '[' stringlist ']' { sLL $1 $> $ ([mos $1,mcs $3],fromOL (unLoc $2)) }

stringlist :: { Located (OrdList (Located StringLiteral)) }
    : stringlist ',' STRING {% addAnnotation (oll $ unLoc $1) AnnComma (gl $2) >>
                               return (sLL $1 $> (unLoc $1 `snocOL`
                                                  (L (gl $3) (getStringLiteral $3)))) }
    | STRING                { sLL $1 $> (unitOL (L (gl $1) (getStringLiteral $1))) }
    | {- empty -}           { noLoc nilOL }

-----------------------------------------------------------------------------
-- Annotations
annotation :: { LHsDecl GhcPs }
    : '{-# ANN' name_var aexp '#-}'      {% ams (sLL $1 $> (AnnD noExt $ HsAnnotation noExt
                                            (getANN_PRAGs $1)
                                            (ValueAnnProvenance $2) $3))
                                            [mo $1,mc $4] }

    | '{-# ANN' 'type' tycon aexp '#-}'  {% ams (sLL $1 $> (AnnD noExt $ HsAnnotation noExt
                                            (getANN_PRAGs $1)
                                            (TypeAnnProvenance $3) $4))
                                            [mo $1,mj AnnType $2,mc $5] }

    | '{-# ANN' 'module' aexp '#-}'      {% ams (sLL $1 $> (AnnD noExt $ HsAnnotation noExt
                                                (getANN_PRAGs $1)
                                                 ModuleAnnProvenance $3))
                                                [mo $1,mj AnnModule $2,mc $4] }


-----------------------------------------------------------------------------
-- Foreign import and export declarations

fdecl :: { Located ([AddAnn],HsDecl GhcPs) }
fdecl : 'import' callconv safety fspec
               {% mkImport $2 $3 (snd $ unLoc $4) >>= \i ->
                 return (sLL $1 $> (mj AnnImport $1 : (fst $ unLoc $4),i))  }
      | 'import' callconv        fspec
               {% do { d <- mkImport $2 (noLoc PlaySafe) (snd $ unLoc $3);
                    return (sLL $1 $> (mj AnnImport $1 : (fst $ unLoc $3),d)) }}
      | 'export' callconv fspec
               {% mkExport $2 (snd $ unLoc $3) >>= \i ->
                  return (sLL $1 $> (mj AnnExport $1 : (fst $ unLoc $3),i) ) }

callconv :: { Located CCallConv }
          : 'stdcall'                   { sLL $1 $> StdCallConv }
          | 'ccall'                     { sLL $1 $> CCallConv   }
          | 'capi'                      { sLL $1 $> CApiConv    }
          | 'prim'                      { sLL $1 $> PrimCallConv}
          | 'javascript'                { sLL $1 $> JavaScriptCallConv }

safety :: { Located Safety }
        : 'unsafe'                      { sLL $1 $> PlayRisky }
        | 'safe'                        { sLL $1 $> PlaySafe }
        | 'interruptible'               { sLL $1 $> PlayInterruptible }

fspec :: { Located ([AddAnn]
                    ,(Located StringLiteral, Located RdrName, LHsSigType GhcPs)) }
       : STRING var '::' sigtypedoc     { sLL $1 $> ([mu AnnDcolon $3]
                                             ,(L (getLoc $1)
                                                    (getStringLiteral $1), $2, mkLHsSigType $4)) }
       |        var '::' sigtypedoc     { sLL $1 $> ([mu AnnDcolon $2]
                                             ,(noLoc (StringLiteral NoSourceText nilFS), $1, mkLHsSigType $3)) }
         -- if the entity string is missing, it defaults to the empty string;
         -- the meaning of an empty entity string depends on the calling
         -- convention

-----------------------------------------------------------------------------
-- Type signatures

opt_sig :: { ([AddAnn], Maybe (LHsType GhcPs)) }
        : {- empty -}                   { ([],Nothing) }
        | '::' sigtype                  { ([mu AnnDcolon $1],Just $2) }

opt_tyconsig :: { ([AddAnn], Maybe (Located RdrName)) }
             : {- empty -}              { ([], Nothing) }
             | '::' gtycon              { ([mu AnnDcolon $1], Just $2) }

sigtype :: { LHsType GhcPs }
        : ctype                            { $1 }

sigtypedoc :: { LHsType GhcPs }
        : ctypedoc                         { $1 }


sig_vars :: { Located [Located RdrName] }    -- Returned in reversed order
         : sig_vars ',' var           {% addAnnotation (gl $ head $ unLoc $1)
                                                       AnnComma (gl $2)
                                         >> return (sLL $1 $> ($3 : unLoc $1)) }
         | var                        { sL1 $1 [$1] }

sigtypes1 :: { (OrdList (LHsSigType GhcPs)) }
   : sigtype                 { unitOL (mkLHsSigType $1) }
   | sigtype ',' sigtypes1   {% addAnnotation (gl $1) AnnComma (gl $2)
                                >> return (unitOL (mkLHsSigType $1) `appOL` $3) }

-----------------------------------------------------------------------------
-- Types

strict_mark :: { Located ([AddAnn],HsSrcBang) }
        : strictness { sL1 $1 (let (a, str) = unLoc $1 in (a, HsSrcBang NoSourceText NoSrcUnpack str)) }
        | unpackedness { sL1 $1 (let (a, prag, unpk) = unLoc $1 in (a, HsSrcBang prag unpk NoSrcStrict)) }
        | unpackedness strictness { sLL $1 $> (let { (a, prag, unpk) = unLoc $1
                                                   ; (a', str) = unLoc $2 }
                                                in (a ++ a', HsSrcBang prag unpk str)) }
        -- Although UNPACK with no '!' without StrictData and UNPACK with '~' are illegal,
        -- we get a better error message if we parse them here

strictness :: { Located ([AddAnn], SrcStrictness) }
        : '!' { sL1 $1 ([mj AnnBang $1], SrcStrict) }
        | '~' { sL1 $1 ([mj AnnTilde $1], SrcLazy) }

unpackedness :: { Located ([AddAnn], SourceText, SrcUnpackedness) }
        : '{-# UNPACK' '#-}'   { sLL $1 $> ([mo $1, mc $2], getUNPACK_PRAGs $1, SrcUnpack) }
        | '{-# NOUNPACK' '#-}' { sLL $1 $> ([mo $1, mc $2], getNOUNPACK_PRAGs $1, SrcNoUnpack) }

-- A ctype is a for-all type
ctype   :: { LHsType GhcPs }
        : 'forall' tv_bndrs '.' ctype   {% hintExplicitForall (getLoc $1) >>
                                           ams (sLL $1 $> $
                                                HsForAllTy { hst_bndrs = $2
                                                           , hst_xforall = noExt
                                                           , hst_body = $4 })
                                               [mu AnnForall $1, mj AnnDot $3] }
        | context '=>' ctype          {% addAnnotation (gl $1) (toUnicodeAnn AnnDarrow $2) (gl $2)
                                         >> return (sLL $1 $> $
                                            HsQualTy { hst_ctxt = $1
                                                     , hst_xqual = noExt
                                                     , hst_body = $3 }) }
        | ipvar '::' type             {% ams (sLL $1 $> (HsIParamTy noExt $1 $3))
                                             [mu AnnDcolon $2] }
        | type                        { $1 }

----------------------
-- Notes for 'ctypedoc'
-- It would have been nice to simplify the grammar by unifying `ctype` and
-- ctypedoc` into one production, allowing comments on types everywhere (and
-- rejecting them after parsing, where necessary).  This is however not possible
-- since it leads to ambiguity. The reason is the support for comments on record
-- fields:
--         data R = R { field :: Int -- ^ comment on the field }
-- If we allow comments on types here, it's not clear if the comment applies
-- to 'field' or to 'Int'. So we must use `ctype` to describe the type.

ctypedoc :: { LHsType GhcPs }
        : 'forall' tv_bndrs '.' ctypedoc {% hintExplicitForall (getLoc $1) >>
                                            ams (sLL $1 $> $
                                                 HsForAllTy { hst_bndrs = $2
                                                            , hst_xforall = noExt
                                                            , hst_body = $4 })
                                                [mu AnnForall $1,mj AnnDot $3] }
        | context '=>' ctypedoc       {% addAnnotation (gl $1) (toUnicodeAnn AnnDarrow $2) (gl $2)
                                         >> return (sLL $1 $> $
                                            HsQualTy { hst_ctxt = $1
                                                     , hst_xqual = noExt
                                                     , hst_body = $3 }) }
        | ipvar '::' type             {% ams (sLL $1 $> (HsIParamTy noExt $1 $3))
                                             [mu AnnDcolon $2] }
        | typedoc                     { $1 }

----------------------
-- Notes for 'context'
-- We parse a context as a btype so that we don't get reduce/reduce
-- errors in ctype.  The basic problem is that
--      (Eq a, Ord a)
-- looks so much like a tuple type.  We can't tell until we find the =>

-- We have the t1 ~ t2 form both in 'context' and in type,
-- to permit an individual equational constraint without parenthesis.
-- Thus for some reason we allow    f :: a~b => blah
-- but not                          f :: ?x::Int => blah
-- See Note [Parsing ~]
context :: { LHsContext GhcPs }
        :  btype                        {% do { (anns,ctx) <- checkContext $1
                                                ; if null (unLoc ctx)
                                                   then addAnnotation (gl $1) AnnUnit (gl $1)
                                                   else return ()
                                                ; ams ctx anns
                                                } }

context_no_ops :: { LHsContext GhcPs }
        : btype_no_ops                 {% do { ty <- splitTilde $1
                                             ; (anns,ctx) <- checkContext ty
                                             ; if null (unLoc ctx)
                                                   then addAnnotation (gl ty) AnnUnit (gl ty)
                                                   else return ()
                                             ; ams ctx anns
                                             } }

{- Note [GADT decl discards annotations]
~~~~~~~~~~~~~~~~~~~~~
The type production for

    btype `->`         ctypedoc
    btype docprev `->` ctypedoc

add the AnnRarrow annotation twice, in different places.

This is because if the type is processed as usual, it belongs on the annotations
for the type as a whole.

But if the type is passed to mkGadtDecl, it discards the top level SrcSpan, and
the top-level annotation will be disconnected. Hence for this specific case it
is connected to the first type too.
-}

type :: { LHsType GhcPs }
        : btype                        { $1 }
        | btype '->' ctype             {% ams (sLL $1 $> $ HsFunTy noExt $1 HsOmega $3)
                                              [mu AnnRarrow $2] }

        | btype '⊸' ctype             {% hintLinear (getLoc $1) >>
                                         ams (sLL $1 $> $ HsFunTy noExt $1 HsOne $3)
                                             [mu AnnRarrow $2] }
        | btype '->@{' '(' mult ')' ctype  {% hintLinear (getLoc $1) >>
                                              ams (sLL $1 $> $ HsFunTy noExt $1 (HsRigTy $4) $6)
                                                  [mu AnnRarrow $2] }

mult :: { LHsType GhcPs }
        : btype                  { $1 }


typedoc :: { LHsType GhcPs }
        : btype                          { $1 }
        | btype docprev                  { sLL $1 $> $ HsDocTy noExt $1 $2 }
        | docnext btype                  { sLL $1 $> $ HsDocTy noExt $2 $1 }
        | btype '->'     ctypedoc        {% ams $1 [mu AnnRarrow $2] -- See note [GADT decl discards annotations]
                                         >> ams (sLL $1 $> $ HsFunTy noExt $1 HsOmega $3)
                                                [mu AnnRarrow $2] }
        | btype docprev '->' ctypedoc    {% ams $1 [mu AnnRarrow $3] -- See note [GADT decl discards annotations]
                                         >> ams (sLL $1 $> $
                                                 HsFunTy noExt (L (comb2 $1 $2) (HsDocTy noExt $1 $2))
                                                         HsOmega $4)
                                                [mu AnnRarrow $3] }
        | btype '⊸'     ctypedoc        {% hintLinear (getLoc $1) >>
                                           ams (sLL $1 $> $ HsFunTy noExt $1 HsOne $3)
                                                [mu AnnRarrow $2] }
        | btype docprev '⊸' ctypedoc    {% hintLinear (getLoc $1) >>
                                           ams (sLL $1 $> $
                                                 HsFunTy noExt (L (comb2 $1 $2) (HsDocTy noExt $1 $2))
                                                         HsOne
                                                         $4)
                                                [mu AnnRarrow $3] }
<<<<<<< HEAD
        | btype '->@{' '(' mult ')' ctypedoc  {% hintLinear (getLoc $1) >>
                                                 ams (sLL $1 $> $ HsFunTy noExt $1 (HsRigTy $4) $6)
                                                     [mu AnnRarrow $2] }
=======
        | docnext btype '->' ctypedoc    {% ams $2 [mu AnnRarrow $3] -- See note [GADT decl discards annotations]
                                         >> ams (sLL $1 $> $
                                                 HsFunTy noExt (L (comb2 $1 $2)
                                                            (HsDocTy noExt $2 $1))
                                                         $4)
                                                [mu AnnRarrow $3] }


>>>>>>> 233d8150

-- See Note [Parsing ~]
btype :: { LHsType GhcPs }
        : tyapps                      {%  splitTildeApps (reverse (unLoc $1)) >>=
                                          \ts -> return $ sL1 $1 $ mkHsAppsTy ts }

-- Used for parsing Haskell98-style data constructors,
-- in order to forbid the blasphemous
-- > data Foo = Int :+ Char :* Bool
-- See also Note [Parsing data constructors is hard] in RdrHsSyn
btype_no_ops :: { LHsType GhcPs }
        : btype_no_ops atype_docs       { sLL $1 $> $ HsAppTy noExt $1 $2 }
        | atype_docs                    { $1 }

tyapps :: { Located [LHsAppType GhcPs] }   -- NB: This list is reversed
        : tyapp                         { sL1 $1 [$1] }
        | tyapps tyapp                  { sLL $1 $> $ $2 : (unLoc $1) }

-- See Note [HsAppsTy] in HsTypes
tyapp :: { LHsAppType GhcPs }
        : atype                         { sL1 $1 $ HsAppPrefix noExt $1 }
        | qtyconop                      { sL1 $1 $ HsAppInfix noExt $1 }
        | tyvarop                       { sL1 $1 $ HsAppInfix noExt $1 }
        | SIMPLEQUOTE qconop            {% ams (sLL $1 $> $ HsAppInfix noExt $2)
                                               [mj AnnSimpleQuote $1] }
        | SIMPLEQUOTE varop             {% ams (sLL $1 $> $ HsAppInfix noExt $2)
                                               [mj AnnSimpleQuote $1] }

atype_docs :: { LHsType GhcPs }
        : atype docprev                 { sLL $1 $> $ HsDocTy noExt $1 $2 }
        | atype                         { $1 }

atype :: { LHsType GhcPs }
        : ntgtycon                       { sL1 $1 (HsTyVar noExt NotPromoted $1) }      -- Not including unit tuples
        | tyvar                          { sL1 $1 (HsTyVar noExt NotPromoted $1) }      -- (See Note [Unit tuples])
        | strict_mark atype              {% ams (sLL $1 $> (HsBangTy noExt (snd $ unLoc $1) $2))
                                                (fst $ unLoc $1) }  -- Constructor sigs only
        | '{' fielddecls '}'             {% amms (checkRecordSyntax
                                                    (sLL $1 $> $ HsRecTy noExt $2))
                                                        -- Constructor sigs only
                                                 [moc $1,mcc $3] }
        | '(' ')'                        {% ams (sLL $1 $> $ HsTupleTy noExt
                                                    HsBoxedOrConstraintTuple [])
                                                [mop $1,mcp $2] }
        | '(' ctype ',' comma_types1 ')' {% addAnnotation (gl $2) AnnComma
                                                          (gl $3) >>
                                            ams (sLL $1 $> $ HsTupleTy noExt

                                             HsBoxedOrConstraintTuple ($2 : $4))
                                                [mop $1,mcp $5] }
        | '(#' '#)'                   {% ams (sLL $1 $> $ HsTupleTy noExt HsUnboxedTuple [])
                                             [mo $1,mc $2] }
        | '(#' comma_types1 '#)'      {% ams (sLL $1 $> $ HsTupleTy noExt HsUnboxedTuple $2)
                                             [mo $1,mc $3] }
        | '(#' bar_types2 '#)'        {% ams (sLL $1 $> $ HsSumTy noExt $2)
                                             [mo $1,mc $3] }
        | '[' ctype ']'               {% ams (sLL $1 $> $ HsListTy  noExt $2) [mos $1,mcs $3] }
        | '(' ctype ')'               {% ams (sLL $1 $> $ HsParTy   noExt $2) [mop $1,mcp $3] }
        | '(' ctype '::' kind ')'     {% ams (sLL $1 $> $ HsKindSig noExt $2 $4)
                                             [mop $1,mu AnnDcolon $3,mcp $5] }
        | quasiquote                  { sL1 $1 (HsSpliceTy noExt (unLoc $1) ) }
        | '$(' exp ')'                {% ams (sLL $1 $> $ mkHsSpliceTy HasParens $2)
                                             [mj AnnOpenPE $1,mj AnnCloseP $3] }
        | TH_ID_SPLICE                {%ams (sLL $1 $> $ mkHsSpliceTy HasDollar $ sL1 $1 $ HsVar noExt $
                                             (sL1 $1 (mkUnqual varName (getTH_ID_SPLICE $1))))
                                             [mj AnnThIdSplice $1] }
                                      -- see Note [Promotion] for the followings
        | SIMPLEQUOTE qcon_nowiredlist {% ams (sLL $1 $> $ HsTyVar noExt Promoted $2) [mj AnnSimpleQuote $1,mj AnnName $2] }
        | SIMPLEQUOTE  '(' ctype ',' comma_types1 ')'
                             {% addAnnotation (gl $3) AnnComma (gl $4) >>
                                ams (sLL $1 $> $ HsExplicitTupleTy noExt ($3 : $5))
                                    [mj AnnSimpleQuote $1,mop $2,mcp $6] }
        | SIMPLEQUOTE  '[' comma_types0 ']'     {% ams (sLL $1 $> $ HsExplicitListTy noExt Promoted $3)
                                                       [mj AnnSimpleQuote $1,mos $2,mcs $4] }
        | SIMPLEQUOTE var                       {% ams (sLL $1 $> $ HsTyVar noExt Promoted $2)
                                                       [mj AnnSimpleQuote $1,mj AnnName $2] }

        -- Two or more [ty, ty, ty] must be a promoted list type, just as
        -- if you had written '[ty, ty, ty]
        -- (One means a list type, zero means the list type constructor,
        -- so you have to quote those.)
        | '[' ctype ',' comma_types1 ']'  {% addAnnotation (gl $2) AnnComma
                                                           (gl $3) >>
                                             ams (sLL $1 $> $ HsExplicitListTy noExt NotPromoted ($2 : $4))
                                                 [mos $1,mcs $5] }
        | INTEGER              { sLL $1 $> $ HsTyLit noExt $ HsNumTy (getINTEGERs $1)
                                                           (il_value (getINTEGER $1)) }
        | STRING               { sLL $1 $> $ HsTyLit noExt $ HsStrTy (getSTRINGs $1)
                                                                     (getSTRING  $1) }
        | '_'                  { sL1 $1 $ mkAnonWildCardTy }

-- An inst_type is what occurs in the head of an instance decl
--      e.g.  (Foo a, Gaz b) => Wibble a b
-- It's kept as a single type for convenience.
inst_type :: { LHsSigType GhcPs }
        : sigtype                       { mkLHsSigType $1 }

deriv_types :: { [LHsSigType GhcPs] }
        : typedoc                       { [mkLHsSigType $1] }

        | typedoc ',' deriv_types       {% addAnnotation (gl $1) AnnComma (gl $2)
                                           >> return (mkLHsSigType $1 : $3) }

comma_types0  :: { [LHsType GhcPs] }  -- Zero or more:  ty,ty,ty
        : comma_types1                  { $1 }
        | {- empty -}                   { [] }

comma_types1    :: { [LHsType GhcPs] }  -- One or more:  ty,ty,ty
        : ctype                        { [$1] }
        | ctype  ',' comma_types1      {% addAnnotation (gl $1) AnnComma (gl $2)
                                          >> return ($1 : $3) }

bar_types2    :: { [LHsType GhcPs] }  -- Two or more:  ty|ty|ty
        : ctype  '|' ctype             {% addAnnotation (gl $1) AnnVbar (gl $2)
                                          >> return [$1,$3] }
        | ctype  '|' bar_types2        {% addAnnotation (gl $1) AnnVbar (gl $2)
                                          >> return ($1 : $3) }

tv_bndrs :: { [LHsTyVarBndr GhcPs] }
         : tv_bndr tv_bndrs             { $1 : $2 }
         | {- empty -}                  { [] }

tv_bndr :: { LHsTyVarBndr GhcPs }
        : tyvar                         { sL1 $1 (UserTyVar noExt $1) }
        | '(' tyvar '::' kind ')'       {% ams (sLL $1 $>  (KindedTyVar noExt $2 $4))
                                               [mop $1,mu AnnDcolon $3
                                               ,mcp $5] }

fds :: { Located ([AddAnn],[Located (FunDep (Located RdrName))]) }
        : {- empty -}                   { noLoc ([],[]) }
        | '|' fds1                      { (sLL $1 $> ([mj AnnVbar $1]
                                                 ,reverse (unLoc $2))) }

fds1 :: { Located [Located (FunDep (Located RdrName))] }
        : fds1 ',' fd   {% addAnnotation (gl $ head $ unLoc $1) AnnComma (gl $2)
                           >> return (sLL $1 $> ($3 : unLoc $1)) }
        | fd            { sL1 $1 [$1] }

fd :: { Located (FunDep (Located RdrName)) }
        : varids0 '->' varids0  {% ams (L (comb3 $1 $2 $3)
                                       (reverse (unLoc $1), reverse (unLoc $3)))
                                       [mu AnnRarrow $2] }

varids0 :: { Located [Located RdrName] }
        : {- empty -}                   { noLoc [] }
        | varids0 tyvar                 { sLL $1 $> ($2 : unLoc $1) }

{-
Note [Parsing ~]
~~~~~~~~~~~~~~~~

Due to parsing conflicts between laziness annotations in data type
declarations (see strict_mark) and equality types ~'s are always
parsed as laziness annotations, and turned into HsEqTy's in the
correct places using RdrHsSyn.splitTilde.

Since strict_mark is parsed as part of atype which is part of type,
typedoc and context (where HsEqTy previously appeared) it made most
sense and was simplest to parse ~ as part of strict_mark and later
turn them into HsEqTy's.

-}


-----------------------------------------------------------------------------
-- Kinds

kind :: { LHsKind GhcPs }
        : ctype                  { $1 }

{- Note [Promotion]
   ~~~~~~~~~~~~~~~~

- Syntax of promoted qualified names
We write 'Nat.Zero instead of Nat.'Zero when dealing with qualified
names. Moreover ticks are only allowed in types, not in kinds, for a
few reasons:
  1. we don't need quotes since we cannot define names in kinds
  2. if one day we merge types and kinds, tick would mean look in DataName
  3. we don't have a kind namespace anyway

- Name resolution
When the user write Zero instead of 'Zero in types, we parse it a
HsTyVar ("Zero", TcClsName) instead of HsTyVar ("Zero", DataName). We
deal with this in the renamer. If a HsTyVar ("Zero", TcClsName) is not
bounded in the type level, then we look for it in the term level (we
change its namespace to DataName, see Note [Demotion] in OccName). And
both become a HsTyVar ("Zero", DataName) after the renamer.

-}


-----------------------------------------------------------------------------
-- Datatype declarations

gadt_constrlist :: { Located ([AddAnn]
                          ,[LConDecl GhcPs]) } -- Returned in order

        : 'where' '{'        gadt_constrs '}'    {% checkEmptyGADTs $
                                                      L (comb2 $1 $3)
                                                        ([mj AnnWhere $1
                                                         ,moc $2
                                                         ,mcc $4]
                                                        , unLoc $3) }
        | 'where' vocurly    gadt_constrs close  {% checkEmptyGADTs $
                                                      L (comb2 $1 $3)
                                                        ([mj AnnWhere $1]
                                                        , unLoc $3) }
        | {- empty -}                            { noLoc ([],[]) }

gadt_constrs :: { Located [LConDecl GhcPs] }
        : gadt_constr_with_doc ';' gadt_constrs
                  {% addAnnotation (gl $1) AnnSemi (gl $2)
                     >> return (L (comb2 $1 $3) ($1 : unLoc $3)) }
        | gadt_constr_with_doc          { L (gl $1) [$1] }
        | {- empty -}                   { noLoc [] }

-- We allow the following forms:
--      C :: Eq a => a -> T a
--      C :: forall a. Eq a => !a -> T a
--      D { x,y :: a } :: T a
--      forall a. Eq a => D { x,y :: a } :: T a

gadt_constr_with_doc :: { LConDecl GhcPs }
gadt_constr_with_doc
        : maybe_docnext ';' gadt_constr
                {% return $ addConDoc $3 $1 }
        | gadt_constr
                {% return $1 }

gadt_constr :: { LConDecl GhcPs }
    -- see Note [Difference in parsing GADT and data constructors]
    -- Returns a list because of:   C,D :: ty
        : con_list '::' sigtypedoc
                {% ams (sLL $1 $> (mkGadtDecl (unLoc $1) $3))
                       [mu AnnDcolon $2] }

{- Note [Difference in parsing GADT and data constructors]
~~~~~~~~~~~~~~~~~~~~~~~~~~~~~~~~~~~~~~~
GADT constructors have simpler syntax than usual data constructors:
in GADTs, types cannot occur to the left of '::', so they cannot be mixed
with constructor names (see Note [Parsing data constructors is hard]).

Due to simplified syntax, GADT constructor names (left-hand side of '::')
use simpler grammar production than usual data constructor names. As a
consequence, GADT constructor names are resticted (names like '(*)' are
allowed in usual data constructors, but not in GADTs).
-}

constrs :: { Located ([AddAnn],[LConDecl GhcPs]) }
        : maybe_docnext '=' constrs1    { L (comb2 $2 $3) ([mj AnnEqual $2]
                                                     ,addConDocs (unLoc $3) $1)}

constrs1 :: { Located [LConDecl GhcPs] }
        : constrs1 maybe_docnext '|' maybe_docprev constr
            {% addAnnotation (gl $ head $ unLoc $1) AnnVbar (gl $3)
               >> return (sLL $1 $> (addConDoc $5 $2 : addConDocFirst (unLoc $1) $4)) }
        | constr                                          { sL1 $1 [$1] }

constr :: { LConDecl GhcPs }
        : maybe_docnext forall context_no_ops '=>' constr_stuff
                {% ams (let (con,details,doc_prev) = unLoc $5 in
                  addConDoc (L (comb4 $2 $3 $4 $5) (mkConDeclH98 con
                                                       (snd $ unLoc $2)
                                                       (Just $3)
                                                       details))
                            ($1 `mplus` doc_prev))
                        (mu AnnDarrow $4:(fst $ unLoc $2)) }
        | maybe_docnext forall constr_stuff
                {% ams ( let (con,details,doc_prev) = unLoc $3 in
                  addConDoc (L (comb2 $2 $3) (mkConDeclH98 con
                                                      (snd $ unLoc $2)
                                                      Nothing   -- No context
                                                      details))
                            ($1 `mplus` doc_prev))
                       (fst $ unLoc $2) }

forall :: { Located ([AddAnn], Maybe [LHsTyVarBndr GhcPs]) }
        : 'forall' tv_bndrs '.'       { sLL $1 $> ([mu AnnForall $1,mj AnnDot $3], Just $2) }
        | {- empty -}                 { noLoc ([], Nothing) }

constr_stuff :: { Located (Located RdrName, HsConDeclDetails GhcPs, Maybe LHsDocString) }
    -- See Note [Parsing data constructors is hard] in RdrHsSyn
        : btype_no_ops                         {% do { c <- splitCon $1
                                                     ; return $ sLL $1 $> c } }
        | btype_no_ops conop maybe_docprev btype_no_ops
            {% do { lhs <- splitTilde $1
                              ; (_, ds_l) <- checkInfixConstr lhs
                  ; (rhs, ds_r) <- checkInfixConstr $4
                  ; return $ if isJust (ds_l `mplus` $3)
                               then sLL $1 $> ($2, InfixCon (hsLinear lhs) (hsLinear $4), $3)
                               else sLL $1 $> ($2, InfixCon (hsLinear lhs) (hsLinear rhs), ds_r) } }

fielddecls :: { [LConDeclField GhcPs] }
        : {- empty -}     { [] }
        | fielddecls1     { $1 }

fielddecls1 :: { [LConDeclField GhcPs] }
        : fielddecl maybe_docnext ',' maybe_docprev fielddecls1
            {% addAnnotation (gl $1) AnnComma (gl $3) >>
               return ((addFieldDoc $1 $4) : addFieldDocs $5 $2) }
        | fielddecl   { [$1] }

fielddecl :: { LConDeclField GhcPs }
                                              -- A list because of   f,g :: Int
        : maybe_docnext sig_vars '::' ctype maybe_docprev
            {% ams (L (comb2 $2 $4)
                      (ConDeclField noExt (reverse (map (\ln@(L l n) -> L l $ FieldOcc noExt ln) (unLoc $2))) $4 ($1 `mplus` $5)))
                   [mu AnnDcolon $3] }

-- Reversed!
maybe_derivings :: { HsDeriving GhcPs }
        : {- empty -}             { noLoc [] }
        | derivings               { $1 }

-- A list of one or more deriving clauses at the end of a datatype
derivings :: { HsDeriving GhcPs }
        : derivings deriving      { sLL $1 $> $ $2 : unLoc $1 }
        | deriving                { sLL $1 $> [$1] }

-- The outer Located is just to allow the caller to
-- know the rightmost extremity of the 'deriving' clause
deriving :: { LHsDerivingClause GhcPs }
        : 'deriving' deriv_clause_types
              {% let { full_loc = comb2 $1 $> }
                 in ams (L full_loc $ HsDerivingClause noExt Nothing $2)
                        [mj AnnDeriving $1] }

        | 'deriving' deriv_strategy_no_via deriv_clause_types
              {% let { full_loc = comb2 $1 $> }
                 in ams (L full_loc $ HsDerivingClause noExt (Just $2) $3)
                        [mj AnnDeriving $1] }

        | 'deriving' deriv_clause_types deriv_strategy_via
              {% let { full_loc = comb2 $1 $> }
                 in ams (L full_loc $ HsDerivingClause noExt (Just $3) $2)
                        [mj AnnDeriving $1] }

deriv_clause_types :: { Located [LHsSigType GhcPs] }
        : qtycondoc           { sL1 $1 [mkLHsSigType $1] }
        | '(' ')'             {% ams (sLL $1 $> [])
                                     [mop $1,mcp $2] }
        | '(' deriv_types ')' {% ams (sLL $1 $> $2)
                                     [mop $1,mcp $3] }
             -- Glasgow extension: allow partial
             -- applications in derivings

-----------------------------------------------------------------------------
-- Value definitions

{- Note [Declaration/signature overlap]
~~~~~~~~~~~~~~~~~~~~~~~~~~~~~~~~~~~~~~~
There's an awkward overlap with a type signature.  Consider
        f :: Int -> Int = ...rhs...
   Then we can't tell whether it's a type signature or a value
   definition with a result signature until we see the '='.
   So we have to inline enough to postpone reductions until we know.
-}

{-
  ATTENTION: Dirty Hackery Ahead! If the second alternative of vars is var
  instead of qvar, we get another shift/reduce-conflict. Consider the
  following programs:

     { (^^) :: Int->Int ; }          Type signature; only var allowed

     { (^^) :: Int->Int = ... ; }    Value defn with result signature;
                                     qvar allowed (because of instance decls)

  We can't tell whether to reduce var to qvar until after we've read the signatures.
-}

docdecl :: { LHsDecl GhcPs }
        : docdecld { sL1 $1 (DocD noExt (unLoc $1)) }

docdecld :: { LDocDecl }
        : docnext                               { sL1 $1 (DocCommentNext (unLoc $1)) }
        | docprev                               { sL1 $1 (DocCommentPrev (unLoc $1)) }
        | docnamed                              { sL1 $1 (case (unLoc $1) of (n, doc) -> DocCommentNamed n doc) }
        | docsection                            { sL1 $1 (case (unLoc $1) of (n, doc) -> DocGroup n doc) }

decl_no_th :: { LHsDecl GhcPs }
        : sigdecl               { $1 }

        | '!' aexp rhs          {% do { let { e = sLL $1 $2 (SectionR noExt (sL1 $1 (HsVar noExt (sL1 $1 bang_RDR))) $2)
                                            ; l = comb2 $1 $> };
                                        (ann, r) <- checkValDef empty SrcStrict e Nothing $3 ;
                                        hintBangPat (comb2 $1 $2) (unLoc e) ;
                                        -- Depending upon what the pattern looks like we might get either
                                        -- a FunBind or PatBind back from checkValDef. See Note
                                        -- [FunBind vs PatBind]
                                        case r of {
                                          (FunBind _ n _ _ _) ->
                                                ams (L l ()) [mj AnnFunId n] >> return () ;
                                          (PatBind _ (L lh _lhs) _rhs _) ->
                                                ams (L lh ()) [] >> return () } ;

                                        _ <- ams (L l ()) (ann ++ fst (unLoc $3) ++ [mj AnnBang $1]) ;
                                        return $! (sL l $ ValD noExt r) } }

        | infixexp_top opt_sig rhs  {% do { (ann,r) <- checkValDef empty NoSrcStrict $1 (snd $2) $3;
                                        let { l = comb2 $1 $> };
                                        -- Depending upon what the pattern looks like we might get either
                                        -- a FunBind or PatBind back from checkValDef. See Note
                                        -- [FunBind vs PatBind]
                                        case r of {
                                          (FunBind _ n _ _ _) ->
                                                ams (L l ()) (mj AnnFunId n:(fst $2)) >> return () ;
                                          (PatBind _ (L lh _lhs) _rhs _) ->
                                                ams (L lh ()) (fst $2) >> return () } ;
                                        _ <- ams (L l ()) (ann ++ (fst $ unLoc $3));
                                        return $! (sL l $ ValD noExt r) } }
        | pattern_synonym_decl  { $1 }
        | docdecl               { $1 }

decl    :: { LHsDecl GhcPs }
        : decl_no_th            { $1 }

        -- Why do we only allow naked declaration splices in top-level
        -- declarations and not here? Short answer: because readFail009
        -- fails terribly with a panic in cvBindsAndSigs otherwise.
        | splice_exp            { sLL $1 $> $ mkSpliceDecl $1 }

rhs     :: { Located ([AddAnn],GRHSs GhcPs (LHsExpr GhcPs)) }
        : '=' exp wherebinds    { sL (comb3 $1 $2 $3)
                                    ((mj AnnEqual $1 : (fst $ unLoc $3))
                                    ,GRHSs noExt (unguardedRHS (comb3 $1 $2 $3) $2)
                                   (snd $ unLoc $3)) }
        | gdrhs wherebinds      { sLL $1 $>  (fst $ unLoc $2
                                    ,GRHSs noExt (reverse (unLoc $1))
                                                    (snd $ unLoc $2)) }

gdrhs :: { Located [LGRHS GhcPs (LHsExpr GhcPs)] }
        : gdrhs gdrh            { sLL $1 $> ($2 : unLoc $1) }
        | gdrh                  { sL1 $1 [$1] }

gdrh :: { LGRHS GhcPs (LHsExpr GhcPs) }
        : '|' guardquals '=' exp  {% ams (sL (comb2 $1 $>) $ GRHS noExt (unLoc $2) $4)
                                         [mj AnnVbar $1,mj AnnEqual $3] }

sigdecl :: { LHsDecl GhcPs }
        :
        -- See Note [Declaration/signature overlap] for why we need infixexp here
          infixexp_top '::' sigtypedoc
                        {% do v <- checkValSigLhs $1
                        ; _ <- ams (sLL $1 $> ()) [mu AnnDcolon $2]
                        ; return (sLL $1 $> $ SigD noExt $
                                  TypeSig noExt [v] (mkLHsSigWcType $3)) }

        | var ',' sig_vars '::' sigtypedoc
           {% do { let sig = TypeSig noExt ($1 : reverse (unLoc $3))
                                     (mkLHsSigWcType $5)
                 ; addAnnotation (gl $1) AnnComma (gl $2)
                 ; ams ( sLL $1 $> $ SigD noExt sig )
                       [mu AnnDcolon $4] } }

        | infix prec ops
              {% ams (sLL $1 $> $ SigD noExt
                        (FixSig noExt (FixitySig noExt (fromOL $ unLoc $3)
                                (Fixity (fst $ unLoc $2) (snd $ unLoc $2) (unLoc $1)))))
                     [mj AnnInfix $1,mj AnnVal $2] }

        | pattern_synonym_sig   { sLL $1 $> . SigD noExt . unLoc $ $1 }

        | '{-# COMPLETE' con_list opt_tyconsig  '#-}'
                {% let (dcolon, tc) = $3
                   in ams
                       (sLL $1 $>
                         (SigD noExt (CompleteMatchSig noExt (getCOMPLETE_PRAGs $1) $2 tc)))
                    ([ mo $1 ] ++ dcolon ++ [mc $4]) }

        -- This rule is for both INLINE and INLINABLE pragmas
        | '{-# INLINE' activation qvar '#-}'
                {% ams ((sLL $1 $> $ SigD noExt (InlineSig noExt $3
                            (mkInlinePragma (getINLINE_PRAGs $1) (getINLINE $1)
                                            (snd $2)))))
                       ((mo $1:fst $2) ++ [mc $4]) }

        | '{-# SCC' qvar '#-}'
          {% ams (sLL $1 $> (SigD noExt (SCCFunSig noExt (getSCC_PRAGs $1) $2 Nothing)))
                 [mo $1, mc $3] }

        | '{-# SCC' qvar STRING '#-}'
          {% do { scc <- getSCC $3
                ; let str_lit = StringLiteral (getSTRINGs $3) scc
                ; ams (sLL $1 $> (SigD noExt (SCCFunSig noExt (getSCC_PRAGs $1) $2 (Just ( sL1 $3 str_lit)))))
                      [mo $1, mc $4] } }

        | '{-# SPECIALISE' activation qvar '::' sigtypes1 '#-}'
             {% ams (
                 let inl_prag = mkInlinePragma (getSPEC_PRAGs $1)
                                             (NoUserInline, FunLike) (snd $2)
                  in sLL $1 $> $ SigD noExt (SpecSig noExt $3 (fromOL $5) inl_prag))
                    (mo $1:mu AnnDcolon $4:mc $6:(fst $2)) }

        | '{-# SPECIALISE_INLINE' activation qvar '::' sigtypes1 '#-}'
             {% ams (sLL $1 $> $ SigD noExt (SpecSig noExt $3 (fromOL $5)
                               (mkInlinePragma (getSPEC_INLINE_PRAGs $1)
                                               (getSPEC_INLINE $1) (snd $2))))
                       (mo $1:mu AnnDcolon $4:mc $6:(fst $2)) }

        | '{-# SPECIALISE' 'instance' inst_type '#-}'
                {% ams (sLL $1 $>
                                  $ SigD noExt (SpecInstSig noExt (getSPEC_PRAGs $1) $3))
                       [mo $1,mj AnnInstance $2,mc $4] }

        -- A minimal complete definition
        | '{-# MINIMAL' name_boolformula_opt '#-}'
            {% ams (sLL $1 $> $ SigD noExt (MinimalSig noExt (getMINIMAL_PRAGs $1) $2))
                   [mo $1,mc $3] }

activation :: { ([AddAnn],Maybe Activation) }
        : {- empty -}                           { ([],Nothing) }
        | explicit_activation                   { (fst $1,Just (snd $1)) }

explicit_activation :: { ([AddAnn],Activation) }  -- In brackets
        : '[' INTEGER ']'       { ([mj AnnOpenS $1,mj AnnVal $2,mj AnnCloseS $3]
                                  ,ActiveAfter  (getINTEGERs $2) (fromInteger (il_value (getINTEGER $2)))) }
        | '[' '~' INTEGER ']'   { ([mj AnnOpenS $1,mj AnnTilde $2,mj AnnVal $3
                                                 ,mj AnnCloseS $4]
                                  ,ActiveBefore (getINTEGERs $3) (fromInteger (il_value (getINTEGER $3)))) }

-----------------------------------------------------------------------------
-- Expressions

quasiquote :: { Located (HsSplice GhcPs) }
        : TH_QUASIQUOTE   { let { loc = getLoc $1
                                ; ITquasiQuote (quoter, quote, quoteSpan) = unLoc $1
                                ; quoterId = mkUnqual varName quoter }
                            in sL1 $1 (mkHsQuasiQuote quoterId (RealSrcSpan quoteSpan) quote) }
        | TH_QQUASIQUOTE  { let { loc = getLoc $1
                                ; ITqQuasiQuote (qual, quoter, quote, quoteSpan) = unLoc $1
                                ; quoterId = mkQual varName (qual, quoter) }
                            in sL (getLoc $1) (mkHsQuasiQuote quoterId (RealSrcSpan quoteSpan) quote) }

exp   :: { LHsExpr GhcPs }
        : infixexp '::' sigtype {% ams (sLL $1 $> $ ExprWithTySig (mkLHsSigWcType $3) $1)
                                       [mu AnnDcolon $2] }
        | infixexp '-<' exp     {% ams (sLL $1 $> $ HsArrApp noExt $1 $3
                                                        HsFirstOrderApp True)
                                       [mu Annlarrowtail $2] }
        | infixexp '>-' exp     {% ams (sLL $1 $> $ HsArrApp noExt $3 $1
                                                      HsFirstOrderApp False)
                                       [mu Annrarrowtail $2] }
        | infixexp '-<<' exp    {% ams (sLL $1 $> $ HsArrApp noExt $1 $3
                                                      HsHigherOrderApp True)
                                       [mu AnnLarrowtail $2] }
        | infixexp '>>-' exp    {% ams (sLL $1 $> $ HsArrApp noExt $3 $1
                                                      HsHigherOrderApp False)
                                       [mu AnnRarrowtail $2] }
        | infixexp              { $1 }

infixexp :: { LHsExpr GhcPs }
        : exp10 { $1 }
        | infixexp qop exp10  {% ams (sLL $1 $> (OpApp noExt $1 $2 $3))
                                     [mj AnnVal $2] }
                 -- AnnVal annotation for NPlusKPat, which discards the operator

infixexp_top :: { LHsExpr GhcPs }
        : exp10_top               { $1 }
        | infixexp_top qop exp10_top
                                  {% ams (sLL $1 $> (OpApp noExt $1 $2 $3))
                                         [mj AnnVal $2] }


exp10_top :: { LHsExpr GhcPs }
        : '-' fexp                      {% ams (sLL $1 $> $ NegApp noExt $2 noSyntaxExpr)
                                               [mj AnnMinus $1] }


        | hpc_annot exp        {% ams (sLL $1 $> $ HsTickPragma noExt (snd $ fst $ fst $ unLoc $1)
                                                                (snd $ fst $ unLoc $1) (snd $ unLoc $1) $2)
                                      (fst $ fst $ fst $ unLoc $1) }

        | '{-# CORE' STRING '#-}' exp  {% ams (sLL $1 $> $ HsCoreAnn noExt (getCORE_PRAGs $1) (getStringLiteral $2) $4)
                                              [mo $1,mj AnnVal $2
                                              ,mc $3] }
                                          -- hdaume: core annotation
        | fexp                         { $1 }

exp10 :: { LHsExpr GhcPs }
        : exp10_top            { $1 }
        | scc_annot exp        {% ams (sLL $1 $> $ HsSCC noExt (snd $ fst $ unLoc $1) (snd $ unLoc $1) $2)
                                      (fst $ fst $ unLoc $1) }

optSemi :: { ([Located a],Bool) }
        : ';'         { ([$1],True) }
        | {- empty -} { ([],False) }

scc_annot :: { Located (([AddAnn],SourceText),StringLiteral) }
        : '{-# SCC' STRING '#-}'      {% do scc <- getSCC $2
                                            ; return $ sLL $1 $>
                                               (([mo $1,mj AnnValStr $2
                                                ,mc $3],getSCC_PRAGs $1),(StringLiteral (getSTRINGs $2) scc)) }
        | '{-# SCC' VARID  '#-}'      { sLL $1 $> (([mo $1,mj AnnVal $2
                                         ,mc $3],getSCC_PRAGs $1)
                                        ,(StringLiteral NoSourceText (getVARID $2))) }

hpc_annot :: { Located ( (([AddAnn],SourceText),(StringLiteral,(Int,Int),(Int,Int))),
                         ((SourceText,SourceText),(SourceText,SourceText))
                       ) }
      : '{-# GENERATED' STRING INTEGER ':' INTEGER '-' INTEGER ':' INTEGER '#-}'
                                      { sLL $1 $> $ ((([mo $1,mj AnnVal $2
                                              ,mj AnnVal $3,mj AnnColon $4
                                              ,mj AnnVal $5,mj AnnMinus $6
                                              ,mj AnnVal $7,mj AnnColon $8
                                              ,mj AnnVal $9,mc $10],
                                                getGENERATED_PRAGs $1)
                                              ,((getStringLiteral $2)
                                               ,( fromInteger $ il_value $ getINTEGER $3
                                                , fromInteger $ il_value $ getINTEGER $5
                                                )
                                               ,( fromInteger $ il_value $ getINTEGER $7
                                                , fromInteger $ il_value $ getINTEGER $9
                                                )
                                               ))
                                             , (( getINTEGERs $3
                                                , getINTEGERs $5
                                                )
                                               ,( getINTEGERs $7
                                                , getINTEGERs $9
                                                )))
                                         }

fexp    :: { LHsExpr GhcPs }
        : fexp aexp                  {% checkBlockArguments $1 >> checkBlockArguments $2 >>
                                        return (sLL $1 $> $ (HsApp noExt $1 $2)) }
        | fexp TYPEAPP atype         {% checkBlockArguments $1 >>
                                        ams (sLL $1 $> $ HsAppType (mkHsWildCardBndrs $3) $1)
                                            [mj AnnAt $2] }
        | 'static' aexp              {% ams (sLL $1 $> $ HsStatic noExt $2)
                                            [mj AnnStatic $1] }
        | aexp                       { $1 }

aexp    :: { LHsExpr GhcPs }
        : qvar '@' aexp         {% ams (sLL $1 $> $ EAsPat noExt $1 $3) [mj AnnAt $2] }
            -- If you change the parsing, make sure to understand
            -- Note [Lexing type applications] in Lexer.x

        | '~' aexp              {% ams (sLL $1 $> $ ELazyPat noExt $2) [mj AnnTilde $1] }

        | '\\' apat apats '->' exp
                   {% ams (sLL $1 $> $ HsLam noExt (mkMatchGroup FromSource
                            [sLL $1 $> $ Match { m_ext = noExt
                                               , m_ctxt = LambdaExpr
                                               , m_pats = $2:$3
                                               , m_grhss = unguardedGRHSs $5 }]))
                          [mj AnnLam $1, mu AnnRarrow $4] }
        | 'let' binds 'in' exp          {% ams (sLL $1 $> $ HsLet noExt (snd $ unLoc $2) $4)
                                               (mj AnnLet $1:mj AnnIn $3
                                                 :(fst $ unLoc $2)) }
        | '\\' 'lcase' altslist
            {% ams (sLL $1 $> $ HsLamCase noExt
                                   (mkMatchGroup FromSource (snd $ unLoc $3)))
                   (mj AnnLam $1:mj AnnCase $2:(fst $ unLoc $3)) }
        | 'if' exp optSemi 'then' exp optSemi 'else' exp
                           {% checkDoAndIfThenElse $2 (snd $3) $5 (snd $6) $8 >>
                              ams (sLL $1 $> $ mkHsIf $2 $5 $8)
                                  (mj AnnIf $1:mj AnnThen $4
                                     :mj AnnElse $7
                                     :(map (\l -> mj AnnSemi l) (fst $3))
                                    ++(map (\l -> mj AnnSemi l) (fst $6))) }
        | 'if' ifgdpats                 {% hintMultiWayIf (getLoc $1) >>
                                           ams (sLL $1 $> $ HsMultiIf noExt
                                                     (reverse $ snd $ unLoc $2))
                                               (mj AnnIf $1:(fst $ unLoc $2)) }
        | 'case' exp 'of' altslist      {% ams (L (comb3 $1 $3 $4) $
                                                   HsCase noExt $2 (mkMatchGroup
                                                   FromSource (snd $ unLoc $4)))
                                               (mj AnnCase $1:mj AnnOf $3
                                                  :(fst $ unLoc $4)) }
        | 'do' stmtlist              {% ams (L (comb2 $1 $2)
                                               (mkHsDo DoExpr (snd $ unLoc $2)))
                                               (mj AnnDo $1:(fst $ unLoc $2)) }
        | 'mdo' stmtlist            {% ams (L (comb2 $1 $2)
                                              (mkHsDo MDoExpr (snd $ unLoc $2)))
                                           (mj AnnMdo $1:(fst $ unLoc $2)) }
        | 'proc' aexp '->' exp
                       {% checkPattern empty $2 >>= \ p ->
                           checkCommand $4 >>= \ cmd ->
                           ams (sLL $1 $> $ HsProc noExt p (sLL $1 $> $ HsCmdTop noExt cmd))
                                            -- TODO: is LL right here?
                               [mj AnnProc $1,mu AnnRarrow $3] }

        | aexp1                 { $1 }

aexp1   :: { LHsExpr GhcPs }
        : aexp1 '{' fbinds '}' {% do { r <- mkRecConstrOrUpdate $1 (comb2 $2 $4)
                                                                   (snd $3)
                                     ; _ <- ams (sLL $1 $> ()) (moc $2:mcc $4:(fst $3))
                                     ; checkRecordSyntax (sLL $1 $> r) }}
        | aexp2                { $1 }

aexp2   :: { LHsExpr GhcPs }
        : qvar                          { sL1 $1 (HsVar noExt   $! $1) }
        | qcon                          { sL1 $1 (HsVar noExt   $! $1) }
        | ipvar                         { sL1 $1 (HsIPVar noExt $! unLoc $1) }
        | overloaded_label              { sL1 $1 (HsOverLabel noExt Nothing $! unLoc $1) }
        | literal                       { sL1 $1 (HsLit noExt  $! unLoc $1) }
-- This will enable overloaded strings permanently.  Normally the renamer turns HsString
-- into HsOverLit when -foverloaded-strings is on.
--      | STRING    { sL (getLoc $1) (HsOverLit $! mkHsIsString (getSTRINGs $1)
--                                       (getSTRING $1) noExt) }
        | INTEGER   { sL (getLoc $1) (HsOverLit noExt $! mkHsIntegral   (getINTEGER $1) ) }
        | RATIONAL  { sL (getLoc $1) (HsOverLit noExt $! mkHsFractional (getRATIONAL $1) ) }

        -- N.B.: sections get parsed by these next two productions.
        -- This allows you to write, e.g., '(+ 3, 4 -)', which isn't
        -- correct Haskell (you'd have to write '((+ 3), (4 -))')
        -- but the less cluttered version fell out of having texps.
        | '(' texp ')'                  {% ams (sLL $1 $> (HsPar noExt $2)) [mop $1,mcp $3] }
        | '(' tup_exprs ')'             {% do { e <- mkSumOrTuple Boxed (comb2 $1 $3) (snd $2)
                                              ; ams (sLL $1 $> e) ((mop $1:fst $2) ++ [mcp $3]) } }

        | '(#' texp '#)'                {% ams (sLL $1 $> (ExplicitTuple noExt [L (gl $2)
                                                         (Present noExt $2)] Unboxed))
                                               [mo $1,mc $3] }
        | '(#' tup_exprs '#)'           {% do { e <- mkSumOrTuple Unboxed (comb2 $1 $3) (snd $2)
                                              ; ams (sLL $1 $> e) ((mo $1:fst $2) ++ [mc $3]) } }

        | '[' list ']'      {% ams (sLL $1 $> (snd $2)) (mos $1:mcs $3:(fst $2)) }
        | '_'               { sL1 $1 $ EWildPat noExt }

        -- Template Haskell Extension
        | splice_exp            { $1 }

        | SIMPLEQUOTE  qvar     {% ams (sLL $1 $> $ HsBracket noExt (VarBr noExt True  (unLoc $2))) [mj AnnSimpleQuote $1,mj AnnName $2] }
        | SIMPLEQUOTE  qcon     {% ams (sLL $1 $> $ HsBracket noExt (VarBr noExt True  (unLoc $2))) [mj AnnSimpleQuote $1,mj AnnName $2] }
        | TH_TY_QUOTE tyvar     {% ams (sLL $1 $> $ HsBracket noExt (VarBr noExt False (unLoc $2))) [mj AnnThTyQuote $1,mj AnnName $2] }
        | TH_TY_QUOTE gtycon    {% ams (sLL $1 $> $ HsBracket noExt (VarBr noExt False (unLoc $2))) [mj AnnThTyQuote $1,mj AnnName $2] }
        | TH_TY_QUOTE {- nothing -} {% reportEmptyDoubleQuotes (getLoc $1) }
        | '[|' exp '|]'       {% ams (sLL $1 $> $ HsBracket noExt (ExpBr noExt $2))
                                      (if (hasE $1) then [mj AnnOpenE $1, mu AnnCloseQ $3]
                                                    else [mu AnnOpenEQ $1,mu AnnCloseQ $3]) }
        | '[||' exp '||]'     {% ams (sLL $1 $> $ HsBracket noExt (TExpBr noExt $2))
                                      (if (hasE $1) then [mj AnnOpenE $1,mc $3] else [mo $1,mc $3]) }
        | '[t|' ctype '|]'    {% ams (sLL $1 $> $ HsBracket noExt (TypBr noExt $2)) [mo $1,mu AnnCloseQ $3] }
        | '[p|' infixexp '|]' {% checkPattern empty $2 >>= \p ->
                                      ams (sLL $1 $> $ HsBracket noExt (PatBr noExt p))
                                          [mo $1,mu AnnCloseQ $3] }
        | '[d|' cvtopbody '|]' {% ams (sLL $1 $> $ HsBracket noExt (DecBrL noExt (snd $2)))
                                      (mo $1:mu AnnCloseQ $3:fst $2) }
        | quasiquote          { sL1 $1 (HsSpliceE noExt (unLoc $1)) }

        -- arrow notation extension
        | '(|' aexp2 cmdargs '|)'  {% ams (sLL $1 $> $ HsArrForm noExt $2
                                                           Nothing (reverse $3))
                                          [mu AnnOpenB $1,mu AnnCloseB $4] }

splice_exp :: { LHsExpr GhcPs }
        : TH_ID_SPLICE          {% ams (sL1 $1 $ mkHsSpliceE HasDollar
                                        (sL1 $1 $ HsVar noExt (sL1 $1 (mkUnqual varName
                                                           (getTH_ID_SPLICE $1)))))
                                       [mj AnnThIdSplice $1] }
        | '$(' exp ')'          {% ams (sLL $1 $> $ mkHsSpliceE HasParens $2)
                                       [mj AnnOpenPE $1,mj AnnCloseP $3] }
        | TH_ID_TY_SPLICE       {% ams (sL1 $1 $ mkHsSpliceTE HasDollar
                                        (sL1 $1 $ HsVar noExt (sL1 $1 (mkUnqual varName
                                                        (getTH_ID_TY_SPLICE $1)))))
                                       [mj AnnThIdTySplice $1] }
        | '$$(' exp ')'         {% ams (sLL $1 $> $ mkHsSpliceTE HasParens $2)
                                       [mj AnnOpenPTE $1,mj AnnCloseP $3] }

cmdargs :: { [LHsCmdTop GhcPs] }
        : cmdargs acmd                  { $2 : $1 }
        | {- empty -}                   { [] }

acmd    :: { LHsCmdTop GhcPs }
        : aexp2                 {% checkCommand $1 >>= \ cmd ->
                                    return (sL1 $1 $ HsCmdTop noExt cmd) }

cvtopbody :: { ([AddAnn],[LHsDecl GhcPs]) }
        :  '{'            cvtopdecls0 '}'      { ([mj AnnOpenC $1
                                                  ,mj AnnCloseC $3],$2) }
        |      vocurly    cvtopdecls0 close    { ([],$2) }

cvtopdecls0 :: { [LHsDecl GhcPs] }
        : topdecls_semi         { cvTopDecls $1 }
        | topdecls              { cvTopDecls $1 }

-----------------------------------------------------------------------------
-- Tuple expressions

-- "texp" is short for tuple expressions:
-- things that can appear unparenthesized as long as they're
-- inside parens or delimitted by commas
texp :: { LHsExpr GhcPs }
        : exp                           { $1 }

        -- Note [Parsing sections]
        -- ~~~~~~~~~~~~~~~~~~~~~~~
        -- We include left and right sections here, which isn't
        -- technically right according to the Haskell standard.
        -- For example (3 +, True) isn't legal.
        -- However, we want to parse bang patterns like
        --      (!x, !y)
        -- and it's convenient to do so here as a section
        -- Then when converting expr to pattern we unravel it again
        -- Meanwhile, the renamer checks that real sections appear
        -- inside parens.
        | infixexp qop        { sLL $1 $> $ SectionL noExt $1 $2 }
        | qopm infixexp       { sLL $1 $> $ SectionR noExt $1 $2 }

       -- View patterns get parenthesized above
        | exp '->' texp   {% ams (sLL $1 $> $ EViewPat noExt $1 $3) [mu AnnRarrow $2] }

-- Always at least one comma or bar.
tup_exprs :: { ([AddAnn],SumOrTuple) }
           : texp commas_tup_tail
                          {% do { addAnnotation (gl $1) AnnComma (fst $2)
                                ; return ([],Tuple ((sL1 $1 (Present noExt $1)) : snd $2)) } }

           | texp bars    { (mvbars (fst $2), Sum 1  (snd $2 + 1) $1) }

           | commas tup_tail
                {% do { mapM_ (\ll -> addAnnotation ll AnnComma ll) (fst $1)
                      ; return
                           ([],Tuple (map (\l -> L l missingTupArg) (fst $1) ++ $2)) } }

           | bars texp bars0
                { (mvbars (fst $1) ++ mvbars (fst $3), Sum (snd $1 + 1) (snd $1 + snd $3 + 1) $2) }

-- Always starts with commas; always follows an expr
commas_tup_tail :: { (SrcSpan,[LHsTupArg GhcPs]) }
commas_tup_tail : commas tup_tail
       {% do { mapM_ (\ll -> addAnnotation ll AnnComma ll) (tail $ fst $1)
             ; return (
            (head $ fst $1
            ,(map (\l -> L l missingTupArg) (tail $ fst $1)) ++ $2)) } }

-- Always follows a comma
tup_tail :: { [LHsTupArg GhcPs] }
          : texp commas_tup_tail {% addAnnotation (gl $1) AnnComma (fst $2) >>
                                    return ((L (gl $1) (Present noExt $1)) : snd $2) }
          | texp                 { [L (gl $1) (Present noExt $1)] }
          | {- empty -}          { [noLoc missingTupArg] }

-----------------------------------------------------------------------------
-- List expressions

-- The rules below are little bit contorted to keep lexps left-recursive while
-- avoiding another shift/reduce-conflict.
list :: { ([AddAnn],HsExpr GhcPs) }
        : texp    { ([],ExplicitList noExt Nothing [$1]) }
        | lexps   { ([],ExplicitList noExt Nothing (reverse (unLoc $1))) }
        | texp '..'             { ([mj AnnDotdot $2],
                                      ArithSeq noExt Nothing (From $1)) }
        | texp ',' exp '..'     { ([mj AnnComma $2,mj AnnDotdot $4],
                                  ArithSeq noExt Nothing
                                                             (FromThen $1 $3)) }
        | texp '..' exp         { ([mj AnnDotdot $2],
                                   ArithSeq noExt Nothing
                                                               (FromTo $1 $3)) }
        | texp ',' exp '..' exp { ([mj AnnComma $2,mj AnnDotdot $4],
                                    ArithSeq noExt Nothing
                                                (FromThenTo $1 $3 $5)) }
        | texp '|' flattenedpquals
             {% checkMonadComp >>= \ ctxt ->
                return ([mj AnnVbar $2],
                        mkHsComp ctxt (unLoc $3) $1) }

lexps :: { Located [LHsExpr GhcPs] }
        : lexps ',' texp          {% addAnnotation (gl $ head $ unLoc $1)
                                                            AnnComma (gl $2) >>
                                      return (sLL $1 $> (((:) $! $3) $! unLoc $1)) }
        | texp ',' texp            {% addAnnotation (gl $1) AnnComma (gl $2) >>
                                      return (sLL $1 $> [$3,$1]) }

-----------------------------------------------------------------------------
-- List Comprehensions

flattenedpquals :: { Located [LStmt GhcPs (LHsExpr GhcPs)] }
    : pquals   { case (unLoc $1) of
                    [qs] -> sL1 $1 qs
                    -- We just had one thing in our "parallel" list so
                    -- we simply return that thing directly

                    qss -> sL1 $1 [sL1 $1 $ ParStmt noExt [ParStmtBlock noExt qs [] noSyntaxExpr |
                                            qs <- qss]
                                            noExpr noSyntaxExpr]
                    -- We actually found some actual parallel lists so
                    -- we wrap them into as a ParStmt
                }

pquals :: { Located [[LStmt GhcPs (LHsExpr GhcPs)]] }
    : squals '|' pquals
                     {% addAnnotation (gl $ head $ unLoc $1) AnnVbar (gl $2) >>
                        return (sLL $1 $> (reverse (unLoc $1) : unLoc $3)) }
    | squals         { L (getLoc $1) [reverse (unLoc $1)] }

squals :: { Located [LStmt GhcPs (LHsExpr GhcPs)] }   -- In reverse order, because the last
                                        -- one can "grab" the earlier ones
    : squals ',' transformqual
             {% addAnnotation (gl $ head $ unLoc $1) AnnComma (gl $2) >>
                ams (sLL $1 $> ()) (fst $ unLoc $3) >>
                return (sLL $1 $> [sLL $1 $> ((snd $ unLoc $3) (reverse (unLoc $1)))]) }
    | squals ',' qual
             {% addAnnotation (gl $ head $ unLoc $1) AnnComma (gl $2) >>
                return (sLL $1 $> ($3 : unLoc $1)) }
    | transformqual        {% ams $1 (fst $ unLoc $1) >>
                              return (sLL $1 $> [L (getLoc $1) ((snd $ unLoc $1) [])]) }
    | qual                                { sL1 $1 [$1] }
--  | transformquals1 ',' '{|' pquals '|}'   { sLL $1 $> ($4 : unLoc $1) }
--  | '{|' pquals '|}'                       { sL1 $1 [$2] }

-- It is possible to enable bracketing (associating) qualifier lists
-- by uncommenting the lines with {| |} above. Due to a lack of
-- consensus on the syntax, this feature is not being used until we
-- get user demand.

transformqual :: { Located ([AddAnn],[LStmt GhcPs (LHsExpr GhcPs)] -> Stmt GhcPs (LHsExpr GhcPs)) }
                        -- Function is applied to a list of stmts *in order*
    : 'then' exp               { sLL $1 $> ([mj AnnThen $1], \ss -> (mkTransformStmt ss $2)) }
    | 'then' exp 'by' exp      { sLL $1 $> ([mj AnnThen $1,mj AnnBy  $3],\ss -> (mkTransformByStmt ss $2 $4)) }
    | 'then' 'group' 'using' exp
             { sLL $1 $> ([mj AnnThen $1,mj AnnGroup $2,mj AnnUsing $3], \ss -> (mkGroupUsingStmt ss $4)) }

    | 'then' 'group' 'by' exp 'using' exp
             { sLL $1 $> ([mj AnnThen $1,mj AnnGroup $2,mj AnnBy $3,mj AnnUsing $5], \ss -> (mkGroupByUsingStmt ss $4 $6)) }

-- Note that 'group' is a special_id, which means that you can enable
-- TransformListComp while still using Data.List.group. However, this
-- introduces a shift/reduce conflict. Happy chooses to resolve the conflict
-- in by choosing the "group by" variant, which is what we want.

-----------------------------------------------------------------------------
-- Guards

guardquals :: { Located [LStmt GhcPs (LHsExpr GhcPs)] }
    : guardquals1           { L (getLoc $1) (reverse (unLoc $1)) }

guardquals1 :: { Located [LStmt GhcPs (LHsExpr GhcPs)] }
    : guardquals1 ',' qual  {% addAnnotation (gl $ head $ unLoc $1) AnnComma
                                             (gl $2) >>
                               return (sLL $1 $> ($3 : unLoc $1)) }
    | qual                  { sL1 $1 [$1] }

-----------------------------------------------------------------------------
-- Case alternatives

altslist :: { Located ([AddAnn],[LMatch GhcPs (LHsExpr GhcPs)]) }
        : '{'            alts '}'  { sLL $1 $> ((moc $1:mcc $3:(fst $ unLoc $2))
                                               ,(reverse (snd $ unLoc $2))) }
        |     vocurly    alts  close { L (getLoc $2) (fst $ unLoc $2
                                        ,(reverse (snd $ unLoc $2))) }
        | '{'                 '}'    { sLL $1 $> ([moc $1,mcc $2],[]) }
        |     vocurly          close { noLoc ([],[]) }

alts    :: { Located ([AddAnn],[LMatch GhcPs (LHsExpr GhcPs)]) }
        : alts1                    { sL1 $1 (fst $ unLoc $1,snd $ unLoc $1) }
        | ';' alts                 { sLL $1 $> ((mj AnnSemi $1:(fst $ unLoc $2))
                                               ,snd $ unLoc $2) }

alts1   :: { Located ([AddAnn],[LMatch GhcPs (LHsExpr GhcPs)]) }
        : alts1 ';' alt         {% if null (snd $ unLoc $1)
                                     then return (sLL $1 $> (mj AnnSemi $2:(fst $ unLoc $1)
                                                  ,[$3]))
                                     else (ams (head $ snd $ unLoc $1)
                                               (mj AnnSemi $2:(fst $ unLoc $1))
                                           >> return (sLL $1 $> ([],$3 : (snd $ unLoc $1))) ) }
        | alts1 ';'             {% if null (snd $ unLoc $1)
                                     then return (sLL $1 $> (mj AnnSemi $2:(fst $ unLoc $1)
                                                  ,snd $ unLoc $1))
                                     else (ams (head $ snd $ unLoc $1)
                                               (mj AnnSemi $2:(fst $ unLoc $1))
                                           >> return (sLL $1 $> ([],snd $ unLoc $1))) }
        | alt                   { sL1 $1 ([],[$1]) }

alt     :: { LMatch GhcPs (LHsExpr GhcPs) }
           : pat alt_rhs  {%ams (sLL $1 $> (Match { m_ext = noExt
                                                  , m_ctxt = CaseAlt
                                                  , m_pats = [$1]
                                                  , m_grhss = snd $ unLoc $2 }))
                                      (fst $ unLoc $2)}

alt_rhs :: { Located ([AddAnn],GRHSs GhcPs (LHsExpr GhcPs)) }
        : ralt wherebinds           { sLL $1 $> (fst $ unLoc $2,
                                            GRHSs noExt (unLoc $1) (snd $ unLoc $2)) }

ralt :: { Located [LGRHS GhcPs (LHsExpr GhcPs)] }
        : '->' exp            {% ams (sLL $1 $> (unguardedRHS (comb2 $1 $2) $2))
                                     [mu AnnRarrow $1] }
        | gdpats              { sL1 $1 (reverse (unLoc $1)) }

gdpats :: { Located [LGRHS GhcPs (LHsExpr GhcPs)] }
        : gdpats gdpat                  { sLL $1 $> ($2 : unLoc $1) }
        | gdpat                         { sL1 $1 [$1] }

-- layout for MultiWayIf doesn't begin with an open brace, because it's hard to
-- generate the open brace in addition to the vertical bar in the lexer, and
-- we don't need it.
ifgdpats :: { Located ([AddAnn],[LGRHS GhcPs (LHsExpr GhcPs)]) }
         : '{' gdpats '}'                 { sLL $1 $> ([moc $1,mcc $3],unLoc $2)  }
         |     gdpats close               { sL1 $1 ([],unLoc $1) }

gdpat   :: { LGRHS GhcPs (LHsExpr GhcPs) }
        : '|' guardquals '->' exp
                                  {% ams (sL (comb2 $1 $>) $ GRHS noExt (unLoc $2) $4)
                                         [mj AnnVbar $1,mu AnnRarrow $3] }

-- 'pat' recognises a pattern, including one with a bang at the top
--      e.g.  "!x" or "!(x,y)" or "C a b" etc
-- Bangs inside are parsed as infix operator applications, so that
-- we parse them right when bang-patterns are off
pat     :: { LPat GhcPs }
pat     :  exp          {% checkPattern empty $1 }
        | '!' aexp      {% amms (checkPattern empty (sLL $1 $> (SectionR noExt
                                                     (sL1 $1 (HsVar noExt (sL1 $1 bang_RDR))) $2)))
                                [mj AnnBang $1] }

bindpat :: { LPat GhcPs }
bindpat :  exp            {% checkPattern
                                (text "Possibly caused by a missing 'do'?") $1 }
        | '!' aexp        {% amms (checkPattern
                                     (text "Possibly caused by a missing 'do'?")
                                     (sLL $1 $> (SectionR noExt (sL1 $1 (HsVar noExt (sL1 $1 bang_RDR))) $2)))
                                  [mj AnnBang $1] }

apat   :: { LPat GhcPs }
apat    : aexp                  {% checkPattern empty $1 }
        | '!' aexp              {% amms (checkPattern empty
                                            (sLL $1 $> (SectionR noExt
                                                (sL1 $1 (HsVar noExt (sL1 $1 bang_RDR))) $2)))
                                        [mj AnnBang $1] }

apats  :: { [LPat GhcPs] }
        : apat apats            { $1 : $2 }
        | {- empty -}           { [] }

-----------------------------------------------------------------------------
-- Statement sequences

stmtlist :: { Located ([AddAnn],[LStmt GhcPs (LHsExpr GhcPs)]) }
        : '{'           stmts '}'       { sLL $1 $> ((moc $1:mcc $3:(fst $ unLoc $2))
                                             ,(reverse $ snd $ unLoc $2)) } -- AZ:performance of reverse?
        |     vocurly   stmts close     { L (gl $2) (fst $ unLoc $2
                                                    ,reverse $ snd $ unLoc $2) }

--      do { ;; s ; s ; ; s ;; }
-- The last Stmt should be an expression, but that's hard to enforce
-- here, because we need too much lookahead if we see do { e ; }
-- So we use BodyStmts throughout, and switch the last one over
-- in ParseUtils.checkDo instead

stmts :: { Located ([AddAnn],[LStmt GhcPs (LHsExpr GhcPs)]) }
        : stmts ';' stmt  {% if null (snd $ unLoc $1)
                              then return (sLL $1 $> (mj AnnSemi $2:(fst $ unLoc $1)
                                                     ,$3 : (snd $ unLoc $1)))
                              else do
                               { ams (head $ snd $ unLoc $1) [mj AnnSemi $2]
                               ; return $ sLL $1 $> (fst $ unLoc $1,$3 :(snd $ unLoc $1)) }}

        | stmts ';'     {% if null (snd $ unLoc $1)
                             then return (sLL $1 $> (mj AnnSemi $2:(fst $ unLoc $1),snd $ unLoc $1))
                             else do
                               { ams (head $ snd $ unLoc $1)
                                               [mj AnnSemi $2]
                               ; return $1 } }
        | stmt                   { sL1 $1 ([],[$1]) }
        | {- empty -}            { noLoc ([],[]) }


-- For typing stmts at the GHCi prompt, where
-- the input may consist of just comments.
maybe_stmt :: { Maybe (LStmt GhcPs (LHsExpr GhcPs)) }
        : stmt                          { Just $1 }
        | {- nothing -}                 { Nothing }

stmt  :: { LStmt GhcPs (LHsExpr GhcPs) }
        : qual                          { $1 }
        | 'rec' stmtlist                {% ams (sLL $1 $> $ mkRecStmt (snd $ unLoc $2))
                                               (mj AnnRec $1:(fst $ unLoc $2)) }

qual  :: { LStmt GhcPs (LHsExpr GhcPs) }
    : bindpat '<-' exp                  {% ams (sLL $1 $> $ mkBindStmt $1 $3)
                                               [mu AnnLarrow $2] }
    | exp                               { sL1 $1 $ mkBodyStmt $1 }
    | 'let' binds                       {% ams (sLL $1 $>$ LetStmt noExt (snd $ unLoc $2))
                                               (mj AnnLet $1:(fst $ unLoc $2)) }

-----------------------------------------------------------------------------
-- Record Field Update/Construction

fbinds  :: { ([AddAnn],([LHsRecField GhcPs (LHsExpr GhcPs)], Bool)) }
        : fbinds1                       { $1 }
        | {- empty -}                   { ([],([], False)) }

fbinds1 :: { ([AddAnn],([LHsRecField GhcPs (LHsExpr GhcPs)], Bool)) }
        : fbind ',' fbinds1
                {% addAnnotation (gl $1) AnnComma (gl $2) >>
                   return (case $3 of (ma,(flds, dd)) -> (ma,($1 : flds, dd))) }
        | fbind                         { ([],([$1], False)) }
        | '..'                          { ([mj AnnDotdot $1],([],   True)) }

fbind   :: { LHsRecField GhcPs (LHsExpr GhcPs) }
        : qvar '=' texp {% ams  (sLL $1 $> $ HsRecField (sL1 $1 $ mkFieldOcc $1) $3 False)
                                [mj AnnEqual $2] }
                        -- RHS is a 'texp', allowing view patterns (Trac #6038)
                        -- and, incidentally, sections.  Eg
                        -- f (R { x = show -> s }) = ...

        | qvar          { sLL $1 $> $ HsRecField (sL1 $1 $ mkFieldOcc $1) placeHolderPunRhs True }
                        -- In the punning case, use a place-holder
                        -- The renamer fills in the final value

-----------------------------------------------------------------------------
-- Implicit Parameter Bindings

dbinds  :: { Located [LIPBind GhcPs] }
        : dbinds ';' dbind
                      {% addAnnotation (gl $ last $ unLoc $1) AnnSemi (gl $2) >>
                         return (let { this = $3; rest = unLoc $1 }
                              in rest `seq` this `seq` sLL $1 $> (this : rest)) }
        | dbinds ';'  {% addAnnotation (gl $ last $ unLoc $1) AnnSemi (gl $2) >>
                         return (sLL $1 $> (unLoc $1)) }
        | dbind                        { let this = $1 in this `seq` sL1 $1 [this] }
--      | {- empty -}                  { [] }

dbind   :: { LIPBind GhcPs }
dbind   : ipvar '=' exp                {% ams (sLL $1 $> (IPBind noExt (Left $1) $3))
                                              [mj AnnEqual $2] }

ipvar   :: { Located HsIPName }
        : IPDUPVARID            { sL1 $1 (HsIPName (getIPDUPVARID $1)) }

-----------------------------------------------------------------------------
-- Overloaded labels

overloaded_label :: { Located FastString }
        : LABELVARID          { sL1 $1 (getLABELVARID $1) }

-----------------------------------------------------------------------------
-- Warnings and deprecations

name_boolformula_opt :: { LBooleanFormula (Located RdrName) }
        : name_boolformula          { $1 }
        | {- empty -}               { noLoc mkTrue }

name_boolformula :: { LBooleanFormula (Located RdrName) }
        : name_boolformula_and                      { $1 }
        | name_boolformula_and '|' name_boolformula
                           {% aa $1 (AnnVbar, $2)
                              >> return (sLL $1 $> (Or [$1,$3])) }

name_boolformula_and :: { LBooleanFormula (Located RdrName) }
        : name_boolformula_and_list
                  { sLL (head $1) (last $1) (And ($1)) }

name_boolformula_and_list :: { [LBooleanFormula (Located RdrName)] }
        : name_boolformula_atom                               { [$1] }
        | name_boolformula_atom ',' name_boolformula_and_list
            {% aa $1 (AnnComma, $2) >> return ($1 : $3) }

name_boolformula_atom :: { LBooleanFormula (Located RdrName) }
        : '(' name_boolformula ')'  {% ams (sLL $1 $> (Parens $2)) [mop $1,mcp $3] }
        | name_var                  { sL1 $1 (Var $1) }

namelist :: { Located [Located RdrName] }
namelist : name_var              { sL1 $1 [$1] }
         | name_var ',' namelist {% addAnnotation (gl $1) AnnComma (gl $2) >>
                                    return (sLL $1 $> ($1 : unLoc $3)) }

name_var :: { Located RdrName }
name_var : var { $1 }
         | con { $1 }

-----------------------------------------
-- Data constructors
-- There are two different productions here as lifted list constructors
-- are parsed differently.

qcon_nowiredlist :: { Located RdrName }
        : gen_qcon                     { $1 }
        | sysdcon_nolist               { sL1 $1 $ nameRdrName (dataConName (unLoc $1)) }

qcon :: { Located RdrName }
  : gen_qcon              { $1}
  | sysdcon               { sL1 $1 $ nameRdrName (dataConName (unLoc $1)) }

gen_qcon :: { Located RdrName }
  : qconid                { $1 }
  | '(' qconsym ')'       {% ams (sLL $1 $> (unLoc $2))
                                   [mop $1,mj AnnVal $2,mcp $3] }

con     :: { Located RdrName }
        : conid                 { $1 }
        | '(' consym ')'        {% ams (sLL $1 $> (unLoc $2))
                                       [mop $1,mj AnnVal $2,mcp $3] }
        | sysdcon               { sL1 $1 $ nameRdrName (dataConName (unLoc $1)) }

con_list :: { Located [Located RdrName] }
con_list : con                  { sL1 $1 [$1] }
         | con ',' con_list     {% addAnnotation (gl $1) AnnComma (gl $2) >>
                                   return (sLL $1 $> ($1 : unLoc $3)) }

sysdcon_nolist :: { Located DataCon }  -- Wired in data constructors
        : '(' ')'               {% ams (sLL $1 $> unitDataCon) [mop $1,mcp $2] }
        | '(' commas ')'        {% ams (sLL $1 $> $ tupleDataCon Boxed (snd $2 + 1))
                                       (mop $1:mcp $3:(mcommas (fst $2))) }
        | '(#' '#)'             {% ams (sLL $1 $> $ unboxedUnitDataCon) [mo $1,mc $2] }
        | '(#' commas '#)'      {% ams (sLL $1 $> $ tupleDataCon Unboxed (snd $2 + 1))
                                       (mo $1:mc $3:(mcommas (fst $2))) }

sysdcon :: { Located DataCon }
        : sysdcon_nolist                 { $1 }
        | '[' ']'               {% ams (sLL $1 $> nilDataCon) [mos $1,mcs $2] }

conop :: { Located RdrName }
        : consym                { $1 }
        | '`' conid '`'         {% ams (sLL $1 $> (unLoc $2))
                                       [mj AnnBackquote $1,mj AnnVal $2
                                       ,mj AnnBackquote $3] }

qconop :: { Located RdrName }
        : qconsym               { $1 }
        | '`' qconid '`'        {% ams (sLL $1 $> (unLoc $2))
                                       [mj AnnBackquote $1,mj AnnVal $2
                                       ,mj AnnBackquote $3] }

----------------------------------------------------------------------------
-- Type constructors


-- See Note [Unit tuples] in HsTypes for the distinction
-- between gtycon and ntgtycon
gtycon :: { Located RdrName }  -- A "general" qualified tycon, including unit tuples
        : ntgtycon                     { $1 }
        | '(' ')'                      {% ams (sLL $1 $> $ getRdrName unitTyCon)
                                              [mop $1,mcp $2] }
        | '(#' '#)'                    {% ams (sLL $1 $> $ getRdrName unboxedUnitTyCon)
                                              [mo $1,mc $2] }

ntgtycon :: { Located RdrName }  -- A "general" qualified tycon, excluding unit tuples
        : oqtycon               { $1 }
        | '(' commas ')'        {% ams (sLL $1 $> $ getRdrName (tupleTyCon Boxed
                                                        (snd $2 + 1)))
                                       (mop $1:mcp $3:(mcommas (fst $2))) }
        | '(#' commas '#)'      {% ams (sLL $1 $> $ getRdrName (tupleTyCon Unboxed
                                                        (snd $2 + 1)))
                                       (mo $1:mc $3:(mcommas (fst $2))) }
        | '(' '->' ')'          {% ams (sLL $1 $> $ getRdrName funTyCon)
                                       [mop $1,mu AnnRarrow $2,mcp $3] }
        | '[' ']'               {% ams (sLL $1 $> $ listTyCon_RDR) [mos $1,mcs $2] }

oqtycon :: { Located RdrName }  -- An "ordinary" qualified tycon;
                                -- These can appear in export lists
        : qtycon                        { $1 }
        | '(' qtyconsym ')'             {% ams (sLL $1 $> (unLoc $2))
                                               [mop $1,mj AnnVal $2,mcp $3] }
        | '(' '~' ')'                   {% ams (sLL $1 $> $ eqTyCon_RDR)
                                               [mop $1,mj AnnVal $2,mcp $3] }

oqtycon_no_varcon :: { Located RdrName }  -- Type constructor which cannot be mistaken
                                          -- for variable constructor in export lists
                                          -- see Note [Type constructors in export list]
        :  qtycon            { $1 }
        | '(' QCONSYM ')'    {% let name = sL1 $2 $! mkQual tcClsName (getQCONSYM $2)
                                in ams (sLL $1 $> (unLoc name)) [mop $1,mj AnnVal name,mcp $3] }
        | '(' CONSYM ')'     {% let name = sL1 $2 $! mkUnqual tcClsName (getCONSYM $2)
                                in ams (sLL $1 $> (unLoc name)) [mop $1,mj AnnVal name,mcp $3] }
        | '(' ':' ')'        {% let name = sL1 $2 $! consDataCon_RDR
                                in ams (sLL $1 $> (unLoc name)) [mop $1,mj AnnVal name,mcp $3] }
        | '(' '~' ')'        {% ams (sLL $1 $> $ eqTyCon_RDR) [mop $1,mj AnnTilde $2,mcp $3] }

{- Note [Type constructors in export list]
~~~~~~~~~~~~~~~~~~~~~
Mixing type constructors and data constructors in export lists introduces
ambiguity in grammar: e.g. (*) may be both a type constructor and a function.

-XExplicitNamespaces allows to disambiguate by explicitly prefixing type
constructors with 'type' keyword.

This ambiguity causes reduce/reduce conflicts in parser, which are always
resolved in favour of data constructors. To get rid of conflicts we demand
that ambiguous type constructors (those, which are formed by the same
productions as variable constructors) are always prefixed with 'type' keyword.
Unambiguous type constructors may occur both with or without 'type' keyword.

Note that in the parser we still parse data constructors as type
constructors. As such, they still end up in the type constructor namespace
until after renaming when we resolve the proper namespace for each exported
child.
-}

qtyconop :: { Located RdrName } -- Qualified or unqualified
        : qtyconsym                     { $1 }
        | '`' qtycon '`'                {% ams (sLL $1 $> (unLoc $2))
                                               [mj AnnBackquote $1,mj AnnVal $2
                                               ,mj AnnBackquote $3] }

qtycon :: { Located RdrName }   -- Qualified or unqualified
        : QCONID            { sL1 $1 $! mkQual tcClsName (getQCONID $1) }
        | tycon             { $1 }

qtycondoc :: { LHsType GhcPs } -- Qualified or unqualified
        : qtycon            { sL1 $1                           (HsTyVar noExt NotPromoted $1)      }
        | qtycon docprev    { sLL $1 $> (HsDocTy noExt (sL1 $1 (HsTyVar noExt NotPromoted $1)) $2) }

tycon   :: { Located RdrName }  -- Unqualified
        : CONID                   { sL1 $1 $! mkUnqual tcClsName (getCONID $1) }

qtyconsym :: { Located RdrName }
        : QCONSYM            { sL1 $1 $! mkQual tcClsName (getQCONSYM $1) }
        | QVARSYM            { sL1 $1 $! mkQual tcClsName (getQVARSYM $1) }
        | tyconsym           { $1 }

-- Does not include "!", because that is used for strictness marks
--               or ".", because that separates the quantified type vars from the rest
tyconsym :: { Located RdrName }
        : CONSYM                { sL1 $1 $! mkUnqual tcClsName (getCONSYM $1) }
        | VARSYM                { sL1 $1 $! mkUnqual tcClsName (getVARSYM $1) }
        | ':'                   { sL1 $1 $! consDataCon_RDR }
        | '-'                   { sL1 $1 $! mkUnqual tcClsName (fsLit "-") }


-----------------------------------------------------------------------------
-- Operators

op      :: { Located RdrName }   -- used in infix decls
        : varop                 { $1 }
        | conop                 { $1 }

varop   :: { Located RdrName }
        : varsym                { $1 }
        | '`' varid '`'         {% ams (sLL $1 $> (unLoc $2))
                                       [mj AnnBackquote $1,mj AnnVal $2
                                       ,mj AnnBackquote $3] }

qop     :: { LHsExpr GhcPs }   -- used in sections
        : qvarop                { sL1 $1 $ HsVar noExt $1 }
        | qconop                { sL1 $1 $ HsVar noExt $1 }
        | hole_op               { $1 }

qopm    :: { LHsExpr GhcPs }   -- used in sections
        : qvaropm               { sL1 $1 $ HsVar noExt $1 }
        | qconop                { sL1 $1 $ HsVar noExt $1 }
        | hole_op               { $1 }

hole_op :: { LHsExpr GhcPs }   -- used in sections
hole_op : '`' '_' '`'           {% ams (sLL $1 $> $ EWildPat noExt)
                                       [mj AnnBackquote $1,mj AnnVal $2
                                       ,mj AnnBackquote $3] }

qvarop :: { Located RdrName }
        : qvarsym               { $1 }
        | '`' qvarid '`'        {% ams (sLL $1 $> (unLoc $2))
                                       [mj AnnBackquote $1,mj AnnVal $2
                                       ,mj AnnBackquote $3] }

qvaropm :: { Located RdrName }
        : qvarsym_no_minus      { $1 }
        | '`' qvarid '`'        {% ams (sLL $1 $> (unLoc $2))
                                       [mj AnnBackquote $1,mj AnnVal $2
                                       ,mj AnnBackquote $3] }

-----------------------------------------------------------------------------
-- Type variables

tyvar   :: { Located RdrName }
tyvar   : tyvarid               { $1 }

tyvarop :: { Located RdrName }
tyvarop : '`' tyvarid '`'       {% ams (sLL $1 $> (unLoc $2))
                                       [mj AnnBackquote $1,mj AnnVal $2
                                       ,mj AnnBackquote $3] }
        | '.'                   {% hintExplicitForall' (getLoc $1) }

tyvarid :: { Located RdrName }
        : VARID            { sL1 $1 $! mkUnqual tvName (getVARID $1) }
        | special_id       { sL1 $1 $! mkUnqual tvName (unLoc $1) }
        | 'unsafe'         { sL1 $1 $! mkUnqual tvName (fsLit "unsafe") }
        | 'safe'           { sL1 $1 $! mkUnqual tvName (fsLit "safe") }
        | 'interruptible'  { sL1 $1 $! mkUnqual tvName (fsLit "interruptible") }

-----------------------------------------------------------------------------
-- Variables

var     :: { Located RdrName }
        : varid                 { $1 }
        | '(' varsym ')'        {% ams (sLL $1 $> (unLoc $2))
                                       [mop $1,mj AnnVal $2,mcp $3] }

 -- Lexing type applications depends subtly on what characters can possibly
 -- end a qvar. Currently (June 2015), only $idchars and ")" can end a qvar.
 -- If you're changing this, please see Note [Lexing type applications] in
 -- Lexer.x.
qvar    :: { Located RdrName }
        : qvarid                { $1 }
        | '(' varsym ')'        {% ams (sLL $1 $> (unLoc $2))
                                       [mop $1,mj AnnVal $2,mcp $3] }
        | '(' qvarsym1 ')'      {% ams (sLL $1 $> (unLoc $2))
                                       [mop $1,mj AnnVal $2,mcp $3] }
-- We've inlined qvarsym here so that the decision about
-- whether it's a qvar or a var can be postponed until
-- *after* we see the close paren.

qvarid :: { Located RdrName }
        : varid               { $1 }
        | QVARID              { sL1 $1 $! mkQual varName (getQVARID $1) }

-- Note that 'role' and 'family' get lexed separately regardless of
-- the use of extensions. However, because they are listed here,
-- this is OK and they can be used as normal varids.
-- See Note [Lexing type pseudo-keywords] in Lexer.x
varid :: { Located RdrName }
        : VARID            { sL1 $1 $! mkUnqual varName (getVARID $1) }
        | special_id       { sL1 $1 $! mkUnqual varName (unLoc $1) }
        | 'unsafe'         { sL1 $1 $! mkUnqual varName (fsLit "unsafe") }
        | 'safe'           { sL1 $1 $! mkUnqual varName (fsLit "safe") }
        | 'interruptible'  { sL1 $1 $! mkUnqual varName (fsLit "interruptible")}
        | 'forall'         { sL1 $1 $! mkUnqual varName (fsLit "forall") }
        | 'family'         { sL1 $1 $! mkUnqual varName (fsLit "family") }
        | 'role'           { sL1 $1 $! mkUnqual varName (fsLit "role") }

qvarsym :: { Located RdrName }
        : varsym                { $1 }
        | qvarsym1              { $1 }

qvarsym_no_minus :: { Located RdrName }
        : varsym_no_minus       { $1 }
        | qvarsym1              { $1 }

qvarsym1 :: { Located RdrName }
qvarsym1 : QVARSYM              { sL1 $1 $ mkQual varName (getQVARSYM $1) }

varsym :: { Located RdrName }
        : varsym_no_minus       { $1 }
        | '-'                   { sL1 $1 $ mkUnqual varName (fsLit "-") }

varsym_no_minus :: { Located RdrName } -- varsym not including '-'
        : VARSYM               { sL1 $1 $ mkUnqual varName (getVARSYM $1) }
        | special_sym          { sL1 $1 $ mkUnqual varName (unLoc $1) }


-- These special_ids are treated as keywords in various places,
-- but as ordinary ids elsewhere.   'special_id' collects all these
-- except 'unsafe', 'interruptible', 'forall', 'family', 'role', 'stock', and
-- 'anyclass', whose treatment differs depending on context
special_id :: { Located FastString }
special_id
        : 'as'                  { sL1 $1 (fsLit "as") }
        | 'qualified'           { sL1 $1 (fsLit "qualified") }
        | 'hiding'              { sL1 $1 (fsLit "hiding") }
        | 'export'              { sL1 $1 (fsLit "export") }
        | 'label'               { sL1 $1 (fsLit "label")  }
        | 'dynamic'             { sL1 $1 (fsLit "dynamic") }
        | 'stdcall'             { sL1 $1 (fsLit "stdcall") }
        | 'ccall'               { sL1 $1 (fsLit "ccall") }
        | 'capi'                { sL1 $1 (fsLit "capi") }
        | 'prim'                { sL1 $1 (fsLit "prim") }
        | 'javascript'          { sL1 $1 (fsLit "javascript") }
        | 'group'               { sL1 $1 (fsLit "group") }
        | 'stock'               { sL1 $1 (fsLit "stock") }
        | 'anyclass'            { sL1 $1 (fsLit "anyclass") }
        | 'via'                 { sL1 $1 (fsLit "via") }
        | 'unit'                { sL1 $1 (fsLit "unit") }
        | 'dependency'          { sL1 $1 (fsLit "dependency") }
        | 'signature'           { sL1 $1 (fsLit "signature") }

special_sym :: { Located FastString }
special_sym : '!'       {% ams (sL1 $1 (fsLit "!")) [mj AnnBang $1] }
            | '.'       { sL1 $1 (fsLit ".") }

-----------------------------------------------------------------------------
-- Data constructors

qconid :: { Located RdrName }   -- Qualified or unqualified
        : conid              { $1 }
        | QCONID             { sL1 $1 $! mkQual dataName (getQCONID $1) }

conid   :: { Located RdrName }
        : CONID                { sL1 $1 $ mkUnqual dataName (getCONID $1) }

qconsym :: { Located RdrName }  -- Qualified or unqualified
        : consym               { $1 }
        | QCONSYM              { sL1 $1 $ mkQual dataName (getQCONSYM $1) }

consym :: { Located RdrName }
        : CONSYM              { sL1 $1 $ mkUnqual dataName (getCONSYM $1) }

        -- ':' means only list cons
        | ':'                { sL1 $1 $ consDataCon_RDR }


-----------------------------------------------------------------------------
-- Literals

literal :: { Located (HsLit GhcPs) }
        : CHAR              { sL1 $1 $ HsChar       (getCHARs $1) $ getCHAR $1 }
        | STRING            { sL1 $1 $ HsString     (getSTRINGs $1)
                                                    $ getSTRING $1 }
        | PRIMINTEGER       { sL1 $1 $ HsIntPrim    (getPRIMINTEGERs $1)
                                                    $ getPRIMINTEGER $1 }
        | PRIMWORD          { sL1 $1 $ HsWordPrim   (getPRIMWORDs $1)
                                                    $ getPRIMWORD $1 }
        | PRIMCHAR          { sL1 $1 $ HsCharPrim   (getPRIMCHARs $1)
                                                    $ getPRIMCHAR $1 }
        | PRIMSTRING        { sL1 $1 $ HsStringPrim (getPRIMSTRINGs $1)
                                                    $ getPRIMSTRING $1 }
        | PRIMFLOAT         { sL1 $1 $ HsFloatPrim  noExt $ getPRIMFLOAT $1 }
        | PRIMDOUBLE        { sL1 $1 $ HsDoublePrim noExt $ getPRIMDOUBLE $1 }

-----------------------------------------------------------------------------
-- Layout

close :: { () }
        : vccurly               { () } -- context popped in lexer.
        | error                 {% popContext }

-----------------------------------------------------------------------------
-- Miscellaneous (mostly renamings)

modid   :: { Located ModuleName }
        : CONID                 { sL1 $1 $ mkModuleNameFS (getCONID $1) }
        | QCONID                { sL1 $1 $ let (mod,c) = getQCONID $1 in
                                  mkModuleNameFS
                                   (mkFastString
                                     (unpackFS mod ++ '.':unpackFS c))
                                }

commas :: { ([SrcSpan],Int) }   -- One or more commas
        : commas ','             { ((fst $1)++[gl $2],snd $1 + 1) }
        | ','                    { ([gl $1],1) }

bars0 :: { ([SrcSpan],Int) }     -- Zero or more bars
        : bars                   { $1 }
        |                        { ([], 0) }

bars :: { ([SrcSpan],Int) }     -- One or more bars
        : bars '|'               { ((fst $1)++[gl $2],snd $1 + 1) }
        | '|'                    { ([gl $1],1) }

-----------------------------------------------------------------------------
-- Documentation comments

docnext :: { LHsDocString }
  : DOCNEXT {% return (sL1 $1 (mkHsDocString (getDOCNEXT $1))) }

docprev :: { LHsDocString }
  : DOCPREV {% return (sL1 $1 (mkHsDocString (getDOCPREV $1))) }

docnamed :: { Located (String, HsDocString) }
  : DOCNAMED {%
      let string = getDOCNAMED $1
          (name, rest) = break isSpace string
      in return (sL1 $1 (name, mkHsDocString rest)) }

docsection :: { Located (Int, HsDocString) }
  : DOCSECTION {% let (n, doc) = getDOCSECTION $1 in
        return (sL1 $1 (n, mkHsDocString doc)) }

moduleheader :: { Maybe LHsDocString }
        : DOCNEXT {% let string = getDOCNEXT $1 in
                     return (Just (sL1 $1 (mkHsDocString string))) }

maybe_docprev :: { Maybe LHsDocString }
        : docprev                       { Just $1 }
        | {- empty -}                   { Nothing }

maybe_docnext :: { Maybe LHsDocString }
        : docnext                       { Just $1 }
        | {- empty -}                   { Nothing }

{
happyError :: P a
happyError = srcParseFail

getVARID        (L _ (ITvarid    x)) = x
getCONID        (L _ (ITconid    x)) = x
getVARSYM       (L _ (ITvarsym   x)) = x
getCONSYM       (L _ (ITconsym   x)) = x
getQVARID       (L _ (ITqvarid   x)) = x
getQCONID       (L _ (ITqconid   x)) = x
getQVARSYM      (L _ (ITqvarsym  x)) = x
getQCONSYM      (L _ (ITqconsym  x)) = x
getIPDUPVARID   (L _ (ITdupipvarid   x)) = x
getLABELVARID   (L _ (ITlabelvarid   x)) = x
getCHAR         (L _ (ITchar   _ x)) = x
getSTRING       (L _ (ITstring _ x)) = x
getINTEGER      (L _ (ITinteger x))  = x
getRATIONAL     (L _ (ITrational x)) = x
getPRIMCHAR     (L _ (ITprimchar _ x)) = x
getPRIMSTRING   (L _ (ITprimstring _ x)) = x
getPRIMINTEGER  (L _ (ITprimint  _ x)) = x
getPRIMWORD     (L _ (ITprimword _ x)) = x
getPRIMFLOAT    (L _ (ITprimfloat x)) = x
getPRIMDOUBLE   (L _ (ITprimdouble x)) = x
getTH_ID_SPLICE (L _ (ITidEscape x)) = x
getTH_ID_TY_SPLICE (L _ (ITidTyEscape x)) = x
getINLINE       (L _ (ITinline_prag _ inl conl)) = (inl,conl)
getSPEC_INLINE  (L _ (ITspec_inline_prag _ True))  = (Inline,  FunLike)
getSPEC_INLINE  (L _ (ITspec_inline_prag _ False)) = (NoInline,FunLike)
getCOMPLETE_PRAGs (L _ (ITcomplete_prag x)) = x

getDOCNEXT (L _ (ITdocCommentNext x)) = x
getDOCPREV (L _ (ITdocCommentPrev x)) = x
getDOCNAMED (L _ (ITdocCommentNamed x)) = x
getDOCSECTION (L _ (ITdocSection n x)) = (n, x)

getINTEGERs     (L _ (ITinteger (IL src _ _))) = src
getCHARs        (L _ (ITchar       src _)) = src
getSTRINGs      (L _ (ITstring     src _)) = src
getPRIMCHARs    (L _ (ITprimchar   src _)) = src
getPRIMSTRINGs  (L _ (ITprimstring src _)) = src
getPRIMINTEGERs (L _ (ITprimint    src _)) = src
getPRIMWORDs    (L _ (ITprimword   src _)) = src

-- See Note [Pragma source text] in BasicTypes for the following
getINLINE_PRAGs       (L _ (ITinline_prag       src _ _)) = src
getSPEC_PRAGs         (L _ (ITspec_prag         src))     = src
getSPEC_INLINE_PRAGs  (L _ (ITspec_inline_prag  src _))   = src
getSOURCE_PRAGs       (L _ (ITsource_prag       src)) = src
getRULES_PRAGs        (L _ (ITrules_prag        src)) = src
getWARNING_PRAGs      (L _ (ITwarning_prag      src)) = src
getDEPRECATED_PRAGs   (L _ (ITdeprecated_prag   src)) = src
getSCC_PRAGs          (L _ (ITscc_prag          src)) = src
getGENERATED_PRAGs    (L _ (ITgenerated_prag    src)) = src
getCORE_PRAGs         (L _ (ITcore_prag         src)) = src
getUNPACK_PRAGs       (L _ (ITunpack_prag       src)) = src
getNOUNPACK_PRAGs     (L _ (ITnounpack_prag     src)) = src
getANN_PRAGs          (L _ (ITann_prag          src)) = src
getMINIMAL_PRAGs      (L _ (ITminimal_prag      src)) = src
getOVERLAPPABLE_PRAGs (L _ (IToverlappable_prag src)) = src
getOVERLAPPING_PRAGs  (L _ (IToverlapping_prag  src)) = src
getOVERLAPS_PRAGs     (L _ (IToverlaps_prag     src)) = src
getINCOHERENT_PRAGs   (L _ (ITincoherent_prag   src)) = src
getCTYPEs             (L _ (ITctype             src)) = src

getStringLiteral l = StringLiteral (getSTRINGs l) (getSTRING l)

isUnicode :: Located Token -> Bool
isUnicode (L _ (ITforall         iu)) = iu == UnicodeSyntax
isUnicode (L _ (ITdarrow         iu)) = iu == UnicodeSyntax
isUnicode (L _ (ITdcolon         iu)) = iu == UnicodeSyntax
isUnicode (L _ (ITlarrow         iu)) = iu == UnicodeSyntax
isUnicode (L _ (ITrarrow         iu)) = iu == UnicodeSyntax
isUnicode (L _ (ITlarrowtail     iu)) = iu == UnicodeSyntax
isUnicode (L _ (ITrarrowtail     iu)) = iu == UnicodeSyntax
isUnicode (L _ (ITLarrowtail     iu)) = iu == UnicodeSyntax
isUnicode (L _ (ITRarrowtail     iu)) = iu == UnicodeSyntax
isUnicode (L _ (IToparenbar      iu)) = iu == UnicodeSyntax
isUnicode (L _ (ITcparenbar      iu)) = iu == UnicodeSyntax
isUnicode (L _ (ITopenExpQuote _ iu)) = iu == UnicodeSyntax
isUnicode (L _ (ITcloseQuote     iu)) = iu == UnicodeSyntax
isUnicode _                           = False

hasE :: Located Token -> Bool
hasE (L _ (ITopenExpQuote HasE _)) = True
hasE (L _ (ITopenTExpQuote HasE))  = True
hasE _                             = False

getSCC :: Located Token -> P FastString
getSCC lt = do let s = getSTRING lt
                   err = "Spaces are not allowed in SCCs"
               -- We probably actually want to be more restrictive than this
               if ' ' `elem` unpackFS s
                   then failSpanMsgP (getLoc lt) (text err)
                   else return s

-- Utilities for combining source spans
comb2 :: Located a -> Located b -> SrcSpan
comb2 a b = a `seq` b `seq` combineLocs a b

comb3 :: Located a -> Located b -> Located c -> SrcSpan
comb3 a b c = a `seq` b `seq` c `seq`
    combineSrcSpans (getLoc a) (combineSrcSpans (getLoc b) (getLoc c))

comb4 :: Located a -> Located b -> Located c -> Located d -> SrcSpan
comb4 a b c d = a `seq` b `seq` c `seq` d `seq`
    (combineSrcSpans (getLoc a) $ combineSrcSpans (getLoc b) $
                combineSrcSpans (getLoc c) (getLoc d))

-- strict constructor version:
{-# INLINE sL #-}
sL :: SrcSpan -> a -> Located a
sL span a = span `seq` a `seq` L span a

-- See Note [Adding location info] for how these utility functions are used

-- replaced last 3 CPP macros in this file
{-# INLINE sL0 #-}
sL0 :: a -> Located a
sL0 = L noSrcSpan       -- #define L0   L noSrcSpan

{-# INLINE sL1 #-}
sL1 :: Located a -> b -> Located b
sL1 x = sL (getLoc x)   -- #define sL1   sL (getLoc $1)

{-# INLINE sLL #-}
sLL :: Located a -> Located b -> c -> Located c
sLL x y = sL (comb2 x y) -- #define LL   sL (comb2 $1 $>)

{- Note [Adding location info]
   ~~~~~~~~~~~~~~~~~~~~~~~~~~~

This is done using the three functions below, sL0, sL1
and sLL.  Note that these functions were mechanically
converted from the three macros that used to exist before,
namely L0, L1 and LL.

They each add a SrcSpan to their argument.

   sL0  adds 'noSrcSpan', used for empty productions
     -- This doesn't seem to work anymore -=chak

   sL1  for a production with a single token on the lhs.  Grabs the SrcSpan
        from that token.

   sLL  for a production with >1 token on the lhs.  Makes up a SrcSpan from
        the first and last tokens.

These suffice for the majority of cases.  However, we must be
especially careful with empty productions: sLL won't work if the first
or last token on the lhs can represent an empty span.  In these cases,
we have to calculate the span using more of the tokens from the lhs, eg.

        | 'newtype' tycl_hdr '=' newconstr deriving
                { L (comb3 $1 $4 $5)
                    (mkTyData NewType (unLoc $2) $4 (unLoc $5)) }

We provide comb3 and comb4 functions which are useful in such cases.

Be careful: there's no checking that you actually got this right, the
only symptom will be that the SrcSpans of your syntax will be
incorrect.

-}

-- Make a source location for the file.  We're a bit lazy here and just
-- make a point SrcSpan at line 1, column 0.  Strictly speaking we should
-- try to find the span of the whole file (ToDo).
fileSrcSpan :: P SrcSpan
fileSrcSpan = do
  l <- getSrcLoc;
  let loc = mkSrcLoc (srcLocFile l) 1 1;
  return (mkSrcSpan loc loc)

-- Hint about linear types
hintLinear :: SrcSpan -> P ()
hintLinear span = do
  linearEnabled <- liftM ((LangExt.LinearTypes `extopt`) . options) getPState
  unless linearEnabled $ parseErrorSDoc span $
    text "Enable LinearTypes to allow linear functions"

-- Hint about the MultiWayIf extension
hintMultiWayIf :: SrcSpan -> P ()
hintMultiWayIf span = do
  mwiEnabled <- liftM ((LangExt.MultiWayIf `extopt`) . options) getPState
  unless mwiEnabled $ parseErrorSDoc span $
    text "Multi-way if-expressions need MultiWayIf turned on"

-- Hint about if usage for beginners
hintIf :: SrcSpan -> String -> P (LHsExpr GhcPs)
hintIf span msg = do
  mwiEnabled <- liftM ((LangExt.MultiWayIf `extopt`) . options) getPState
  if mwiEnabled
    then parseErrorSDoc span $ text $ "parse error in if statement"
    else parseErrorSDoc span $ text $ "parse error in if statement: "++msg

-- Hint about explicit-forall, assuming UnicodeSyntax is on
hintExplicitForall :: SrcSpan -> P ()
hintExplicitForall span = do
    forall      <- extension explicitForallEnabled
    rulePrag    <- extension inRulePrag
    unless (forall || rulePrag) $ parseErrorSDoc span $ vcat
      [ text "Illegal symbol '\x2200' in type" -- U+2200 FOR ALL
      , text "Perhaps you intended to use RankNTypes or a similar language"
      , text "extension to enable explicit-forall syntax: \x2200 <tvs>. <type>"
      ]

-- Hint about explicit-forall, assuming UnicodeSyntax is off
hintExplicitForall' :: SrcSpan -> P (GenLocated SrcSpan RdrName)
hintExplicitForall' span = do
    forall    <- extension explicitForallEnabled
    let illegalDot = "Illegal symbol '.' in type"
    if forall
      then parseErrorSDoc span $ vcat
        [ text illegalDot
        , text "Perhaps you meant to write 'forall <tvs>. <type>'?"
        ]
      else parseErrorSDoc span $ vcat
        [ text illegalDot
        , text "Perhaps you intended to use RankNTypes or a similar language"
        , text "extension to enable explicit-forall syntax: forall <tvs>. <type>"
        ]

-- When two single quotes don't followed by tyvar or gtycon, we report the
-- error as empty character literal, or TH quote that missing proper type
-- variable or constructor. See Trac #13450.
reportEmptyDoubleQuotes :: SrcSpan -> P (GenLocated SrcSpan (HsExpr GhcPs))
reportEmptyDoubleQuotes span = do
    thEnabled <- liftM ((LangExt.TemplateHaskellQuotes `extopt`) . options) getPState
    if thEnabled
      then parseErrorSDoc span $ vcat
        [ text "Parser error on `''`"
        , text "Character literals may not be empty"
        , text "Or perhaps you intended to use quotation syntax of TemplateHaskell,"
        , text "but the type variable or constructor is missing"
        ]
      else parseErrorSDoc span $ vcat
        [ text "Parser error on `''`"
        , text "Character literals may not be empty"
        ]

{-
%************************************************************************
%*                                                                      *
        Helper functions for generating annotations in the parser
%*                                                                      *
%************************************************************************

For the general principles of the following routines, see Note [Api annotations]
in ApiAnnotation.hs

-}

-- |Construct an AddAnn from the annotation keyword and the location
-- of the keyword itself
mj :: AnnKeywordId -> Located e -> AddAnn
mj a l s = addAnnotation s a (gl l)

-- |Construct an AddAnn from the annotation keyword and the Located Token. If
-- the token has a unicode equivalent and this has been used, provide the
-- unicode variant of the annotation.
mu :: AnnKeywordId -> Located Token -> AddAnn
mu a lt@(L l t) = (\s -> addAnnotation s (toUnicodeAnn a lt) l)

-- | If the 'Token' is using its unicode variant return the unicode variant of
--   the annotation
toUnicodeAnn :: AnnKeywordId -> Located Token -> AnnKeywordId
toUnicodeAnn a t = if isUnicode t then unicodeAnn a else a

gl = getLoc

-- |Add an annotation to the located element, and return the located
-- element as a pass through
aa :: Located a -> (AnnKeywordId,Located c) -> P (Located a)
aa a@(L l _) (b,s) = addAnnotation l b (gl s) >> return a

-- |Add an annotation to a located element resulting from a monadic action
am :: P (Located a) -> (AnnKeywordId, Located b) -> P (Located a)
am a (b,s) = do
  av@(L l _) <- a
  addAnnotation l b (gl s)
  return av

-- | Add a list of AddAnns to the given AST element.  For example,
-- the parsing rule for @let@ looks like:
--
-- @
--      | 'let' binds 'in' exp    {% ams (sLL $1 $> $ HsLet (snd $ unLoc $2) $4)
--                                       (mj AnnLet $1:mj AnnIn $3
--                                         :(fst $ unLoc $2)) }
-- @
--
-- This adds an AnnLet annotation for @let@, an AnnIn for @in@, as well
-- as any annotations that may arise in the binds. This will include open
-- and closing braces if they are used to delimit the let expressions.
--
ams :: Located a -> [AddAnn] -> P (Located a)
ams a@(L l _) bs = addAnnsAt l bs >> return a

-- |Add all [AddAnn] to an AST element wrapped in a Just
aljs :: Located (Maybe a) -> [AddAnn] -> P (Located (Maybe a))
aljs a@(L l _) bs = addAnnsAt l bs >> return a

-- |Add all [AddAnn] to an AST element wrapped in a Just
ajs a@(Just (L l _)) bs = addAnnsAt l bs >> return a

-- |Add a list of AddAnns to the given AST element, where the AST element is the
--  result of a monadic action
amms :: P (Located a) -> [AddAnn] -> P (Located a)
amms a bs = do { av@(L l _) <- a
               ; addAnnsAt l bs
               ; return av }

-- |Add a list of AddAnns to the AST element, and return the element as a
--  OrdList
amsu :: Located a -> [AddAnn] -> P (OrdList (Located a))
amsu a@(L l _) bs = addAnnsAt l bs >> return (unitOL a)

-- |Synonyms for AddAnn versions of AnnOpen and AnnClose
mo,mc :: Located Token -> AddAnn
mo ll = mj AnnOpen ll
mc ll = mj AnnClose ll

moc,mcc :: Located Token -> AddAnn
moc ll = mj AnnOpenC ll
mcc ll = mj AnnCloseC ll

mop,mcp :: Located Token -> AddAnn
mop ll = mj AnnOpenP ll
mcp ll = mj AnnCloseP ll

mos,mcs :: Located Token -> AddAnn
mos ll = mj AnnOpenS ll
mcs ll = mj AnnCloseS ll

-- |Given a list of the locations of commas, provide a [AddAnn] with an AnnComma
--  entry for each SrcSpan
mcommas :: [SrcSpan] -> [AddAnn]
mcommas ss = map (\s -> mj AnnCommaTuple (L s ())) ss

-- |Given a list of the locations of '|'s, provide a [AddAnn] with an AnnVbar
--  entry for each SrcSpan
mvbars :: [SrcSpan] -> [AddAnn]
mvbars ss = map (\s -> mj AnnVbar (L s ())) ss

-- |Get the location of the last element of a OrdList, or noSrcSpan
oll :: OrdList (Located a) -> SrcSpan
oll l =
  if isNilOL l then noSrcSpan
               else getLoc (lastOL l)

-- |Add a semicolon annotation in the right place in a list. If the
-- leading list is empty, add it to the tail
asl :: [Located a] -> Located b -> Located a -> P()
asl [] (L ls _) (L l _) = addAnnotation l          AnnSemi ls
asl (x:_xs) (L ls _) _x = addAnnotation (getLoc x) AnnSemi ls
}<|MERGE_RESOLUTION|>--- conflicted
+++ resolved
@@ -1920,11 +1920,9 @@
                                                          HsOne
                                                          $4)
                                                 [mu AnnRarrow $3] }
-<<<<<<< HEAD
         | btype '->@{' '(' mult ')' ctypedoc  {% hintLinear (getLoc $1) >>
                                                  ams (sLL $1 $> $ HsFunTy noExt $1 (HsRigTy $4) $6)
                                                      [mu AnnRarrow $2] }
-=======
         | docnext btype '->' ctypedoc    {% ams $2 [mu AnnRarrow $3] -- See note [GADT decl discards annotations]
                                          >> ams (sLL $1 $> $
                                                  HsFunTy noExt (L (comb2 $1 $2)
@@ -1933,7 +1931,6 @@
                                                 [mu AnnRarrow $3] }
 
 
->>>>>>> 233d8150
 
 -- See Note [Parsing ~]
 btype :: { LHsType GhcPs }
