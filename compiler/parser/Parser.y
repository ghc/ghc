--- conflicted
+++ resolved
@@ -2220,13 +2220,8 @@
                   ; let rhs1 = foldl1 mkHsAppTy (reverse (unLoc $4))
                   ; (rhs, ds_r) <- checkInfixConstr rhs1
                   ; return $ if isJust (ds_l `mplus` $3)
-<<<<<<< HEAD
-                               then sLL $1 $> ($2, InfixCon (hsLinear lhs) (hsLinear $4), $3)
+                               then sLL $1 $> ($2, InfixCon (hsLinear lhs) (hsLinear rhs1), $3)
                                else sLL $1 $> ($2, InfixCon (hsLinear lhs) (hsLinear rhs), ds_r) } }
-=======
-                               then sLL $1 $> ($2, InfixCon lhs rhs1, $3)
-                               else sLL $1 $> ($2, InfixCon lhs rhs, ds_r) } }
->>>>>>> 01c9d95a
 
 fielddecls :: { [LConDeclField GhcPs] }
         : {- empty -}     { [] }
