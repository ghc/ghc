
--                                                              -*-haskell-*-
-- ---------------------------------------------------------------------------
-- (c) The University of Glasgow 1997-2003
---
-- The GHC grammar.
--
-- Author(s): Simon Marlow, Sven Panne 1997, 1998, 1999
-- ---------------------------------------------------------------------------

{
{-# LANGUAGE ViewPatterns #-}
{-# LANGUAGE TypeFamilies #-}

-- | This module provides the generated Happy parser for Haskell. It exports
-- a number of parsers which may be used in any library that uses the GHC API.
-- A common usage pattern is to initialize the parser state with a given string
-- and then parse that string:
--
-- @
--     runParser :: DynFlags -> String -> P a -> ParseResult a
--     runParser flags str parser = unP parser parseState
--     where
--       filename = "\<interactive\>"
--       location = mkRealSrcLoc (mkFastString filename) 1 1
--       buffer = stringToStringBuffer str
--       parseState = mkPState flags buffer location
-- @
module Parser (parseModule, parseSignature, parseImport, parseStatement, parseBackpack,
               parseDeclaration, parseExpression, parsePattern,
               parseTypeSignature,
               parseStmt, parseIdentifier,
               parseType, parseHeader) where

-- base
import Control.Monad    ( unless, liftM, when )
import GHC.Exts
import Data.Char
import Control.Monad    ( mplus )
import Control.Applicative ((<$))

-- compiler/hsSyn
import HsSyn

-- compiler/main
import HscTypes         ( IsBootInterface, WarningTxt(..) )
import DynFlags
import BkpSyn
import PackageConfig

-- compiler/utils
import OrdList
import BooleanFormula   ( BooleanFormula(..), LBooleanFormula(..), mkTrue )
import FastString
import Maybes           ( isJust, orElse )
import Outputable

-- compiler/basicTypes
import RdrName
import OccName          ( varName, dataName, tcClsName, tvName, startsWithUnderscore )
import DataCon          ( DataCon, dataConName )
import SrcLoc
import Module
import BasicTypes

-- compiler/types
import Type             ( unrestrictedFunTyCon, Mult(..) )
import Kind             ( Kind )
import Class            ( FunDep )

-- compiler/parser
import RdrHsSyn
import Lexer
import HaddockUtils
import ApiAnnotation

-- compiler/typecheck
import TcEvidence       ( emptyTcEvBinds )

-- compiler/prelude
import ForeignCall
import TysPrim          ( eqPrimTyCon )
import TysWiredIn       ( unitTyCon, unitDataCon, tupleTyCon, tupleDataCon, nilDataCon,
                          unboxedUnitTyCon, unboxedUnitDataCon,
                          listTyCon_RDR, consDataCon_RDR, eqTyCon_RDR,
                          omegaDataConTyCon)

-- compiler/utils
import Util             ( looksLikePackageName, fstOf3, sndOf3, thdOf3 )
import GhcPrelude

import qualified GHC.LanguageExtensions as LangExt
}

%expect 236 -- shift/reduce conflicts

{- Last updated: 04 June 2018

If you modify this parser and add a conflict, please update this comment.
You can learn more about the conflicts by passing 'happy' the -i flag:

    happy -agc --strict compiler/parser/Parser.y -idetailed-info

How is this section formatted? Look up the state the conflict is
reported at, and copy the list of applicable rules (at the top, without the
rule numbers).  Mark *** for the rule that is the conflicting reduction (that
is, the interpretation which is NOT taken).  NB: Happy doesn't print a rule
in a state if it is empty, but you should include it in the list (you can
look these up in the Grammar section of the info file).

Obviously the state numbers are not stable across modifications to the parser,
the idea is to reproduce enough information on each conflict so you can figure
out what happened if the states were renumbered.  Try not to gratuitously move
productions around in this file.

-------------------------------------------------------------------------------

state 0 contains 1 shift/reduce conflicts.

    Conflicts: DOCNEXT (empty missing_module_keyword reduces)

Ambiguity when the source file starts with "-- | doc". We need another
token of lookahead to determine if a top declaration or the 'module' keyword
follows. Shift parses as if the 'module' keyword follows.

-------------------------------------------------------------------------------

state 60 contains 1 shift/reduce conflict.

        context -> btype .
    *** type -> btype .
        type -> btype . '->' ctype

    Conflicts: '->'

-------------------------------------------------------------------------------

state 61 contains 46 shift/reduce conflicts.

    *** btype -> tyapps .
        tyapps -> tyapps . tyapp

    Conflicts: '_' ':' '~' '!' '.' '`' '{' '[' '[:' '(' '(#' '`' SIMPLEQUOTE
      VARID CONID VARSYM CONSYM QCONID QVARSYM QCONSYM
      STRING INTEGER TH_ID_SPLICE '$(' TH_QUASIQUOTE TH_QQUASIQUOTE
      and all the special ids.

Example ambiguity:
    'if x then y else z :: F a'

Shift parses as (per longest-parse rule):
    'if x then y else z :: (F a)'

-------------------------------------------------------------------------------

state 143 contains 15 shift/reduce conflicts.

        exp -> infixexp . '::' sigtype
        exp -> infixexp . '-<' exp
        exp -> infixexp . '>-' exp
        exp -> infixexp . '-<<' exp
        exp -> infixexp . '>>-' exp
    *** exp -> infixexp .
        infixexp -> infixexp . qop exp10

    Conflicts: ':' '::' '-' '!' '-<' '>-' '-<<' '>>-'
               '.' '`' '*' VARSYM CONSYM QVARSYM QCONSYM

Examples of ambiguity:
    'if x then y else z -< e'
    'if x then y else z :: T'
    'if x then y else z + 1' (NB: '+' is in VARSYM)

Shift parses as (per longest-parse rule):
    'if x then y else (z -< T)'
    'if x then y else (z :: T)'
    'if x then y else (z + 1)'

-------------------------------------------------------------------------------

state 148 contains 67 shift/reduce conflicts.

    *** exp10 -> fexp .
        fexp -> fexp . aexp
        fexp -> fexp . TYPEAPP atype

    Conflicts: TYPEAPP and all the tokens that can start an aexp

Examples of ambiguity:
    'if x then y else f z'
    'if x then y else f @ z'

Shift parses as (per longest-parse rule):
    'if x then y else (f z)'
    'if x then y else (f @ z)'

-------------------------------------------------------------------------------

state 203 contains 27 shift/reduce conflicts.

        aexp2 -> TH_TY_QUOTE . tyvar
        aexp2 -> TH_TY_QUOTE . gtycon
    *** aexp2 -> TH_TY_QUOTE .

    Conflicts: two single quotes is error syntax with specific error message.

Example of ambiguity:
    'x = '''
    'x = ''a'
    'x = ''T'

Shift parses as (per longest-parse rule):
    'x = ''a'
    'x = ''T'

-------------------------------------------------------------------------------

state 299 contains 1 shift/reduce conflicts.

        rule -> STRING . rule_activation rule_forall infixexp '=' exp

    Conflict: '[' (empty rule_activation reduces)

We don't know whether the '[' starts the activation or not: it
might be the start of the declaration with the activation being
empty.  --SDM 1/4/2002

Example ambiguity:
    '{-# RULE [0] f = ... #-}'

We parse this as having a [0] rule activation for rewriting 'f', rather
a rule instructing how to rewrite the expression '[0] f'.

-------------------------------------------------------------------------------

state 309 contains 1 shift/reduce conflict.

    *** type -> btype .
        type -> btype . '->' ctype

    Conflict: '->'

Same as state 61 but without contexts.

-------------------------------------------------------------------------------

state 353 contains 1 shift/reduce conflicts.

        tup_exprs -> commas . tup_tail
        sysdcon_nolist -> '(' commas . ')'
        commas -> commas . ','

    Conflict: ')' (empty tup_tail reduces)

A tuple section with NO free variables '(,,)' is indistinguishable
from the Haskell98 data constructor for a tuple.  Shift resolves in
favor of sysdcon, which is good because a tuple section will get rejected
if -XTupleSections is not specified.

-------------------------------------------------------------------------------

state 408 contains 1 shift/reduce conflicts.

        tup_exprs -> commas . tup_tail
        sysdcon_nolist -> '(#' commas . '#)'
        commas -> commas . ','

    Conflict: '#)' (empty tup_tail reduces)

Same as State 354 for unboxed tuples.

-------------------------------------------------------------------------------

state 416 contains 67 shift/reduce conflicts.

    *** exp10 -> '-' fexp .
        fexp -> fexp . aexp
        fexp -> fexp . TYPEAPP atype

Same as 149 but with a unary minus.

-------------------------------------------------------------------------------

state 481 contains 1 shift/reduce conflict.

        oqtycon -> '(' qtyconsym . ')'
    *** qtyconop -> qtyconsym .

    Conflict: ')'

Example ambiguity: 'foo :: (:%)'

Shift means '(:%)' gets parsed as a type constructor, rather than than a
parenthesized infix type expression of length 1.

-------------------------------------------------------------------------------

state 678 contains 1 shift/reduce conflicts.

    *** aexp2 -> ipvar .
        dbind -> ipvar . '=' exp

    Conflict: '='

Example ambiguity: 'let ?x ...'

The parser can't tell whether the ?x is the lhs of a normal binding or
an implicit binding.  Fortunately, resolving as shift gives it the only
sensible meaning, namely the lhs of an implicit binding.

-------------------------------------------------------------------------------

state 756 contains 1 shift/reduce conflicts.

        rule -> STRING rule_activation . rule_forall infixexp '=' exp

    Conflict: 'forall' (empty rule_forall reduces)

Example ambiguity: '{-# RULES "name" forall = ... #-}'

'forall' is a valid variable name---we don't know whether
to treat a forall on the input as the beginning of a quantifier
or the beginning of the rule itself.  Resolving to shift means
it's always treated as a quantifier, hence the above is disallowed.
This saves explicitly defining a grammar for the rule lhs that
doesn't include 'forall'.

-------------------------------------------------------------------------------

state 992 contains 1 shift/reduce conflicts.

        transformqual -> 'then' 'group' . 'using' exp
        transformqual -> 'then' 'group' . 'by' exp 'using' exp
    *** special_id -> 'group' .

    Conflict: 'by'

-------------------------------------------------------------------------------

state 1089 contains 1 shift/reduce conflicts.

        rule_foralls -> 'forall' rule_vars '.' . 'forall' rule_vars '.'
    *** rule_foralls -> 'forall' rule_vars '.' .

    Conflict: 'forall'

Example ambigutiy: '{-# RULES "name" forall a. forall ... #-}'

Here the parser cannot tell whether the second 'forall' is the beginning of
a term-level quantifier, for example:

'{-# RULES "name" forall a. forall x. id @a x = x #-}'

or a valid variable named 'forall', for example a function @:: Int -> Int@

'{-# RULES "name" forall a. forall 0 = 0 #-}'

Shift means the parser only allows the former. Also see conflict 753 above.

-------------------------------------------------------------------------------

state 1390 contains 1 shift/reduce conflict.

    *** atype -> tyvar .
        tv_bndr -> '(' tyvar . '::' kind ')'

    Conflict: '::'

Example ambiguity: 'class C a where type D a = ( a :: * ...'

Here the parser cannot tell whether this is specifying a default for the
associated type like:

'class C a where type D a = ( a :: * ); type D a'

or it is an injectivity signature like:

'class C a where type D a = ( r :: * ) | r -> a'

Shift means the parser only allows the latter.

-------------------------------------------------------------------------------
-- API Annotations
--

A lot of the productions are now cluttered with calls to
aa,am,ams,amms etc.

These are helper functions to make sure that the locations of the
various keywords such as do / let / in are captured for use by tools
that want to do source to source conversions, such as refactorers or
structured editors.

The helper functions are defined at the bottom of this file.

See
  https://ghc.haskell.org/trac/ghc/wiki/ApiAnnotations and
  https://ghc.haskell.org/trac/ghc/wiki/GhcAstAnnotations
for some background.

If you modify the parser and want to ensure that the API annotations are processed
correctly, see the README in (REPO)/utils/check-api-annotations for details on
how to set up a test using the check-api-annotations utility, and interpret the
output it generates.

Note [Parsing lists]
---------------------
You might be wondering why we spend so much effort encoding our lists this
way:

importdecls
        : importdecls ';' importdecl
        | importdecls ';'
        | importdecl
        | {- empty -}

This might seem like an awfully roundabout way to declare a list; plus, to add
insult to injury you have to reverse the results at the end.  The answer is that
left recursion prevents us from running out of stack space when parsing long
sequences.  See: https://www.haskell.org/happy/doc/html/sec-sequences.html for
more guidance.

By adding/removing branches, you can affect what lists are accepted.  Here
are the most common patterns, rewritten as regular expressions for clarity:

    -- Equivalent to: ';'* (x ';'+)* x?  (can be empty, permits leading/trailing semis)
    xs : xs ';' x
       | xs ';'
       | x
       | {- empty -}

    -- Equivalent to x (';' x)* ';'*  (non-empty, permits trailing semis)
    xs : xs ';' x
       | xs ';'
       | x

    -- Equivalent to ';'* alts (';' alts)* ';'* (non-empty, permits leading/trailing semis)
    alts : alts1
         | ';' alts
    alts1 : alts1 ';' alt
          | alts1 ';'
          | alt

    -- Equivalent to x (',' x)+ (non-empty, no trailing semis)
    xs : x
       | x ',' xs

-- -----------------------------------------------------------------------------

-}

%token
 '_'            { L _ ITunderscore }            -- Haskell keywords
 'as'           { L _ ITas }
 'case'         { L _ ITcase }
 'class'        { L _ ITclass }
 'data'         { L _ ITdata }
 'default'      { L _ ITdefault }
 'deriving'     { L _ ITderiving }
 'do'           { L _ ITdo }
 'else'         { L _ ITelse }
 'hiding'       { L _ IThiding }
 'if'           { L _ ITif }
 'import'       { L _ ITimport }
 'in'           { L _ ITin }
 'infix'        { L _ ITinfix }
 'infixl'       { L _ ITinfixl }
 'infixr'       { L _ ITinfixr }
 'instance'     { L _ ITinstance }
 'let'          { L _ ITlet }
 'module'       { L _ ITmodule }
 'newtype'      { L _ ITnewtype }
 'of'           { L _ ITof }
 'qualified'    { L _ ITqualified }
 'then'         { L _ ITthen }
 'type'         { L _ ITtype }
 'where'        { L _ ITwhere }

 'forall'       { L _ (ITforall _) }                -- GHC extension keywords
 'foreign'      { L _ ITforeign }
 'export'       { L _ ITexport }
 'label'        { L _ ITlabel }
 'dynamic'      { L _ ITdynamic }
 'safe'         { L _ ITsafe }
 'interruptible' { L _ ITinterruptible }
 'unsafe'       { L _ ITunsafe }
 'mdo'          { L _ ITmdo }
 'family'       { L _ ITfamily }
 'role'         { L _ ITrole }
 'stdcall'      { L _ ITstdcallconv }
 'ccall'        { L _ ITccallconv }
 'capi'         { L _ ITcapiconv }
 'prim'         { L _ ITprimcallconv }
 'javascript'   { L _ ITjavascriptcallconv }
 'proc'         { L _ ITproc }          -- for arrow notation extension
 'rec'          { L _ ITrec }           -- for arrow notation extension
 'group'    { L _ ITgroup }     -- for list transform extension
 'by'       { L _ ITby }        -- for list transform extension
 'using'    { L _ ITusing }     -- for list transform extension
 'pattern'      { L _ ITpattern } -- for pattern synonyms
 'static'       { L _ ITstatic }  -- for static pointers extension
 'stock'        { L _ ITstock }    -- for DerivingStrategies extension
 'anyclass'     { L _ ITanyclass } -- for DerivingStrategies extension
 'via'          { L _ ITvia }      -- for DerivingStrategies extension

 'unit'         { L _ ITunit }
 'signature'    { L _ ITsignature }
 'dependency'   { L _ ITdependency }

 '{-# INLINE'             { L _ (ITinline_prag _ _ _) } -- INLINE or INLINABLE
 '{-# SPECIALISE'         { L _ (ITspec_prag _) }
 '{-# SPECIALISE_INLINE'  { L _ (ITspec_inline_prag _ _) }
 '{-# SOURCE'             { L _ (ITsource_prag _) }
 '{-# RULES'              { L _ (ITrules_prag _) }
 '{-# CORE'               { L _ (ITcore_prag _) }      -- hdaume: annotated core
 '{-# SCC'                { L _ (ITscc_prag _)}
 '{-# GENERATED'          { L _ (ITgenerated_prag _) }
 '{-# DEPRECATED'         { L _ (ITdeprecated_prag _) }
 '{-# WARNING'            { L _ (ITwarning_prag _) }
 '{-# UNPACK'             { L _ (ITunpack_prag _) }
 '{-# NOUNPACK'           { L _ (ITnounpack_prag _) }
 '{-# ANN'                { L _ (ITann_prag _) }
 '{-# MINIMAL'            { L _ (ITminimal_prag _) }
 '{-# CTYPE'              { L _ (ITctype _) }
 '{-# OVERLAPPING'        { L _ (IToverlapping_prag _) }
 '{-# OVERLAPPABLE'       { L _ (IToverlappable_prag _) }
 '{-# OVERLAPS'           { L _ (IToverlaps_prag _) }
 '{-# INCOHERENT'         { L _ (ITincoherent_prag _) }
 '{-# COMPLETE'           { L _ (ITcomplete_prag _)   }
 '#-}'                    { L _ ITclose_prag }

 '..'           { L _ ITdotdot }                        -- reserved symbols
 ':'            { L _ ITcolon }
 '::'           { L _ (ITdcolon _) }
 '='            { L _ ITequal }
 '\\'           { L _ ITlam }
 'lcase'        { L _ ITlcase }
 '|'            { L _ ITvbar }
 '<-'           { L _ (ITlarrow _) }
 '->'           { L _ (ITrarrow _) }
 '⊸'           { L _ (ITlolly _) }
 '->@{'           { L _ (ITlolly2) }
 '@'            { L _ ITat }
 '~'            { L _ ITtilde }
 '=>'           { L _ (ITdarrow _) }
 '-'            { L _ ITminus }
 '!'            { L _ ITbang }
 '*'            { L _ (ITstar _) }
 '-<'           { L _ (ITlarrowtail _) }            -- for arrow notation
 '>-'           { L _ (ITrarrowtail _) }            -- for arrow notation
 '-<<'          { L _ (ITLarrowtail _) }            -- for arrow notation
 '>>-'          { L _ (ITRarrowtail _) }            -- for arrow notation
 '.'            { L _ ITdot }
 TYPEAPP        { L _ ITtypeApp }

 '{'            { L _ ITocurly }                        -- special symbols
 '}'            { L _ ITccurly }
 vocurly        { L _ ITvocurly } -- virtual open curly (from layout)
 vccurly        { L _ ITvccurly } -- virtual close curly (from layout)
 '['            { L _ ITobrack }
 ']'            { L _ ITcbrack }
 '[:'           { L _ ITopabrack }
 ':]'           { L _ ITcpabrack }
 '('            { L _ IToparen }
 ')'            { L _ ITcparen }
 '(#'           { L _ IToubxparen }
 '#)'           { L _ ITcubxparen }
 '(|'           { L _ (IToparenbar _) }
 '|)'           { L _ (ITcparenbar _) }
 ';'            { L _ ITsemi }
 ','            { L _ ITcomma }
 '`'            { L _ ITbackquote }
 SIMPLEQUOTE    { L _ ITsimpleQuote      }     -- 'x

 VARID          { L _ (ITvarid    _) }          -- identifiers
 CONID          { L _ (ITconid    _) }
 VARSYM         { L _ (ITvarsym   _) }
 CONSYM         { L _ (ITconsym   _) }
 QVARID         { L _ (ITqvarid   _) }
 QCONID         { L _ (ITqconid   _) }
 QVARSYM        { L _ (ITqvarsym  _) }
 QCONSYM        { L _ (ITqconsym  _) }

 IPDUPVARID     { L _ (ITdupipvarid   _) }              -- GHC extension
 LABELVARID     { L _ (ITlabelvarid   _) }

 CHAR           { L _ (ITchar   _ _) }
 STRING         { L _ (ITstring _ _) }
 INTEGER        { L _ (ITinteger _) }
 RATIONAL       { L _ (ITrational _) }

 PRIMCHAR       { L _ (ITprimchar   _ _) }
 PRIMSTRING     { L _ (ITprimstring _ _) }
 PRIMINTEGER    { L _ (ITprimint    _ _) }
 PRIMWORD       { L _ (ITprimword   _ _) }
 PRIMFLOAT      { L _ (ITprimfloat  _) }
 PRIMDOUBLE     { L _ (ITprimdouble _) }

 DOCNEXT        { L _ (ITdocCommentNext _) }
 DOCPREV        { L _ (ITdocCommentPrev _) }
 DOCNAMED       { L _ (ITdocCommentNamed _) }
 DOCSECTION     { L _ (ITdocSection _ _) }

-- Template Haskell
'[|'            { L _ (ITopenExpQuote _ _) }
'[p|'           { L _ ITopenPatQuote  }
'[t|'           { L _ ITopenTypQuote  }
'[d|'           { L _ ITopenDecQuote  }
'|]'            { L _ (ITcloseQuote _) }
'[||'           { L _ (ITopenTExpQuote _) }
'||]'           { L _ ITcloseTExpQuote  }
TH_ID_SPLICE    { L _ (ITidEscape _)  }     -- $x
'$('            { L _ ITparenEscape   }     -- $( exp )
TH_ID_TY_SPLICE { L _ (ITidTyEscape _)  }   -- $$x
'$$('           { L _ ITparenTyEscape   }   -- $$( exp )
TH_TY_QUOTE     { L _ ITtyQuote       }      -- ''T
TH_QUASIQUOTE   { L _ (ITquasiQuote _) }
TH_QQUASIQUOTE  { L _ (ITqQuasiQuote _) }

%monad { P } { >>= } { return }
%lexer { (lexer True) } { L _ ITeof }
%tokentype { (Located Token) }

-- Exported parsers
%name parseModule module
%name parseSignature signature
%name parseImport importdecl
%name parseStatement stmt
%name parseDeclaration topdecl
%name parseExpression exp
%name parsePattern pat
%name parseTypeSignature sigdecl
%name parseStmt   maybe_stmt
%name parseIdentifier  identifier
%name parseType ktype
%name parseBackpack backpack
%partial parseHeader header
%%

-----------------------------------------------------------------------------
-- Identifiers; one of the entry points
identifier :: { Located RdrName }
        : qvar                          { $1 }
        | qcon                          { $1 }
        | qvarop                        { $1 }
        | qconop                        { $1 }
    | '(' '->' ')'      {% ams (sLL $1 $> $ getRdrName unrestrictedFunTyCon)
                               [mop $1,mu AnnRarrow $2,mcp $3] }
    | '(' '~' ')'       {% ams (sLL $1 $> $ eqTyCon_RDR)
                               [mop $1,mj AnnTilde $2,mcp $3] }

-----------------------------------------------------------------------------
-- Backpack stuff

backpack :: { [LHsUnit PackageName] }
         : implicit_top units close { fromOL $2 }
         | '{' units '}'            { fromOL $2 }

units :: { OrdList (LHsUnit PackageName) }
         : units ';' unit { $1 `appOL` unitOL $3 }
         | units ';'      { $1 }
         | unit           { unitOL $1 }

unit :: { LHsUnit PackageName }
        : 'unit' pkgname 'where' unitbody
            { sL1 $1 $ HsUnit { hsunitName = $2
                              , hsunitBody = fromOL $4 } }

unitid :: { LHsUnitId PackageName }
        : pkgname                  { sL1 $1 $ HsUnitId $1 [] }
        | pkgname '[' msubsts ']'  { sLL $1 $> $ HsUnitId $1 (fromOL $3) }

msubsts :: { OrdList (LHsModuleSubst PackageName) }
        : msubsts ',' msubst { $1 `appOL` unitOL $3 }
        | msubsts ','        { $1 }
        | msubst             { unitOL $1 }

msubst :: { LHsModuleSubst PackageName }
        : modid '=' moduleid { sLL $1 $> $ ($1, $3) }
        | modid VARSYM modid VARSYM { sLL $1 $> $ ($1, sLL $2 $> $ HsModuleVar $3) }

moduleid :: { LHsModuleId PackageName }
          : VARSYM modid VARSYM { sLL $1 $> $ HsModuleVar $2 }
          | unitid ':' modid    { sLL $1 $> $ HsModuleId $1 $3 }

pkgname :: { Located PackageName }
        : STRING     { sL1 $1 $ PackageName (getSTRING $1) }
        | litpkgname { sL1 $1 $ PackageName (unLoc $1) }

litpkgname_segment :: { Located FastString }
        : VARID  { sL1 $1 $ getVARID $1 }
        | CONID  { sL1 $1 $ getCONID $1 }
        | special_id { $1 }

litpkgname :: { Located FastString }
        : litpkgname_segment { $1 }
        -- a bit of a hack, means p - b is parsed same as p-b, enough for now.
        | litpkgname_segment '-' litpkgname  { sLL $1 $> $ appendFS (unLoc $1) (consFS '-' (unLoc $3)) }

mayberns :: { Maybe [LRenaming] }
        : {- empty -} { Nothing }
        | '(' rns ')' { Just (fromOL $2) }

rns :: { OrdList LRenaming }
        : rns ',' rn { $1 `appOL` unitOL $3 }
        | rns ','    { $1 }
        | rn         { unitOL $1 }

rn :: { LRenaming }
        : modid 'as' modid { sLL $1 $> $ Renaming $1 (Just $3) }
        | modid            { sL1 $1    $ Renaming $1 Nothing }

unitbody :: { OrdList (LHsUnitDecl PackageName) }
        : '{'     unitdecls '}'   { $2 }
        | vocurly unitdecls close { $2 }

unitdecls :: { OrdList (LHsUnitDecl PackageName) }
        : unitdecls ';' unitdecl { $1 `appOL` unitOL $3 }
        | unitdecls ';'         { $1 }
        | unitdecl              { unitOL $1 }

unitdecl :: { LHsUnitDecl PackageName }
        : maybedocheader 'module' modid maybemodwarning maybeexports 'where' body
             -- XXX not accurate
             { sL1 $2 $ DeclD ModuleD $3 (Just (sL1 $2 (HsModule (Just $3) $5 (fst $ snd $7) (snd $ snd $7) $4 $1))) }
        | maybedocheader 'signature' modid maybemodwarning maybeexports 'where' body
             { sL1 $2 $ DeclD SignatureD $3 (Just (sL1 $2 (HsModule (Just $3) $5 (fst $ snd $7) (snd $ snd $7) $4 $1))) }
        -- NB: MUST have maybedocheader here, otherwise shift-reduce conflict
        -- will prevent us from parsing both forms.
        | maybedocheader 'module' modid
             { sL1 $2 $ DeclD ModuleD $3 Nothing }
        | maybedocheader 'signature' modid
             { sL1 $2 $ DeclD SignatureD $3 Nothing }
        | 'dependency' unitid mayberns
             { sL1 $1 $ IncludeD (IncludeDecl { idUnitId = $2
                                              , idModRenaming = $3
                                              , idSignatureInclude = False }) }
        | 'dependency' 'signature' unitid
             { sL1 $1 $ IncludeD (IncludeDecl { idUnitId = $3
                                              , idModRenaming = Nothing
                                              , idSignatureInclude = True }) }

-----------------------------------------------------------------------------
-- Module Header

-- The place for module deprecation is really too restrictive, but if it
-- was allowed at its natural place just before 'module', we get an ugly
-- s/r conflict with the second alternative. Another solution would be the
-- introduction of a new pragma DEPRECATED_MODULE, but this is not very nice,
-- either, and DEPRECATED is only expected to be used by people who really
-- know what they are doing. :-)

signature :: { Located (HsModule GhcPs) }
       : maybedocheader 'signature' modid maybemodwarning maybeexports 'where' body
             {% fileSrcSpan >>= \ loc ->
                ams (cL loc (HsModule (Just $3) $5 (fst $ snd $7)
                              (snd $ snd $7) $4 $1)
                    )
                    ([mj AnnSignature $2, mj AnnWhere $6] ++ fst $7) }

module :: { Located (HsModule GhcPs) }
       : maybedocheader 'module' modid maybemodwarning maybeexports 'where' body
             {% fileSrcSpan >>= \ loc ->
                ams (cL loc (HsModule (Just $3) $5 (fst $ snd $7)
                              (snd $ snd $7) $4 $1)
                    )
                    ([mj AnnModule $2, mj AnnWhere $6] ++ fst $7) }
        | body2
                {% fileSrcSpan >>= \ loc ->
                   ams (cL loc (HsModule Nothing Nothing
                               (fst $ snd $1) (snd $ snd $1) Nothing Nothing))
                       (fst $1) }

maybedocheader :: { Maybe LHsDocString }
        : moduleheader            { $1 }
        | {- empty -}             { Nothing }

missing_module_keyword :: { () }
        : {- empty -}                           {% pushModuleContext }

implicit_top :: { () }
        : {- empty -}                           {% pushModuleContext }

maybemodwarning :: { Maybe (Located WarningTxt) }
    : '{-# DEPRECATED' strings '#-}'
                      {% ajs (Just (sLL $1 $> $ DeprecatedTxt (sL1 $1 (getDEPRECATED_PRAGs $1)) (snd $ unLoc $2)))
                             (mo $1:mc $3: (fst $ unLoc $2)) }
    | '{-# WARNING' strings '#-}'
                         {% ajs (Just (sLL $1 $> $ WarningTxt (sL1 $1 (getWARNING_PRAGs $1)) (snd $ unLoc $2)))
                                (mo $1:mc $3 : (fst $ unLoc $2)) }
    |  {- empty -}                  { Nothing }

body    :: { ([AddAnn]
             ,([LImportDecl GhcPs], [LHsDecl GhcPs])) }
        :  '{'            top '}'      { (moc $1:mcc $3:(fst $2)
                                         , snd $2) }
        |      vocurly    top close    { (fst $2, snd $2) }

body2   :: { ([AddAnn]
             ,([LImportDecl GhcPs], [LHsDecl GhcPs])) }
        :  '{' top '}'                          { (moc $1:mcc $3
                                                   :(fst $2), snd $2) }
        |  missing_module_keyword top close     { ([],snd $2) }


top     :: { ([AddAnn]
             ,([LImportDecl GhcPs], [LHsDecl GhcPs])) }
        : semis top1                            { ($1, $2) }

top1    :: { ([LImportDecl GhcPs], [LHsDecl GhcPs]) }
        : importdecls_semi topdecls_semi        { (reverse $1, cvTopDecls $2) }
        | importdecls_semi topdecls             { (reverse $1, cvTopDecls $2) }
        | importdecls                           { (reverse $1, []) }

-----------------------------------------------------------------------------
-- Module declaration & imports only

header  :: { Located (HsModule GhcPs) }
        : maybedocheader 'module' modid maybemodwarning maybeexports 'where' header_body
                {% fileSrcSpan >>= \ loc ->
                   ams (cL loc (HsModule (Just $3) $5 $7 [] $4 $1
                          )) [mj AnnModule $2,mj AnnWhere $6] }
        | maybedocheader 'signature' modid maybemodwarning maybeexports 'where' header_body
                {% fileSrcSpan >>= \ loc ->
                   ams (cL loc (HsModule (Just $3) $5 $7 [] $4 $1
                          )) [mj AnnModule $2,mj AnnWhere $6] }
        | header_body2
                {% fileSrcSpan >>= \ loc ->
                   return (cL loc (HsModule Nothing Nothing $1 [] Nothing
                          Nothing)) }

header_body :: { [LImportDecl GhcPs] }
        :  '{'            header_top            { $2 }
        |      vocurly    header_top            { $2 }

header_body2 :: { [LImportDecl GhcPs] }
        :  '{' header_top                       { $2 }
        |  missing_module_keyword header_top    { $2 }

header_top :: { [LImportDecl GhcPs] }
        :  semis header_top_importdecls         { $2 }

header_top_importdecls :: { [LImportDecl GhcPs] }
        :  importdecls_semi                     { $1 }
        |  importdecls                          { $1 }

-----------------------------------------------------------------------------
-- The Export List

maybeexports :: { (Maybe (Located [LIE GhcPs])) }
        :  '(' exportlist ')'       {% amsL (comb2 $1 $>) [mop $1,mcp $3] >>
                                       return (Just (sLL $1 $> (fromOL $2))) }
        |  {- empty -}              { Nothing }

exportlist :: { OrdList (LIE GhcPs) }
        : expdoclist ',' expdoclist   {% addAnnotation (oll $1) AnnComma (gl $2)
                                         >> return ($1 `appOL` $3) }
        | exportlist1                 { $1 }

exportlist1 :: { OrdList (LIE GhcPs) }
        : expdoclist export expdoclist ',' exportlist1
                          {% (addAnnotation (oll ($1 `appOL` $2 `appOL` $3))
                                            AnnComma (gl $4) ) >>
                              return ($1 `appOL` $2 `appOL` $3 `appOL` $5) }
        | expdoclist export expdoclist             { $1 `appOL` $2 `appOL` $3 }
        | expdoclist                               { $1 }

expdoclist :: { OrdList (LIE GhcPs) }
        : exp_doc expdoclist                           { $1 `appOL` $2 }
        | {- empty -}                                  { nilOL }

exp_doc :: { OrdList (LIE GhcPs) }
        : docsection    { unitOL (sL1 $1 (case (unLoc $1) of (n, doc) -> IEGroup noExt n doc)) }
        | docnamed      { unitOL (sL1 $1 (IEDocNamed noExt ((fst . unLoc) $1))) }
        | docnext       { unitOL (sL1 $1 (IEDoc noExt (unLoc $1))) }


   -- No longer allow things like [] and (,,,) to be exported
   -- They are built in syntax, always available
export  :: { OrdList (LIE GhcPs) }
        : qcname_ext export_subspec  {% mkModuleImpExp $1 (snd $ unLoc $2)
                                          >>= \ie -> amsu (sLL $1 $> ie) (fst $ unLoc $2) }
        |  'module' modid            {% amsu (sLL $1 $> (IEModuleContents noExt $2))
                                             [mj AnnModule $1] }
        |  'pattern' qcon            {% amsu (sLL $1 $> (IEVar noExt (sLL $1 $> (IEPattern $2))))
                                             [mj AnnPattern $1] }

export_subspec :: { Located ([AddAnn],ImpExpSubSpec) }
        : {- empty -}             { sL0 ([],ImpExpAbs) }
        | '(' qcnames ')'         {% mkImpExpSubSpec (reverse (snd $2))
                                      >>= \(as,ie) -> return $ sLL $1 $>
                                            (as ++ [mop $1,mcp $3] ++ fst $2, ie) }


qcnames :: { ([AddAnn], [Located ImpExpQcSpec]) }
  : {- empty -}                   { ([],[]) }
  | qcnames1                      { $1 }

qcnames1 :: { ([AddAnn], [Located ImpExpQcSpec]) }     -- A reversed list
        :  qcnames1 ',' qcname_ext_w_wildcard  {% case (head (snd $1)) of
                                                    l@(dL->L _ ImpExpQcWildcard) ->
                                                       return ([mj AnnComma $2, mj AnnDotdot l]
                                                               ,(snd (unLoc $3)  : snd $1))
                                                    l -> (ams (head (snd $1)) [mj AnnComma $2] >>
                                                          return (fst $1 ++ fst (unLoc $3),
                                                                  snd (unLoc $3) : snd $1)) }


        -- Annotations re-added in mkImpExpSubSpec
        |  qcname_ext_w_wildcard                   { (fst (unLoc $1),[snd (unLoc $1)]) }

-- Variable, data constructor or wildcard
-- or tagged type constructor
qcname_ext_w_wildcard :: { Located ([AddAnn], Located ImpExpQcSpec) }
        :  qcname_ext               { sL1 $1 ([],$1) }
        |  '..'                     { sL1 $1 ([mj AnnDotdot $1], sL1 $1 ImpExpQcWildcard)  }

qcname_ext :: { Located ImpExpQcSpec }
        :  qcname                   { sL1 $1 (ImpExpQcName $1) }
        |  'type' oqtycon           {% do { n <- mkTypeImpExp $2
                                          ; ams (sLL $1 $> (ImpExpQcType n))
                                                [mj AnnType $1] } }

qcname  :: { Located RdrName }  -- Variable or type constructor
        :  qvar                 { $1 } -- Things which look like functions
                                       -- Note: This includes record selectors but
                                       -- also (-.->), see #11432
        |  oqtycon_no_varcon    { $1 } -- see Note [Type constructors in export list]

-----------------------------------------------------------------------------
-- Import Declarations

-- importdecls and topdecls must contain at least one declaration;
-- top handles the fact that these may be optional.

-- One or more semicolons
semis1  :: { [AddAnn] }
semis1  : semis1 ';'  { mj AnnSemi $2 : $1 }
        | ';'         { [mj AnnSemi $1] }

-- Zero or more semicolons
semis   :: { [AddAnn] }
semis   : semis ';'   { mj AnnSemi $2 : $1 }
        | {- empty -} { [] }

-- No trailing semicolons, non-empty
importdecls :: { [LImportDecl GhcPs] }
importdecls
        : importdecls_semi importdecl
                                { $2 : $1 }

-- May have trailing semicolons, can be empty
importdecls_semi :: { [LImportDecl GhcPs] }
importdecls_semi
        : importdecls_semi importdecl semis1
                                {% ams $2 $3 >> return ($2 : $1) }
        | {- empty -}           { [] }

importdecl :: { LImportDecl GhcPs }
        : 'import' maybe_src maybe_safe optqualified maybe_pkg modid maybeas maybeimpspec
                {% ams (cL (comb4 $1 $6 (snd $7) $8) $
                  ImportDecl { ideclExt = noExt
                             , ideclSourceSrc = snd $ fst $2
                             , ideclName = $6, ideclPkgQual = snd $5
                             , ideclSource = snd $2, ideclSafe = snd $3
                             , ideclQualified = snd $4, ideclImplicit = False
                             , ideclAs = unLoc (snd $7)
                             , ideclHiding = unLoc $8 })
                   ((mj AnnImport $1 : (fst $ fst $2) ++ fst $3 ++ fst $4
                                    ++ fst $5 ++ fst $7)) }

maybe_src :: { (([AddAnn],SourceText),IsBootInterface) }
        : '{-# SOURCE' '#-}'        { (([mo $1,mc $2],getSOURCE_PRAGs $1)
                                      ,True) }
        | {- empty -}               { (([],NoSourceText),False) }

maybe_safe :: { ([AddAnn],Bool) }
        : 'safe'                                { ([mj AnnSafe $1],True) }
        | {- empty -}                           { ([],False) }

maybe_pkg :: { ([AddAnn],Maybe StringLiteral) }
        : STRING  {% let pkgFS = getSTRING $1 in
                     if looksLikePackageName (unpackFS pkgFS)
                        then return ([mj AnnPackageName $1], Just (StringLiteral (getSTRINGs $1) pkgFS))
                        else parseErrorSDoc (getLoc $1) $ vcat [
                             text "parse error" <> colon <+> quotes (ppr pkgFS),
                             text "Version number or non-alphanumeric" <+>
                             text "character in package name"] }
        | {- empty -}                           { ([],Nothing) }

optqualified :: { ([AddAnn],Bool) }
        : 'qualified'                           { ([mj AnnQualified $1],True)  }
        | {- empty -}                           { ([],False) }

maybeas :: { ([AddAnn],Located (Maybe (Located ModuleName))) }
        : 'as' modid                           { ([mj AnnAs $1]
                                                 ,sLL $1 $> (Just $2)) }
        | {- empty -}                          { ([],noLoc Nothing) }

maybeimpspec :: { Located (Maybe (Bool, Located [LIE GhcPs])) }
        : impspec                  {% let (b, ie) = unLoc $1 in
                                       checkImportSpec ie
                                        >>= \checkedIe ->
                                          return (cL (gl $1) (Just (b, checkedIe)))  }
        | {- empty -}              { noLoc Nothing }

impspec :: { Located (Bool, Located [LIE GhcPs]) }
        :  '(' exportlist ')'               {% ams (sLL $1 $> (False,
                                                      sLL $1 $> $ fromOL $2))
                                                   [mop $1,mcp $3] }
        |  'hiding' '(' exportlist ')'      {% ams (sLL $1 $> (True,
                                                      sLL $1 $> $ fromOL $3))
                                               [mj AnnHiding $1,mop $2,mcp $4] }

-----------------------------------------------------------------------------
-- Fixity Declarations

prec    :: { Located (SourceText,Int) }
        : {- empty -}           { noLoc (NoSourceText,9) }
        | INTEGER
                 { sL1 $1 (getINTEGERs $1,fromInteger (il_value (getINTEGER $1))) }

infix   :: { Located FixityDirection }
        : 'infix'                               { sL1 $1 InfixN  }
        | 'infixl'                              { sL1 $1 InfixL  }
        | 'infixr'                              { sL1 $1 InfixR }

ops     :: { Located (OrdList (Located RdrName)) }
        : ops ',' op       {% addAnnotation (oll $ unLoc $1) AnnComma (gl $2) >>
                              return (sLL $1 $> ((unLoc $1) `appOL` unitOL $3))}
        | op               { sL1 $1 (unitOL $1) }

-----------------------------------------------------------------------------
-- Top-Level Declarations

-- No trailing semicolons, non-empty
topdecls :: { OrdList (LHsDecl GhcPs) }
        : topdecls_semi topdecl        { $1 `snocOL` $2 }

-- May have trailing semicolons, can be empty
topdecls_semi :: { OrdList (LHsDecl GhcPs) }
        : topdecls_semi topdecl semis1 {% ams $2 $3 >> return ($1 `snocOL` $2) }
        | {- empty -}                  { nilOL }

topdecl :: { LHsDecl GhcPs }
        : cl_decl                               { sL1 $1 (TyClD noExt (unLoc $1)) }
        | ty_decl                               { sL1 $1 (TyClD noExt (unLoc $1)) }
        | inst_decl                             { sL1 $1 (InstD noExt (unLoc $1)) }
        | stand_alone_deriving                  { sLL $1 $> (DerivD noExt (unLoc $1)) }
        | role_annot                            { sL1 $1 (RoleAnnotD noExt (unLoc $1)) }
        | 'default' '(' comma_types0 ')'    {% ams (sLL $1 $> (DefD noExt (DefaultDecl noExt $3)))
                                                         [mj AnnDefault $1
                                                         ,mop $2,mcp $4] }
        | 'foreign' fdecl          {% ams (sLL $1 $> (snd $ unLoc $2))
                                           (mj AnnForeign $1:(fst $ unLoc $2)) }
        | '{-# DEPRECATED' deprecations '#-}'   {% ams (sLL $1 $> $ WarningD noExt (Warnings noExt (getDEPRECATED_PRAGs $1) (fromOL $2)))
                                                       [mo $1,mc $3] }
        | '{-# WARNING' warnings '#-}'          {% ams (sLL $1 $> $ WarningD noExt (Warnings noExt (getWARNING_PRAGs $1) (fromOL $2)))
                                                       [mo $1,mc $3] }
        | '{-# RULES' rules '#-}'               {% ams (sLL $1 $> $ RuleD noExt (HsRules noExt (getRULES_PRAGs $1) (fromOL $2)))
                                                       [mo $1,mc $3] }
        | annotation { $1 }
        | decl_no_th                            { $1 }

        -- Template Haskell Extension
        -- The $(..) form is one possible form of infixexp
        -- but we treat an arbitrary expression just as if
        -- it had a $(..) wrapped around it
        | infixexp_top                          { sLL $1 $> $ mkSpliceDecl $1 }

-- Type classes
--
cl_decl :: { LTyClDecl GhcPs }
        : 'class' tycl_hdr fds where_cls
                {% amms (mkClassDecl (comb4 $1 $2 $3 $4) $2 $3 (snd $ unLoc $4))
                        (mj AnnClass $1:(fst $ unLoc $3)++(fst $ unLoc $4)) }

-- Type declarations (toplevel)
--
ty_decl :: { LTyClDecl GhcPs }
           -- ordinary type synonyms
        : 'type' type '=' ktypedoc
                -- Note ktypedoc, not sigtype, on the right of '='
                -- We allow an explicit for-all but we don't insert one
                -- in   type Foo a = (b,b)
                -- Instead we just say b is out of scope
                --
                -- Note the use of type for the head; this allows
                -- infix type constructors to be declared
                {% amms (mkTySynonym (comb2 $1 $4) $2 $4)
                        [mj AnnType $1,mj AnnEqual $3] }

           -- type family declarations
        | 'type' 'family' type opt_tyfam_kind_sig opt_injective_info
                          where_type_family
                -- Note the use of type for the head; this allows
                -- infix type constructors to be declared
                {% amms (mkFamDecl (comb4 $1 $3 $4 $5) (snd $ unLoc $6) $3
                                   (snd $ unLoc $4) (snd $ unLoc $5))
                        (mj AnnType $1:mj AnnFamily $2:(fst $ unLoc $4)
                           ++ (fst $ unLoc $5) ++ (fst $ unLoc $6)) }

          -- ordinary data type or newtype declaration
        | data_or_newtype capi_ctype tycl_hdr constrs maybe_derivings
                {% amms (mkTyData (comb4 $1 $3 $4 $5) (snd $ unLoc $1) $2 $3
                           Nothing (reverse (snd $ unLoc $4))
                                   (fmap reverse $5))
                                   -- We need the location on tycl_hdr in case
                                   -- constrs and deriving are both empty
                        ((fst $ unLoc $1):(fst $ unLoc $4)) }

          -- ordinary GADT declaration
        | data_or_newtype capi_ctype tycl_hdr opt_kind_sig
                 gadt_constrlist
                 maybe_derivings
            {% amms (mkTyData (comb4 $1 $3 $5 $6) (snd $ unLoc $1) $2 $3
                            (snd $ unLoc $4) (snd $ unLoc $5)
                            (fmap reverse $6) )
                                   -- We need the location on tycl_hdr in case
                                   -- constrs and deriving are both empty
                    ((fst $ unLoc $1):(fst $ unLoc $4)++(fst $ unLoc $5)) }

          -- data/newtype family
        | 'data' 'family' type opt_datafam_kind_sig
                {% amms (mkFamDecl (comb3 $1 $2 $4) DataFamily $3
                                   (snd $ unLoc $4) Nothing)
                        (mj AnnData $1:mj AnnFamily $2:(fst $ unLoc $4)) }

inst_decl :: { LInstDecl GhcPs }
        : 'instance' overlap_pragma inst_type where_inst
       {% do { (binds, sigs, _, ats, adts, _) <- cvBindsAndSigs (snd $ unLoc $4)
             ; let cid = ClsInstDecl { cid_ext = noExt
                                     , cid_poly_ty = $3, cid_binds = binds
                                     , cid_sigs = mkClassOpSigs sigs
                                     , cid_tyfam_insts = ats
                                     , cid_overlap_mode = $2
                                     , cid_datafam_insts = adts }
             ; ams (cL (comb3 $1 (hsSigType $3) $4) (ClsInstD { cid_d_ext = noExt, cid_inst = cid }))
                   (mj AnnInstance $1 : (fst $ unLoc $4)) } }

           -- type instance declarations
        | 'type' 'instance' ty_fam_inst_eqn
                {% ams $3 (fst $ unLoc $3)
                >> amms (mkTyFamInst (comb2 $1 $3) (snd $ unLoc $3))
                    (mj AnnType $1:mj AnnInstance $2:(fst $ unLoc $3)) }

          -- data/newtype instance declaration
        | data_or_newtype 'instance' capi_ctype tycl_hdr_inst constrs
                          maybe_derivings
            {% amms (mkDataFamInst (comb4 $1 $4 $5 $6) (snd $ unLoc $1) $3 $4
                                      Nothing (reverse (snd  $ unLoc $5))
                                              (fmap reverse $6))
                    ((fst $ unLoc $1):mj AnnInstance $2:(fst $ unLoc $5)) }

          -- GADT instance declaration
        | data_or_newtype 'instance' capi_ctype tycl_hdr_inst opt_kind_sig
                 gadt_constrlist
                 maybe_derivings
            {% amms (mkDataFamInst (comb4 $1 $4 $6 $7) (snd $ unLoc $1) $3 $4
                                   (snd $ unLoc $5) (snd $ unLoc $6)
                                   (fmap reverse $7))
                    ((fst $ unLoc $1):mj AnnInstance $2
                       :(fst $ unLoc $5)++(fst $ unLoc $6)) }

overlap_pragma :: { Maybe (Located OverlapMode) }
  : '{-# OVERLAPPABLE'    '#-}' {% ajs (Just (sLL $1 $> (Overlappable (getOVERLAPPABLE_PRAGs $1))))
                                       [mo $1,mc $2] }
  | '{-# OVERLAPPING'     '#-}' {% ajs (Just (sLL $1 $> (Overlapping (getOVERLAPPING_PRAGs $1))))
                                       [mo $1,mc $2] }
  | '{-# OVERLAPS'        '#-}' {% ajs (Just (sLL $1 $> (Overlaps (getOVERLAPS_PRAGs $1))))
                                       [mo $1,mc $2] }
  | '{-# INCOHERENT'      '#-}' {% ajs (Just (sLL $1 $> (Incoherent (getINCOHERENT_PRAGs $1))))
                                       [mo $1,mc $2] }
  | {- empty -}                 { Nothing }

deriv_strategy_no_via :: { LDerivStrategy GhcPs }
  : 'stock'                     {% ams (sL1 $1 StockStrategy)
                                       [mj AnnStock $1] }
  | 'anyclass'                  {% ams (sL1 $1 AnyclassStrategy)
                                       [mj AnnAnyclass $1] }
  | 'newtype'                   {% ams (sL1 $1 NewtypeStrategy)
                                       [mj AnnNewtype $1] }

deriv_strategy_via :: { LDerivStrategy GhcPs }
  : 'via' type              {% ams (sLL $1 $> (ViaStrategy (mkLHsSigType $2)))
                                            [mj AnnVia $1] }

deriv_standalone_strategy :: { Maybe (LDerivStrategy GhcPs) }
  : 'stock'                     {% ajs (Just (sL1 $1 StockStrategy))
                                       [mj AnnStock $1] }
  | 'anyclass'                  {% ajs (Just (sL1 $1 AnyclassStrategy))
                                       [mj AnnAnyclass $1] }
  | 'newtype'                   {% ajs (Just (sL1 $1 NewtypeStrategy))
                                       [mj AnnNewtype $1] }
  | deriv_strategy_via          { Just $1 }
  | {- empty -}                 { Nothing }

-- Injective type families

opt_injective_info :: { Located ([AddAnn], Maybe (LInjectivityAnn GhcPs)) }
        : {- empty -}               { noLoc ([], Nothing) }
        | '|' injectivity_cond      { sLL $1 $> ([mj AnnVbar $1]
                                                , Just ($2)) }

injectivity_cond :: { LInjectivityAnn GhcPs }
        : tyvarid '->' inj_varids
           {% ams (sLL $1 $> (InjectivityAnn $1 (reverse (unLoc $3))))
                  [mu AnnRarrow $2] }

inj_varids :: { Located [Located RdrName] }
        : inj_varids tyvarid  { sLL $1 $> ($2 : unLoc $1) }
        | tyvarid             { sLL $1 $> [$1]            }

-- Closed type families

where_type_family :: { Located ([AddAnn],FamilyInfo GhcPs) }
        : {- empty -}                      { noLoc ([],OpenTypeFamily) }
        | 'where' ty_fam_inst_eqn_list
               { sLL $1 $> (mj AnnWhere $1:(fst $ unLoc $2)
                    ,ClosedTypeFamily (fmap reverse $ snd $ unLoc $2)) }

ty_fam_inst_eqn_list :: { Located ([AddAnn],Maybe [LTyFamInstEqn GhcPs]) }
        :     '{' ty_fam_inst_eqns '}'     { sLL $1 $> ([moc $1,mcc $3]
                                                ,Just (unLoc $2)) }
        | vocurly ty_fam_inst_eqns close   { let (dL->L loc _) = $2 in
                                             cL loc ([],Just (unLoc $2)) }
        |     '{' '..' '}'                 { sLL $1 $> ([moc $1,mj AnnDotdot $2
                                                 ,mcc $3],Nothing) }
        | vocurly '..' close               { let (dL->L loc _) = $2 in
                                             cL loc ([mj AnnDotdot $2],Nothing) }

ty_fam_inst_eqns :: { Located [LTyFamInstEqn GhcPs] }
        : ty_fam_inst_eqns ';' ty_fam_inst_eqn
                                      {% let (dL->L loc (anns, eqn)) = $3 in
                                         asl (unLoc $1) $2 (cL loc eqn)
                                         >> ams $3 anns
                                         >> return (sLL $1 $> (cL loc eqn : unLoc $1)) }
        | ty_fam_inst_eqns ';'        {% addAnnotation (gl $1) AnnSemi (gl $2)
                                         >> return (sLL $1 $>  (unLoc $1)) }
        | ty_fam_inst_eqn             {% let (dL->L loc (anns, eqn)) = $1 in
                                         ams $1 anns
                                         >> return (sLL $1 $> [cL loc eqn]) }
        | {- empty -}                 { noLoc [] }

ty_fam_inst_eqn :: { Located ([AddAnn],TyFamInstEqn GhcPs) }
        : 'forall' tv_bndrs '.' type '=' ktype
              {% do { hintExplicitForall (getLoc $1)
                    ; (eqn,ann) <- mkTyFamInstEqn (Just $2) $4 $6
                    ; ams (sLL $4 $> (mj AnnEqual $5:ann, eqn))
                          [mu AnnForall $1, mj AnnDot $3]  } }
        | type '=' ktype
              {% do { (eqn,ann) <- mkTyFamInstEqn Nothing $1 $3
                    ; return (sLL $1 $> (mj AnnEqual $2:ann, eqn))  } }
              -- Note the use of type for the head; this allows
              -- infix type constructors and type patterns

-- Associated type family declarations
--
-- * They have a different syntax than on the toplevel (no family special
--   identifier).
--
-- * They also need to be separate from instances; otherwise, data family
--   declarations without a kind signature cause parsing conflicts with empty
--   data declarations.
--
at_decl_cls :: { LHsDecl GhcPs }
        :  -- data family declarations, with optional 'family' keyword
          'data' opt_family type opt_datafam_kind_sig
                {% amms (liftM mkTyClD (mkFamDecl (comb3 $1 $3 $4) DataFamily $3
                                                  (snd $ unLoc $4) Nothing))
                        (mj AnnData $1:$2++(fst $ unLoc $4)) }

           -- type family declarations, with optional 'family' keyword
           -- (can't use opt_instance because you get shift/reduce errors
        | 'type' type opt_at_kind_inj_sig
               {% amms (liftM mkTyClD
                        (mkFamDecl (comb3 $1 $2 $3) OpenTypeFamily $2
                                   (fst . snd $ unLoc $3)
                                   (snd . snd $ unLoc $3)))
                       (mj AnnType $1:(fst $ unLoc $3)) }
        | 'type' 'family' type opt_at_kind_inj_sig
               {% amms (liftM mkTyClD
                        (mkFamDecl (comb3 $1 $3 $4) OpenTypeFamily $3
                                   (fst . snd $ unLoc $4)
                                   (snd . snd $ unLoc $4)))
                       (mj AnnType $1:mj AnnFamily $2:(fst $ unLoc $4)) }

           -- default type instances, with optional 'instance' keyword
        | 'type' ty_fam_inst_eqn
                {% ams $2 (fst $ unLoc $2) >>
                   amms (liftM mkInstD (mkTyFamInst (comb2 $1 $2) (snd $ unLoc $2)))
                        (mj AnnType $1:(fst $ unLoc $2)) }
        | 'type' 'instance' ty_fam_inst_eqn
                {% ams $3 (fst $ unLoc $3) >>
                   amms (liftM mkInstD (mkTyFamInst (comb2 $1 $3) (snd $ unLoc $3)))
                        (mj AnnType $1:mj AnnInstance $2:(fst $ unLoc $3)) }

opt_family   :: { [AddAnn] }
              : {- empty -}   { [] }
              | 'family'      { [mj AnnFamily $1] }

opt_instance :: { [AddAnn] }
              : {- empty -} { [] }
              | 'instance'  { [mj AnnInstance $1] }

-- Associated type instances
--
at_decl_inst :: { LInstDecl GhcPs }
           -- type instance declarations, with optional 'instance' keyword
        : 'type' opt_instance ty_fam_inst_eqn
                -- Note the use of type for the head; this allows
                -- infix type constructors and type patterns
                {% ams $3 (fst $ unLoc $3) >>
                   amms (mkTyFamInst (comb2 $1 $3) (snd $ unLoc $3))
                        (mj AnnType $1:$2++(fst $ unLoc $3)) }

        -- data/newtype instance declaration, with optional 'instance' keyword
        -- (can't use opt_instance because you get reduce/reduce errors)
        | data_or_newtype capi_ctype tycl_hdr_inst constrs maybe_derivings
               {% amms (mkDataFamInst (comb4 $1 $3 $4 $5) (snd $ unLoc $1) $2 $3
                                    Nothing (reverse (snd $ unLoc $4))
                                            (fmap reverse $5))
                       ((fst $ unLoc $1):(fst $ unLoc $4)) }

        | data_or_newtype 'instance' capi_ctype tycl_hdr_inst constrs maybe_derivings
               {% amms (mkDataFamInst (comb4 $1 $4 $5 $6) (snd $ unLoc $1) $3 $4
                                    Nothing (reverse (snd $ unLoc $5))
                                            (fmap reverse $6))
                       ((fst $ unLoc $1):mj AnnInstance $2:(fst $ unLoc $5)) }

        -- GADT instance declaration, with optional 'instance' keyword
        -- (can't use opt_instance because you get reduce/reduce errors)
        | data_or_newtype capi_ctype tycl_hdr_inst opt_kind_sig
                 gadt_constrlist
                 maybe_derivings
                {% amms (mkDataFamInst (comb4 $1 $3 $5 $6) (snd $ unLoc $1) $2
                                $3 (snd $ unLoc $4) (snd $ unLoc $5)
                                (fmap reverse $6))
                        ((fst $ unLoc $1):(fst $ unLoc $4)++(fst $ unLoc $5)) }

        | data_or_newtype 'instance' capi_ctype tycl_hdr_inst opt_kind_sig
                 gadt_constrlist
                 maybe_derivings
                {% amms (mkDataFamInst (comb4 $1 $4 $6 $7) (snd $ unLoc $1) $3
                                $4 (snd $ unLoc $5) (snd $ unLoc $6)
                                (fmap reverse $7))
                        ((fst $ unLoc $1):mj AnnInstance $2:(fst $ unLoc $5)++(fst $ unLoc $6)) }

data_or_newtype :: { Located (AddAnn, NewOrData) }
        : 'data'        { sL1 $1 (mj AnnData    $1,DataType) }
        | 'newtype'     { sL1 $1 (mj AnnNewtype $1,NewType) }

-- Family result/return kind signatures

opt_kind_sig :: { Located ([AddAnn], Maybe (LHsKind GhcPs)) }
        :               { noLoc     ([]               , Nothing) }
        | '::' kind     { sLL $1 $> ([mu AnnDcolon $1], Just $2) }

opt_datafam_kind_sig :: { Located ([AddAnn], LFamilyResultSig GhcPs) }
        :               { noLoc     ([]               , noLoc (NoSig noExt)         )}
        | '::' kind     { sLL $1 $> ([mu AnnDcolon $1], sLL $1 $> (KindSig noExt $2))}

opt_tyfam_kind_sig :: { Located ([AddAnn], LFamilyResultSig GhcPs) }
        :              { noLoc     ([]               , noLoc     (NoSig    noExt)   )}
        | '::' kind    { sLL $1 $> ([mu AnnDcolon $1], sLL $1 $> (KindSig  noExt $2))}
        | '='  tv_bndr { sLL $1 $> ([mj AnnEqual $1] , sLL $1 $> (TyVarSig noExt $2))}

opt_at_kind_inj_sig :: { Located ([AddAnn], ( LFamilyResultSig GhcPs
                                            , Maybe (LInjectivityAnn GhcPs)))}
        :            { noLoc ([], (noLoc (NoSig noExt), Nothing)) }
        | '::' kind  { sLL $1 $> ( [mu AnnDcolon $1]
                                 , (sLL $2 $> (KindSig noExt $2), Nothing)) }
        | '='  tv_bndr '|' injectivity_cond
                { sLL $1 $> ([mj AnnEqual $1, mj AnnVbar $3]
                            , (sLL $1 $2 (TyVarSig noExt $2), Just $4))}

-- tycl_hdr parses the header of a class or data type decl,
-- which takes the form
--      T a b
--      Eq a => T a
--      (Eq a, Ord b) => T a b
--      T Int [a]                       -- for associated types
-- Rather a lot of inlining here, else we get reduce/reduce errors
tycl_hdr :: { Located (Maybe (LHsContext GhcPs), LHsType GhcPs) }
        : context '=>' type         {% addAnnotation (gl $1) (toUnicodeAnn AnnDarrow $2) (gl $2)
                                       >> (return (sLL $1 $> (Just $1, $3)))
                                    }
        | type                      { sL1 $1 (Nothing, $1) }

tycl_hdr_inst :: { Located (Maybe (LHsContext GhcPs), Maybe [LHsTyVarBndr GhcPs], LHsType GhcPs) }
        : 'forall' tv_bndrs '.' context '=>' type   {% hintExplicitForall (getLoc $1)
                                                       >> (addAnnotation (gl $4) (toUnicodeAnn AnnDarrow $5) (gl $5)
                                                           >> ams (sLL $1 $> $ (Just $4, Just $2, $6))
                                                                  [mu AnnForall $1, mj AnnDot $3])
                                                    }
        | 'forall' tv_bndrs '.' type   {% hintExplicitForall (getLoc $1)
                                          >> ams (sLL $1 $> $ (Nothing, Just $2, $4))
                                                 [mu AnnForall $1, mj AnnDot $3]
                                       }
        | context '=>' type         {% addAnnotation (gl $1) (toUnicodeAnn AnnDarrow $2) (gl $2)
                                       >> (return (sLL $1 $> (Just $1, Nothing, $3)))
                                    }
        | type                      { sL1 $1 (Nothing, Nothing, $1) }


capi_ctype :: { Maybe (Located CType) }
capi_ctype : '{-# CTYPE' STRING STRING '#-}'
                       {% ajs (Just (sLL $1 $> (CType (getCTYPEs $1) (Just (Header (getSTRINGs $2) (getSTRING $2)))
                                        (getSTRINGs $3,getSTRING $3))))
                              [mo $1,mj AnnHeader $2,mj AnnVal $3,mc $4] }

           | '{-# CTYPE'        STRING '#-}'
                       {% ajs (Just (sLL $1 $> (CType (getCTYPEs $1) Nothing  (getSTRINGs $2, getSTRING $2))))
                              [mo $1,mj AnnVal $2,mc $3] }

           |           { Nothing }

-----------------------------------------------------------------------------
-- Stand-alone deriving

-- Glasgow extension: stand-alone deriving declarations
stand_alone_deriving :: { LDerivDecl GhcPs }
  : 'deriving' deriv_standalone_strategy 'instance' overlap_pragma inst_type
                {% do { let { err = text "in the stand-alone deriving instance"
                                    <> colon <+> quotes (ppr $5) }
                      ; ams (sLL $1 (hsSigType $>)
                                 (DerivDecl noExt (mkHsWildCardBndrs $5) $2 $4))
                            [mj AnnDeriving $1, mj AnnInstance $3] } }

-----------------------------------------------------------------------------
-- Role annotations

role_annot :: { LRoleAnnotDecl GhcPs }
role_annot : 'type' 'role' oqtycon maybe_roles
          {% amms (mkRoleAnnotDecl (comb3 $1 $3 $4) $3 (reverse (unLoc $4)))
                  [mj AnnType $1,mj AnnRole $2] }

-- Reversed!
maybe_roles :: { Located [Located (Maybe FastString)] }
maybe_roles : {- empty -}    { noLoc [] }
            | roles          { $1 }

roles :: { Located [Located (Maybe FastString)] }
roles : role             { sLL $1 $> [$1] }
      | roles role       { sLL $1 $> $ $2 : unLoc $1 }

-- read it in as a varid for better error messages
role :: { Located (Maybe FastString) }
role : VARID             { sL1 $1 $ Just $ getVARID $1 }
     | '_'               { sL1 $1 Nothing }

-- Pattern synonyms

-- Glasgow extension: pattern synonyms
pattern_synonym_decl :: { LHsDecl GhcPs }
        : 'pattern' pattern_synonym_lhs '=' pat
         {%      let (name, args,as ) = $2 in
                 ams (sLL $1 $> . ValD noExt $ mkPatSynBind name args $4
                                                    ImplicitBidirectional)
               (as ++ [mj AnnPattern $1, mj AnnEqual $3])
         }

        | 'pattern' pattern_synonym_lhs '<-' pat
         {%    let (name, args, as) = $2 in
               ams (sLL $1 $> . ValD noExt $ mkPatSynBind name args $4 Unidirectional)
               (as ++ [mj AnnPattern $1,mu AnnLarrow $3]) }

        | 'pattern' pattern_synonym_lhs '<-' pat where_decls
            {% do { let (name, args, as) = $2
                  ; mg <- mkPatSynMatchGroup name (snd $ unLoc $5)
                  ; ams (sLL $1 $> . ValD noExt $
                           mkPatSynBind name args $4 (ExplicitBidirectional mg))
                       (as ++ ((mj AnnPattern $1:mu AnnLarrow $3:(fst $ unLoc $5))) )
                   }}

pattern_synonym_lhs :: { (Located RdrName, HsPatSynDetails (Located RdrName), [AddAnn]) }
        : con vars0 { ($1, PrefixCon $2, []) }
        | varid conop varid { ($2, InfixCon $1 $3, []) }
        | con '{' cvars1 '}' { ($1, RecCon $3, [moc $2, mcc $4] ) }

vars0 :: { [Located RdrName] }
        : {- empty -}                 { [] }
        | varid vars0                 { $1 : $2 }

cvars1 :: { [RecordPatSynField (Located RdrName)] }
       : var                          { [RecordPatSynField $1 $1] }
       | var ',' cvars1               {% addAnnotation (getLoc $1) AnnComma (getLoc $2) >>
                                         return ((RecordPatSynField $1 $1) : $3 )}

where_decls :: { Located ([AddAnn]
                         , Located (OrdList (LHsDecl GhcPs))) }
        : 'where' '{' decls '}'       { sLL $1 $> ((mj AnnWhere $1:moc $2
                                           :mcc $4:(fst $ unLoc $3)),sL1 $3 (snd $ unLoc $3)) }
        | 'where' vocurly decls close { cL (comb2 $1 $3) ((mj AnnWhere $1:(fst $ unLoc $3))
                                          ,sL1 $3 (snd $ unLoc $3)) }

pattern_synonym_sig :: { LSig GhcPs }
        : 'pattern' con_list '::' sigtypedoc
                   {% ams (sLL $1 $> $ PatSynSig noExt (unLoc $2) (mkLHsSigType $4))
                          [mj AnnPattern $1, mu AnnDcolon $3] }

-----------------------------------------------------------------------------
-- Nested declarations

-- Declaration in class bodies
--
decl_cls  :: { LHsDecl GhcPs }
decl_cls  : at_decl_cls                 { $1 }
          | decl                        { $1 }

          -- A 'default' signature used with the generic-programming extension
          | 'default' infixexp '::' sigtypedoc
                    {% do { v <- checkValSigLhs $2
                          ; let err = text "in default signature" <> colon <+>
                                      quotes (ppr $2)
                          ; ams (sLL $1 $> $ SigD noExt $ ClassOpSig noExt True [v] $ mkLHsSigType $4)
                                [mj AnnDefault $1,mu AnnDcolon $3] } }

decls_cls :: { Located ([AddAnn],OrdList (LHsDecl GhcPs)) }  -- Reversed
          : decls_cls ';' decl_cls      {% if isNilOL (snd $ unLoc $1)
                                             then return (sLL $1 $> (mj AnnSemi $2:(fst $ unLoc $1)
                                                                    , unitOL $3))
                                             else ams (lastOL (snd $ unLoc $1)) [mj AnnSemi $2]
                                           >> return (sLL $1 $> (fst $ unLoc $1
                                                                ,(snd $ unLoc $1) `appOL` unitOL $3)) }
          | decls_cls ';'               {% if isNilOL (snd $ unLoc $1)
                                             then return (sLL $1 $> (mj AnnSemi $2:(fst $ unLoc $1)
                                                                                   ,snd $ unLoc $1))
                                             else ams (lastOL (snd $ unLoc $1)) [mj AnnSemi $2]
                                           >> return (sLL $1 $>  (unLoc $1)) }
          | decl_cls                    { sL1 $1 ([], unitOL $1) }
          | {- empty -}                 { noLoc ([],nilOL) }

decllist_cls
        :: { Located ([AddAnn]
                     , OrdList (LHsDecl GhcPs)) }      -- Reversed
        : '{'         decls_cls '}'     { sLL $1 $> (moc $1:mcc $3:(fst $ unLoc $2)
                                             ,snd $ unLoc $2) }
        |     vocurly decls_cls close   { $2 }

-- Class body
--
where_cls :: { Located ([AddAnn]
                       ,(OrdList (LHsDecl GhcPs))) }    -- Reversed
                                -- No implicit parameters
                                -- May have type declarations
        : 'where' decllist_cls          { sLL $1 $> (mj AnnWhere $1:(fst $ unLoc $2)
                                             ,snd $ unLoc $2) }
        | {- empty -}                   { noLoc ([],nilOL) }

-- Declarations in instance bodies
--
decl_inst  :: { Located (OrdList (LHsDecl GhcPs)) }
decl_inst  : at_decl_inst               { sLL $1 $> (unitOL (sL1 $1 (InstD noExt (unLoc $1)))) }
           | decl                       { sLL $1 $> (unitOL $1) }

decls_inst :: { Located ([AddAnn],OrdList (LHsDecl GhcPs)) }   -- Reversed
           : decls_inst ';' decl_inst   {% if isNilOL (snd $ unLoc $1)
                                             then return (sLL $1 $> (mj AnnSemi $2:(fst $ unLoc $1)
                                                                    , unLoc $3))
                                             else ams (lastOL $ snd $ unLoc $1) [mj AnnSemi $2]
                                           >> return
                                            (sLL $1 $> (fst $ unLoc $1
                                                       ,(snd $ unLoc $1) `appOL` unLoc $3)) }
           | decls_inst ';'             {% if isNilOL (snd $ unLoc $1)
                                             then return (sLL $1 $> (mj AnnSemi $2:(fst $ unLoc $1)
                                                                                   ,snd $ unLoc $1))
                                             else ams (lastOL $ snd $ unLoc $1) [mj AnnSemi $2]
                                           >> return (sLL $1 $> (unLoc $1)) }
           | decl_inst                  { sL1 $1 ([],unLoc $1) }
           | {- empty -}                { noLoc ([],nilOL) }

decllist_inst
        :: { Located ([AddAnn]
                     , OrdList (LHsDecl GhcPs)) }      -- Reversed
        : '{'         decls_inst '}'    { sLL $1 $> (moc $1:mcc $3:(fst $ unLoc $2),snd $ unLoc $2) }
        |     vocurly decls_inst close  { cL (gl $2) (unLoc $2) }

-- Instance body
--
where_inst :: { Located ([AddAnn]
                        , OrdList (LHsDecl GhcPs)) }   -- Reversed
                                -- No implicit parameters
                                -- May have type declarations
        : 'where' decllist_inst         { sLL $1 $> (mj AnnWhere $1:(fst $ unLoc $2)
                                             ,(snd $ unLoc $2)) }
        | {- empty -}                   { noLoc ([],nilOL) }

-- Declarations in binding groups other than classes and instances
--
decls   :: { Located ([AddAnn],OrdList (LHsDecl GhcPs)) }
        : decls ';' decl    {% if isNilOL (snd $ unLoc $1)
                                 then return (sLL $1 $> (mj AnnSemi $2:(fst $ unLoc $1)
                                                        , unitOL $3))
                                 else do ams (lastOL $ snd $ unLoc $1) [mj AnnSemi $2]
                                           >> return (
                                          let { this = unitOL $3;
                                                rest = snd $ unLoc $1;
                                                these = rest `appOL` this }
                                          in rest `seq` this `seq` these `seq`
                                             (sLL $1 $> (fst $ unLoc $1,these))) }
        | decls ';'          {% if isNilOL (snd $ unLoc $1)
                                  then return (sLL $1 $> ((mj AnnSemi $2:(fst $ unLoc $1)
                                                          ,snd $ unLoc $1)))
                                  else ams (lastOL $ snd $ unLoc $1) [mj AnnSemi $2]
                                           >> return (sLL $1 $> (unLoc $1)) }
        | decl                          { sL1 $1 ([], unitOL $1) }
        | {- empty -}                   { noLoc ([],nilOL) }

decllist :: { Located ([AddAnn],Located (OrdList (LHsDecl GhcPs))) }
        : '{'            decls '}'     { sLL $1 $> (moc $1:mcc $3:(fst $ unLoc $2)
                                                   ,sL1 $2 $ snd $ unLoc $2) }
        |     vocurly    decls close   { cL (gl $2) (fst $ unLoc $2,sL1 $2 $ snd $ unLoc $2) }

-- Binding groups other than those of class and instance declarations
--
binds   ::  { Located ([AddAnn],Located (HsLocalBinds GhcPs)) }
                                         -- May have implicit parameters
                                                -- No type declarations
        : decllist          {% do { val_binds <- cvBindGroup (unLoc $ snd $ unLoc $1)
                                  ; return (sL1 $1 (fst $ unLoc $1
                                                    ,sL1 $1 $ HsValBinds noExt val_binds)) } }

        | '{'            dbinds '}'     { sLL $1 $> ([moc $1,mcc $3]
                                             ,sL1 $2 $ HsIPBinds noExt (IPBinds noExt (reverse $ unLoc $2))) }

        |     vocurly    dbinds close   { cL (getLoc $2) ([]
                                            ,sL1 $2 $ HsIPBinds noExt (IPBinds noExt (reverse $ unLoc $2))) }


wherebinds :: { Located ([AddAnn],Located (HsLocalBinds GhcPs)) }
                                                -- May have implicit parameters
                                                -- No type declarations
        : 'where' binds                 { sLL $1 $> (mj AnnWhere $1 : (fst $ unLoc $2)
                                             ,snd $ unLoc $2) }
        | {- empty -}                   { noLoc ([],noLoc emptyLocalBinds) }


-----------------------------------------------------------------------------
-- Transformation Rules

rules   :: { OrdList (LRuleDecl GhcPs) }
        :  rules ';' rule              {% addAnnotation (oll $1) AnnSemi (gl $2)
                                          >> return ($1 `snocOL` $3) }
        |  rules ';'                   {% addAnnotation (oll $1) AnnSemi (gl $2)
                                          >> return $1 }
        |  rule                        { unitOL $1 }
        |  {- empty -}                 { nilOL }

rule    :: { LRuleDecl GhcPs }
        : STRING rule_activation rule_foralls infixexp '=' exp
         {%ams (sLL $1 $> $ HsRule { rd_ext = noExt
                                   , rd_name = cL (gl $1) (getSTRINGs $1, getSTRING $1)
                                   , rd_act = (snd $2) `orElse` AlwaysActive
                                   , rd_tyvs = sndOf3 $3, rd_tmvs = thdOf3 $3
                                   , rd_lhs = $4, rd_rhs = $6 })
               (mj AnnEqual $5 : (fst $2) ++ (fstOf3 $3)) }

-- Rules can be specified to be NeverActive, unlike inline/specialize pragmas
rule_activation :: { ([AddAnn],Maybe Activation) }
        : {- empty -}                           { ([],Nothing) }
        | rule_explicit_activation              { (fst $1,Just (snd $1)) }

rule_explicit_activation :: { ([AddAnn]
                              ,Activation) }  -- In brackets
        : '[' INTEGER ']'       { ([mos $1,mj AnnVal $2,mcs $3]
                                  ,ActiveAfter  (getINTEGERs $2) (fromInteger (il_value (getINTEGER $2)))) }
        | '[' '~' INTEGER ']'   { ([mos $1,mj AnnTilde $2,mj AnnVal $3,mcs $4]
                                  ,ActiveBefore (getINTEGERs $3) (fromInteger (il_value (getINTEGER $3)))) }
        | '[' '~' ']'           { ([mos $1,mj AnnTilde $2,mcs $3]
                                  ,NeverActive) }

rule_foralls :: { ([AddAnn], Maybe [LHsTyVarBndr GhcPs], [LRuleBndr GhcPs]) }
        : 'forall' rule_vars '.' 'forall' rule_vars '.'    {% let tyvs = mkRuleTyVarBndrs $2
                                                              in hintExplicitForall (getLoc $1)
                                                              >> checkRuleTyVarBndrNames (mkRuleTyVarBndrs $2)
                                                              >> return ([mu AnnForall $1,mj AnnDot $3,
                                                                          mu AnnForall $4,mj AnnDot $6],
                                                                         Just (mkRuleTyVarBndrs $2), mkRuleBndrs $5) }
        | 'forall' rule_vars '.'                           { ([mu AnnForall $1,mj AnnDot $3],
                                                              Nothing, mkRuleBndrs $2) }
        | {- empty -}                                      { ([], Nothing, []) }

rule_vars :: { [LRuleTyTmVar] }
        : rule_var rule_vars                    { $1 : $2 }
        | {- empty -}                           { [] }

rule_var :: { LRuleTyTmVar }
        : varid                         { sLL $1 $> (RuleTyTmVar $1 Nothing) }
        | '(' varid '::' ctype ')'      {% ams (sLL $1 $> (RuleTyTmVar $2 (Just $4)))
                                               [mop $1,mu AnnDcolon $3,mcp $5] }

{- Note [Parsing explicit foralls in Rules]
~~~~~~~~~~~~~~~~~~~~~~~~~~~~~~~~~~~~~~~~~~~
We really want the above definition of rule_foralls to be:

  rule_foralls : 'forall' tv_bndrs '.' 'forall' rule_vars '.'
               | 'forall' rule_vars '.'
               | {- empty -}

where rule_vars (term variables) can be named "forall", "family", or "role",
but tv_vars (type variables) cannot be. However, such a definition results
in a reduce/reduce conflict. For example, when parsing:
> {-# RULE "name" forall a ... #-}
before the '...' it is impossible to determine whether we should be in the
first or second case of the above.

This is resolved by using rule_vars (which is more general) for both, and
ensuring that type-level quantified variables do not have the names "forall",
"family", or "role" in the function 'checkRuleTyVarBndrNames' in RdrHsSyn.hs
Thus, whenever the definition of tyvarid (used for tv_bndrs) is changed relative
to varid (used for rule_vars), 'checkRuleTyVarBndrNames' must be updated.
-}

-----------------------------------------------------------------------------
-- Warnings and deprecations (c.f. rules)

warnings :: { OrdList (LWarnDecl GhcPs) }
        : warnings ';' warning         {% addAnnotation (oll $1) AnnSemi (gl $2)
                                          >> return ($1 `appOL` $3) }
        | warnings ';'                 {% addAnnotation (oll $1) AnnSemi (gl $2)
                                          >> return $1 }
        | warning                      { $1 }
        | {- empty -}                  { nilOL }

-- SUP: TEMPORARY HACK, not checking for `module Foo'
warning :: { OrdList (LWarnDecl GhcPs) }
        : namelist strings
                {% amsu (sLL $1 $> (Warning noExt (unLoc $1) (WarningTxt (noLoc NoSourceText) $ snd $ unLoc $2)))
                     (fst $ unLoc $2) }

deprecations :: { OrdList (LWarnDecl GhcPs) }
        : deprecations ';' deprecation
                                       {% addAnnotation (oll $1) AnnSemi (gl $2)
                                          >> return ($1 `appOL` $3) }
        | deprecations ';'             {% addAnnotation (oll $1) AnnSemi (gl $2)
                                          >> return $1 }
        | deprecation                  { $1 }
        | {- empty -}                  { nilOL }

-- SUP: TEMPORARY HACK, not checking for `module Foo'
deprecation :: { OrdList (LWarnDecl GhcPs) }
        : namelist strings
             {% amsu (sLL $1 $> $ (Warning noExt (unLoc $1) (DeprecatedTxt (noLoc NoSourceText) $ snd $ unLoc $2)))
                     (fst $ unLoc $2) }

strings :: { Located ([AddAnn],[Located StringLiteral]) }
    : STRING { sL1 $1 ([],[cL (gl $1) (getStringLiteral $1)]) }
    | '[' stringlist ']' { sLL $1 $> $ ([mos $1,mcs $3],fromOL (unLoc $2)) }

stringlist :: { Located (OrdList (Located StringLiteral)) }
    : stringlist ',' STRING {% addAnnotation (oll $ unLoc $1) AnnComma (gl $2) >>
                               return (sLL $1 $> (unLoc $1 `snocOL`
                                                  (cL (gl $3) (getStringLiteral $3)))) }
    | STRING                { sLL $1 $> (unitOL (cL (gl $1) (getStringLiteral $1))) }
    | {- empty -}           { noLoc nilOL }

-----------------------------------------------------------------------------
-- Annotations
annotation :: { LHsDecl GhcPs }
    : '{-# ANN' name_var aexp '#-}'      {% ams (sLL $1 $> (AnnD noExt $ HsAnnotation noExt
                                            (getANN_PRAGs $1)
                                            (ValueAnnProvenance $2) $3))
                                            [mo $1,mc $4] }

    | '{-# ANN' 'type' tycon aexp '#-}'  {% ams (sLL $1 $> (AnnD noExt $ HsAnnotation noExt
                                            (getANN_PRAGs $1)
                                            (TypeAnnProvenance $3) $4))
                                            [mo $1,mj AnnType $2,mc $5] }

    | '{-# ANN' 'module' aexp '#-}'      {% ams (sLL $1 $> (AnnD noExt $ HsAnnotation noExt
                                                (getANN_PRAGs $1)
                                                 ModuleAnnProvenance $3))
                                                [mo $1,mj AnnModule $2,mc $4] }


-----------------------------------------------------------------------------
-- Foreign import and export declarations

fdecl :: { Located ([AddAnn],HsDecl GhcPs) }
fdecl : 'import' callconv safety fspec
               {% mkImport $2 $3 (snd $ unLoc $4) >>= \i ->
                 return (sLL $1 $> (mj AnnImport $1 : (fst $ unLoc $4),i))  }
      | 'import' callconv        fspec
               {% do { d <- mkImport $2 (noLoc PlaySafe) (snd $ unLoc $3);
                    return (sLL $1 $> (mj AnnImport $1 : (fst $ unLoc $3),d)) }}
      | 'export' callconv fspec
               {% mkExport $2 (snd $ unLoc $3) >>= \i ->
                  return (sLL $1 $> (mj AnnExport $1 : (fst $ unLoc $3),i) ) }

callconv :: { Located CCallConv }
          : 'stdcall'                   { sLL $1 $> StdCallConv }
          | 'ccall'                     { sLL $1 $> CCallConv   }
          | 'capi'                      { sLL $1 $> CApiConv    }
          | 'prim'                      { sLL $1 $> PrimCallConv}
          | 'javascript'                { sLL $1 $> JavaScriptCallConv }

safety :: { Located Safety }
        : 'unsafe'                      { sLL $1 $> PlayRisky }
        | 'safe'                        { sLL $1 $> PlaySafe }
        | 'interruptible'               { sLL $1 $> PlayInterruptible }

fspec :: { Located ([AddAnn]
                    ,(Located StringLiteral, Located RdrName, LHsSigType GhcPs)) }
       : STRING var '::' sigtypedoc     { sLL $1 $> ([mu AnnDcolon $3]
                                             ,(cL (getLoc $1)
                                                    (getStringLiteral $1), $2, mkLHsSigType $4)) }
       |        var '::' sigtypedoc     { sLL $1 $> ([mu AnnDcolon $2]
                                             ,(noLoc (StringLiteral NoSourceText nilFS), $1, mkLHsSigType $3)) }
         -- if the entity string is missing, it defaults to the empty string;
         -- the meaning of an empty entity string depends on the calling
         -- convention

-----------------------------------------------------------------------------
-- Type signatures

opt_sig :: { ([AddAnn], Maybe (LHsType GhcPs)) }
        : {- empty -}                   { ([],Nothing) }
        | '::' sigtype                  { ([mu AnnDcolon $1],Just $2) }

opt_tyconsig :: { ([AddAnn], Maybe (Located RdrName)) }
             : {- empty -}              { ([], Nothing) }
             | '::' gtycon              { ([mu AnnDcolon $1], Just $2) }

sigtype :: { LHsType GhcPs }
        : ctype                            { $1 }

sigtypedoc :: { LHsType GhcPs }
        : ctypedoc                         { $1 }


sig_vars :: { Located [Located RdrName] }    -- Returned in reversed order
         : sig_vars ',' var           {% addAnnotation (gl $ head $ unLoc $1)
                                                       AnnComma (gl $2)
                                         >> return (sLL $1 $> ($3 : unLoc $1)) }
         | var                        { sL1 $1 [$1] }

sigtypes1 :: { (OrdList (LHsSigType GhcPs)) }
   : sigtype                 { unitOL (mkLHsSigType $1) }
   | sigtype ',' sigtypes1   {% addAnnotation (gl $1) AnnComma (gl $2)
                                >> return (unitOL (mkLHsSigType $1) `appOL` $3) }

-----------------------------------------------------------------------------
-- Types

unpackedness :: { Located ([AddAnn], SourceText, SrcUnpackedness) }
        : '{-# UNPACK' '#-}'   { sLL $1 $> ([mo $1, mc $2], getUNPACK_PRAGs $1, SrcUnpack) }
        | '{-# NOUNPACK' '#-}' { sLL $1 $> ([mo $1, mc $2], getNOUNPACK_PRAGs $1, SrcNoUnpack) }

-- A ktype/ktypedoc is a ctype/ctypedoc, possibly with a kind annotation
ktype :: { LHsType GhcPs }
        : ctype                { $1 }
        | ctype '::' kind      {% ams (sLL $1 $> $ HsKindSig noExt $1 $3)
                                      [mu AnnDcolon $2] }

ktypedoc :: { LHsType GhcPs }
         : ctypedoc            { $1 }
         | ctypedoc '::' kind  {% ams (sLL $1 $> $ HsKindSig noExt $1 $3)
                                      [mu AnnDcolon $2] }

-- A ctype is a for-all type
ctype   :: { LHsType GhcPs }
        : 'forall' tv_bndrs '.' ctype   {% hintExplicitForall (getLoc $1) >>
                                           ams (sLL $1 $> $
                                                HsForAllTy { hst_bndrs = $2
                                                           , hst_xforall = noExt
                                                           , hst_body = $4 })
                                               [mu AnnForall $1, mj AnnDot $3] }
        | context '=>' ctype          {% addAnnotation (gl $1) (toUnicodeAnn AnnDarrow $2) (gl $2)
                                         >> return (sLL $1 $> $
                                            HsQualTy { hst_ctxt = $1
                                                     , hst_xqual = noExt
                                                     , hst_body = $3 }) }
        | ipvar '::' type             {% ams (sLL $1 $> (HsIParamTy noExt $1 $3))
                                             [mu AnnDcolon $2] }
        | type                        { $1 }

-- Note [ctype and ctypedoc]
-- ~~~~~~~~~~~~~~~~~~~~~~~~~~~~~~~~~~~~~~~~~~~~
-- It would have been nice to simplify the grammar by unifying `ctype` and
-- ctypedoc` into one production, allowing comments on types everywhere (and
-- rejecting them after parsing, where necessary).  This is however not possible
-- since it leads to ambiguity. The reason is the support for comments on record
-- fields:
--         data R = R { field :: Int -- ^ comment on the field }
-- If we allow comments on types here, it's not clear if the comment applies
-- to 'field' or to 'Int'. So we must use `ctype` to describe the type.

ctypedoc :: { LHsType GhcPs }
        : 'forall' tv_bndrs '.' ctypedoc {% hintExplicitForall (getLoc $1) >>
                                            ams (sLL $1 $> $
                                                 HsForAllTy { hst_bndrs = $2
                                                            , hst_xforall = noExt
                                                            , hst_body = $4 })
                                                [mu AnnForall $1,mj AnnDot $3] }
        | context '=>' ctypedoc       {% addAnnotation (gl $1) (toUnicodeAnn AnnDarrow $2) (gl $2)
                                         >> return (sLL $1 $> $
                                            HsQualTy { hst_ctxt = $1
                                                     , hst_xqual = noExt
                                                     , hst_body = $3 }) }
        | ipvar '::' type             {% ams (sLL $1 $> (HsIParamTy noExt $1 $3))
                                             [mu AnnDcolon $2] }
        | typedoc                     { $1 }

----------------------
-- Notes for 'context'
-- We parse a context as a btype so that we don't get reduce/reduce
-- errors in ctype.  The basic problem is that
--      (Eq a, Ord a)
-- looks so much like a tuple type.  We can't tell until we find the =>

context :: { LHsContext GhcPs }
        :  btype                        {% do { (anns,ctx) <- checkContext $1
                                                ; if null (unLoc ctx)
                                                   then addAnnotation (gl $1) AnnUnit (gl $1)
                                                   else return ()
                                                ; ams ctx anns
                                                } }

-- See Note [Constr variatons of non-terminals]
constr_context :: { LHsContext GhcPs }
        :  constr_btype                 {% do { (anns,ctx) <- checkContext $1
                                                ; if null (unLoc ctx)
                                                   then addAnnotation (gl $1) AnnUnit (gl $1)
                                                   else return ()
                                                ; ams ctx anns
                                                } }

{- Note [GADT decl discards annotations]
~~~~~~~~~~~~~~~~~~~~~
The type production for

    btype `->`         ctypedoc
    btype docprev `->` ctypedoc

add the AnnRarrow annotation twice, in different places.

This is because if the type is processed as usual, it belongs on the annotations
for the type as a whole.

But if the type is passed to mkGadtDecl, it discards the top level SrcSpan, and
the top-level annotation will be disconnected. Hence for this specific case it
is connected to the first type too.
-}

type :: { LHsType GhcPs }
        : btype                        { $1 }
        | btype '->' ctype             {% ams $1 [mu AnnRarrow $2] -- See note [GADT decl discards annotations]
                                       >> ams (sLL $1 $> $ HsFunTy noExt $1 HsUnrestrictedArrow $3)
                                              [mu AnnRarrow $2] }

        | btype '⊸' ctype             {% hintLinear (getLoc $1) >>
                                         ams (sLL $1 $> $ HsFunTy noExt $1 HsLinearArrow $3)
                                             [mu AnnRarrow $2] }
        | btype '->@{' '(' mult ')' ctype  {% hintLinear (getLoc $1) >>
                                              ams (sLL $1 $> $ HsFunTy noExt $1 (HsExplicitMult $4) $6)
                                                  [mu AnnRarrow $2] }

mult :: { LHsType GhcPs }
        : btype                  { $1 }


typedoc :: { LHsType GhcPs }
        : btype                          { $1 }
        | btype docprev                  { sLL $1 $> $ HsDocTy noExt $1 $2 }
        | docnext btype                  { sLL $1 $> $ HsDocTy noExt $2 $1 }
        | btype '->'     ctypedoc        {% ams $1 [mu AnnRarrow $2] -- See note [GADT decl discards annotations]
                                         >> ams (sLL $1 $> $ HsFunTy noExt $1 HsUnrestrictedArrow $3)
                                                [mu AnnRarrow $2] }
        | btype docprev '->' ctypedoc    {% ams $1 [mu AnnRarrow $3] -- See note [GADT decl discards annotations]
                                         >> ams (sLL $1 $> $
<<<<<<< HEAD
                                                 HsFunTy noExt (L (comb2 $1 $2) (HsDocTy noExt $1 $2))
                                                         HsUnrestrictedArrow $4)
                                                [mu AnnRarrow $3] }
        | btype '⊸'     ctypedoc        {% hintLinear (getLoc $1) >>
                                           ams (sLL $1 $> $ HsFunTy noExt $1 HsLinearArrow $3)
                                                [mu AnnRarrow $2] }
        | btype docprev '⊸' ctypedoc    {% hintLinear (getLoc $1) >>
                                           ams (sLL $1 $> $
                                                 HsFunTy noExt (L (comb2 $1 $2) (HsDocTy noExt $1 $2))
                                                         HsLinearArrow
=======
                                                 HsFunTy noExt (cL (comb2 $1 $2)
                                                            (HsDocTy noExt $1 $2))
>>>>>>> df570d92
                                                         $4)
                                                [mu AnnRarrow $3] }
        | btype '->@{' '(' mult ')' ctypedoc  {% hintLinear (getLoc $1) >>
                                                 ams (sLL $1 $> $ HsFunTy noExt $1 (HsExplicitMult $4) $6)
                                                     [mu AnnRarrow $2] }
        | docnext btype '->' ctypedoc    {% ams $2 [mu AnnRarrow $3] -- See note [GADT decl discards annotations]
                                         >> ams (sLL $1 $> $
                                                 HsFunTy noExt (cL (comb2 $1 $2)
                                                            (HsDocTy noExt $2 $1))
                                                            HsUnrestrictedArrow
                                                         $4)
                                                [mu AnnRarrow $3] }

-- See Note [Constr variatons of non-terminals]
constr_btype :: { LHsType GhcPs }
        : constr_tyapps                 {% mergeOps (unLoc $1) }

-- See Note [Constr variatons of non-terminals]
constr_tyapps :: { Located [Located TyEl] } -- NB: This list is reversed
        : constr_tyapp                  { sL1 $1 [$1] }
        | constr_tyapps constr_tyapp    { sLL $1 $> $ $2 : (unLoc $1) }

-- See Note [Constr variatons of non-terminals]
constr_tyapp :: { Located TyEl }
        : tyapp                         { $1 }
        | docprev                       { sL1 $1 $ TyElDocPrev (unLoc $1) }

btype :: { LHsType GhcPs }
        : tyapps                        {% mergeOps $1 }

tyapps :: { [Located TyEl] } -- NB: This list is reversed
        : tyapp                         { [$1] }
        | tyapps tyapp                  { $2 : $1 }

tyapp :: { Located TyEl }
        : atype                         { sL1 $1 $ TyElOpd (unLoc $1) }
        | qtyconop                      { sL1 $1 $ TyElOpr (unLoc $1) }
        | tyvarop                       { sL1 $1 $ TyElOpr (unLoc $1) }
        | SIMPLEQUOTE qconop            {% ams (sLL $1 $> $ TyElOpr (unLoc $2))
                                               [mj AnnSimpleQuote $1,mj AnnVal $2] }
        | SIMPLEQUOTE varop             {% ams (sLL $1 $> $ TyElOpr (unLoc $2))
                                               [mj AnnSimpleQuote $1,mj AnnVal $2] }
        | '~'                           { sL1 $1 TyElTilde }
        | '!'                           { sL1 $1 TyElBang }
        | unpackedness                  { sL1 $1 $ TyElUnpackedness (unLoc $1) }

atype :: { LHsType GhcPs }
        : ntgtycon                       { sL1 $1 (HsTyVar noExt NotPromoted $1) }      -- Not including unit tuples
        | tyvar                          { sL1 $1 (HsTyVar noExt NotPromoted $1) }      -- (See Note [Unit tuples])
        | '*'                            {% do { warnStarIsType (getLoc $1)
                                               ; return $ sL1 $1 (HsStarTy noExt (isUnicode $1)) } }
        | '{' fielddecls '}'             {% amms (checkRecordSyntax
                                                    (sLL $1 $> $ HsRecTy noExt $2))
                                                        -- Constructor sigs only
                                                 [moc $1,mcc $3] }
        | '(' ')'                        {% ams (sLL $1 $> $ HsTupleTy noExt
                                                    HsBoxedOrConstraintTuple [])
                                                [mop $1,mcp $2] }
        | '(' ktype ',' comma_types1 ')' {% addAnnotation (gl $2) AnnComma
                                                          (gl $3) >>
                                            ams (sLL $1 $> $ HsTupleTy noExt

                                             HsBoxedOrConstraintTuple ($2 : $4))
                                                [mop $1,mcp $5] }
        | '(#' '#)'                   {% ams (sLL $1 $> $ HsTupleTy noExt HsUnboxedTuple [])
                                             [mo $1,mc $2] }
        | '(#' comma_types1 '#)'      {% ams (sLL $1 $> $ HsTupleTy noExt HsUnboxedTuple $2)
                                             [mo $1,mc $3] }
        | '(#' bar_types2 '#)'        {% ams (sLL $1 $> $ HsSumTy noExt $2)
                                             [mo $1,mc $3] }
        | '[' ktype ']'               {% ams (sLL $1 $> $ HsListTy  noExt $2) [mos $1,mcs $3] }
        | '(' ktype ')'               {% ams (sLL $1 $> $ HsParTy   noExt $2) [mop $1,mcp $3] }
        | quasiquote                  { sL1 $1 (HsSpliceTy noExt (unLoc $1) ) }
        | '$(' exp ')'                {% ams (sLL $1 $> $ mkHsSpliceTy HasParens $2)
                                             [mj AnnOpenPE $1,mj AnnCloseP $3] }
        | TH_ID_SPLICE                {%ams (sLL $1 $> $ mkHsSpliceTy HasDollar $ sL1 $1 $ HsVar noExt $
                                             (sL1 $1 (mkUnqual varName (getTH_ID_SPLICE $1))))
                                             [mj AnnThIdSplice $1] }
                                      -- see Note [Promotion] for the followings
        | SIMPLEQUOTE qcon_nowiredlist {% ams (sLL $1 $> $ HsTyVar noExt IsPromoted $2) [mj AnnSimpleQuote $1,mj AnnName $2] }
        | SIMPLEQUOTE  '(' ktype ',' comma_types1 ')'
                             {% addAnnotation (gl $3) AnnComma (gl $4) >>
                                ams (sLL $1 $> $ HsExplicitTupleTy noExt ($3 : $5))
                                    [mj AnnSimpleQuote $1,mop $2,mcp $6] }
        | SIMPLEQUOTE  '[' comma_types0 ']'     {% ams (sLL $1 $> $ HsExplicitListTy noExt IsPromoted $3)
                                                       [mj AnnSimpleQuote $1,mos $2,mcs $4] }
        | SIMPLEQUOTE var                       {% ams (sLL $1 $> $ HsTyVar noExt IsPromoted $2)
                                                       [mj AnnSimpleQuote $1,mj AnnName $2] }

        -- Two or more [ty, ty, ty] must be a promoted list type, just as
        -- if you had written '[ty, ty, ty]
        -- (One means a list type, zero means the list type constructor,
        -- so you have to quote those.)
        | '[' ktype ',' comma_types1 ']'  {% addAnnotation (gl $2) AnnComma
                                                           (gl $3) >>
                                             ams (sLL $1 $> $ HsExplicitListTy noExt NotPromoted ($2 : $4))
                                                 [mos $1,mcs $5] }
        | INTEGER              { sLL $1 $> $ HsTyLit noExt $ HsNumTy (getINTEGERs $1)
                                                           (il_value (getINTEGER $1)) }
        | STRING               { sLL $1 $> $ HsTyLit noExt $ HsStrTy (getSTRINGs $1)
                                                                     (getSTRING  $1) }
        | '_'                  { sL1 $1 $ mkAnonWildCardTy }

-- An inst_type is what occurs in the head of an instance decl
--      e.g.  (Foo a, Gaz b) => Wibble a b
-- It's kept as a single type for convenience.
inst_type :: { LHsSigType GhcPs }
        : sigtype                       { mkLHsSigType $1 }

deriv_types :: { [LHsSigType GhcPs] }
        : typedoc                       { [mkLHsSigType $1] }

        | typedoc ',' deriv_types       {% addAnnotation (gl $1) AnnComma (gl $2)
                                           >> return (mkLHsSigType $1 : $3) }

comma_types0  :: { [LHsType GhcPs] }  -- Zero or more:  ty,ty,ty
        : comma_types1                  { $1 }
        | {- empty -}                   { [] }

comma_types1    :: { [LHsType GhcPs] }  -- One or more:  ty,ty,ty
        : ktype                        { [$1] }
        | ktype  ',' comma_types1      {% addAnnotation (gl $1) AnnComma (gl $2)
                                          >> return ($1 : $3) }

bar_types2    :: { [LHsType GhcPs] }  -- Two or more:  ty|ty|ty
        : ktype  '|' ktype             {% addAnnotation (gl $1) AnnVbar (gl $2)
                                          >> return [$1,$3] }
        | ktype  '|' bar_types2        {% addAnnotation (gl $1) AnnVbar (gl $2)
                                          >> return ($1 : $3) }

tv_bndrs :: { [LHsTyVarBndr GhcPs] }
         : tv_bndr tv_bndrs             { $1 : $2 }
         | {- empty -}                  { [] }

tv_bndr :: { LHsTyVarBndr GhcPs }
        : tyvar                         { sL1 $1 (UserTyVar noExt $1) }
        | '(' tyvar '::' kind ')'       {% ams (sLL $1 $>  (KindedTyVar noExt $2 $4))
                                               [mop $1,mu AnnDcolon $3
                                               ,mcp $5] }

fds :: { Located ([AddAnn],[Located (FunDep (Located RdrName))]) }
        : {- empty -}                   { noLoc ([],[]) }
        | '|' fds1                      { (sLL $1 $> ([mj AnnVbar $1]
                                                 ,reverse (unLoc $2))) }

fds1 :: { Located [Located (FunDep (Located RdrName))] }
        : fds1 ',' fd   {% addAnnotation (gl $ head $ unLoc $1) AnnComma (gl $2)
                           >> return (sLL $1 $> ($3 : unLoc $1)) }
        | fd            { sL1 $1 [$1] }

fd :: { Located (FunDep (Located RdrName)) }
        : varids0 '->' varids0  {% ams (cL (comb3 $1 $2 $3)
                                       (reverse (unLoc $1), reverse (unLoc $3)))
                                       [mu AnnRarrow $2] }

varids0 :: { Located [Located RdrName] }
        : {- empty -}                   { noLoc [] }
        | varids0 tyvar                 { sLL $1 $> ($2 : unLoc $1) }

-----------------------------------------------------------------------------
-- Kinds

kind :: { LHsKind GhcPs }
        : ctype                  { $1 }

{- Note [Promotion]
   ~~~~~~~~~~~~~~~~

- Syntax of promoted qualified names
We write 'Nat.Zero instead of Nat.'Zero when dealing with qualified
names. Moreover ticks are only allowed in types, not in kinds, for a
few reasons:
  1. we don't need quotes since we cannot define names in kinds
  2. if one day we merge types and kinds, tick would mean look in DataName
  3. we don't have a kind namespace anyway

- Name resolution
When the user write Zero instead of 'Zero in types, we parse it a
HsTyVar ("Zero", TcClsName) instead of HsTyVar ("Zero", DataName). We
deal with this in the renamer. If a HsTyVar ("Zero", TcClsName) is not
bounded in the type level, then we look for it in the term level (we
change its namespace to DataName, see Note [Demotion] in OccName). And
both become a HsTyVar ("Zero", DataName) after the renamer.

-}


-----------------------------------------------------------------------------
-- Datatype declarations

gadt_constrlist :: { Located ([AddAnn]
                          ,[LConDecl GhcPs]) } -- Returned in order

        : 'where' '{'        gadt_constrs '}'    {% checkEmptyGADTs $
                                                      cL (comb2 $1 $3)
                                                        ([mj AnnWhere $1
                                                         ,moc $2
                                                         ,mcc $4]
                                                        , unLoc $3) }
        | 'where' vocurly    gadt_constrs close  {% checkEmptyGADTs $
                                                      cL (comb2 $1 $3)
                                                        ([mj AnnWhere $1]
                                                        , unLoc $3) }
        | {- empty -}                            { noLoc ([],[]) }

gadt_constrs :: { Located [LConDecl GhcPs] }
        : gadt_constr_with_doc ';' gadt_constrs
                  {% addAnnotation (gl $1) AnnSemi (gl $2)
                     >> return (cL (comb2 $1 $3) ($1 : unLoc $3)) }
        | gadt_constr_with_doc          { cL (gl $1) [$1] }
        | {- empty -}                   { noLoc [] }

-- We allow the following forms:
--      C :: Eq a => a -> T a
--      C :: forall a. Eq a => !a -> T a
--      D { x,y :: a } :: T a
--      forall a. Eq a => D { x,y :: a } :: T a

gadt_constr_with_doc :: { LConDecl GhcPs }
gadt_constr_with_doc
        : maybe_docnext ';' gadt_constr
                {% return $ addConDoc $3 $1 }
        | gadt_constr
                {% return $1 }

gadt_constr :: { LConDecl GhcPs }
    -- see Note [Difference in parsing GADT and data constructors]
    -- Returns a list because of:   C,D :: ty
        : con_list '::' sigtypedoc
                {% let (gadt,anns) = mkGadtDecl (unLoc $1) $3
                   in ams (sLL $1 $> gadt)
                       (mu AnnDcolon $2:anns) }

{- Note [Difference in parsing GADT and data constructors]
~~~~~~~~~~~~~~~~~~~~~~~~~~~~~~~~~~~~~~~
GADT constructors have simpler syntax than usual data constructors:
in GADTs, types cannot occur to the left of '::', so they cannot be mixed
with constructor names (see Note [Parsing data constructors is hard]).

Due to simplified syntax, GADT constructor names (left-hand side of '::')
use simpler grammar production than usual data constructor names. As a
consequence, GADT constructor names are resticted (names like '(*)' are
allowed in usual data constructors, but not in GADTs).
-}

constrs :: { Located ([AddAnn],[LConDecl GhcPs]) }
        : maybe_docnext '=' constrs1    { cL (comb2 $2 $3) ([mj AnnEqual $2]
                                                     ,addConDocs (unLoc $3) $1)}

constrs1 :: { Located [LConDecl GhcPs] }
        : constrs1 maybe_docnext '|' maybe_docprev constr
            {% addAnnotation (gl $ head $ unLoc $1) AnnVbar (gl $3)
               >> return (sLL $1 $> (addConDoc $5 $2 : addConDocFirst (unLoc $1) $4)) }
        | constr                                          { sL1 $1 [$1] }

{- Note [Constr variatons of non-terminals]
~~~~~~~~~~~~~~~~~~~~~~~~~~~~~~~~~~~~~~~~~~~

In record declarations we assume that 'ctype' used to parse the type will not
consume the trailing docprev:

  data R = R { field :: Int -- ^ comment on the field }

In 'R' we expect the comment to apply to the entire field, not to 'Int'. The
same issue is detailed in Note [ctype and ctypedoc].

So, we do not want 'ctype'  to consume 'docprev', therefore
    we do not want 'btype'  to consume 'docprev', therefore
    we do not want 'tyapps' to consume 'docprev'.

At the same time, when parsing a 'constr', we do want to consume 'docprev':

  data T = C Int  -- ^ comment on Int
             Bool -- ^ comment on Bool

So, we do want 'constr_stuff' to consume 'docprev'.

The problem arises because the clauses in 'constr' have the following
structure:

  (a)  context '=>' constr_stuff   (e.g.  data T a = Ord a => C a)
  (b)               constr_stuff   (e.g.  data T a =          C a)

and to avoid a reduce/reduce conflict, 'context' and 'constr_stuff' must be
compatible. And for 'context' to be compatible with 'constr_stuff', it must
consume 'docprev'.

So, we want 'context'  to consume 'docprev', therefore
    we want 'btype'    to consume 'docprev', therefore
    we want 'tyapps'   to consume 'docprev'.

Our requirements end up conflicting: for parsing record types, we want 'tyapps'
to leave 'docprev' alone, but for parsing constructors, we want it to consume
'docprev'.

As the result, we maintain two parallel hierarchies of non-terminals that
either consume 'docprev' or not:

  tyapps      constr_tyapps
  btype       constr_btype
  context     constr_context
  ...

They must be kept identical except for their treatment of 'docprev'.

-}

constr :: { LConDecl GhcPs }
        : maybe_docnext forall constr_context '=>' constr_stuff
                {% ams (let (con,details,doc_prev) = unLoc $5 in
                  addConDoc (cL (comb4 $2 $3 $4 $5) (mkConDeclH98 con
                                                       (snd $ unLoc $2)
                                                       (Just $3)
                                                       details))
                            ($1 `mplus` doc_prev))
                        (mu AnnDarrow $4:(fst $ unLoc $2)) }
        | maybe_docnext forall constr_stuff
                {% ams ( let (con,details,doc_prev) = unLoc $3 in
                  addConDoc (cL (comb2 $2 $3) (mkConDeclH98 con
                                                      (snd $ unLoc $2)
                                                      Nothing   -- No context
                                                      details))
                            ($1 `mplus` doc_prev))
                       (fst $ unLoc $2) }

forall :: { Located ([AddAnn], Maybe [LHsTyVarBndr GhcPs]) }
        : 'forall' tv_bndrs '.'       { sLL $1 $> ([mu AnnForall $1,mj AnnDot $3], Just $2) }
        | {- empty -}                 { noLoc ([], Nothing) }

constr_stuff :: { Located (Located RdrName, HsConDeclDetails GhcPs, Maybe LHsDocString) }
        : constr_tyapps                    {% do { c <- mergeDataCon (unLoc $1)
                                                 ; return $ sL1 $1 c } }

fielddecls :: { [LConDeclField GhcPs] }
        : {- empty -}     { [] }
        | fielddecls1     { $1 }

fielddecls1 :: { [LConDeclField GhcPs] }
        : fielddecl maybe_docnext ',' maybe_docprev fielddecls1
            {% addAnnotation (gl $1) AnnComma (gl $3) >>
               return ((addFieldDoc $1 $4) : addFieldDocs $5 $2) }
        | fielddecl   { [$1] }

fielddecl :: { LConDeclField GhcPs }
                                              -- A list because of   f,g :: Int
        : maybe_docnext sig_vars '::' ctype maybe_docprev
            {% ams (cL (comb2 $2 $4)
                      (ConDeclField noExt (reverse (map (\ln@(dL->L l n) -> cL l $ FieldOcc noExt ln) (unLoc $2))) $4 ($1 `mplus` $5)))
                   [mu AnnDcolon $3] }

-- Reversed!
maybe_derivings :: { HsDeriving GhcPs }
        : {- empty -}             { noLoc [] }
        | derivings               { $1 }

-- A list of one or more deriving clauses at the end of a datatype
derivings :: { HsDeriving GhcPs }
        : derivings deriving      { sLL $1 $> $ $2 : unLoc $1 }
        | deriving                { sLL $1 $> [$1] }

-- The outer Located is just to allow the caller to
-- know the rightmost extremity of the 'deriving' clause
deriving :: { LHsDerivingClause GhcPs }
        : 'deriving' deriv_clause_types
              {% let { full_loc = comb2 $1 $> }
                 in ams (cL full_loc $ HsDerivingClause noExt Nothing $2)
                        [mj AnnDeriving $1] }

        | 'deriving' deriv_strategy_no_via deriv_clause_types
              {% let { full_loc = comb2 $1 $> }
                 in ams (cL full_loc $ HsDerivingClause noExt (Just $2) $3)
                        [mj AnnDeriving $1] }

        | 'deriving' deriv_clause_types deriv_strategy_via
              {% let { full_loc = comb2 $1 $> }
                 in ams (cL full_loc $ HsDerivingClause noExt (Just $3) $2)
                        [mj AnnDeriving $1] }

deriv_clause_types :: { Located [LHsSigType GhcPs] }
        : qtycondoc           { sL1 $1 [mkLHsSigType $1] }
        | '(' ')'             {% ams (sLL $1 $> [])
                                     [mop $1,mcp $2] }
        | '(' deriv_types ')' {% ams (sLL $1 $> $2)
                                     [mop $1,mcp $3] }
             -- Glasgow extension: allow partial
             -- applications in derivings

-----------------------------------------------------------------------------
-- Value definitions

{- Note [Declaration/signature overlap]
~~~~~~~~~~~~~~~~~~~~~~~~~~~~~~~~~~~~~~~
There's an awkward overlap with a type signature.  Consider
        f :: Int -> Int = ...rhs...
   Then we can't tell whether it's a type signature or a value
   definition with a result signature until we see the '='.
   So we have to inline enough to postpone reductions until we know.
-}

{-
  ATTENTION: Dirty Hackery Ahead! If the second alternative of vars is var
  instead of qvar, we get another shift/reduce-conflict. Consider the
  following programs:

     { (^^) :: Int->Int ; }          Type signature; only var allowed

     { (^^) :: Int->Int = ... ; }    Value defn with result signature;
                                     qvar allowed (because of instance decls)

  We can't tell whether to reduce var to qvar until after we've read the signatures.
-}

docdecl :: { LHsDecl GhcPs }
        : docdecld { sL1 $1 (DocD noExt (unLoc $1)) }

docdecld :: { LDocDecl }
        : docnext                               { sL1 $1 (DocCommentNext (unLoc $1)) }
        | docprev                               { sL1 $1 (DocCommentPrev (unLoc $1)) }
        | docnamed                              { sL1 $1 (case (unLoc $1) of (n, doc) -> DocCommentNamed n doc) }
        | docsection                            { sL1 $1 (case (unLoc $1) of (n, doc) -> DocGroup n doc) }

decl_no_th :: { LHsDecl GhcPs }
        : sigdecl               { $1 }

        | '!' aexp rhs          {% do { let { e = sLL $1 $2 (SectionR noExt (sL1 $1 (HsVar noExt (sL1 $1 bang_RDR))) $2)
                                            ; l = comb2 $1 $> };
                                        (ann, r) <- checkValDef empty SrcStrict e Nothing $3 ;
                                        hintBangPat (comb2 $1 $2) (unLoc e) ;
                                        -- Depending upon what the pattern looks like we might get either
                                        -- a FunBind or PatBind back from checkValDef. See Note
                                        -- [FunBind vs PatBind]
                                        case r of {
                                          (FunBind _ n _ _ _) ->
                                                amsL l [mj AnnFunId n] >> return () ;
                                          (PatBind _ (dL->L l _) _rhs _) ->
                                                amsL l [] >> return () } ;

                                        _ <- amsL l (ann ++ fst (unLoc $3) ++ [mj AnnBang $1]) ;
                                        return $! (sL l $ ValD noExt r) } }

        | infixexp_top opt_sig rhs  {% do { (ann,r) <- checkValDef empty NoSrcStrict $1 (snd $2) $3;
                                        let { l = comb2 $1 $> };
                                        -- Depending upon what the pattern looks like we might get either
                                        -- a FunBind or PatBind back from checkValDef. See Note
                                        -- [FunBind vs PatBind]
                                        case r of {
                                          (FunBind _ n _ _ _) ->
                                                amsL l (mj AnnFunId n:(fst $2)) >> return () ;
                                          (PatBind _ (dL->L lh _lhs) _rhs _) ->
                                                amsL lh (fst $2) >> return () } ;
                                        _ <- amsL l (ann ++ (fst $ unLoc $3));
                                        return $! (sL l $ ValD noExt r) } }
        | pattern_synonym_decl  { $1 }
        | docdecl               { $1 }

decl    :: { LHsDecl GhcPs }
        : decl_no_th            { $1 }

        -- Why do we only allow naked declaration splices in top-level
        -- declarations and not here? Short answer: because readFail009
        -- fails terribly with a panic in cvBindsAndSigs otherwise.
        | splice_exp            { sLL $1 $> $ mkSpliceDecl $1 }

rhs     :: { Located ([AddAnn],GRHSs GhcPs (LHsExpr GhcPs)) }
        : '=' exp wherebinds    { sL (comb3 $1 $2 $3)
                                    ((mj AnnEqual $1 : (fst $ unLoc $3))
                                    ,GRHSs noExt (unguardedRHS (comb3 $1 $2 $3) $2)
                                   (snd $ unLoc $3)) }
        | gdrhs wherebinds      { sLL $1 $>  (fst $ unLoc $2
                                    ,GRHSs noExt (reverse (unLoc $1))
                                                    (snd $ unLoc $2)) }

gdrhs :: { Located [LGRHS GhcPs (LHsExpr GhcPs)] }
        : gdrhs gdrh            { sLL $1 $> ($2 : unLoc $1) }
        | gdrh                  { sL1 $1 [$1] }

gdrh :: { LGRHS GhcPs (LHsExpr GhcPs) }
        : '|' guardquals '=' exp  {% ams (sL (comb2 $1 $>) $ GRHS noExt (unLoc $2) $4)
                                         [mj AnnVbar $1,mj AnnEqual $3] }

sigdecl :: { LHsDecl GhcPs }
        :
        -- See Note [Declaration/signature overlap] for why we need infixexp here
          infixexp_top '::' sigtypedoc
                        {% do { v <- checkValSigLhs $1
                              ; _ <- amsL (comb2 $1 $>) [mu AnnDcolon $2]
                              ; return (sLL $1 $> $ SigD noExt $
                                  TypeSig noExt [v] (mkLHsSigWcType $3))} }

        | var ',' sig_vars '::' sigtypedoc
           {% do { let sig = TypeSig noExt ($1 : reverse (unLoc $3))
                                     (mkLHsSigWcType $5)
                 ; addAnnotation (gl $1) AnnComma (gl $2)
                 ; ams ( sLL $1 $> $ SigD noExt sig )
                       [mu AnnDcolon $4] } }

        | infix prec ops
              {% checkPrecP $2 $3 >>
                 ams (sLL $1 $> $ SigD noExt
                        (FixSig noExt (FixitySig noExt (fromOL $ unLoc $3)
                                (Fixity (fst $ unLoc $2) (snd $ unLoc $2) (unLoc $1)))))
                     [mj AnnInfix $1,mj AnnVal $2] }

        | pattern_synonym_sig   { sLL $1 $> . SigD noExt . unLoc $ $1 }

        | '{-# COMPLETE' con_list opt_tyconsig  '#-}'
                {% let (dcolon, tc) = $3
                   in ams
                       (sLL $1 $>
                         (SigD noExt (CompleteMatchSig noExt (getCOMPLETE_PRAGs $1) $2 tc)))
                    ([ mo $1 ] ++ dcolon ++ [mc $4]) }

        -- This rule is for both INLINE and INLINABLE pragmas
        | '{-# INLINE' activation qvar '#-}'
                {% ams ((sLL $1 $> $ SigD noExt (InlineSig noExt $3
                            (mkInlinePragma (getINLINE_PRAGs $1) (getINLINE $1)
                                            (snd $2)))))
                       ((mo $1:fst $2) ++ [mc $4]) }

        | '{-# SCC' qvar '#-}'
          {% ams (sLL $1 $> (SigD noExt (SCCFunSig noExt (getSCC_PRAGs $1) $2 Nothing)))
                 [mo $1, mc $3] }

        | '{-# SCC' qvar STRING '#-}'
          {% do { scc <- getSCC $3
                ; let str_lit = StringLiteral (getSTRINGs $3) scc
                ; ams (sLL $1 $> (SigD noExt (SCCFunSig noExt (getSCC_PRAGs $1) $2 (Just ( sL1 $3 str_lit)))))
                      [mo $1, mc $4] } }

        | '{-# SPECIALISE' activation qvar '::' sigtypes1 '#-}'
             {% ams (
                 let inl_prag = mkInlinePragma (getSPEC_PRAGs $1)
                                             (NoUserInline, FunLike) (snd $2)
                  in sLL $1 $> $ SigD noExt (SpecSig noExt $3 (fromOL $5) inl_prag))
                    (mo $1:mu AnnDcolon $4:mc $6:(fst $2)) }

        | '{-# SPECIALISE_INLINE' activation qvar '::' sigtypes1 '#-}'
             {% ams (sLL $1 $> $ SigD noExt (SpecSig noExt $3 (fromOL $5)
                               (mkInlinePragma (getSPEC_INLINE_PRAGs $1)
                                               (getSPEC_INLINE $1) (snd $2))))
                       (mo $1:mu AnnDcolon $4:mc $6:(fst $2)) }

        | '{-# SPECIALISE' 'instance' inst_type '#-}'
                {% ams (sLL $1 $>
                                  $ SigD noExt (SpecInstSig noExt (getSPEC_PRAGs $1) $3))
                       [mo $1,mj AnnInstance $2,mc $4] }

        -- A minimal complete definition
        | '{-# MINIMAL' name_boolformula_opt '#-}'
            {% ams (sLL $1 $> $ SigD noExt (MinimalSig noExt (getMINIMAL_PRAGs $1) $2))
                   [mo $1,mc $3] }

activation :: { ([AddAnn],Maybe Activation) }
        : {- empty -}                           { ([],Nothing) }
        | explicit_activation                   { (fst $1,Just (snd $1)) }

explicit_activation :: { ([AddAnn],Activation) }  -- In brackets
        : '[' INTEGER ']'       { ([mj AnnOpenS $1,mj AnnVal $2,mj AnnCloseS $3]
                                  ,ActiveAfter  (getINTEGERs $2) (fromInteger (il_value (getINTEGER $2)))) }
        | '[' '~' INTEGER ']'   { ([mj AnnOpenS $1,mj AnnTilde $2,mj AnnVal $3
                                                 ,mj AnnCloseS $4]
                                  ,ActiveBefore (getINTEGERs $3) (fromInteger (il_value (getINTEGER $3)))) }

-----------------------------------------------------------------------------
-- Expressions

quasiquote :: { Located (HsSplice GhcPs) }
        : TH_QUASIQUOTE   { let { loc = getLoc $1
                                ; ITquasiQuote (quoter, quote, quoteSpan) = unLoc $1
                                ; quoterId = mkUnqual varName quoter }
                            in sL1 $1 (mkHsQuasiQuote quoterId (RealSrcSpan quoteSpan) quote) }
        | TH_QQUASIQUOTE  { let { loc = getLoc $1
                                ; ITqQuasiQuote (qual, quoter, quote, quoteSpan) = unLoc $1
                                ; quoterId = mkQual varName (qual, quoter) }
                            in sL (getLoc $1) (mkHsQuasiQuote quoterId (RealSrcSpan quoteSpan) quote) }

exp   :: { LHsExpr GhcPs }
        : infixexp '::' sigtype {% ams (sLL $1 $> $ ExprWithTySig noExt $1 (mkLHsSigWcType $3))
                                       [mu AnnDcolon $2] }
        | infixexp '-<' exp     {% ams (sLL $1 $> $ HsArrApp noExt $1 $3
                                                        HsFirstOrderApp True)
                                       [mu Annlarrowtail $2] }
        | infixexp '>-' exp     {% ams (sLL $1 $> $ HsArrApp noExt $3 $1
                                                      HsFirstOrderApp False)
                                       [mu Annrarrowtail $2] }
        | infixexp '-<<' exp    {% ams (sLL $1 $> $ HsArrApp noExt $1 $3
                                                      HsHigherOrderApp True)
                                       [mu AnnLarrowtail $2] }
        | infixexp '>>-' exp    {% ams (sLL $1 $> $ HsArrApp noExt $3 $1
                                                      HsHigherOrderApp False)
                                       [mu AnnRarrowtail $2] }
        | infixexp              { $1 }

infixexp :: { LHsExpr GhcPs }
        : exp10 { $1 }
        | infixexp qop exp10  {% ams (sLL $1 $> (OpApp noExt $1 $2 $3))
                                     [mj AnnVal $2] }
                 -- AnnVal annotation for NPlusKPat, which discards the operator

infixexp_top :: { LHsExpr GhcPs }
        : exp10_top               { $1 }
        | infixexp_top qop exp10_top
                                  {% do { when (srcSpanEnd (getLoc $2)
                                            == srcSpanStart (getLoc $3)
                                            && checkIfBang $2) $
                                            warnSpaceAfterBang (comb2 $2 $3);
                                          ams (sLL $1 $> (OpApp noExt $1 $2 $3))
                                               [mj AnnVal $2]
                                        }
                                  }


exp10_top :: { LHsExpr GhcPs }
        : '-' fexp                      {% ams (sLL $1 $> $ NegApp noExt $2 noSyntaxExpr)
                                               [mj AnnMinus $1] }


        | hpc_annot exp        {% ams (sLL $1 $> $ HsTickPragma noExt (snd $ fst $ fst $ unLoc $1)
                                                                (snd $ fst $ unLoc $1) (snd $ unLoc $1) $2)
                                      (fst $ fst $ fst $ unLoc $1) }

        | '{-# CORE' STRING '#-}' exp  {% ams (sLL $1 $> $ HsCoreAnn noExt (getCORE_PRAGs $1) (getStringLiteral $2) $4)
                                              [mo $1,mj AnnVal $2
                                              ,mc $3] }
                                          -- hdaume: core annotation
        | fexp                         { $1 }

exp10 :: { LHsExpr GhcPs }
        : exp10_top            { $1 }
        | scc_annot exp        {% ams (sLL $1 $> $ HsSCC noExt (snd $ fst $ unLoc $1) (snd $ unLoc $1) $2)
                                      (fst $ fst $ unLoc $1) }

optSemi :: { ([Located a],Bool) }
        : ';'         { ([$1],True) }
        | {- empty -} { ([],False) }

scc_annot :: { Located (([AddAnn],SourceText),StringLiteral) }
        : '{-# SCC' STRING '#-}'      {% do scc <- getSCC $2
                                            ; return $ sLL $1 $>
                                               (([mo $1,mj AnnValStr $2
                                                ,mc $3],getSCC_PRAGs $1),(StringLiteral (getSTRINGs $2) scc)) }
        | '{-# SCC' VARID  '#-}'      { sLL $1 $> (([mo $1,mj AnnVal $2
                                         ,mc $3],getSCC_PRAGs $1)
                                        ,(StringLiteral NoSourceText (getVARID $2))) }

hpc_annot :: { Located ( (([AddAnn],SourceText),(StringLiteral,(Int,Int),(Int,Int))),
                         ((SourceText,SourceText),(SourceText,SourceText))
                       ) }
      : '{-# GENERATED' STRING INTEGER ':' INTEGER '-' INTEGER ':' INTEGER '#-}'
                                      { sLL $1 $> $ ((([mo $1,mj AnnVal $2
                                              ,mj AnnVal $3,mj AnnColon $4
                                              ,mj AnnVal $5,mj AnnMinus $6
                                              ,mj AnnVal $7,mj AnnColon $8
                                              ,mj AnnVal $9,mc $10],
                                                getGENERATED_PRAGs $1)
                                              ,((getStringLiteral $2)
                                               ,( fromInteger $ il_value $ getINTEGER $3
                                                , fromInteger $ il_value $ getINTEGER $5
                                                )
                                               ,( fromInteger $ il_value $ getINTEGER $7
                                                , fromInteger $ il_value $ getINTEGER $9
                                                )
                                               ))
                                             , (( getINTEGERs $3
                                                , getINTEGERs $5
                                                )
                                               ,( getINTEGERs $7
                                                , getINTEGERs $9
                                                )))
                                         }

fexp    :: { LHsExpr GhcPs }
        : fexp aexp                  {% checkBlockArguments $1 >> checkBlockArguments $2 >>
                                        return (sLL $1 $> $ (HsApp noExt $1 $2)) }
        | fexp TYPEAPP atype         {% checkBlockArguments $1 >>
                                        ams (sLL $1 $> $ HsAppType noExt $1 (mkHsWildCardBndrs $3))
                                            [mj AnnAt $2] }
        | 'static' aexp              {% ams (sLL $1 $> $ HsStatic noExt $2)
                                            [mj AnnStatic $1] }
        | aexp                       { $1 }

aexp    :: { LHsExpr GhcPs }
        : qvar '@' aexp         {% ams (sLL $1 $> $ EAsPat noExt $1 $3) [mj AnnAt $2] }
            -- If you change the parsing, make sure to understand
            -- Note [Lexing type applications] in Lexer.x

        | '~' aexp              {% ams (sLL $1 $> $ ELazyPat noExt $2) [mj AnnTilde $1] }

        | '\\' apat apats '->' exp
                   {% ams (sLL $1 $> $ HsLam noExt (mkMatchGroup FromSource
                            [sLL $1 $> $ Match { m_ext = noExt
                                               , m_ctxt = LambdaExpr
                                               , m_pats = $2:$3
                                               , m_grhss = unguardedGRHSs $5 }]))
                          [mj AnnLam $1, mu AnnRarrow $4] }
        | 'let' binds 'in' exp          {% ams (sLL $1 $> $ HsLet noExt (snd $ unLoc $2) $4)
                                               (mj AnnLet $1:mj AnnIn $3
                                                 :(fst $ unLoc $2)) }
        | '\\' 'lcase' altslist
            {% ams (sLL $1 $> $ HsLamCase noExt
                                   (mkMatchGroup FromSource (snd $ unLoc $3)))
                   (mj AnnLam $1:mj AnnCase $2:(fst $ unLoc $3)) }
        | 'if' exp optSemi 'then' exp optSemi 'else' exp
                           {% checkDoAndIfThenElse $2 (snd $3) $5 (snd $6) $8 >>
                              ams (sLL $1 $> $ mkHsIf $2 $5 $8)
                                  (mj AnnIf $1:mj AnnThen $4
                                     :mj AnnElse $7
                                     :(map (\l -> mj AnnSemi l) (fst $3))
                                    ++(map (\l -> mj AnnSemi l) (fst $6))) }
        | 'if' ifgdpats                 {% hintMultiWayIf (getLoc $1) >>
                                           ams (sLL $1 $> $ HsMultiIf noExt
                                                     (reverse $ snd $ unLoc $2))
                                               (mj AnnIf $1:(fst $ unLoc $2)) }
        | 'case' exp 'of' altslist      {% ams (cL (comb3 $1 $3 $4) $
                                                   HsCase noExt $2 (mkMatchGroup
                                                   FromSource (snd $ unLoc $4)))
                                               (mj AnnCase $1:mj AnnOf $3
                                                  :(fst $ unLoc $4)) }
        | 'do' stmtlist              {% ams (cL (comb2 $1 $2)
                                               (mkHsDo DoExpr (snd $ unLoc $2)))
                                               (mj AnnDo $1:(fst $ unLoc $2)) }
        | 'mdo' stmtlist            {% ams (cL (comb2 $1 $2)
                                              (mkHsDo MDoExpr (snd $ unLoc $2)))
                                           (mj AnnMdo $1:(fst $ unLoc $2)) }
        | 'proc' aexp '->' exp
                       {% checkPattern empty $2 >>= \ p ->
                           checkCommand $4 >>= \ cmd ->
                           ams (sLL $1 $> $ HsProc noExt p (sLL $1 $> $ HsCmdTop noExt cmd))
                                            -- TODO: is LL right here?
                               [mj AnnProc $1,mu AnnRarrow $3] }

        | aexp1                 { $1 }

aexp1   :: { LHsExpr GhcPs }
        : aexp1 '{' fbinds '}' {% do { r <- mkRecConstrOrUpdate $1 (comb2 $2 $4)
                                                                   (snd $3)
                                     ; _ <- amsL (comb2 $1 $>) (moc $2:mcc $4:(fst $3))
                                     ; checkRecordSyntax (sLL $1 $> r) }}
        | aexp2                { $1 }

aexp2   :: { LHsExpr GhcPs }
        : qvar                          { sL1 $1 (HsVar noExt   $! $1) }
        | qcon                          { sL1 $1 (HsVar noExt   $! $1) }
        | ipvar                         { sL1 $1 (HsIPVar noExt $! unLoc $1) }
        | overloaded_label              { sL1 $1 (HsOverLabel noExt Nothing $! unLoc $1) }
        | literal                       { sL1 $1 (HsLit noExt  $! unLoc $1) }
-- This will enable overloaded strings permanently.  Normally the renamer turns HsString
-- into HsOverLit when -foverloaded-strings is on.
--      | STRING    { sL (getLoc $1) (HsOverLit $! mkHsIsString (getSTRINGs $1)
--                                       (getSTRING $1) noExt) }
        | INTEGER   { sL (getLoc $1) (HsOverLit noExt $! mkHsIntegral   (getINTEGER $1) ) }
        | RATIONAL  { sL (getLoc $1) (HsOverLit noExt $! mkHsFractional (getRATIONAL $1) ) }

        -- N.B.: sections get parsed by these next two productions.
        -- This allows you to write, e.g., '(+ 3, 4 -)', which isn't
        -- correct Haskell (you'd have to write '((+ 3), (4 -))')
        -- but the less cluttered version fell out of having texps.
        | '(' texp ')'                  {% ams (sLL $1 $> (HsPar noExt $2)) [mop $1,mcp $3] }
        | '(' tup_exprs ')'             {% do { e <- mkSumOrTuple Boxed (comb2 $1 $3) (snd $2)
                                              ; ams (sLL $1 $> e) ((mop $1:fst $2) ++ [mcp $3]) } }

        | '(#' texp '#)'                {% ams (sLL $1 $> (ExplicitTuple noExt [cL (gl $2)
                                                         (Present noExt $2)] Unboxed))
                                               [mo $1,mc $3] }
        | '(#' tup_exprs '#)'           {% do { e <- mkSumOrTuple Unboxed (comb2 $1 $3) (snd $2)
                                              ; ams (sLL $1 $> e) ((mo $1:fst $2) ++ [mc $3]) } }

        | '[' list ']'      {% ams (sLL $1 $> (snd $2)) (mos $1:mcs $3:(fst $2)) }
        | '_'               { sL1 $1 $ EWildPat noExt }

        -- Template Haskell Extension
        | splice_exp            { $1 }

        | SIMPLEQUOTE  qvar     {% ams (sLL $1 $> $ HsBracket noExt (VarBr noExt True  (unLoc $2))) [mj AnnSimpleQuote $1,mj AnnName $2] }
        | SIMPLEQUOTE  qcon     {% ams (sLL $1 $> $ HsBracket noExt (VarBr noExt True  (unLoc $2))) [mj AnnSimpleQuote $1,mj AnnName $2] }
        | TH_TY_QUOTE tyvar     {% ams (sLL $1 $> $ HsBracket noExt (VarBr noExt False (unLoc $2))) [mj AnnThTyQuote $1,mj AnnName $2] }
        | TH_TY_QUOTE gtycon    {% ams (sLL $1 $> $ HsBracket noExt (VarBr noExt False (unLoc $2))) [mj AnnThTyQuote $1,mj AnnName $2] }
        | TH_TY_QUOTE {- nothing -} {% reportEmptyDoubleQuotes (getLoc $1) }
        | '[|' exp '|]'       {% ams (sLL $1 $> $ HsBracket noExt (ExpBr noExt $2))
                                      (if (hasE $1) then [mj AnnOpenE $1, mu AnnCloseQ $3]
                                                    else [mu AnnOpenEQ $1,mu AnnCloseQ $3]) }
        | '[||' exp '||]'     {% ams (sLL $1 $> $ HsBracket noExt (TExpBr noExt $2))
                                      (if (hasE $1) then [mj AnnOpenE $1,mc $3] else [mo $1,mc $3]) }
        | '[t|' ktype '|]'    {% ams (sLL $1 $> $ HsBracket noExt (TypBr noExt $2)) [mo $1,mu AnnCloseQ $3] }
        | '[p|' infixexp '|]' {% checkPattern empty $2 >>= \p ->
                                      ams (sLL $1 $> $ HsBracket noExt (PatBr noExt p))
                                          [mo $1,mu AnnCloseQ $3] }
        | '[d|' cvtopbody '|]' {% ams (sLL $1 $> $ HsBracket noExt (DecBrL noExt (snd $2)))
                                      (mo $1:mu AnnCloseQ $3:fst $2) }
        | quasiquote          { sL1 $1 (HsSpliceE noExt (unLoc $1)) }

        -- arrow notation extension
        | '(|' aexp2 cmdargs '|)'  {% ams (sLL $1 $> $ HsArrForm noExt $2
                                                           Nothing (reverse $3))
                                          [mu AnnOpenB $1,mu AnnCloseB $4] }

splice_exp :: { LHsExpr GhcPs }
        : TH_ID_SPLICE          {% ams (sL1 $1 $ mkHsSpliceE HasDollar
                                        (sL1 $1 $ HsVar noExt (sL1 $1 (mkUnqual varName
                                                           (getTH_ID_SPLICE $1)))))
                                       [mj AnnThIdSplice $1] }
        | '$(' exp ')'          {% ams (sLL $1 $> $ mkHsSpliceE HasParens $2)
                                       [mj AnnOpenPE $1,mj AnnCloseP $3] }
        | TH_ID_TY_SPLICE       {% ams (sL1 $1 $ mkHsSpliceTE HasDollar
                                        (sL1 $1 $ HsVar noExt (sL1 $1 (mkUnqual varName
                                                        (getTH_ID_TY_SPLICE $1)))))
                                       [mj AnnThIdTySplice $1] }
        | '$$(' exp ')'         {% ams (sLL $1 $> $ mkHsSpliceTE HasParens $2)
                                       [mj AnnOpenPTE $1,mj AnnCloseP $3] }

cmdargs :: { [LHsCmdTop GhcPs] }
        : cmdargs acmd                  { $2 : $1 }
        | {- empty -}                   { [] }

acmd    :: { LHsCmdTop GhcPs }
        : aexp2                 {% checkCommand $1 >>= \ cmd ->
                                    return (sL1 $1 $ HsCmdTop noExt cmd) }

cvtopbody :: { ([AddAnn],[LHsDecl GhcPs]) }
        :  '{'            cvtopdecls0 '}'      { ([mj AnnOpenC $1
                                                  ,mj AnnCloseC $3],$2) }
        |      vocurly    cvtopdecls0 close    { ([],$2) }

cvtopdecls0 :: { [LHsDecl GhcPs] }
        : topdecls_semi         { cvTopDecls $1 }
        | topdecls              { cvTopDecls $1 }

-----------------------------------------------------------------------------
-- Tuple expressions

-- "texp" is short for tuple expressions:
-- things that can appear unparenthesized as long as they're
-- inside parens or delimitted by commas
texp :: { LHsExpr GhcPs }
        : exp                           { $1 }

        -- Note [Parsing sections]
        -- ~~~~~~~~~~~~~~~~~~~~~~~
        -- We include left and right sections here, which isn't
        -- technically right according to the Haskell standard.
        -- For example (3 +, True) isn't legal.
        -- However, we want to parse bang patterns like
        --      (!x, !y)
        -- and it's convenient to do so here as a section
        -- Then when converting expr to pattern we unravel it again
        -- Meanwhile, the renamer checks that real sections appear
        -- inside parens.
        | infixexp qop        { sLL $1 $> $ SectionL noExt $1 $2 }
        | qopm infixexp       { sLL $1 $> $ SectionR noExt $1 $2 }

       -- View patterns get parenthesized above
        | exp '->' texp   {% ams (sLL $1 $> $ EViewPat noExt $1 $3) [mu AnnRarrow $2] }

-- Always at least one comma or bar.
tup_exprs :: { ([AddAnn],SumOrTuple) }
           : texp commas_tup_tail
                          {% do { addAnnotation (gl $1) AnnComma (fst $2)
                                ; return ([],Tuple ((sL1 $1 (Present noExt $1)) : snd $2)) } }

           | texp bars    { (mvbars (fst $2), Sum 1  (snd $2 + 1) $1) }

           | commas tup_tail
                {% do { mapM_ (\ll -> addAnnotation ll AnnComma ll) (fst $1)
                      ; return
                           ([],Tuple (map (\l -> cL l missingTupArg) (fst $1) ++ $2)) } }

           | bars texp bars0
                { (mvbars (fst $1) ++ mvbars (fst $3), Sum (snd $1 + 1) (snd $1 + snd $3 + 1) $2) }

-- Always starts with commas; always follows an expr
commas_tup_tail :: { (SrcSpan,[LHsTupArg GhcPs]) }
commas_tup_tail : commas tup_tail
       {% do { mapM_ (\ll -> addAnnotation ll AnnComma ll) (tail $ fst $1)
             ; return (
            (head $ fst $1
            ,(map (\l -> cL l missingTupArg) (tail $ fst $1)) ++ $2)) } }

-- Always follows a comma
tup_tail :: { [LHsTupArg GhcPs] }
          : texp commas_tup_tail {% addAnnotation (gl $1) AnnComma (fst $2) >>
                                    return ((cL (gl $1) (Present noExt $1)) : snd $2) }
          | texp                 { [cL (gl $1) (Present noExt $1)] }
          | {- empty -}          { [noLoc missingTupArg] }

-----------------------------------------------------------------------------
-- List expressions

-- The rules below are little bit contorted to keep lexps left-recursive while
-- avoiding another shift/reduce-conflict.
list :: { ([AddAnn],HsExpr GhcPs) }
        : texp    { ([],ExplicitList noExt Nothing [$1]) }
        | lexps   { ([],ExplicitList noExt Nothing (reverse (unLoc $1))) }
        | texp '..'             { ([mj AnnDotdot $2],
                                      ArithSeq noExt Nothing (From $1)) }
        | texp ',' exp '..'     { ([mj AnnComma $2,mj AnnDotdot $4],
                                  ArithSeq noExt Nothing
                                                             (FromThen $1 $3)) }
        | texp '..' exp         { ([mj AnnDotdot $2],
                                   ArithSeq noExt Nothing
                                                               (FromTo $1 $3)) }
        | texp ',' exp '..' exp { ([mj AnnComma $2,mj AnnDotdot $4],
                                    ArithSeq noExt Nothing
                                                (FromThenTo $1 $3 $5)) }
        | texp '|' flattenedpquals
             {% checkMonadComp >>= \ ctxt ->
                return ([mj AnnVbar $2],
                        mkHsComp ctxt (unLoc $3) $1) }

lexps :: { Located [LHsExpr GhcPs] }
        : lexps ',' texp          {% addAnnotation (gl $ head $ unLoc $1)
                                                            AnnComma (gl $2) >>
                                      return (sLL $1 $> (((:) $! $3) $! unLoc $1)) }
        | texp ',' texp            {% addAnnotation (gl $1) AnnComma (gl $2) >>
                                      return (sLL $1 $> [$3,$1]) }

-----------------------------------------------------------------------------
-- List Comprehensions

flattenedpquals :: { Located [LStmt GhcPs (LHsExpr GhcPs)] }
    : pquals   { case (unLoc $1) of
                    [qs] -> sL1 $1 qs
                    -- We just had one thing in our "parallel" list so
                    -- we simply return that thing directly

                    qss -> sL1 $1 [sL1 $1 $ ParStmt noExt [ParStmtBlock noExt qs [] noSyntaxExpr |
                                            qs <- qss]
                                            noExpr noSyntaxExpr]
                    -- We actually found some actual parallel lists so
                    -- we wrap them into as a ParStmt
                }

pquals :: { Located [[LStmt GhcPs (LHsExpr GhcPs)]] }
    : squals '|' pquals
                     {% addAnnotation (gl $ head $ unLoc $1) AnnVbar (gl $2) >>
                        return (sLL $1 $> (reverse (unLoc $1) : unLoc $3)) }
    | squals         { cL (getLoc $1) [reverse (unLoc $1)] }

squals :: { Located [LStmt GhcPs (LHsExpr GhcPs)] }   -- In reverse order, because the last
                                        -- one can "grab" the earlier ones
    : squals ',' transformqual
             {% addAnnotation (gl $ head $ unLoc $1) AnnComma (gl $2) >>
                amsL (comb2 $1 $>) (fst $ unLoc $3) >>
                return (sLL $1 $> [sLL $1 $> ((snd $ unLoc $3) (reverse (unLoc $1)))]) }
    | squals ',' qual
             {% addAnnotation (gl $ head $ unLoc $1) AnnComma (gl $2) >>
                return (sLL $1 $> ($3 : unLoc $1)) }
    | transformqual        {% ams $1 (fst $ unLoc $1) >>
                              return (sLL $1 $> [cL (getLoc $1) ((snd $ unLoc $1) [])]) }
    | qual                                { sL1 $1 [$1] }
--  | transformquals1 ',' '{|' pquals '|}'   { sLL $1 $> ($4 : unLoc $1) }
--  | '{|' pquals '|}'                       { sL1 $1 [$2] }

-- It is possible to enable bracketing (associating) qualifier lists
-- by uncommenting the lines with {| |} above. Due to a lack of
-- consensus on the syntax, this feature is not being used until we
-- get user demand.

transformqual :: { Located ([AddAnn],[LStmt GhcPs (LHsExpr GhcPs)] -> Stmt GhcPs (LHsExpr GhcPs)) }
                        -- Function is applied to a list of stmts *in order*
    : 'then' exp               { sLL $1 $> ([mj AnnThen $1], \ss -> (mkTransformStmt ss $2)) }
    | 'then' exp 'by' exp      { sLL $1 $> ([mj AnnThen $1,mj AnnBy  $3],\ss -> (mkTransformByStmt ss $2 $4)) }
    | 'then' 'group' 'using' exp
             { sLL $1 $> ([mj AnnThen $1,mj AnnGroup $2,mj AnnUsing $3], \ss -> (mkGroupUsingStmt ss $4)) }

    | 'then' 'group' 'by' exp 'using' exp
             { sLL $1 $> ([mj AnnThen $1,mj AnnGroup $2,mj AnnBy $3,mj AnnUsing $5], \ss -> (mkGroupByUsingStmt ss $4 $6)) }

-- Note that 'group' is a special_id, which means that you can enable
-- TransformListComp while still using Data.List.group. However, this
-- introduces a shift/reduce conflict. Happy chooses to resolve the conflict
-- in by choosing the "group by" variant, which is what we want.

-----------------------------------------------------------------------------
-- Guards

guardquals :: { Located [LStmt GhcPs (LHsExpr GhcPs)] }
    : guardquals1           { cL (getLoc $1) (reverse (unLoc $1)) }

guardquals1 :: { Located [LStmt GhcPs (LHsExpr GhcPs)] }
    : guardquals1 ',' qual  {% addAnnotation (gl $ head $ unLoc $1) AnnComma
                                             (gl $2) >>
                               return (sLL $1 $> ($3 : unLoc $1)) }
    | qual                  { sL1 $1 [$1] }

-----------------------------------------------------------------------------
-- Case alternatives

altslist :: { Located ([AddAnn],[LMatch GhcPs (LHsExpr GhcPs)]) }
        : '{'            alts '}'  { sLL $1 $> ((moc $1:mcc $3:(fst $ unLoc $2))
                                               ,(reverse (snd $ unLoc $2))) }
        |     vocurly    alts  close { cL (getLoc $2) (fst $ unLoc $2
                                        ,(reverse (snd $ unLoc $2))) }
        | '{'                 '}'    { sLL $1 $> ([moc $1,mcc $2],[]) }
        |     vocurly          close { noLoc ([],[]) }

alts    :: { Located ([AddAnn],[LMatch GhcPs (LHsExpr GhcPs)]) }
        : alts1                    { sL1 $1 (fst $ unLoc $1,snd $ unLoc $1) }
        | ';' alts                 { sLL $1 $> ((mj AnnSemi $1:(fst $ unLoc $2))
                                               ,snd $ unLoc $2) }

alts1   :: { Located ([AddAnn],[LMatch GhcPs (LHsExpr GhcPs)]) }
        : alts1 ';' alt         {% if null (snd $ unLoc $1)
                                     then return (sLL $1 $> (mj AnnSemi $2:(fst $ unLoc $1)
                                                  ,[$3]))
                                     else (ams (head $ snd $ unLoc $1)
                                               (mj AnnSemi $2:(fst $ unLoc $1))
                                           >> return (sLL $1 $> ([],$3 : (snd $ unLoc $1))) ) }
        | alts1 ';'             {% if null (snd $ unLoc $1)
                                     then return (sLL $1 $> (mj AnnSemi $2:(fst $ unLoc $1)
                                                  ,snd $ unLoc $1))
                                     else (ams (head $ snd $ unLoc $1)
                                               (mj AnnSemi $2:(fst $ unLoc $1))
                                           >> return (sLL $1 $> ([],snd $ unLoc $1))) }
        | alt                   { sL1 $1 ([],[$1]) }

alt     :: { LMatch GhcPs (LHsExpr GhcPs) }
           : pat alt_rhs  {%ams (sLL $1 $> (Match { m_ext = noExt
                                                  , m_ctxt = CaseAlt
                                                  , m_pats = [$1]
                                                  , m_grhss = snd $ unLoc $2 }))
                                      (fst $ unLoc $2)}

alt_rhs :: { Located ([AddAnn],GRHSs GhcPs (LHsExpr GhcPs)) }
        : ralt wherebinds           { sLL $1 $> (fst $ unLoc $2,
                                            GRHSs noExt (unLoc $1) (snd $ unLoc $2)) }

ralt :: { Located [LGRHS GhcPs (LHsExpr GhcPs)] }
        : '->' exp            {% ams (sLL $1 $> (unguardedRHS (comb2 $1 $2) $2))
                                     [mu AnnRarrow $1] }
        | gdpats              { sL1 $1 (reverse (unLoc $1)) }

gdpats :: { Located [LGRHS GhcPs (LHsExpr GhcPs)] }
        : gdpats gdpat                  { sLL $1 $> ($2 : unLoc $1) }
        | gdpat                         { sL1 $1 [$1] }

-- layout for MultiWayIf doesn't begin with an open brace, because it's hard to
-- generate the open brace in addition to the vertical bar in the lexer, and
-- we don't need it.
ifgdpats :: { Located ([AddAnn],[LGRHS GhcPs (LHsExpr GhcPs)]) }
         : '{' gdpats '}'                 { sLL $1 $> ([moc $1,mcc $3],unLoc $2)  }
         |     gdpats close               { sL1 $1 ([],unLoc $1) }

gdpat   :: { LGRHS GhcPs (LHsExpr GhcPs) }
        : '|' guardquals '->' exp
                                  {% ams (sL (comb2 $1 $>) $ GRHS noExt (unLoc $2) $4)
                                         [mj AnnVbar $1,mu AnnRarrow $3] }

-- 'pat' recognises a pattern, including one with a bang at the top
--      e.g.  "!x" or "!(x,y)" or "C a b" etc
-- Bangs inside are parsed as infix operator applications, so that
-- we parse them right when bang-patterns are off
pat     :: { LPat GhcPs }
pat     :  exp          {% checkPattern empty $1 }
        | '!' aexp      {% amms (checkPattern empty (sLL $1 $> (SectionR noExt
                                                     (sL1 $1 (HsVar noExt (sL1 $1 bang_RDR))) $2)))
                                [mj AnnBang $1] }

bindpat :: { LPat GhcPs }
bindpat :  exp            {% checkPattern
                                (text "Possibly caused by a missing 'do'?") $1 }
        | '!' aexp        {% amms (checkPattern
                                     (text "Possibly caused by a missing 'do'?")
                                     (sLL $1 $> (SectionR noExt (sL1 $1 (HsVar noExt (sL1 $1 bang_RDR))) $2)))
                                  [mj AnnBang $1] }

apat   :: { LPat GhcPs }
apat    : aexp                  {% checkPattern empty $1 }
        | '!' aexp              {% amms (checkPattern empty
                                            (sLL $1 $> (SectionR noExt
                                                (sL1 $1 (HsVar noExt (sL1 $1 bang_RDR))) $2)))
                                        [mj AnnBang $1] }

apats  :: { [LPat GhcPs] }
        : apat apats            { $1 : $2 }
        | {- empty -}           { [] }

-----------------------------------------------------------------------------
-- Statement sequences

stmtlist :: { Located ([AddAnn],[LStmt GhcPs (LHsExpr GhcPs)]) }
        : '{'           stmts '}'       { sLL $1 $> ((moc $1:mcc $3:(fst $ unLoc $2))
                                             ,(reverse $ snd $ unLoc $2)) } -- AZ:performance of reverse?
        |     vocurly   stmts close     { cL (gl $2) (fst $ unLoc $2
                                                    ,reverse $ snd $ unLoc $2) }

--      do { ;; s ; s ; ; s ;; }
-- The last Stmt should be an expression, but that's hard to enforce
-- here, because we need too much lookahead if we see do { e ; }
-- So we use BodyStmts throughout, and switch the last one over
-- in ParseUtils.checkDo instead

stmts :: { Located ([AddAnn],[LStmt GhcPs (LHsExpr GhcPs)]) }
        : stmts ';' stmt  {% if null (snd $ unLoc $1)
                              then return (sLL $1 $> (mj AnnSemi $2:(fst $ unLoc $1)
                                                     ,$3 : (snd $ unLoc $1)))
                              else do
                               { ams (head $ snd $ unLoc $1) [mj AnnSemi $2]
                               ; return $ sLL $1 $> (fst $ unLoc $1,$3 :(snd $ unLoc $1)) }}

        | stmts ';'     {% if null (snd $ unLoc $1)
                             then return (sLL $1 $> (mj AnnSemi $2:(fst $ unLoc $1),snd $ unLoc $1))
                             else do
                               { ams (head $ snd $ unLoc $1)
                                               [mj AnnSemi $2]
                               ; return $1 } }
        | stmt                   { sL1 $1 ([],[$1]) }
        | {- empty -}            { noLoc ([],[]) }


-- For typing stmts at the GHCi prompt, where
-- the input may consist of just comments.
maybe_stmt :: { Maybe (LStmt GhcPs (LHsExpr GhcPs)) }
        : stmt                          { Just $1 }
        | {- nothing -}                 { Nothing }

stmt  :: { LStmt GhcPs (LHsExpr GhcPs) }
        : qual                          { $1 }
        | 'rec' stmtlist                {% ams (sLL $1 $> $ mkRecStmt (snd $ unLoc $2))
                                               (mj AnnRec $1:(fst $ unLoc $2)) }

qual  :: { LStmt GhcPs (LHsExpr GhcPs) }
    : bindpat '<-' exp                  {% ams (sLL $1 $> $ mkBindStmt $1 $3)
                                               [mu AnnLarrow $2] }
    | exp                               { sL1 $1 $ mkBodyStmt $1 }
    | 'let' binds                       {% ams (sLL $1 $>$ LetStmt noExt (snd $ unLoc $2))
                                               (mj AnnLet $1:(fst $ unLoc $2)) }

-----------------------------------------------------------------------------
-- Record Field Update/Construction

fbinds  :: { ([AddAnn],([LHsRecField GhcPs (LHsExpr GhcPs)], Bool)) }
        : fbinds1                       { $1 }
        | {- empty -}                   { ([],([], False)) }

fbinds1 :: { ([AddAnn],([LHsRecField GhcPs (LHsExpr GhcPs)], Bool)) }
        : fbind ',' fbinds1
                {% addAnnotation (gl $1) AnnComma (gl $2) >>
                   return (case $3 of (ma,(flds, dd)) -> (ma,($1 : flds, dd))) }
        | fbind                         { ([],([$1], False)) }
        | '..'                          { ([mj AnnDotdot $1],([],   True)) }

fbind   :: { LHsRecField GhcPs (LHsExpr GhcPs) }
        : qvar '=' texp {% ams  (sLL $1 $> $ HsRecField (sL1 $1 $ mkFieldOcc $1) $3 False)
                                [mj AnnEqual $2] }
                        -- RHS is a 'texp', allowing view patterns (Trac #6038)
                        -- and, incidentally, sections.  Eg
                        -- f (R { x = show -> s }) = ...

        | qvar          { sLL $1 $> $ HsRecField (sL1 $1 $ mkFieldOcc $1) placeHolderPunRhs True }
                        -- In the punning case, use a place-holder
                        -- The renamer fills in the final value

-----------------------------------------------------------------------------
-- Implicit Parameter Bindings

dbinds  :: { Located [LIPBind GhcPs] }
        : dbinds ';' dbind
                      {% addAnnotation (gl $ last $ unLoc $1) AnnSemi (gl $2) >>
                         return (let { this = $3; rest = unLoc $1 }
                              in rest `seq` this `seq` sLL $1 $> (this : rest)) }
        | dbinds ';'  {% addAnnotation (gl $ last $ unLoc $1) AnnSemi (gl $2) >>
                         return (sLL $1 $> (unLoc $1)) }
        | dbind                        { let this = $1 in this `seq` sL1 $1 [this] }
--      | {- empty -}                  { [] }

dbind   :: { LIPBind GhcPs }
dbind   : ipvar '=' exp                {% ams (sLL $1 $> (IPBind noExt (Left $1) $3))
                                              [mj AnnEqual $2] }

ipvar   :: { Located HsIPName }
        : IPDUPVARID            { sL1 $1 (HsIPName (getIPDUPVARID $1)) }

-----------------------------------------------------------------------------
-- Overloaded labels

overloaded_label :: { Located FastString }
        : LABELVARID          { sL1 $1 (getLABELVARID $1) }

-----------------------------------------------------------------------------
-- Warnings and deprecations

name_boolformula_opt :: { LBooleanFormula (Located RdrName) }
        : name_boolformula          { $1 }
        | {- empty -}               { noLoc mkTrue }

name_boolformula :: { LBooleanFormula (Located RdrName) }
        : name_boolformula_and                      { $1 }
        | name_boolformula_and '|' name_boolformula
                           {% aa $1 (AnnVbar, $2)
                              >> return (sLL $1 $> (Or [$1,$3])) }

name_boolformula_and :: { LBooleanFormula (Located RdrName) }
        : name_boolformula_and_list
                  { sLL (head $1) (last $1) (And ($1)) }

name_boolformula_and_list :: { [LBooleanFormula (Located RdrName)] }
        : name_boolformula_atom                               { [$1] }
        | name_boolformula_atom ',' name_boolformula_and_list
            {% aa $1 (AnnComma, $2) >> return ($1 : $3) }

name_boolformula_atom :: { LBooleanFormula (Located RdrName) }
        : '(' name_boolformula ')'  {% ams (sLL $1 $> (Parens $2)) [mop $1,mcp $3] }
        | name_var                  { sL1 $1 (Var $1) }

namelist :: { Located [Located RdrName] }
namelist : name_var              { sL1 $1 [$1] }
         | name_var ',' namelist {% addAnnotation (gl $1) AnnComma (gl $2) >>
                                    return (sLL $1 $> ($1 : unLoc $3)) }

name_var :: { Located RdrName }
name_var : var { $1 }
         | con { $1 }

-----------------------------------------
-- Data constructors
-- There are two different productions here as lifted list constructors
-- are parsed differently.

qcon_nowiredlist :: { Located RdrName }
        : gen_qcon                     { $1 }
        | sysdcon_nolist               { sL1 $1 $ nameRdrName (dataConName (unLoc $1)) }

qcon :: { Located RdrName }
  : gen_qcon              { $1}
  | sysdcon               { sL1 $1 $ nameRdrName (dataConName (unLoc $1)) }

gen_qcon :: { Located RdrName }
  : qconid                { $1 }
  | '(' qconsym ')'       {% ams (sLL $1 $> (unLoc $2))
                                   [mop $1,mj AnnVal $2,mcp $3] }

con     :: { Located RdrName }
        : conid                 { $1 }
        | '(' consym ')'        {% ams (sLL $1 $> (unLoc $2))
                                       [mop $1,mj AnnVal $2,mcp $3] }
        | sysdcon               { sL1 $1 $ nameRdrName (dataConName (unLoc $1)) }

con_list :: { Located [Located RdrName] }
con_list : con                  { sL1 $1 [$1] }
         | con ',' con_list     {% addAnnotation (gl $1) AnnComma (gl $2) >>
                                   return (sLL $1 $> ($1 : unLoc $3)) }

sysdcon_nolist :: { Located DataCon }  -- Wired in data constructors
        : '(' ')'               {% ams (sLL $1 $> unitDataCon) [mop $1,mcp $2] }
        | '(' commas ')'        {% ams (sLL $1 $> $ tupleDataCon Boxed (snd $2 + 1))
                                       (mop $1:mcp $3:(mcommas (fst $2))) }
        | '(#' '#)'             {% ams (sLL $1 $> $ unboxedUnitDataCon) [mo $1,mc $2] }
        | '(#' commas '#)'      {% ams (sLL $1 $> $ tupleDataCon Unboxed (snd $2 + 1))
                                       (mo $1:mc $3:(mcommas (fst $2))) }

sysdcon :: { Located DataCon }
        : sysdcon_nolist                 { $1 }
        | '[' ']'               {% ams (sLL $1 $> nilDataCon) [mos $1,mcs $2] }

conop :: { Located RdrName }
        : consym                { $1 }
        | '`' conid '`'         {% ams (sLL $1 $> (unLoc $2))
                                       [mj AnnBackquote $1,mj AnnVal $2
                                       ,mj AnnBackquote $3] }

qconop :: { Located RdrName }
        : qconsym               { $1 }
        | '`' qconid '`'        {% ams (sLL $1 $> (unLoc $2))
                                       [mj AnnBackquote $1,mj AnnVal $2
                                       ,mj AnnBackquote $3] }

----------------------------------------------------------------------------
-- Type constructors


-- See Note [Unit tuples] in HsTypes for the distinction
-- between gtycon and ntgtycon
gtycon :: { Located RdrName }  -- A "general" qualified tycon, including unit tuples
        : ntgtycon                     { $1 }
        | '(' ')'                      {% ams (sLL $1 $> $ getRdrName unitTyCon)
                                              [mop $1,mcp $2] }
        | '(#' '#)'                    {% ams (sLL $1 $> $ getRdrName unboxedUnitTyCon)
                                              [mo $1,mc $2] }

ntgtycon :: { Located RdrName }  -- A "general" qualified tycon, excluding unit tuples
        : oqtycon               { $1 }
        | '(' commas ')'        {% ams (sLL $1 $> $ getRdrName (tupleTyCon Boxed
                                                        (snd $2 + 1)))
                                       (mop $1:mcp $3:(mcommas (fst $2))) }
        | '(#' commas '#)'      {% ams (sLL $1 $> $ getRdrName (tupleTyCon Unboxed
                                                        (snd $2 + 1)))
                                       (mo $1:mc $3:(mcommas (fst $2))) }
        | '(' '->' ')'          {% ams (sLL $1 $> $ getRdrName unrestrictedFunTyCon)
                                       [mop $1,mu AnnRarrow $2,mcp $3] }
        | '[' ']'               {% ams (sLL $1 $> $ listTyCon_RDR) [mos $1,mcs $2] }

oqtycon :: { Located RdrName }  -- An "ordinary" qualified tycon;
                                -- These can appear in export lists
        : qtycon                        { $1 }
        | '(' qtyconsym ')'             {% ams (sLL $1 $> (unLoc $2))
                                               [mop $1,mj AnnVal $2,mcp $3] }
        | '(' '~' ')'                   {% ams (sLL $1 $> $ eqTyCon_RDR)
                                               [mop $1,mj AnnVal $2,mcp $3] }

oqtycon_no_varcon :: { Located RdrName }  -- Type constructor which cannot be mistaken
                                          -- for variable constructor in export lists
                                          -- see Note [Type constructors in export list]
        :  qtycon            { $1 }
        | '(' QCONSYM ')'    {% let { name :: Located RdrName
                                    ; name = sL1 $2 $! mkQual tcClsName (getQCONSYM $2) }
                                in ams (sLL $1 $> (unLoc name)) [mop $1,mj AnnVal name,mcp $3] }
        | '(' CONSYM ')'     {% let { name :: Located RdrName
                                    ; name = sL1 $2 $! mkUnqual tcClsName (getCONSYM $2) }
                                in ams (sLL $1 $> (unLoc name)) [mop $1,mj AnnVal name,mcp $3] }
        | '(' ':' ')'        {% let { name :: Located RdrName
                                    ; name = sL1 $2 $! consDataCon_RDR }
                                in ams (sLL $1 $> (unLoc name)) [mop $1,mj AnnVal name,mcp $3] }
        | '(' '~' ')'        {% ams (sLL $1 $> $ eqTyCon_RDR) [mop $1,mj AnnTilde $2,mcp $3] }

{- Note [Type constructors in export list]
~~~~~~~~~~~~~~~~~~~~~
Mixing type constructors and data constructors in export lists introduces
ambiguity in grammar: e.g. (*) may be both a type constructor and a function.

-XExplicitNamespaces allows to disambiguate by explicitly prefixing type
constructors with 'type' keyword.

This ambiguity causes reduce/reduce conflicts in parser, which are always
resolved in favour of data constructors. To get rid of conflicts we demand
that ambiguous type constructors (those, which are formed by the same
productions as variable constructors) are always prefixed with 'type' keyword.
Unambiguous type constructors may occur both with or without 'type' keyword.

Note that in the parser we still parse data constructors as type
constructors. As such, they still end up in the type constructor namespace
until after renaming when we resolve the proper namespace for each exported
child.
-}

qtyconop :: { Located RdrName } -- Qualified or unqualified
        : qtyconsym                     { $1 }
        | '`' qtycon '`'                {% ams (sLL $1 $> (unLoc $2))
                                               [mj AnnBackquote $1,mj AnnVal $2
                                               ,mj AnnBackquote $3] }

qtycon :: { Located RdrName }   -- Qualified or unqualified
        : QCONID            { sL1 $1 $! mkQual tcClsName (getQCONID $1) }
        | tycon             { $1 }

qtycondoc :: { LHsType GhcPs } -- Qualified or unqualified
        : qtycon            { sL1 $1                           (HsTyVar noExt NotPromoted $1)      }
        | qtycon docprev    { sLL $1 $> (HsDocTy noExt (sL1 $1 (HsTyVar noExt NotPromoted $1)) $2) }

tycon   :: { Located RdrName }  -- Unqualified
        : CONID                   { sL1 $1 $! mkUnqual tcClsName (getCONID $1) }

qtyconsym :: { Located RdrName }
        : QCONSYM            { sL1 $1 $! mkQual tcClsName (getQCONSYM $1) }
        | QVARSYM            { sL1 $1 $! mkQual tcClsName (getQVARSYM $1) }
        | tyconsym           { $1 }

-- Does not include "!", because that is used for strictness marks
--               or ".", because that separates the quantified type vars from the rest
tyconsym :: { Located RdrName }
        : CONSYM                { sL1 $1 $! mkUnqual tcClsName (getCONSYM $1) }
        | VARSYM                { sL1 $1 $! mkUnqual tcClsName (getVARSYM $1) }
        | ':'                   { sL1 $1 $! consDataCon_RDR }
        | '-'                   { sL1 $1 $! mkUnqual tcClsName (fsLit "-") }


-----------------------------------------------------------------------------
-- Operators

op      :: { Located RdrName }   -- used in infix decls
        : varop                 { $1 }
        | conop                 { $1 }
        | '->'                  { sL1 $1 $ getRdrName unrestrictedFunTyCon }
        | '~'                   { sL1 $1 $ eqTyCon_RDR }

varop   :: { Located RdrName }
        : varsym                { $1 }
        | '`' varid '`'         {% ams (sLL $1 $> (unLoc $2))
                                       [mj AnnBackquote $1,mj AnnVal $2
                                       ,mj AnnBackquote $3] }

qop     :: { LHsExpr GhcPs }   -- used in sections
        : qvarop                { sL1 $1 $ HsVar noExt $1 }
        | qconop                { sL1 $1 $ HsVar noExt $1 }
        | hole_op               { $1 }

qopm    :: { LHsExpr GhcPs }   -- used in sections
        : qvaropm               { sL1 $1 $ HsVar noExt $1 }
        | qconop                { sL1 $1 $ HsVar noExt $1 }
        | hole_op               { $1 }

hole_op :: { LHsExpr GhcPs }   -- used in sections
hole_op : '`' '_' '`'           {% ams (sLL $1 $> $ EWildPat noExt)
                                       [mj AnnBackquote $1,mj AnnVal $2
                                       ,mj AnnBackquote $3] }

qvarop :: { Located RdrName }
        : qvarsym               { $1 }
        | '`' qvarid '`'        {% ams (sLL $1 $> (unLoc $2))
                                       [mj AnnBackquote $1,mj AnnVal $2
                                       ,mj AnnBackquote $3] }

qvaropm :: { Located RdrName }
        : qvarsym_no_minus      { $1 }
        | '`' qvarid '`'        {% ams (sLL $1 $> (unLoc $2))
                                       [mj AnnBackquote $1,mj AnnVal $2
                                       ,mj AnnBackquote $3] }

-----------------------------------------------------------------------------
-- Type variables

tyvar   :: { Located RdrName }
tyvar   : tyvarid               { $1 }

tyvarop :: { Located RdrName }
tyvarop : '`' tyvarid '`'       {% ams (sLL $1 $> (unLoc $2))
                                       [mj AnnBackquote $1,mj AnnVal $2
                                       ,mj AnnBackquote $3] }
        | '.'                   {% hintExplicitForall' (getLoc $1) }

tyvarid :: { Located RdrName }
        : VARID            { sL1 $1 $! mkUnqual tvName (getVARID $1) }
        | special_id       { sL1 $1 $! mkUnqual tvName (unLoc $1) }
        | 'unsafe'         { sL1 $1 $! mkUnqual tvName (fsLit "unsafe") }
        | 'safe'           { sL1 $1 $! mkUnqual tvName (fsLit "safe") }
        | 'interruptible'  { sL1 $1 $! mkUnqual tvName (fsLit "interruptible") }
        -- If this changes relative to varid, update 'checkRuleTyVarBndrNames' in RdrHsSyn.hs
        -- See Note [Parsing explicit foralls in Rules]

-----------------------------------------------------------------------------
-- Variables

var     :: { Located RdrName }
        : varid                 { $1 }
        | '(' varsym ')'        {% ams (sLL $1 $> (unLoc $2))
                                       [mop $1,mj AnnVal $2,mcp $3] }

 -- Lexing type applications depends subtly on what characters can possibly
 -- end a qvar. Currently (June 2015), only $idchars and ")" can end a qvar.
 -- If you're changing this, please see Note [Lexing type applications] in
 -- Lexer.x.
qvar    :: { Located RdrName }
        : qvarid                { $1 }
        | '(' varsym ')'        {% ams (sLL $1 $> (unLoc $2))
                                       [mop $1,mj AnnVal $2,mcp $3] }
        | '(' qvarsym1 ')'      {% ams (sLL $1 $> (unLoc $2))
                                       [mop $1,mj AnnVal $2,mcp $3] }
-- We've inlined qvarsym here so that the decision about
-- whether it's a qvar or a var can be postponed until
-- *after* we see the close paren.

qvarid :: { Located RdrName }
        : varid               { $1 }
        | QVARID              { sL1 $1 $! mkQual varName (getQVARID $1) }

-- Note that 'role' and 'family' get lexed separately regardless of
-- the use of extensions. However, because they are listed here,
-- this is OK and they can be used as normal varids.
-- See Note [Lexing type pseudo-keywords] in Lexer.x
varid :: { Located RdrName }
        : VARID            { sL1 $1 $! mkUnqual varName (getVARID $1) }
        | special_id       { sL1 $1 $! mkUnqual varName (unLoc $1) }
        | 'unsafe'         { sL1 $1 $! mkUnqual varName (fsLit "unsafe") }
        | 'safe'           { sL1 $1 $! mkUnqual varName (fsLit "safe") }
        | 'interruptible'  { sL1 $1 $! mkUnqual varName (fsLit "interruptible")}
        | 'forall'         { sL1 $1 $! mkUnqual varName (fsLit "forall") }
        | 'family'         { sL1 $1 $! mkUnqual varName (fsLit "family") }
        | 'role'           { sL1 $1 $! mkUnqual varName (fsLit "role") }
        -- If this changes relative to tyvarid, update 'checkRuleTyVarBndrNames' in RdrHsSyn.hs
        -- See Note [Parsing explicit foralls in Rules]

qvarsym :: { Located RdrName }
        : varsym                { $1 }
        | qvarsym1              { $1 }

qvarsym_no_minus :: { Located RdrName }
        : varsym_no_minus       { $1 }
        | qvarsym1              { $1 }

qvarsym1 :: { Located RdrName }
qvarsym1 : QVARSYM              { sL1 $1 $ mkQual varName (getQVARSYM $1) }

varsym :: { Located RdrName }
        : varsym_no_minus       { $1 }
        | '-'                   { sL1 $1 $ mkUnqual varName (fsLit "-") }

varsym_no_minus :: { Located RdrName } -- varsym not including '-'
        : VARSYM               { sL1 $1 $ mkUnqual varName (getVARSYM $1) }
        | special_sym          { sL1 $1 $ mkUnqual varName (unLoc $1) }


-- These special_ids are treated as keywords in various places,
-- but as ordinary ids elsewhere.   'special_id' collects all these
-- except 'unsafe', 'interruptible', 'forall', 'family', 'role', 'stock', and
-- 'anyclass', whose treatment differs depending on context
special_id :: { Located FastString }
special_id
        : 'as'                  { sL1 $1 (fsLit "as") }
        | 'qualified'           { sL1 $1 (fsLit "qualified") }
        | 'hiding'              { sL1 $1 (fsLit "hiding") }
        | 'export'              { sL1 $1 (fsLit "export") }
        | 'label'               { sL1 $1 (fsLit "label")  }
        | 'dynamic'             { sL1 $1 (fsLit "dynamic") }
        | 'stdcall'             { sL1 $1 (fsLit "stdcall") }
        | 'ccall'               { sL1 $1 (fsLit "ccall") }
        | 'capi'                { sL1 $1 (fsLit "capi") }
        | 'prim'                { sL1 $1 (fsLit "prim") }
        | 'javascript'          { sL1 $1 (fsLit "javascript") }
        | 'group'               { sL1 $1 (fsLit "group") }
        | 'stock'               { sL1 $1 (fsLit "stock") }
        | 'anyclass'            { sL1 $1 (fsLit "anyclass") }
        | 'via'                 { sL1 $1 (fsLit "via") }
        | 'unit'                { sL1 $1 (fsLit "unit") }
        | 'dependency'          { sL1 $1 (fsLit "dependency") }
        | 'signature'           { sL1 $1 (fsLit "signature") }

special_sym :: { Located FastString }
special_sym : '!'       {% ams (sL1 $1 (fsLit "!")) [mj AnnBang $1] }
            | '.'       { sL1 $1 (fsLit ".") }
            | '*'       { sL1 $1 (fsLit (if isUnicode $1 then "\x2605" else "*")) }

-----------------------------------------------------------------------------
-- Data constructors

qconid :: { Located RdrName }   -- Qualified or unqualified
        : conid              { $1 }
        | QCONID             { sL1 $1 $! mkQual dataName (getQCONID $1) }

conid   :: { Located RdrName }
        : CONID                { sL1 $1 $ mkUnqual dataName (getCONID $1) }

qconsym :: { Located RdrName }  -- Qualified or unqualified
        : consym               { $1 }
        | QCONSYM              { sL1 $1 $ mkQual dataName (getQCONSYM $1) }

consym :: { Located RdrName }
        : CONSYM              { sL1 $1 $ mkUnqual dataName (getCONSYM $1) }

        -- ':' means only list cons
        | ':'                { sL1 $1 $ consDataCon_RDR }


-----------------------------------------------------------------------------
-- Literals

literal :: { Located (HsLit GhcPs) }
        : CHAR              { sL1 $1 $ HsChar       (getCHARs $1) $ getCHAR $1 }
        | STRING            { sL1 $1 $ HsString     (getSTRINGs $1)
                                                    $ getSTRING $1 }
        | PRIMINTEGER       { sL1 $1 $ HsIntPrim    (getPRIMINTEGERs $1)
                                                    $ getPRIMINTEGER $1 }
        | PRIMWORD          { sL1 $1 $ HsWordPrim   (getPRIMWORDs $1)
                                                    $ getPRIMWORD $1 }
        | PRIMCHAR          { sL1 $1 $ HsCharPrim   (getPRIMCHARs $1)
                                                    $ getPRIMCHAR $1 }
        | PRIMSTRING        { sL1 $1 $ HsStringPrim (getPRIMSTRINGs $1)
                                                    $ getPRIMSTRING $1 }
        | PRIMFLOAT         { sL1 $1 $ HsFloatPrim  noExt $ getPRIMFLOAT $1 }
        | PRIMDOUBLE        { sL1 $1 $ HsDoublePrim noExt $ getPRIMDOUBLE $1 }

-----------------------------------------------------------------------------
-- Layout

close :: { () }
        : vccurly               { () } -- context popped in lexer.
        | error                 {% popContext }

-----------------------------------------------------------------------------
-- Miscellaneous (mostly renamings)

modid   :: { Located ModuleName }
        : CONID                 { sL1 $1 $ mkModuleNameFS (getCONID $1) }
        | QCONID                { sL1 $1 $ let (mod,c) = getQCONID $1 in
                                  mkModuleNameFS
                                   (mkFastString
                                     (unpackFS mod ++ '.':unpackFS c))
                                }

commas :: { ([SrcSpan],Int) }   -- One or more commas
        : commas ','             { ((fst $1)++[gl $2],snd $1 + 1) }
        | ','                    { ([gl $1],1) }

bars0 :: { ([SrcSpan],Int) }     -- Zero or more bars
        : bars                   { $1 }
        |                        { ([], 0) }

bars :: { ([SrcSpan],Int) }     -- One or more bars
        : bars '|'               { ((fst $1)++[gl $2],snd $1 + 1) }
        | '|'                    { ([gl $1],1) }

-----------------------------------------------------------------------------
-- Documentation comments

docnext :: { LHsDocString }
  : DOCNEXT {% return (sL1 $1 (mkHsDocString (getDOCNEXT $1))) }

docprev :: { LHsDocString }
  : DOCPREV {% return (sL1 $1 (mkHsDocString (getDOCPREV $1))) }

docnamed :: { Located (String, HsDocString) }
  : DOCNAMED {%
      let string = getDOCNAMED $1
          (name, rest) = break isSpace string
      in return (sL1 $1 (name, mkHsDocString rest)) }

docsection :: { Located (Int, HsDocString) }
  : DOCSECTION {% let (n, doc) = getDOCSECTION $1 in
        return (sL1 $1 (n, mkHsDocString doc)) }

moduleheader :: { Maybe LHsDocString }
        : DOCNEXT {% let string = getDOCNEXT $1 in
                     return (Just (sL1 $1 (mkHsDocString string))) }

maybe_docprev :: { Maybe LHsDocString }
        : docprev                       { Just $1 }
        | {- empty -}                   { Nothing }

maybe_docnext :: { Maybe LHsDocString }
        : docnext                       { Just $1 }
        | {- empty -}                   { Nothing }

{
happyError :: P a
happyError = srcParseFail

getVARID        (dL->L _ (ITvarid    x)) = x
getCONID        (dL->L _ (ITconid    x)) = x
getVARSYM       (dL->L _ (ITvarsym   x)) = x
getCONSYM       (dL->L _ (ITconsym   x)) = x
getQVARID       (dL->L _ (ITqvarid   x)) = x
getQCONID       (dL->L _ (ITqconid   x)) = x
getQVARSYM      (dL->L _ (ITqvarsym  x)) = x
getQCONSYM      (dL->L _ (ITqconsym  x)) = x
getIPDUPVARID   (dL->L _ (ITdupipvarid   x)) = x
getLABELVARID   (dL->L _ (ITlabelvarid   x)) = x
getCHAR         (dL->L _ (ITchar   _ x)) = x
getSTRING       (dL->L _ (ITstring _ x)) = x
getINTEGER      (dL->L _ (ITinteger x))  = x
getRATIONAL     (dL->L _ (ITrational x)) = x
getPRIMCHAR     (dL->L _ (ITprimchar _ x)) = x
getPRIMSTRING   (dL->L _ (ITprimstring _ x)) = x
getPRIMINTEGER  (dL->L _ (ITprimint  _ x)) = x
getPRIMWORD     (dL->L _ (ITprimword _ x)) = x
getPRIMFLOAT    (dL->L _ (ITprimfloat x)) = x
getPRIMDOUBLE   (dL->L _ (ITprimdouble x)) = x
getTH_ID_SPLICE (dL->L _ (ITidEscape x)) = x
getTH_ID_TY_SPLICE (dL->L _ (ITidTyEscape x)) = x
getINLINE       (dL->L _ (ITinline_prag _ inl conl)) = (inl,conl)
getSPEC_INLINE  (dL->L _ (ITspec_inline_prag _ True))  = (Inline,  FunLike)
getSPEC_INLINE  (dL->L _ (ITspec_inline_prag _ False)) = (NoInline,FunLike)
getCOMPLETE_PRAGs (dL->L _ (ITcomplete_prag x)) = x

getDOCNEXT (dL->L _ (ITdocCommentNext x)) = x
getDOCPREV (dL->L _ (ITdocCommentPrev x)) = x
getDOCNAMED (dL->L _ (ITdocCommentNamed x)) = x
getDOCSECTION (dL->L _ (ITdocSection n x)) = (n, x)

getINTEGERs     (dL->L _ (ITinteger (IL src _ _))) = src
getCHARs        (dL->L _ (ITchar       src _)) = src
getSTRINGs      (dL->L _ (ITstring     src _)) = src
getPRIMCHARs    (dL->L _ (ITprimchar   src _)) = src
getPRIMSTRINGs  (dL->L _ (ITprimstring src _)) = src
getPRIMINTEGERs (dL->L _ (ITprimint    src _)) = src
getPRIMWORDs    (dL->L _ (ITprimword   src _)) = src

-- See Note [Pragma source text] in BasicTypes for the following
getINLINE_PRAGs       (dL->L _ (ITinline_prag       src _ _)) = src
getSPEC_PRAGs         (dL->L _ (ITspec_prag         src))     = src
getSPEC_INLINE_PRAGs  (dL->L _ (ITspec_inline_prag  src _))   = src
getSOURCE_PRAGs       (dL->L _ (ITsource_prag       src)) = src
getRULES_PRAGs        (dL->L _ (ITrules_prag        src)) = src
getWARNING_PRAGs      (dL->L _ (ITwarning_prag      src)) = src
getDEPRECATED_PRAGs   (dL->L _ (ITdeprecated_prag   src)) = src
getSCC_PRAGs          (dL->L _ (ITscc_prag          src)) = src
getGENERATED_PRAGs    (dL->L _ (ITgenerated_prag    src)) = src
getCORE_PRAGs         (dL->L _ (ITcore_prag         src)) = src
getUNPACK_PRAGs       (dL->L _ (ITunpack_prag       src)) = src
getNOUNPACK_PRAGs     (dL->L _ (ITnounpack_prag     src)) = src
getANN_PRAGs          (dL->L _ (ITann_prag          src)) = src
getMINIMAL_PRAGs      (dL->L _ (ITminimal_prag      src)) = src
getOVERLAPPABLE_PRAGs (dL->L _ (IToverlappable_prag src)) = src
getOVERLAPPING_PRAGs  (dL->L _ (IToverlapping_prag  src)) = src
getOVERLAPS_PRAGs     (dL->L _ (IToverlaps_prag     src)) = src
getINCOHERENT_PRAGs   (dL->L _ (ITincoherent_prag   src)) = src
getCTYPEs             (dL->L _ (ITctype             src)) = src

getStringLiteral l = StringLiteral (getSTRINGs l) (getSTRING l)

isUnicode :: Located Token -> Bool
isUnicode (dL->L _ (ITforall         iu)) = iu == UnicodeSyntax
isUnicode (dL->L _ (ITdarrow         iu)) = iu == UnicodeSyntax
isUnicode (dL->L _ (ITdcolon         iu)) = iu == UnicodeSyntax
isUnicode (dL->L _ (ITlarrow         iu)) = iu == UnicodeSyntax
isUnicode (dL->L _ (ITrarrow         iu)) = iu == UnicodeSyntax
isUnicode (dL->L _ (ITlarrowtail     iu)) = iu == UnicodeSyntax
isUnicode (dL->L _ (ITrarrowtail     iu)) = iu == UnicodeSyntax
isUnicode (dL->L _ (ITLarrowtail     iu)) = iu == UnicodeSyntax
isUnicode (dL->L _ (ITRarrowtail     iu)) = iu == UnicodeSyntax
isUnicode (dL->L _ (IToparenbar      iu)) = iu == UnicodeSyntax
isUnicode (dL->L _ (ITcparenbar      iu)) = iu == UnicodeSyntax
isUnicode (dL->L _ (ITopenExpQuote _ iu)) = iu == UnicodeSyntax
isUnicode (dL->L _ (ITcloseQuote     iu)) = iu == UnicodeSyntax
isUnicode (dL->L _ (ITstar           iu)) = iu == UnicodeSyntax
isUnicode _                           = False

hasE :: Located Token -> Bool
hasE (dL->L _ (ITopenExpQuote HasE _)) = True
hasE (dL->L _ (ITopenTExpQuote HasE))  = True
hasE _                             = False

getSCC :: Located Token -> P FastString
getSCC lt = do let s = getSTRING lt
                   err = "Spaces are not allowed in SCCs"
               -- We probably actually want to be more restrictive than this
               if ' ' `elem` unpackFS s
                   then failSpanMsgP (getLoc lt) (text err)
                   else return s

-- Utilities for combining source spans
comb2 :: (HasSrcSpan a , HasSrcSpan b) => a -> b -> SrcSpan
comb2 a b = a `seq` b `seq` combineLocs a b

comb3 :: (HasSrcSpan a , HasSrcSpan b , HasSrcSpan c) =>
         a -> b -> c -> SrcSpan
comb3 a b c = a `seq` b `seq` c `seq`
    combineSrcSpans (getLoc a) (combineSrcSpans (getLoc b) (getLoc c))

comb4 :: (HasSrcSpan a , HasSrcSpan b , HasSrcSpan c , HasSrcSpan d) =>
         a -> b -> c -> d -> SrcSpan
comb4 a b c d = a `seq` b `seq` c `seq` d `seq`
    (combineSrcSpans (getLoc a) $ combineSrcSpans (getLoc b) $
                combineSrcSpans (getLoc c) (getLoc d))

-- strict constructor version:
{-# INLINE sL #-}
sL :: HasSrcSpan a => SrcSpan -> SrcSpanLess a -> a
sL span a = span `seq` a `seq` cL span a

-- See Note [Adding location info] for how these utility functions are used

-- replaced last 3 CPP macros in this file
{-# INLINE sL0 #-}
sL0 :: HasSrcSpan a => SrcSpanLess a -> a
sL0 = cL noSrcSpan       -- #define L0   L noSrcSpan

{-# INLINE sL1 #-}
sL1 :: (HasSrcSpan a , HasSrcSpan b) => a -> SrcSpanLess b -> b
sL1 x = sL (getLoc x)   -- #define sL1   sL (getLoc $1)

{-# INLINE sLL #-}
sLL :: (HasSrcSpan a , HasSrcSpan b , HasSrcSpan c) =>
       a -> b -> SrcSpanLess c -> c
sLL x y = sL (comb2 x y) -- #define LL   sL (comb2 $1 $>)

{- Note [Adding location info]
   ~~~~~~~~~~~~~~~~~~~~~~~~~~~

This is done using the three functions below, sL0, sL1
and sLL.  Note that these functions were mechanically
converted from the three macros that used to exist before,
namely L0, L1 and LL.

They each add a SrcSpan to their argument.

   sL0  adds 'noSrcSpan', used for empty productions
     -- This doesn't seem to work anymore -=chak

   sL1  for a production with a single token on the lhs.  Grabs the SrcSpan
        from that token.

   sLL  for a production with >1 token on the lhs.  Makes up a SrcSpan from
        the first and last tokens.

These suffice for the majority of cases.  However, we must be
especially careful with empty productions: sLL won't work if the first
or last token on the lhs can represent an empty span.  In these cases,
we have to calculate the span using more of the tokens from the lhs, eg.

        | 'newtype' tycl_hdr '=' newconstr deriving
                { L (comb3 $1 $4 $5)
                    (mkTyData NewType (unLoc $2) $4 (unLoc $5)) }

We provide comb3 and comb4 functions which are useful in such cases.

Be careful: there's no checking that you actually got this right, the
only symptom will be that the SrcSpans of your syntax will be
incorrect.

-}

-- Make a source location for the file.  We're a bit lazy here and just
-- make a point SrcSpan at line 1, column 0.  Strictly speaking we should
-- try to find the span of the whole file (ToDo).
fileSrcSpan :: P SrcSpan
fileSrcSpan = do
  l <- getRealSrcLoc;
  let loc = mkSrcLoc (srcLocFile l) 1 1;
  return (mkSrcSpan loc loc)

-- Hint about linear types
hintLinear :: SrcSpan -> P ()
hintLinear span = do
  linearEnabled <- liftM ((LangExt.LinearTypes `extopt`) . options) getPState
  unless linearEnabled $ parseErrorSDoc span $
    text "Enable LinearTypes to allow linear functions"

-- Hint about the MultiWayIf extension
hintMultiWayIf :: SrcSpan -> P ()
hintMultiWayIf span = do
  mwiEnabled <- liftM ((LangExt.MultiWayIf `extopt`) . options) getPState
  unless mwiEnabled $ parseErrorSDoc span $
    text "Multi-way if-expressions need MultiWayIf turned on"

-- Hint about if usage for beginners
hintIf :: SrcSpan -> String -> P (LHsExpr GhcPs)
hintIf span msg = do
  mwiEnabled <- liftM ((LangExt.MultiWayIf `extopt`) . options) getPState
  if mwiEnabled
    then parseErrorSDoc span $ text $ "parse error in if statement"
    else parseErrorSDoc span $ text $ "parse error in if statement: "++msg

-- Hint about explicit-forall, assuming UnicodeSyntax is on
hintExplicitForall :: SrcSpan -> P ()
hintExplicitForall span = do
    forall      <- extension explicitForallEnabled
    rulePrag    <- extension inRulePrag
    unless (forall || rulePrag) $ parseErrorSDoc span $ vcat
      [ text "Illegal symbol '\x2200' in type" -- U+2200 FOR ALL
      , text "Perhaps you intended to use RankNTypes or a similar language"
      , text "extension to enable explicit-forall syntax: \x2200 <tvs>. <type>"
      ]

-- Hint about explicit-forall, assuming UnicodeSyntax is off
hintExplicitForall' :: SrcSpan -> P (Located RdrName)
hintExplicitForall' span = do
    forall    <- extension explicitForallEnabled
    let illegalDot = "Illegal symbol '.' in type"
    if forall
      then parseErrorSDoc span $ vcat
        [ text illegalDot
        , text "Perhaps you meant to write 'forall <tvs>. <type>'?"
        ]
      else parseErrorSDoc span $ vcat
        [ text illegalDot
        , text "Perhaps you intended to use RankNTypes or a similar language"
        , text "extension to enable explicit-forall syntax: forall <tvs>. <type>"
        ]

checkIfBang :: LHsExpr GhcPs -> Bool
checkIfBang (dL->L _ (HsVar _ (dL->L _ op))) = op == bang_RDR
checkIfBang _ = False

-- | Warn about missing space after bang
warnSpaceAfterBang :: SrcSpan -> P ()
warnSpaceAfterBang span = do
    bang_on <- extension bangPatEnabled
    unless bang_on $
      addWarning Opt_WarnSpaceAfterBang span msg
    where
      msg = text "Did you forget to enable BangPatterns?" $$
            text "If you mean to bind (!) then perhaps you want" $$
            text "to add a space after the bang for clarity."

-- When two single quotes don't followed by tyvar or gtycon, we report the
-- error as empty character literal, or TH quote that missing proper type
-- variable or constructor. See Trac #13450.
reportEmptyDoubleQuotes :: SrcSpan -> P (Located (HsExpr GhcPs))
reportEmptyDoubleQuotes span = do
    thEnabled <- liftM ((LangExt.TemplateHaskellQuotes `extopt`) . options) getPState
    if thEnabled
      then parseErrorSDoc span $ vcat
        [ text "Parser error on `''`"
        , text "Character literals may not be empty"
        , text "Or perhaps you intended to use quotation syntax of TemplateHaskell,"
        , text "but the type variable or constructor is missing"
        ]
      else parseErrorSDoc span $ vcat
        [ text "Parser error on `''`"
        , text "Character literals may not be empty"
        ]

{-
%************************************************************************
%*                                                                      *
        Helper functions for generating annotations in the parser
%*                                                                      *
%************************************************************************

For the general principles of the following routines, see Note [Api annotations]
in ApiAnnotation.hs

-}

-- |Construct an AddAnn from the annotation keyword and the location
-- of the keyword itself
mj :: HasSrcSpan e => AnnKeywordId -> e -> AddAnn
mj a l s = addAnnotation s a (gl l)

mjL :: AnnKeywordId -> SrcSpan -> AddAnn
mjL a l s = addAnnotation s a l



-- |Construct an AddAnn from the annotation keyword and the Located Token. If
-- the token has a unicode equivalent and this has been used, provide the
-- unicode variant of the annotation.
mu :: AnnKeywordId -> Located Token -> AddAnn
mu a lt@(dL->L l t) = (\s -> addAnnotation s (toUnicodeAnn a lt) l)

-- | If the 'Token' is using its unicode variant return the unicode variant of
--   the annotation
toUnicodeAnn :: AnnKeywordId -> Located Token -> AnnKeywordId
toUnicodeAnn a t = if isUnicode t then unicodeAnn a else a

gl :: HasSrcSpan a => a -> SrcSpan
gl = getLoc

-- |Add an annotation to the located element, and return the located
-- element as a pass through
aa :: (HasSrcSpan a , HasSrcSpan c) => a -> (AnnKeywordId, c) -> P a
aa a@(dL->L l _) (b,s) = addAnnotation l b (gl s) >> return a

-- |Add an annotation to a located element resulting from a monadic action
am :: (HasSrcSpan a , HasSrcSpan b) => P a -> (AnnKeywordId, b) -> P a
am a (b,s) = do
  av@(dL->L l _) <- a
  addAnnotation l b (gl s)
  return av

-- | Add a list of AddAnns to the given AST element.  For example,
-- the parsing rule for @let@ looks like:
--
-- @
--      | 'let' binds 'in' exp    {% ams (sLL $1 $> $ HsLet (snd $ unLoc $2) $4)
--                                       (mj AnnLet $1:mj AnnIn $3
--                                         :(fst $ unLoc $2)) }
-- @
--
-- This adds an AnnLet annotation for @let@, an AnnIn for @in@, as well
-- as any annotations that may arise in the binds. This will include open
-- and closing braces if they are used to delimit the let expressions.
--
ams :: Located a -> [AddAnn] -> P (Located a)
ams a@(dL->L l _) bs = addAnnsAt l bs >> return a

amsL :: SrcSpan -> [AddAnn] -> P ()
amsL sp bs = addAnnsAt sp bs >> return ()

-- |Add all [AddAnn] to an AST element wrapped in a Just
ajs a@(Just (dL->L l _)) bs = addAnnsAt l bs >> return a

-- |Add a list of AddAnns to the given AST element, where the AST element is the
--  result of a monadic action
amms :: HasSrcSpan a => P a -> [AddAnn] -> P a
amms a bs = do { av@(dL->L l _) <- a
               ; addAnnsAt l bs
               ; return av }

-- |Add a list of AddAnns to the AST element, and return the element as a
--  OrdList
amsu :: HasSrcSpan a => a -> [AddAnn] -> P (OrdList a)
amsu a@(dL->L l _) bs = addAnnsAt l bs >> return (unitOL a)

-- |Synonyms for AddAnn versions of AnnOpen and AnnClose
mo,mc :: Located Token -> AddAnn
mo ll = mj AnnOpen ll
mc ll = mj AnnClose ll

moc,mcc :: Located Token -> AddAnn
moc ll = mj AnnOpenC ll
mcc ll = mj AnnCloseC ll

mop,mcp :: Located Token -> AddAnn
mop ll = mj AnnOpenP ll
mcp ll = mj AnnCloseP ll

mos,mcs :: Located Token -> AddAnn
mos ll = mj AnnOpenS ll
mcs ll = mj AnnCloseS ll

-- |Given a list of the locations of commas, provide a [AddAnn] with an AnnComma
--  entry for each SrcSpan
mcommas :: [SrcSpan] -> [AddAnn]
mcommas ss = map (mjL AnnCommaTuple) ss

-- |Given a list of the locations of '|'s, provide a [AddAnn] with an AnnVbar
--  entry for each SrcSpan
mvbars :: [SrcSpan] -> [AddAnn]
mvbars ss = map (mjL AnnVbar) ss

-- |Get the location of the last element of a OrdList, or noSrcSpan
oll :: HasSrcSpan a => OrdList a -> SrcSpan
oll l =
  if isNilOL l then noSrcSpan
               else getLoc (lastOL l)

-- |Add a semicolon annotation in the right place in a list. If the
-- leading list is empty, add it to the tail
asl :: (HasSrcSpan a , HasSrcSpan b) => [a] -> b -> a -> P()
asl [] (dL->L ls _) (dL->L l _) = addAnnotation l          AnnSemi ls
asl (x:_xs) (dL->L ls _) _x = addAnnotation (getLoc x) AnnSemi ls
}<|MERGE_RESOLUTION|>--- conflicted
+++ resolved
@@ -1969,8 +1969,7 @@
                                                 [mu AnnRarrow $2] }
         | btype docprev '->' ctypedoc    {% ams $1 [mu AnnRarrow $3] -- See note [GADT decl discards annotations]
                                          >> ams (sLL $1 $> $
-<<<<<<< HEAD
-                                                 HsFunTy noExt (L (comb2 $1 $2) (HsDocTy noExt $1 $2))
+                                                 HsFunTy noExt (cL (comb2 $1 $2) (HsDocTy noExt $1 $2))
                                                          HsUnrestrictedArrow $4)
                                                 [mu AnnRarrow $3] }
         | btype '⊸'     ctypedoc        {% hintLinear (getLoc $1) >>
@@ -1978,12 +1977,8 @@
                                                 [mu AnnRarrow $2] }
         | btype docprev '⊸' ctypedoc    {% hintLinear (getLoc $1) >>
                                            ams (sLL $1 $> $
-                                                 HsFunTy noExt (L (comb2 $1 $2) (HsDocTy noExt $1 $2))
+                                                 HsFunTy noExt (cL (comb2 $1 $2) (HsDocTy noExt $1 $2))
                                                          HsLinearArrow
-=======
-                                                 HsFunTy noExt (cL (comb2 $1 $2)
-                                                            (HsDocTy noExt $1 $2))
->>>>>>> df570d92
                                                          $4)
                                                 [mu AnnRarrow $3] }
         | btype '->@{' '(' mult ')' ctypedoc  {% hintLinear (getLoc $1) >>
