--
--  (c) The University of Glasgow 2002-2006
--

-- Functions over HsSyn specialised to RdrName.

{-# LANGUAGE CPP #-}
{-# LANGUAGE FlexibleContexts #-}
{-# LANGUAGE TypeFamilies #-}
{-# LANGUAGE MagicHash #-}

module   RdrHsSyn (
        mkHsOpApp,
        mkHsIntegral, mkHsFractional, mkHsIsString,
        mkHsDo, mkSpliceDecl,
        mkRoleAnnotDecl,
        mkClassDecl,
        mkTyData, mkDataFamInst,
        mkTySynonym, mkTyFamInstEqn,
        mkTyFamInst,
        mkFamDecl, mkLHsSigType,
        mkInlinePragma,
        mkPatSynMatchGroup,
        mkRecConstrOrUpdate, -- HsExp -> [HsFieldUpdate] -> P HsExp
        mkTyClD, mkInstD,
        mkRdrRecordCon, mkRdrRecordUpd,
        setRdrNameSpace,
        filterCTuple,

        cvBindGroup,
        cvBindsAndSigs,
        cvTopDecls,
        placeHolderPunRhs,

        -- Stuff to do with Foreign declarations
        mkImport,
        parseCImport,
        mkExport,
        mkExtName,           -- RdrName -> CLabelString
        mkGadtDecl,          -- [Located RdrName] -> LHsType RdrName -> ConDecl RdrName
        mkConDeclH98,
        mkATDefault,

        -- Bunch of functions in the parser monad for
        -- checking and constructing values
        checkBlockArguments,
        checkPrecP,           -- Int -> P Int
        checkContext,         -- HsType -> P HsContext
        checkPattern,         -- HsExp -> P HsPat
        bang_RDR,
        checkPatterns,        -- SrcLoc -> [HsExp] -> P [HsPat]
        checkMonadComp,       -- P (HsStmtContext RdrName)
        checkCommand,         -- LHsExpr RdrName -> P (LHsCmd RdrName)
        checkValDef,          -- (SrcLoc, HsExp, HsRhs, [HsDecl]) -> P HsDecl
        checkValSigLhs,
        checkDoAndIfThenElse,
        checkRecordSyntax,
        checkEmptyGADTs,
        parseErrorSDoc, hintBangPat,
        TyEl(..), mergeOps, mergeDataCon,

        -- Help with processing exports
        ImpExpSubSpec(..),
        ImpExpQcSpec(..),
        mkModuleImpExp,
        mkTypeImpExp,
        mkImpExpSubSpec,
        checkImportSpec,

        -- Warnings and errors
        warnStarIsType,
        failOpFewArgs,

        SumOrTuple (..), mkSumOrTuple

    ) where

import GhcPrelude
import HsSyn            -- Lots of it
import TyCon            ( TyCon, isTupleTyCon, tyConSingleDataCon_maybe )
import DataCon          ( DataCon, dataConTyCon )
import ConLike          ( ConLike(..) )
import CoAxiom          ( Role, fsFromRole )
import RdrName
import Name
import BasicTypes
import TcEvidence       ( idHsWrapper )
import Lexer
import Lexeme           ( isLexCon )
import Type             ( TyThing(..) )
import TysWiredIn       ( cTupleTyConName, tupleTyCon, tupleDataCon,
                          nilDataConName, nilDataConKey,
                          listTyConName, listTyConKey, eqTyCon_RDR,
                          tupleTyConName, cTupleTyConNameArity_maybe )
import ForeignCall
import PrelNames        ( forall_tv_RDR, allNameStrings )
import SrcLoc
import Unique           ( hasKey )
import OrdList          ( OrdList, fromOL )
import Bag              ( emptyBag, consBag )
import Outputable
import FastString
import Maybes
import Util
import ApiAnnotation
import HsExtension      ( noExt )
import Data.List
import qualified GHC.LanguageExtensions as LangExt
import DynFlags ( WarningFlag(..) )

import Control.Monad
import Text.ParserCombinators.ReadP as ReadP
import Data.Char

import Data.Data       ( dataTypeOf, fromConstr, dataTypeConstrs )

#include "HsVersions.h"


{- **********************************************************************

  Construction functions for Rdr stuff

  ********************************************************************* -}

-- | mkClassDecl builds a RdrClassDecl, filling in the names for tycon and
-- datacon by deriving them from the name of the class.  We fill in the names
-- for the tycon and datacon corresponding to the class, by deriving them
-- from the name of the class itself.  This saves recording the names in the
-- interface file (which would be equally good).

-- Similarly for mkConDecl, mkClassOpSig and default-method names.

--         *** See Note [The Naming story] in HsDecls ****

mkTyClD :: LTyClDecl (GhcPass p) -> LHsDecl (GhcPass p)
mkTyClD (L loc d) = L loc (TyClD noExt d)

mkInstD :: LInstDecl (GhcPass p) -> LHsDecl (GhcPass p)
mkInstD (L loc d) = L loc (InstD noExt d)

mkClassDecl :: SrcSpan
            -> Located (Maybe (LHsContext GhcPs), LHsType GhcPs)
            -> Located (a,[LHsFunDep GhcPs])
            -> OrdList (LHsDecl GhcPs)
            -> P (LTyClDecl GhcPs)

mkClassDecl loc (L _ (mcxt, tycl_hdr)) fds where_cls
  = do { (binds, sigs, ats, at_insts, _, docs) <- cvBindsAndSigs where_cls
       ; let cxt = fromMaybe (noLoc []) mcxt
       ; (cls, tparams, fixity, ann) <- checkTyClHdr True tycl_hdr
       ; mapM_ (\a -> a loc) ann -- Add any API Annotations to the top SrcSpan
       ; tyvars <- checkTyVarsP (text "class") whereDots cls tparams
       ; at_defs <- mapM (eitherToP . mkATDefault) at_insts
       ; return (L loc (ClassDecl { tcdCExt = noExt, tcdCtxt = cxt
                                  , tcdLName = cls, tcdTyVars = tyvars
                                  , tcdFixity = fixity
                                  , tcdFDs = snd (unLoc fds)
                                  , tcdSigs = mkClassOpSigs sigs
                                  , tcdMeths = binds
                                  , tcdATs = ats, tcdATDefs = at_defs
                                  , tcdDocs  = docs })) }

mkATDefault :: LTyFamInstDecl GhcPs
            -> Either (SrcSpan, SDoc) (LTyFamDefltEqn GhcPs)
-- Take a type-family instance declaration and turn it into
-- a type-family default equation for a class declaration
-- We parse things as the former and use this function to convert to the latter
--
-- We use the Either monad because this also called
-- from Convert.hs
mkATDefault (L loc (TyFamInstDecl { tfid_eqn = HsIB { hsib_body = e }}))
      | FamEqn { feqn_tycon = tc, feqn_pats = pats, feqn_fixity = fixity
               , feqn_rhs = rhs } <- e
      = do { tvs <- checkTyVars (text "default") equalsDots tc pats
           ; return (L loc (FamEqn { feqn_ext    = noExt
                                   , feqn_tycon  = tc
                                   , feqn_pats   = tvs
                                   , feqn_fixity = fixity
                                   , feqn_rhs    = rhs })) }
mkATDefault (L _ (TyFamInstDecl (HsIB _ (XFamEqn _)))) = panic "mkATDefault"
mkATDefault (L _ (TyFamInstDecl (XHsImplicitBndrs _))) = panic "mkATDefault"

mkTyData :: SrcSpan
         -> NewOrData
         -> Maybe (Located CType)
         -> Located (Maybe (LHsContext GhcPs), LHsType GhcPs)
         -> Maybe (LHsKind GhcPs)
         -> [LConDecl GhcPs]
         -> HsDeriving GhcPs
         -> P (LTyClDecl GhcPs)
mkTyData loc new_or_data cType (L _ (mcxt, tycl_hdr)) ksig data_cons maybe_deriv
  = do { (tc, tparams, fixity, ann) <- checkTyClHdr False tycl_hdr
       ; mapM_ (\a -> a loc) ann -- Add any API Annotations to the top SrcSpan
       ; tyvars <- checkTyVarsP (ppr new_or_data) equalsDots tc tparams
       ; defn <- mkDataDefn new_or_data cType mcxt ksig data_cons maybe_deriv
       ; return (L loc (DataDecl { tcdDExt = noExt,
                                   tcdLName = tc, tcdTyVars = tyvars,
                                   tcdFixity = fixity,
                                   tcdDataDefn = defn })) }

mkDataDefn :: NewOrData
           -> Maybe (Located CType)
           -> Maybe (LHsContext GhcPs)
           -> Maybe (LHsKind GhcPs)
           -> [LConDecl GhcPs]
           -> HsDeriving GhcPs
           -> P (HsDataDefn GhcPs)
mkDataDefn new_or_data cType mcxt ksig data_cons maybe_deriv
  = do { checkDatatypeContext mcxt
       ; let cxt = fromMaybe (noLoc []) mcxt
       ; return (HsDataDefn { dd_ext = noExt
                            , dd_ND = new_or_data, dd_cType = cType
                            , dd_ctxt = cxt
                            , dd_cons = data_cons
                            , dd_kindSig = ksig
                            , dd_derivs = maybe_deriv }) }


mkTySynonym :: SrcSpan
            -> LHsType GhcPs  -- LHS
            -> LHsType GhcPs  -- RHS
            -> P (LTyClDecl GhcPs)
mkTySynonym loc lhs rhs
  = do { (tc, tparams, fixity, ann) <- checkTyClHdr False lhs
       ; mapM_ (\a -> a loc) ann -- Add any API Annotations to the top SrcSpan
       ; tyvars <- checkTyVarsP (text "type") equalsDots tc tparams
       ; return (L loc (SynDecl { tcdSExt = noExt
                                , tcdLName = tc, tcdTyVars = tyvars
                                , tcdFixity = fixity
                                , tcdRhs = rhs })) }

mkTyFamInstEqn :: LHsType GhcPs
               -> LHsType GhcPs
               -> P (TyFamInstEqn GhcPs,[AddAnn])
mkTyFamInstEqn lhs rhs
  = do { (tc, tparams, fixity, ann) <- checkTyClHdr False lhs
       ; return (mkHsImplicitBndrs
                  (FamEqn { feqn_ext    = noExt
                          , feqn_tycon  = tc
                          , feqn_pats   = tparams
                          , feqn_fixity = fixity
                          , feqn_rhs    = rhs }),
                 ann) }

mkDataFamInst :: SrcSpan
              -> NewOrData
              -> Maybe (Located CType)
              -> Located (Maybe (LHsContext GhcPs), LHsType GhcPs)
              -> Maybe (LHsKind GhcPs)
              -> [LConDecl GhcPs]
              -> HsDeriving GhcPs
              -> P (LInstDecl GhcPs)
mkDataFamInst loc new_or_data cType (L _ (mcxt, tycl_hdr)) ksig data_cons maybe_deriv
  = do { (tc, tparams, fixity, ann) <- checkTyClHdr False tycl_hdr
       ; mapM_ (\a -> a loc) ann -- Add any API Annotations to the top SrcSpan
       ; defn <- mkDataDefn new_or_data cType mcxt ksig data_cons maybe_deriv
       ; return (L loc (DataFamInstD noExt (DataFamInstDecl (mkHsImplicitBndrs
                  (FamEqn { feqn_ext    = noExt
                          , feqn_tycon  = tc
                          , feqn_pats   = tparams
                          , feqn_fixity = fixity
                          , feqn_rhs    = defn }))))) }

mkTyFamInst :: SrcSpan
            -> TyFamInstEqn GhcPs
            -> P (LInstDecl GhcPs)
mkTyFamInst loc eqn
  = return (L loc (TyFamInstD noExt (TyFamInstDecl eqn)))

mkFamDecl :: SrcSpan
          -> FamilyInfo GhcPs
          -> LHsType GhcPs                   -- LHS
          -> Located (FamilyResultSig GhcPs) -- Optional result signature
          -> Maybe (LInjectivityAnn GhcPs)   -- Injectivity annotation
          -> P (LTyClDecl GhcPs)
mkFamDecl loc info lhs ksig injAnn
  = do { (tc, tparams, fixity, ann) <- checkTyClHdr False lhs
       ; mapM_ (\a -> a loc) ann -- Add any API Annotations to the top SrcSpan
       ; tyvars <- checkTyVarsP (ppr info) equals_or_where tc tparams
       ; return (L loc (FamDecl noExt (FamilyDecl
                                           { fdExt       = noExt
                                           , fdInfo      = info, fdLName = tc
                                           , fdTyVars    = tyvars
                                           , fdFixity    = fixity
                                           , fdResultSig = ksig
                                           , fdInjectivityAnn = injAnn }))) }
  where
    equals_or_where = case info of
                        DataFamily          -> empty
                        OpenTypeFamily      -> empty
                        ClosedTypeFamily {} -> whereDots

mkSpliceDecl :: LHsExpr GhcPs -> HsDecl GhcPs
-- If the user wrote
--      [pads| ... ]   then return a QuasiQuoteD
--      $(e)           then return a SpliceD
-- but if she wrote, say,
--      f x            then behave as if she'd written $(f x)
--                     ie a SpliceD
--
-- Typed splices are not allowed at the top level, thus we do not represent them
-- as spliced declaration.  See #10945
mkSpliceDecl lexpr@(L loc expr)
  | HsSpliceE _ splice@(HsUntypedSplice {}) <- expr
  = SpliceD noExt (SpliceDecl noExt (L loc splice) ExplicitSplice)

  | HsSpliceE _ splice@(HsQuasiQuote {}) <- expr
  = SpliceD noExt (SpliceDecl noExt (L loc splice) ExplicitSplice)

  | otherwise
  = SpliceD noExt (SpliceDecl noExt (L loc (mkUntypedSplice NoParens lexpr))
                              ImplicitSplice)

mkRoleAnnotDecl :: SrcSpan
                -> Located RdrName                -- type being annotated
                -> [Located (Maybe FastString)]      -- roles
                -> P (LRoleAnnotDecl GhcPs)
mkRoleAnnotDecl loc tycon roles
  = do { roles' <- mapM parse_role roles
       ; return $ L loc $ RoleAnnotDecl noExt tycon roles' }
  where
    role_data_type = dataTypeOf (undefined :: Role)
    all_roles = map fromConstr $ dataTypeConstrs role_data_type
    possible_roles = [(fsFromRole role, role) | role <- all_roles]

    parse_role (L loc_role Nothing) = return $ L loc_role Nothing
    parse_role (L loc_role (Just role))
      = case lookup role possible_roles of
          Just found_role -> return $ L loc_role $ Just found_role
          Nothing         ->
            let nearby = fuzzyLookup (unpackFS role) (mapFst unpackFS possible_roles) in
            parseErrorSDoc loc_role
              (text "Illegal role name" <+> quotes (ppr role) $$
               suggestions nearby)

    suggestions []   = empty
    suggestions [r]  = text "Perhaps you meant" <+> quotes (ppr r)
      -- will this last case ever happen??
    suggestions list = hang (text "Perhaps you meant one of these:")
                       2 (pprWithCommas (quotes . ppr) list)

{- **********************************************************************

  #cvBinds-etc# Converting to @HsBinds@, etc.

  ********************************************************************* -}

-- | Function definitions are restructured here. Each is assumed to be recursive
-- initially, and non recursive definitions are discovered by the dependency
-- analyser.


--  | Groups together bindings for a single function
cvTopDecls :: OrdList (LHsDecl GhcPs) -> [LHsDecl GhcPs]
cvTopDecls decls = go (fromOL decls)
  where
    go :: [LHsDecl GhcPs] -> [LHsDecl GhcPs]
    go []                     = []
    go (L l (ValD x b) : ds)  = L l' (ValD x b') : go ds'
                            where (L l' b', ds') = getMonoBind (L l b) ds
    go (d : ds)               = d : go ds

-- Declaration list may only contain value bindings and signatures.
cvBindGroup :: OrdList (LHsDecl GhcPs) -> P (HsValBinds GhcPs)
cvBindGroup binding
  = do { (mbs, sigs, fam_ds, tfam_insts, dfam_insts, _) <- cvBindsAndSigs binding
       ; ASSERT( null fam_ds && null tfam_insts && null dfam_insts)
         return $ ValBinds noExt mbs sigs }

cvBindsAndSigs :: OrdList (LHsDecl GhcPs)
  -> P (LHsBinds GhcPs, [LSig GhcPs], [LFamilyDecl GhcPs]
          , [LTyFamInstDecl GhcPs], [LDataFamInstDecl GhcPs], [LDocDecl])
-- Input decls contain just value bindings and signatures
-- and in case of class or instance declarations also
-- associated type declarations. They might also contain Haddock comments.
cvBindsAndSigs fb = go (fromOL fb)
  where
    go []              = return (emptyBag, [], [], [], [], [])
    go (L l (ValD _ b) : ds)
      = do { (bs, ss, ts, tfis, dfis, docs) <- go ds'
           ; return (b' `consBag` bs, ss, ts, tfis, dfis, docs) }
      where
        (b', ds') = getMonoBind (L l b) ds
    go (L l decl : ds)
      = do { (bs, ss, ts, tfis, dfis, docs) <- go ds
           ; case decl of
               SigD _ s
                 -> return (bs, L l s : ss, ts, tfis, dfis, docs)
               TyClD _ (FamDecl _ t)
                 -> return (bs, ss, L l t : ts, tfis, dfis, docs)
               InstD _ (TyFamInstD { tfid_inst = tfi })
                 -> return (bs, ss, ts, L l tfi : tfis, dfis, docs)
               InstD _ (DataFamInstD { dfid_inst = dfi })
                 -> return (bs, ss, ts, tfis, L l dfi : dfis, docs)
               DocD _ d
                 -> return (bs, ss, ts, tfis, dfis, L l d : docs)
               SpliceD _ d
                 -> parseErrorSDoc l $
                    hang (text "Declaration splices are allowed only" <+>
                          text "at the top level:")
                       2 (ppr d)
               _ -> pprPanic "cvBindsAndSigs" (ppr decl) }

-----------------------------------------------------------------------------
-- Group function bindings into equation groups

getMonoBind :: LHsBind GhcPs -> [LHsDecl GhcPs]
  -> (LHsBind GhcPs, [LHsDecl GhcPs])
-- Suppose      (b',ds') = getMonoBind b ds
--      ds is a list of parsed bindings
--      b is a MonoBinds that has just been read off the front

-- Then b' is the result of grouping more equations from ds that
-- belong with b into a single MonoBinds, and ds' is the depleted
-- list of parsed bindings.
--
-- All Haddock comments between equations inside the group are
-- discarded.
--
-- No AndMonoBinds or EmptyMonoBinds here; just single equations

getMonoBind (L loc1 (FunBind { fun_id = fun_id1@(L _ f1),
                               fun_matches
                                 = MG { mg_alts = L _ mtchs1 } })) binds
  | has_args mtchs1
  = go mtchs1 loc1 binds []
  where
    go mtchs loc
       (L loc2 (ValD _ (FunBind { fun_id = L _ f2,
                                  fun_matches
                                    = MG { mg_alts = L _ mtchs2 } })) : binds) _
        | f1 == f2 = go (mtchs2 ++ mtchs)
                        (combineSrcSpans loc loc2) binds []
    go mtchs loc (doc_decl@(L loc2 (DocD {})) : binds) doc_decls
        = let doc_decls' = doc_decl : doc_decls
          in go mtchs (combineSrcSpans loc loc2) binds doc_decls'
    go mtchs loc binds doc_decls
        = ( L loc (makeFunBind fun_id1 (reverse mtchs))
          , (reverse doc_decls) ++ binds)
        -- Reverse the final matches, to get it back in the right order
        -- Do the same thing with the trailing doc comments

getMonoBind bind binds = (bind, binds)

has_args :: [LMatch GhcPs (LHsExpr GhcPs)] -> Bool
has_args []                                    = panic "RdrHsSyn:has_args"
has_args ((L _ (Match { m_pats = args })) : _) = not (null args)
        -- Don't group together FunBinds if they have
        -- no arguments.  This is necessary now that variable bindings
        -- with no arguments are now treated as FunBinds rather
        -- than pattern bindings (tests/rename/should_fail/rnfail002).
has_args ((L _ (XMatch _)) : _) = panic "has_args"

{- **********************************************************************

  #PrefixToHS-utils# Utilities for conversion

  ********************************************************************* -}

{- Note [Parsing data constructors is hard]
~~~~~~~~~~~~~~~~~~~~~~~~~~~~~~~~~~~~~~~~~~~~

The problem with parsing data constructors is that they look a lot like types.
Compare:

  (s1)   data T = C t1 t2
  (s2)   type T = C t1 t2

Syntactically, there's little difference between these declarations, except in
(s1) 'C' is a data constructor, but in (s2) 'C' is a type constructor.

This similarity would pose no problem if we knew ahead of time if we are
parsing a type or a constructor declaration. Looking at (s1) and (s2), a simple
(but wrong!) rule comes to mind: in 'data' declarations assume we are parsing
data constructors, and in other contexts (e.g. 'type' declarations) assume we
are parsing type constructors.

This simple rule does not work because of two problematic cases:

  (p1)   data T = C t1 t2 :+ t3
  (p2)   data T = C t1 t2 => t3

In (p1) we encounter (:+) and it turns out we are parsing an infix data
declaration, so (C t1 t2) is a type and 'C' is a type constructor.
In (p2) we encounter (=>) and it turns out we are parsing an existential
context, so (C t1 t2) is a constraint and 'C' is a type constructor.

As the result, in order to determine whether (C t1 t2) declares a data
constructor, a type, or a context, we would need unlimited lookahead which
'happy' is not so happy with.

To further complicate matters, the interpretation of (!) and (~) is different
in constructors and types:

  (b1)   type T = C ! D
  (b2)   data T = C ! D
  (b3)   data T = C ! D => E

In (b1) and (b3), (!) is a type operator with two arguments: 'C' and 'D'. At
the same time, in (b2) it is a strictness annotation: 'C' is a data constructor
with a single strict argument 'D'. For the programmer, these cases are usually
easy to tell apart due to whitespace conventions:

  (b2)   data T = C !D         -- no space after the bang hints that
                               -- it is a strictness annotation

For the parser, on the other hand, this whitespace does not matter. We cannot
tell apart (b2) from (b3) until we encounter (=>), so it requires unlimited
lookahead.

The solution that accounts for all of these issues is to initially parse data
declarations and types as a reversed list of TyEl:

  data TyEl = TyElOpr RdrName
            | TyElOpd (HsType GhcPs)
            | TyElBang | TyElTilde
            | ...

For example, both occurences of (C ! D) in the following example are parsed
into equal lists of TyEl:

  data T = C ! D => C ! D   results in   [ TyElOpd (HsTyVar "D")
                                         , TyElBang
                                         , TyElOpd (HsTyVar "C") ]

Note that elements are in reverse order. Also, 'C' is parsed as a type
constructor (HsTyVar) even when it is a data constructor. We fix this in
`tyConToDataCon`.

By the time the list of TyEl is assembled, we have looked ahead enough to
decide whether to reduce using `mergeOps` (for types) or `mergeDataCon` (for
data constructors). These functions are where the actual job of parsing is
done.

-}

-- | Reinterpret a type constructor, including type operators, as a data
--   constructor.
-- See Note [Parsing data constructors is hard]
<<<<<<< HEAD
-- This gets given a "type" that should look like
--      C Int Bool
-- or   C { x::Int, y::Bool }
-- and returns the pieces
splitCon apps
 = split apps' []
 where
   oneDoc = [ () | L _ (HsDocTy{}) <- apps ] `lengthIs` 1
   ty = foldl1 mkHsAppTy (reverse apps)

   -- the trailing doc, if any, can be extracted first
   (apps', trailing_doc)
     = case apps of
         L _ (HsDocTy _ t ds) : ts | oneDoc -> (t : ts, Just ds)
         ts -> (ts, Nothing)

   -- A comment on the constructor is handled a bit differently - it doesn't
   -- remain an 'HsDocTy', but gets lifted out and returned as the third
   -- element of the tuple.
   split [ L _ (HsDocTy _ con con_doc) ] ts = do
     (data_con, con_details, con_doc') <- split [con] ts
     return (data_con, con_details, con_doc' `mplus` Just con_doc)
   split [ L l (HsTyVar _ _ (L _ tc)) ] ts = do
     data_con <- tyConToDataCon l tc
     return (data_con, mk_rest ts, trailing_doc)
   split [ L l (HsTupleTy _ HsBoxedOrConstraintTuple ts) ] []
     = return ( L l (getRdrName (tupleDataCon Boxed (length ts)))
              , PrefixCon (map hsLinear ts)
              , trailing_doc
              )
   split [ L l _ ] _ = parseErrorSDoc l (text msg <+> ppr ty)
     where msg = "Cannot parse data constructor in a data/newtype declaration:"
   split (u : us) ts = split us (u : ts)
   split _ _ = panic "RdrHsSyn:splitCon"

   mk_rest [L _ (HsDocTy _ t@(L _ HsRecTy{}) _)] = mk_rest [t]
   mk_rest [L l (HsRecTy _ flds)] = RecCon (L l flds)
   mk_rest ts                     = PrefixCon (map hsLinear ts)

tyConToDataCon :: SrcSpan -> RdrName -> P (Located RdrName)
-- See Note [Parsing data constructors is hard]
-- Data constructor RHSs are parsed as types
=======
tyConToDataCon :: SrcSpan -> RdrName -> Either (SrcSpan, SDoc) (Located RdrName)
>>>>>>> bd789853
tyConToDataCon loc tc
  | isTcOcc occ || isDataOcc occ
  , isLexCon (occNameFS occ)
  = return (L loc (setRdrNameSpace tc srcDataName))

  | otherwise
  = Left (loc, msg $$ extra)
  where
    occ = rdrNameOcc tc

    msg = text "Not a data constructor:" <+> quotes (ppr tc)
    extra | tc == forall_tv_RDR
          = text "Perhaps you intended to use ExistentialQuantification"
          | otherwise = empty

mkPatSynMatchGroup :: Located RdrName
                   -> Located (OrdList (LHsDecl GhcPs))
                   -> P (MatchGroup GhcPs (LHsExpr GhcPs))
mkPatSynMatchGroup (L loc patsyn_name) (L _ decls) =
    do { matches <- mapM fromDecl (fromOL decls)
       ; when (null matches) (wrongNumberErr loc)
       ; return $ mkMatchGroup FromSource matches }
  where
    fromDecl (L loc decl@(ValD _ (PatBind _
                                   pat@(L _ (ConPatIn ln@(L _ name) details))
                                   rhs _))) =
        do { unless (name == patsyn_name) $
               wrongNameBindingErr loc decl
           ; match <- case details of
               PrefixCon pats -> return $ Match { m_ext = noExt
                                                , m_ctxt = ctxt, m_pats = pats
                                                , m_grhss = rhs }
                   where
                     ctxt = FunRhs { mc_fun = ln, mc_fixity = Prefix, mc_strictness = NoSrcStrict }

               InfixCon p1 p2 -> return $ Match { m_ext = noExt
                                                , m_ctxt = ctxt
                                                , m_pats = [p1, p2]
                                                , m_grhss = rhs }
                   where
                     ctxt = FunRhs { mc_fun = ln, mc_fixity = Infix, mc_strictness = NoSrcStrict }

               RecCon{} -> recordPatSynErr loc pat
           ; return $ L loc match }
    fromDecl (L loc decl) = extraDeclErr loc decl

    extraDeclErr loc decl =
        parseErrorSDoc loc $
        text "pattern synonym 'where' clause must contain a single binding:" $$
        ppr decl

    wrongNameBindingErr loc decl =
        parseErrorSDoc loc $
        text "pattern synonym 'where' clause must bind the pattern synonym's name" <+>
        quotes (ppr patsyn_name) $$ ppr decl

    wrongNumberErr loc =
      parseErrorSDoc loc $
      text "pattern synonym 'where' clause cannot be empty" $$
      text "In the pattern synonym declaration for: " <+> ppr (patsyn_name)

recordPatSynErr :: SrcSpan -> LPat GhcPs -> P a
recordPatSynErr loc pat =
    parseErrorSDoc loc $
    text "record syntax not supported for pattern synonym declarations:" $$
    ppr pat

mkConDeclH98 :: Located RdrName -> Maybe [LHsTyVarBndr GhcPs]
                -> Maybe (LHsContext GhcPs) -> HsConDeclDetails GhcPs
                -> ConDecl GhcPs

mkConDeclH98 name mb_forall mb_cxt args
  = ConDeclH98 { con_ext    = noExt
               , con_name   = name
               , con_forall = noLoc $ isJust mb_forall
               , con_ex_tvs = mb_forall `orElse` []
               , con_mb_cxt = mb_cxt
               , con_args   = args'
               , con_doc    = Nothing }
  where
    args' = nudgeHsSrcBangs args

mkGadtDecl :: [Located RdrName]
           -> LHsType GhcPs     -- Always a HsForAllTy
           -> (ConDecl GhcPs, [AddAnn])
mkGadtDecl names ty
  = (ConDeclGADT { con_g_ext  = noExt
                 , con_names  = names
                 , con_forall = L l $ isLHsForAllTy ty'
                 , con_qvars  = mkHsQTvs tvs
                 , con_mb_cxt = mcxt
                 , con_args   = args'
                 , con_res_ty = res_ty
                 , con_doc    = Nothing }
    , anns1 ++ anns2)
  where
    (ty'@(L l _),anns1) = peel_parens ty []
    (tvs, rho) = splitLHsForAllTy ty'
    (mcxt, tau, anns2) = split_rho rho []

    split_rho (L _ (HsQualTy { hst_ctxt = cxt, hst_body = tau })) ann
                                       = (Just cxt, tau, ann)
    split_rho (L l (HsParTy _ ty)) ann = split_rho ty (ann++mkParensApiAnn l)
    split_rho tau                  ann = (Nothing, tau, ann)

    (args, res_ty) = split_tau tau
    args' = nudgeHsSrcBangs args

    -- See Note [GADT abstract syntax] in HsDecls
    split_tau (L _ (HsFunTy _ (L loc (HsRecTy _ rf)) _w res_ty))
                                   = (RecCon (L loc rf), res_ty)
    split_tau tau                  = (PrefixCon [], tau)

    peel_parens (L l (HsParTy _ ty)) ann = peel_parens ty
                                                       (ann++mkParensApiAnn l)
    peel_parens ty                   ann = (ty, ann)

nudgeHsSrcBangs :: HsConDeclDetails GhcPs -> HsConDeclDetails GhcPs
-- ^ This function ensures that fields with strictness or packedness
-- annotations put these annotations on an outer 'HsBangTy'.
--
-- The problem is that in the parser, strictness and packedness annotations
-- bind more tightly that docstrings. However, the expectation downstream of
-- the parser (by functions such as 'getBangType' and 'getBangStrictness')
-- is that docstrings bind more tightly so that 'HsBangTy' may end up as the
-- top-level type.
--
-- See #15206
nudgeHsSrcBangs details
  = case details of
      PrefixCon as -> PrefixCon (map go as)
      RecCon r -> RecCon r
      InfixCon a1 a2 -> InfixCon (go a1) (go a2)
  where
    go (HsWeighted w (L l (HsDocTy _ (L _ (HsBangTy _ s lty)) lds))) =
      HsWeighted w (L l (HsBangTy noExt s (addCLoc lty lds (HsDocTy noExt lty lds))))
    go lty = lty


setRdrNameSpace :: RdrName -> NameSpace -> RdrName
-- ^ This rather gruesome function is used mainly by the parser.
-- When parsing:
--
-- > data T a = T | T1 Int
--
-- we parse the data constructors as /types/ because of parser ambiguities,
-- so then we need to change the /type constr/ to a /data constr/
--
-- The exact-name case /can/ occur when parsing:
--
-- > data [] a = [] | a : [a]
--
-- For the exact-name case we return an original name.
setRdrNameSpace (Unqual occ) ns = Unqual (setOccNameSpace ns occ)
setRdrNameSpace (Qual m occ) ns = Qual m (setOccNameSpace ns occ)
setRdrNameSpace (Orig m occ) ns = Orig m (setOccNameSpace ns occ)
setRdrNameSpace (Exact n)    ns
  | Just thing <- wiredInNameTyThing_maybe n
  = setWiredInNameSpace thing ns
    -- Preserve Exact Names for wired-in things,
    -- notably tuples and lists

  | isExternalName n
  = Orig (nameModule n) occ

  | otherwise   -- This can happen when quoting and then
                -- splicing a fixity declaration for a type
  = Exact (mkSystemNameAt (nameUnique n) occ (nameSrcSpan n))
  where
    occ = setOccNameSpace ns (nameOccName n)

setWiredInNameSpace :: TyThing -> NameSpace -> RdrName
setWiredInNameSpace (ATyCon tc) ns
  | isDataConNameSpace ns
  = ty_con_data_con tc
  | isTcClsNameSpace ns
  = Exact (getName tc)      -- No-op

setWiredInNameSpace (AConLike (RealDataCon dc)) ns
  | isTcClsNameSpace ns
  = data_con_ty_con dc
  | isDataConNameSpace ns
  = Exact (getName dc)      -- No-op

setWiredInNameSpace thing ns
  = pprPanic "setWiredinNameSpace" (pprNameSpace ns <+> ppr thing)

ty_con_data_con :: TyCon -> RdrName
ty_con_data_con tc
  | isTupleTyCon tc
  , Just dc <- tyConSingleDataCon_maybe tc
  = Exact (getName dc)

  | tc `hasKey` listTyConKey
  = Exact nilDataConName

  | otherwise  -- See Note [setRdrNameSpace for wired-in names]
  = Unqual (setOccNameSpace srcDataName (getOccName tc))

data_con_ty_con :: DataCon -> RdrName
data_con_ty_con dc
  | let tc = dataConTyCon dc
  , isTupleTyCon tc
  = Exact (getName tc)

  | dc `hasKey` nilDataConKey
  = Exact listTyConName

  | otherwise  -- See Note [setRdrNameSpace for wired-in names]
  = Unqual (setOccNameSpace tcClsName (getOccName dc))

-- | Replaces constraint tuple names with corresponding boxed ones.
filterCTuple :: RdrName -> RdrName
filterCTuple (Exact n)
  | Just arity <- cTupleTyConNameArity_maybe n
  = Exact $ tupleTyConName BoxedTuple arity
filterCTuple rdr = rdr


{- Note [setRdrNameSpace for wired-in names]
~~~~~~~~~~~~~~~~~~~~~~~~~~~~~~~~~~~~~~~~~~~~
In GHC.Types, which declares (:), we have
  infixr 5 :
The ambiguity about which ":" is meant is resolved by parsing it as a
data constructor, but then using dataTcOccs to try the type constructor too;
and that in turn calls setRdrNameSpace to change the name-space of ":" to
tcClsName.  There isn't a corresponding ":" type constructor, but it's painful
to make setRdrNameSpace partial, so we just make an Unqual name instead. It
really doesn't matter!
-}

checkTyVarsP :: SDoc -> SDoc -> Located RdrName -> [LHsType GhcPs]
             -> P (LHsQTyVars GhcPs)
-- Same as checkTyVars, but in the P monad
checkTyVarsP pp_what equals_or_where tc tparms
  = eitherToP $ checkTyVars pp_what equals_or_where tc tparms

eitherToP :: Either (SrcSpan, SDoc) a -> P a
-- Adapts the Either monad to the P monad
eitherToP (Left (loc, doc)) = parseErrorSDoc loc doc
eitherToP (Right thing)     = return thing

checkTyVars :: SDoc -> SDoc -> Located RdrName -> [LHsType GhcPs]
            -> Either (SrcSpan, SDoc) (LHsQTyVars GhcPs)
-- Check whether the given list of type parameters are all type variables
-- (possibly with a kind signature)
-- We use the Either monad because it's also called (via mkATDefault) from
-- Convert.hs
checkTyVars pp_what equals_or_where tc tparms
  = do { tvs <- mapM chk tparms
       ; return (mkHsQTvs tvs) }
  where
    chk (L _ (HsParTy _ ty)) = chk ty

        -- Check that the name space is correct!
    chk (L l (HsKindSig _ (L lv (HsTyVar _ _ (L _ tv))) k))
        | isRdrTyVar tv    = return (L l (KindedTyVar noExt (L lv tv) k))
    chk (L l (HsTyVar _ _ (L ltv tv)))
        | isRdrTyVar tv    = return (L l (UserTyVar noExt (L ltv tv)))
    chk t@(L loc _)
        = Left (loc,
                vcat [ text "Unexpected type" <+> quotes (ppr t)
                     , text "In the" <+> pp_what <+> ptext (sLit "declaration for") <+> quotes tc'
                     , vcat[ (text "A" <+> pp_what <+> ptext (sLit "declaration should have form"))
                     , nest 2 (pp_what <+> tc'
                                       <+> hsep (map text (takeList tparms allNameStrings))
                                       <+> equals_or_where) ] ])

    -- Avoid printing a constraint tuple in the error message. Print
    -- a plain old tuple instead (since that's what the user probably
    -- wrote). See #14907
    tc' = ppr $ fmap filterCTuple tc



whereDots, equalsDots :: SDoc
-- Second argument to checkTyVars
whereDots  = text "where ..."
equalsDots = text "= ..."

checkDatatypeContext :: Maybe (LHsContext GhcPs) -> P ()
checkDatatypeContext Nothing = return ()
checkDatatypeContext (Just (L loc c))
    = do allowed <- extension datatypeContextsEnabled
         unless allowed $
             parseErrorSDoc loc
                 (text "Illegal datatype context (use DatatypeContexts):" <+>
                  pprHsContext c)

checkRecordSyntax :: Outputable a => Located a -> P (Located a)
checkRecordSyntax lr@(L loc r)
    = do allowed <- extension traditionalRecordSyntaxEnabled
         if allowed
             then return lr
             else parseErrorSDoc loc
                      (text "Illegal record syntax (use TraditionalRecordSyntax):" <+>
                       ppr r)

-- | Check if the gadt_constrlist is empty. Only raise parse error for
-- `data T where` to avoid affecting existing error message, see #8258.
checkEmptyGADTs :: Located ([AddAnn], [LConDecl GhcPs])
                -> P (Located ([AddAnn], [LConDecl GhcPs]))
checkEmptyGADTs gadts@(L span (_, []))               -- Empty GADT declaration.
    = do opts <- fmap options getPState
         if LangExt.GADTSyntax `extopt` opts         -- GADTs implies GADTSyntax
            then return gadts
            else parseErrorSDoc span $ vcat
              [ text "Illegal keyword 'where' in data declaration"
              , text "Perhaps you intended to use GADTs or a similar language"
              , text "extension to enable syntax: data T where"
              ]
checkEmptyGADTs gadts = return gadts              -- Ordinary GADT declaration.

checkTyClHdr :: Bool               -- True  <=> class header
                                   -- False <=> type header
             -> LHsType GhcPs
             -> P (Located RdrName,      -- the head symbol (type or class name)
                   [LHsType GhcPs],      -- parameters of head symbol
                   LexicalFixity,        -- the declaration is in infix format
                   [AddAnn]) -- API Annotation for HsParTy when stripping parens
-- Well-formedness check and decomposition of type and class heads.
-- Decomposes   T ty1 .. tyn   into    (T, [ty1, ..., tyn])
--              Int :*: Bool   into    (:*:, [Int, Bool])
-- returning the pieces
checkTyClHdr is_cls ty
  = goL ty [] [] Prefix
  where
    goL (L l ty) acc ann fix = go l ty acc ann fix

    -- workaround to define '*' despite StarIsType
    go _ (HsParTy _ (L l (HsStarTy _ isUni))) acc ann fix
      = do { warnStarBndr l
           ; let name = mkOccName tcClsName (if isUni then "★" else "*")
           ; return (L l (Unqual name), acc, fix, ann) }

    go l (HsTyVar _ _ (L _ tc)) acc ann fix
      | isRdrTc tc               = return (L l tc, acc, fix, ann)
    go _ (HsOpTy _ t1 ltc@(L _ tc) t2) acc ann _fix
      | isRdrTc tc               = return (ltc, t1:t2:acc, Infix, ann)
    go l (HsParTy _ ty)    acc ann fix = goL ty acc (ann ++mkParensApiAnn l) fix
    go _ (HsAppTy _ t1 t2) acc ann fix = goL t1 (t2:acc) ann fix

    go l (HsTupleTy _ HsBoxedOrConstraintTuple ts) [] ann fix
      = return (L l (nameRdrName tup_name), ts, fix, ann)
      where
        arity = length ts
        tup_name | is_cls    = cTupleTyConName arity
                 | otherwise = getName (tupleTyCon Boxed arity)
                 -- See Note [Unit tuples] in HsTypes  (TODO: is this still relevant?)
    go l _ _ _ _
      = parseErrorSDoc l (text "Malformed head of type or class declaration:"
                          <+> ppr ty)

-- | Yield a parse error if we have a function applied directly to a do block
-- etc. and BlockArguments is not enabled.
checkBlockArguments :: LHsExpr GhcPs -> P ()
checkBlockArguments expr = case unLoc expr of
    HsDo _ DoExpr _ -> check "do block"
    HsDo _ MDoExpr _ -> check "mdo block"
    HsLam {} -> check "lambda expression"
    HsCase {} -> check "case expression"
    HsLamCase {} -> check "lambda-case expression"
    HsLet {} -> check "let expression"
    HsIf {} -> check "if expression"
    HsProc {} -> check "proc expression"
    _ -> return ()
  where
    check element = do
      pState <- getPState
      unless (extopt LangExt.BlockArguments (options pState)) $
        parseErrorSDoc (getLoc expr) $
          text "Unexpected " <> text element <> text " in function application:"
           $$ nest 4 (ppr expr)
           $$ text "You could write it with parentheses"
           $$ text "Or perhaps you meant to enable BlockArguments?"

-- | Validate the context constraints and break up a context into a list
-- of predicates.
--
-- @
--     (Eq a, Ord b)        -->  [Eq a, Ord b]
--     Eq a                 -->  [Eq a]
--     (Eq a)               -->  [Eq a]
--     (((Eq a)))           -->  [Eq a]
-- @
checkContext :: LHsType GhcPs -> P ([AddAnn],LHsContext GhcPs)
checkContext (L l orig_t)
  = check [] (L l orig_t)
 where
  check anns (L lp (HsTupleTy _ HsBoxedOrConstraintTuple ts))
    -- (Eq a, Ord b) shows up as a tuple type. Only boxed tuples can
    -- be used as context constraints.
    = return (anns ++ mkParensApiAnn lp,L l ts)                -- Ditto ()

  check anns (L lp1 (HsParTy _ ty))
                                  -- to be sure HsParTy doesn't get into the way
       = check anns' ty
         where anns' = if l == lp1 then anns
                                   else (anns ++ mkParensApiAnn lp1)

  -- no need for anns, returning original
  check _anns t = checkNoDocs msg t *> return ([],L l [L l orig_t])

  msg = text "data constructor context"

-- | Check recursively if there are any 'HsDocTy's in the given type.
-- This only works on a subset of types produced by 'btype_no_ops'
checkNoDocs :: SDoc -> LHsType GhcPs -> P ()
checkNoDocs msg ty = go ty
  where
    go (L _ (HsAppTy _ t1 t2)) = go t1 *> go t2
    go (L l (HsDocTy _ t ds)) = parseErrorSDoc l $ hsep
                                  [ text "Unexpected haddock", quotes (ppr ds)
                                  , text "on", msg, quotes (ppr t) ]
    go _ = pure ()

-- -------------------------------------------------------------------------
-- Checking Patterns.

-- We parse patterns as expressions and check for valid patterns below,
-- converting the expression into a pattern at the same time.

checkPattern :: SDoc -> LHsExpr GhcPs -> P (LPat GhcPs)
checkPattern msg e = checkLPat msg e

checkPatterns :: SDoc -> [LHsExpr GhcPs] -> P [LPat GhcPs]
checkPatterns msg es = mapM (checkPattern msg) es

checkLPat :: SDoc -> LHsExpr GhcPs -> P (LPat GhcPs)
checkLPat msg e@(L l _) = checkPat msg l e []

checkPat :: SDoc -> SrcSpan -> LHsExpr GhcPs -> [LPat GhcPs]
         -> P (LPat GhcPs)
checkPat _ loc (L l e@(HsVar _ (L _ c))) args
  | isRdrDataCon c = return (L loc (ConPatIn (L l c) (PrefixCon args)))
  | not (null args) && patIsRec c =
      patFail (text "Perhaps you intended to use RecursiveDo") l e
checkPat msg loc e args     -- OK to let this happen even if bang-patterns
                        -- are not enabled, because there is no valid
                        -- non-bang-pattern parse of (C ! e)
  | Just (e', args') <- splitBang e
  = do  { args'' <- checkPatterns msg args'
        ; checkPat msg loc e' (args'' ++ args) }
checkPat msg loc (L _ (HsApp _ f e)) args
  = do p <- checkLPat msg e
       checkPat msg loc f (p : args)
checkPat msg loc (L _ e) []
  = do p <- checkAPat msg loc e
       return (L loc p)
checkPat msg loc e _
  = patFail msg loc (unLoc e)

checkAPat :: SDoc -> SrcSpan -> HsExpr GhcPs -> P (Pat GhcPs)
checkAPat msg loc e0 = do
 pState <- getPState
 let opts = options pState
 case e0 of
   EWildPat _ -> return (WildPat noExt)
   HsVar _ x  -> return (VarPat noExt x)
   HsLit _ (HsStringPrim _ _) -- (#13260)
       -> parseErrorSDoc loc (text "Illegal unboxed string literal in pattern:" $$ ppr e0)

   HsLit _ l  -> return (LitPat noExt l)

   -- Overloaded numeric patterns (e.g. f 0 x = x)
   -- Negation is recorded separately, so that the literal is zero or +ve
   -- NB. Negative *primitive* literals are already handled by the lexer
   HsOverLit _ pos_lit          -> return (mkNPat (L loc pos_lit) Nothing)
   NegApp _ (L l (HsOverLit _ pos_lit)) _
                        -> return (mkNPat (L l pos_lit) (Just noSyntaxExpr))

   SectionR _ (L lb (HsVar _ (L _ bang))) e    -- (! x)
        | bang == bang_RDR
        -> do { hintBangPat loc e0
              ; e' <- checkLPat msg e
              ; addAnnotation loc AnnBang lb
              ; return  (BangPat noExt e') }

   ELazyPat _ e         -> checkLPat msg e >>= (return . (LazyPat noExt))
   EAsPat _ n e         -> checkLPat msg e >>= (return . (AsPat noExt) n)
   -- view pattern is well-formed if the pattern is
   EViewPat _ expr patE -> checkLPat msg patE >>=
                            (return . (\p -> ViewPat noExt expr p))
   ExprWithTySig t e   -> do e <- checkLPat msg e
                             return (SigPat t e)

   -- n+k patterns
   OpApp _ (L nloc (HsVar _ (L _ n))) (L _ (HsVar _ (L _ plus)))
           (L lloc (HsOverLit _ lit@(OverLit {ol_val = HsIntegral {}})))
                      | extopt LangExt.NPlusKPatterns opts && (plus == plus_RDR)
                      -> return (mkNPlusKPat (L nloc n) (L lloc lit))

   OpApp _ l (L cl (HsVar _ (L _ c))) r
     | isDataOcc (rdrNameOcc c) -> do
         l <- checkLPat msg l
         r <- checkLPat msg r
         return (ConPatIn (L cl c) (InfixCon l r))

   OpApp {}           -> patFail msg loc e0

   ExplicitList _ _ es -> do ps <- mapM (checkLPat msg) es
                             return (ListPat noExt ps)

   HsPar _ e          -> checkLPat msg e >>= (return . (ParPat noExt))

   ExplicitTuple _ es b
     | all tupArgPresent es  -> do ps <- mapM (checkLPat msg)
                                              [e | L _ (Present _ e) <- es]
                                   return (TuplePat noExt ps b)
     | otherwise -> parseErrorSDoc loc (text "Illegal tuple section in pattern:" $$ ppr e0)

   ExplicitSum _ alt arity expr -> do
     p <- checkLPat msg expr
     return (SumPat noExt p alt arity)

   RecordCon { rcon_con_name = c, rcon_flds = HsRecFields fs dd }
                        -> do fs <- mapM (checkPatField msg) fs
                              return (ConPatIn c (RecCon (HsRecFields fs dd)))
   HsSpliceE _ s | not (isTypedSplice s)
               -> return (SplicePat noExt s)
   _           -> patFail msg loc e0

placeHolderPunRhs :: LHsExpr GhcPs
-- The RHS of a punned record field will be filled in by the renamer
-- It's better not to make it an error, in case we want to print it when debugging
placeHolderPunRhs = noLoc (HsVar noExt (noLoc pun_RDR))

plus_RDR, bang_RDR, pun_RDR :: RdrName
plus_RDR = mkUnqual varName (fsLit "+") -- Hack
bang_RDR = mkUnqual varName (fsLit "!") -- Hack
pun_RDR  = mkUnqual varName (fsLit "pun-right-hand-side")

checkPatField :: SDoc -> LHsRecField GhcPs (LHsExpr GhcPs)
              -> P (LHsRecField GhcPs (LPat GhcPs))
checkPatField msg (L l fld) = do p <- checkLPat msg (hsRecFieldArg fld)
                                 return (L l (fld { hsRecFieldArg = p }))

patFail :: SDoc -> SrcSpan -> HsExpr GhcPs -> P a
patFail msg loc e = parseErrorSDoc loc err
    where err = text "Parse error in pattern:" <+> ppr e
             $$ msg

patIsRec :: RdrName -> Bool
patIsRec e = e == mkUnqual varName (fsLit "rec")


---------------------------------------------------------------------------
-- Check Equation Syntax

checkValDef :: SDoc
            -> SrcStrictness
            -> LHsExpr GhcPs
            -> Maybe (LHsType GhcPs)
            -> Located (a,GRHSs GhcPs (LHsExpr GhcPs))
            -> P ([AddAnn],HsBind GhcPs)

checkValDef msg _strictness lhs (Just sig) grhss
        -- x :: ty = rhs  parses as a *pattern* binding
  = checkPatBind msg (L (combineLocs lhs sig)
                        (ExprWithTySig (mkLHsSigWcType sig) lhs)) grhss

checkValDef msg strictness lhs Nothing g@(L l (_,grhss))
  = do  { mb_fun <- isFunLhs lhs
        ; case mb_fun of
            Just (fun, is_infix, pats, ann) ->
              checkFunBind msg strictness ann (getLoc lhs)
                           fun is_infix pats (L l grhss)
            Nothing -> checkPatBind msg lhs g }

checkFunBind :: SDoc
             -> SrcStrictness
             -> [AddAnn]
             -> SrcSpan
             -> Located RdrName
             -> LexicalFixity
             -> [LHsExpr GhcPs]
             -> Located (GRHSs GhcPs (LHsExpr GhcPs))
             -> P ([AddAnn],HsBind GhcPs)
checkFunBind msg strictness ann lhs_loc fun is_infix pats (L rhs_span grhss)
  = do  ps <- checkPatterns msg pats
        let match_span = combineSrcSpans lhs_loc rhs_span
        -- Add back the annotations stripped from any HsPar values in the lhs
        -- mapM_ (\a -> a match_span) ann
        return (ann, makeFunBind fun
                  [L match_span (Match { m_ext = noExt
                                       , m_ctxt = FunRhs { mc_fun    = fun
                                                         , mc_fixity = is_infix
                                                         , mc_strictness = strictness }
                                       , m_pats = ps
                                       , m_grhss = grhss })])
        -- The span of the match covers the entire equation.
        -- That isn't quite right, but it'll do for now.

makeFunBind :: Located RdrName -> [LMatch GhcPs (LHsExpr GhcPs)]
            -> HsBind GhcPs
-- Like HsUtils.mkFunBind, but we need to be able to set the fixity too
makeFunBind fn ms
  = FunBind { fun_ext = noExt,
              fun_id = fn,
              fun_matches = mkMatchGroup FromSource ms,
              fun_co_fn = idHsWrapper,
              fun_tick = [] }

checkPatBind :: SDoc
             -> LHsExpr GhcPs
             -> Located (a,GRHSs GhcPs (LHsExpr GhcPs))
             -> P ([AddAnn],HsBind GhcPs)
checkPatBind msg lhs (L _ (_,grhss))
  = do  { lhs <- checkPattern msg lhs
        ; return ([],PatBind noExt lhs grhss
                    ([],[])) }

checkValSigLhs :: LHsExpr GhcPs -> P (Located RdrName)
checkValSigLhs (L _ (HsVar _ lrdr@(L _ v)))
  | isUnqual v
  , not (isDataOcc (rdrNameOcc v))
  = return lrdr

checkValSigLhs lhs@(L l _)
  = parseErrorSDoc l ((text "Invalid type signature:" <+>
                       ppr lhs <+> text ":: ...")
                      $$ text hint)
  where
    hint | foreign_RDR `looks_like` lhs
         = "Perhaps you meant to use ForeignFunctionInterface?"
         | default_RDR `looks_like` lhs
         = "Perhaps you meant to use DefaultSignatures?"
         | pattern_RDR `looks_like` lhs
         = "Perhaps you meant to use PatternSynonyms?"
         | otherwise
         = "Should be of form <variable> :: <type>"

    -- A common error is to forget the ForeignFunctionInterface flag
    -- so check for that, and suggest.  cf Trac #3805
    -- Sadly 'foreign import' still barfs 'parse error' because 'import' is a keyword
    looks_like s (L _ (HsVar _ (L _ v))) = v == s
    looks_like s (L _ (HsApp _ lhs _))   = looks_like s lhs
    looks_like _ _                       = False

    foreign_RDR = mkUnqual varName (fsLit "foreign")
    default_RDR = mkUnqual varName (fsLit "default")
    pattern_RDR = mkUnqual varName (fsLit "pattern")


checkDoAndIfThenElse :: LHsExpr GhcPs
                     -> Bool
                     -> LHsExpr GhcPs
                     -> Bool
                     -> LHsExpr GhcPs
                     -> P ()
checkDoAndIfThenElse guardExpr semiThen thenExpr semiElse elseExpr
 | semiThen || semiElse
    = do pState <- getPState
         unless (extopt LangExt.DoAndIfThenElse (options pState)) $ do
             parseErrorSDoc (combineLocs guardExpr elseExpr)
                            (text "Unexpected semi-colons in conditional:"
                          $$ nest 4 expr
                          $$ text "Perhaps you meant to use DoAndIfThenElse?")
 | otherwise            = return ()
    where pprOptSemi True  = semi
          pprOptSemi False = empty
          expr = text "if"   <+> ppr guardExpr <> pprOptSemi semiThen <+>
                 text "then" <+> ppr thenExpr  <> pprOptSemi semiElse <+>
                 text "else" <+> ppr elseExpr


        -- The parser left-associates, so there should
        -- not be any OpApps inside the e's
splitBang :: LHsExpr GhcPs -> Maybe (LHsExpr GhcPs, [LHsExpr GhcPs])
-- Splits (f ! g a b) into (f, [(! g), a, b])
splitBang (L _ (OpApp _ l_arg bang@(L _ (HsVar _ (L _ op))) r_arg))
  | op == bang_RDR = Just (l_arg, L l' (SectionR noExt bang arg1) : argns)
  where
    l' = combineLocs bang arg1
    (arg1,argns) = split_bang r_arg []
    split_bang (L _ (HsApp _ f e)) es = split_bang f (e:es)
    split_bang e                   es = (e,es)
splitBang _ = Nothing

-- See Note [isFunLhs vs mergeDataCon]
isFunLhs :: LHsExpr GhcPs
      -> P (Maybe (Located RdrName, LexicalFixity, [LHsExpr GhcPs],[AddAnn]))
-- A variable binding is parsed as a FunBind.
-- Just (fun, is_infix, arg_pats) if e is a function LHS
--
-- The whole LHS is parsed as a single expression.
-- Any infix operators on the LHS will parse left-associatively
-- E.g.         f !x y !z
--      will parse (rather strangely) as
--              (f ! x y) ! z
--      It's up to isFunLhs to sort out the mess
--
-- a .!. !b

isFunLhs e = go e [] []
 where
   go (L loc (HsVar _ (L _ f))) es ann
        | not (isRdrDataCon f)        = return (Just (L loc f, Prefix, es, ann))
   go (L _ (HsApp _ f e)) es       ann = go f (e:es) ann
   go (L l (HsPar _ e))   es@(_:_) ann = go e es (ann ++ mkParensApiAnn l)

        -- Things of the form `!x` are also FunBinds
        -- See Note [FunBind vs PatBind]
   go (L _ (SectionR _ (L _ (HsVar _ (L _ bang))) (L l (HsVar _ (L _ var)))))
                                                                         [] ann
        | bang == bang_RDR
        , not (isRdrDataCon var)     = return (Just (L l var, Prefix, [], ann))

        -- For infix function defns, there should be only one infix *function*
        -- (though there may be infix *datacons* involved too).  So we don't
        -- need fixity info to figure out which function is being defined.
        --      a `K1` b `op` c `K2` d
        -- must parse as
        --      (a `K1` b) `op` (c `K2` d)
        -- The renamer checks later that the precedences would yield such a parse.
        --
        -- There is a complication to deal with bang patterns.
        --
        -- ToDo: what about this?
        --              x + 1 `op` y = ...

   go e@(L loc (OpApp _ l (L loc' (HsVar _ (L _ op))) r)) es ann
        | Just (e',es') <- splitBang e
        = do { bang_on <- extension bangPatEnabled
             ; if bang_on then go e' (es' ++ es) ann
               else return (Just (L loc' op, Infix, (l:r:es), ann)) }
                -- No bangs; behave just like the next case
        | not (isRdrDataCon op)         -- We have found the function!
        = return (Just (L loc' op, Infix, (l:r:es), ann))
        | otherwise                     -- Infix data con; keep going
        = do { mb_l <- go l es ann
             ; case mb_l of
                 Just (op', Infix, j : k : es', ann')
                   -> return (Just (op', Infix, j : op_app : es', ann'))
                   where
                     op_app = L loc (OpApp noExt k
                                       (L loc' (HsVar noExt (L loc' op))) r)
                 _ -> return Nothing }
   go _ _ _ = return Nothing

-- | Either an operator or an operand.
data TyEl = TyElOpr RdrName | TyElOpd (HsType GhcPs)
          | TyElTilde | TyElBang
          | TyElUnpackedness ([AddAnn], SourceText, SrcUnpackedness)
          | TyElDocPrev HsDocString

instance Outputable TyEl where
  ppr (TyElOpr name) = ppr name
  ppr (TyElOpd ty) = ppr ty
  ppr TyElTilde = text "~"
  ppr TyElBang = text "!"
  ppr (TyElUnpackedness (_, _, unpk)) = ppr unpk
  ppr (TyElDocPrev doc) = ppr doc

tyElStrictness :: TyEl -> Maybe (AnnKeywordId, SrcStrictness)
tyElStrictness TyElTilde = Just (AnnTilde, SrcLazy)
tyElStrictness TyElBang = Just (AnnBang, SrcStrict)
tyElStrictness _ = Nothing

-- | Extract a strictness/unpackedness annotation from the front of a reversed
-- 'TyEl' list.
pStrictMark
  :: [Located TyEl] -- reversed TyEl
  -> Maybe ( Located HsSrcBang {- a strictness/upnackedness marker -}
           , [AddAnn]
           , [Located TyEl] {- remaining TyEl -})
pStrictMark (L l1 x1 : L l2 x2 : xs)
  | Just (strAnnId, str) <- tyElStrictness x1
  , TyElUnpackedness (unpkAnns, prag, unpk) <- x2
  = Just ( L (combineSrcSpans l1 l2) (HsSrcBang prag unpk str)
         , unpkAnns ++ [\s -> addAnnotation s strAnnId l1]
         , xs )
pStrictMark (L l x1 : xs)
  | Just (strAnnId, str) <- tyElStrictness x1
  = Just ( L l (HsSrcBang NoSourceText NoSrcUnpack str)
         , [\s -> addAnnotation s strAnnId l]
         , xs )
pStrictMark (L l x1 : xs)
  | TyElUnpackedness (anns, prag, unpk) <- x1
  = Just ( L l (HsSrcBang prag unpk NoSrcStrict)
         , anns
         , xs )
pStrictMark _ = Nothing

pBangTy
  :: LHsType GhcPs  -- a type to be wrapped inside HsBangTy
  -> [Located TyEl] -- reversed TyEl
  -> ( Bool           {- has a strict mark been consumed? -}
     , LHsType GhcPs  {- the resulting BangTy -}
     , P ()           {- add annotations -}
     , [Located TyEl] {- remaining TyEl -})
pBangTy lt@(L l1 _) xs =
  case pStrictMark xs of
    Nothing -> (False, lt, pure (), xs)
    Just (L l2 strictMark, anns, xs') ->
      let bl = combineSrcSpans l1 l2
          bt = HsBangTy noExt strictMark lt
      in (True, L bl bt, addAnnsAt bl anns, xs')

-- | Merge a /reversed/ and /non-empty/ soup of operators and operands
--   into a type.
--
-- User input: @F x y + G a b * X@
-- Input to 'mergeOps': [X, *, b, a, G, +, y, x, F]
-- Output corresponds to what the user wrote assuming all operators are of the
-- same fixity and right-associative.
--
-- It's a bit silly that we're doing it at all, as the renamer will have to
-- rearrange this, and it'd be easier to keep things separate.
--
-- See Note [Parsing data constructors is hard]
mergeOps :: [Located TyEl] -> P (LHsType GhcPs)
mergeOps (L l1 (TyElOpd t) : xs)
  | (_, t', addAnns, xs') <- pBangTy (L l1 t) xs
  , null xs' -- We accept a BangTy only when there are no preceding TyEl.
  = addAnns >> return t'
mergeOps all_xs = go (0 :: Int) [] id all_xs
  where
    -- clause (err.1):
    -- we do not expect to encounter any (NO)UNPACK pragmas
    go k acc ops_acc (L l (TyElUnpackedness (_, unpkSrc, unpk)):_) =
      if not (null acc) && (k > 1 || length acc > 1)
      then failOpUnpackednessCompound (L l unpkSDoc) (ops_acc (mergeAcc acc))
      else failOpUnpackednessPosition (L l unpkSDoc)
      where
        unpkSDoc = case unpkSrc of
          NoSourceText -> ppr unpk
          SourceText str -> text str <> text " #-}"

    -- clause (err.2):
    -- we do not expect to encounter any docs
    go _ _ _ (L l (TyElDocPrev _):_) =
      failOpDocPrev l

    -- clause (err.3):
    -- to improve error messages, we do a bit of guesswork to determine if the
    -- user intended a '!' or a '~' as a strictness annotation
    go k acc ops_acc (L l x : xs)
      | Just (_, str) <- tyElStrictness x
      , let guess [] = True
            guess (L _ (TyElOpd _):_) = False
            guess (L _ (TyElOpr _):_) = True
            guess (L _ (TyElTilde):_) = True
            guess (L _ (TyElBang):_) = True
            guess (L _ (TyElUnpackedness _):_) = True
            guess (L _ (TyElDocPrev _):xs') = guess xs'
        in guess xs
      = if not (null acc) && (k > 1 || length acc > 1)
        then failOpStrictnessCompound (L l str) (ops_acc (mergeAcc acc))
        else failOpStrictnessPosition (L l str)

    -- clause (a):
    -- when we encounter an operator, we must have accumulated
    -- something for its rhs, and there must be something left
    -- to build its lhs.
    go k acc ops_acc (L l (TyElOpr op):xs) =
      if null acc || null xs
        then failOpFewArgs (L l op)
        else do { let a = mergeAcc acc
                ; go (k + 1) [] (\c -> mkLHsOpTy c (L l op) (ops_acc a)) xs }

    -- clause (a.1): interpret 'TyElTilde' as an operator
    go k acc ops_acc (L l TyElTilde:xs) =
      let op = eqTyCon_RDR
      in go k acc ops_acc (L l (TyElOpr op):xs)

    -- clause (a.2): interpret 'TyElBang' as an operator
    go k acc ops_acc (L l TyElBang:xs) =
      let op = mkUnqual tcClsName (fsLit "!")
      in go k acc ops_acc (L l (TyElOpr op):xs)

    -- clause (b):
    -- whenever an operand is encountered, it is added to the accumulator
    go k acc ops_acc (L l (TyElOpd a):xs) = go k (L l a:acc) ops_acc xs

    -- clause (c):
    -- at this point we know that 'acc' is non-empty because
    -- there are three options when 'acc' can be empty:
    -- 1. 'mergeOps' was called with an empty list, and this
    --    should never happen
    -- 2. 'mergeOps' was called with a list where the head is an
    --    operator, this is handled by clause (a)
    -- 3. 'mergeOps' was called with a list where the head is an
    --    operand, this is handled by clause (b)
    go _ acc ops_acc [] =
      return (ops_acc (mergeAcc acc))

    mergeAcc [] = panic "mergeOps.mergeAcc: empty input"
    mergeAcc (x:xs) = mkHsAppTys x xs

pInfixSide :: [Located TyEl] -> Maybe (LHsType GhcPs, P (), [Located TyEl])
pInfixSide (L l (TyElOpd t):xs)
  | (True, t', addAnns, xs') <- pBangTy (L l t) xs
  = Just (t', addAnns, xs')
pInfixSide (L l1 (TyElOpd t1):xs1) = go [L l1 t1] xs1
  where
    go acc (L l (TyElOpd t):xs) = go (L l t:acc) xs
    go acc xs = Just (mergeAcc acc, pure (), xs)
    mergeAcc [] = panic "pInfixSide.mergeAcc: empty input"
    mergeAcc (x:xs) = mkHsAppTys x xs
pInfixSide _ = Nothing

pDocPrev :: [Located TyEl] -> (Maybe LHsDocString, [Located TyEl])
pDocPrev = go Nothing
  where
    go mTrailingDoc (L l (TyElDocPrev doc):xs) =
      go (mTrailingDoc `mplus` Just (L l doc)) xs
    go mTrailingDoc xs = (mTrailingDoc, xs)

orErr :: Maybe a -> b -> Either b a
orErr (Just a) _ = Right a
orErr Nothing b = Left b

{- Note [isFunLhs vs mergeDataCon]
~~~~~~~~~~~~~~~~~~~~~~~~~~~~~~~~~~

When parsing a function LHS, we do not know whether to treat (!) as
a strictness annotation or an infix operator:

  f ! a = ...

Without -XBangPatterns, this parses as   (!) f a = ...
   with -XBangPatterns, this parses as   f (!a) = ...

So in function declarations we opted to always parse as if -XBangPatterns
were off, and then rejig in 'isFunLhs'.

There are two downsides to this approach:

1. It is not particularly elegant, as there's a point in our pipeline where
   the representation is awfully incorrect. For instance,
      f !a b !c = ...
   will be first parsed as
      (f ! a b) ! c = ...

2. There are cases that it fails to cover, for instance infix declarations:
      !a + !b = ...
   will trigger an error.

Unfortunately, we cannot define different productions in the 'happy' grammar
depending on whether -XBangPatterns are enabled.

When parsing data constructors, we face a similar issue:
  (a) data T1 = C ! D
  (b) data T2 = C ! D => ...

In (a) the first bang is a strictness annotation, but in (b) it is a type
operator. A 'happy'-based parser does not have unlimited lookahead to check for
=>, so we must first parse (C ! D) into a common representation.

If we tried to mirror the approach used in functions, we would parse both sides
of => as types, and then rejig. However, we take a different route and use an
intermediate data structure, a reversed list of 'TyEl'.
See Note [Parsing data constructors is hard] for details.

This approach does not suffer from the issues of 'isFunLhs':

1. A sequence of 'TyEl' is a dedicated intermediate representation, not an
   incorrectly parsed type. Therefore, we do not have confusing states in our
   pipeline. (Except for representing data constructors as type variables).

2. We can handle infix data constructors with strictness annotations:
    data T a b = !a :+ !b

-}


-- | Merge a /reversed/ and /non-empty/ soup of operators and operands
--   into a data constructor.
--
-- User input: @C !A B -- ^ doc@
-- Input to 'mergeDataCon': ["doc", B, !, A, C]
-- Output: (C, PrefixCon [!A, B], "doc")
--
-- See Note [Parsing data constructors is hard]
-- See Note [isFunLhs vs mergeDataCon]
mergeDataCon
      :: [Located TyEl]
      -> P ( Located RdrName         -- constructor name
           , HsConDeclDetails GhcPs  -- constructor field information
           , Maybe LHsDocString      -- docstring to go on the constructor
           )
mergeDataCon all_xs =
  do { (addAnns, a) <- eitherToP res
     ; addAnns
     ; return a }
  where
    -- We start by splitting off the trailing documentation comment,
    -- if any exists.
    (mTrailingDoc, all_xs') = pDocPrev all_xs

    -- Determine whether the trailing documentation comment exists and is the
    -- only docstring in this constructor declaration.
    --
    -- When true, it means that it applies to the constructor itself:
    --    data T = C
    --             A
    --             B -- ^ Comment on C (singleDoc == True)
    --
    -- When false, it means that it applies to the last field:
    --    data T = C -- ^ Comment on C
    --             A -- ^ Comment on A
    --             B -- ^ Comment on B (singleDoc == False)
    singleDoc = isJust mTrailingDoc &&
                null [ () | L _ (TyElDocPrev _) <- all_xs' ]

    -- The result of merging the list of reversed TyEl into a
    -- data constructor, along with [AddAnn].
    res = goFirst all_xs'

    -- Take the trailing docstring into account when interpreting
    -- the docstring near the constructor.
    --
    --    data T = C -- ^ docstring right after C
    --             A
    --             B -- ^ trailing docstring
    --
    -- 'mkConDoc' must be applied to the docstring right after C, so that it
    -- falls back to the trailing docstring when appropriate (see singleDoc).
    mkConDoc mDoc | singleDoc = mDoc `mplus` mTrailingDoc
                  | otherwise = mDoc

    -- The docstring for the last field of a data constructor.
    trailingFieldDoc | singleDoc = Nothing
                     | otherwise = mTrailingDoc

    goFirst [ L l (TyElOpd (HsTyVar _ _ (L _ tc))) ]
      = do { data_con <- tyConToDataCon l tc
           ; return (pure (), (data_con, PrefixCon [], mTrailingDoc)) }
    goFirst (L l (TyElOpd (HsRecTy _ fields)):xs)
      | (mConDoc, xs') <- pDocPrev xs
      , [ L l' (TyElOpd (HsTyVar _ _ (L _ tc))) ] <- xs'
      = do { data_con <- tyConToDataCon l' tc
           ; let mDoc = mTrailingDoc `mplus` mConDoc
           ; return (pure (), (data_con, RecCon (L l fields), mDoc)) }
    goFirst [L l (TyElOpd (HsTupleTy _ HsBoxedOrConstraintTuple ts))]
      = return ( pure ()
               , ( L l (getRdrName (tupleDataCon Boxed (length ts)))
                 , PrefixCon ts
                 , mTrailingDoc ) )
    goFirst (L l (TyElOpd t):xs)
      | (_, t', addAnns, xs') <- pBangTy (L l t) xs
      = go addAnns Nothing [mkLHsDocTyMaybe t' trailingFieldDoc] xs'
    goFirst xs =
      go (pure ()) mTrailingDoc [] xs

    go addAnns mLastDoc ts [ L l (TyElOpd (HsTyVar _ _ (L _ tc))) ]
      = do { data_con <- tyConToDataCon l tc
           ; return (addAnns, (data_con, PrefixCon ts, mkConDoc mLastDoc)) }
    go addAnns mLastDoc ts (L l (TyElDocPrev doc):xs) =
      go addAnns (mLastDoc `mplus` Just (L l doc)) ts xs
    go addAnns mLastDoc ts (L l (TyElOpd t):xs)
      | (_, t', addAnns', xs') <- pBangTy (L l t) xs
      , t'' <- mkLHsDocTyMaybe t' mLastDoc
      = go (addAnns >> addAnns') Nothing (t'':ts) xs'
    go _ _ _ (L _ (TyElOpr _):_) =
      -- Encountered an operator: backtrack to the beginning and attempt
      -- to parse as an infix definition.
      goInfix
    go _ _ _ _ = Left malformedErr
      where
        malformedErr =
          ( foldr combineSrcSpans noSrcSpan (map getLoc all_xs')
          , text "Cannot parse data constructor" <+>
            text "in a data/newtype declaration:" $$
            nest 2 (hsep . reverse $ map ppr all_xs'))

    goInfix =
      do { let xs0 = all_xs'
         ; (rhs_t, rhs_addAnns, xs1) <- pInfixSide xs0 `orErr` malformedErr
         ; let (mOpDoc, xs2) = pDocPrev xs1
         ; (op, xs3) <- case xs2 of
              L l (TyElOpr op) : xs3 ->
                do { data_con <- tyConToDataCon l op
                   ; return (data_con, xs3) }
              _ -> Left malformedErr
         ; let (mLhsDoc, xs4) = pDocPrev xs3
         ; (lhs_t, lhs_addAnns, xs5) <- pInfixSide xs4 `orErr` malformedErr
         ; unless (null xs5) (Left malformedErr)
         ; let rhs = mkLHsDocTyMaybe rhs_t trailingFieldDoc
               lhs = mkLHsDocTyMaybe lhs_t mLhsDoc
               addAnns = lhs_addAnns >> rhs_addAnns
         ; return (addAnns, (op, InfixCon lhs rhs, mkConDoc mOpDoc)) }
      where
        malformedErr =
          ( foldr combineSrcSpans noSrcSpan (map getLoc all_xs')
          , text "Cannot parse an infix data constructor" <+>
            text "in a data/newtype declaration:" $$
            nest 2 (hsep . reverse $ map ppr all_xs'))

---------------------------------------------------------------------------
-- Check for monad comprehensions
--
-- If the flag MonadComprehensions is set, return a `MonadComp' context,
-- otherwise use the usual `ListComp' context

checkMonadComp :: P (HsStmtContext Name)
checkMonadComp = do
    pState <- getPState
    return $ if extopt LangExt.MonadComprehensions (options pState)
                then MonadComp
                else ListComp

-- -------------------------------------------------------------------------
-- Checking arrow syntax.

-- We parse arrow syntax as expressions and check for valid syntax below,
-- converting the expression into a pattern at the same time.

checkCommand :: LHsExpr GhcPs -> P (LHsCmd GhcPs)
checkCommand lc = locMap checkCmd lc

locMap :: (SrcSpan -> a -> P b) -> Located a -> P (Located b)
locMap f (L l a) = f l a >>= (\b -> return $ L l b)

checkCmd :: SrcSpan -> HsExpr GhcPs -> P (HsCmd GhcPs)
checkCmd _ (HsArrApp _ e1 e2 haat b) =
    return $ HsCmdArrApp noExt e1 e2 haat b
checkCmd _ (HsArrForm _ e mf args) =
    return $ HsCmdArrForm noExt e Prefix mf args
checkCmd _ (HsApp _ e1 e2) =
    checkCommand e1 >>= (\c -> return $ HsCmdApp noExt c e2)
checkCmd _ (HsLam _ mg) =
    checkCmdMatchGroup mg >>= (\mg' -> return $ HsCmdLam noExt mg')
checkCmd _ (HsPar _ e) =
    checkCommand e >>= (\c -> return $ HsCmdPar noExt c)
checkCmd _ (HsCase _ e mg) =
    checkCmdMatchGroup mg >>= (\mg' -> return $ HsCmdCase noExt e mg')
checkCmd _ (HsIf _ cf ep et ee) = do
    pt <- checkCommand et
    pe <- checkCommand ee
    return $ HsCmdIf noExt cf ep pt pe
checkCmd _ (HsLet _ lb e) =
    checkCommand e >>= (\c -> return $ HsCmdLet noExt lb c)
checkCmd _ (HsDo _ DoExpr (L l stmts)) =
    mapM checkCmdLStmt stmts >>=
    (\ss -> return $ HsCmdDo noExt (L l ss) )

checkCmd _ (OpApp _ eLeft op eRight) = do
    -- OpApp becomes a HsCmdArrForm with a (Just fixity) in it
    c1 <- checkCommand eLeft
    c2 <- checkCommand eRight
    let arg1 = L (getLoc c1) $ HsCmdTop noExt c1
        arg2 = L (getLoc c2) $ HsCmdTop noExt c2
    return $ HsCmdArrForm noExt op Infix Nothing [arg1, arg2]

checkCmd l e = cmdFail l e

checkCmdLStmt :: ExprLStmt GhcPs -> P (CmdLStmt GhcPs)
checkCmdLStmt = locMap checkCmdStmt

checkCmdStmt :: SrcSpan -> ExprStmt GhcPs -> P (CmdStmt GhcPs)
checkCmdStmt _ (LastStmt x e s r) =
    checkCommand e >>= (\c -> return $ LastStmt x c s r)
checkCmdStmt _ (BindStmt x pat e b f) =
    checkCommand e >>= (\c -> return $ BindStmt x pat c b f)
checkCmdStmt _ (BodyStmt x e t g) =
    checkCommand e >>= (\c -> return $ BodyStmt x c t g)
checkCmdStmt _ (LetStmt x bnds) = return $ LetStmt x bnds
checkCmdStmt _ stmt@(RecStmt { recS_stmts = stmts }) = do
    ss <- mapM checkCmdLStmt stmts
    return $ stmt { recS_ext = noExt, recS_stmts = ss }
checkCmdStmt _ (XStmtLR _) = panic "checkCmdStmt"
checkCmdStmt l stmt = cmdStmtFail l stmt

checkCmdMatchGroup :: MatchGroup GhcPs (LHsExpr GhcPs)
                   -> P (MatchGroup GhcPs (LHsCmd GhcPs))
checkCmdMatchGroup mg@(MG { mg_alts = L l ms }) = do
    ms' <- mapM (locMap $ const convert) ms
    return $ mg { mg_ext = noExt, mg_alts = L l ms' }
    where convert match@(Match { m_grhss = grhss }) = do
            grhss' <- checkCmdGRHSs grhss
            return $ match { m_ext = noExt, m_grhss = grhss'}
          convert (XMatch _) = panic "checkCmdMatchGroup.XMatch"
checkCmdMatchGroup (XMatchGroup {}) = panic "checkCmdMatchGroup"

checkCmdGRHSs :: GRHSs GhcPs (LHsExpr GhcPs) -> P (GRHSs GhcPs (LHsCmd GhcPs))
checkCmdGRHSs (GRHSs x grhss binds) = do
    grhss' <- mapM checkCmdGRHS grhss
    return $ GRHSs x grhss' binds
checkCmdGRHSs (XGRHSs _) = panic "checkCmdGRHSs"

checkCmdGRHS :: LGRHS GhcPs (LHsExpr GhcPs) -> P (LGRHS GhcPs (LHsCmd GhcPs))
checkCmdGRHS = locMap $ const convert
  where
    convert (GRHS x stmts e) = do
        c <- checkCommand e
--        cmdStmts <- mapM checkCmdLStmt stmts
        return $ GRHS x {- cmdStmts -} stmts c
    convert (XGRHS _) = panic "checkCmdGRHS"


cmdFail :: SrcSpan -> HsExpr GhcPs -> P a
cmdFail loc e = parseErrorSDoc loc (text "Parse error in command:" <+> ppr e)
cmdStmtFail :: SrcSpan -> Stmt GhcPs (LHsExpr GhcPs) -> P a
cmdStmtFail loc e = parseErrorSDoc loc
                    (text "Parse error in command statement:" <+> ppr e)

---------------------------------------------------------------------------
-- Miscellaneous utilities

checkPrecP :: Located (SourceText,Int) -> P (Located (SourceText,Int))
checkPrecP (L l (src,i))
 | 0 <= i && i <= maxPrecedence = return (L l (src,i))
 | otherwise
    = parseErrorSDoc l (text ("Precedence out of range: " ++ show i))

mkRecConstrOrUpdate
        :: LHsExpr GhcPs
        -> SrcSpan
        -> ([LHsRecField GhcPs (LHsExpr GhcPs)], Bool)
        -> P (HsExpr GhcPs)

mkRecConstrOrUpdate (L l (HsVar _ (L _ c))) _ (fs,dd)
  | isRdrDataCon c
  = return (mkRdrRecordCon (L l c) (mk_rec_fields fs dd))
mkRecConstrOrUpdate exp@(L l _) _ (fs,dd)
  | dd        = parseErrorSDoc l (text "You cannot use `..' in a record update")
  | otherwise = return (mkRdrRecordUpd exp (map (fmap mk_rec_upd_field) fs))

mkRdrRecordUpd :: LHsExpr GhcPs -> [LHsRecUpdField GhcPs] -> HsExpr GhcPs
mkRdrRecordUpd exp flds
  = RecordUpd { rupd_ext  = noExt
              , rupd_expr = exp
              , rupd_flds = flds }

mkRdrRecordCon :: Located RdrName -> HsRecordBinds GhcPs -> HsExpr GhcPs
mkRdrRecordCon con flds
  = RecordCon { rcon_ext = noExt, rcon_con_name = con, rcon_flds = flds }

mk_rec_fields :: [LHsRecField id arg] -> Bool -> HsRecFields id arg
mk_rec_fields fs False = HsRecFields { rec_flds = fs, rec_dotdot = Nothing }
mk_rec_fields fs True  = HsRecFields { rec_flds = fs, rec_dotdot = Just (length fs) }

mk_rec_upd_field :: HsRecField GhcPs (LHsExpr GhcPs) -> HsRecUpdField GhcPs
mk_rec_upd_field (HsRecField (L loc (FieldOcc _ rdr)) arg pun)
  = HsRecField (L loc (Unambiguous noExt rdr)) arg pun
mk_rec_upd_field (HsRecField (L _ (XFieldOcc _)) _ _)
  = panic "mk_rec_upd_field"

mkInlinePragma :: SourceText -> (InlineSpec, RuleMatchInfo) -> Maybe Activation
               -> InlinePragma
-- The (Maybe Activation) is because the user can omit
-- the activation spec (and usually does)
mkInlinePragma src (inl, match_info) mb_act
  = InlinePragma { inl_src = src -- Note [Pragma source text] in BasicTypes
                 , inl_inline = inl
                 , inl_sat    = Nothing
                 , inl_act    = act
                 , inl_rule   = match_info }
  where
    act = case mb_act of
            Just act -> act
            Nothing  -> -- No phase specified
                        case inl of
                          NoInline -> NeverActive
                          _other   -> AlwaysActive

-----------------------------------------------------------------------------
-- utilities for foreign declarations

-- construct a foreign import declaration
--
mkImport :: Located CCallConv
         -> Located Safety
         -> (Located StringLiteral, Located RdrName, LHsSigType GhcPs)
         -> P (HsDecl GhcPs)
mkImport cconv safety (L loc (StringLiteral esrc entity), v, ty) =
    case cconv of
      L _ CCallConv          -> mkCImport
      L _ CApiConv           -> mkCImport
      L _ StdCallConv        -> mkCImport
      L _ PrimCallConv       -> mkOtherImport
      L _ JavaScriptCallConv -> mkOtherImport
  where
    -- Parse a C-like entity string of the following form:
    --   "[static] [chname] [&] [cid]" | "dynamic" | "wrapper"
    -- If 'cid' is missing, the function name 'v' is used instead as symbol
    -- name (cf section 8.5.1 in Haskell 2010 report).
    mkCImport = do
      let e = unpackFS entity
      case parseCImport cconv safety (mkExtName (unLoc v)) e (L loc esrc) of
        Nothing         -> parseErrorSDoc loc (text "Malformed entity string")
        Just importSpec -> returnSpec importSpec

    -- currently, all the other import conventions only support a symbol name in
    -- the entity string. If it is missing, we use the function name instead.
    mkOtherImport = returnSpec importSpec
      where
        entity'    = if nullFS entity
                        then mkExtName (unLoc v)
                        else entity
        funcTarget = CFunction (StaticTarget esrc entity' Nothing True)
        importSpec = CImport cconv safety Nothing funcTarget (L loc esrc)

    returnSpec spec = return $ ForD noExt $ ForeignImport
          { fd_i_ext  = noExt
          , fd_name   = v
          , fd_sig_ty = ty
          , fd_fi     = spec
          }



-- the string "foo" is ambiguous: either a header or a C identifier.  The
-- C identifier case comes first in the alternatives below, so we pick
-- that one.
parseCImport :: Located CCallConv -> Located Safety -> FastString -> String
             -> Located SourceText
             -> Maybe ForeignImport
parseCImport cconv safety nm str sourceText =
 listToMaybe $ map fst $ filter (null.snd) $
     readP_to_S parse str
 where
   parse = do
       skipSpaces
       r <- choice [
          string "dynamic" >> return (mk Nothing (CFunction DynamicTarget)),
          string "wrapper" >> return (mk Nothing CWrapper),
          do optional (token "static" >> skipSpaces)
             ((mk Nothing <$> cimp nm) +++
              (do h <- munch1 hdr_char
                  skipSpaces
                  mk (Just (Header (SourceText h) (mkFastString h)))
                      <$> cimp nm))
         ]
       skipSpaces
       return r

   token str = do _ <- string str
                  toks <- look
                  case toks of
                      c : _
                       | id_char c -> pfail
                      _            -> return ()

   mk h n = CImport cconv safety h n sourceText

   hdr_char c = not (isSpace c) -- header files are filenames, which can contain
                                -- pretty much any char (depending on the platform),
                                -- so just accept any non-space character
   id_first_char c = isAlpha    c || c == '_'
   id_char       c = isAlphaNum c || c == '_'

   cimp nm = (ReadP.char '&' >> skipSpaces >> CLabel <$> cid)
             +++ (do isFun <- case cconv of
                              L _ CApiConv ->
                                  option True
                                         (do token "value"
                                             skipSpaces
                                             return False)
                              _ -> return True
                     cid' <- cid
                     return (CFunction (StaticTarget NoSourceText cid'
                                        Nothing isFun)))
          where
            cid = return nm +++
                  (do c  <- satisfy id_first_char
                      cs <-  many (satisfy id_char)
                      return (mkFastString (c:cs)))


-- construct a foreign export declaration
--
mkExport :: Located CCallConv
         -> (Located StringLiteral, Located RdrName, LHsSigType GhcPs)
         -> P (HsDecl GhcPs)
mkExport (L lc cconv) (L le (StringLiteral esrc entity), v, ty)
 = return $ ForD noExt $
   ForeignExport { fd_e_ext = noExt, fd_name = v, fd_sig_ty = ty
                 , fd_fe = CExport (L lc (CExportStatic esrc entity' cconv))
                                   (L le esrc) }
  where
    entity' | nullFS entity = mkExtName (unLoc v)
            | otherwise     = entity

-- Supplying the ext_name in a foreign decl is optional; if it
-- isn't there, the Haskell name is assumed. Note that no transformation
-- of the Haskell name is then performed, so if you foreign export (++),
-- it's external name will be "++". Too bad; it's important because we don't
-- want z-encoding (e.g. names with z's in them shouldn't be doubled)
--
mkExtName :: RdrName -> CLabelString
mkExtName rdrNm = mkFastString (occNameString (rdrNameOcc rdrNm))

--------------------------------------------------------------------------------
-- Help with module system imports/exports

data ImpExpSubSpec = ImpExpAbs
                   | ImpExpAll
                   | ImpExpList [Located ImpExpQcSpec]
                   | ImpExpAllWith [Located ImpExpQcSpec]

data ImpExpQcSpec = ImpExpQcName (Located RdrName)
                  | ImpExpQcType (Located RdrName)
                  | ImpExpQcWildcard

mkModuleImpExp :: Located ImpExpQcSpec -> ImpExpSubSpec -> P (IE GhcPs)
mkModuleImpExp (L l specname) subs =
  case subs of
    ImpExpAbs
      | isVarNameSpace (rdrNameSpace name)
                         -> return $ IEVar noExt (L l (ieNameFromSpec specname))
      | otherwise        -> IEThingAbs noExt . L l <$> nameT
    ImpExpAll            -> IEThingAll noExt . L l <$> nameT
    ImpExpList xs        ->
      (\newName -> IEThingWith noExt (L l newName) NoIEWildcard (wrapped xs) [])
        <$> nameT
    ImpExpAllWith xs                       ->
      do allowed <- extension patternSynonymsEnabled
         if allowed
          then
            let withs = map unLoc xs
                pos   = maybe NoIEWildcard IEWildcard
                          (findIndex isImpExpQcWildcard withs)
                ies   = wrapped $ filter (not . isImpExpQcWildcard . unLoc) xs
            in (\newName
                        -> IEThingWith noExt (L l newName) pos ies []) <$> nameT
          else parseErrorSDoc l
            (text "Illegal export form (use PatternSynonyms to enable)")
  where
    name = ieNameVal specname
    nameT =
      if isVarNameSpace (rdrNameSpace name)
        then parseErrorSDoc l
              (text "Expecting a type constructor but found a variable,"
               <+> quotes (ppr name) <> text "."
              $$ if isSymOcc $ rdrNameOcc name
                   then text "If" <+> quotes (ppr name) <+> text "is a type constructor"
                    <+> text "then enable ExplicitNamespaces and use the 'type' keyword."
                   else empty)
        else return $ ieNameFromSpec specname

    ieNameVal (ImpExpQcName ln)  = unLoc ln
    ieNameVal (ImpExpQcType ln)  = unLoc ln
    ieNameVal (ImpExpQcWildcard) = panic "ieNameVal got wildcard"

    ieNameFromSpec (ImpExpQcName ln)  = IEName ln
    ieNameFromSpec (ImpExpQcType ln)  = IEType ln
    ieNameFromSpec (ImpExpQcWildcard) = panic "ieName got wildcard"

    wrapped = map (\(L l x) -> L l (ieNameFromSpec x))

mkTypeImpExp :: Located RdrName   -- TcCls or Var name space
             -> P (Located RdrName)
mkTypeImpExp name =
  do allowed <- extension explicitNamespacesEnabled
     if allowed
       then return (fmap (`setRdrNameSpace` tcClsName) name)
       else parseErrorSDoc (getLoc name)
              (text "Illegal keyword 'type' (use ExplicitNamespaces to enable)")

checkImportSpec :: Located [LIE GhcPs] -> P (Located [LIE GhcPs])
checkImportSpec ie@(L _ specs) =
    case [l | (L l (IEThingWith _ _ (IEWildcard _) _ _)) <- specs] of
      [] -> return ie
      (l:_) -> importSpecError l
  where
    importSpecError l =
      parseErrorSDoc l
        (text "Illegal import form, this syntax can only be used to bundle"
        $+$ text "pattern synonyms with types in module exports.")

-- In the correct order
mkImpExpSubSpec :: [Located ImpExpQcSpec] -> P ([AddAnn], ImpExpSubSpec)
mkImpExpSubSpec [] = return ([], ImpExpList [])
mkImpExpSubSpec [L _ ImpExpQcWildcard] =
  return ([], ImpExpAll)
mkImpExpSubSpec xs =
  if (any (isImpExpQcWildcard . unLoc) xs)
    then return $ ([], ImpExpAllWith xs)
    else return $ ([], ImpExpList xs)

isImpExpQcWildcard :: ImpExpQcSpec -> Bool
isImpExpQcWildcard ImpExpQcWildcard = True
isImpExpQcWildcard _                = False

-----------------------------------------------------------------------------
-- Warnings and failures

warnStarIsType :: SrcSpan -> P ()
warnStarIsType span = addWarning Opt_WarnStarIsType span msg
  where
    msg =  text "Using" <+> quotes (text "*")
           <+> text "(or its Unicode variant) to mean"
           <+> quotes (text "Data.Kind.Type")
        $$ text "relies on the StarIsType extension."
        $$ text "Suggested fix: use" <+> quotes (text "Type")
           <+> text "from" <+> quotes (text "Data.Kind") <+> text "instead."

warnStarBndr :: SrcSpan -> P ()
warnStarBndr span = addWarning Opt_WarnStarBinder span msg
  where
    msg =  text "Found binding occurrence of" <+> quotes (text "*")
           <+> text "yet StarIsType is enabled."
        $$ text "NB. To use (or export) this operator in"
           <+> text "modules with StarIsType,"
        $$ text "    including the definition module, you must qualify it."

failOpFewArgs :: Located RdrName -> P a
failOpFewArgs (L loc op) =
  do { star_is_type <- extension starIsTypeEnabled
     ; let msg = too_few $$ starInfo star_is_type op
     ; parseErrorSDoc loc msg }
  where
    too_few = text "Operator applied to too few arguments:" <+> ppr op

failOpDocPrev :: SrcSpan -> P a
failOpDocPrev loc = parseErrorSDoc loc msg
  where
    msg = text "Unexpected documentation comment."

failOpStrictnessCompound :: Located SrcStrictness -> LHsType GhcPs -> P a
failOpStrictnessCompound (L _ str) (L loc ty) = parseErrorSDoc loc msg
  where
    msg = text "Strictness annotation applied to a compound type." $$
          text "Did you mean to add parentheses?" $$
          nest 2 (ppr str <> parens (ppr ty))

failOpStrictnessPosition :: Located SrcStrictness -> P a
failOpStrictnessPosition (L loc _) = parseErrorSDoc loc msg
  where
    msg = text "Strictness annotation cannot appear in this position."

failOpUnpackednessCompound :: Located SDoc -> LHsType GhcPs -> P a
failOpUnpackednessCompound (L _ unpkSDoc) (L loc ty) = parseErrorSDoc loc msg
  where
    msg = unpkSDoc <+> text "applied to a compound type." $$
          text "Did you mean to add parentheses?" $$
          nest 2 (unpkSDoc <+> parens (ppr ty))

failOpUnpackednessPosition :: Located SDoc -> P a
failOpUnpackednessPosition (L loc unpkSDoc) = parseErrorSDoc loc msg
  where
    msg = unpkSDoc <+> text "cannot appear in this position."

-----------------------------------------------------------------------------
-- Misc utils

parseErrorSDoc :: SrcSpan -> SDoc -> P a
parseErrorSDoc span s = failSpanMsgP span s

-- | Hint about bang patterns, assuming @BangPatterns@ is off.
hintBangPat :: SrcSpan -> HsExpr GhcPs -> P ()
hintBangPat span e = do
    bang_on <- extension bangPatEnabled
    unless bang_on $
      parseErrorSDoc span
        (text "Illegal bang-pattern (use BangPatterns):" $$ ppr e)

data SumOrTuple
  = Sum ConTag Arity (LHsExpr GhcPs)
  | Tuple [LHsTupArg GhcPs]

mkSumOrTuple :: Boxity -> SrcSpan -> SumOrTuple -> P (HsExpr GhcPs)

-- Tuple
mkSumOrTuple boxity _ (Tuple es) = return (ExplicitTuple noExt es boxity)

-- Sum
mkSumOrTuple Unboxed _ (Sum alt arity e) =
    return (ExplicitSum noExt alt arity e)
mkSumOrTuple Boxed l (Sum alt arity (L _ e)) =
    parseErrorSDoc l (hang (text "Boxed sums not supported:") 2 (ppr_boxed_sum alt arity e))
  where
    ppr_boxed_sum :: ConTag -> Arity -> HsExpr GhcPs -> SDoc
    ppr_boxed_sum alt arity e =
      text "(" <+> ppr_bars (alt - 1) <+> ppr e <+> ppr_bars (arity - alt) <+> text ")"

    ppr_bars n = hsep (replicate n (Outputable.char '|'))

mkLHsOpTy :: LHsType GhcPs -> Located RdrName -> LHsType GhcPs -> LHsType GhcPs
mkLHsOpTy x op y =
  let loc = getLoc x `combineSrcSpans` getLoc op `combineSrcSpans` getLoc y
  in L loc (mkHsOpTy x op y)

mkLHsDocTy :: LHsType GhcPs -> LHsDocString -> LHsType GhcPs
mkLHsDocTy t doc =
  let loc = getLoc t `combineSrcSpans` getLoc doc
  in L loc (HsDocTy noExt t doc)

mkLHsDocTyMaybe :: LHsType GhcPs -> Maybe LHsDocString -> LHsType GhcPs
mkLHsDocTyMaybe t = maybe t (mkLHsDocTy t)<|MERGE_RESOLUTION|>--- conflicted
+++ resolved
@@ -538,52 +538,7 @@
 -- | Reinterpret a type constructor, including type operators, as a data
 --   constructor.
 -- See Note [Parsing data constructors is hard]
-<<<<<<< HEAD
--- This gets given a "type" that should look like
---      C Int Bool
--- or   C { x::Int, y::Bool }
--- and returns the pieces
-splitCon apps
- = split apps' []
- where
-   oneDoc = [ () | L _ (HsDocTy{}) <- apps ] `lengthIs` 1
-   ty = foldl1 mkHsAppTy (reverse apps)
-
-   -- the trailing doc, if any, can be extracted first
-   (apps', trailing_doc)
-     = case apps of
-         L _ (HsDocTy _ t ds) : ts | oneDoc -> (t : ts, Just ds)
-         ts -> (ts, Nothing)
-
-   -- A comment on the constructor is handled a bit differently - it doesn't
-   -- remain an 'HsDocTy', but gets lifted out and returned as the third
-   -- element of the tuple.
-   split [ L _ (HsDocTy _ con con_doc) ] ts = do
-     (data_con, con_details, con_doc') <- split [con] ts
-     return (data_con, con_details, con_doc' `mplus` Just con_doc)
-   split [ L l (HsTyVar _ _ (L _ tc)) ] ts = do
-     data_con <- tyConToDataCon l tc
-     return (data_con, mk_rest ts, trailing_doc)
-   split [ L l (HsTupleTy _ HsBoxedOrConstraintTuple ts) ] []
-     = return ( L l (getRdrName (tupleDataCon Boxed (length ts)))
-              , PrefixCon (map hsLinear ts)
-              , trailing_doc
-              )
-   split [ L l _ ] _ = parseErrorSDoc l (text msg <+> ppr ty)
-     where msg = "Cannot parse data constructor in a data/newtype declaration:"
-   split (u : us) ts = split us (u : ts)
-   split _ _ = panic "RdrHsSyn:splitCon"
-
-   mk_rest [L _ (HsDocTy _ t@(L _ HsRecTy{}) _)] = mk_rest [t]
-   mk_rest [L l (HsRecTy _ flds)] = RecCon (L l flds)
-   mk_rest ts                     = PrefixCon (map hsLinear ts)
-
-tyConToDataCon :: SrcSpan -> RdrName -> P (Located RdrName)
--- See Note [Parsing data constructors is hard]
--- Data constructor RHSs are parsed as types
-=======
 tyConToDataCon :: SrcSpan -> RdrName -> Either (SrcSpan, SDoc) (Located RdrName)
->>>>>>> bd789853
 tyConToDataCon loc tc
   | isTcOcc occ || isDataOcc occ
   , isLexCon (occNameFS occ)
