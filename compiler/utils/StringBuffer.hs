{-
(c) The University of Glasgow 2006
(c) The University of Glasgow, 1997-2006


Buffers for scanning string input stored in external arrays.
-}

{-# LANGUAGE BangPatterns, CPP, MagicHash, UnboxedTuples #-}
<<<<<<< HEAD
{-# OPTIONS_GHC -O #-}
=======
{-# OPTIONS_GHC -O2 #-}
>>>>>>> affdea82
-- We always optimise this, otherwise performance of a non-optimised
-- compiler is severely affected

module StringBuffer
       (
        StringBuffer(..),
        -- non-abstract for vs\/HaskellService

         -- * Creation\/destruction
        hGetStringBuffer,
        hGetStringBufferBlock,
        appendStringBuffers,
        stringToStringBuffer,

        -- * Inspection
        nextChar,
        currentChar,
        prevChar,
        atEnd,

        -- * Moving and comparison
        stepOn,
        offsetBytes,
        byteDiff,
        atLine,

        -- * Conversion
        lexemeToString,
        lexemeToFastString,
        decodePrevNChars,

         -- * Parsing integers
        parseUnsignedInteger,
       ) where

#include "HsVersions.h"

import GhcPrelude

import Encoding
import FastString
import FastFunctions
import Outputable
import Util

import Data.Maybe
import Control.Exception
import System.IO
import System.IO.Unsafe         ( unsafePerformIO )
import GHC.IO.Encoding.UTF8     ( mkUTF8 )
import GHC.IO.Encoding.Failure  ( CodingFailureMode(IgnoreCodingFailure) )

import GHC.Exts

import Foreign

-- -----------------------------------------------------------------------------
-- The StringBuffer type

-- |A StringBuffer is an internal pointer to a sized chunk of bytes.
-- The bytes are intended to be *immutable*.  There are pure
-- operations to read the contents of a StringBuffer.
--
-- A StringBuffer may have a finalizer, depending on how it was
-- obtained.
--
data StringBuffer
 = StringBuffer {
     buf :: {-# UNPACK #-} !(ForeignPtr Word8),
     len :: {-# UNPACK #-} !Int,        -- length
     cur :: {-# UNPACK #-} !Int         -- current pos
  }
  -- The buffer is assumed to be UTF-8 encoded, and furthermore
  -- we add three '\0' bytes to the end as sentinels so that the
  -- decoder doesn't have to check for overflow at every single byte
  -- of a multibyte sequence.

instance Show StringBuffer where
        showsPrec _ s = showString "<stringbuffer("
                      . shows (len s) . showString "," . shows (cur s)
                      . showString ")>"

-- -----------------------------------------------------------------------------
-- Creation / Destruction

-- | Read a file into a 'StringBuffer'.  The resulting buffer is automatically
-- managed by the garbage collector.
hGetStringBuffer :: FilePath -> IO StringBuffer
hGetStringBuffer fname = do
   h <- openBinaryFile fname ReadMode
   size_i <- hFileSize h
   offset_i <- skipBOM h size_i 0  -- offset is 0 initially
   let size = fromIntegral $ size_i - offset_i
   buf <- mallocForeignPtrArray (size+3)
   withForeignPtr buf $ \ptr -> do
     r <- if size == 0 then return 0 else hGetBuf h ptr size
     hClose h
     if (r /= size)
        then ioError (userError "short read of file")
        else newUTF8StringBuffer buf ptr size

hGetStringBufferBlock :: Handle -> Int -> IO StringBuffer
hGetStringBufferBlock handle wanted
    = do size_i <- hFileSize handle
         offset_i <- hTell handle >>= skipBOM handle size_i
         let size = min wanted (fromIntegral $ size_i-offset_i)
         buf <- mallocForeignPtrArray (size+3)
         withForeignPtr buf $ \ptr ->
             do r <- if size == 0 then return 0 else hGetBuf handle ptr size
                if r /= size
                   then ioError (userError $ "short read of file: "++show(r,size,size_i,handle))
                   else newUTF8StringBuffer buf ptr size

-- | Skip the byte-order mark if there is one (see #1744 and #6016),
-- and return the new position of the handle in bytes.
--
-- This is better than treating #FEFF as whitespace,
-- because that would mess up layout.  We don't have a concept
-- of zero-width whitespace in Haskell: all whitespace codepoints
-- have a width of one column.
skipBOM :: Handle -> Integer -> Integer -> IO Integer
skipBOM h size offset =
  -- Only skip BOM at the beginning of a file.
  if size > 0 && offset == 0
    then do
      -- Validate assumption that handle is in binary mode.
      ASSERTM( hGetEncoding h >>= return . isNothing )
      -- Temporarily select utf8 encoding with error ignoring,
      -- to make `hLookAhead` and `hGetChar` return full Unicode characters.
      bracket_ (hSetEncoding h safeEncoding) (hSetBinaryMode h True) $ do
        c <- hLookAhead h
        if c == '\xfeff'
          then hGetChar h >> hTell h
          else return offset
    else return offset
  where
    safeEncoding = mkUTF8 IgnoreCodingFailure

newUTF8StringBuffer :: ForeignPtr Word8 -> Ptr Word8 -> Int -> IO StringBuffer
newUTF8StringBuffer buf ptr size = do
  pokeArray (ptr `plusPtr` size :: Ptr Word8) [0,0,0]
  -- sentinels for UTF-8 decoding
  return $ StringBuffer buf size 0

appendStringBuffers :: StringBuffer -> StringBuffer -> IO StringBuffer
appendStringBuffers sb1 sb2
    = do newBuf <- mallocForeignPtrArray (size+3)
         withForeignPtr newBuf $ \ptr ->
          withForeignPtr (buf sb1) $ \sb1Ptr ->
           withForeignPtr (buf sb2) $ \sb2Ptr ->
             do copyArray ptr (sb1Ptr `advancePtr` cur sb1) sb1_len
                copyArray (ptr `advancePtr` sb1_len) (sb2Ptr `advancePtr` cur sb2) sb2_len
                pokeArray (ptr `advancePtr` size) [0,0,0]
                return (StringBuffer newBuf size 0)
    where sb1_len = calcLen sb1
          sb2_len = calcLen sb2
          calcLen sb = len sb - cur sb
          size =  sb1_len + sb2_len

-- | Encode a 'String' into a 'StringBuffer' as UTF-8.  The resulting buffer
-- is automatically managed by the garbage collector.
stringToStringBuffer :: String -> StringBuffer
stringToStringBuffer str =
 unsafePerformIO $ do
  let size = utf8EncodedLength str
  buf <- mallocForeignPtrArray (size+3)
  withForeignPtr buf $ \ptr -> do
    utf8EncodeString ptr str
    pokeArray (ptr `plusPtr` size :: Ptr Word8) [0,0,0]
    -- sentinels for UTF-8 decoding
  return (StringBuffer buf size 0)

-- -----------------------------------------------------------------------------
-- Grab a character

-- | Return the first UTF-8 character of a nonempty 'StringBuffer' and as well
-- the remaining portion (analogous to 'Data.List.uncons').  __Warning:__ The
-- behavior is undefined if the 'StringBuffer' is empty.  The result shares
-- the same buffer as the original.  Similar to 'utf8DecodeChar', if the
-- character cannot be decoded as UTF-8, '\0' is returned.
{-# INLINE nextChar #-}
nextChar :: StringBuffer -> (Char,StringBuffer)
nextChar (StringBuffer buf len (I# cur#)) =
  -- Getting our fingers dirty a little here, but this is performance-critical
  inlinePerformIO $ do
    withForeignPtr buf $ \(Ptr a#) -> do
        case utf8DecodeChar# (a# `plusAddr#` cur#) of
          (# c#, nBytes# #) ->
             let cur' = I# (cur# +# nBytes#) in
             return (C# c#, StringBuffer buf len cur')

-- | Return the first UTF-8 character of a nonempty 'StringBuffer' (analogous
-- to 'Data.List.head').  __Warning:__ The behavior is undefined if the
-- 'StringBuffer' is empty.  Similar to 'utf8DecodeChar', if the character
-- cannot be decoded as UTF-8, '\0' is returned.
currentChar :: StringBuffer -> Char
currentChar = fst . nextChar

prevChar :: StringBuffer -> Char -> Char
prevChar (StringBuffer _   _   0)   deflt = deflt
prevChar (StringBuffer buf _   cur) _     =
  inlinePerformIO $ do
    withForeignPtr buf $ \p -> do
      p' <- utf8PrevChar (p `plusPtr` cur)
      return (fst (utf8DecodeChar p'))

-- -----------------------------------------------------------------------------
-- Moving

-- | Return a 'StringBuffer' with the first UTF-8 character removed (analogous
-- to 'Data.List.tail').  __Warning:__ The behavior is undefined if the
-- 'StringBuffer' is empty.  The result shares the same buffer as the
-- original.
stepOn :: StringBuffer -> StringBuffer
stepOn s = snd (nextChar s)

-- | Return a 'StringBuffer' with the first @n@ bytes removed.  __Warning:__
-- If there aren't enough characters, the returned 'StringBuffer' will be
-- invalid and any use of it may lead to undefined behavior.  The result
-- shares the same buffer as the original.
offsetBytes :: Int                      -- ^ @n@, the number of bytes
            -> StringBuffer
            -> StringBuffer
offsetBytes i s = s { cur = cur s + i }

-- | Compute the difference in offset between two 'StringBuffer's that share
-- the same buffer.  __Warning:__ The behavior is undefined if the
-- 'StringBuffer's use separate buffers.
byteDiff :: StringBuffer -> StringBuffer -> Int
byteDiff s1 s2 = cur s2 - cur s1

-- | Check whether a 'StringBuffer' is empty (analogous to 'Data.List.null').
atEnd :: StringBuffer -> Bool
atEnd (StringBuffer _ l c) = l == c

-- | Computes a 'StringBuffer' which points to the first character of the
-- wanted line. Lines begin at 1.
atLine :: Int -> StringBuffer -> Maybe StringBuffer
atLine line sb@(StringBuffer buf len _) =
  inlinePerformIO $
    withForeignPtr buf $ \p -> do
      p' <- skipToLine line len p
      if p' == nullPtr
        then return Nothing
        else
          let
            delta = p' `minusPtr` p
          in return $ Just (sb { cur = delta
                               , len = len - delta
                               })

skipToLine :: Int -> Int -> Ptr Word8 -> IO (Ptr Word8)
skipToLine !line !len !op0 = go 1 op0
  where
    !opend = op0 `plusPtr` len

    go !i_line !op
      | op >= opend    = pure nullPtr
      | i_line == line = pure op
      | otherwise      = do
          w <- peek op :: IO Word8
          case w of
            10 -> go (i_line + 1) (plusPtr op 1)
            13 -> do
              -- this is safe because a 'StringBuffer' is
              -- guaranteed to have 3 bytes sentinel values.
              w' <- peek (plusPtr op 1) :: IO Word8
              case w' of
                10 -> go (i_line + 1) (plusPtr op 2)
                _  -> go (i_line + 1) (plusPtr op 1)
            _  -> go i_line (plusPtr op 1)

-- -----------------------------------------------------------------------------
-- Conversion

-- | Decode the first @n@ bytes of a 'StringBuffer' as UTF-8 into a 'String'.
-- Similar to 'utf8DecodeChar', if the character cannot be decoded as UTF-8,
-- they will be replaced with '\0'.
lexemeToString :: StringBuffer
               -> Int                   -- ^ @n@, the number of bytes
               -> String
lexemeToString _ 0 = ""
lexemeToString (StringBuffer buf _ cur) bytes =
  utf8DecodeStringLazy buf cur bytes

lexemeToFastString :: StringBuffer
                   -> Int               -- ^ @n@, the number of bytes
                   -> FastString
lexemeToFastString _ 0 = nilFS
lexemeToFastString (StringBuffer buf _ cur) len =
   inlinePerformIO $
     withForeignPtr buf $ \ptr ->
       return $! mkFastStringBytes (ptr `plusPtr` cur) len

-- | Return the previous @n@ characters (or fewer if we are less than @n@
-- characters into the buffer.
decodePrevNChars :: Int -> StringBuffer -> String
decodePrevNChars n (StringBuffer buf _ cur) =
    inlinePerformIO $ withForeignPtr buf $ \p0 ->
      go p0 n "" (p0 `plusPtr` (cur - 1))
  where
    go :: Ptr Word8 -> Int -> String -> Ptr Word8 -> IO String
    go buf0 n acc p | n == 0 || buf0 >= p = return acc
    go buf0 n acc p = do
        p' <- utf8PrevChar p
        let (c,_) = utf8DecodeChar p'
        go buf0 (n - 1) (c:acc) p'

-- -----------------------------------------------------------------------------
-- Parsing integer strings in various bases
parseUnsignedInteger :: StringBuffer -> Int -> Integer -> (Char->Int) -> Integer
parseUnsignedInteger (StringBuffer buf _ cur) len radix char_to_int
  = inlinePerformIO $ withForeignPtr buf $ \ptr -> return $! let
    go i x | i == len  = x
           | otherwise = case fst (utf8DecodeChar (ptr `plusPtr` (cur + i))) of
               '_'  -> go (i + 1) x    -- skip "_" (#14473)
               char -> go (i + 1) (x * radix + toInteger (char_to_int char))
  in go 0 0<|MERGE_RESOLUTION|>--- conflicted
+++ resolved
@@ -7,11 +7,7 @@
 -}
 
 {-# LANGUAGE BangPatterns, CPP, MagicHash, UnboxedTuples #-}
-<<<<<<< HEAD
-{-# OPTIONS_GHC -O #-}
-=======
 {-# OPTIONS_GHC -O2 #-}
->>>>>>> affdea82
 -- We always optimise this, otherwise performance of a non-optimised
 -- compiler is severely affected
 
