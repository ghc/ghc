{-
(c) The University of Glasgow 2006-2012
(c) The GRASP Project, Glasgow University, 1992-1998
-}

-- | This module defines classes and functions for pretty-printing. It also
-- exports a number of helpful debugging and other utilities such as 'trace' and 'panic'.
--
-- The interface to this module is very similar to the standard Hughes-PJ pretty printing
-- module, except that it exports a number of additional functions that are rarely used,
-- and works over the 'SDoc' type.
module Outputable (
        -- * Type classes
        Outputable(..), OutputableBndr(..),

        -- * Pretty printing combinators
        SDoc, runSDoc, initSDocContext,
        docToSDoc,
        interppSP, interpp'SP,
        pprQuotedList, pprWithCommas, quotedListWithOr, quotedListWithNor,
        pprWithBars,
        empty, isEmpty, nest,
        char,
        text, ftext, ptext, ztext,
        int, intWithCommas, integer, word, float, double, rational, doublePrec,
        parens, cparen, brackets, braces, quotes, quote,
        doubleQuotes, angleBrackets, paBrackets,
        semi, comma, colon, dcolon, space, equals, dot, vbar,
        arrow, lollipop, larrow, darrow, arrowt, larrowt, arrowtt, larrowtt,
        lparen, rparen, lbrack, rbrack, lbrace, rbrace, underscore,
        blankLine, forAllLit, kindStar, bullet,
        (<>), (<+>), hcat, hsep,
        ($$), ($+$), vcat,
        sep, cat,
        fsep, fcat,
        hang, hangNotEmpty, punctuate, ppWhen, ppUnless,
        speakNth, speakN, speakNOf, plural, isOrAre, doOrDoes,
        unicodeSyntax,

        coloured, keyword,

        -- * Converting 'SDoc' into strings and outputing it
        printSDoc, printSDocLn, printForUser, printForUserPartWay,
        printForC, bufLeftRenderSDoc,
        pprCode, mkCodeStyle,
        showSDoc, showSDocUnsafe, showSDocOneLine,
        showSDocForUser, showSDocDebug, showSDocDump, showSDocDumpOneLine,
        showSDocUnqual, showPpr,
        renderWithStyle,

        pprInfixVar, pprPrefixVar,
        pprHsChar, pprHsString, pprHsBytes,

        primFloatSuffix, primCharSuffix, primWordSuffix, primDoubleSuffix,
        primInt64Suffix, primWord64Suffix, primIntSuffix,

        pprPrimChar, pprPrimInt, pprPrimWord, pprPrimInt64, pprPrimWord64,

        pprFastFilePath,

        -- * Controlling the style in which output is printed
        BindingSite(..),

        PprStyle, CodeStyle(..), PrintUnqualified(..),
        QueryQualifyName, QueryQualifyModule, QueryQualifyPackage,
        reallyAlwaysQualify, reallyAlwaysQualifyNames,
        alwaysQualify, alwaysQualifyNames, alwaysQualifyModules,
        neverQualify, neverQualifyNames, neverQualifyModules,
        alwaysQualifyPackages, neverQualifyPackages,
        QualifyName(..), queryQual,
        sdocWithDynFlags, sdocWithPlatform,
        getPprStyle, withPprStyle, withPprStyleDoc, setStyleColoured,
        pprDeeper, pprDeeperList, pprSetDepth,
        codeStyle, userStyle, debugStyle, dumpStyle, asmStyle,
        qualName, qualModule, qualPackage,
        mkErrStyle, defaultErrStyle, defaultDumpStyle, mkDumpStyle, defaultUserStyle,
        mkUserStyle, cmdlineParserStyle, Depth(..),

        ifPprDebug, whenPprDebug, getPprDebug,

        -- * Error handling and debugging utilities
        pprPanic, pprSorry, assertPprPanic, pprPgmError,
        pprTrace, pprTraceDebug, pprTraceIt, warnPprTrace, pprSTrace,
        pprTraceException,
        trace, pgmError, panic, sorry, assertPanic,
        pprDebugAndThen, callStackDoc,
    ) where

import GhcPrelude

import {-# SOURCE #-}   DynFlags( DynFlags, hasPprDebug, hasNoDebugOutput,
                                  targetPlatform, pprUserLength, pprCols,
                                  useUnicode, useUnicodeSyntax,
<<<<<<< HEAD
                                  shouldUseColor, unsafeGlobalDynFlags )
=======
                                  shouldUseColor, unsafeGlobalDynFlags,
                                  shouldUseHexWordLiterals )
>>>>>>> affdea82
import {-# SOURCE #-}   Module( UnitId, Module, ModuleName, moduleName )
import {-# SOURCE #-}   OccName( OccName )

import BufWrite (BufHandle)
import FastString
import qualified Pretty
import Util
import Platform
import qualified PprColour as Col
import Pretty           ( Doc, Mode(..) )
import Panic
import GHC.Serialized
import GHC.LanguageExtensions (Extension)

import Control.Exception (finally)
import Data.ByteString (ByteString)
import qualified Data.ByteString as BS
import Data.Char
import qualified Data.Map as M
import Data.Int
import qualified Data.IntMap as IM
import Data.Set (Set)
import qualified Data.Set as Set
import Data.String
import Data.Word
import System.IO        ( Handle )
import System.FilePath
import Text.Printf
import Numeric (showFFloat)
import Data.Graph (SCC(..))
import Data.List (intersperse)

import GHC.Fingerprint
import GHC.Show         ( showMultiLineString )
import GHC.Stack        ( callStack, prettyCallStack )
import Control.Monad.IO.Class
import Exception

{-
************************************************************************
*                                                                      *
\subsection{The @PprStyle@ data type}
*                                                                      *
************************************************************************
-}

data PprStyle
  = PprUser PrintUnqualified Depth Coloured
                -- Pretty-print in a way that will make sense to the
                -- ordinary user; must be very close to Haskell
                -- syntax, etc.
                -- Assumes printing tidied code: non-system names are
                -- printed without uniques.

  | PprDump PrintUnqualified
                -- For -ddump-foo; less verbose than PprDebug, but more than PprUser
                -- Does not assume tidied code: non-external names
                -- are printed with uniques.

  | PprDebug    -- Full debugging output

  | PprCode CodeStyle
                -- Print code; either C or assembler

data CodeStyle = CStyle         -- The format of labels differs for C and assembler
               | AsmStyle

data Depth = AllTheWay
           | PartWay Int        -- 0 => stop

data Coloured
  = Uncoloured
  | Coloured

-- -----------------------------------------------------------------------------
-- Printing original names

-- | When printing code that contains original names, we need to map the
-- original names back to something the user understands.  This is the
-- purpose of the triple of functions that gets passed around
-- when rendering 'SDoc'.
data PrintUnqualified = QueryQualify {
    queryQualifyName    :: QueryQualifyName,
    queryQualifyModule  :: QueryQualifyModule,
    queryQualifyPackage :: QueryQualifyPackage
}

-- | given an /original/ name, this function tells you which module
-- name it should be qualified with when printing for the user, if
-- any.  For example, given @Control.Exception.catch@, which is in scope
-- as @Exception.catch@, this function will return @Just "Exception"@.
-- Note that the return value is a ModuleName, not a Module, because
-- in source code, names are qualified by ModuleNames.
type QueryQualifyName = Module -> OccName -> QualifyName

-- | For a given module, we need to know whether to print it with
-- a package name to disambiguate it.
type QueryQualifyModule = Module -> Bool

-- | For a given package, we need to know whether to print it with
-- the component id to disambiguate it.
type QueryQualifyPackage = UnitId -> Bool

-- See Note [Printing original names] in HscTypes
data QualifyName   -- Given P:M.T
  = NameUnqual           -- It's in scope unqualified as "T"
                         -- OR nothing called "T" is in scope

  | NameQual ModuleName  -- It's in scope qualified as "X.T"

  | NameNotInScope1      -- It's not in scope at all, but M.T is not bound
                         -- in the current scope, so we can refer to it as "M.T"

  | NameNotInScope2      -- It's not in scope at all, and M.T is already bound in
                         -- the current scope, so we must refer to it as "P:M.T"

instance Outputable QualifyName where
  ppr NameUnqual      = text "NameUnqual"
  ppr (NameQual _mod) = text "NameQual"  -- can't print the mod without module loops :(
  ppr NameNotInScope1 = text "NameNotInScope1"
  ppr NameNotInScope2 = text "NameNotInScope2"

reallyAlwaysQualifyNames :: QueryQualifyName
reallyAlwaysQualifyNames _ _ = NameNotInScope2

-- | NB: This won't ever show package IDs
alwaysQualifyNames :: QueryQualifyName
alwaysQualifyNames m _ = NameQual (moduleName m)

neverQualifyNames :: QueryQualifyName
neverQualifyNames _ _ = NameUnqual

alwaysQualifyModules :: QueryQualifyModule
alwaysQualifyModules _ = True

neverQualifyModules :: QueryQualifyModule
neverQualifyModules _ = False

alwaysQualifyPackages :: QueryQualifyPackage
alwaysQualifyPackages _ = True

neverQualifyPackages :: QueryQualifyPackage
neverQualifyPackages _ = False

reallyAlwaysQualify, alwaysQualify, neverQualify :: PrintUnqualified
reallyAlwaysQualify
              = QueryQualify reallyAlwaysQualifyNames
                             alwaysQualifyModules
                             alwaysQualifyPackages
alwaysQualify = QueryQualify alwaysQualifyNames
                             alwaysQualifyModules
                             alwaysQualifyPackages
neverQualify  = QueryQualify neverQualifyNames
                             neverQualifyModules
                             neverQualifyPackages

defaultUserStyle :: DynFlags -> PprStyle
defaultUserStyle dflags = mkUserStyle dflags neverQualify AllTheWay

defaultDumpStyle :: DynFlags -> PprStyle
 -- Print without qualifiers to reduce verbosity, unless -dppr-debug
defaultDumpStyle dflags
   | hasPprDebug dflags = PprDebug
   | otherwise          = PprDump neverQualify

mkDumpStyle :: DynFlags -> PrintUnqualified -> PprStyle
mkDumpStyle dflags print_unqual
   | hasPprDebug dflags = PprDebug
   | otherwise          = PprDump print_unqual

defaultErrStyle :: DynFlags -> PprStyle
-- Default style for error messages, when we don't know PrintUnqualified
-- It's a bit of a hack because it doesn't take into account what's in scope
-- Only used for desugarer warnings, and typechecker errors in interface sigs
-- NB that -dppr-debug will still get into PprDebug style
defaultErrStyle dflags = mkErrStyle dflags neverQualify

-- | Style for printing error messages
mkErrStyle :: DynFlags -> PrintUnqualified -> PprStyle
mkErrStyle dflags qual =
   mkUserStyle dflags qual (PartWay (pprUserLength dflags))

cmdlineParserStyle :: DynFlags -> PprStyle
cmdlineParserStyle dflags = mkUserStyle dflags alwaysQualify AllTheWay

mkUserStyle :: DynFlags -> PrintUnqualified -> Depth -> PprStyle
mkUserStyle dflags unqual depth
   | hasPprDebug dflags = PprDebug
   | otherwise          = PprUser unqual depth Uncoloured

setStyleColoured :: Bool -> PprStyle -> PprStyle
setStyleColoured col style =
  case style of
    PprUser q d _ -> PprUser q d c
    _             -> style
  where
    c | col       = Coloured
      | otherwise = Uncoloured

instance Outputable PprStyle where
  ppr (PprUser {})  = text "user-style"
  ppr (PprCode {})  = text "code-style"
  ppr (PprDump {})  = text "dump-style"
  ppr (PprDebug {}) = text "debug-style"

{-
Orthogonal to the above printing styles are (possibly) some
command-line flags that affect printing (often carried with the
style).  The most likely ones are variations on how much type info is
shown.

The following test decides whether or not we are actually generating
code (either C or assembly), or generating interface files.

************************************************************************
*                                                                      *
\subsection{The @SDoc@ data type}
*                                                                      *
************************************************************************
-}

-- | Represents a pretty-printable document.
--
-- To display an 'SDoc', use 'printSDoc', 'printSDocLn', 'bufLeftRenderSDoc',
-- or 'renderWithStyle'.  Avoid calling 'runSDoc' directly as it breaks the
-- abstraction layer.
newtype SDoc = SDoc { runSDoc :: SDocContext -> Doc }

data SDocContext = SDC
  { sdocStyle      :: !PprStyle
  , sdocLastColour :: !Col.PprColour
    -- ^ The most recently used colour.  This allows nesting colours.
  , sdocDynFlags   :: !DynFlags
  }

instance IsString SDoc where
  fromString = text

initSDocContext :: DynFlags -> PprStyle -> SDocContext
initSDocContext dflags sty = SDC
  { sdocStyle = sty
  , sdocLastColour = Col.colReset
  , sdocDynFlags = dflags
  }

withPprStyle :: PprStyle -> SDoc -> SDoc
withPprStyle sty d = SDoc $ \ctxt -> runSDoc d ctxt{sdocStyle=sty}

-- | This is not a recommended way to render 'SDoc', since it breaks the
-- abstraction layer of 'SDoc'.  Prefer to use 'printSDoc', 'printSDocLn',
-- 'bufLeftRenderSDoc', or 'renderWithStyle' instead.
withPprStyleDoc :: DynFlags -> PprStyle -> SDoc -> Doc
withPprStyleDoc dflags sty d = runSDoc d (initSDocContext dflags sty)

pprDeeper :: SDoc -> SDoc
pprDeeper d = SDoc $ \ctx -> case ctx of
  SDC{sdocStyle=PprUser _ (PartWay 0) _} -> Pretty.text "..."
  SDC{sdocStyle=PprUser q (PartWay n) c} ->
    runSDoc d ctx{sdocStyle = PprUser q (PartWay (n-1)) c}
  _ -> runSDoc d ctx

-- | Truncate a list that is longer than the current depth.
pprDeeperList :: ([SDoc] -> SDoc) -> [SDoc] -> SDoc
pprDeeperList f ds
  | null ds   = f []
  | otherwise = SDoc work
 where
  work ctx@SDC{sdocStyle=PprUser q (PartWay n) c}
   | n==0      = Pretty.text "..."
   | otherwise =
      runSDoc (f (go 0 ds)) ctx{sdocStyle = PprUser q (PartWay (n-1)) c}
   where
     go _ [] = []
     go i (d:ds) | i >= n    = [text "...."]
                 | otherwise = d : go (i+1) ds
  work other_ctx = runSDoc (f ds) other_ctx

pprSetDepth :: Depth -> SDoc -> SDoc
pprSetDepth depth doc = SDoc $ \ctx ->
    case ctx of
        SDC{sdocStyle=PprUser q _ c} ->
            runSDoc doc ctx{sdocStyle = PprUser q depth c}
        _ ->
            runSDoc doc ctx

getPprStyle :: (PprStyle -> SDoc) -> SDoc
getPprStyle df = SDoc $ \ctx -> runSDoc (df (sdocStyle ctx)) ctx

sdocWithDynFlags :: (DynFlags -> SDoc) -> SDoc
sdocWithDynFlags f = SDoc $ \ctx -> runSDoc (f (sdocDynFlags ctx)) ctx

sdocWithPlatform :: (Platform -> SDoc) -> SDoc
sdocWithPlatform f = sdocWithDynFlags (f . targetPlatform)

qualName :: PprStyle -> QueryQualifyName
qualName (PprUser q _ _) mod occ = queryQualifyName q mod occ
qualName (PprDump q)     mod occ = queryQualifyName q mod occ
qualName _other          mod _   = NameQual (moduleName mod)

qualModule :: PprStyle -> QueryQualifyModule
qualModule (PprUser q _ _)  m = queryQualifyModule q m
qualModule (PprDump q)      m = queryQualifyModule q m
qualModule _other          _m = True

qualPackage :: PprStyle -> QueryQualifyPackage
qualPackage (PprUser q _ _)  m = queryQualifyPackage q m
qualPackage (PprDump q)      m = queryQualifyPackage q m
qualPackage _other          _m = True

queryQual :: PprStyle -> PrintUnqualified
queryQual s = QueryQualify (qualName s)
                           (qualModule s)
                           (qualPackage s)

codeStyle :: PprStyle -> Bool
codeStyle (PprCode _)     = True
codeStyle _               = False

asmStyle :: PprStyle -> Bool
asmStyle (PprCode AsmStyle)  = True
asmStyle _other              = False

dumpStyle :: PprStyle -> Bool
dumpStyle (PprDump {}) = True
dumpStyle _other       = False

debugStyle :: PprStyle -> Bool
debugStyle PprDebug = True
debugStyle _other   = False

userStyle ::  PprStyle -> Bool
userStyle (PprUser {}) = True
userStyle _other       = False

getPprDebug :: (Bool -> SDoc) -> SDoc
getPprDebug d = getPprStyle $ \ sty -> d (debugStyle sty)

ifPprDebug :: SDoc -> SDoc -> SDoc
-- ^ Says what to do with and without -dppr-debug
ifPprDebug yes no = getPprDebug $ \ dbg -> if dbg then yes else no

whenPprDebug :: SDoc -> SDoc        -- Empty for non-debug style
-- ^ Says what to do with -dppr-debug; without, return empty
whenPprDebug d = ifPprDebug d empty

-- | The analog of 'Pretty.printDoc_' for 'SDoc', which tries to make sure the
--   terminal doesn't get screwed up by the ANSI color codes if an exception
--   is thrown during pretty-printing.
printSDoc :: Mode -> DynFlags -> Handle -> PprStyle -> SDoc -> IO ()
printSDoc mode dflags handle sty doc =
  Pretty.printDoc_ mode cols handle (runSDoc doc ctx)
    `finally`
      Pretty.printDoc_ mode cols handle
        (runSDoc (coloured Col.colReset empty) ctx)
  where
    cols = pprCols dflags
    ctx = initSDocContext dflags sty

-- | Like 'printSDoc' but appends an extra newline.
printSDocLn :: Mode -> DynFlags -> Handle -> PprStyle -> SDoc -> IO ()
printSDocLn mode dflags handle sty doc =
  printSDoc mode dflags handle sty (doc $$ text "")

printForUser :: DynFlags -> Handle -> PrintUnqualified -> SDoc -> IO ()
printForUser dflags handle unqual doc
  = printSDocLn PageMode dflags handle
               (mkUserStyle dflags unqual AllTheWay) doc

printForUserPartWay :: DynFlags -> Handle -> Int -> PrintUnqualified -> SDoc
                    -> IO ()
printForUserPartWay dflags handle d unqual doc
  = printSDocLn PageMode dflags handle
                (mkUserStyle dflags unqual (PartWay d)) doc

-- | Like 'printSDocLn' but specialized with 'LeftMode' and
-- @'PprCode' 'CStyle'@.  This is typically used to output C-- code.
printForC :: DynFlags -> Handle -> SDoc -> IO ()
printForC dflags handle doc =
  printSDocLn LeftMode dflags handle (PprCode CStyle) doc

-- | An efficient variant of 'printSDoc' specialized for 'LeftMode' that
-- outputs to a 'BufHandle'.
bufLeftRenderSDoc :: DynFlags -> BufHandle -> PprStyle -> SDoc -> IO ()
bufLeftRenderSDoc dflags bufHandle sty doc =
  Pretty.bufLeftRender bufHandle (runSDoc doc (initSDocContext dflags sty))

pprCode :: CodeStyle -> SDoc -> SDoc
pprCode cs d = withPprStyle (PprCode cs) d

mkCodeStyle :: CodeStyle -> PprStyle
mkCodeStyle = PprCode

-- Can't make SDoc an instance of Show because SDoc is just a function type
-- However, Doc *is* an instance of Show
-- showSDoc just blasts it out as a string
showSDoc :: DynFlags -> SDoc -> String
showSDoc dflags sdoc = renderWithStyle dflags sdoc (defaultUserStyle dflags)

-- showSDocUnsafe is unsafe, because `unsafeGlobalDynFlags` might not be
-- initialised yet.
showSDocUnsafe :: SDoc -> String
showSDocUnsafe sdoc = showSDoc unsafeGlobalDynFlags sdoc

showPpr :: Outputable a => DynFlags -> a -> String
showPpr dflags thing = showSDoc dflags (ppr thing)

showSDocUnqual :: DynFlags -> SDoc -> String
-- Only used by Haddock
showSDocUnqual dflags sdoc = showSDoc dflags sdoc

showSDocForUser :: DynFlags -> PrintUnqualified -> SDoc -> String
-- Allows caller to specify the PrintUnqualified to use
showSDocForUser dflags unqual doc
 = renderWithStyle dflags doc (mkUserStyle dflags unqual AllTheWay)

showSDocDump :: DynFlags -> SDoc -> String
showSDocDump dflags d = renderWithStyle dflags d (defaultDumpStyle dflags)

showSDocDebug :: DynFlags -> SDoc -> String
showSDocDebug dflags d = renderWithStyle dflags d PprDebug

renderWithStyle :: DynFlags -> SDoc -> PprStyle -> String
renderWithStyle dflags sdoc sty
  = let s = Pretty.style{ Pretty.mode = PageMode,
                          Pretty.lineLength = pprCols dflags }
    in Pretty.renderStyle s $ runSDoc sdoc (initSDocContext dflags sty)

-- This shows an SDoc, but on one line only. It's cheaper than a full
-- showSDoc, designed for when we're getting results like "Foo.bar"
-- and "foo{uniq strictness}" so we don't want fancy layout anyway.
showSDocOneLine :: DynFlags -> SDoc -> String
showSDocOneLine dflags d
 = let s = Pretty.style{ Pretty.mode = OneLineMode,
                         Pretty.lineLength = pprCols dflags } in
   Pretty.renderStyle s $
      runSDoc d (initSDocContext dflags (defaultUserStyle dflags))

showSDocDumpOneLine :: DynFlags -> SDoc -> String
showSDocDumpOneLine dflags d
 = let s = Pretty.style{ Pretty.mode = OneLineMode,
                         Pretty.lineLength = irrelevantNCols } in
   Pretty.renderStyle s $
      runSDoc d (initSDocContext dflags (defaultDumpStyle dflags))

irrelevantNCols :: Int
-- Used for OneLineMode and LeftMode when number of cols isn't used
irrelevantNCols = 1

isEmpty :: DynFlags -> SDoc -> Bool
isEmpty dflags sdoc = Pretty.isEmpty $ runSDoc sdoc dummySDocContext
   where dummySDocContext = initSDocContext dflags PprDebug

docToSDoc :: Doc -> SDoc
docToSDoc d = SDoc (\_ -> d)

empty    :: SDoc
char     :: Char       -> SDoc
text     :: String     -> SDoc
ftext    :: FastString -> SDoc
ptext    :: LitString  -> SDoc
ztext    :: FastZString -> SDoc
int      :: Int        -> SDoc
integer  :: Integer    -> SDoc
word     :: Integer    -> SDoc
float    :: Float      -> SDoc
double   :: Double     -> SDoc
rational :: Rational   -> SDoc

empty       = docToSDoc $ Pretty.empty
char c      = docToSDoc $ Pretty.char c

text s      = docToSDoc $ Pretty.text s
{-# INLINE text #-}   -- Inline so that the RULE Pretty.text will fire

ftext s     = docToSDoc $ Pretty.ftext s
ptext s     = docToSDoc $ Pretty.ptext s
ztext s     = docToSDoc $ Pretty.ztext s
int n       = docToSDoc $ Pretty.int n
integer n   = docToSDoc $ Pretty.integer n
float n     = docToSDoc $ Pretty.float n
double n    = docToSDoc $ Pretty.double n
rational n  = docToSDoc $ Pretty.rational n
word n      = sdocWithDynFlags $ \dflags ->
    -- See Note [Print Hexadecimal Literals] in Pretty.hs
    if shouldUseHexWordLiterals dflags
        then docToSDoc $ Pretty.hex n
        else docToSDoc $ Pretty.integer n

-- | @doublePrec p n@ shows a floating point number @n@ with @p@
-- digits of precision after the decimal point.
doublePrec :: Int -> Double -> SDoc
doublePrec p n = text (showFFloat (Just p) n "")

parens, braces, brackets, quotes, quote,
        paBrackets, doubleQuotes, angleBrackets :: SDoc -> SDoc

parens d        = SDoc $ Pretty.parens . runSDoc d
braces d        = SDoc $ Pretty.braces . runSDoc d
brackets d      = SDoc $ Pretty.brackets . runSDoc d
quote d         = SDoc $ Pretty.quote . runSDoc d
doubleQuotes d  = SDoc $ Pretty.doubleQuotes . runSDoc d
angleBrackets d = char '<' <> d <> char '>'
paBrackets d    = text "[:" <> d <> text ":]"

cparen :: Bool -> SDoc -> SDoc
cparen b d = SDoc $ Pretty.maybeParens b . runSDoc d

-- 'quotes' encloses something in single quotes...
-- but it omits them if the thing begins or ends in a single quote
-- so that we don't get `foo''.  Instead we just have foo'.
quotes d =
      sdocWithDynFlags $ \dflags ->
      if useUnicode dflags
      then char '‘' <> d <> char '’'
      else SDoc $ \sty ->
           let pp_d = runSDoc d sty
               str  = show pp_d
           in case (str, snocView str) of
             (_, Just (_, '\'')) -> pp_d
             ('\'' : _, _)       -> pp_d
             _other              -> Pretty.quotes pp_d

semi, comma, colon, equals, space, dcolon, underscore, dot, vbar :: SDoc
arrow, larrow, darrow, arrowt, larrowt, arrowtt, larrowtt :: SDoc
lparen, rparen, lbrack, rbrack, lbrace, rbrace, blankLine :: SDoc

blankLine  = docToSDoc $ Pretty.text ""
dcolon     = unicodeSyntax (char '∷') (docToSDoc $ Pretty.text "::")
arrow      = unicodeSyntax (char '→') (docToSDoc $ Pretty.text "->")
lollipop   = char '⊸'
larrow     = unicodeSyntax (char '←') (docToSDoc $ Pretty.text "<-")
darrow     = unicodeSyntax (char '⇒') (docToSDoc $ Pretty.text "=>")
arrowt     = unicodeSyntax (char '⤚') (docToSDoc $ Pretty.text ">-")
larrowt    = unicodeSyntax (char '⤙') (docToSDoc $ Pretty.text "-<")
arrowtt    = unicodeSyntax (char '⤜') (docToSDoc $ Pretty.text ">>-")
larrowtt   = unicodeSyntax (char '⤛') (docToSDoc $ Pretty.text "-<<")
semi       = docToSDoc $ Pretty.semi
comma      = docToSDoc $ Pretty.comma
colon      = docToSDoc $ Pretty.colon
equals     = docToSDoc $ Pretty.equals
space      = docToSDoc $ Pretty.space
underscore = char '_'
dot        = char '.'
vbar       = char '|'
lparen     = docToSDoc $ Pretty.lparen
rparen     = docToSDoc $ Pretty.rparen
lbrack     = docToSDoc $ Pretty.lbrack
rbrack     = docToSDoc $ Pretty.rbrack
lbrace     = docToSDoc $ Pretty.lbrace
rbrace     = docToSDoc $ Pretty.rbrace

forAllLit :: SDoc
forAllLit = unicodeSyntax (char '∀') (text "forall")

kindStar :: SDoc
kindStar = unicodeSyntax (char '★') (char '*')

bullet :: SDoc
bullet = unicode (char '•') (char '*')

unicodeSyntax :: SDoc -> SDoc -> SDoc
unicodeSyntax unicode plain = sdocWithDynFlags $ \dflags ->
    if useUnicode dflags && useUnicodeSyntax dflags
    then unicode
    else plain

unicode :: SDoc -> SDoc -> SDoc
unicode unicode plain = sdocWithDynFlags $ \dflags ->
    if useUnicode dflags
    then unicode
    else plain

nest :: Int -> SDoc -> SDoc
-- ^ Indent 'SDoc' some specified amount
(<>) :: SDoc -> SDoc -> SDoc
-- ^ Join two 'SDoc' together horizontally without a gap
(<+>) :: SDoc -> SDoc -> SDoc
-- ^ Join two 'SDoc' together horizontally with a gap between them
($$) :: SDoc -> SDoc -> SDoc
-- ^ Join two 'SDoc' together vertically; if there is
-- no vertical overlap it "dovetails" the two onto one line
($+$) :: SDoc -> SDoc -> SDoc
-- ^ Join two 'SDoc' together vertically

nest n d    = SDoc $ Pretty.nest n . runSDoc d
(<>) d1 d2  = SDoc $ \sty -> (Pretty.<>)  (runSDoc d1 sty) (runSDoc d2 sty)
(<+>) d1 d2 = SDoc $ \sty -> (Pretty.<+>) (runSDoc d1 sty) (runSDoc d2 sty)
($$) d1 d2  = SDoc $ \sty -> (Pretty.$$)  (runSDoc d1 sty) (runSDoc d2 sty)
($+$) d1 d2 = SDoc $ \sty -> (Pretty.$+$) (runSDoc d1 sty) (runSDoc d2 sty)

hcat :: [SDoc] -> SDoc
-- ^ Concatenate 'SDoc' horizontally
hsep :: [SDoc] -> SDoc
-- ^ Concatenate 'SDoc' horizontally with a space between each one
vcat :: [SDoc] -> SDoc
-- ^ Concatenate 'SDoc' vertically with dovetailing
sep :: [SDoc] -> SDoc
-- ^ Separate: is either like 'hsep' or like 'vcat', depending on what fits
cat :: [SDoc] -> SDoc
-- ^ Catenate: is either like 'hcat' or like 'vcat', depending on what fits
fsep :: [SDoc] -> SDoc
-- ^ A paragraph-fill combinator. It's much like sep, only it
-- keeps fitting things on one line until it can't fit any more.
fcat :: [SDoc] -> SDoc
-- ^ This behaves like 'fsep', but it uses '<>' for horizontal conposition rather than '<+>'


hcat ds = SDoc $ \sty -> Pretty.hcat [runSDoc d sty | d <- ds]
hsep ds = SDoc $ \sty -> Pretty.hsep [runSDoc d sty | d <- ds]
vcat ds = SDoc $ \sty -> Pretty.vcat [runSDoc d sty | d <- ds]
sep ds  = SDoc $ \sty -> Pretty.sep  [runSDoc d sty | d <- ds]
cat ds  = SDoc $ \sty -> Pretty.cat  [runSDoc d sty | d <- ds]
fsep ds = SDoc $ \sty -> Pretty.fsep [runSDoc d sty | d <- ds]
fcat ds = SDoc $ \sty -> Pretty.fcat [runSDoc d sty | d <- ds]

hang :: SDoc  -- ^ The header
      -> Int  -- ^ Amount to indent the hung body
      -> SDoc -- ^ The hung body, indented and placed below the header
      -> SDoc
hang d1 n d2   = SDoc $ \sty -> Pretty.hang (runSDoc d1 sty) n (runSDoc d2 sty)

-- | This behaves like 'hang', but does not indent the second document
-- when the header is empty.
hangNotEmpty :: SDoc -> Int -> SDoc -> SDoc
hangNotEmpty d1 n d2 =
    SDoc $ \sty -> Pretty.hangNotEmpty (runSDoc d1 sty) n (runSDoc d2 sty)

punctuate :: SDoc   -- ^ The punctuation
          -> [SDoc] -- ^ The list that will have punctuation added between every adjacent pair of elements
          -> [SDoc] -- ^ Punctuated list
punctuate _ []     = []
punctuate p (d:ds) = go d ds
                   where
                     go d [] = [d]
                     go d (e:es) = (d <> p) : go e es

ppWhen, ppUnless :: Bool -> SDoc -> SDoc
ppWhen True  doc = doc
ppWhen False _   = empty

ppUnless True  _   = empty
ppUnless False doc = doc

-- | Apply the given colour\/style for the argument.
--
-- Only takes effect if colours are enabled.
coloured :: Col.PprColour -> SDoc -> SDoc
coloured col sdoc =
  sdocWithDynFlags $ \dflags ->
    if shouldUseColor dflags
    then SDoc $ \ctx@SDC{ sdocLastColour = lastCol } ->
         case ctx of
           SDC{ sdocStyle = PprUser _ _ Coloured } ->
             let ctx' = ctx{ sdocLastColour = lastCol `mappend` col } in
             Pretty.zeroWidthText (Col.renderColour col)
               Pretty.<> runSDoc sdoc ctx'
               Pretty.<> Pretty.zeroWidthText (Col.renderColourAfresh lastCol)
           _ -> runSDoc sdoc ctx
    else sdoc

keyword :: SDoc -> SDoc
keyword = coloured Col.colBold

{-
************************************************************************
*                                                                      *
\subsection[Outputable-class]{The @Outputable@ class}
*                                                                      *
************************************************************************
-}

-- | Class designating that some type has an 'SDoc' representation
class Outputable a where
        ppr :: a -> SDoc
        pprPrec :: Rational -> a -> SDoc
                -- 0 binds least tightly
                -- We use Rational because there is always a
                -- Rational between any other two Rationals

        ppr = pprPrec 0
        pprPrec _ = ppr

instance Outputable Char where
    ppr c = text [c]

instance Outputable Bool where
    ppr True  = text "True"
    ppr False = text "False"

instance Outputable Ordering where
    ppr LT = text "LT"
    ppr EQ = text "EQ"
    ppr GT = text "GT"

instance Outputable Int32 where
   ppr n = integer $ fromIntegral n

instance Outputable Int64 where
   ppr n = integer $ fromIntegral n

instance Outputable Int where
    ppr n = int n

instance Outputable Integer where
    ppr n = integer n

instance Outputable Word16 where
    ppr n = integer $ fromIntegral n

instance Outputable Word32 where
    ppr n = integer $ fromIntegral n

instance Outputable Word where
    ppr n = integer $ fromIntegral n

instance Outputable () where
    ppr _ = text "()"

instance (Outputable a) => Outputable [a] where
    ppr xs = brackets (fsep (punctuate comma (map ppr xs)))

instance (Outputable a) => Outputable (Set a) where
    ppr s = braces (fsep (punctuate comma (map ppr (Set.toList s))))

instance (Outputable a, Outputable b) => Outputable (a, b) where
    ppr (x,y) = parens (sep [ppr x <> comma, ppr y])

instance Outputable a => Outputable (Maybe a) where
    ppr Nothing  = text "Nothing"
    ppr (Just x) = text "Just" <+> ppr x

instance (Outputable a, Outputable b) => Outputable (Either a b) where
    ppr (Left x)  = text "Left"  <+> ppr x
    ppr (Right y) = text "Right" <+> ppr y

-- ToDo: may not be used
instance (Outputable a, Outputable b, Outputable c) => Outputable (a, b, c) where
    ppr (x,y,z) =
      parens (sep [ppr x <> comma,
                   ppr y <> comma,
                   ppr z ])

instance (Outputable a, Outputable b, Outputable c, Outputable d) =>
         Outputable (a, b, c, d) where
    ppr (a,b,c,d) =
      parens (sep [ppr a <> comma,
                   ppr b <> comma,
                   ppr c <> comma,
                   ppr d])

instance (Outputable a, Outputable b, Outputable c, Outputable d, Outputable e) =>
         Outputable (a, b, c, d, e) where
    ppr (a,b,c,d,e) =
      parens (sep [ppr a <> comma,
                   ppr b <> comma,
                   ppr c <> comma,
                   ppr d <> comma,
                   ppr e])

instance (Outputable a, Outputable b, Outputable c, Outputable d, Outputable e, Outputable f) =>
         Outputable (a, b, c, d, e, f) where
    ppr (a,b,c,d,e,f) =
      parens (sep [ppr a <> comma,
                   ppr b <> comma,
                   ppr c <> comma,
                   ppr d <> comma,
                   ppr e <> comma,
                   ppr f])

instance (Outputable a, Outputable b, Outputable c, Outputable d, Outputable e, Outputable f, Outputable g) =>
         Outputable (a, b, c, d, e, f, g) where
    ppr (a,b,c,d,e,f,g) =
      parens (sep [ppr a <> comma,
                   ppr b <> comma,
                   ppr c <> comma,
                   ppr d <> comma,
                   ppr e <> comma,
                   ppr f <> comma,
                   ppr g])

instance Outputable FastString where
    ppr fs = ftext fs           -- Prints an unadorned string,
                                -- no double quotes or anything

instance (Outputable key, Outputable elt) => Outputable (M.Map key elt) where
    ppr m = ppr (M.toList m)
instance (Outputable elt) => Outputable (IM.IntMap elt) where
    ppr m = ppr (IM.toList m)

instance Outputable Fingerprint where
    ppr (Fingerprint w1 w2) = text (printf "%016x%016x" w1 w2)

instance Outputable a => Outputable (SCC a) where
   ppr (AcyclicSCC v) = text "NONREC" $$ (nest 3 (ppr v))
   ppr (CyclicSCC vs) = text "REC" $$ (nest 3 (vcat (map ppr vs)))

instance Outputable Serialized where
    ppr (Serialized the_type bytes) = int (length bytes) <+> text "of type" <+> text (show the_type)

instance Outputable Extension where
    ppr = text . show

{-
************************************************************************
*                                                                      *
\subsection{The @OutputableBndr@ class}
*                                                                      *
************************************************************************
-}

-- | 'BindingSite' is used to tell the thing that prints binder what
-- language construct is binding the identifier.  This can be used
-- to decide how much info to print.
-- Also see Note [Binding-site specific printing] in PprCore
data BindingSite
    = LambdaBind  -- ^ The x in   (\x. e)
    | CaseBind    -- ^ The x in   case scrut of x { (y,z) -> ... }
    | CasePatBind -- ^ The y,z in case scrut of x { (y,z) -> ... }
    | LetBind     -- ^ The x in   (let x = rhs in e)

-- | When we print a binder, we often want to print its type too.
-- The @OutputableBndr@ class encapsulates this idea.
class Outputable a => OutputableBndr a where
   pprBndr :: BindingSite -> a -> SDoc
   pprBndr _b x = ppr x

   pprPrefixOcc, pprInfixOcc :: a -> SDoc
      -- Print an occurrence of the name, suitable either in the
      -- prefix position of an application, thus   (f a b) or  ((+) x)
      -- or infix position,                 thus   (a `f` b) or  (x + y)

   bndrIsJoin_maybe :: a -> Maybe Int
   bndrIsJoin_maybe _ = Nothing
      -- When pretty-printing we sometimes want to find
      -- whether the binder is a join point.  You might think
      -- we could have a function of type (a->Var), but Var
      -- isn't available yet, alas

{-
************************************************************************
*                                                                      *
\subsection{Random printing helpers}
*                                                                      *
************************************************************************
-}

-- We have 31-bit Chars and will simply use Show instances of Char and String.

-- | Special combinator for showing character literals.
pprHsChar :: Char -> SDoc
pprHsChar c | c > '\x10ffff' = char '\\' <> text (show (fromIntegral (ord c) :: Word32))
            | otherwise      = text (show c)

-- | Special combinator for showing string literals.
pprHsString :: FastString -> SDoc
pprHsString fs = vcat (map text (showMultiLineString (unpackFS fs)))

-- | Special combinator for showing bytestring literals.
pprHsBytes :: ByteString -> SDoc
pprHsBytes bs = let escaped = concatMap escape $ BS.unpack bs
                in vcat (map text (showMultiLineString escaped)) <> char '#'
    where escape :: Word8 -> String
          escape w = let c = chr (fromIntegral w)
                     in if isAscii c
                        then [c]
                        else '\\' : show w

-- Postfix modifiers for unboxed literals.
-- See Note [Printing of literals in Core] in `basicTypes/Literal.hs`.
primCharSuffix, primFloatSuffix, primIntSuffix :: SDoc
primDoubleSuffix, primWordSuffix, primInt64Suffix, primWord64Suffix :: SDoc
primCharSuffix   = char '#'
primFloatSuffix  = char '#'
primIntSuffix    = char '#'
primDoubleSuffix = text "##"
primWordSuffix   = text "##"
primInt64Suffix  = text "L#"
primWord64Suffix = text "L##"

-- | Special combinator for showing unboxed literals.
pprPrimChar :: Char -> SDoc
pprPrimInt, pprPrimWord, pprPrimInt64, pprPrimWord64 :: Integer -> SDoc
pprPrimChar c   = pprHsChar c <> primCharSuffix
pprPrimInt i    = integer i   <> primIntSuffix
pprPrimWord w   = word    w   <> primWordSuffix
pprPrimInt64 i  = integer i   <> primInt64Suffix
pprPrimWord64 w = word    w   <> primWord64Suffix

---------------------
-- Put a name in parens if it's an operator
pprPrefixVar :: Bool -> SDoc -> SDoc
pprPrefixVar is_operator pp_v
  | is_operator = parens pp_v
  | otherwise   = pp_v

-- Put a name in backquotes if it's not an operator
pprInfixVar :: Bool -> SDoc -> SDoc
pprInfixVar is_operator pp_v
  | is_operator = pp_v
  | otherwise   = char '`' <> pp_v <> char '`'

---------------------
pprFastFilePath :: FastString -> SDoc
pprFastFilePath path = text $ normalise $ unpackFS path

{-
************************************************************************
*                                                                      *
\subsection{Other helper functions}
*                                                                      *
************************************************************************
-}

pprWithCommas :: (a -> SDoc) -- ^ The pretty printing function to use
              -> [a]         -- ^ The things to be pretty printed
              -> SDoc        -- ^ 'SDoc' where the things have been pretty printed,
                             -- comma-separated and finally packed into a paragraph.
pprWithCommas pp xs = fsep (punctuate comma (map pp xs))

pprWithBars :: (a -> SDoc) -- ^ The pretty printing function to use
            -> [a]         -- ^ The things to be pretty printed
            -> SDoc        -- ^ 'SDoc' where the things have been pretty printed,
                           -- bar-separated and finally packed into a paragraph.
pprWithBars pp xs = fsep (intersperse vbar (map pp xs))

-- | Returns the separated concatenation of the pretty printed things.
interppSP  :: Outputable a => [a] -> SDoc
interppSP  xs = sep (map ppr xs)

-- | Returns the comma-separated concatenation of the pretty printed things.
interpp'SP :: Outputable a => [a] -> SDoc
interpp'SP xs = sep (punctuate comma (map ppr xs))

-- | Returns the comma-separated concatenation of the quoted pretty printed things.
--
-- > [x,y,z]  ==>  `x', `y', `z'
pprQuotedList :: Outputable a => [a] -> SDoc
pprQuotedList = quotedList . map ppr

quotedList :: [SDoc] -> SDoc
quotedList xs = fsep (punctuate comma (map quotes xs))

quotedListWithOr :: [SDoc] -> SDoc
-- [x,y,z]  ==>  `x', `y' or `z'
quotedListWithOr xs@(_:_:_) = quotedList (init xs) <+> text "or" <+> quotes (last xs)
quotedListWithOr xs = quotedList xs

quotedListWithNor :: [SDoc] -> SDoc
-- [x,y,z]  ==>  `x', `y' nor `z'
quotedListWithNor xs@(_:_:_) = quotedList (init xs) <+> text "nor" <+> quotes (last xs)
quotedListWithNor xs = quotedList xs

{-
************************************************************************
*                                                                      *
\subsection{Printing numbers verbally}
*                                                                      *
************************************************************************
-}

intWithCommas :: Integral a => a -> SDoc
-- Prints a big integer with commas, eg 345,821
intWithCommas n
  | n < 0     = char '-' <> intWithCommas (-n)
  | q == 0    = int (fromIntegral r)
  | otherwise = intWithCommas q <> comma <> zeroes <> int (fromIntegral r)
  where
    (q,r) = n `quotRem` 1000
    zeroes | r >= 100  = empty
           | r >= 10   = char '0'
           | otherwise = text "00"

-- | Converts an integer to a verbal index:
--
-- > speakNth 1 = text "first"
-- > speakNth 5 = text "fifth"
-- > speakNth 21 = text "21st"
speakNth :: Int -> SDoc
speakNth 1 = text "first"
speakNth 2 = text "second"
speakNth 3 = text "third"
speakNth 4 = text "fourth"
speakNth 5 = text "fifth"
speakNth 6 = text "sixth"
speakNth n = hcat [ int n, text suffix ]
  where
    suffix | n <= 20       = "th"       -- 11,12,13 are non-std
           | last_dig == 1 = "st"
           | last_dig == 2 = "nd"
           | last_dig == 3 = "rd"
           | otherwise     = "th"

    last_dig = n `rem` 10

-- | Converts an integer to a verbal multiplicity:
--
-- > speakN 0 = text "none"
-- > speakN 5 = text "five"
-- > speakN 10 = text "10"
speakN :: Int -> SDoc
speakN 0 = text "none"  -- E.g.  "he has none"
speakN 1 = text "one"   -- E.g.  "he has one"
speakN 2 = text "two"
speakN 3 = text "three"
speakN 4 = text "four"
speakN 5 = text "five"
speakN 6 = text "six"
speakN n = int n

-- | Converts an integer and object description to a statement about the
-- multiplicity of those objects:
--
-- > speakNOf 0 (text "melon") = text "no melons"
-- > speakNOf 1 (text "melon") = text "one melon"
-- > speakNOf 3 (text "melon") = text "three melons"
speakNOf :: Int -> SDoc -> SDoc
speakNOf 0 d = text "no" <+> d <> char 's'
speakNOf 1 d = text "one" <+> d                 -- E.g. "one argument"
speakNOf n d = speakN n <+> d <> char 's'               -- E.g. "three arguments"

-- | Determines the pluralisation suffix appropriate for the length of a list:
--
-- > plural [] = char 's'
-- > plural ["Hello"] = empty
-- > plural ["Hello", "World"] = char 's'
plural :: [a] -> SDoc
plural [_] = empty  -- a bit frightening, but there you are
plural _   = char 's'

-- | Determines the form of to be appropriate for the length of a list:
--
-- > isOrAre [] = text "are"
-- > isOrAre ["Hello"] = text "is"
-- > isOrAre ["Hello", "World"] = text "are"
isOrAre :: [a] -> SDoc
isOrAre [_] = text "is"
isOrAre _   = text "are"

-- | Determines the form of to do appropriate for the length of a list:
--
-- > doOrDoes [] = text "do"
-- > doOrDoes ["Hello"] = text "does"
-- > doOrDoes ["Hello", "World"] = text "do"
doOrDoes :: [a] -> SDoc
doOrDoes [_] = text "does"
doOrDoes _   = text "do"

{-
************************************************************************
*                                                                      *
\subsection{Error handling}
*                                                                      *
************************************************************************
-}

callStackDoc :: HasCallStack => SDoc
callStackDoc =
    hang (text "Call stack:")
       4 (vcat $ map text $ lines (prettyCallStack callStack))

pprPanic :: HasCallStack => String -> SDoc -> a
-- ^ Throw an exception saying "bug in GHC"
pprPanic s doc = panicDoc s (doc $$ callStackDoc)

pprSorry :: String -> SDoc -> a
-- ^ Throw an exception saying "this isn't finished yet"
pprSorry    = sorryDoc


pprPgmError :: String -> SDoc -> a
-- ^ Throw an exception saying "bug in pgm being compiled" (used for unusual program errors)
pprPgmError = pgmErrorDoc

pprTraceDebug :: String -> SDoc -> a -> a
pprTraceDebug str doc x
   | debugIsOn && hasPprDebug unsafeGlobalDynFlags = pprTrace str doc x
   | otherwise                                     = x

pprTrace :: String -> SDoc -> a -> a
-- ^ If debug output is on, show some 'SDoc' on the screen
pprTrace str doc x
   | hasNoDebugOutput unsafeGlobalDynFlags = x
   | otherwise                             =
      pprDebugAndThen unsafeGlobalDynFlags trace (text str) doc x

-- | @pprTraceIt desc x@ is equivalent to @pprTrace desc (ppr x) x@
pprTraceIt :: Outputable a => String -> a -> a
pprTraceIt desc x = pprTrace desc (ppr x) x

-- | @pprTraceException desc x action@ runs action, printing a message
-- if it throws an exception.
pprTraceException :: ExceptionMonad m => String -> SDoc -> m a -> m a
pprTraceException heading doc =
    handleGhcException $ \exc -> liftIO $ do
        putStrLn $ showSDocDump unsafeGlobalDynFlags (sep [text heading, nest 2 doc])
        throwGhcExceptionIO exc

-- | If debug output is on, show some 'SDoc' on the screen along
-- with a call stack when available.
pprSTrace :: HasCallStack => SDoc -> a -> a
pprSTrace doc = pprTrace "" (doc $$ callStackDoc)

warnPprTrace :: Bool -> String -> Int -> SDoc -> a -> a
-- ^ Just warn about an assertion failure, recording the given file and line number.
-- Should typically be accessed with the WARN macros
warnPprTrace _     _     _     _    x | not debugIsOn     = x
warnPprTrace _     _file _line _msg x
   | hasNoDebugOutput unsafeGlobalDynFlags = x
warnPprTrace False _file _line _msg x = x
warnPprTrace True   file  line  msg x
  = pprDebugAndThen unsafeGlobalDynFlags trace heading msg x
  where
    heading = hsep [text "WARNING: file", text file <> comma, text "line", int line]

-- | Panic with an assertation failure, recording the given file and
-- line number. Should typically be accessed with the ASSERT family of macros
assertPprPanic :: HasCallStack => String -> Int -> SDoc -> a
assertPprPanic _file _line msg
  = pprPanic "ASSERT failed!" msg

pprDebugAndThen :: DynFlags -> (String -> a) -> SDoc -> SDoc -> a
pprDebugAndThen dflags cont heading pretty_msg
 = cont (showSDocDump dflags doc)
 where
     doc = sep [heading, nest 2 pretty_msg]<|MERGE_RESOLUTION|>--- conflicted
+++ resolved
@@ -91,12 +91,8 @@
 import {-# SOURCE #-}   DynFlags( DynFlags, hasPprDebug, hasNoDebugOutput,
                                   targetPlatform, pprUserLength, pprCols,
                                   useUnicode, useUnicodeSyntax,
-<<<<<<< HEAD
-                                  shouldUseColor, unsafeGlobalDynFlags )
-=======
                                   shouldUseColor, unsafeGlobalDynFlags,
                                   shouldUseHexWordLiterals )
->>>>>>> affdea82
 import {-# SOURCE #-}   Module( UnitId, Module, ModuleName, moduleName )
 import {-# SOURCE #-}   OccName( OccName )
 
