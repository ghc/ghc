{-
(c) The University of Glasgow 2006
(c) The AQUA Project, Glasgow University, 1998


This module contains definitions for the IdInfo for things that
have a standard form, namely:

- data constructors
- record selectors
- method and superclass selectors
- primitive operations
-}

{-# LANGUAGE CPP #-}

module MkId (
        mkDictFunId, mkDictFunTy, mkDictSelId, mkDictSelRhs,

        mkPrimOpId, mkFCallId,

<<<<<<< HEAD
        wrapNewTypeBody, unwrapNewTypeBody,
        wrapFamInstBody,
        DataConBoxer(..), mkDataConRep, mkDataConRepSimple, mkDataConWorkId,
=======
        unwrapNewTypeBody, wrapFamInstBody,
        DataConBoxer(..), mkDataConRep, mkDataConWorkId,
>>>>>>> 8c628ad9

        -- And some particular Ids; see below for why they are wired in
        wiredInIds, ghcPrimIds,
        unsafeCoerceName, unsafeCoerceId, realWorldPrimId,
        voidPrimId, voidArgId,
        nullAddrId, seqId, lazyId, lazyIdKey,
        coercionTokenId, magicDictId, coerceId,
        proxyHashId, noinlineId, noinlineIdName,

        -- Re-export error Ids
        module PrelRules
    ) where

#include "HsVersions.h"

import GhcPrelude

import Rules
import TysPrim
import TysWiredIn
import PrelRules
import Type
import Weight
import FamInstEnv
import Coercion
import TcType
import MkCore
import CoreUtils        ( exprType, mkCast )
import CoreUnfold
import Literal
import TyCon
import Class
import NameSet
import Name
import PrimOp
import ForeignCall
import DataCon
import Id
import IdInfo
import Demand
import CoreSyn
import Unique
import UniqSupply
import PrelNames
import BasicTypes       hiding ( SuccessFlag(..) )
import Util
import Pair
import DynFlags
import Outputable
import FastString
import ListSetOps
import qualified GHC.LanguageExtensions as LangExt

import Data.Maybe       ( maybeToList )
import Data.Functor.Identity

{-
************************************************************************
*                                                                      *
\subsection{Wired in Ids}
*                                                                      *
************************************************************************

Note [Wired-in Ids]
~~~~~~~~~~~~~~~~~~~
A "wired-in" Id can be referred to directly in GHC (e.g. 'voidPrimId')
rather than by looking it up its name in some environment or fetching
it from an interface file.

There are several reasons why an Id might appear in the wiredInIds:

* ghcPrimIds: see Note [ghcPrimIds (aka pseudoops)]

* magicIds: see Note [magicIds]

* errorIds, defined in coreSyn/MkCore.hs.
  These error functions (e.g. rUNTIME_ERROR_ID) are wired in
  because the desugarer generates code that mentions them directly

In all cases except ghcPrimIds, there is a definition site in a
library module, which may be called (e.g. in higher order situations);
but the wired-in version means that the details are never read from
that module's interface file; instead, the full definition is right
here.

Note [ghcPrimIds (aka pseudoops)]
~~~~~~~~~~~~~~~~~~~~~~~~~~~~~~~~~~~~~
The ghcPrimIds

  * Are exported from GHC.Prim

  * Can't be defined in Haskell, and hence no Haskell binding site,
    but have perfectly reasonable unfoldings in Core

  * Either have a CompulsoryUnfolding (hence always inlined), or
        of an EvaldUnfolding and void representation (e.g. void#)

  * Are (or should be) defined in primops.txt.pp as 'pseudoop'
    Reason: that's how we generate documentation for them

Note [magicIds]
~~~~~~~~~~~~~~~
The magicIds

  * Are exported from GHC.Magic

  * Can be defined in Haskell (and are, in ghc-prim:GHC/Magic.hs).
    This definition at least generates Haddock documentation for them.

  * May or may not have a CompulsoryUnfolding.

  * But have some special behaviour that can't be done via an
    unfolding from an interface file
-}

wiredInIds :: [Id]
wiredInIds
  =  magicIds
  ++ ghcPrimIds
  ++ errorIds           -- Defined in MkCore

magicIds :: [Id]    -- See Note [magicIds]
magicIds = [lazyId, oneShotId, noinlineId]

ghcPrimIds :: [Id]  -- See Note [ghcPrimIds (aka pseudoops)]
ghcPrimIds
  = [ realWorldPrimId
    , voidPrimId
    , unsafeCoerceId
    , nullAddrId
    , seqId
    , magicDictId
    , coerceId
    , proxyHashId
    ]

{-
************************************************************************
*                                                                      *
\subsection{Data constructors}
*                                                                      *
************************************************************************

The wrapper for a constructor is an ordinary top-level binding that evaluates
any strict args, unboxes any args that are going to be flattened, and calls
the worker.

We're going to build a constructor that looks like:

        data (Data a, C b) =>  T a b = T1 !a !Int b

        T1 = /\ a b ->
             \d1::Data a, d2::C b ->
             \p q r -> case p of { p ->
                       case q of { q ->
                       Con T1 [a,b] [p,q,r]}}

Notice that

* d2 is thrown away --- a context in a data decl is used to make sure
  one *could* construct dictionaries at the site the constructor
  is used, but the dictionary isn't actually used.

* We have to check that we can construct Data dictionaries for
  the types a and Int.  Once we've done that we can throw d1 away too.

* We use (case p of q -> ...) to evaluate p, rather than "seq" because
  all that matters is that the arguments are evaluated.  "seq" is
  very careful to preserve evaluation order, which we don't need
  to be here.

  You might think that we could simply give constructors some strictness
  info, like PrimOps, and let CoreToStg do the let-to-case transformation.
  But we don't do that because in the case of primops and functions strictness
  is a *property* not a *requirement*.  In the case of constructors we need to
  do something active to evaluate the argument.

  Making an explicit case expression allows the simplifier to eliminate
  it in the (common) case where the constructor arg is already evaluated.

Note [Wrappers for data instance tycons]
~~~~~~~~~~~~~~~~~~~~~~~~~~~~~~~~~~~~~~~~
In the case of data instances, the wrapper also applies the coercion turning
the representation type into the family instance type to cast the result of
the wrapper.  For example, consider the declarations

  data family Map k :: * -> *
  data instance Map (a, b) v = MapPair (Map a (Pair b v))

The tycon to which the datacon MapPair belongs gets a unique internal
name of the form :R123Map, and we call it the representation tycon.
In contrast, Map is the family tycon (accessible via
tyConFamInst_maybe). A coercion allows you to move between
representation and family type.  It is accessible from :R123Map via
tyConFamilyCoercion_maybe and has kind

  Co123Map a b v :: {Map (a, b) v ~ :R123Map a b v}

The wrapper and worker of MapPair get the types

        -- Wrapper
  $WMapPair :: forall a b v. Map a (Map a b v) -> Map (a, b) v
  $WMapPair a b v = MapPair a b v `cast` sym (Co123Map a b v)

        -- Worker
  MapPair :: forall a b v. Map a (Map a b v) -> :R123Map a b v

This coercion is conditionally applied by wrapFamInstBody.

It's a bit more complicated if the data instance is a GADT as well!

   data instance T [a] where
        T1 :: forall b. b -> T [Maybe b]

Hence we translate to

        -- Wrapper
  $WT1 :: forall b. b -> T [Maybe b]
  $WT1 b v = T1 (Maybe b) b (Maybe b) v
                        `cast` sym (Co7T (Maybe b))

        -- Worker
  T1 :: forall c b. (c ~ Maybe b) => b -> :R7T c

        -- Coercion from family type to representation type
  Co7T a :: T [a] ~ :R7T a

Newtype instances through an additional wrinkle into the mix. Consider the
following example (adapted from #15318, comment:2):

  data family T a
  newtype instance T [a] = MkT [a]

Within the newtype instance, there are three distinct types at play:

1. The newtype's underlying type, [a].
2. The instance's representation type, TList a (where TList is the
   representation tycon).
3. The family type, T [a].

We need two coercions in order to cast from (1) to (3):

(a) A newtype coercion axiom:

      axiom coTList a :: TList a ~ [a]

    (Where TList is the representation tycon of the newtype instance.)

(b) A data family instance coercion axiom:

      axiom coT a :: T [a] ~ TList a

When we translate the newtype instance to Core, we obtain:

    -- Wrapper
  $WMkT :: forall a. [a] -> T [a]
  $WMkT a x = MkT a x |> Sym (coT a)

    -- Worker
  MkT :: forall a. [a] -> TList [a]
  MkT a x = x |> Sym (coTList a)

Unlike for data instances, the worker for a newtype instance is actually an
executable function which expands to a cast, but otherwise, the general
strategy is essentially the same as for data instances. Also note that we have
a wrapper, which is unusual for a newtype, but we make GHC produce one anyway
for symmetry with the way data instances are handled.

Note [Newtype datacons]
~~~~~~~~~~~~~~~~~~~~~~~
The "data constructor" for a newtype should always be vanilla.  At one
point this wasn't true, because the newtype arising from
     class C a => D a
looked like
       newtype T:D a = D:D (C a)
so the data constructor for T:C had a single argument, namely the
predicate (C a).  But now we treat that as an ordinary argument, not
part of the theta-type, so all is well.


************************************************************************
*                                                                      *
\subsection{Dictionary selectors}
*                                                                      *
************************************************************************

Selecting a field for a dictionary.  If there is just one field, then
there's nothing to do.

Dictionary selectors may get nested forall-types.  Thus:

        class Foo a where
          op :: forall b. Ord b => a -> b -> b

Then the top-level type for op is

        op :: forall a. Foo a =>
              forall b. Ord b =>
              a -> b -> b

-}

mkDictSelId :: Name          -- Name of one of the *value* selectors
                             -- (dictionary superclass or method)
            -> Class -> Id
mkDictSelId name clas
  = mkGlobalId (ClassOpId clas) name sel_ty info
  where
    tycon          = classTyCon clas
    sel_names      = map idName (classAllSelIds clas)
    new_tycon      = isNewTyCon tycon
    [data_con]     = tyConDataCons tycon
    tyvars         = dataConUserTyVarBinders data_con
    n_ty_args      = length tyvars    --  for the multiplicity argument
                                      -- MattP: Don't know why this works..
                                      -- But a lot compiles properly so it
                                      -- seems to be correct.
    arg_tys        = dataConRepArgTys data_con  -- Includes the dictionary superclasses
    val_index      = assoc "MkId.mkDictSelId" (sel_names `zip` [0..]) name

    sel_ty = mkForAllTys tyvars $
             mkFunTy Omega (mkClassPred clas (mkTyVarTys (binderVars tyvars))) $
             weightedThing (getNth arg_tys val_index)

    base_info = noCafIdInfo
                `setArityInfo`          1
                `setStrictnessInfo`     strict_sig
                `setLevityInfoWithType` sel_ty

    info | new_tycon
         = base_info `setInlinePragInfo` alwaysInlinePragma
                     `setUnfoldingInfo`  mkInlineUnfoldingWithArity 1
                                           (mkDictSelRhs clas val_index)
                   -- See Note [Single-method classes] in TcInstDcls
                   -- for why alwaysInlinePragma

         | otherwise
         = base_info `setRuleInfo` mkRuleInfo [rule]
                   -- Add a magic BuiltinRule, but no unfolding
                   -- so that the rule is always available to fire.
                   -- See Note [ClassOp/DFun selection] in TcInstDcls

    -- This is the built-in rule that goes
    --      op (dfT d1 d2) --->  opT d1 d2
    rule = BuiltinRule { ru_name = fsLit "Class op " `appendFS`
                                     occNameFS (getOccName name)
                       , ru_fn    = name
                       , ru_nargs = n_ty_args + 1 -- +1 for the type
                       , ru_try   = dictSelRule val_index n_ty_args }

        -- The strictness signature is of the form U(AAAVAAAA) -> T
        -- where the V depends on which item we are selecting
        -- It's worth giving one, so that absence info etc is generated
        -- even if the selector isn't inlined

    strict_sig = mkClosedStrictSig [arg_dmd] topRes
    arg_dmd | new_tycon = evalDmd
            | otherwise = mkManyUsedDmd $
                          mkProdDmd [ if name == sel_name then evalDmd else absDmd
                                    | sel_name <- sel_names ]

mkDictSelRhs :: Class
             -> Int         -- 0-indexed selector among (superclasses ++ methods)
             -> CoreExpr
mkDictSelRhs clas val_index
  = mkLams tyvars (Lam dict_id rhs_body)
  where
    tycon          = classTyCon clas
    new_tycon      = isNewTyCon tycon
    [data_con]     = tyConDataCons tycon
    tyvars         = dataConUnivTyVars data_con
    arg_tys        = dataConRepArgTys data_con  -- Includes the dictionary superclasses

    the_arg_id     = getNth arg_ids val_index
    pred           = mkClassPred clas (mkTyVarTys tyvars)
    dict_id        = mkTemplateLocal 1 pred
    arg_ids        = mkTemplateLocalsNum 2 (map weightedThing arg_tys)

    rhs_body | new_tycon = unwrapNewTypeBody tycon (mkTyVarTys tyvars) (Var dict_id)
             | otherwise = Case (Var dict_id) dict_id (idType the_arg_id)
                                [(DataAlt data_con, arg_ids, varToCoreExpr the_arg_id)]
                                -- varToCoreExpr needed for equality superclass selectors
                                --   sel a b d = case x of { MkC _ (g:a~b) _ -> CO g }

dictSelRule :: Int -> Arity -> RuleFun
-- Tries to persuade the argument to look like a constructor
-- application, using exprIsConApp_maybe, and then selects
-- from it
--       sel_i t1..tk (D t1..tk op1 ... opm) = opi
--
dictSelRule val_index n_ty_args _ id_unf _ args
  | (dict_arg : _) <- drop n_ty_args args
  , Just (_, _, con_args) <- exprIsConApp_maybe id_unf dict_arg
  = Just (getNth con_args val_index)
  | otherwise
  = Nothing

{-
************************************************************************
*                                                                      *
        Data constructors
*                                                                      *
************************************************************************
-}

mkDataConWorkId :: Name -> DataCon -> Id
mkDataConWorkId wkr_name data_con
  | isNewTyCon tycon
  = mkGlobalId (DataConWrapId data_con) wkr_name alg_wkr_ty nt_work_info
  | otherwise
  = mkGlobalId (DataConWorkId data_con) wkr_name alg_wkr_ty wkr_info

  where
    tycon = dataConTyCon data_con

        ----------- Workers for data types --------------
    alg_wkr_ty = dataConRepType data_con
    wkr_arity = dataConRepArity data_con
    wkr_info  = noCafIdInfo
                `setArityInfo`          wkr_arity
                `setStrictnessInfo`     wkr_sig
                `setUnfoldingInfo`      evaldUnfolding  -- Record that it's evaluated,
                                                        -- even if arity = 0
                `setLevityInfoWithType` alg_wkr_ty
                  -- NB: unboxed tuples have workers, so we can't use
                  -- setNeverLevPoly

    wkr_sig = mkClosedStrictSig (replicate wkr_arity topDmd) (dataConCPR data_con)
        --      Note [Data-con worker strictness]
        -- Notice that we do *not* say the worker Id is strict
        -- even if the data constructor is declared strict
        --      e.g.    data T = MkT !(Int,Int)
        -- Why?  Because the *wrapper* $WMkT is strict (and its unfolding has
        -- case expressions that do the evals) but the *worker* MkT itself is
        --  not. If we pretend it is strict then when we see
        --      case x of y -> MkT y
        -- the simplifier thinks that y is "sure to be evaluated" (because
        -- the worker MkT is strict) and drops the case.  No, the workerId
        -- MkT is not strict.
        --
        -- However, the worker does have StrictnessMarks.  When the simplifier
        -- sees a pattern
        --      case e of MkT x -> ...
        -- it uses the dataConRepStrictness of MkT to mark x as evaluated;
        -- but that's fine... dataConRepStrictness comes from the data con
        -- not from the worker Id.

        ----------- Workers for newtypes --------------
    (nt_tvs, _, nt_arg_tys, _) = dataConSig data_con
    res_ty_args  = mkTyVarTys nt_tvs
    nt_wrap_ty   = dataConUserType data_con
    nt_work_info = noCafIdInfo          -- The NoCaf-ness is set by noCafIdInfo
                  `setArityInfo` 1      -- Arity 1
                  `setInlinePragInfo`     alwaysInlinePragma
                  `setUnfoldingInfo`      newtype_unf
                  `setLevityInfoWithType` nt_wrap_ty
    id_arg1      = mkTemplateLocalW 1 (head nt_arg_tys)
    newtype_unf  = ASSERT2( isVanillaDataCon data_con &&
                            isSingleton nt_arg_tys, ppr data_con  )
                              -- Note [Newtype datacons]
                   mkCompulsoryUnfolding $
                   mkLams nt_tvs $ Lam id_arg1 $
                   wrapNewTypeBody tycon res_ty_args (Var id_arg1)

dataConCPR :: DataCon -> DmdResult
dataConCPR con
  | isDataTyCon tycon     -- Real data types only; that is,
                          -- not unboxed tuples or newtypes
  , null (dataConExTyVars con)  -- No existentials
  , wkr_arity > 0
  , wkr_arity <= mAX_CPR_SIZE
  = if is_prod then vanillaCprProdRes (dataConRepArity con)
               else cprSumRes (dataConTag con)
  | otherwise
  = topRes
  where
    is_prod   = isProductTyCon tycon
    tycon     = dataConTyCon con
    wkr_arity = dataConRepArity con

    mAX_CPR_SIZE :: Arity
    mAX_CPR_SIZE = 10
    -- We do not treat very big tuples as CPR-ish:
    --      a) for a start we get into trouble because there aren't
    --         "enough" unboxed tuple types (a tiresome restriction,
    --         but hard to fix),
    --      b) more importantly, big unboxed tuples get returned mainly
    --         on the stack, and are often then allocated in the heap
    --         by the caller.  So doing CPR for them may in fact make
    --         things worse.

{-
-------------------------------------------------
--         Data constructor representation
--
-- This is where we decide how to wrap/unwrap the
-- constructor fields
--
--------------------------------------------------
-}

type Unboxer = Var -> UniqSM ([Var], CoreExpr -> CoreExpr)
  -- Unbox: bind rep vars by decomposing src var

data Boxer = UnitBox | Boxer (TCvSubst -> UniqSM ([Var], CoreExpr))
  -- Box:   build src arg using these rep vars

-- | Data Constructor Boxer
newtype DataConBoxer = DCB ([Type] -> [Var] -> UniqSM ([Var], [CoreBind]))
                       -- Bind these src-level vars, returning the
                       -- rep-level vars to bind in the pattern

{-
Note [Inline partially-applied constructor wrappers]
~~~~~~~~~~~~~~~~~~~~~~~~~~~~~~~~~~~~~~~~~~~~~~~~~~~~

We allow the wrapper to inline when partially applied to avoid
boxing values unnecessarily. For example, consider

   data Foo a = Foo !Int a

   instance Traversable Foo where
     traverse f (Foo i a) = Foo i <$> f a

This desugars to

   traverse f foo = case foo of
        Foo i# a -> let i = I# i#
                    in map ($WFoo i) (f a)

If the wrapper `$WFoo` is not inlined, we get a fruitless reboxing of `i`.
But if we inline the wrapper, we get

   map (\a. case i of I# i# a -> Foo i# a) (f a)

and now case-of-known-constructor eliminates the redundant allocation.
-}

mkDataConRepSimple :: Name -> DataCon -> DataConRep
mkDataConRepSimple n dc =
  runIdentity $
    mkDataConRepX
      (\tys -> Identity $ mkTemplateLocals (map weightedThing tys))
      (\idus ini -> return (mkVarApps ini (map fst idus))) -- They are all going to be unitUnboxer
      emptyFamInstEnvs
      n
      (Right (map (const HsLazy) (dataConOrigArgTys dc)))
      dc


mkDataConRep :: DynFlags -> FamInstEnvs -> Name -> Maybe [HsImplBang] -> DataCon
             -> UniqSM DataConRep
mkDataConRep dflags fam_envs wrap_name mb_bangs data_con =
  mkDataConRepX
    (mapM newLocal)
    mk_rep_app
    fam_envs
    wrap_name
    (maybe (Left dflags) Right mb_bangs)
    data_con
  where
    mk_rep_app :: [(Id,Unboxer)] -> CoreExpr -> UniqSM CoreExpr
    mk_rep_app [] con_app
      = return con_app
    mk_rep_app ((wrap_arg, unboxer) : prs) con_app
      = do { (rep_ids, unbox_fn) <- unboxer wrap_arg
           ; expr <- mk_rep_app prs (mkVarApps con_app rep_ids)
           ; return (unbox_fn expr) }



mkDataConRepX :: Monad m =>
                ([Weighted Type] -> m [Id])
             -> ([(Id, Unboxer)] -> CoreExpr -> m CoreExpr)
             -> FamInstEnvs
             -> Name
             -> (Either DynFlags [HsImplBang])
                -- See Note [Bangs on imported data constructors]
             -> DataCon
             -> m DataConRep
mkDataConRepX mkArgs mkBody fam_envs wrap_name mb_bangs data_con
-- See Note [All data constructors have wrappers]
--  | not wrapper_reqd
--  = return NoDataConRep
-- TODO: arnaud: clean this up

  | otherwise
  = do { wrap_args <- mkArgs wrap_arg_tys
       ; wrap_body <- mkBody (wrap_args `zip` dropList eq_spec unboxers)
                                 initial_wrap_app
       ; let wrap_id = mkGlobalId (DataConWrapId data_con) wrap_name wrap_ty wrap_info
             wrap_info = noCafIdInfo
                         `setArityInfo`         wrap_arity
                             -- It's important to specify the arity, so that partial
                             -- applications are treated as values
                         `setInlinePragInfo`    wrap_prag
                         `setUnfoldingInfo`     wrap_unf
                         `setStrictnessInfo`    wrap_sig
                             -- We need to get the CAF info right here because TidyPgm
                             -- does not tidy the IdInfo of implicit bindings (like the wrapper)
                             -- so it not make sure that the CAF info is sane
                         `setNeverLevPoly`      wrap_ty

             wrap_sig = mkClosedStrictSig wrap_arg_dmds (dataConCPR data_con)

             wrap_arg_dmds =
               replicate (length theta) topDmd ++ map mk_dmd arg_ibangs
               -- Don't forget the dictionary arguments when building
               -- the strictness signature (#14290).

             mk_dmd str | isBanged str = evalDmd
                        | otherwise           = topDmd

             wrap_prag = alwaysInlinePragma `setInlinePragmaActivation`
                         ActiveAfter NoSourceText 2
                         -- See Note [Activation for data constructor wrappers]

             -- The wrapper will usually be inlined (see wrap_unf), so its
             -- strictness and CPR info is usually irrelevant. But this is
             -- not always the case; GHC may choose not to inline it. In
             -- particular, the wrapper constructor is not inlined inside
             -- an INLINE rhs or when it is not applied to any arguments.
             -- See Note [Inline partially-applied constructor wrappers]
             -- Passing Nothing here allows the wrapper to inline when
             -- unsaturated.
             wrap_unf = mkInlineUnfolding wrap_rhs

             casted_body | isNewTyCon tycon = wrap_body
                         | otherwise = wrapFamInstBody tycon res_ty_args $
                                        wrap_body

             wrap_rhs = mkLams wrap_tvs $
                        mkLams wrap_args $
                        casted_body

       ; return (DCR { dcr_wrap_id = wrap_id
                     , dcr_boxer   = mk_boxer boxers
                     , dcr_arg_tys = rep_tys
                     , dcr_stricts = rep_strs
                     , dcr_bangs   = arg_ibangs }) }

  where
    (univ_tvs, ex_tvs, eq_spec, theta, orig_arg_tys, _orig_res_ty)
      = dataConFullSig data_con
    wrap_tvs     = multiplicityTyVar : dataConUserTyVars data_con
    res_ty_args  = substTyVars (mkTvSubstPrs (map eqSpecPair eq_spec)) univ_tvs

    tycon        = dataConTyCon data_con       -- The representation TyCon (not family)
    wrap_ty      = dataConUserType data_con
    ev_tys       = eqSpecPreds eq_spec ++ theta
    all_arg_tys  = (map unrestricted ev_tys) ++ orig_arg_tys
    ev_ibangs    = map (const HsLazy) ev_tys
    orig_bangs   = dataConSrcBangs data_con

    w_ty = RigThing (mkTyVarTy multiplicityTyVar)
    -- See Note [Wrapper weights]
    wrap_arg_tys = (map unrestricted theta)
                    ++ (map (scaleWeighted w_ty) orig_arg_tys)
    wrap_arity   = length wrap_arg_tys
             -- The wrap_args are the arguments *other than* the eq_spec
             -- Because we are going to apply the eq_spec args manually in the
             -- wrapper

    arg_ibangs =
      case mb_bangs of
        Left dflags -> zipWith (dataConSrcToImplBang dflags fam_envs)
                              orig_arg_tys orig_bangs
        Right bangs -> bangs

    (rep_tys_w_strs, wrappers)
      = unzip (zipWith dataConArgRep all_arg_tys (ev_ibangs ++ arg_ibangs))

    (unboxers, boxers) = unzip wrappers
    (rep_tys, rep_strs) = unzip (concat rep_tys_w_strs)

    wrapper_reqd =
        (not (isNewTyCon tycon)
                     -- (Most) newtypes have only a worker, with the exception
                     -- of some newtypes written with GADT syntax. See below.
         && (any isBanged (ev_ibangs ++ arg_ibangs)
                     -- Some forcing/unboxing (includes eq_spec)
             || (not $ null eq_spec))) -- GADT
      || isFamInstTyCon tycon -- Cast result
      || dataConUserTyVarsArePermuted data_con
                     -- If the data type was written with GADT syntax and
                     -- orders the type variables differently from what the
                     -- worker expects, it needs a data con wrapper to reorder
                     -- the type variables.
                     -- See Note [Data con wrappers and GADT syntax].

    initial_wrap_app = Var (dataConWorkId data_con)
                       `mkTyApps`  res_ty_args
                       `mkVarApps` ex_tvs
                       `mkCoApps`  map (mkReflCo Nominal . eqSpecType) eq_spec

    mk_boxer :: [Boxer] -> DataConBoxer
    mk_boxer boxers = DCB (\ ty_args src_vars ->
                      do { let (ex_vars, term_vars) = splitAtList ex_tvs src_vars
                               subst1 = zipTvSubst univ_tvs ty_args
                               subst2 = extendTvSubstList subst1 ex_tvs
                                                          (mkTyVarTys ex_vars)
                         ; (rep_ids, binds) <- go subst2 boxers term_vars
                         ; return (ex_vars ++ rep_ids, binds) } )

    go _ [] src_vars = ASSERT2( null src_vars, ppr data_con ) return ([], [])
    go subst (UnitBox : boxers) (src_var : src_vars)
      = do { (rep_ids2, binds) <- go subst boxers src_vars
           ; return (src_var : rep_ids2, binds) }
    go subst (Boxer boxer : boxers) (src_var : src_vars)
      = do { (rep_ids1, arg)  <- boxer subst
           ; (rep_ids2, binds) <- go subst boxers src_vars
           ; return (rep_ids1 ++ rep_ids2, NonRec src_var arg : binds) }
    go _ (_:_) [] = pprPanic "mk_boxer" (ppr data_con)


{- Note [Activation for data constructor wrappers]
~~~~~~~~~~~~~~~~~~~~~~~~~~~~~~~~~~~~~~~~~~~~~~~~~~
The Activation on a data constructor wrapper allows it to inline in
Phase 2 and later (1, 0).  But not in the InitialPhase.  That gives
rewrite rules a chance to fire (in the InitialPhase) if they mention
a data constructor on the left
   RULE "foo"  f (K a b) = ...
Since the LHS of rules are simplified with InitialPhase, we won't
inline the wrapper on the LHS either.

People have asked for this before, but now that even the InitialPhase
does some inlining, it has become important.


Note [Bangs on imported data constructors]
~~~~~~~~~~~~~~~~~~~~~~~~~~~~~~~~~~~~~~~~~~

We pass Maybe [HsImplBang] to mkDataConRep to make use of HsImplBangs
from imported modules.

- Nothing <=> use HsSrcBangs
- Just bangs <=> use HsImplBangs

For imported types we can't work it all out from the HsSrcBangs,
because we want to be very sure to follow what the original module
(where the data type was declared) decided, and that depends on what
flags were enabled when it was compiled. So we record the decisions in
the interface file.

The HsImplBangs passed are in 1-1 correspondence with the
dataConOrigArgTys of the DataCon.

Note [Data con wrappers and unlifted types]
~~~~~~~~~~~~~~~~~~~~~~~~~~~~~~~~~~~~~~~~~~~
Consider
   data T = MkT !Int#

We certainly do not want to make a wrapper
   $WMkT x = case x of y { DEFAULT -> MkT y }

For a start, it's still to generate a no-op.  But worse, since wrappers
are currently injected at TidyCore, we don't even optimise it away!
So the stupid case expression stays there.  This actually happened for
the Integer data type (see Trac #1600 comment:66)!

Note [Data con wrappers and GADT syntax]
~~~~~~~~~~~~~~~~~~~~~~~~~~~~~~~~~~~~~~~~
Consider these two very similar data types:

  data T1 a b = MkT1 b

  data T2 a b where
    MkT2 :: forall b a. b -> T2 a b

Despite their similar appearance, T2 will have a data con wrapper but T1 will
not. What sets them apart? The types of their constructors, which are:

  MkT1 :: forall a b. b -> T1 a b
  MkT2 :: forall b a. b -> T2 a b

MkT2's use of GADT syntax allows it to permute the order in which `a` and `b`
would normally appear. See Note [DataCon user type variable binders] in DataCon
for further discussion on this topic.

The worker data cons for T1 and T2, however, both have types such that `a` is
expected to come before `b` as arguments. Because MkT2 permutes this order, it
needs a data con wrapper to swizzle around the type variables to be in the
order the worker expects.

A somewhat surprising consequence of this is that *newtypes* can have data con
wrappers! After all, a newtype can also be written with GADT syntax:

  newtype T3 a b where
    MkT3 :: forall b a. b -> T3 a b

Again, this needs a wrapper data con to reorder the type variables. It does
mean that this newtype constructor requires another level of indirection when
being called, but the inliner should make swift work of that.


Note [Wrapper weights]
~~~~~~~~~~~~~~~~~~~~~~

When we made the wrapper for a data type of different multiplicity fields,
we only want to make the ones which are linear multiplicity polymorphic. If we
do not do this then the wrapper will not be well-typed.

The way we ensure this is by scaling the weight of the field by the multiplicity
variable. This works because..

1 * p = p
ω * p = ω

So the arguments end up with the right multiplicity all very elegantly.
-}

-- TODO: arnaud: we've changed what data constructors have wrappers. So we will
-- need to update the notes in this file.

-------------------------
newLocal :: Weighted Type -> UniqSM Var
newLocal (Weighted w ty) = do { uniq <- getUniqueM
                              ; return (mkSysLocalOrCoVar (fsLit "dt") uniq (Regular w) ty) }

-- | Unpack/Strictness decisions from source module
dataConSrcToImplBang
   :: DynFlags
   -> FamInstEnvs
   -> Weighted Type
   -> HsSrcBang
   -> HsImplBang

dataConSrcToImplBang dflags fam_envs arg_ty
                     (HsSrcBang ann unpk NoSrcStrict)
  | xopt LangExt.StrictData dflags -- StrictData => strict field
  = dataConSrcToImplBang dflags fam_envs arg_ty
                  (HsSrcBang ann unpk SrcStrict)
  | otherwise -- no StrictData => lazy field
  = HsLazy

dataConSrcToImplBang _ _ _ (HsSrcBang _ _ SrcLazy)
  = HsLazy

dataConSrcToImplBang dflags fam_envs arg_ty
                     (HsSrcBang _ unpk_prag SrcStrict)
  | isUnliftedType (weightedThing arg_ty)
  = HsLazy  -- For !Int#, say, use HsLazy
            -- See Note [Data con wrappers and unlifted types]

  | not (gopt Opt_OmitInterfacePragmas dflags) -- Don't unpack if -fomit-iface-pragmas
          -- Don't unpack if we aren't optimising; rather arbitrarily,
          -- we use -fomit-iface-pragmas as the indication
  , let mb_co   = topNormaliseType_maybe fam_envs (weightedThing arg_ty)
                     -- Unwrap type families and newtypes
        arg_ty' = case mb_co of { Just (_,ty) -> weightedSet arg_ty ty; Nothing -> arg_ty }
  , isUnpackableType dflags fam_envs (weightedThing arg_ty')
  , (rep_tys, _) <- dataConArgUnpack arg_ty'
  , case unpk_prag of
      NoSrcUnpack ->
        gopt Opt_UnboxStrictFields dflags
            || (gopt Opt_UnboxSmallStrictFields dflags
                && rep_tys `lengthAtMost` 1) -- See Note [Unpack one-wide fields]
      srcUnpack -> isSrcUnpacked srcUnpack
  = case mb_co of
      Nothing     -> HsUnpack Nothing
      Just (co,_) -> HsUnpack (Just co)

  | otherwise -- Record the strict-but-no-unpack decision
  = HsStrict


-- | Wrappers/Workers and representation following Unpack/Strictness
-- decisions
dataConArgRep
  :: Weighted Type
  -> HsImplBang
  -> ([(Weighted Type,StrictnessMark)] -- Rep types
     ,(Unboxer,Boxer))

dataConArgRep arg_ty HsLazy
  = ([(arg_ty, NotMarkedStrict)], (unitUnboxer, unitBoxer))

dataConArgRep arg_ty HsStrict
  = ([(arg_ty, MarkedStrict)], (seqUnboxer, unitBoxer))

dataConArgRep arg_ty (HsUnpack Nothing)
  | (rep_tys, wrappers) <- dataConArgUnpack arg_ty
  = (rep_tys, wrappers)

dataConArgRep (Weighted w _) (HsUnpack (Just co))
  | let co_rep_ty = pSnd (coercionKind co)
  , (rep_tys, wrappers) <- dataConArgUnpack (Weighted w co_rep_ty)
  = (rep_tys, wrapCo co co_rep_ty wrappers)


-------------------------
wrapCo :: Coercion -> Type -> (Unboxer, Boxer) -> (Unboxer, Boxer)
wrapCo co rep_ty (unbox_rep, box_rep)  -- co :: arg_ty ~ rep_ty
  = (unboxer, boxer)
  where
    unboxer arg_id = do { rep_id <- newLocal (linear rep_ty)
                        ; (rep_ids, rep_fn) <- unbox_rep rep_id
                        ; let co_bind = NonRec rep_id (Var arg_id `Cast` co)
                        ; return (rep_ids, Let co_bind . rep_fn) }
    boxer = Boxer $ \ subst ->
            do { (rep_ids, rep_expr)
                    <- case box_rep of
                         UnitBox -> do { rep_id <- newLocal (linear $ TcType.substTy subst rep_ty)
                                       ; return ([rep_id], Var rep_id) }
                         Boxer boxer -> boxer subst
               ; let sco = substCoUnchecked subst co
               ; return (rep_ids, rep_expr `Cast` mkSymCo sco) }

------------------------
seqUnboxer :: Unboxer
seqUnboxer v = return ([v], \e -> Case (Var v) v (exprType e) [(DEFAULT, [], e)])

unitUnboxer :: Unboxer
unitUnboxer v = return ([v], \e -> e)

unitBoxer :: Boxer
unitBoxer = UnitBox

-------------------------
dataConArgUnpack
   :: Weighted Type
   ->  ( [(Weighted Type, StrictnessMark)]   -- Rep types
       , (Unboxer, Boxer) )

dataConArgUnpack (Weighted arg_weight arg_ty)
  | Just (tc, tc_args) <- splitTyConApp_maybe arg_ty
  , Just con <- tyConSingleAlgDataCon_maybe tc
      -- NB: check for an *algebraic* data type
      -- A recursive newtype might mean that
      -- 'arg_ty' is a newtype
  , let rep_tys = dataConInstArgTys con tc_args
  = ASSERT( null (dataConExTyVars con) )  -- Note [Unpacking GADTs and existentials]
    ( rep_tys `zip` dataConRepStrictness con
    ,( \ arg_id ->
       do { rep_ids <- mapM newLocal rep_tys
          ; let r_weight = idWeight arg_id
          ; let unbox_fn body
                  = Case (Var arg_id) arg_id (exprType body)
                         [(DataAlt con, map (flip scaleIdBy r_weight) rep_ids, body)]
          ; return (rep_ids, unbox_fn) }
     , Boxer $ \ subst ->
       do { rep_ids <- mapM (newLocal . fmap (TcType.substTyUnchecked subst)) rep_tys
          ; return (rep_ids, Var (dataConWorkId con)
                             `mkTyApps` (substTysUnchecked subst tc_args)
                             `mkVarApps` rep_ids ) } ) )
  | otherwise
  = pprPanic "dataConArgUnpack" (ppr arg_ty)
    -- An interface file specified Unpacked, but we couldn't unpack it

isUnpackableType :: DynFlags -> FamInstEnvs -> Type -> Bool
-- True if we can unpack the UNPACK the argument type
-- See Note [Recursive unboxing]
-- We look "deeply" inside rather than relying on the DataCons
-- we encounter on the way, because otherwise we might well
-- end up relying on ourselves!
isUnpackableType dflags fam_envs ty
  | Just data_con <- unpackable_type ty
  = ok_con_args emptyNameSet data_con
  | otherwise
  = False
  where
    ok_con_args dcs con
       | dc_name `elemNameSet` dcs
       = False
       | otherwise
       = all (ok_arg dcs')
             (dataConOrigArgTys con `zip` dataConSrcBangs con)
          -- NB: dataConSrcBangs gives the *user* request;
          -- We'd get a black hole if we used dataConImplBangs
       where
         dc_name = getName con
         dcs' = dcs `extendNameSet` dc_name

    ok_arg dcs (Weighted _ ty, bang)
      = not (attempt_unpack bang) || ok_ty dcs norm_ty
      where
        norm_ty = topNormaliseType fam_envs ty

    ok_ty dcs ty
      | Just data_con <- unpackable_type ty
      = ok_con_args dcs data_con
      | otherwise
      = True        -- NB True here, in contrast to False at top level

    attempt_unpack (HsSrcBang _ SrcUnpack NoSrcStrict)
      = xopt LangExt.StrictData dflags
    attempt_unpack (HsSrcBang _ SrcUnpack SrcStrict)
      = True
    attempt_unpack (HsSrcBang _  NoSrcUnpack SrcStrict)
      = True  -- Be conservative
    attempt_unpack (HsSrcBang _  NoSrcUnpack NoSrcStrict)
      = xopt LangExt.StrictData dflags -- Be conservative
    attempt_unpack _ = False

    unpackable_type :: Type -> Maybe DataCon
    -- Works just on a single level
    unpackable_type ty
      | Just (tc, _) <- splitTyConApp_maybe ty
      , Just data_con <- tyConSingleAlgDataCon_maybe tc
      , null (dataConExTyVars data_con)  -- See Note [Unpacking GADTs and existentials]
      = Just data_con
      | otherwise
      = Nothing

{-
Note [Unpacking GADTs and existentials]
~~~~~~~~~~~~~~~~~~~~~~~~~~~~~~~~~~~~~~~
There is nothing stopping us unpacking a data type with equality
components, like
  data Equal a b where
    Equal :: Equal a a

And it'd be fine to unpack a product type with existential components
too, but that would require a bit more plumbing, so currently we don't.

So for now we require: null (dataConExTyVars data_con)
See Trac #14978

Note [Unpack one-wide fields]
~~~~~~~~~~~~~~~~~~~~~~~~~~~~~
The flag UnboxSmallStrictFields ensures that any field that can
(safely) be unboxed to a word-sized unboxed field, should be so unboxed.
For example:

    data A = A Int#
    newtype B = B A
    data C = C !B
    data D = D !C
    data E = E !()
    data F = F !D
    data G = G !F !F

All of these should have an Int# as their representation, except
G which should have two Int#s.

However

    data T = T !(S Int)
    data S = S !a

Here we can represent T with an Int#.

Note [Recursive unboxing]
~~~~~~~~~~~~~~~~~~~~~~~~~
Consider
  data R = MkR {-# UNPACK #-} !S Int
  data S = MkS {-# UNPACK #-} !Int
The representation arguments of MkR are the *representation* arguments
of S (plus Int); the rep args of MkS are Int#.  This is all fine.

But be careful not to try to unbox this!
        data T = MkT {-# UNPACK #-} !T Int
Because then we'd get an infinite number of arguments.

Here is a more complicated case:
        data S = MkS {-# UNPACK #-} !T Int
        data T = MkT {-# UNPACK #-} !S Int
Each of S and T must decide independently whether to unpack
and they had better not both say yes. So they must both say no.

Also behave conservatively when there is no UNPACK pragma
        data T = MkS !T Int
with -funbox-strict-fields or -funbox-small-strict-fields
we need to behave as if there was an UNPACK pragma there.

But it's the *argument* type that matters. This is fine:
        data S = MkS S !Int
because Int is non-recursive.

************************************************************************
*                                                                      *
        Wrapping and unwrapping newtypes and type families
*                                                                      *
************************************************************************
-}

wrapNewTypeBody :: HasCallStack => TyCon -> [Type] -> CoreExpr -> CoreExpr
-- The wrapper for the data constructor for a newtype looks like this:
--      newtype T a = MkT (a,Int)
--      MkT :: forall a. (a,Int) -> T a
--      MkT = /\a. \(x:(a,Int)). x `cast` sym (CoT a)
-- where CoT is the coercion TyCon associated with the newtype
--
-- The call (wrapNewTypeBody T [a] e) returns the
-- body of the wrapper, namely
--      e `cast` (CoT [a])
--
-- If a coercion constructor is provided in the newtype, then we use
-- it, otherwise the wrap/unwrap are both no-ops

wrapNewTypeBody tycon args result_expr
  = ASSERT( isNewTyCon tycon )
    mkCast result_expr (mkSymCo co)
  where
    co = mkUnbranchedAxInstCo Representational (newTyConCo tycon) args []

-- When unwrapping, we do *not* apply any family coercion, because this will
-- be done via a CoPat by the type checker.  We have to do it this way as
-- computing the right type arguments for the coercion requires more than just
-- a spliting operation (cf, TcPat.tcConPat).

unwrapNewTypeBody :: HasCallStack => TyCon -> [Type] -> CoreExpr -> CoreExpr
unwrapNewTypeBody tycon args result_expr
  = ASSERT( isNewTyCon tycon )
    mkCast result_expr (mkUnbranchedAxInstCo Representational (newTyConCo tycon) args [])

-- If the type constructor is a representation type of a data instance, wrap
-- the expression into a cast adjusting the expression type, which is an
-- instance of the representation type, to the corresponding instance of the
-- family instance type.
-- See Note [Wrappers for data instance tycons]
wrapFamInstBody :: HasCallStack => TyCon -> [Type] -> CoreExpr -> CoreExpr
wrapFamInstBody tycon args body
  | Just co_con <- tyConFamilyCoercion_maybe tycon
  = mkCast body (mkSymCo (mkUnbranchedAxInstCo Representational co_con args []))
  | otherwise
  = body

{-
************************************************************************
*                                                                      *
\subsection{Primitive operations}
*                                                                      *
************************************************************************
-}

mkPrimOpId :: PrimOp -> Id
mkPrimOpId prim_op
  = id
  where
    (tyvars,arg_tys,res_ty, arity, strict_sig) = primOpSig prim_op
    ty   = mkSpecForAllTys tyvars (mkFunTys (map unrestricted arg_tys) res_ty)
    name = mkWiredInName gHC_PRIM (primOpOcc prim_op)
                         (mkPrimOpIdUnique (primOpTag prim_op))
                         (AnId id) UserSyntax
    id   = mkGlobalId (PrimOpId prim_op) name ty info

    info = noCafIdInfo
           `setRuleInfo`           mkRuleInfo (maybeToList $ primOpRules name prim_op)
           `setArityInfo`          arity
           `setStrictnessInfo`     strict_sig
           `setInlinePragInfo`     neverInlinePragma
           `setLevityInfoWithType` res_ty
               -- We give PrimOps a NOINLINE pragma so that we don't
               -- get silly warnings from Desugar.dsRule (the inline_shadows_rule
               -- test) about a RULE conflicting with a possible inlining
               -- cf Trac #7287

-- For each ccall we manufacture a separate CCallOpId, giving it
-- a fresh unique, a type that is correct for this particular ccall,
-- and a CCall structure that gives the correct details about calling
-- convention etc.
--
-- The *name* of this Id is a local name whose OccName gives the full
-- details of the ccall, type and all.  This means that the interface
-- file reader can reconstruct a suitable Id

mkFCallId :: DynFlags -> Unique -> ForeignCall -> Type -> Id
mkFCallId dflags uniq fcall ty
  = ASSERT( noFreeVarsOfType ty )
    -- A CCallOpId should have no free type variables;
    -- when doing substitutions won't substitute over it
    mkGlobalId (FCallId fcall) name ty info
  where
    occ_str = showSDoc dflags (braces (ppr fcall <+> ppr ty))
    -- The "occurrence name" of a ccall is the full info about the
    -- ccall; it is encoded, but may have embedded spaces etc!

    name = mkFCallName uniq occ_str

    info = noCafIdInfo
           `setArityInfo`          arity
           `setStrictnessInfo`     strict_sig
           `setLevityInfoWithType` ty

    (bndrs, _) = tcSplitPiTys ty
    arity      = count isAnonTyBinder bndrs
    strict_sig = mkClosedStrictSig (replicate arity topDmd) topRes
    -- the call does not claim to be strict in its arguments, since they
    -- may be lifted (foreign import prim) and the called code doesn't
    -- necessarily force them. See Trac #11076.
{-
************************************************************************
*                                                                      *
\subsection{DictFuns and default methods}
*                                                                      *
************************************************************************

Note [Dict funs and default methods]
~~~~~~~~~~~~~~~~~~~~~~~~~~~~~~~~~~~~
Dict funs and default methods are *not* ImplicitIds.  Their definition
involves user-written code, so we can't figure out their strictness etc
based on fixed info, as we can for constructors and record selectors (say).

NB: See also Note [Exported LocalIds] in Id
-}

mkDictFunId :: Name      -- Name to use for the dict fun;
            -> [TyVar]
            -> ThetaType
            -> Class
            -> [Type]
            -> Id
-- Implements the DFun Superclass Invariant (see TcInstDcls)
-- See Note [Dict funs and default methods]

mkDictFunId dfun_name tvs theta clas tys
  = mkExportedLocalId (DFunId is_nt)
                      dfun_name
                      dfun_ty
  where
    is_nt = isNewTyCon (classTyCon clas)
    dfun_ty = mkDictFunTy tvs theta clas tys

mkDictFunTy :: [TyVar] -> ThetaType -> Class -> [Type] -> Type
mkDictFunTy tvs theta clas tys
 = mkSpecSigmaTy tvs theta (mkClassPred clas tys)

{-
************************************************************************
*                                                                      *
\subsection{Un-definable}
*                                                                      *
************************************************************************

These Ids can't be defined in Haskell.  They could be defined in
unfoldings in the wired-in GHC.Prim interface file, but we'd have to
ensure that they were definitely, definitely inlined, because there is
no curried identifier for them.  That's what mkCompulsoryUnfolding
does.  If we had a way to get a compulsory unfolding from an interface
file, we could do that, but we don't right now.

unsafeCoerce# isn't so much a PrimOp as a phantom identifier, that
just gets expanded into a type coercion wherever it occurs.  Hence we
add it as a built-in Id with an unfolding here.

The type variables we use here are "open" type variables: this means
they can unify with both unlifted and lifted types.  Hence we provide
another gun with which to shoot yourself in the foot.
-}

unsafeCoerceName, nullAddrName, seqName,
   realWorldName, voidPrimIdName, coercionTokenName,
   magicDictName, coerceName, proxyName :: Name
unsafeCoerceName  = mkWiredInIdName gHC_PRIM  (fsLit "unsafeCoerce#")  unsafeCoerceIdKey  unsafeCoerceId
nullAddrName      = mkWiredInIdName gHC_PRIM  (fsLit "nullAddr#")      nullAddrIdKey      nullAddrId
seqName           = mkWiredInIdName gHC_PRIM  (fsLit "seq")            seqIdKey           seqId
realWorldName     = mkWiredInIdName gHC_PRIM  (fsLit "realWorld#")     realWorldPrimIdKey realWorldPrimId
voidPrimIdName    = mkWiredInIdName gHC_PRIM  (fsLit "void#")          voidPrimIdKey      voidPrimId
coercionTokenName = mkWiredInIdName gHC_PRIM  (fsLit "coercionToken#") coercionTokenIdKey coercionTokenId
magicDictName     = mkWiredInIdName gHC_PRIM  (fsLit "magicDict")      magicDictKey       magicDictId
coerceName        = mkWiredInIdName gHC_PRIM  (fsLit "coerce")         coerceKey          coerceId
proxyName         = mkWiredInIdName gHC_PRIM  (fsLit "proxy#")         proxyHashKey       proxyHashId

lazyIdName, oneShotName, noinlineIdName :: Name
lazyIdName        = mkWiredInIdName gHC_MAGIC (fsLit "lazy")           lazyIdKey          lazyId
oneShotName       = mkWiredInIdName gHC_MAGIC (fsLit "oneShot")        oneShotKey         oneShotId
noinlineIdName    = mkWiredInIdName gHC_MAGIC (fsLit "noinline")       noinlineIdKey      noinlineId

------------------------------------------------
proxyHashId :: Id
proxyHashId
  = pcMiscPrelId proxyName ty
       (noCafIdInfo `setUnfoldingInfo` evaldUnfolding -- Note [evaldUnfoldings]
                    `setNeverLevPoly`  ty )
  where
    -- proxy# :: forall k (a:k). Proxy# k a
    bndrs   = mkTemplateKiTyVars [liftedTypeKind] (\ks -> ks)
    [k,t]   = mkTyVarTys bndrs
    ty      = mkSpecForAllTys bndrs (mkProxyPrimTy k t)

------------------------------------------------
unsafeCoerceId :: Id
unsafeCoerceId
  = pcMiscPrelId unsafeCoerceName ty info
  where
    info = noCafIdInfo `setInlinePragInfo` alwaysInlinePragma
                       `setUnfoldingInfo`  mkCompulsoryUnfolding rhs

    -- unsafeCoerce# :: forall (r1 :: RuntimeRep) (r2 :: RuntimeRep)
    --                         (a :: TYPE r1) (b :: TYPE r2).
    --                         a -> b
    bndrs = mkTemplateKiTyVars [runtimeRepTy, runtimeRepTy]
                               (\ks -> map tYPE ks)

    [_, _, a, b] = mkTyVarTys bndrs

    ty  = mkSpecForAllTys bndrs (mkFunTy Omega a b)

    [x] = mkTemplateLocals [a]
    rhs = mkLams (bndrs ++ [x]) $
          Cast (Var x) (mkUnsafeCo Representational a b)

------------------------------------------------
nullAddrId :: Id
-- nullAddr# :: Addr#
-- The reason it is here is because we don't provide
-- a way to write this literal in Haskell.
nullAddrId = pcMiscPrelId nullAddrName addrPrimTy info
  where
    info = noCafIdInfo `setInlinePragInfo` alwaysInlinePragma
                       `setUnfoldingInfo`  mkCompulsoryUnfolding (Lit nullAddrLit)
                       `setNeverLevPoly`   addrPrimTy

------------------------------------------------
seqId :: Id     -- See Note [seqId magic]
seqId = pcMiscPrelId seqName ty info
  where
    info = noCafIdInfo `setInlinePragInfo` inline_prag
                       `setUnfoldingInfo`  mkCompulsoryUnfolding rhs
                       `setNeverLevPoly`   ty

    inline_prag
         = alwaysInlinePragma `setInlinePragmaActivation` ActiveAfter
                 NoSourceText 0
                  -- Make 'seq' not inline-always, so that simpleOptExpr
                  -- (see CoreSubst.simple_app) won't inline 'seq' on the
                  -- LHS of rules.  That way we can have rules for 'seq';
                  -- see Note [seqId magic]

    ty  = mkSpecForAllTys [alphaTyVar,betaTyVar]
                          (mkFunTy Omega alphaTy (mkFunTy Omega betaTy betaTy))

    [x,y] = mkTemplateLocals [alphaTy, betaTy]
    rhs = mkLams [alphaTyVar,betaTyVar,x,y] (Case (Var x) x betaTy [(DEFAULT, [], Var y)])

------------------------------------------------
lazyId :: Id    -- See Note [lazyId magic]
lazyId = pcMiscPrelId lazyIdName ty info
  where
    info = noCafIdInfo `setNeverLevPoly` ty
    ty  = mkSpecForAllTys [alphaTyVar] (mkFunTy Omega alphaTy alphaTy)

noinlineId :: Id -- See Note [noinlineId magic]
noinlineId = pcMiscPrelId noinlineIdName ty info
  where
    info = noCafIdInfo `setNeverLevPoly` ty
    ty  = mkSpecForAllTys [alphaTyVar] (mkFunTy Omega alphaTy alphaTy)

oneShotId :: Id -- See Note [The oneShot function]
oneShotId = pcMiscPrelId oneShotName ty info
  where
    info = noCafIdInfo `setInlinePragInfo` alwaysInlinePragma
                       `setUnfoldingInfo`  mkCompulsoryUnfolding rhs
    ty  = mkSpecForAllTys [ runtimeRep1TyVar, runtimeRep2TyVar
                          , openAlphaTyVar, openBetaTyVar ]
                          (mkFunTy Omega fun_ty fun_ty)
    fun_ty = mkFunTy Omega openAlphaTy openBetaTy
    [body, x] = mkTemplateLocals [fun_ty, openAlphaTy]
    x' = setOneShotLambda x  -- Here is the magic bit!
    rhs = mkLams [ runtimeRep1TyVar, runtimeRep2TyVar
                 , openAlphaTyVar, openBetaTyVar
                 , body, x'] $
          Var body `App` Var x

--------------------------------------------------------------------------------
magicDictId :: Id  -- See Note [magicDictId magic]
magicDictId = pcMiscPrelId magicDictName ty info
  where
  info = noCafIdInfo `setInlinePragInfo` neverInlinePragma
                     `setNeverLevPoly`   ty
  ty   = mkSpecForAllTys [alphaTyVar] alphaTy

--------------------------------------------------------------------------------

coerceId :: Id
coerceId = pcMiscPrelId coerceName ty info
  where
    info = noCafIdInfo `setInlinePragInfo` alwaysInlinePragma
                       `setUnfoldingInfo`  mkCompulsoryUnfolding rhs
                       `setNeverLevPoly`   ty
    eqRTy     = mkTyConApp coercibleTyCon [ liftedTypeKind
                                          , alphaTy, betaTy ]
    eqRPrimTy = mkTyConApp eqReprPrimTyCon [ liftedTypeKind
                                           , liftedTypeKind
                                           , alphaTy, betaTy ]
    ty        = mkSpecForAllTys [alphaTyVar, betaTyVar] $
                mkFunTys [unrestricted eqRTy, unrestricted alphaTy] betaTy

    [eqR,x,eq] = mkTemplateLocals [eqRTy, alphaTy, eqRPrimTy]
    rhs = mkLams [alphaTyVar, betaTyVar, eqR, x] $
          mkWildCase (Var eqR) (unrestricted eqRTy) betaTy $
          [(DataAlt coercibleDataCon, [eq], Cast (Var x) (mkCoVarCo eq))]

{-
Note [Unsafe coerce magic]
~~~~~~~~~~~~~~~~~~~~~~~~~~
We define a *primitive*
   GHC.Prim.unsafeCoerce#
and then in the base library we define the ordinary function
   Unsafe.Coerce.unsafeCoerce :: forall (a:*) (b:*). a -> b
   unsafeCoerce x = unsafeCoerce# x

Notice that unsafeCoerce has a civilized (albeit still dangerous)
polymorphic type, whose type args have kind *.  So you can't use it on
unboxed values (unsafeCoerce 3#).

In contrast unsafeCoerce# is even more dangerous because you *can* use
it on unboxed things, (unsafeCoerce# 3#) :: Int. Its type is
   forall (r1 :: RuntimeRep) (r2 :: RuntimeRep) (a: TYPE r1) (b: TYPE r2). a -> b

Note [seqId magic]
~~~~~~~~~~~~~~~~~~
'GHC.Prim.seq' is special in several ways.

a) In source Haskell its second arg can have an unboxed type
      x `seq` (v +# w)
   But see Note [Typing rule for seq] in TcExpr, which
   explains why we give seq itself an ordinary type
         seq :: forall a b. a -> b -> b
   and treat it as a language construct from a typing point of view.

b) Its fixity is set in LoadIface.ghcPrimIface

c) It has quite a bit of desugaring magic.
   See DsUtils.hs Note [Desugaring seq (1)] and (2) and (3)

d) There is some special rule handing: Note [User-defined RULES for seq]

Note [User-defined RULES for seq]
~~~~~~~~~~~~~~~~~~~~~~~~~~~~~~~~~
Roman found situations where he had
      case (f n) of _ -> e
where he knew that f (which was strict in n) would terminate if n did.
Notice that the result of (f n) is discarded. So it makes sense to
transform to
      case n of _ -> e

Rather than attempt some general analysis to support this, I've added
enough support that you can do this using a rewrite rule:

  RULE "f/seq" forall n.  seq (f n) = seq n

You write that rule.  When GHC sees a case expression that discards
its result, it mentally transforms it to a call to 'seq' and looks for
a RULE.  (This is done in Simplify.trySeqRules.)  As usual, the
correctness of the rule is up to you.

VERY IMPORTANT: to make this work, we give the RULE an arity of 1, not 2.
If we wrote
  RULE "f/seq" forall n e.  seq (f n) e = seq n e
with rule arity 2, then two bad things would happen:

  - The magical desugaring done in Note [seqId magic] item (c)
    for saturated application of 'seq' would turn the LHS into
    a case expression!

  - The code in Simplify.rebuildCase would need to actually supply
    the value argument, which turns out to be awkward.

Note [lazyId magic]
~~~~~~~~~~~~~~~~~~~
lazy :: forall a?. a? -> a?   (i.e. works for unboxed types too)

'lazy' is used to make sure that a sub-expression, and its free variables,
are truly used call-by-need, with no code motion.  Key examples:

* pseq:    pseq a b = a `seq` lazy b
  We want to make sure that the free vars of 'b' are not evaluated
  before 'a', even though the expression is plainly strict in 'b'.

* catch:   catch a b = catch# (lazy a) b
  Again, it's clear that 'a' will be evaluated strictly (and indeed
  applied to a state token) but we want to make sure that any exceptions
  arising from the evaluation of 'a' are caught by the catch (see
  Trac #11555).

Implementing 'lazy' is a bit tricky:

* It must not have a strictness signature: by being a built-in Id,
  all the info about lazyId comes from here, not from GHC.Base.hi.
  This is important, because the strictness analyser will spot it as
  strict!

* It must not have an unfolding: it gets "inlined" by a HACK in
  CorePrep. It's very important to do this inlining *after* unfoldings
  are exposed in the interface file.  Otherwise, the unfolding for
  (say) pseq in the interface file will not mention 'lazy', so if we
  inline 'pseq' we'll totally miss the very thing that 'lazy' was
  there for in the first place. See Trac #3259 for a real world
  example.

* Suppose CorePrep sees (catch# (lazy e) b).  At all costs we must
  avoid using call by value here:
     case e of r -> catch# r b
  Avoiding that is the whole point of 'lazy'.  So in CorePrep (which
  generate the 'case' expression for a call-by-value call) we must
  spot the 'lazy' on the arg (in CorePrep.cpeApp), and build a 'let'
  instead.

* lazyId is defined in GHC.Base, so we don't *have* to inline it.  If it
  appears un-applied, we'll end up just calling it.

Note [noinlineId magic]
~~~~~~~~~~~~~~~~~~~~~~~
noinline :: forall a. a -> a

'noinline' is used to make sure that a function f is never inlined,
e.g., as in 'noinline f x'.  Ordinarily, the identity function with NOINLINE
could be used to achieve this effect; however, this has the unfortunate
result of leaving a (useless) call to noinline at runtime.  So we have
a little bit of magic to optimize away 'noinline' after we are done
running the simplifier.

'noinline' needs to be wired-in because it gets inserted automatically
when we serialize an expression to the interface format. See
Note [Inlining and hs-boot files] in ToIface

Note [The oneShot function]
~~~~~~~~~~~~~~~~~~~~~~~~~~~
In the context of making left-folds fuse somewhat okish (see ticket #7994
and Note [Left folds via right fold]) it was determined that it would be useful
if library authors could explicitly tell the compiler that a certain lambda is
called at most once. The oneShot function allows that.

'oneShot' is levity-polymorphic, i.e. the type variables can refer to unlifted
types as well (Trac #10744); e.g.
   oneShot (\x:Int# -> x +# 1#)

Like most magic functions it has a compulsory unfolding, so there is no need
for a real definition somewhere. We have one in GHC.Magic for the convenience
of putting the documentation there.

It uses `setOneShotLambda` on the lambda's binder. That is the whole magic:

A typical call looks like
     oneShot (\y. e)
after unfolding the definition `oneShot = \f \x[oneshot]. f x` we get
     (\f \x[oneshot]. f x) (\y. e)
 --> \x[oneshot]. ((\y.e) x)
 --> \x[oneshot] e[x/y]
which is what we want.

It is only effective if the one-shot info survives as long as possible; in
particular it must make it into the interface in unfoldings. See Note [Preserve
OneShotInfo] in CoreTidy.

Also see https://ghc.haskell.org/trac/ghc/wiki/OneShot.


Note [magicDictId magic]
~~~~~~~~~~~~~~~~~~~~~~~~~
The identifier `magicDict` is just a place-holder, which is used to
implement a primitive that we cannot define in Haskell but we can write
in Core.  It is declared with a place-holder type:

    magicDict :: forall a. a

The intention is that the identifier will be used in a very specific way,
to create dictionaries for classes with a single method.  Consider a class
like this:

   class C a where
     f :: T a

We are going to use `magicDict`, in conjunction with a built-in Prelude
rule, to cast values of type `T a` into dictionaries for `C a`.  To do
this, we define a function like this in the library:

  data WrapC a b = WrapC (C a => Proxy a -> b)

  withT :: (C a => Proxy a -> b)
        ->  T a -> Proxy a -> b
  withT f x y = magicDict (WrapC f) x y

The purpose of `WrapC` is to avoid having `f` instantiated.
Also, it avoids impredicativity, because `magicDict`'s type
cannot be instantiated with a forall.  The field of `WrapC` contains
a `Proxy` parameter which is used to link the type of the constraint,
`C a`, with the type of the `Wrap` value being made.

Next, we add a built-in Prelude rule (see prelude/PrelRules.hs),
which will replace the RHS of this definition with the appropriate
definition in Core.  The rewrite rule works as follows:

  magicDict @t (wrap @a @b f) x y
---->
  f (x `cast` co a) y

The `co` coercion is the newtype-coercion extracted from the type-class.
The type class is obtain by looking at the type of wrap.


-------------------------------------------------------------
@realWorld#@ used to be a magic literal, \tr{void#}.  If things get
nasty as-is, change it back to a literal (@Literal@).

voidArgId is a Local Id used simply as an argument in functions
where we just want an arg to avoid having a thunk of unlifted type.
E.g.
        x = \ void :: Void# -> (# p, q #)

This comes up in strictness analysis

Note [evaldUnfoldings]
~~~~~~~~~~~~~~~~~~~~~~
The evaldUnfolding makes it look that some primitive value is
evaluated, which in turn makes Simplify.interestingArg return True,
which in turn makes INLINE things applied to said value likely to be
inlined.
-}

realWorldPrimId :: Id   -- :: State# RealWorld
realWorldPrimId = pcMiscPrelId realWorldName realWorldStatePrimTy
                     (noCafIdInfo `setUnfoldingInfo` evaldUnfolding    -- Note [evaldUnfoldings]
                                  `setOneShotInfo` stateHackOneShot
                                  `setNeverLevPoly` realWorldStatePrimTy)

voidPrimId :: Id     -- Global constant :: Void#
voidPrimId  = pcMiscPrelId voidPrimIdName voidPrimTy
                (noCafIdInfo `setUnfoldingInfo` evaldUnfolding     -- Note [evaldUnfoldings]
                             `setNeverLevPoly`  voidPrimTy)

voidArgId :: Id       -- Local lambda-bound :: Void#
voidArgId = mkSysLocal (fsLit "void") voidArgIdKey Omega voidPrimTy

coercionTokenId :: Id         -- :: () ~ ()
coercionTokenId -- Used to replace Coercion terms when we go to STG
  = pcMiscPrelId coercionTokenName
                 (mkTyConApp eqPrimTyCon [liftedTypeKind, liftedTypeKind, unitTy, unitTy])
                 noCafIdInfo

pcMiscPrelId :: Name -> Type -> IdInfo -> Id
pcMiscPrelId name ty info
  = mkVanillaGlobalWithInfo name ty info
    -- We lie and say the thing is imported; otherwise, we get into
    -- a mess with dependency analysis; e.g., core2stg may heave in
    -- random calls to GHCbase.unpackPS__.  If GHCbase is the module
    -- being compiled, then it's just a matter of luck if the definition
    -- will be in "the right place" to be in scope.<|MERGE_RESOLUTION|>--- conflicted
+++ resolved
@@ -19,14 +19,8 @@
 
         mkPrimOpId, mkFCallId,
 
-<<<<<<< HEAD
-        wrapNewTypeBody, unwrapNewTypeBody,
-        wrapFamInstBody,
+        unwrapNewTypeBody, wrapFamInstBody,
         DataConBoxer(..), mkDataConRep, mkDataConRepSimple, mkDataConWorkId,
-=======
-        unwrapNewTypeBody, wrapFamInstBody,
-        DataConBoxer(..), mkDataConRep, mkDataConWorkId,
->>>>>>> 8c628ad9
 
         -- And some particular Ids; see below for why they are wired in
         wiredInIds, ghcPrimIds,
