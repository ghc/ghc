module DataCon where

import GhcPrelude
import Var( TyVar, TyVarBinder )
import Name( Name, NamedThing )
import {-# SOURCE #-} TyCon( TyCon )
import FieldLabel ( FieldLabel )
import Unique ( Uniquable )
import Outputable ( Outputable, OutputableBndr )
import BasicTypes (Arity)
import {-# SOURCE #-} TyCoRep ( Type, ThetaType )
import Weight

data DataCon
data DataConRep
data EqSpec

dataConName      :: DataCon -> Name
dataConTyCon     :: DataCon -> TyCon
dataConExTyVars  :: DataCon -> [TyVar]
dataConUserTyVars :: DataCon -> [TyVar]
dataConUserTyVarBinders :: DataCon -> [TyVarBinder]
dataConSourceArity  :: DataCon -> Arity
dataConFieldLabels :: DataCon -> [FieldLabel]
dataConInstOrigArgTys  :: DataCon -> [Type] -> [Weighted Type]
dataConStupidTheta :: DataCon -> ThetaType
dataConFullSig :: DataCon
<<<<<<< HEAD
               -> ([TyVar], [TyVar], [EqSpec], ThetaType, [Weighted Type], Type)
=======
               -> ([TyVar], [TyVar], [EqSpec], ThetaType, [Type], Type)
isUnboxedSumCon :: DataCon -> Bool
>>>>>>> 79bbb23f

instance Eq DataCon
instance Uniquable DataCon
instance NamedThing DataCon
instance Outputable DataCon
instance OutputableBndr DataCon<|MERGE_RESOLUTION|>--- conflicted
+++ resolved
@@ -25,12 +25,8 @@
 dataConInstOrigArgTys  :: DataCon -> [Type] -> [Weighted Type]
 dataConStupidTheta :: DataCon -> ThetaType
 dataConFullSig :: DataCon
-<<<<<<< HEAD
                -> ([TyVar], [TyVar], [EqSpec], ThetaType, [Weighted Type], Type)
-=======
-               -> ([TyVar], [TyVar], [EqSpec], ThetaType, [Type], Type)
 isUnboxedSumCon :: DataCon -> Bool
->>>>>>> 79bbb23f
 
 instance Eq DataCon
 instance Uniquable DataCon
