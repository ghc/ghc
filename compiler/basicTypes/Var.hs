{-
(c) The University of Glasgow 2006
(c) The GRASP/AQUA Project, Glasgow University, 1992-1998

\section{@Vars@: Variables}
-}

{-# LANGUAGE CPP, FlexibleContexts, MultiWayIf, FlexibleInstances, DeriveDataTypeable #-}

-- |
-- #name_types#
-- GHC uses several kinds of name internally:
--
-- * 'OccName.OccName': see "OccName#name_types"
--
-- * 'RdrName.RdrName': see "RdrName#name_types"
--
-- * 'Name.Name': see "Name#name_types"
--
-- * 'Id.Id': see "Id#name_types"
--
-- * 'Var.Var' is a synonym for the 'Id.Id' type but it may additionally
--   potentially contain type variables, which have a 'TyCoRep.Kind'
--   rather than a 'TyCoRep.Type' and only contain some extra
--   details during typechecking.
--
--   These 'Var.Var' names may either be global or local, see "Var#globalvslocal"
--
-- #globalvslocal#
-- Global 'Id's and 'Var's are those that are imported or correspond
--    to a data constructor, primitive operation, or record selectors.
-- Local 'Id's and 'Var's are those bound within an expression
--    (e.g. by a lambda) or at the top level of the module being compiled.

module Var (
        -- * The main data type and synonyms
        Var, CoVar, Id, NcId, DictId, DFunId, EvVar, EqVar, EvId, IpId, JoinId,
        TyVar, TypeVar, KindVar, TKVar, TyCoVar,

        -- * In and Out variants
        InVar,  InCoVar,  InId,  InTyVar,
        OutVar, OutCoVar, OutId, OutTyVar,

        -- ** Taking 'Var's apart
        varName, varUnique, varType, varWeight, varWeightMaybe,

        -- ** Modifying 'Var's
        setVarName, setVarUnique, setVarType, updateVarType,
        updateVarTypeM,

        -- ** Constructing, taking apart, modifying 'Id's
        mkGlobalVar, mkLocalVar, mkExportedLocalVar, mkCoVar,
        idInfo, idDetails,
        lazySetIdInfo, setIdDetails, globaliseId,
        setIdExported, setIdNotExported,

        -- ** Predicates
        isId, isTyVar, isTcTyVar,
        isLocalVar, isLocalId, isCoVar, isNonCoVarId, isTyCoVar,
        isGlobalId, isExportedId,
        mustHaveLocalBinding,

        -- * TyVar's
        TyVarBndr(..), ArgFlag(..), TyVarBinder,
        binderVar, binderVars, binderArgFlag, binderKind,
        isVisibleArgFlag, isInvisibleArgFlag, sameVis,
        mkTyVarBinder, mkTyVarBinders,

        -- ** Constructing TyVar's
        mkTyVar, mkTcTyVar,

        -- ** Taking 'TyVar's apart
        tyVarName, tyVarKind, tcTyVarDetails, setTcTyVarDetails,

        -- ** Modifying 'TyVar's
        setTyVarName, setTyVarUnique, setTyVarKind, updateTyVarKind,
        updateTyVarKindM,

        nonDetCmpVar

    ) where

#include "HsVersions.h"

<<<<<<< HEAD
import {-# SOURCE #-}   TyCoRep( Type, Kind, pprKind, pprType )
=======
import GhcPrelude

import {-# SOURCE #-}   TyCoRep( Type, Kind, pprKind )
>>>>>>> affdea82
import {-# SOURCE #-}   TcType( TcTyVarDetails, pprTcTyVarDetails, vanillaSkolemTv )
import {-# SOURCE #-}   IdInfo( IdDetails, IdInfo, coVarDetails, isCoVarDetails,
                                vanillaIdInfo, pprIdDetails )
import Weight

import Name hiding (varName)
import Unique ( Uniquable, Unique, getKey, getUnique
              , mkUniqueGrimily, nonDetCmpUnique )
import Util
import Binary
import DynFlags
import Outputable

import Data.Data

{-
************************************************************************
*                                                                      *
                     Synonyms
*                                                                      *
************************************************************************
-- These synonyms are here and not in Id because otherwise we need a very
-- large number of SOURCE imports of Id.hs :-(
-}

-- | Identifier
type Id    = Var       -- A term-level identifier
                       --  predicate: isId

-- | Coercion Variable
type CoVar = Id        -- See Note [Evidence: EvIds and CoVars]
                       --   predicate: isCoVar

-- |
type NcId  = Id        -- A term-level (value) variable that is
                       -- /not/ an (unlifted) coercion
                       --    predicate: isNonCoVarId

-- | Type or kind Variable
type TyVar   = Var     -- Type *or* kind variable (historical)

-- | Type or Kind Variable
type TKVar   = Var     -- Type *or* kind variable (historical)

-- | Type Variable
type TypeVar = Var     -- Definitely a type variable

-- | Kind Variable
type KindVar = Var     -- Definitely a kind variable
                       -- See Note [Kind and type variables]

-- See Note [Evidence: EvIds and CoVars]
-- | Evidence Identifier
type EvId   = Id        -- Term-level evidence: DictId, IpId, or EqVar

-- | Evidence Variable
type EvVar  = EvId      -- ...historical name for EvId

-- | Dictionary Function Identifier
type DFunId = Id        -- A dictionary function

-- | Dictionary Identifier
type DictId = EvId      -- A dictionary variable

-- | Implicit parameter Identifier
type IpId   = EvId      -- A term-level implicit parameter

-- | Equality Variable
type EqVar  = EvId      -- Boxed equality evidence
type JoinId = Id        -- A join variable

-- | Type or Coercion Variable
type TyCoVar = Id       -- Type, *or* coercion variable
                        --   predicate: isTyCoVar


{- Many passes apply a substitution, and it's very handy to have type
   synonyms to remind us whether or not the substitution has been applied -}

type InVar      = Var
type InTyVar    = TyVar
type InCoVar    = CoVar
type InId       = Id
type OutVar     = Var
type OutTyVar   = TyVar
type OutCoVar   = CoVar
type OutId      = Id



{- Note [Evidence: EvIds and CoVars]
~~~~~~~~~~~~~~~~~~~~~~~~~~~~~~~~~~~~
* An EvId (evidence Id) is a term-level evidence variable
  (dictionary, implicit parameter, or equality). Could be boxed or unboxed.

* DictId, IpId, and EqVar are synonyms when we know what kind of
  evidence we are talking about.  For example, an EqVar has type (t1 ~ t2).

* A CoVar is always an un-lifted coercion, of type (t1 ~# t2) or (t1 ~R# t2)

Note [Kind and type variables]
~~~~~~~~~~~~~~~~~~~~~~~~~~~~~~
Before kind polymorphism, TyVar were used to mean type variables. Now
they are use to mean kind *or* type variables. KindVar is used when we
know for sure that it is a kind variable. In future, we might want to
go over the whole compiler code to use:
   - TKVar   to mean kind or type variables
   - TypeVar to mean         type variables only
   - KindVar to mean kind         variables


************************************************************************
*                                                                      *
\subsection{The main data type declarations}
*                                                                      *
************************************************************************


Every @Var@ has a @Unique@, to uniquify it and for fast comparison, a
@Type@, and an @IdInfo@ (non-essential info about it, e.g.,
strictness).  The essential info about different kinds of @Vars@ is
in its @VarDetails@.
-}

-- | Variable
--
-- Essentially a typed 'Name', that may also contain some additional information
-- about the 'Var' and it's use sites.
data Var
  = TyVar {  -- Type and kind variables
             -- see Note [Kind and type variables]
        varName    :: !Name,
        realUnique :: {-# UNPACK #-} !Int,
                                     -- ^ Key for fast comparison
                                     -- Identical to the Unique in the name,
                                     -- cached here for speed
        varType    :: Kind           -- ^ The type or kind of the 'Var' in question
 }

  | TcTyVar {                           -- Used only during type inference
                                        -- Used for kind variables during
                                        -- inference, as well
        varName        :: !Name,
        realUnique     :: {-# UNPACK #-} !Int,
        varType        :: Kind,
        tc_tv_details  :: TcTyVarDetails
  }

  | Id {
        varName    :: !Name,
        realUnique :: {-# UNPACK #-} !Int,
        varType    :: Type,
        varWeight  :: Rig,
        idScope    :: IdScope,
        id_details :: IdDetails,        -- Stable, doesn't change
        id_info    :: IdInfo }          -- Unstable, updated by simplifier

-- | Identifier Scope
data IdScope    -- See Note [GlobalId/LocalId]
  = GlobalId
  | LocalId ExportFlag

data ExportFlag   -- See Note [ExportFlag on binders]
  = NotExported   -- ^ Not exported: may be discarded as dead code.
  | Exported      -- ^ Exported: kept alive

{- Note [ExportFlag on binders]
~~~~~~~~~~~~~~~~~~~~~~~~~~~~~~~
An ExportFlag of "Exported" on a top-level binder says "keep this
binding alive; do not drop it as dead code".  This transitively
keeps alive all the other top-level bindings that this binding refers
to.  This property is persisted all the way down the pipeline, so that
the binding will be compiled all the way to object code, and its
symbols will appear in the linker symbol table.

However, note that this use of "exported" is quite different to the
export list on a Haskell module.  Setting the ExportFlag on an Id does
/not/ mean that if you import the module (in Haskell source code) you
will see this Id.  Of course, things that appear in the export list
of the source Haskell module do indeed have their ExportFlag set.
But many other things, such as dictionary functions, are kept alive
by having their ExportFlag set, even though they are not exported
in the source-code sense.

We should probably use a different term for ExportFlag, like
KeepAlive.

Note [GlobalId/LocalId]
~~~~~~~~~~~~~~~~~~~~~~~
A GlobalId is
  * always a constant (top-level)
  * imported, or data constructor, or primop, or record selector
  * has a Unique that is globally unique across the whole
    GHC invocation (a single invocation may compile multiple modules)
  * never treated as a candidate by the free-variable finder;
        it's a constant!

A LocalId is
  * bound within an expression (lambda, case, local let(rec))
  * or defined at top level in the module being compiled
  * always treated as a candidate by the free-variable finder

After CoreTidy, top-level LocalIds are turned into GlobalIds
-}

instance Outputable Var where
  ppr var = sdocWithDynFlags $ \dflags ->
            getPprStyle $ \ppr_style ->
            if |  debugStyle ppr_style && (not (gopt Opt_SuppressVarKinds dflags))
                 -> parens (ppr (varName var) <+> ppr (varWeightMaybe var)
                                              <+> ppr_debug var ppr_style <+>
                          dcolon <+> pprKind (tyVarKind var))
               |  otherwise
                 -> ppr (varName var) <> ppr_debug var ppr_style

ppr_debug :: Var -> PprStyle -> SDoc
ppr_debug (TyVar {}) sty
  | debugStyle sty = brackets (text "tv")
ppr_debug (TcTyVar {tc_tv_details = d}) sty
  | dumpStyle sty || debugStyle sty = brackets (pprTcTyVarDetails d)
ppr_debug (Id { idScope = s, id_details = d }) sty
  | debugStyle sty = brackets (ppr_id_scope s <> pprIdDetails d)
ppr_debug _ _ = empty

ppr_id_scope :: IdScope -> SDoc
ppr_id_scope GlobalId              = text "gid"
ppr_id_scope (LocalId Exported)    = text "lidx"
ppr_id_scope (LocalId NotExported) = text "lid"

instance NamedThing Var where
  getName = varName

instance Uniquable Var where
  getUnique = varUnique

instance Eq Var where
    a == b = realUnique a == realUnique b

instance Ord Var where
    a <= b = realUnique a <= realUnique b
    a <  b = realUnique a <  realUnique b
    a >= b = realUnique a >= realUnique b
    a >  b = realUnique a >  realUnique b
    a `compare` b = a `nonDetCmpVar` b

-- | Compare Vars by their Uniques.
-- This is what Ord Var does, provided here to make it explicit at the
-- call-site that it can introduce non-determinism.
-- See Note [Unique Determinism]
nonDetCmpVar :: Var -> Var -> Ordering
nonDetCmpVar a b = varUnique a `nonDetCmpUnique` varUnique b

instance Data Var where
  -- don't traverse?
  toConstr _   = abstractConstr "Var"
  gunfold _ _  = error "gunfold"
  dataTypeOf _ = mkNoRepType "Var"

instance HasOccName Var where
  occName = nameOccName . varName

varUnique :: Var -> Unique
varUnique var = mkUniqueGrimily (realUnique var)

setVarUnique :: Var -> Unique -> Var
setVarUnique var uniq
  = var { realUnique = getKey uniq,
          varName = setNameUnique (varName var) uniq }

setVarName :: Var -> Name -> Var
setVarName var new_name
  = var { realUnique = getKey (getUnique new_name),
          varName = new_name }

{-# NOINLINE setVarType #-}
setVarType :: HasCallStack => Id -> Type -> Id
setVarType id ty =
 -- pprTrace "setVarType" (ppr id <+> pprType ty <+> callStackDoc) $
    id { varType = ty }

updateVarType :: (Type -> Type) -> Id -> Id
updateVarType f id =
  pprTrace "updateVarType" (ppr id <+> pprType (f $ varType id)) $
    id { varType = f (varType id) }

updateVarTypeM :: Monad m => (Type -> m Type) -> Id -> m Id
updateVarTypeM f id = do { ty' <- f (varType id)
                         ; return (id { varType = ty' }) }

varWeightMaybe :: Id -> Maybe Rig
varWeightMaybe (Id { varWeight = w }) = Just w
varWeightMaybe _ = Nothing

{- *********************************************************************
*                                                                      *
*                   ArgFlag
*                                                                      *
********************************************************************* -}

-- | Argument Flag
--
-- Is something required to appear in source Haskell ('Required'),
-- permitted by request ('Specified') (visible type application), or
-- prohibited entirely from appearing in source Haskell ('Inferred')?
-- See Note [TyVarBndrs, TyVarBinders, TyConBinders, and visibility] in TyCoRep
data ArgFlag = Required | Specified | Inferred
  deriving (Eq, Data)

-- | Does this 'ArgFlag' classify an argument that is written in Haskell?
isVisibleArgFlag :: ArgFlag -> Bool
isVisibleArgFlag Required = True
isVisibleArgFlag _        = False

-- | Does this 'ArgFlag' classify an argument that is not written in Haskell?
isInvisibleArgFlag :: ArgFlag -> Bool
isInvisibleArgFlag = not . isVisibleArgFlag

-- | Do these denote the same level of visibility? 'Required'
-- arguments are visible, others are not. So this function
-- equates 'Specified' and 'Inferred'. Used for printing.
sameVis :: ArgFlag -> ArgFlag -> Bool
sameVis Required Required = True
sameVis Required _        = False
sameVis _        Required = False
sameVis _        _        = True

{- *********************************************************************
*                                                                      *
*                   TyVarBndr, TyVarBinder
*                                                                      *
********************************************************************* -}

-- Type Variable Binder
--
-- TyVarBndr is polymorphic in both tyvar and visibility fields:
--   * tyvar can be TyVar or IfaceTv
--   * argf  can be ArgFlag or TyConBndrVis
data TyVarBndr tyvar argf = TvBndr tyvar argf
  deriving( Data )

-- | Type Variable Binder
--
-- A 'TyVarBinder' is the binder of a ForAllTy
-- It's convenient to define this synonym here rather its natural
-- home in TyCoRep, because it's used in DataCon.hs-boot
type TyVarBinder = TyVarBndr TyVar ArgFlag

binderVar :: TyVarBndr tv argf -> tv
binderVar (TvBndr v _) = v

binderVars :: [TyVarBndr tv argf] -> [tv]
binderVars tvbs = map binderVar tvbs

binderArgFlag :: TyVarBndr tv argf -> argf
binderArgFlag (TvBndr _ argf) = argf

binderKind :: TyVarBndr TyVar argf -> Kind
binderKind (TvBndr tv _) = tyVarKind tv

-- | Make a named binder
mkTyVarBinder :: ArgFlag -> Var -> TyVarBinder
mkTyVarBinder vis var = TvBndr var vis

-- | Make many named binders
mkTyVarBinders :: ArgFlag -> [TyVar] -> [TyVarBinder]
mkTyVarBinders vis = map (mkTyVarBinder vis)

{-
************************************************************************
*                                                                      *
*                 Type and kind variables                              *
*                                                                      *
************************************************************************
-}

tyVarName :: TyVar -> Name
tyVarName = varName

tyVarKind :: TyVar -> Kind
tyVarKind = varType

setTyVarUnique :: TyVar -> Unique -> TyVar
setTyVarUnique = setVarUnique

setTyVarName :: TyVar -> Name -> TyVar
setTyVarName   = setVarName

setTyVarKind :: TyVar -> Kind -> TyVar
setTyVarKind tv k = tv {varType = k}

updateTyVarKind :: (Kind -> Kind) -> TyVar -> TyVar
updateTyVarKind update tv = tv {varType = update (tyVarKind tv)}

updateTyVarKindM :: (Monad m) => (Kind -> m Kind) -> TyVar -> m TyVar
updateTyVarKindM update tv
  = do { k' <- update (tyVarKind tv)
       ; return $ tv {varType = k'} }

mkTyVar :: Name -> Kind -> TyVar
mkTyVar name kind = TyVar { varName    = name
                          , realUnique = getKey (nameUnique name)
                          , varType  = kind
                          }

mkTcTyVar :: Name -> Kind -> TcTyVarDetails -> TyVar
mkTcTyVar name kind details
  = -- NB: 'kind' may be a coercion kind; cf, 'TcMType.newMetaCoVar'
    TcTyVar {   varName    = name,
                realUnique = getKey (nameUnique name),
                varType  = kind,
                tc_tv_details = details
        }

tcTyVarDetails :: TyVar -> TcTyVarDetails
-- See Note [TcTyVars in the typechecker] in TcType
tcTyVarDetails (TcTyVar { tc_tv_details = details }) = details
tcTyVarDetails (TyVar {})                            = vanillaSkolemTv
tcTyVarDetails var = pprPanic "tcTyVarDetails" (ppr var <+> dcolon <+> pprKind (tyVarKind var))

setTcTyVarDetails :: TyVar -> TcTyVarDetails -> TyVar
setTcTyVarDetails tv details = tv { tc_tv_details = details }

-------------------------------------
instance Outputable tv => Outputable (TyVarBndr tv ArgFlag) where
  ppr (TvBndr v Required)  = ppr v
  ppr (TvBndr v Specified) = char '@' <> ppr v
  ppr (TvBndr v Inferred)  = braces (ppr v)

instance Outputable ArgFlag where
  ppr Required  = text "[req]"
  ppr Specified = text "[spec]"
  ppr Inferred  = text "[infrd]"

instance (Binary tv, Binary vis) => Binary (TyVarBndr tv vis) where
  put_ bh (TvBndr tv vis) = do { put_ bh tv; put_ bh vis }

  get bh = do { tv <- get bh; vis <- get bh; return (TvBndr tv vis) }


instance Binary ArgFlag where
  put_ bh Required  = putByte bh 0
  put_ bh Specified = putByte bh 1
  put_ bh Inferred  = putByte bh 2

  get bh = do
    h <- getByte bh
    case h of
      0 -> return Required
      1 -> return Specified
      _ -> return Inferred

{-
%************************************************************************
%*                                                                      *
\subsection{Ids}
*                                                                      *
************************************************************************
-}

idInfo :: HasDebugCallStack => Id -> IdInfo
idInfo (Id { id_info = info }) = info
idInfo other                   = pprPanic "idInfo" (ppr other)

idDetails :: Id -> IdDetails
idDetails (Id { id_details = details }) = details
idDetails other                         = pprPanic "idDetails" (ppr other)

-- The next three have a 'Var' suffix even though they always build
-- Ids, because Id.hs uses 'mkGlobalId' etc with different types
mkGlobalVar :: IdDetails -> Name -> Type -> IdInfo -> Id
mkGlobalVar details name ty info
  = mk_id name Omega ty GlobalId details info
  -- There is no support for linear global variables yet. They would require
  -- being checked at link-time, which can be useful, but is not a priority.

mkLocalVar :: IdDetails -> Name -> Rig -> Type -> IdInfo -> Id
mkLocalVar details name w ty info
  = mk_id name w ty (LocalId NotExported) details  info

mkCoVar :: Name -> Type -> CoVar
-- Coercion variables have no IdInfo
mkCoVar name ty = mk_id name Omega ty (LocalId NotExported) coVarDetails vanillaIdInfo
  -- TODO: arnaud: maybe coercions should have multiplicity 0? Them being entirely static.

-- | Exported 'Var's will not be removed as dead code
mkExportedLocalVar :: IdDetails -> Name -> Type -> IdInfo -> Id
mkExportedLocalVar details name ty info
  = mk_id name Omega ty (LocalId Exported) details info
  -- There is no support for exporting linear variables. See also [mkGlobalVar]

mk_id :: Name -> Rig -> Type -> IdScope -> IdDetails -> IdInfo -> Id
mk_id name w ty scope details info
  = Id { varName    = name,
         realUnique = getKey (nameUnique name),
         varWeight  = w,
         varType    = ty,
         idScope    = scope,
         id_details = details,
         id_info    = info }

-------------------
lazySetIdInfo :: Id -> IdInfo -> Var
lazySetIdInfo id info = id { id_info = info }

setIdDetails :: Id -> IdDetails -> Id
setIdDetails id details = id { id_details = details }

globaliseId :: Id -> Id
-- ^ If it's a local, make it global
globaliseId id = id { idScope = GlobalId }

setIdExported :: Id -> Id
-- ^ Exports the given local 'Id'. Can also be called on global 'Id's, such as data constructors
-- and class operations, which are born as global 'Id's and automatically exported
setIdExported id@(Id { idScope = LocalId {} }) = id { idScope = LocalId Exported }
setIdExported id@(Id { idScope = GlobalId })   = id
setIdExported tv                               = pprPanic "setIdExported" (ppr tv)

setIdNotExported :: Id -> Id
-- ^ We can only do this to LocalIds
setIdNotExported id = ASSERT( isLocalId id )
                      id { idScope = LocalId NotExported }

{-
************************************************************************
*                                                                      *
\subsection{Predicates over variables}
*                                                                      *
************************************************************************
-}

isTyVar :: Var -> Bool        -- True of both TyVar and TcTyVar
isTyVar (TyVar {})   = True
isTyVar (TcTyVar {}) = True
isTyVar _            = False

isTcTyVar :: Var -> Bool      -- True of TcTyVar only
isTcTyVar (TcTyVar {}) = True
isTcTyVar _            = False

isTyCoVar :: Var -> Bool
isTyCoVar v = isTyVar v || isCoVar v

isId :: Var -> Bool
isId (Id {}) = True
isId _       = False

isCoVar :: Var -> Bool
-- A coercion variable
isCoVar (Id { id_details = details }) = isCoVarDetails details
isCoVar _                             = False

isNonCoVarId :: Var -> Bool
-- A term variable (Id) that is /not/ a coercion variable
isNonCoVarId (Id { id_details = details }) = not (isCoVarDetails details)
isNonCoVarId _                             = False

isLocalId :: Var -> Bool
isLocalId (Id { idScope = LocalId _ }) = True
isLocalId _                            = False

-- | 'isLocalVar' returns @True@ for type variables as well as local 'Id's
-- These are the variables that we need to pay attention to when finding free
-- variables, or doing dependency analysis.
isLocalVar :: Var -> Bool
isLocalVar v = not (isGlobalId v)

isGlobalId :: Var -> Bool
isGlobalId (Id { idScope = GlobalId }) = True
isGlobalId _                           = False

-- | 'mustHaveLocalBinding' returns @True@ of 'Id's and 'TyVar's
-- that must have a binding in this module.  The converse
-- is not quite right: there are some global 'Id's that must have
-- bindings, such as record selectors.  But that doesn't matter,
-- because it's only used for assertions
mustHaveLocalBinding        :: Var -> Bool
mustHaveLocalBinding var = isLocalVar var

-- | 'isExportedIdVar' means \"don't throw this away\"
isExportedId :: Var -> Bool
isExportedId (Id { idScope = GlobalId })        = True
isExportedId (Id { idScope = LocalId Exported}) = True
isExportedId _ = False<|MERGE_RESOLUTION|>--- conflicted
+++ resolved
@@ -82,13 +82,9 @@
 
 #include "HsVersions.h"
 
-<<<<<<< HEAD
-import {-# SOURCE #-}   TyCoRep( Type, Kind, pprKind, pprType )
-=======
 import GhcPrelude
 
-import {-# SOURCE #-}   TyCoRep( Type, Kind, pprKind )
->>>>>>> affdea82
+import {-# SOURCE #-}   TyCoRep( Type, Kind, pprKind, pprType)
 import {-# SOURCE #-}   TcType( TcTyVarDetails, pprTcTyVarDetails, vanillaSkolemTv )
 import {-# SOURCE #-}   IdInfo( IdDetails, IdInfo, coVarDetails, isCoVarDetails,
                                 vanillaIdInfo, pprIdDetails )
