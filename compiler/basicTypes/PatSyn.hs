{-
(c) The University of Glasgow 2006
(c) The GRASP/AQUA Project, Glasgow University, 1998

\section[PatSyn]{@PatSyn@: Pattern synonyms}
-}

{-# LANGUAGE CPP #-}

module PatSyn (
        -- * Main data types
        PatSyn, mkPatSyn,

        -- ** Type deconstruction
        patSynName, patSynArity, patSynIsInfix,
        patSynArgs,
        patSynMatcher, patSynBuilder,
        patSynUnivTyVarBinders, patSynExTyVars, patSynExTyVarBinders, patSynSig,
        patSynInstArgTys, patSynInstResTy, patSynFieldLabels,
        patSynFieldType,

        tidyPatSynIds, pprPatSynType
    ) where

#include "HsVersions.h"

import GhcPrelude

import Type
import Name
import Outputable
import Unique
import Util
import Weight
import BasicTypes
import Var
import FieldLabel

import qualified Data.Data as Data
import Data.Function
import Data.List

{-
************************************************************************
*                                                                      *
\subsection{Pattern synonyms}
*                                                                      *
************************************************************************
-}

-- | Pattern Synonym
--
-- See Note [Pattern synonym representation]
-- See Note [Pattern synonym signature contexts]
data PatSyn
  = MkPatSyn {
        psName        :: Name,
        psUnique      :: Unique,       -- Cached from Name

        psArgs        :: [Type],
        psArity       :: Arity,        -- == length psArgs
        psInfix       :: Bool,         -- True <=> declared infix
        psFieldLabels :: [FieldLabel], -- List of fields for a
                                       -- record pattern synonym
                                       -- INVARIANT: either empty if no
                                       -- record pat syn or same length as
                                       -- psArgs

        -- Universally-quantified type variables
        psUnivTyVars  :: [TyVarBinder],

        -- Required dictionaries (may mention psUnivTyVars)
        psReqTheta    :: ThetaType,

        -- Existentially-quantified type vars
        psExTyVars    :: [TyVarBinder],

        -- Provided dictionaries (may mention psUnivTyVars or psExTyVars)
        psProvTheta   :: ThetaType,

        -- Result type
        psResultTy   :: Type,  -- Mentions only psUnivTyVars
                                -- See Note [Pattern synonym result type]

        -- See Note [Matchers and builders for pattern synonyms]
        psMatcher     :: (Id, Bool),
             -- Matcher function.
             -- If Bool is True then prov_theta and arg_tys are empty
             -- and type is
             --   forall (p :: RuntimeRep) (r :: TYPE p) univ_tvs.
             --                          req_theta
             --                       => res_ty
             --                       -> (forall ex_tvs. Void# -> r)
             --                       -> (Void# -> r)
             --                       -> r
             --
             -- Otherwise type is
             --   forall (p :: RuntimeRep) (r :: TYPE r) univ_tvs.
             --                          req_theta
             --                       => res_ty
             --                       -> (forall ex_tvs. prov_theta => arg_tys -> r)
             --                       -> (Void# -> r)
             --                       -> r

        psBuilder     :: Maybe (Id, Bool)
             -- Nothing  => uni-directional pattern synonym
             -- Just (builder, is_unlifted) => bi-directional
             -- Builder function, of type
             --  forall univ_tvs, ex_tvs. (req_theta, prov_theta)
             --                       =>  arg_tys -> res_ty
             -- See Note [Builder for pattern synonyms with unboxed type]
  }

{- Note [Pattern synonym signature contexts]
~~~~~~~~~~~~~~~~~~~~~~~~~~~~~~~~~~~
In a pattern synonym signature we write
   pattern P :: req => prov => t1 -> ... tn -> res_ty

Note that the "required" context comes first, then the "provided"
context.  Moreover, the "required" context must not mention
existentially-bound type variables; that is, ones not mentioned in
res_ty.  See lots of discussion in Trac #10928.

If there is no "provided" context, you can omit it; but you
can't omit the "required" part (unless you omit both).

Example 1:
      pattern P1 :: (Num a, Eq a) => b -> Maybe (a,b)
      pattern P1 x = Just (3,x)

  We require (Num a, Eq a) to match the 3; there is no provided
  context.

Example 2:
      data T2 where
        MkT2 :: (Num a, Eq a) => a -> a -> T2

      pattern P2 :: () => (Num a, Eq a) => a -> T2
      pattern P2 x = MkT2 3 x

  When we match against P2 we get a Num dictionary provided.
  We can use that to check the match against 3.

Example 3:
      pattern P3 :: Eq a => a -> b -> T3 b

   This signature is illegal because the (Eq a) is a required
   constraint, but it mentions the existentially-bound variable 'a'.
   You can see it's existential because it doesn't appear in the
   result type (T3 b).

Note [Pattern synonym result type]
~~~~~~~~~~~~~~~~~~~~~~~~~~~~~~~~~~
Consider
   data T a b = MkT b a

   pattern P :: a -> T [a] Bool
   pattern P x = MkT True [x]

P's psResultTy is (T a Bool), and it really only matches values of
type (T [a] Bool).  For example, this is ill-typed

   f :: T p q -> String
   f (P x) = "urk"

This is differnet to the situation with GADTs:

   data S a where
     MkS :: Int -> S Bool

Now MkS (and pattern synonyms coming from MkS) can match a
value of type (S a), not just (S Bool); we get type refinement.

That in turn means that if you have a pattern

   P x :: T [ty] Bool

it's not entirely straightforward to work out the instantiation of
P's universal tyvars. You have to /match/
  the type of the pattern, (T [ty] Bool)
against
  the psResultTy for the pattern synonym, T [a] Bool
to get the instantiation a := ty.

This is very unlike DataCons, where univ tyvars match 1-1 the
arguments of the TyCon.


Note [Pattern synonym representation]
~~~~~~~~~~~~~~~~~~~~~~~~~~~~~~~~~~~~~~
Consider the following pattern synonym declaration

        pattern P x = MkT [x] (Just 42)

where
        data T a where
              MkT :: (Show a, Ord b) => [b] -> a -> T a

so pattern P has type

        b -> T (Maybe t)

with the following typeclass constraints:

        requires: (Eq t, Num t)
        provides: (Show (Maybe t), Ord b)

In this case, the fields of MkPatSyn will be set as follows:

  psArgs       = [b]
  psArity      = 1
  psInfix      = False

  psUnivTyVars = [t]
  psExTyVars   = [b]
  psProvTheta  = (Show (Maybe t), Ord b)
  psReqTheta   = (Eq t, Num t)
  psResultTy  = T (Maybe t)

Note [Matchers and builders for pattern synonyms]
~~~~~~~~~~~~~~~~~~~~~~~~~~~~~~~~~~~~~~~~~~~~~~~~~
For each pattern synonym P, we generate

  * a "matcher" function, used to desugar uses of P in patterns,
    which implements pattern matching

  * A "builder" function (for bidirectional pattern synonyms only),
    used to desugar uses of P in expressions, which constructs P-values.

For the above example, the matcher function has type:

        $mP :: forall (r :: ?) t. (Eq t, Num t)
            => T (Maybe t)
            -> (forall b. (Show (Maybe t), Ord b) => b -> r)
            -> (Void# -> r)
            -> r

with the following implementation:

        $mP @r @t $dEq $dNum scrut cont fail
          = case scrut of
              MkT @b $dShow $dOrd [x] (Just 42) -> cont @b $dShow $dOrd x
              _                                 -> fail Void#

Notice that the return type 'r' has an open kind, so that it can
be instantiated by an unboxed type; for example where we see
     f (P x) = 3#

The extra Void# argument for the failure continuation is needed so that
it is lazy even when the result type is unboxed.

For the same reason, if the pattern has no arguments, an extra Void#
argument is added to the success continuation as well.

For *bidirectional* pattern synonyms, we also generate a "builder"
function which implements the pattern synonym in an expression
context. For our running example, it will be:

        $bP :: forall t b. (Eq t, Num t, Show (Maybe t), Ord b)
            => b -> T (Maybe t)
        $bP x = MkT [x] (Just 42)

NB: the existential/universal and required/provided split does not
apply to the builder since you are only putting stuff in, not getting
stuff out.

Injectivity of bidirectional pattern synonyms is checked in
tcPatToExpr which walks the pattern and returns its corresponding
expression when available.

Note [Builder for pattern synonyms with unboxed type]
~~~~~~~~~~~~~~~~~~~~~~~~~~~~~~~~~~~~~~~~~~~~~~~~~~~~
For bidirectional pattern synonyms that have no arguments and have an
unboxed type, we add an extra Void# argument to the builder, else it
would be a top-level declaration with an unboxed type.

        pattern P = 0#

        $bP :: Void# -> Int#
        $bP _ = 0#

This means that when typechecking an occurrence of P in an expression,
we must remember that the builder has this void argument. This is
done by TcPatSyn.patSynBuilderOcc.

Note [Pattern synonyms and the data type Type]
~~~~~~~~~~~~~~~~~~~~~~~~~~~~~~~~~~~~~~~~~~~~~~~
The type of a pattern synonym is of the form (See Note
[Pattern synonym signatures] in TcSigs):

    forall univ_tvs. req => forall ex_tvs. prov => ...

We cannot in general represent this by a value of type Type:

 - if ex_tvs is empty, then req and prov cannot be distinguished from
   each other
 - if req is empty, then univ_tvs and ex_tvs cannot be distinguished
   from each other, and moreover, prov is seen as the "required" context
   (as it is the only context)


************************************************************************
*                                                                      *
\subsection{Instances}
*                                                                      *
************************************************************************
-}

instance Eq PatSyn where
    (==) = (==) `on` getUnique
    (/=) = (/=) `on` getUnique

instance Uniquable PatSyn where
    getUnique = psUnique

instance NamedThing PatSyn where
    getName = patSynName

instance Outputable PatSyn where
    ppr = ppr . getName

instance OutputableBndr PatSyn where
    pprInfixOcc = pprInfixName . getName
    pprPrefixOcc = pprPrefixName . getName

instance Data.Data PatSyn where
    -- don't traverse?
    toConstr _   = abstractConstr "PatSyn"
    gunfold _ _  = error "gunfold"
    dataTypeOf _ = mkNoRepType "PatSyn"

{-
************************************************************************
*                                                                      *
\subsection{Construction}
*                                                                      *
************************************************************************
-}

-- | Build a new pattern synonym
mkPatSyn :: Name
         -> Bool                 -- ^ Is the pattern synonym declared infix?
         -> ([TyVarBinder], ThetaType) -- ^ Universially-quantified type variables
                                 --   and required dicts
         -> ([TyVarBinder], ThetaType) -- ^ Existentially-quantified type variables
                                 --   and provided dicts
         -> [Type]               -- ^ Original arguments
         -> Type                 -- ^ Original result type
         -> (Id, Bool)           -- ^ Name of matcher
         -> Maybe (Id, Bool)     -- ^ Name of builder
         -> [FieldLabel]         -- ^ Names of fields for
                                 --   a record pattern synonym
         -> PatSyn
 -- NB: The univ and ex vars are both in TyBinder form and TyVar form for
 -- convenience. All the TyBinders should be Named!
mkPatSyn name declared_infix
         (univ_tvs, req_theta)
         (ex_tvs, prov_theta)
         orig_args
         orig_res_ty
         matcher builder field_labels
    = MkPatSyn {psName = name, psUnique = getUnique name,
                psUnivTyVars = univ_tvs,
                psExTyVars = ex_tvs,
                psProvTheta = prov_theta, psReqTheta = req_theta,
                psInfix = declared_infix,
                psArgs = orig_args,
                psArity = length orig_args,
                psResultTy = orig_res_ty,
                psMatcher = matcher,
                psBuilder = builder,
                psFieldLabels = field_labels
                }

-- | The 'Name' of the 'PatSyn', giving it a unique, rooted identification
patSynName :: PatSyn -> Name
patSynName = psName

-- | Should the 'PatSyn' be presented infix?
patSynIsInfix :: PatSyn -> Bool
patSynIsInfix = psInfix

-- | Arity of the pattern synonym
patSynArity :: PatSyn -> Arity
patSynArity = psArity

patSynArgs :: PatSyn -> [Type]
patSynArgs = psArgs

patSynFieldLabels :: PatSyn -> [FieldLabel]
patSynFieldLabels = psFieldLabels

-- | Extract the type for any given labelled field of the 'DataCon'
patSynFieldType :: PatSyn -> FieldLabelString -> Type
patSynFieldType ps label
  = case find ((== label) . flLabel . fst) (psFieldLabels ps `zip` psArgs ps) of
      Just (_, ty) -> ty
      Nothing -> pprPanic "dataConFieldType" (ppr ps <+> ppr label)

patSynUnivTyVarBinders :: PatSyn -> [TyVarBinder]
patSynUnivTyVarBinders = psUnivTyVars

patSynExTyVars :: PatSyn -> [TyVar]
patSynExTyVars ps = binderVars (psExTyVars ps)

patSynExTyVarBinders :: PatSyn -> [TyVarBinder]
patSynExTyVarBinders = psExTyVars

patSynSig :: PatSyn -> ([TyVar], ThetaType, [TyVar], ThetaType, [Weighted Type], Type)
patSynSig (MkPatSyn { psUnivTyVars = univ_tvs, psExTyVars = ex_tvs
                    , psProvTheta = prov, psReqTheta = req
<<<<<<< HEAD
                    , psArgs = arg_tys, psOrigResTy = res_ty })
  = (binderVars univ_tvs, req, binderVars ex_tvs, prov, (map unrestricted arg_tys), res_ty)
=======
                    , psArgs = arg_tys, psResultTy = res_ty })
  = (binderVars univ_tvs, req, binderVars ex_tvs, prov, arg_tys, res_ty)
>>>>>>> affdea82

patSynMatcher :: PatSyn -> (Id,Bool)
patSynMatcher = psMatcher

patSynBuilder :: PatSyn -> Maybe (Id, Bool)
patSynBuilder = psBuilder

tidyPatSynIds :: (Id -> Id) -> PatSyn -> PatSyn
tidyPatSynIds tidy_fn ps@(MkPatSyn { psMatcher = matcher, psBuilder = builder })
  = ps { psMatcher = tidy_pr matcher, psBuilder = fmap tidy_pr builder }
  where
    tidy_pr (id, dummy) = (tidy_fn id, dummy)

patSynInstArgTys :: PatSyn -> [Type] -> [Type]
-- Return the types of the argument patterns
-- e.g.  data D a = forall b. MkD a b (b->a)
--       pattern P f x y = MkD (x,True) y f
--          D :: forall a. forall b. a -> b -> (b->a) -> D a
--          P :: forall c. forall b. (b->(c,Bool)) -> c -> b -> P c
--   patSynInstArgTys P [Int,bb] = [bb->(Int,Bool), Int, bb]
-- NB: the inst_tys should be both universal and existential
patSynInstArgTys (MkPatSyn { psName = name, psUnivTyVars = univ_tvs
                           , psExTyVars = ex_tvs, psArgs = arg_tys })
                 inst_tys
  = ASSERT2( tyvars `equalLength` inst_tys
          , text "patSynInstArgTys" <+> ppr name $$ ppr tyvars $$ ppr inst_tys )
    map (substTyWith tyvars inst_tys) arg_tys
  where
    tyvars = binderVars (univ_tvs ++ ex_tvs)

patSynInstResTy :: PatSyn -> [Type] -> Type
-- Return the type of whole pattern
-- E.g.  pattern P x y = Just (x,x,y)
--         P :: a -> b -> Just (a,a,b)
--         (patSynInstResTy P [Int,Bool] = Maybe (Int,Int,Bool)
-- NB: unlike patSynInstArgTys, the inst_tys should be just the *universal* tyvars
patSynInstResTy (MkPatSyn { psName = name, psUnivTyVars = univ_tvs
                          , psResultTy = res_ty })
                inst_tys
  = ASSERT2( univ_tvs `equalLength` inst_tys
           , text "patSynInstResTy" <+> ppr name $$ ppr univ_tvs $$ ppr inst_tys )
    substTyWith (binderVars univ_tvs) inst_tys res_ty

-- | Print the type of a pattern synonym. The foralls are printed explicitly
pprPatSynType :: PatSyn -> SDoc
pprPatSynType (MkPatSyn { psUnivTyVars = univ_tvs,  psReqTheta  = req_theta
                        , psExTyVars   = ex_tvs,    psProvTheta = prov_theta
                        , psArgs       = orig_args, psResultTy = orig_res_ty })
  = sep [ pprForAll univ_tvs
        , pprThetaArrowTy req_theta
        , ppWhen insert_empty_ctxt $ parens empty <+> darrow
        , pprType sigma_ty ]
  where
    sigma_ty = mkForAllTys ex_tvs  $
               mkFunTys (map unrestricted prov_theta) $
               mkFunTys (map unrestricted orig_args) orig_res_ty
    insert_empty_ctxt = null req_theta && not (null prov_theta && null ex_tvs)<|MERGE_RESOLUTION|>--- conflicted
+++ resolved
@@ -409,13 +409,8 @@
 patSynSig :: PatSyn -> ([TyVar], ThetaType, [TyVar], ThetaType, [Weighted Type], Type)
 patSynSig (MkPatSyn { psUnivTyVars = univ_tvs, psExTyVars = ex_tvs
                     , psProvTheta = prov, psReqTheta = req
-<<<<<<< HEAD
-                    , psArgs = arg_tys, psOrigResTy = res_ty })
+                    , psArgs = arg_tys, psResultTy = res_ty })
   = (binderVars univ_tvs, req, binderVars ex_tvs, prov, (map unrestricted arg_tys), res_ty)
-=======
-                    , psArgs = arg_tys, psResultTy = res_ty })
-  = (binderVars univ_tvs, req, binderVars ex_tvs, prov, arg_tys, res_ty)
->>>>>>> affdea82
 
 patSynMatcher :: PatSyn -> (Id,Bool)
 patSynMatcher = psMatcher
