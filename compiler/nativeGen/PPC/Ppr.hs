--- conflicted
+++ resolved
@@ -777,10 +777,7 @@
     ]
 pprInstr (AND reg1 reg2 ri) = pprLogic (sLit "and") reg1 reg2 ri
 pprInstr (ANDC reg1 reg2 reg3) = pprLogic (sLit "andc") reg1 reg2 (RIReg reg3)
-<<<<<<< HEAD
-=======
 pprInstr (NAND reg1 reg2 reg3) = pprLogic (sLit "nand") reg1 reg2 (RIReg reg3)
->>>>>>> affdea82
 
 pprInstr (OR reg1 reg2 ri) = pprLogic (sLit "or") reg1 reg2 ri
 pprInstr (XOR reg1 reg2 ri) = pprLogic (sLit "xor") reg1 reg2 ri
@@ -962,13 +959,10 @@
         hcat [ text "1:\tmflr\t", pprReg reg ]
     ]
 
-<<<<<<< HEAD
-=======
 pprInstr HWSYNC = text "\tsync"
 
 pprInstr ISYNC  = text "\tisync"
 
->>>>>>> affdea82
 pprInstr LWSYNC = text "\tlwsync"
 
 pprInstr NOP = text "\tnop"
