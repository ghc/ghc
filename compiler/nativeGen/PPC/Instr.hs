--- conflicted
+++ resolved
@@ -240,10 +240,7 @@
     | DIV     Format Bool Reg Reg Reg
     | AND     Reg Reg RI            -- dst, src1, src2
     | ANDC    Reg Reg Reg           -- AND with complement, dst = src1 & ~ src2
-<<<<<<< HEAD
-=======
     | NAND    Reg Reg Reg           -- dst, src1, src2
->>>>>>> affdea82
     | OR      Reg Reg RI            -- dst, src1, src2
     | ORIS    Reg Reg Imm           -- OR Immediate Shifted dst, src1, src2
     | XOR     Reg Reg RI            -- dst, src1, src2
@@ -284,11 +281,8 @@
     | MFLR    Reg               -- move from link register
     | FETCHPC Reg               -- pseudo-instruction:
                                 -- bcl to next insn, mflr reg
-<<<<<<< HEAD
-=======
     | HWSYNC                    -- heavy weight sync
     | ISYNC                     -- instruction synchronize
->>>>>>> affdea82
     | LWSYNC                    -- memory barrier
     | NOP                       -- no operation, PowerPC 64 bit
                                 -- needs this as place holder to
@@ -344,10 +338,7 @@
 
     AND     reg1 reg2 ri    -> usage (reg2 : regRI ri, [reg1])
     ANDC    reg1 reg2 reg3  -> usage ([reg2,reg3], [reg1])
-<<<<<<< HEAD
-=======
     NAND    reg1 reg2 reg3  -> usage ([reg2,reg3], [reg1])
->>>>>>> affdea82
     OR      reg1 reg2 ri    -> usage (reg2 : regRI ri, [reg1])
     ORIS    reg1 reg2 _     -> usage ([reg2], [reg1])
     XOR     reg1 reg2 ri    -> usage (reg2 : regRI ri, [reg1])
@@ -442,10 +433,7 @@
 
     AND     reg1 reg2 ri    -> AND (env reg1) (env reg2) (fixRI ri)
     ANDC    reg1 reg2 reg3  -> ANDC (env reg1) (env reg2) (env reg3)
-<<<<<<< HEAD
-=======
     NAND    reg1 reg2 reg3  -> NAND (env reg1) (env reg2) (env reg3)
->>>>>>> affdea82
     OR      reg1 reg2 ri    -> OR  (env reg1) (env reg2) (fixRI ri)
     ORIS    reg1 reg2 imm   -> ORIS (env reg1) (env reg2) imm
     XOR     reg1 reg2 ri    -> XOR (env reg1) (env reg2) (fixRI ri)
