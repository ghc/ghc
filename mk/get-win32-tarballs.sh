--- conflicted
+++ resolved
@@ -124,11 +124,6 @@
         download_mingw "${format_url}-x86_64-mpc-1.0.3-2.src.tar.gz"
     fi
 
-<<<<<<< HEAD
-    download_file "https://downloads.haskell.org/~ghc/mingw/ghc-perl-1.tar.gz" "ghc-tarballs/perl/ghc-perl-1.tar.gz" "Windows Perl binary distributions"
-
-=======
->>>>>>> affdea82
     if ! test "$missing_files" = "0"
     then
         exit 2
