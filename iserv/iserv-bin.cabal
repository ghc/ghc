Name: iserv-bin
Version: 0.0
Copyright: XXX
License: BSD3
-- XXX License-File: LICENSE
Author: XXX
Maintainer: XXX
Synopsis: iserv allows GHC to delegate Tempalte Haskell computations
Description:
  GHC can be provided with a path to the iserv binary with
  @-pgmi=/path/to/iserv-bin@, and will in combination with
  @-fexternal-interpreter@, compile Template Haskell though the
  @iserv-bin@ delegate. This is very similar to how ghcjs has been
  compiling Template Haskell, by spawning a separate delegate (so
  called runner on the javascript vm) and evaluating the splices
  there.
  .
  iserv can also be used in combination with cross compilation. For
  this, the @iserv-proxy@ needs to be built on the host, targeting the
  host (as it is running on the host). @cabal install -flibrary
  -fproxy@ will yield the proxy.
  .
  Using the cabal for the target @arch-platform-target-cabal install
  -flibrary@ will build the required library that contains the ffi
  @startSlave@ function, which needs to be invoked on the target
  (e.g. in an iOS application) to start the remote iserv slave.
  .
  calling the GHC cross compiler with @-fexternal-interpreter
  -pgmi=$HOME/.cabal/bin/iserv-proxy -opti\<ip address\> -opti\<port\>@
  will cause it to compile Template Haskell via the remote at \<ip address\>.
  .
  Thus to get cross compilation with Template Haskell follow the
  following receipt:
  .
  * compile the iserv library for your target
  .
      > iserv $ arch-platform-target-cabal install -flibrary
  .
  * setup an application for your target that calls the
  * startSlave function. This could be either haskell or your
  * targets ffi capable language, if needed.
  .
      >  void startSlave(false /* verbose */, 5000 /* port */,
      >                  "/path/to/storagelocation/on/target");
  .
  * build the iserv-proxy
  .
      > iserv $ cabal install -flibrary -fproxy
  * Start your iserv-slave app on your target running on say @10.0.0.1:5000@
  * compiler your sources with -fexternal-interpreter and the proxy
  .
      > project $ arch-platform-target-ghc ModuleContainingTH.hs \
      >             -fexternal-interpreter \
      >             -pgmi=$HOME/.cabal/bin/iserv-proxy \
      >             -opti10.0.0.1 -opti5000
  .
  Should something not work as expected, provide @-opti-v@ for verbose
  logging of the @iserv-proxy@.

Category: Development
build-type: Simple
cabal-version: >=1.10

Flag library
    Description:   Build iserv library
    Default:       False

Flag proxy
    Description:   Build iserv-proxy
    Default:       False

Library
    If flag(library)
       Buildable: True
    Else
       Buildable: False
    Default-Language: Haskell2010
    Hs-Source-Dirs: src
    Exposed-Modules: Lib
                   , Remote.Message
                   , Remote.Slave
                   , GHCi.Utils
    Build-Depends: base       >= 4   && < 5,
                   binary     >= 0.7 && < 0.9,
                   bytestring >= 0.10 && < 0.11,
                   containers >= 0.5 && < 0.6,
                   deepseq    >= 1.4 && < 1.5,
                   ghci       == 8.5,
                   network    >= 2.6 && < 2.7,
                   directory  >= 1.3 && < 1.4,
                   filepath   >= 1.4 && < 1.5
   if os(windows)
       Cpp-Options: -DWINDOWS
   else
       Build-Depends: unix   >= 2.7 && < 2.8

Executable iserv
    Default-Language: Haskell2010
    ghc-options: -no-hs-main
    Main-Is: Main.hs
    C-Sources: cbits/iservmain.c
    Hs-Source-Dirs: src
    include-dirs: .
    If flag(library)
       Other-Modules: GHCi.Utils
    Else
       Other-Modules: GHCi.Utils
                    , Lib
    Build-Depends: array      >= 0.5 && < 0.6,
                   base       >= 4   && < 5,
                   binary     >= 0.7 && < 0.9,
                   bytestring >= 0.10 && < 0.11,
                   containers >= 0.5 && < 0.6,
                   deepseq    >= 1.4 && < 1.5,
<<<<<<< HEAD
                   ghci       == 8.2.*
=======
                   ghci       == 8.5
>>>>>>> affdea82

    if os(windows)
        Cpp-Options: -DWINDOWS
    else
        Build-Depends: unix   >= 2.7 && < 2.8

Executable iserv-proxy
   If flag(proxy)
      Buildable: True
   Else
      Buildable: False
   Default-Language: Haskell2010
   Main-Is: Remote.hs
   Hs-Source-Dirs: proxy-src
   Build-Depends: array      >= 0.5 && < 0.6,
                  base       >= 4   && < 5,
                  binary     >= 0.7 && < 0.9,
                  bytestring >= 0.10 && < 0.11,
                  containers >= 0.5 && < 0.6,
                  deepseq    >= 1.4 && < 1.5,
                  ghci       == 8.5,
                  directory  >= 1.3 && < 1.4,
                  network    >= 2.6,
                  filepath   >= 1.4 && < 1.5,
                  iserv-bin<|MERGE_RESOLUTION|>--- conflicted
+++ resolved
@@ -112,11 +112,7 @@
                    bytestring >= 0.10 && < 0.11,
                    containers >= 0.5 && < 0.6,
                    deepseq    >= 1.4 && < 1.5,
-<<<<<<< HEAD
-                   ghci       == 8.2.*
-=======
                    ghci       == 8.5
->>>>>>> affdea82
 
     if os(windows)
         Cpp-Options: -DWINDOWS
