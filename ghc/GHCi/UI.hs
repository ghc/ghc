{-# LANGUAGE BangPatterns #-}
{-# LANGUAGE CPP #-}
{-# LANGUAGE LambdaCase #-}
{-# LANGUAGE MagicHash #-}
{-# LANGUAGE MultiWayIf #-}
{-# LANGUAGE NondecreasingIndentation #-}
{-# LANGUAGE OverloadedStrings #-}
{-# LANGUAGE RecordWildCards #-}
{-# LANGUAGE TupleSections #-}
{-# LANGUAGE ViewPatterns #-}

{-# OPTIONS -fno-cse #-}
-- -fno-cse is needed for GLOBAL_VAR's to behave properly

-----------------------------------------------------------------------------
--
-- GHC Interactive User Interface
--
-- (c) The GHC Team 2005-2006
--
-----------------------------------------------------------------------------

module GHCi.UI (
        interactiveUI,
        GhciSettings(..),
        defaultGhciSettings,
        ghciCommands,
        ghciWelcomeMsg
    ) where

#include "HsVersions.h"

-- GHCi
import qualified GHCi.UI.Monad as GhciMonad ( args, runStmt, runDecls )
import GHCi.UI.Monad hiding ( args, runStmt, runDecls )
import GHCi.UI.Tags
import GHCi.UI.Info
import Debugger

-- The GHC interface
import GHCi
import GHCi.RemoteTypes
import GHCi.BreakArray
import DynFlags
import ErrUtils hiding (traceCmd)
import Finder
import GhcMonad ( modifySession )
import qualified GHC
import GHC ( LoadHowMuch(..), Target(..),  TargetId(..), InteractiveImport(..),
             TyThing(..), Phase, BreakIndex, Resume, SingleStep, Ghc,
             GetDocsFailure(..),
             getModuleGraph, handleSourceError )
import HsImpExp
import HsSyn
import HscTypes ( tyThingParent_maybe, handleFlagWarnings, getSafeMode, hsc_IC,
                  setInteractivePrintName, hsc_dflags, msObjFilePath )
import Module
import Name
import Packages ( trusted, getPackageDetails, getInstalledPackageDetails,
                  listVisibleModuleNames, pprFlag )
import IfaceSyn ( showToHeader )
import PprTyThing
import PrelNames
import RdrName ( getGRE_NameQualifier_maybes, getRdrName )
import SrcLoc
import qualified Lexer

import StringBuffer
import Outputable hiding ( printForUser, printForUserPartWay )

-- Other random utilities
import BasicTypes hiding ( isTopLevel )
import Config
import Digraph
import Encoding
import FastString
import Linker
import Maybes ( orElse, expectJust )
import NameSet
import Panic hiding ( showException )
import Util
import qualified GHC.LanguageExtensions as LangExt

-- Haskell Libraries
import System.Console.Haskeline as Haskeline

import Control.Applicative hiding (empty)
import Control.DeepSeq (deepseq)
import Control.Monad as Monad
import Control.Monad.IO.Class
import Control.Monad.Trans.Class
import Control.Monad.Trans.Except

import Data.Array
import qualified Data.ByteString.Char8 as BS
import Data.Char
import Data.Function
import Data.IORef ( IORef, modifyIORef, newIORef, readIORef, writeIORef )
import Data.List ( find, group, intercalate, intersperse, isPrefixOf, nub,
                   partition, sort, sortBy )
import qualified Data.Set as S
import Data.Maybe
import Data.Map (Map)
import qualified Data.Map as M
import Data.Time.LocalTime ( getZonedTime )
import Data.Time.Format ( formatTime, defaultTimeLocale )
import Data.Version ( showVersion )
import Prelude hiding ((<>))

import Exception hiding (catch)
import Foreign hiding (void)
import GHC.Stack hiding (SrcLoc(..))

import System.Directory
import System.Environment
import System.Exit ( exitWith, ExitCode(..) )
import System.FilePath
import System.Info
import System.IO
import System.IO.Error
import System.IO.Unsafe ( unsafePerformIO )
import System.Process
import Text.Printf
import Text.Read ( readMaybe )
import Text.Read.Lex (isSymbolChar)

import Unsafe.Coerce

#if !defined(mingw32_HOST_OS)
import System.Posix hiding ( getEnv )
#else
import qualified System.Win32
#endif

import GHC.IO.Exception ( IOErrorType(InvalidArgument) )
import GHC.IO.Handle ( hFlushAll )
import GHC.TopHandler ( topHandler )

import GHCi.Leak

-----------------------------------------------------------------------------

data GhciSettings = GhciSettings {
        availableCommands :: [Command],
        shortHelpText     :: String,
        fullHelpText      :: String,
        defPrompt         :: PromptFunction,
        defPromptCont     :: PromptFunction
    }

defaultGhciSettings :: GhciSettings
defaultGhciSettings =
    GhciSettings {
        availableCommands = ghciCommands,
        shortHelpText     = defShortHelpText,
        defPrompt         = default_prompt,
        defPromptCont     = default_prompt_cont,
        fullHelpText      = defFullHelpText
    }

ghciWelcomeMsg :: String
ghciWelcomeMsg = "GHCi, version " ++ cProjectVersion ++
                 ": http://www.haskell.org/ghc/  :? for help"

ghciCommands :: [Command]
ghciCommands = map mkCmd [
  -- Hugs users are accustomed to :e, so make sure it doesn't overlap
  ("?",         keepGoing help,                 noCompletion),
  ("add",       keepGoingPaths addModule,       completeFilename),
  ("abandon",   keepGoing abandonCmd,           noCompletion),
  ("break",     keepGoing breakCmd,             completeIdentifier),
  ("back",      keepGoing backCmd,              noCompletion),
  ("browse",    keepGoing' (browseCmd False),   completeModule),
  ("browse!",   keepGoing' (browseCmd True),    completeModule),
  ("cd",        keepGoing' changeDirectory,     completeFilename),
  ("check",     keepGoing' checkModule,         completeHomeModule),
  ("continue",  keepGoing continueCmd,          noCompletion),
  ("cmd",       keepGoing cmdCmd,               completeExpression),
  ("ctags",     keepGoing createCTagsWithLineNumbersCmd, completeFilename),
  ("ctags!",    keepGoing createCTagsWithRegExesCmd, completeFilename),
  ("def",       keepGoing (defineMacro False),  completeExpression),
  ("def!",      keepGoing (defineMacro True),   completeExpression),
  ("delete",    keepGoing deleteCmd,            noCompletion),
  ("doc",       keepGoing' docCmd,              completeIdentifier),
  ("edit",      keepGoing' editFile,            completeFilename),
  ("etags",     keepGoing createETagsFileCmd,   completeFilename),
  ("force",     keepGoing forceCmd,             completeExpression),
  ("forward",   keepGoing forwardCmd,           noCompletion),
  ("help",      keepGoing help,                 noCompletion),
  ("history",   keepGoing historyCmd,           noCompletion),
  ("info",      keepGoing' (info False),        completeIdentifier),
  ("info!",     keepGoing' (info True),         completeIdentifier),
  ("issafe",    keepGoing' isSafeCmd,           completeModule),
  ("kind",      keepGoing' (kindOfType False),  completeIdentifier),
  ("kind!",     keepGoing' (kindOfType True),   completeIdentifier),
  ("load",      keepGoingPaths loadModule_,     completeHomeModuleOrFile),
  ("load!",     keepGoingPaths loadModuleDefer, completeHomeModuleOrFile),
  ("list",      keepGoing' listCmd,             noCompletion),
  ("module",    keepGoing moduleCmd,            completeSetModule),
  ("main",      keepGoing runMain,              completeFilename),
  ("print",     keepGoing printCmd,             completeExpression),
  ("quit",      quit,                           noCompletion),
  ("reload",    keepGoing' reloadModule,        noCompletion),
  ("reload!",   keepGoing' reloadModuleDefer,   noCompletion),
  ("run",       keepGoing runRun,               completeFilename),
  ("script",    keepGoing' scriptCmd,           completeFilename),
  ("set",       keepGoing setCmd,               completeSetOptions),
  ("seti",      keepGoing setiCmd,              completeSeti),
  ("show",      keepGoing showCmd,              completeShowOptions),
  ("showi",     keepGoing showiCmd,             completeShowiOptions),
  ("sprint",    keepGoing sprintCmd,            completeExpression),
  ("step",      keepGoing stepCmd,              completeIdentifier),
  ("steplocal", keepGoing stepLocalCmd,         completeIdentifier),
  ("stepmodule",keepGoing stepModuleCmd,        completeIdentifier),
  ("type",      keepGoing' typeOfExpr,          completeExpression),
  ("trace",     keepGoing traceCmd,             completeExpression),
  ("unadd",     keepGoingPaths unAddModule,     completeFilename),
  ("undef",     keepGoing undefineMacro,        completeMacro),
  ("unset",     keepGoing unsetOptions,         completeSetOptions),
  ("where",     keepGoing whereCmd,             noCompletion)
  ] ++ map mkCmdHidden [ -- hidden commands
  ("all-types", keepGoing' allTypesCmd),
  ("complete",  keepGoing completeCmd),
  ("loc-at",    keepGoing' locAtCmd),
  ("type-at",   keepGoing' typeAtCmd),
  ("uses",      keepGoing' usesCmd)
  ]
 where
  mkCmd (n,a,c) = Command { cmdName = n
                          , cmdAction = a
                          , cmdHidden = False
                          , cmdCompletionFunc = c
                          }

  mkCmdHidden (n,a) = Command { cmdName = n
                              , cmdAction = a
                              , cmdHidden = True
                              , cmdCompletionFunc = noCompletion
                              }

-- We initialize readline (in the interactiveUI function) to use
-- word_break_chars as the default set of completion word break characters.
-- This can be overridden for a particular command (for example, filename
-- expansion shouldn't consider '/' to be a word break) by setting the third
-- entry in the Command tuple above.
--
-- NOTE: in order for us to override the default correctly, any custom entry
-- must be a SUBSET of word_break_chars.
word_break_chars :: String
word_break_chars = spaces ++ specials ++ symbols

symbols, specials, spaces :: String
symbols = "!#$%&*+/<=>?@\\^|-~"
specials = "(),;[]`{}"
spaces = " \t\n"

flagWordBreakChars :: String
flagWordBreakChars = " \t\n"


keepGoing :: (String -> GHCi ()) -> (String -> InputT GHCi Bool)
keepGoing a str = keepGoing' (lift . a) str

keepGoing' :: Monad m => (String -> m ()) -> String -> m Bool
keepGoing' a str = a str >> return False

keepGoingPaths :: ([FilePath] -> InputT GHCi ()) -> (String -> InputT GHCi Bool)
keepGoingPaths a str
 = do case toArgs str of
          Left err -> liftIO $ hPutStrLn stderr err
          Right args -> a args
      return False

defShortHelpText :: String
defShortHelpText = "use :? for help.\n"

defFullHelpText :: String
defFullHelpText =
  " Commands available from the prompt:\n" ++
  "\n" ++
  "   <statement>                 evaluate/run <statement>\n" ++
  "   :                           repeat last command\n" ++
  "   :{\\n ..lines.. \\n:}\\n       multiline command\n" ++
  "   :add [*]<module> ...        add module(s) to the current target set\n" ++
  "   :browse[!] [[*]<mod>]       display the names defined by module <mod>\n" ++
  "                               (!: more details; *: all top-level names)\n" ++
  "   :cd <dir>                   change directory to <dir>\n" ++
  "   :cmd <expr>                 run the commands returned by <expr>::IO String\n" ++
  "   :complete <dom> [<rng>] <s> list completions for partial input string\n" ++
  "   :ctags[!] [<file>]          create tags file <file> for Vi (default: \"tags\")\n" ++
  "                               (!: use regex instead of line number)\n" ++
  "   :def <cmd> <expr>           define command :<cmd> (later defined command has\n" ++
  "                               precedence, ::<cmd> is always a builtin command)\n" ++
  "   :doc <name>                 display docs for the given name (experimental)\n" ++
  "   :edit <file>                edit file\n" ++
  "   :edit                       edit last module\n" ++
  "   :etags [<file>]             create tags file <file> for Emacs (default: \"TAGS\")\n" ++
  "   :help, :?                   display this list of commands\n" ++
  "   :info[!] [<name> ...]       display information about the given names\n" ++
  "                               (!: do not filter instances)\n" ++
  "   :issafe [<mod>]             display safe haskell information of module <mod>\n" ++
  "   :kind[!] <type>             show the kind of <type>\n" ++
  "                               (!: also print the normalised type)\n" ++
  "   :load[!] [*]<module> ...    load module(s) and their dependents\n" ++
  "                               (!: defer type errors)\n" ++
  "   :main [<arguments> ...]     run the main function with the given arguments\n" ++
  "   :module [+/-] [*]<mod> ...  set the context for expression evaluation\n" ++
  "   :quit                       exit GHCi\n" ++
  "   :reload[!]                  reload the current module set\n" ++
  "                               (!: defer type errors)\n" ++
  "   :run function [<arguments> ...] run the function with the given arguments\n" ++
  "   :script <file>              run the script <file>\n" ++
  "   :type <expr>                show the type of <expr>\n" ++
  "   :type +d <expr>             show the type of <expr>, defaulting type variables\n" ++
  "   :type +v <expr>             show the type of <expr>, with its specified tyvars\n" ++
  "   :unadd <module> ...         remove module(s) from the current target set\n" ++
  "   :undef <cmd>                undefine user-defined command :<cmd>\n" ++
  "   :!<command>                 run the shell command <command>\n" ++
  "\n" ++
  " -- Commands for debugging:\n" ++
  "\n" ++
  "   :abandon                    at a breakpoint, abandon current computation\n" ++
  "   :back [<n>]                 go back in the history N steps (after :trace)\n" ++
  "   :break [<mod>] <l> [<col>]  set a breakpoint at the specified location\n" ++
  "   :break <name>               set a breakpoint on the specified function\n" ++
  "   :continue                   resume after a breakpoint\n" ++
  "   :delete <number>            delete the specified breakpoint\n" ++
  "   :delete *                   delete all breakpoints\n" ++
  "   :force <expr>               print <expr>, forcing unevaluated parts\n" ++
  "   :forward [<n>]              go forward in the history N step s(after :back)\n" ++
  "   :history [<n>]              after :trace, show the execution history\n" ++
  "   :list                       show the source code around current breakpoint\n" ++
  "   :list <identifier>          show the source code for <identifier>\n" ++
  "   :list [<module>] <line>     show the source code around line number <line>\n" ++
  "   :print [<name> ...]         show a value without forcing its computation\n" ++
  "   :sprint [<name> ...]        simplified version of :print\n" ++
  "   :step                       single-step after stopping at a breakpoint\n"++
  "   :step <expr>                single-step into <expr>\n"++
  "   :steplocal                  single-step within the current top-level binding\n"++
  "   :stepmodule                 single-step restricted to the current module\n"++
  "   :trace                      trace after stopping at a breakpoint\n"++
  "   :trace <expr>               evaluate <expr> with tracing on (see :history)\n"++

  "\n" ++
  " -- Commands for changing settings:\n" ++
  "\n" ++
  "   :set <option> ...           set options\n" ++
  "   :seti <option> ...          set options for interactive evaluation only\n" ++
  "   :set args <arg> ...         set the arguments returned by System.getArgs\n" ++
  "   :set prog <progname>        set the value returned by System.getProgName\n" ++
  "   :set prompt <prompt>        set the prompt used in GHCi\n" ++
  "   :set prompt-cont <prompt>   set the continuation prompt used in GHCi\n" ++
  "   :set prompt-function <expr> set the function to handle the prompt\n" ++
  "   :set prompt-cont-function <expr>" ++
                     "set the function to handle the continuation prompt\n" ++
  "   :set editor <cmd>           set the command used for :edit\n" ++
  "   :set stop [<n>] <cmd>       set the command to run when a breakpoint is hit\n" ++
  "   :unset <option> ...         unset options\n" ++
  "\n" ++
  "  Options for ':set' and ':unset':\n" ++
  "\n" ++
  "    +m            allow multiline commands\n" ++
  "    +r            revert top-level expressions after each evaluation\n" ++
  "    +s            print timing/memory stats after each evaluation\n" ++
  "    +t            print type after evaluation\n" ++
  "    +c            collect type/location info after loading modules\n" ++
  "    -<flags>      most GHC command line flags can also be set here\n" ++
  "                         (eg. -v2, -XFlexibleInstances, etc.)\n" ++
  "                    for GHCi-specific flags, see User's Guide,\n"++
  "                    Flag reference, Interactive-mode options\n" ++
  "\n" ++
  " -- Commands for displaying information:\n" ++
  "\n" ++
  "   :show bindings              show the current bindings made at the prompt\n" ++
  "   :show breaks                show the active breakpoints\n" ++
  "   :show context               show the breakpoint context\n" ++
  "   :show imports               show the current imports\n" ++
  "   :show linker                show current linker state\n" ++
  "   :show modules               show the currently loaded modules\n" ++
  "   :show packages              show the currently active package flags\n" ++
  "   :show paths                 show the currently active search paths\n" ++
  "   :show language              show the currently active language flags\n" ++
  "   :show targets               show the current set of targets\n" ++
  "   :show <setting>             show value of <setting>, which is one of\n" ++
  "                                  [args, prog, editor, stop]\n" ++
  "   :showi language             show language flags for interactive evaluation\n" ++
  "\n"

findEditor :: IO String
findEditor = do
  getEnv "EDITOR"
    `catchIO` \_ -> do
#if defined(mingw32_HOST_OS)
        win <- System.Win32.getWindowsDirectory
        return (win </> "notepad.exe")
#else
        return ""
#endif

default_progname, default_stop :: String
default_progname = "<interactive>"
default_stop = ""

default_prompt, default_prompt_cont :: PromptFunction
default_prompt = generatePromptFunctionFromString "%s> "
default_prompt_cont = generatePromptFunctionFromString "%s| "

default_args :: [String]
default_args = []

interactiveUI :: GhciSettings -> [(FilePath, Maybe Phase)] -> Maybe [String]
              -> Ghc ()
interactiveUI config srcs maybe_exprs = do
   -- HACK! If we happen to get into an infinite loop (eg the user
   -- types 'let x=x in x' at the prompt), then the thread will block
   -- on a blackhole, and become unreachable during GC.  The GC will
   -- detect that it is unreachable and send it the NonTermination
   -- exception.  However, since the thread is unreachable, everything
   -- it refers to might be finalized, including the standard Handles.
   -- This sounds like a bug, but we don't have a good solution right
   -- now.
   _ <- liftIO $ newStablePtr stdin
   _ <- liftIO $ newStablePtr stdout
   _ <- liftIO $ newStablePtr stderr

    -- Initialise buffering for the *interpreted* I/O system
   (nobuffering, flush) <- initInterpBuffering

   -- The initial set of DynFlags used for interactive evaluation is the same
   -- as the global DynFlags, plus -XExtendedDefaultRules and
   -- -XNoMonomorphismRestriction.
   dflags <- getDynFlags
   let dflags' = (`xopt_set` LangExt.ExtendedDefaultRules)
               . (`xopt_unset` LangExt.MonomorphismRestriction)
               $ dflags
   GHC.setInteractiveDynFlags dflags'

   lastErrLocationsRef <- liftIO $ newIORef []
   progDynFlags <- GHC.getProgramDynFlags
   _ <- GHC.setProgramDynFlags $
      progDynFlags { log_action = ghciLogAction lastErrLocationsRef }

   when (isNothing maybe_exprs) $ do
        -- Only for GHCi (not runghc and ghc -e):

        -- Turn buffering off for the compiled program's stdout/stderr
        turnOffBuffering_ nobuffering
        -- Turn buffering off for GHCi's stdout
        liftIO $ hFlush stdout
        liftIO $ hSetBuffering stdout NoBuffering
        -- We don't want the cmd line to buffer any input that might be
        -- intended for the program, so unbuffer stdin.
        liftIO $ hSetBuffering stdin NoBuffering
        liftIO $ hSetBuffering stderr NoBuffering
#if defined(mingw32_HOST_OS)
        -- On Unix, stdin will use the locale encoding.  The IO library
        -- doesn't do this on Windows (yet), so for now we use UTF-8,
        -- for consistency with GHC 6.10 and to make the tests work.
        liftIO $ hSetEncoding stdin utf8
#endif

   default_editor <- liftIO $ findEditor
   eval_wrapper <- mkEvalWrapper default_progname default_args
   let prelude_import = simpleImportDecl preludeModuleName
   startGHCi (runGHCi srcs maybe_exprs)
        GHCiState{ progname           = default_progname,
                   args               = default_args,
                   evalWrapper        = eval_wrapper,
                   prompt             = default_prompt,
                   prompt_cont        = default_prompt_cont,
                   stop               = default_stop,
                   editor             = default_editor,
                   options            = [],
                   -- We initialize line number as 0, not 1, because we use
                   -- current line number while reporting errors which is
                   -- incremented after reading a line.
                   line_number        = 0,
                   break_ctr          = 0,
                   breaks             = [],
                   tickarrays         = emptyModuleEnv,
                   ghci_commands      = availableCommands config,
                   ghci_macros        = [],
                   last_command       = Nothing,
                   cmdqueue           = [],
                   remembered_ctx     = [],
                   transient_ctx      = [],
                   extra_imports      = [],
                   prelude_imports    = [prelude_import],
                   ghc_e              = isJust maybe_exprs,
                   short_help         = shortHelpText config,
                   long_help          = fullHelpText config,
                   lastErrorLocations = lastErrLocationsRef,
                   mod_infos          = M.empty,
                   flushStdHandles    = flush,
                   noBuffering        = nobuffering
                 }

   return ()

resetLastErrorLocations :: GHCi ()
resetLastErrorLocations = do
    st <- getGHCiState
    liftIO $ writeIORef (lastErrorLocations st) []

ghciLogAction :: IORef [(FastString, Int)] ->  LogAction
ghciLogAction lastErrLocations dflags flag severity srcSpan style msg = do
    defaultLogAction dflags flag severity srcSpan style msg
    case severity of
        SevError -> case srcSpan of
            RealSrcSpan rsp -> modifyIORef lastErrLocations
                (++ [(srcLocFile (realSrcSpanStart rsp), srcLocLine (realSrcSpanStart rsp))])
            _ -> return ()
        _ -> return ()

withGhcAppData :: (FilePath -> IO a) -> IO a -> IO a
withGhcAppData right left = do
    either_dir <- tryIO (getAppUserDataDirectory "ghc")
    case either_dir of
        Right dir ->
            do createDirectoryIfMissing False dir `catchIO` \_ -> return ()
               right dir
        _ -> left

runGHCi :: [(FilePath, Maybe Phase)] -> Maybe [String] -> GHCi ()
runGHCi paths maybe_exprs = do
  dflags <- getDynFlags
  let
   ignore_dot_ghci = gopt Opt_IgnoreDotGhci dflags

   current_dir = return (Just ".ghci")

   app_user_dir = liftIO $ withGhcAppData
                    (\dir -> return (Just (dir </> "ghci.conf")))
                    (return Nothing)

   home_dir = do
    either_dir <- liftIO $ tryIO (getEnv "HOME")
    case either_dir of
      Right home -> return (Just (home </> ".ghci"))
      _ -> return Nothing

   canonicalizePath' :: FilePath -> IO (Maybe FilePath)
   canonicalizePath' fp = liftM Just (canonicalizePath fp)
                `catchIO` \_ -> return Nothing

   sourceConfigFile :: FilePath -> GHCi ()
   sourceConfigFile file = do
     exists <- liftIO $ doesFileExist file
     when exists $ do
       either_hdl <- liftIO $ tryIO (openFile file ReadMode)
       case either_hdl of
         Left _e   -> return ()
         -- NOTE: this assumes that runInputT won't affect the terminal;
         -- can we assume this will always be the case?
         -- This would be a good place for runFileInputT.
         Right hdl ->
             do runInputTWithPrefs defaultPrefs defaultSettings $
                          runCommands $ fileLoop hdl
                liftIO (hClose hdl `catchIO` \_ -> return ())
                -- Don't print a message if this is really ghc -e (#11478).
                -- Also, let the user silence the message with -v0
                -- (the default verbosity in GHCi is 1).
                when (isNothing maybe_exprs && verbosity dflags > 0) $
                  liftIO $ putStrLn ("Loaded GHCi configuration from " ++ file)

  --

  setGHCContextFromGHCiState

  dot_cfgs <- if ignore_dot_ghci then return [] else do
    dot_files <- catMaybes <$> sequence [ current_dir, app_user_dir, home_dir ]
    liftIO $ filterM checkFileAndDirPerms dot_files
  mdot_cfgs <- liftIO $ mapM canonicalizePath' dot_cfgs

  let arg_cfgs = reverse $ ghciScripts dflags
    -- -ghci-script are collected in reverse order
    -- We don't require that a script explicitly added by -ghci-script
    -- is owned by the current user. (#6017)
  mapM_ sourceConfigFile $ nub $ (catMaybes mdot_cfgs) ++ arg_cfgs
    -- nub, because we don't want to read .ghci twice if the CWD is $HOME.

  -- Perform a :load for files given on the GHCi command line
  -- When in -e mode, if the load fails then we want to stop
  -- immediately rather than going on to evaluate the expression.
  when (not (null paths)) $ do
     ok <- ghciHandle (\e -> do showException e; return Failed) $
                -- TODO: this is a hack.
                runInputTWithPrefs defaultPrefs defaultSettings $
                    loadModule paths
     when (isJust maybe_exprs && failed ok) $
        liftIO (exitWith (ExitFailure 1))

  installInteractivePrint (interactivePrint dflags) (isJust maybe_exprs)

  -- if verbosity is greater than 0, or we are connected to a
  -- terminal, display the prompt in the interactive loop.
  is_tty <- liftIO (hIsTerminalDevice stdin)
  let show_prompt = verbosity dflags > 0 || is_tty

  -- reset line number
  modifyGHCiState $ \st -> st{line_number=0}

  case maybe_exprs of
        Nothing ->
          do
            -- enter the interactive loop
            runGHCiInput $ runCommands $ nextInputLine show_prompt is_tty
        Just exprs -> do
            -- just evaluate the expression we were given
            enqueueCommands exprs
            let hdle e = do st <- getGHCiState
                            -- flush the interpreter's stdout/stderr on exit (#3890)
                            flushInterpBuffers
                            -- Jump through some hoops to get the
                            -- current progname in the exception text:
                            -- <progname>: <exception>
                            liftIO $ withProgName (progname st)
                                   $ topHandler e
                                   -- this used to be topHandlerFastExit, see #2228
            runInputTWithPrefs defaultPrefs defaultSettings $ do
                -- make `ghc -e` exit nonzero on invalid input, see Trac #7962
                _ <- runCommands' hdle
                     (Just $ hdle (toException $ ExitFailure 1) >> return ())
                     (return Nothing)
                return ()

  -- and finally, exit
  liftIO $ when (verbosity dflags > 0) $ putStrLn "Leaving GHCi."

runGHCiInput :: InputT GHCi a -> GHCi a
runGHCiInput f = do
    dflags <- getDynFlags
    let ghciHistory = gopt Opt_GhciHistory dflags
    let localGhciHistory = gopt Opt_LocalGhciHistory dflags
    currentDirectory <- liftIO $ getCurrentDirectory

    histFile <- case (ghciHistory, localGhciHistory) of
      (True, True) -> return (Just (currentDirectory </> ".ghci_history"))
      (True, _) -> liftIO $ withGhcAppData
        (\dir -> return (Just (dir </> "ghci_history"))) (return Nothing)
      _ -> return Nothing

    runInputT
        (setComplete ghciCompleteWord $ defaultSettings {historyFile = histFile})
        f

-- | How to get the next input line from the user
nextInputLine :: Bool -> Bool -> InputT GHCi (Maybe String)
nextInputLine show_prompt is_tty
  | is_tty = do
    prmpt <- if show_prompt then lift mkPrompt else return ""
    r <- getInputLine prmpt
    incrementLineNo
    return r
  | otherwise = do
    when show_prompt $ lift mkPrompt >>= liftIO . putStr
    fileLoop stdin

-- NOTE: We only read .ghci files if they are owned by the current user,
-- and aren't world writable (files owned by root are ok, see #9324).
-- Otherwise, we could be accidentally running code planted by
-- a malicious third party.

-- Furthermore, We only read ./.ghci if . is owned by the current user
-- and isn't writable by anyone else.  I think this is sufficient: we
-- don't need to check .. and ../.. etc. because "."  always refers to
-- the same directory while a process is running.

checkFileAndDirPerms :: FilePath -> IO Bool
checkFileAndDirPerms file = do
  file_ok <- checkPerms file
  -- Do not check dir perms when .ghci doesn't exist, otherwise GHCi will
  -- print some confusing and useless warnings in some cases (e.g. in
  -- travis). Note that we can't add a test for this, as all ghci tests should
  -- run with -ignore-dot-ghci, which means we never get here.
  if file_ok then checkPerms (getDirectory file) else return False
  where
  getDirectory f = case takeDirectory f of
    "" -> "."
    d -> d

checkPerms :: FilePath -> IO Bool
#if defined(mingw32_HOST_OS)
checkPerms _ = return True
#else
checkPerms file =
  handleIO (\_ -> return False) $ do
    st <- getFileStatus file
    me <- getRealUserID
    let mode = System.Posix.fileMode st
        ok = (fileOwner st == me || fileOwner st == 0) &&
             groupWriteMode /= mode `intersectFileModes` groupWriteMode &&
             otherWriteMode /= mode `intersectFileModes` otherWriteMode
    unless ok $
      -- #8248: Improving warning to include a possible fix.
      putStrLn $ "*** WARNING: " ++ file ++
                 " is writable by someone else, IGNORING!" ++
                 "\nSuggested fix: execute 'chmod go-w " ++ file ++ "'"
    return ok
#endif

incrementLineNo :: InputT GHCi ()
incrementLineNo = modifyGHCiState incLineNo
  where
    incLineNo st = st { line_number = line_number st + 1 }

fileLoop :: Handle -> InputT GHCi (Maybe String)
fileLoop hdl = do
   l <- liftIO $ tryIO $ hGetLine hdl
   case l of
        Left e | isEOFError e              -> return Nothing
               | -- as we share stdin with the program, the program
                 -- might have already closed it, so we might get a
                 -- handle-closed exception. We therefore catch that
                 -- too.
                 isIllegalOperation e      -> return Nothing
               | InvalidArgument <- etype  -> return Nothing
               | otherwise                 -> liftIO $ ioError e
                where etype = ioeGetErrorType e
                -- treat InvalidArgument in the same way as EOF:
                -- this can happen if the user closed stdin, or
                -- perhaps did getContents which closes stdin at
                -- EOF.
        Right l' -> do
           incrementLineNo
           return (Just l')

formatCurrentTime :: String -> IO String
formatCurrentTime format =
  getZonedTime >>= return . (formatTime defaultTimeLocale format)

getUserName :: IO String
getUserName = do
#if defined(mingw32_HOST_OS)
  getEnv "USERNAME"
    `catchIO` \e -> do
      putStrLn $ show e
      return ""
#else
  getLoginName
#endif

getInfoForPrompt :: GHCi (SDoc, [String], Int)
getInfoForPrompt = do
  st <- getGHCiState
  imports <- GHC.getContext
  resumes <- GHC.getResumeContext

  context_bit <-
        case resumes of
            [] -> return empty
            r:_ -> do
                let ix = GHC.resumeHistoryIx r
                if ix == 0
                   then return (brackets (ppr (GHC.resumeSpan r)) <> space)
                   else do
                        let hist = GHC.resumeHistory r !! (ix-1)
                        pan <- GHC.getHistorySpan hist
                        return (brackets (ppr (negate ix) <> char ':'
                                          <+> ppr pan) <> space)

  let
        dots | _:rs <- resumes, not (null rs) = text "... "
             | otherwise = empty

        rev_imports = reverse imports -- rightmost are the most recent

        myIdeclName d | Just m <- ideclAs d = unLoc m
                      | otherwise           = unLoc (ideclName d)

        modules_names =
             ['*':(moduleNameString m) | IIModule m <- rev_imports] ++
             [moduleNameString (myIdeclName d) | IIDecl d <- rev_imports]
        line = 1 + line_number st

  return (dots <> context_bit, modules_names, line)

parseCallEscape :: String -> (String, String)
parseCallEscape s
  | not (all isSpace beforeOpen) = ("", "")
  | null sinceOpen               = ("", "")
  | null sinceClosed             = ("", "")
  | null cmd                     = ("", "")
  | otherwise                    = (cmd, tail sinceClosed)
  where
    (beforeOpen, sinceOpen) = span (/='(') s
    (cmd, sinceClosed) = span (/=')') (tail sinceOpen)

checkPromptStringForErrors :: String -> Maybe String
checkPromptStringForErrors ('%':'c':'a':'l':'l':xs) =
  case parseCallEscape xs of
    ("", "") -> Just ("Incorrect %call syntax. " ++
                      "Should be %call(a command and arguments).")
    (_, afterClosed) -> checkPromptStringForErrors afterClosed
checkPromptStringForErrors ('%':'%':xs) = checkPromptStringForErrors xs
checkPromptStringForErrors (_:xs) = checkPromptStringForErrors xs
checkPromptStringForErrors "" = Nothing

generatePromptFunctionFromString :: String -> PromptFunction
generatePromptFunctionFromString promptS modules_names line =
        processString promptS
  where
        processString :: String -> GHCi SDoc
        processString ('%':'s':xs) =
            liftM2 (<>) (return modules_list) (processString xs)
            where
              modules_list = hsep $ map text modules_names
        processString ('%':'l':xs) =
            liftM2 (<>) (return $ ppr line) (processString xs)
        processString ('%':'d':xs) =
            liftM2 (<>) (liftM text formatted_time) (processString xs)
            where
              formatted_time = liftIO $ formatCurrentTime "%a %b %d"
        processString ('%':'t':xs) =
            liftM2 (<>) (liftM text formatted_time) (processString xs)
            where
              formatted_time = liftIO $ formatCurrentTime "%H:%M:%S"
        processString ('%':'T':xs) = do
            liftM2 (<>) (liftM text formatted_time) (processString xs)
            where
              formatted_time = liftIO $ formatCurrentTime "%I:%M:%S"
        processString ('%':'@':xs) = do
            liftM2 (<>) (liftM text formatted_time) (processString xs)
            where
              formatted_time = liftIO $ formatCurrentTime "%I:%M %P"
        processString ('%':'A':xs) = do
            liftM2 (<>) (liftM text formatted_time) (processString xs)
            where
              formatted_time = liftIO $ formatCurrentTime "%H:%M"
        processString ('%':'u':xs) =
            liftM2 (<>) (liftM text user_name) (processString xs)
            where
              user_name = liftIO $ getUserName
        processString ('%':'w':xs) =
            liftM2 (<>) (liftM text current_directory) (processString xs)
            where
              current_directory = liftIO $ getCurrentDirectory
        processString ('%':'o':xs) =
            liftM ((text os) <>) (processString xs)
        processString ('%':'a':xs) =
            liftM ((text arch) <>) (processString xs)
        processString ('%':'N':xs) =
            liftM ((text compilerName) <>) (processString xs)
        processString ('%':'V':xs) =
            liftM ((text $ showVersion compilerVersion) <>) (processString xs)
        processString ('%':'c':'a':'l':'l':xs) = do
            respond <- liftIO $ do
                (code, out, err) <-
                    readProcessWithExitCode
                    (head list_words) (tail list_words) ""
                    `catchIO` \e -> return (ExitFailure 1, "", show e)
                case code of
                    ExitSuccess -> return out
                    _ -> do
                        hPutStrLn stderr err
                        return ""
            liftM ((text respond) <>) (processString afterClosed)
            where
              (cmd, afterClosed) = parseCallEscape xs
              list_words = words cmd
        processString ('%':'%':xs) =
            liftM ((char '%') <>) (processString xs)
        processString (x:xs) =
            liftM (char x <>) (processString xs)
        processString "" =
            return empty

mkPrompt :: GHCi String
mkPrompt = do
  st <- getGHCiState
  dflags <- getDynFlags
  (context, modules_names, line) <- getInfoForPrompt

  prompt_string <- (prompt st) modules_names line
  let prompt_doc = context <> prompt_string

  return (showSDoc dflags prompt_doc)

queryQueue :: GHCi (Maybe String)
queryQueue = do
  st <- getGHCiState
  case cmdqueue st of
    []   -> return Nothing
    c:cs -> do setGHCiState st{ cmdqueue = cs }
               return (Just c)

-- Reconfigurable pretty-printing Ticket #5461
installInteractivePrint :: Maybe String -> Bool -> GHCi ()
installInteractivePrint Nothing _  = return ()
installInteractivePrint (Just ipFun) exprmode = do
  ok <- trySuccess $ do
                names <- GHC.parseName ipFun
                let name = case names of
                             name':_ -> name'
                             [] -> panic "installInteractivePrint"
                modifySession (\he -> let new_ic = setInteractivePrintName (hsc_IC he) name
                                      in he{hsc_IC = new_ic})
                return Succeeded

  when (failed ok && exprmode) $ liftIO (exitWith (ExitFailure 1))

-- | The main read-eval-print loop
runCommands :: InputT GHCi (Maybe String) -> InputT GHCi ()
runCommands gCmd = runCommands' handler Nothing gCmd >> return ()

runCommands' :: (SomeException -> GHCi Bool) -- ^ Exception handler
             -> Maybe (GHCi ()) -- ^ Source error handler
             -> InputT GHCi (Maybe String)
             -> InputT GHCi (Maybe Bool)
         -- We want to return () here, but have to return (Maybe Bool)
         -- because gmask is not polymorphic enough: we want to use
         -- unmask at two different types.
runCommands' eh sourceErrorHandler gCmd = gmask $ \unmask -> do
    b <- ghandle (\e -> case fromException e of
                          Just UserInterrupt -> return $ Just False
                          _ -> case fromException e of
                                 Just ghce ->
                                   do liftIO (print (ghce :: GhcException))
                                      return Nothing
                                 _other ->
                                   liftIO (Exception.throwIO e))
            (unmask $ runOneCommand eh gCmd)
    case b of
      Nothing -> return Nothing
      Just success -> do
        unless success $ maybe (return ()) lift sourceErrorHandler
        unmask $ runCommands' eh sourceErrorHandler gCmd

-- | Evaluate a single line of user input (either :<command> or Haskell code).
-- A result of Nothing means there was no more input to process.
-- Otherwise the result is Just b where b is True if the command succeeded;
-- this is relevant only to ghc -e, which will exit with status 1
-- if the command was unsuccessful. GHCi will continue in either case.
runOneCommand :: (SomeException -> GHCi Bool) -> InputT GHCi (Maybe String)
            -> InputT GHCi (Maybe Bool)
runOneCommand eh gCmd = do
  -- run a previously queued command if there is one, otherwise get new
  -- input from user
  mb_cmd0 <- noSpace (lift queryQueue)
  mb_cmd1 <- maybe (noSpace gCmd) (return . Just) mb_cmd0
  case mb_cmd1 of
    Nothing -> return Nothing
    Just c  -> ghciHandle (\e -> lift $ eh e >>= return . Just) $
             handleSourceError printErrorAndFail
               (doCommand c)
               -- source error's are handled by runStmt
               -- is the handler necessary here?
  where
    printErrorAndFail err = do
        GHC.printException err
        return $ Just False     -- Exit ghc -e, but not GHCi

    noSpace q = q >>= maybe (return Nothing)
                            (\c -> case removeSpaces c of
                                     ""   -> noSpace q
                                     ":{" -> multiLineCmd q
                                     _    -> return (Just c) )
    multiLineCmd q = do
      st <- getGHCiState
      let p = prompt st
      setGHCiState st{ prompt = prompt_cont st }
      mb_cmd <- collectCommand q "" `GHC.gfinally`
                modifyGHCiState (\st' -> st' { prompt = p })
      return mb_cmd
    -- we can't use removeSpaces for the sublines here, so
    -- multiline commands are somewhat more brittle against
    -- fileformat errors (such as \r in dos input on unix),
    -- we get rid of any extra spaces for the ":}" test;
    -- we also avoid silent failure if ":}" is not found;
    -- and since there is no (?) valid occurrence of \r (as
    -- opposed to its String representation, "\r") inside a
    -- ghci command, we replace any such with ' ' (argh:-(
    collectCommand q c = q >>=
      maybe (liftIO (ioError collectError))
            (\l->if removeSpaces l == ":}"
                 then return (Just c)
                 else collectCommand q (c ++ "\n" ++ map normSpace l))
      where normSpace '\r' = ' '
            normSpace   x  = x
    -- SDM (2007-11-07): is userError the one to use here?
    collectError = userError "unterminated multiline command :{ .. :}"

    -- | Handle a line of input
    doCommand :: String -> InputT GHCi (Maybe Bool)

    -- command
    doCommand stmt | (':' : cmd) <- removeSpaces stmt = do
      result <- specialCommand cmd
      case result of
        True -> return Nothing
        _    -> return $ Just True

    -- haskell
    doCommand stmt = do
      -- if 'stmt' was entered via ':{' it will contain '\n's
      let stmt_nl_cnt = length [ () | '\n' <- stmt ]
      ml <- lift $ isOptionSet Multiline
      if ml && stmt_nl_cnt == 0 -- don't trigger automatic multi-line mode for ':{'-multiline input
        then do
          fst_line_num <- line_number <$> getGHCiState
          mb_stmt <- checkInputForLayout stmt gCmd
          case mb_stmt of
            Nothing      -> return $ Just True
            Just ml_stmt -> do
              -- temporarily compensate line-number for multi-line input
              result <- timeIt runAllocs $ lift $
                runStmtWithLineNum fst_line_num ml_stmt GHC.RunToCompletion
              return $ Just (runSuccess result)
        else do -- single line input and :{ - multiline input
          last_line_num <- line_number <$> getGHCiState
          -- reconstruct first line num from last line num and stmt
          let fst_line_num | stmt_nl_cnt > 0 = last_line_num - (stmt_nl_cnt2 + 1)
                           | otherwise = last_line_num -- single line input
              stmt_nl_cnt2 = length [ () | '\n' <- stmt' ]
              stmt' = dropLeadingWhiteLines stmt -- runStmt doesn't like leading empty lines
          -- temporarily compensate line-number for multi-line input
          result <- timeIt runAllocs $ lift $
            runStmtWithLineNum fst_line_num stmt' GHC.RunToCompletion
          return $ Just (runSuccess result)

    -- runStmt wrapper for temporarily overridden line-number
    runStmtWithLineNum :: Int -> String -> SingleStep
                       -> GHCi (Maybe GHC.ExecResult)
    runStmtWithLineNum lnum stmt step = do
        st0 <- getGHCiState
        setGHCiState st0 { line_number = lnum }
        result <- runStmt stmt step
        -- restore original line_number
        getGHCiState >>= \st -> setGHCiState st { line_number = line_number st0 }
        return result

    -- note: this is subtly different from 'unlines . dropWhile (all isSpace) . lines'
    dropLeadingWhiteLines s | (l0,'\n':r) <- break (=='\n') s
                            , all isSpace l0 = dropLeadingWhiteLines r
                            | otherwise = s


-- #4316
-- lex the input.  If there is an unclosed layout context, request input
checkInputForLayout :: String -> InputT GHCi (Maybe String)
                    -> InputT GHCi (Maybe String)
checkInputForLayout stmt getStmt = do
   dflags' <- getDynFlags
   let dflags = xopt_set dflags' LangExt.AlternativeLayoutRule
   st0 <- getGHCiState
   let buf'   =  stringToStringBuffer stmt
       loc    = mkRealSrcLoc (fsLit (progname st0)) (line_number st0) 1
       pstate = Lexer.mkPState dflags buf' loc
   case Lexer.unP goToEnd pstate of
     (Lexer.POk _ False) -> return $ Just stmt
     _other              -> do
       st1 <- getGHCiState
       let p = prompt st1
       setGHCiState st1{ prompt = prompt_cont st1 }
       mb_stmt <- ghciHandle (\ex -> case fromException ex of
                            Just UserInterrupt -> return Nothing
                            _ -> case fromException ex of
                                 Just ghce ->
                                   do liftIO (print (ghce :: GhcException))
                                      return Nothing
                                 _other -> liftIO (Exception.throwIO ex))
                     getStmt
       modifyGHCiState (\st' -> st' { prompt = p })
       -- the recursive call does not recycle parser state
       -- as we use a new string buffer
       case mb_stmt of
         Nothing  -> return Nothing
         Just str -> if str == ""
           then return $ Just stmt
           else do
             checkInputForLayout (stmt++"\n"++str) getStmt
     where goToEnd = do
             eof <- Lexer.nextIsEOF
             if eof
               then Lexer.activeContext
               else Lexer.lexer False return >> goToEnd

enqueueCommands :: [String] -> GHCi ()
enqueueCommands cmds = do
  -- make sure we force any exceptions in the commands while we're
  -- still inside the exception handler, otherwise bad things will
  -- happen (see #10501)
  cmds `deepseq` return ()
  modifyGHCiState $ \st -> st{ cmdqueue = cmds ++ cmdqueue st }

-- | Entry point to execute some haskell code from user.
-- The return value True indicates success, as in `runOneCommand`.
runStmt :: String -> SingleStep -> GHCi (Maybe GHC.ExecResult)
runStmt stmt step = do
  dflags <- GHC.getInteractiveDynFlags
  -- In GHCi, we disable `-fdefer-type-errors`, as well as `-fdefer-type-holes`
  -- and `-fdefer-out-of-scope-variables` for **naked expressions**. The
  -- declarations and statements are not affected.
  -- See Note [Deferred type errors in GHCi] in typecheck/TcRnDriver.hs
  if | GHC.isStmt dflags stmt    -> run_stmt
     | GHC.isImport dflags stmt  -> run_import
     -- Every import declaration should be handled by `run_import`. As GHCi
     -- in general only accepts one command at a time, we simply throw an
     -- exception when the input contains multiple commands of which at least
     -- one is an import command (see #10663).
     | GHC.hasImport dflags stmt -> throwGhcException
       (CmdLineError "error: expecting a single import declaration")
     -- Note: `GHC.isDecl` returns False on input like
     -- `data Infix a b = a :@: b; infixl 4 :@:`
     -- and should therefore not be used here.
     | otherwise                 -> run_decl

  where
    run_import = do
      addImportToContext stmt
      return (Just (GHC.ExecComplete (Right []) 0))

    run_decl =
        do _ <- liftIO $ tryIO $ hFlushAll stdin
           m_result <- GhciMonad.runDecls stmt
           case m_result of
               Nothing     -> return Nothing
               Just result ->
                 Just <$> afterRunStmt (const True)
                            (GHC.ExecComplete (Right result) 0)

    run_stmt =
        do -- In the new IO library, read handles buffer data even if the Handle
           -- is set to NoBuffering.  This causes problems for GHCi where there
           -- are really two stdin Handles.  So we flush any bufferred data in
           -- GHCi's stdin Handle here (only relevant if stdin is attached to
           -- a file, otherwise the read buffer can't be flushed).
           _ <- liftIO $ tryIO $ hFlushAll stdin
           m_result <- GhciMonad.runStmt stmt step
           case m_result of
               Nothing     -> return Nothing
               Just result -> Just <$> afterRunStmt (const True) result

-- | Clean up the GHCi environment after a statement has run
afterRunStmt :: (SrcSpan -> Bool) -> GHC.ExecResult -> GHCi GHC.ExecResult
afterRunStmt step_here run_result = do
  resumes <- GHC.getResumeContext
  case run_result of
     GHC.ExecComplete{..} ->
       case execResult of
          Left ex -> liftIO $ Exception.throwIO ex
          Right names -> do
            show_types <- isOptionSet ShowType
            when show_types $ printTypeOfNames names
     GHC.ExecBreak names mb_info
         | isNothing  mb_info ||
           step_here (GHC.resumeSpan $ head resumes) -> do
               mb_id_loc <- toBreakIdAndLocation mb_info
               let bCmd = maybe "" ( \(_,l) -> onBreakCmd l ) mb_id_loc
               if (null bCmd)
                 then printStoppedAtBreakInfo (head resumes) names
                 else enqueueCommands [bCmd]
               -- run the command set with ":set stop <cmd>"
               st <- getGHCiState
               enqueueCommands [stop st]
               return ()
         | otherwise -> resume step_here GHC.SingleStep >>=
                        afterRunStmt step_here >> return ()

  flushInterpBuffers
  withSignalHandlers $ do
     b <- isOptionSet RevertCAFs
     when b revertCAFs

  return run_result

runSuccess :: Maybe GHC.ExecResult -> Bool
runSuccess run_result
  | Just (GHC.ExecComplete { execResult = Right _ }) <- run_result = True
  | otherwise = False

runAllocs :: Maybe GHC.ExecResult -> Maybe Integer
runAllocs m = do
  res <- m
  case res of
    GHC.ExecComplete{..} -> Just (fromIntegral execAllocation)
    _ -> Nothing

toBreakIdAndLocation ::
  Maybe GHC.BreakInfo -> GHCi (Maybe (Int, BreakLocation))
toBreakIdAndLocation Nothing = return Nothing
toBreakIdAndLocation (Just inf) = do
  let md = GHC.breakInfo_module inf
      nm = GHC.breakInfo_number inf
  st <- getGHCiState
  return $ listToMaybe [ id_loc | id_loc@(_,loc) <- breaks st,
                                  breakModule loc == md,
                                  breakTick loc == nm ]

printStoppedAtBreakInfo :: Resume -> [Name] -> GHCi ()
printStoppedAtBreakInfo res names = do
  printForUser $ pprStopped res
  --  printTypeOfNames session names
  let namesSorted = sortBy compareNames names
  tythings <- catMaybes `liftM` mapM GHC.lookupName namesSorted
  docs <- mapM pprTypeAndContents [i | AnId i <- tythings]
  printForUserPartWay $ vcat docs

printTypeOfNames :: [Name] -> GHCi ()
printTypeOfNames names
 = mapM_ (printTypeOfName ) $ sortBy compareNames names

compareNames :: Name -> Name -> Ordering
n1 `compareNames` n2 = compareWith n1 `compare` compareWith n2
    where compareWith n = (getOccString n, getSrcSpan n)

printTypeOfName :: Name -> GHCi ()
printTypeOfName n
   = do maybe_tything <- GHC.lookupName n
        case maybe_tything of
            Nothing    -> return ()
            Just thing -> printTyThing thing


data MaybeCommand = GotCommand Command | BadCommand | NoLastCommand

-- | Entry point for execution a ':<command>' input from user
specialCommand :: String -> InputT GHCi Bool
specialCommand ('!':str) = lift $ shellEscape (dropWhile isSpace str)
specialCommand str = do
  let (cmd,rest) = break isSpace str
  maybe_cmd <- lift $ lookupCommand cmd
  htxt <- short_help <$> getGHCiState
  case maybe_cmd of
    GotCommand cmd -> (cmdAction cmd) (dropWhile isSpace rest)
    BadCommand ->
      do liftIO $ hPutStr stdout ("unknown command ':" ++ cmd ++ "'\n"
                           ++ htxt)
         return False
    NoLastCommand ->
      do liftIO $ hPutStr stdout ("there is no last command to perform\n"
                           ++ htxt)
         return False

shellEscape :: String -> GHCi Bool
shellEscape str = liftIO (system str >> return False)

lookupCommand :: String -> GHCi (MaybeCommand)
lookupCommand "" = do
  st <- getGHCiState
  case last_command st of
      Just c -> return $ GotCommand c
      Nothing -> return NoLastCommand
lookupCommand str = do
  mc <- lookupCommand' str
  modifyGHCiState (\st -> st { last_command = mc })
  return $ case mc of
           Just c -> GotCommand c
           Nothing -> BadCommand

lookupCommand' :: String -> GHCi (Maybe Command)
lookupCommand' ":" = return Nothing
lookupCommand' str' = do
  macros    <- ghci_macros <$> getGHCiState
  ghci_cmds <- ghci_commands <$> getGHCiState

  let ghci_cmds_nohide = filter (not . cmdHidden) ghci_cmds

  let (str, xcmds) = case str' of
          ':' : rest -> (rest, [])     -- "::" selects a builtin command
          _          -> (str', macros) -- otherwise include macros in lookup

      lookupExact  s = find $ (s ==)           . cmdName
      lookupPrefix s = find $ (s `isPrefixOf`) . cmdName

      -- hidden commands can only be matched exact
      builtinPfxMatch = lookupPrefix str ghci_cmds_nohide

  -- first, look for exact match (while preferring macros); then, look
  -- for first prefix match (preferring builtins), *unless* a macro
  -- overrides the builtin; see #8305 for motivation
  return $ lookupExact str xcmds <|>
           lookupExact str ghci_cmds <|>
           (builtinPfxMatch >>= \c -> lookupExact (cmdName c) xcmds) <|>
           builtinPfxMatch <|>
           lookupPrefix str xcmds

getCurrentBreakSpan :: GHCi (Maybe SrcSpan)
getCurrentBreakSpan = do
  resumes <- GHC.getResumeContext
  case resumes of
    [] -> return Nothing
    (r:_) -> do
        let ix = GHC.resumeHistoryIx r
        if ix == 0
           then return (Just (GHC.resumeSpan r))
           else do
                let hist = GHC.resumeHistory r !! (ix-1)
                pan <- GHC.getHistorySpan hist
                return (Just pan)

getCallStackAtCurrentBreakpoint :: GHCi (Maybe [String])
getCallStackAtCurrentBreakpoint = do
  resumes <- GHC.getResumeContext
  case resumes of
    [] -> return Nothing
    (r:_) -> do
       hsc_env <- GHC.getSession
       Just <$> liftIO (costCentreStackInfo hsc_env (GHC.resumeCCS r))

getCurrentBreakModule :: GHCi (Maybe Module)
getCurrentBreakModule = do
  resumes <- GHC.getResumeContext
  case resumes of
    [] -> return Nothing
    (r:_) -> do
        let ix = GHC.resumeHistoryIx r
        if ix == 0
           then return (GHC.breakInfo_module `liftM` GHC.resumeBreakInfo r)
           else do
                let hist = GHC.resumeHistory r !! (ix-1)
                return $ Just $ GHC.getHistoryModule  hist

-----------------------------------------------------------------------------
--
-- Commands
--
-----------------------------------------------------------------------------

noArgs :: GHCi () -> String -> GHCi ()
noArgs m "" = m
noArgs _ _  = liftIO $ putStrLn "This command takes no arguments"

withSandboxOnly :: String -> GHCi () -> GHCi ()
withSandboxOnly cmd this = do
   dflags <- getDynFlags
   if not (gopt Opt_GhciSandbox dflags)
      then printForUser (text cmd <+>
                         ptext (sLit "is not supported with -fno-ghci-sandbox"))
      else this

-----------------------------------------------------------------------------
-- :help

help :: String -> GHCi ()
help _ = do
    txt <- long_help `fmap` getGHCiState
    liftIO $ putStr txt

-----------------------------------------------------------------------------
-- :info

info :: Bool -> String -> InputT GHCi ()
info _ "" = throwGhcException (CmdLineError "syntax: ':i <thing-you-want-info-about>'")
info allInfo s  = handleSourceError GHC.printException $ do
    unqual <- GHC.getPrintUnqual
    dflags <- getDynFlags
    sdocs  <- mapM (infoThing allInfo) (words s)
    mapM_ (liftIO . putStrLn . showSDocForUser dflags unqual) sdocs

infoThing :: GHC.GhcMonad m => Bool -> String -> m SDoc
infoThing allInfo str = do
    names     <- GHC.parseName str
    mb_stuffs <- mapM (GHC.getInfo allInfo) names
    let filtered = filterOutChildren (\(t,_f,_ci,_fi,_sd) -> t)
                                     (catMaybes mb_stuffs)
    return $ vcat (intersperse (text "") $ map pprInfo filtered)

  -- Filter out names whose parent is also there Good
  -- example is '[]', which is both a type and data
  -- constructor in the same type
filterOutChildren :: (a -> TyThing) -> [a] -> [a]
filterOutChildren get_thing xs
  = filterOut has_parent xs
  where
    all_names = mkNameSet (map (getName . get_thing) xs)
    has_parent x = case tyThingParent_maybe (get_thing x) of
                     Just p  -> getName p `elemNameSet` all_names
                     Nothing -> False

pprInfo :: (TyThing, Fixity, [GHC.ClsInst], [GHC.FamInst], SDoc) -> SDoc
pprInfo (thing, fixity, cls_insts, fam_insts, docs)
  =  docs
  $$ pprTyThingInContextLoc thing
  $$ show_fixity
  $$ vcat (map GHC.pprInstance cls_insts)
  $$ vcat (map GHC.pprFamInst  fam_insts)
  where
    show_fixity
        | fixity == GHC.defaultFixity = empty
        | otherwise                   = ppr fixity <+> pprInfixName (GHC.getName thing)

-----------------------------------------------------------------------------
-- :main

runMain :: String -> GHCi ()
runMain s = case toArgs s of
            Left err   -> liftIO (hPutStrLn stderr err)
            Right args ->
                do dflags <- getDynFlags
                   let main = fromMaybe "main" (mainFunIs dflags)
                   -- Wrap the main function in 'void' to discard its value instead
                   -- of printing it (#9086). See Haskell 2010 report Chapter 5.
                   doWithArgs args $ "Control.Monad.void (" ++ main ++ ")"

-----------------------------------------------------------------------------
-- :run

runRun :: String -> GHCi ()
runRun s = case toCmdArgs s of
           Left err          -> liftIO (hPutStrLn stderr err)
           Right (cmd, args) -> doWithArgs args cmd

doWithArgs :: [String] -> String -> GHCi ()
doWithArgs args cmd = enqueueCommands ["System.Environment.withArgs " ++
                                       show args ++ " (" ++ cmd ++ ")"]

-----------------------------------------------------------------------------
-- :cd

changeDirectory :: String -> InputT GHCi ()
changeDirectory "" = do
  -- :cd on its own changes to the user's home directory
  either_dir <- liftIO $ tryIO getHomeDirectory
  case either_dir of
     Left _e -> return ()
     Right dir -> changeDirectory dir
changeDirectory dir = do
  graph <- GHC.getModuleGraph
  when (not (null $ GHC.mgModSummaries graph)) $
        liftIO $ putStrLn "Warning: changing directory causes all loaded modules to be unloaded,\nbecause the search path has changed."
  GHC.setTargets []
  _ <- GHC.load LoadAllTargets
  lift $ setContextAfterLoad False []
  GHC.workingDirectoryChanged
  dir' <- expandPath dir
  liftIO $ setCurrentDirectory dir'
  dflags <- getDynFlags
  -- With -fexternal-interpreter, we have to change the directory of the subprocess too.
  -- (this gives consistent behaviour with and without -fexternal-interpreter)
  when (gopt Opt_ExternalInterpreter dflags) $
    lift $ enqueueCommands ["System.Directory.setCurrentDirectory " ++ show dir']

trySuccess :: GHC.GhcMonad m => m SuccessFlag -> m SuccessFlag
trySuccess act =
    handleSourceError (\e -> do GHC.printException e
                                return Failed) $ do
      act

-----------------------------------------------------------------------------
-- :edit

editFile :: String -> InputT GHCi ()
editFile str =
  do file <- if null str then lift chooseEditFile else expandPath str
     st <- getGHCiState
     errs <- liftIO $ readIORef $ lastErrorLocations st
     let cmd = editor st
     when (null cmd)
       $ throwGhcException (CmdLineError "editor not set, use :set editor")
     lineOpt <- liftIO $ do
         let sameFile p1 p2 = liftA2 (==) (canonicalizePath p1) (canonicalizePath p2)
              `catchIO` (\_ -> return False)

         curFileErrs <- filterM (\(f, _) -> unpackFS f `sameFile` file) errs
         return $ case curFileErrs of
             (_, line):_ -> " +" ++ show line
             _ -> ""
     let cmdArgs = ' ':(file ++ lineOpt)
     code <- liftIO $ system (cmd ++ cmdArgs)

     when (code == ExitSuccess)
       $ reloadModule ""

-- The user didn't specify a file so we pick one for them.
-- Our strategy is to pick the first module that failed to load,
-- or otherwise the first target.
--
-- XXX: Can we figure out what happened if the depndecy analysis fails
--      (e.g., because the porgrammeer mistyped the name of a module)?
-- XXX: Can we figure out the location of an error to pass to the editor?
-- XXX: if we could figure out the list of errors that occured during the
-- last load/reaload, then we could start the editor focused on the first
-- of those.
chooseEditFile :: GHCi String
chooseEditFile =
  do let hasFailed x = fmap not $ GHC.isLoaded $ GHC.ms_mod_name x

     graph <- GHC.getModuleGraph
     failed_graph <-
       GHC.mkModuleGraph <$> filterM hasFailed (GHC.mgModSummaries graph)
     let order g  = flattenSCCs $ GHC.topSortModuleGraph True g Nothing
         pick xs  = case xs of
                      x : _ -> GHC.ml_hs_file (GHC.ms_location x)
                      _     -> Nothing

     case pick (order failed_graph) of
       Just file -> return file
       Nothing   ->
         do targets <- GHC.getTargets
            case msum (map fromTarget targets) of
              Just file -> return file
              Nothing   -> throwGhcException (CmdLineError "No files to edit.")

  where fromTarget (GHC.Target (GHC.TargetFile f _) _ _) = Just f
        fromTarget _ = Nothing -- when would we get a module target?


-----------------------------------------------------------------------------
-- :def

defineMacro :: Bool{-overwrite-} -> String -> GHCi ()
defineMacro _ (':':_) =
  liftIO $ putStrLn "macro name cannot start with a colon"
defineMacro overwrite s = do
  let (macro_name, definition) = break isSpace s
  macros <- ghci_macros <$> getGHCiState
  let defined = map cmdName macros
  if null macro_name
        then if null defined
                then liftIO $ putStrLn "no macros defined"
                else liftIO $ putStr ("the following macros are defined:\n" ++
                                      unlines defined)
        else do
  if (not overwrite && macro_name `elem` defined)
        then throwGhcException (CmdLineError
                ("macro '" ++ macro_name ++ "' is already defined"))
        else do

  -- compile the expression
  handleSourceError GHC.printException $ do
    step <- getGhciStepIO
    expr <- GHC.parseExpr definition
    -- > ghciStepIO . definition :: StringstringTy  -> IO String
    let stringTy = nlHsTyVar stringTy_RDR
        ioM = nlHsTyVar (getRdrName ioTyConName) `nlHsAppTy` stringTy
        body = nlHsVar compose_RDR `mkHsApp` (nlHsPar step)
                                   `mkHsApp` (nlHsPar expr)
<<<<<<< HEAD
        tySig = mkLHsSigWcType (nlHsFunTy stringTy HsOmega ioM)
        new_expr = L (getLoc expr) $ ExprWithTySig tySig body
=======
        tySig = mkLHsSigWcType (stringTy `nlHsFunTy` ioM)
        new_expr = L (getLoc expr) $ ExprWithTySig noExt body tySig
>>>>>>> 5126764b
    hv <- GHC.compileParsedExprRemote new_expr

    let newCmd = Command { cmdName = macro_name
                         , cmdAction = lift . runMacro hv
                         , cmdHidden = False
                         , cmdCompletionFunc = noCompletion
                         }

    -- later defined macros have precedence
    modifyGHCiState $ \s ->
        let filtered = [ cmd | cmd <- macros, cmdName cmd /= macro_name ]
        in s { ghci_macros = newCmd : filtered }

runMacro :: GHC.ForeignHValue{-String -> IO String-} -> String -> GHCi Bool
runMacro fun s = do
  hsc_env <- GHC.getSession
  str <- liftIO $ evalStringToIOString hsc_env fun s
  enqueueCommands (lines str)
  return False


-----------------------------------------------------------------------------
-- :undef

undefineMacro :: String -> GHCi ()
undefineMacro str = mapM_ undef (words str)
 where undef macro_name = do
        cmds <- ghci_macros <$> getGHCiState
        if (macro_name `notElem` map cmdName cmds)
           then throwGhcException (CmdLineError
                ("macro '" ++ macro_name ++ "' is not defined"))
           else do
            -- This is a tad racy but really, it's a shell
            modifyGHCiState $ \s ->
                s { ghci_macros = filter ((/= macro_name) . cmdName)
                                         (ghci_macros s) }


-----------------------------------------------------------------------------
-- :cmd

cmdCmd :: String -> GHCi ()
cmdCmd str = handleSourceError GHC.printException $ do
    step <- getGhciStepIO
    expr <- GHC.parseExpr str
    -- > ghciStepIO str :: IO String
    let new_expr = step `mkHsApp` expr
    hv <- GHC.compileParsedExprRemote new_expr

    hsc_env <- GHC.getSession
    cmds <- liftIO $ evalString hsc_env hv
    enqueueCommands (lines cmds)

-- | Generate a typed ghciStepIO expression
-- @ghciStepIO :: Ty String -> IO String@.
getGhciStepIO :: GHCi (LHsExpr GhcPs)
getGhciStepIO = do
  ghciTyConName <- GHC.getGHCiMonad
  let stringTy = nlHsTyVar stringTy_RDR
      ghciM = nlHsTyVar (getRdrName ghciTyConName) `nlHsAppTy` stringTy
      ioM = nlHsTyVar (getRdrName ioTyConName) `nlHsAppTy` stringTy
      body = nlHsVar (getRdrName ghciStepIoMName)
<<<<<<< HEAD
      tySig = mkLHsSigWcType (nlHsFunTy ghciM HsOmega ioM)
  return $ noLoc $ ExprWithTySig tySig body
=======
      tySig = mkLHsSigWcType (ghciM `nlHsFunTy` ioM)
  return $ noLoc $ ExprWithTySig noExt body tySig
>>>>>>> 5126764b

-----------------------------------------------------------------------------
-- :check

checkModule :: String -> InputT GHCi ()
checkModule m = do
  let modl = GHC.mkModuleName m
  ok <- handleSourceError (\e -> GHC.printException e >> return False) $ do
          r <- GHC.typecheckModule =<< GHC.parseModule =<< GHC.getModSummary modl
          dflags <- getDynFlags
          liftIO $ putStrLn $ showSDoc dflags $
           case GHC.moduleInfo r of
             cm | Just scope <- GHC.modInfoTopLevelScope cm ->
                let
                    (loc, glob) = ASSERT( all isExternalName scope )
                                  partition ((== modl) . GHC.moduleName . GHC.nameModule) scope
                in
                        (text "global names: " <+> ppr glob) $$
                        (text "local  names: " <+> ppr loc)
             _ -> empty
          return True
  afterLoad (successIf ok) False

-----------------------------------------------------------------------------
-- :doc

docCmd :: String -> InputT GHCi ()
docCmd "" =
  throwGhcException (CmdLineError "syntax: ':doc <thing-you-want-docs-for>'")
docCmd s  = do
  -- TODO: Maybe also get module headers for module names
  names <- GHC.parseName s
  e_docss <- mapM GHC.getDocs names
  sdocs <- mapM (either handleGetDocsFailure (pure . pprDocs)) e_docss
  let sdocs' = vcat (intersperse (text "") sdocs)
  unqual <- GHC.getPrintUnqual
  dflags <- getDynFlags
  (liftIO . putStrLn . showSDocForUser dflags unqual) sdocs'

-- TODO: also print arg docs.
pprDocs :: (Maybe HsDocString, Map Int HsDocString) -> SDoc
pprDocs (mb_decl_docs, _arg_docs) =
  maybe
    (text "<has no documentation>")
    (text . unpackHDS)
    mb_decl_docs

handleGetDocsFailure :: GHC.GhcMonad m => GetDocsFailure -> m SDoc
handleGetDocsFailure no_docs = do
  dflags <- getDynFlags
  let msg = showPpr dflags no_docs
  throwGhcException $ case no_docs of
    NameHasNoModule {} -> Sorry msg
    NoDocsInIface {} -> InstallationError msg
    InteractiveName -> ProgramError msg

-----------------------------------------------------------------------------
-- :load, :add, :reload

-- | Sets '-fdefer-type-errors' if 'defer' is true, executes 'load' and unsets
-- '-fdefer-type-errors' again if it has not been set before.
wrapDeferTypeErrors :: InputT GHCi a -> InputT GHCi a
wrapDeferTypeErrors load =
  gbracket
    (do
      -- Force originalFlags to avoid leaking the associated HscEnv
      !originalFlags <- getDynFlags
      void $ GHC.setProgramDynFlags $
         setGeneralFlag' Opt_DeferTypeErrors originalFlags
      return originalFlags)
    (\originalFlags -> void $ GHC.setProgramDynFlags originalFlags)
    (\_ -> load)

loadModule :: [(FilePath, Maybe Phase)] -> InputT GHCi SuccessFlag
loadModule fs = timeIt (const Nothing) (loadModule' fs)

-- | @:load@ command
loadModule_ :: [FilePath] -> InputT GHCi ()
loadModule_ fs = void $ loadModule (zip fs (repeat Nothing))

loadModuleDefer :: [FilePath] -> InputT GHCi ()
loadModuleDefer = wrapDeferTypeErrors . loadModule_

loadModule' :: [(FilePath, Maybe Phase)] -> InputT GHCi SuccessFlag
loadModule' files = do
  let (filenames, phases) = unzip files
  exp_filenames <- mapM expandPath filenames
  let files' = zip exp_filenames phases
  targets <- mapM (uncurry GHC.guessTarget) files'

  -- NOTE: we used to do the dependency anal first, so that if it
  -- fails we didn't throw away the current set of modules.  This would
  -- require some re-working of the GHC interface, so we'll leave it
  -- as a ToDo for now.

  hsc_env <- GHC.getSession

  -- Grab references to the currently loaded modules so that we can
  -- see if they leak.
  let !dflags = hsc_dflags hsc_env
  leak_indicators <- if gopt Opt_GhciLeakCheck dflags
    then liftIO $ getLeakIndicators hsc_env
    else return (panic "no leak indicators")

  -- unload first
  _ <- GHC.abandonAll
  lift discardActiveBreakPoints
  GHC.setTargets []
  _ <- GHC.load LoadAllTargets

  GHC.setTargets targets
  success <- doLoadAndCollectInfo False LoadAllTargets
  when (gopt Opt_GhciLeakCheck dflags) $
    liftIO $ checkLeakIndicators dflags leak_indicators
  return success

-- | @:add@ command
addModule :: [FilePath] -> InputT GHCi ()
addModule files = do
  lift revertCAFs -- always revert CAFs on load/add.
  files' <- mapM expandPath files
  targets <- mapM (\m -> GHC.guessTarget m Nothing) files'
  targets' <- filterM checkTarget targets
  -- remove old targets with the same id; e.g. for :add *M
  mapM_ GHC.removeTarget [ tid | Target tid _ _ <- targets' ]
  mapM_ GHC.addTarget targets'
  _ <- doLoadAndCollectInfo False LoadAllTargets
  return ()
  where
    checkTarget :: Target -> InputT GHCi Bool
    checkTarget (Target (TargetModule m) _ _) = checkTargetModule m
    checkTarget (Target (TargetFile f _) _ _) = liftIO $ checkTargetFile f

    checkTargetModule :: ModuleName -> InputT GHCi Bool
    checkTargetModule m = do
      hsc_env <- GHC.getSession
      result <- liftIO $
        Finder.findImportedModule hsc_env m (Just (fsLit "this"))
      case result of
        Found _ _ -> return True
        _ -> (liftIO $ putStrLn $
          "Module " ++ moduleNameString m ++ " not found") >> return False

    checkTargetFile :: String -> IO Bool
    checkTargetFile f = do
      exists <- (doesFileExist f) :: IO Bool
      unless exists $ putStrLn $ "File " ++ f ++ " not found"
      return exists

-- | @:unadd@ command
unAddModule :: [FilePath] -> InputT GHCi ()
unAddModule files = do
  files' <- mapM expandPath files
  targets <- mapM (\m -> GHC.guessTarget m Nothing) files'
  mapM_ GHC.removeTarget [ tid | Target tid _ _ <- targets ]
  _ <- doLoadAndCollectInfo False LoadAllTargets
  return ()

-- | @:reload@ command
reloadModule :: String -> InputT GHCi ()
reloadModule m = void $ doLoadAndCollectInfo True loadTargets
  where
    loadTargets | null m    = LoadAllTargets
                | otherwise = LoadUpTo (GHC.mkModuleName m)

reloadModuleDefer :: String -> InputT GHCi ()
reloadModuleDefer = wrapDeferTypeErrors . reloadModule

-- | Load/compile targets and (optionally) collect module-info
--
-- This collects the necessary SrcSpan annotated type information (via
-- 'collectInfo') required by the @:all-types@, @:loc-at@, @:type-at@,
-- and @:uses@ commands.
--
-- Meta-info collection is not enabled by default and needs to be
-- enabled explicitly via @:set +c@.  The reason is that collecting
-- the type-information for all sub-spans can be quite expensive, and
-- since those commands are designed to be used by editors and
-- tooling, it's useless to collect this data for normal GHCi
-- sessions.
doLoadAndCollectInfo :: Bool -> LoadHowMuch -> InputT GHCi SuccessFlag
doLoadAndCollectInfo retain_context howmuch = do
  doCollectInfo <- lift (isOptionSet CollectInfo)

  doLoad retain_context howmuch >>= \case
    Succeeded | doCollectInfo -> do
      mod_summaries <- GHC.mgModSummaries <$> getModuleGraph
      loaded <- filterM GHC.isLoaded $ map GHC.ms_mod_name mod_summaries
      v <- mod_infos <$> getGHCiState
      !newInfos <- collectInfo v loaded
      modifyGHCiState (\st -> st { mod_infos = newInfos })
      return Succeeded
    flag -> return flag

doLoad :: Bool -> LoadHowMuch -> InputT GHCi SuccessFlag
doLoad retain_context howmuch = do
  -- turn off breakpoints before we load: we can't turn them off later, because
  -- the ModBreaks will have gone away.
  lift discardActiveBreakPoints

  lift resetLastErrorLocations
  -- Enable buffering stdout and stderr as we're compiling. Keeping these
  -- handles unbuffered will just slow the compilation down, especially when
  -- compiling in parallel.
  gbracket (liftIO $ do hSetBuffering stdout LineBuffering
                        hSetBuffering stderr LineBuffering)
           (\_ ->
            liftIO $ do hSetBuffering stdout NoBuffering
                        hSetBuffering stderr NoBuffering) $ \_ -> do
      ok <- trySuccess $ GHC.load howmuch
      afterLoad ok retain_context
      return ok


afterLoad :: SuccessFlag
          -> Bool   -- keep the remembered_ctx, as far as possible (:reload)
          -> InputT GHCi ()
afterLoad ok retain_context = do
  lift revertCAFs  -- always revert CAFs on load.
  lift discardTickArrays
  loaded_mods <- getLoadedModules
  modulesLoadedMsg ok loaded_mods
  lift $ setContextAfterLoad retain_context loaded_mods

setContextAfterLoad :: Bool -> [GHC.ModSummary] -> GHCi ()
setContextAfterLoad keep_ctxt [] = do
  setContextKeepingPackageModules keep_ctxt []
setContextAfterLoad keep_ctxt ms = do
  -- load a target if one is available, otherwise load the topmost module.
  targets <- GHC.getTargets
  case [ m | Just m <- map (findTarget ms) targets ] of
        []    ->
          let graph = GHC.mkModuleGraph ms
              graph' = flattenSCCs (GHC.topSortModuleGraph True graph Nothing)
          in load_this (last graph')
        (m:_) ->
          load_this m
 where
   findTarget mds t
    = case filter (`matches` t) mds of
        []    -> Nothing
        (m:_) -> Just m

   summary `matches` Target (TargetModule m) _ _
        = GHC.ms_mod_name summary == m
   summary `matches` Target (TargetFile f _) _ _
        | Just f' <- GHC.ml_hs_file (GHC.ms_location summary)   = f == f'
   _ `matches` _
        = False

   load_this summary | m <- GHC.ms_mod summary = do
        is_interp <- GHC.moduleIsInterpreted m
        dflags <- getDynFlags
        let star_ok = is_interp && not (safeLanguageOn dflags)
              -- We import the module with a * iff
              --   - it is interpreted, and
              --   - -XSafe is off (it doesn't allow *-imports)
        let new_ctx | star_ok   = [mkIIModule (GHC.moduleName m)]
                    | otherwise = [mkIIDecl   (GHC.moduleName m)]
        setContextKeepingPackageModules keep_ctxt new_ctx


-- | Keep any package modules (except Prelude) when changing the context.
setContextKeepingPackageModules
        :: Bool                 -- True  <=> keep all of remembered_ctx
                                -- False <=> just keep package imports
        -> [InteractiveImport]  -- new context
        -> GHCi ()

setContextKeepingPackageModules keep_ctx trans_ctx = do

  st <- getGHCiState
  let rem_ctx = remembered_ctx st
  new_rem_ctx <- if keep_ctx then return rem_ctx
                             else keepPackageImports rem_ctx
  setGHCiState st{ remembered_ctx = new_rem_ctx,
                   transient_ctx  = filterSubsumed new_rem_ctx trans_ctx }
  setGHCContextFromGHCiState

-- | Filters a list of 'InteractiveImport', clearing out any home package
-- imports so only imports from external packages are preserved.  ('IIModule'
-- counts as a home package import, because we are only able to bring a
-- full top-level into scope when the source is available.)
keepPackageImports :: [InteractiveImport] -> GHCi [InteractiveImport]
keepPackageImports = filterM is_pkg_import
  where
     is_pkg_import :: InteractiveImport -> GHCi Bool
     is_pkg_import (IIModule _) = return False
     is_pkg_import (IIDecl d)
         = do e <- gtry $ GHC.findModule mod_name (fmap sl_fs $ ideclPkgQual d)
              case e :: Either SomeException Module of
                Left _  -> return False
                Right m -> return (not (isHomeModule m))
        where
          mod_name = unLoc (ideclName d)


modulesLoadedMsg :: SuccessFlag -> [GHC.ModSummary] -> InputT GHCi ()
modulesLoadedMsg ok mods = do
  dflags <- getDynFlags
  unqual <- GHC.getPrintUnqual

  msg <- if gopt Opt_ShowLoadedModules dflags
         then do
               mod_names <- mapM mod_name mods
               let mod_commas
                     | null mods = text "none."
                     | otherwise = hsep (punctuate comma mod_names) <> text "."
               return $ status <> text ", modules loaded:" <+> mod_commas
         else do
               return $ status <> text ","
                    <+> speakNOf (length mods) (text "module") <+> "loaded."

  when (verbosity dflags > 0) $
     liftIO $ putStrLn $ showSDocForUser dflags unqual msg
  where
    status = case ok of
                  Failed    -> text "Failed"
                  Succeeded -> text "Ok"

    mod_name mod = do
        is_interpreted <- GHC.moduleIsBootOrNotObjectLinkable mod
        return $ if is_interpreted
                 then ppr (GHC.ms_mod mod)
                 else ppr (GHC.ms_mod mod)
                      <+> parens (text $ normalise $ msObjFilePath mod)
                      -- Fix #9887

-- | Run an 'ExceptT' wrapped 'GhcMonad' while handling source errors
-- and printing 'throwE' strings to 'stderr'
runExceptGhcMonad :: GHC.GhcMonad m => ExceptT SDoc m () -> m ()
runExceptGhcMonad act = handleSourceError GHC.printException $
                        either handleErr pure =<<
                        runExceptT act
  where
    handleErr sdoc = do
        dflags <- getDynFlags
        liftIO . hPutStrLn stderr . showSDocForUser dflags alwaysQualify $ sdoc

-- | Inverse of 'runExceptT' for \"pure\" computations
-- (c.f. 'except' for 'Except')
exceptT :: Applicative m => Either e a -> ExceptT e m a
exceptT = ExceptT . pure

-----------------------------------------------------------------------------
-- | @:type@ command. See also Note [TcRnExprMode] in TcRnDriver.

typeOfExpr :: String -> InputT GHCi ()
typeOfExpr str = handleSourceError GHC.printException $ do
    let (mode, expr_str) = case break isSpace str of
          ("+d", rest) -> (GHC.TM_Default, dropWhile isSpace rest)
          ("+v", rest) -> (GHC.TM_NoInst,  dropWhile isSpace rest)
          _            -> (GHC.TM_Inst,    str)
    ty <- GHC.exprType mode expr_str
    printForUser $ sep [text expr_str, nest 2 (dcolon <+> pprTypeForUser ty)]

-----------------------------------------------------------------------------
-- | @:type-at@ command

typeAtCmd :: String -> InputT GHCi ()
typeAtCmd str = runExceptGhcMonad $ do
    (span',sample) <- exceptT $ parseSpanArg str
    infos      <- mod_infos <$> getGHCiState
    (info, ty) <- findType infos span' sample
    lift $ printForUserModInfo (modinfoInfo info)
                               (sep [text sample,nest 2 (dcolon <+> ppr ty)])

-----------------------------------------------------------------------------
-- | @:uses@ command

usesCmd :: String -> InputT GHCi ()
usesCmd str = runExceptGhcMonad $ do
    (span',sample) <- exceptT $ parseSpanArg str
    infos  <- mod_infos <$> getGHCiState
    uses   <- findNameUses infos span' sample
    forM_ uses (liftIO . putStrLn . showSrcSpan)

-----------------------------------------------------------------------------
-- | @:loc-at@ command

locAtCmd :: String -> InputT GHCi ()
locAtCmd str = runExceptGhcMonad $ do
    (span',sample) <- exceptT $ parseSpanArg str
    infos    <- mod_infos <$> getGHCiState
    (_,_,sp) <- findLoc infos span' sample
    liftIO . putStrLn . showSrcSpan $ sp

-----------------------------------------------------------------------------
-- | @:all-types@ command

allTypesCmd :: String -> InputT GHCi ()
allTypesCmd _ = runExceptGhcMonad $ do
    infos <- mod_infos <$> getGHCiState
    forM_ (M.elems infos) $ \mi ->
        forM_ (modinfoSpans mi) (lift . printSpan)
  where
    printSpan span'
      | Just ty <- spaninfoType span' = do
        df <- getDynFlags
        let tyInfo = unwords . words $
                     showSDocForUser df alwaysQualify (pprTypeForUser ty)
        liftIO . putStrLn $
            showRealSrcSpan (spaninfoSrcSpan span') ++ ": " ++ tyInfo
      | otherwise = return ()

-----------------------------------------------------------------------------
-- Helpers for locAtCmd/typeAtCmd/usesCmd

-- | Parse a span: <module-name/filepath> <sl> <sc> <el> <ec> <string>
parseSpanArg :: String -> Either SDoc (RealSrcSpan,String)
parseSpanArg s = do
    (fp,s0) <- readAsString (skipWs s)
    s0'     <- skipWs1 s0
    (sl,s1) <- readAsInt s0'
    s1'     <- skipWs1 s1
    (sc,s2) <- readAsInt s1'
    s2'     <- skipWs1 s2
    (el,s3) <- readAsInt s2'
    s3'     <- skipWs1 s3
    (ec,s4) <- readAsInt s3'

    trailer <- case s4 of
        [] -> Right ""
        _  -> skipWs1 s4

    let fs    = mkFastString fp
        span' = mkRealSrcSpan (mkRealSrcLoc fs sl sc)
                              (mkRealSrcLoc fs el ec)

    return (span',trailer)
  where
    readAsInt :: String -> Either SDoc (Int,String)
    readAsInt "" = Left "Premature end of string while expecting Int"
    readAsInt s0 = case reads s0 of
        [s_rest] -> Right s_rest
        _        -> Left ("Couldn't read" <+> text (show s0) <+> "as Int")

    readAsString :: String -> Either SDoc (String,String)
    readAsString s0
      | '"':_ <- s0 = case reads s0 of
          [s_rest] -> Right s_rest
          _        -> leftRes
      | s_rest@(_:_,_) <- breakWs s0 = Right s_rest
      | otherwise = leftRes
      where
        leftRes = Left ("Couldn't read" <+> text (show s0) <+> "as String")

    skipWs1 :: String -> Either SDoc String
    skipWs1 (c:cs) | isWs c = Right (skipWs cs)
    skipWs1 s0 = Left ("Expected whitespace in" <+> text (show s0))

    isWs    = (`elem` [' ','\t'])
    skipWs  = dropWhile isWs
    breakWs = break isWs


-- | Pretty-print \"real\" 'SrcSpan's as
-- @<filename>:(<line>,<col>)-(<line-end>,<col-end>)@
-- while simply unpacking 'UnhelpfulSpan's
showSrcSpan :: SrcSpan -> String
showSrcSpan (UnhelpfulSpan s)  = unpackFS s
showSrcSpan (RealSrcSpan spn)  = showRealSrcSpan spn

-- | Variant of 'showSrcSpan' for 'RealSrcSpan's
showRealSrcSpan :: RealSrcSpan -> String
showRealSrcSpan spn = concat [ fp, ":(", show sl, ",", show sc
                             , ")-(", show el, ",", show ec, ")"
                             ]
  where
    fp = unpackFS (srcSpanFile spn)
    sl = srcSpanStartLine spn
    sc = srcSpanStartCol  spn
    el = srcSpanEndLine   spn
    ec = srcSpanEndCol    spn

-----------------------------------------------------------------------------
-- | @:kind@ command

kindOfType :: Bool -> String -> InputT GHCi ()
kindOfType norm str = handleSourceError GHC.printException $ do
    (ty, kind) <- GHC.typeKind norm str
    printForUser $ vcat [ text str <+> dcolon <+> pprTypeForUser kind
                        , ppWhen norm $ equals <+> pprTypeForUser ty ]

-----------------------------------------------------------------------------
-- :quit

quit :: String -> InputT GHCi Bool
quit _ = return True


-----------------------------------------------------------------------------
-- :script

-- running a script file #1363

scriptCmd :: String -> InputT GHCi ()
scriptCmd ws = do
  case words ws of
    [s]    -> runScript s
    _      -> throwGhcException (CmdLineError "syntax:  :script <filename>")

runScript :: String    -- ^ filename
           -> InputT GHCi ()
runScript filename = do
  filename' <- expandPath filename
  either_script <- liftIO $ tryIO (openFile filename' ReadMode)
  case either_script of
    Left _err    -> throwGhcException (CmdLineError $ "IO error:  \""++filename++"\" "
                      ++(ioeGetErrorString _err))
    Right script -> do
      st <- getGHCiState
      let prog = progname st
          line = line_number st
      setGHCiState st{progname=filename',line_number=0}
      scriptLoop script
      liftIO $ hClose script
      new_st <- getGHCiState
      setGHCiState new_st{progname=prog,line_number=line}
  where scriptLoop script = do
          res <- runOneCommand handler $ fileLoop script
          case res of
            Nothing -> return ()
            Just s  -> if s
              then scriptLoop script
              else return ()

-----------------------------------------------------------------------------
-- :issafe

-- Displaying Safe Haskell properties of a module

isSafeCmd :: String -> InputT GHCi ()
isSafeCmd m =
    case words m of
        [s] | looksLikeModuleName s -> do
            md <- lift $ lookupModule s
            isSafeModule md
        [] -> do md <- guessCurrentModule "issafe"
                 isSafeModule md
        _ -> throwGhcException (CmdLineError "syntax:  :issafe <module>")

isSafeModule :: Module -> InputT GHCi ()
isSafeModule m = do
    mb_mod_info <- GHC.getModuleInfo m
    when (isNothing mb_mod_info)
         (throwGhcException $ CmdLineError $ "unknown module: " ++ mname)

    dflags <- getDynFlags
    let iface = GHC.modInfoIface $ fromJust mb_mod_info
    when (isNothing iface)
         (throwGhcException $ CmdLineError $ "can't load interface file for module: " ++
                                    (GHC.moduleNameString $ GHC.moduleName m))

    (msafe, pkgs) <- GHC.moduleTrustReqs m
    let trust  = showPpr dflags $ getSafeMode $ GHC.mi_trust $ fromJust iface
        pkg    = if packageTrusted dflags m then "trusted" else "untrusted"
        (good, bad) = tallyPkgs dflags pkgs

    -- print info to user...
    liftIO $ putStrLn $ "Trust type is (Module: " ++ trust ++ ", Package: " ++ pkg ++ ")"
    liftIO $ putStrLn $ "Package Trust: " ++ (if packageTrustOn dflags then "On" else "Off")
    when (not $ S.null good)
         (liftIO $ putStrLn $ "Trusted package dependencies (trusted): " ++
                        (intercalate ", " $ map (showPpr dflags) (S.toList good)))
    case msafe && S.null bad of
        True -> liftIO $ putStrLn $ mname ++ " is trusted!"
        False -> do
            when (not $ null bad)
                 (liftIO $ putStrLn $ "Trusted package dependencies (untrusted): "
                            ++ (intercalate ", " $ map (showPpr dflags) (S.toList bad)))
            liftIO $ putStrLn $ mname ++ " is NOT trusted!"

  where
    mname = GHC.moduleNameString $ GHC.moduleName m

    packageTrusted dflags md
        | thisPackage dflags == moduleUnitId md = True
        | otherwise = trusted $ getPackageDetails dflags (moduleUnitId md)

    tallyPkgs dflags deps | not (packageTrustOn dflags) = (S.empty, S.empty)
                          | otherwise = S.partition part deps
        where part pkg = trusted $ getInstalledPackageDetails dflags pkg

-----------------------------------------------------------------------------
-- :browse

-- Browsing a module's contents

browseCmd :: Bool -> String -> InputT GHCi ()
browseCmd bang m =
  case words m of
    ['*':s] | looksLikeModuleName s -> do
        md <- lift $ wantInterpretedModule s
        browseModule bang md False
    [s] | looksLikeModuleName s -> do
        md <- lift $ lookupModule s
        browseModule bang md True
    [] -> do md <- guessCurrentModule ("browse" ++ if bang then "!" else "")
             browseModule bang md True
    _ -> throwGhcException (CmdLineError "syntax:  :browse <module>")

guessCurrentModule :: String -> InputT GHCi Module
-- Guess which module the user wants to browse.  Pick
-- modules that are interpreted first.  The most
-- recently-added module occurs last, it seems.
guessCurrentModule cmd
  = do imports <- GHC.getContext
       when (null imports) $ throwGhcException $
          CmdLineError (':' : cmd ++ ": no current module")
       case (head imports) of
          IIModule m -> GHC.findModule m Nothing
          IIDecl d   -> GHC.findModule (unLoc (ideclName d))
                                       (fmap sl_fs $ ideclPkgQual d)

-- without bang, show items in context of their parents and omit children
-- with bang, show class methods and data constructors separately, and
--            indicate import modules, to aid qualifying unqualified names
-- with sorted, sort items alphabetically
browseModule :: Bool -> Module -> Bool -> InputT GHCi ()
browseModule bang modl exports_only = do
  -- :browse reports qualifiers wrt current context
  unqual <- GHC.getPrintUnqual

  mb_mod_info <- GHC.getModuleInfo modl
  case mb_mod_info of
    Nothing -> throwGhcException (CmdLineError ("unknown module: " ++
                                GHC.moduleNameString (GHC.moduleName modl)))
    Just mod_info -> do
        dflags <- getDynFlags
        let names
               | exports_only = GHC.modInfoExports mod_info
               | otherwise    = GHC.modInfoTopLevelScope mod_info
                                `orElse` []

                -- sort alphabetically name, but putting locally-defined
                -- identifiers first. We would like to improve this; see #1799.
            sorted_names = loc_sort local ++ occ_sort external
                where
                (local,external) = ASSERT( all isExternalName names )
                                   partition ((==modl) . nameModule) names
                occ_sort = sortBy (compare `on` nameOccName)
                -- try to sort by src location. If the first name in our list
                -- has a good source location, then they all should.
                loc_sort ns
                      | n:_ <- ns, isGoodSrcSpan (nameSrcSpan n)
                      = sortBy (compare `on` nameSrcSpan) ns
                      | otherwise
                      = occ_sort ns

        mb_things <- mapM GHC.lookupName sorted_names
        let filtered_things = filterOutChildren (\t -> t) (catMaybes mb_things)

        rdr_env <- GHC.getGRE

        let things | bang      = catMaybes mb_things
                   | otherwise = filtered_things
            pretty | bang      = pprTyThing showToHeader
                   | otherwise = pprTyThingInContext showToHeader

            labels  [] = text "-- not currently imported"
            labels  l  = text $ intercalate "\n" $ map qualifier l

            qualifier :: Maybe [ModuleName] -> String
            qualifier  = maybe "-- defined locally"
                             (("-- imported via "++) . intercalate ", "
                               . map GHC.moduleNameString)
            importInfo = RdrName.getGRE_NameQualifier_maybes rdr_env

            modNames :: [[Maybe [ModuleName]]]
            modNames   = map (importInfo . GHC.getName) things

            -- annotate groups of imports with their import modules
            -- the default ordering is somewhat arbitrary, so we group
            -- by header and sort groups; the names themselves should
            -- really come in order of source appearance.. (trac #1799)
            annotate mts = concatMap (\(m,ts)->labels m:ts)
                         $ sortBy cmpQualifiers $ grp mts
              where cmpQualifiers =
                      compare `on` (map (fmap (map moduleNameFS)) . fst)
            grp []            = []
            grp mts@((m,_):_) = (m,map snd g) : grp ng
              where (g,ng) = partition ((==m).fst) mts

        let prettyThings, prettyThings' :: [SDoc]
            prettyThings = map pretty things
            prettyThings' | bang      = annotate $ zip modNames prettyThings
                          | otherwise = prettyThings
        liftIO $ putStrLn $ showSDocForUser dflags unqual (vcat prettyThings')
        -- ToDo: modInfoInstances currently throws an exception for
        -- package modules.  When it works, we can do this:
        --        $$ vcat (map GHC.pprInstance (GHC.modInfoInstances mod_info))


-----------------------------------------------------------------------------
-- :module

-- Setting the module context.  For details on context handling see
-- "remembered_ctx" and "transient_ctx" in GhciMonad.

moduleCmd :: String -> GHCi ()
moduleCmd str
  | all sensible strs = cmd
  | otherwise = throwGhcException (CmdLineError "syntax:  :module [+/-] [*]M1 ... [*]Mn")
  where
    (cmd, strs) =
        case str of
          '+':stuff -> rest addModulesToContext   stuff
          '-':stuff -> rest remModulesFromContext stuff
          stuff     -> rest setContext            stuff

    rest op stuff = (op as bs, stuffs)
       where (as,bs) = partitionWith starred stuffs
             stuffs  = words stuff

    sensible ('*':m) = looksLikeModuleName m
    sensible m       = looksLikeModuleName m

    starred ('*':m) = Left  (GHC.mkModuleName m)
    starred m       = Right (GHC.mkModuleName m)


-- -----------------------------------------------------------------------------
-- Four ways to manipulate the context:
--   (a) :module +<stuff>:     addModulesToContext
--   (b) :module -<stuff>:     remModulesFromContext
--   (c) :module <stuff>:      setContext
--   (d) import <module>...:   addImportToContext

addModulesToContext :: [ModuleName] -> [ModuleName] -> GHCi ()
addModulesToContext starred unstarred = restoreContextOnFailure $ do
   addModulesToContext_ starred unstarred

addModulesToContext_ :: [ModuleName] -> [ModuleName] -> GHCi ()
addModulesToContext_ starred unstarred = do
   mapM_ addII (map mkIIModule starred ++ map mkIIDecl unstarred)
   setGHCContextFromGHCiState

remModulesFromContext :: [ModuleName] -> [ModuleName] -> GHCi ()
remModulesFromContext  starred unstarred = do
   -- we do *not* call restoreContextOnFailure here.  If the user
   -- is trying to fix up a context that contains errors by removing
   -- modules, we don't want GHC to silently put them back in again.
   mapM_ rm (starred ++ unstarred)
   setGHCContextFromGHCiState
 where
   rm :: ModuleName -> GHCi ()
   rm str = do
     m <- moduleName <$> lookupModuleName str
     let filt = filter ((/=) m . iiModuleName)
     modifyGHCiState $ \st ->
        st { remembered_ctx = filt (remembered_ctx st)
           , transient_ctx  = filt (transient_ctx st) }

setContext :: [ModuleName] -> [ModuleName] -> GHCi ()
setContext starred unstarred = restoreContextOnFailure $ do
  modifyGHCiState $ \st -> st { remembered_ctx = [], transient_ctx = [] }
                                -- delete the transient context
  addModulesToContext_ starred unstarred

addImportToContext :: String -> GHCi ()
addImportToContext str = restoreContextOnFailure $ do
  idecl <- GHC.parseImportDecl str
  addII (IIDecl idecl)   -- #5836
  setGHCContextFromGHCiState

-- Util used by addImportToContext and addModulesToContext
addII :: InteractiveImport -> GHCi ()
addII iidecl = do
  checkAdd iidecl
  modifyGHCiState $ \st ->
     st { remembered_ctx = addNotSubsumed iidecl (remembered_ctx st)
        , transient_ctx = filter (not . (iidecl `iiSubsumes`))
                                 (transient_ctx st)
        }

-- Sometimes we can't tell whether an import is valid or not until
-- we finally call 'GHC.setContext'.  e.g.
--
--   import System.IO (foo)
--
-- will fail because System.IO does not export foo.  In this case we
-- don't want to store the import in the context permanently, so we
-- catch the failure from 'setGHCContextFromGHCiState' and set the
-- context back to what it was.
--
-- See #6007
--
restoreContextOnFailure :: GHCi a -> GHCi a
restoreContextOnFailure do_this = do
  st <- getGHCiState
  let rc = remembered_ctx st; tc = transient_ctx st
  do_this `gonException` (modifyGHCiState $ \st' ->
     st' { remembered_ctx = rc, transient_ctx = tc })

-- -----------------------------------------------------------------------------
-- Validate a module that we want to add to the context

checkAdd :: InteractiveImport -> GHCi ()
checkAdd ii = do
  dflags <- getDynFlags
  let safe = safeLanguageOn dflags
  case ii of
    IIModule modname
       | safe -> throwGhcException $ CmdLineError "can't use * imports with Safe Haskell"
       | otherwise -> wantInterpretedModuleName modname >> return ()

    IIDecl d -> do
       let modname = unLoc (ideclName d)
           pkgqual = ideclPkgQual d
       m <- GHC.lookupModule modname (fmap sl_fs pkgqual)
       when safe $ do
           t <- GHC.isModuleTrusted m
           when (not t) $ throwGhcException $ ProgramError $ ""

-- -----------------------------------------------------------------------------
-- Update the GHC API's view of the context

-- | Sets the GHC context from the GHCi state.  The GHC context is
-- always set this way, we never modify it incrementally.
--
-- We ignore any imports for which the ModuleName does not currently
-- exist.  This is so that the remembered_ctx can contain imports for
-- modules that are not currently loaded, perhaps because we just did
-- a :reload and encountered errors.
--
-- Prelude is added if not already present in the list.  Therefore to
-- override the implicit Prelude import you can say 'import Prelude ()'
-- at the prompt, just as in Haskell source.
--
setGHCContextFromGHCiState :: GHCi ()
setGHCContextFromGHCiState = do
  st <- getGHCiState
      -- re-use checkAdd to check whether the module is valid.  If the
      -- module does not exist, we do *not* want to print an error
      -- here, we just want to silently keep the module in the context
      -- until such time as the module reappears again.  So we ignore
      -- the actual exception thrown by checkAdd, using tryBool to
      -- turn it into a Bool.
  iidecls <- filterM (tryBool.checkAdd) (transient_ctx st ++ remembered_ctx st)

  prel_iidecls <- getImplicitPreludeImports iidecls
  valid_prel_iidecls <- filterM (tryBool . checkAdd) prel_iidecls

  extra_imports <- filterM (tryBool . checkAdd) (map IIDecl (extra_imports st))

  GHC.setContext $ iidecls ++ extra_imports ++ valid_prel_iidecls


getImplicitPreludeImports :: [InteractiveImport] -> GHCi [InteractiveImport]
getImplicitPreludeImports iidecls = do
  dflags <- GHC.getInteractiveDynFlags
     -- allow :seti to override -XNoImplicitPrelude
  st <- getGHCiState

  -- We add the prelude imports if there are no *-imports, and we also
  -- allow each prelude import to be subsumed by another explicit import
  -- of the same module.  This means that you can override the prelude import
  -- with "import Prelude hiding (map)", for example.
  let prel_iidecls =
         if xopt LangExt.ImplicitPrelude dflags && not (any isIIModule iidecls)
            then [ IIDecl imp
                 | imp <- prelude_imports st
                 , not (any (sameImpModule imp) iidecls) ]
            else []

  return prel_iidecls

-- -----------------------------------------------------------------------------
-- Utils on InteractiveImport

mkIIModule :: ModuleName -> InteractiveImport
mkIIModule = IIModule

mkIIDecl :: ModuleName -> InteractiveImport
mkIIDecl = IIDecl . simpleImportDecl

iiModules :: [InteractiveImport] -> [ModuleName]
iiModules is = [m | IIModule m <- is]

isIIModule :: InteractiveImport -> Bool
isIIModule (IIModule _) = True
isIIModule _ = False

iiModuleName :: InteractiveImport -> ModuleName
iiModuleName (IIModule m) = m
iiModuleName (IIDecl d)   = unLoc (ideclName d)

preludeModuleName :: ModuleName
preludeModuleName = GHC.mkModuleName "Prelude"

sameImpModule :: ImportDecl GhcPs -> InteractiveImport -> Bool
sameImpModule _ (IIModule _) = False -- we only care about imports here
sameImpModule imp (IIDecl d) = unLoc (ideclName d) == unLoc (ideclName imp)

addNotSubsumed :: InteractiveImport
               -> [InteractiveImport] -> [InteractiveImport]
addNotSubsumed i is
  | any (`iiSubsumes` i) is = is
  | otherwise               = i : filter (not . (i `iiSubsumes`)) is

-- | @filterSubsumed is js@ returns the elements of @js@ not subsumed
-- by any of @is@.
filterSubsumed :: [InteractiveImport] -> [InteractiveImport]
               -> [InteractiveImport]
filterSubsumed is js = filter (\j -> not (any (`iiSubsumes` j) is)) js

-- | Returns True if the left import subsumes the right one.  Doesn't
-- need to be 100% accurate, conservatively returning False is fine.
-- (EXCEPT: (IIModule m) *must* subsume itself, otherwise a panic in
-- plusProv will ensue (#5904))
--
-- Note that an IIModule does not necessarily subsume an IIDecl,
-- because e.g. a module might export a name that is only available
-- qualified within the module itself.
--
-- Note that 'import M' does not necessarily subsume 'import M(foo)',
-- because M might not export foo and we want an error to be produced
-- in that case.
--
iiSubsumes :: InteractiveImport -> InteractiveImport -> Bool
iiSubsumes (IIModule m1) (IIModule m2) = m1==m2
iiSubsumes (IIDecl d1) (IIDecl d2)      -- A bit crude
  =  unLoc (ideclName d1) == unLoc (ideclName d2)
     && ideclAs d1 == ideclAs d2
     && (not (ideclQualified d1) || ideclQualified d2)
     && (ideclHiding d1 `hidingSubsumes` ideclHiding d2)
  where
     _                    `hidingSubsumes` Just (False,L _ []) = True
     Just (False, L _ xs) `hidingSubsumes` Just (False,L _ ys)
                                                           = all (`elem` xs) ys
     h1                   `hidingSubsumes` h2              = h1 == h2
iiSubsumes _ _ = False


----------------------------------------------------------------------------
-- :set

-- set options in the interpreter.  Syntax is exactly the same as the
-- ghc command line, except that certain options aren't available (-C,
-- -E etc.)
--
-- This is pretty fragile: most options won't work as expected.  ToDo:
-- figure out which ones & disallow them.

setCmd :: String -> GHCi ()
setCmd ""   = showOptions False
setCmd "-a" = showOptions True
setCmd str
  = case getCmd str of
    Right ("args",    rest) ->
        case toArgs rest of
            Left err -> liftIO (hPutStrLn stderr err)
            Right args -> setArgs args
    Right ("prog",    rest) ->
        case toArgs rest of
            Right [prog] -> setProg prog
            _ -> liftIO (hPutStrLn stderr "syntax: :set prog <progname>")

    Right ("prompt",           rest) ->
        setPromptString setPrompt (dropWhile isSpace rest)
                        "syntax: set prompt <string>"
    Right ("prompt-function",  rest) ->
        setPromptFunc setPrompt $ dropWhile isSpace rest
    Right ("prompt-cont",          rest) ->
        setPromptString setPromptCont (dropWhile isSpace rest)
                        "syntax: :set prompt-cont <string>"
    Right ("prompt-cont-function", rest) ->
        setPromptFunc setPromptCont $ dropWhile isSpace rest

    Right ("editor",  rest) -> setEditor  $ dropWhile isSpace rest
    Right ("stop",    rest) -> setStop    $ dropWhile isSpace rest
    _ -> case toArgs str of
         Left err -> liftIO (hPutStrLn stderr err)
         Right wds -> setOptions wds

setiCmd :: String -> GHCi ()
setiCmd ""   = GHC.getInteractiveDynFlags >>= liftIO . showDynFlags False
setiCmd "-a" = GHC.getInteractiveDynFlags >>= liftIO . showDynFlags True
setiCmd str  =
  case toArgs str of
    Left err -> liftIO (hPutStrLn stderr err)
    Right wds -> newDynFlags True wds

showOptions :: Bool -> GHCi ()
showOptions show_all
  = do st <- getGHCiState
       dflags <- getDynFlags
       let opts = options st
       liftIO $ putStrLn (showSDoc dflags (
              text "options currently set: " <>
              if null opts
                   then text "none."
                   else hsep (map (\o -> char '+' <> text (optToStr o)) opts)
           ))
       getDynFlags >>= liftIO . showDynFlags show_all


showDynFlags :: Bool -> DynFlags -> IO ()
showDynFlags show_all dflags = do
  showLanguages' show_all dflags
  putStrLn $ showSDoc dflags $
     text "GHCi-specific dynamic flag settings:" $$
         nest 2 (vcat (map (setting "-f" "-fno-" gopt) ghciFlags))
  putStrLn $ showSDoc dflags $
     text "other dynamic, non-language, flag settings:" $$
         nest 2 (vcat (map (setting "-f" "-fno-" gopt) others))
  putStrLn $ showSDoc dflags $
     text "warning settings:" $$
         nest 2 (vcat (map (setting "-W" "-Wno-" wopt) DynFlags.wWarningFlags))
  where
        setting prefix noPrefix test flag
          | quiet     = empty
          | is_on     = text prefix <> text name
          | otherwise = text noPrefix <> text name
          where name = flagSpecName flag
                f = flagSpecFlag flag
                is_on = test f dflags
                quiet = not show_all && test f default_dflags == is_on

        llvmConfig = (llvmTargets dflags, llvmPasses dflags)

        default_dflags = defaultDynFlags (settings dflags) llvmConfig

        (ghciFlags,others)  = partition (\f -> flagSpecFlag f `elem` flgs)
                                        DynFlags.fFlags
        flgs = [ Opt_PrintExplicitForalls
               , Opt_PrintExplicitKinds
               , Opt_PrintUnicodeSyntax
               , Opt_PrintBindResult
               , Opt_BreakOnException
               , Opt_BreakOnError
               , Opt_PrintEvldWithShow
               ]

setArgs, setOptions :: [String] -> GHCi ()
setProg, setEditor, setStop :: String -> GHCi ()

setArgs args = do
  st <- getGHCiState
  wrapper <- mkEvalWrapper (progname st) args
  setGHCiState st { GhciMonad.args = args, evalWrapper = wrapper }

setProg prog = do
  st <- getGHCiState
  wrapper <- mkEvalWrapper prog (GhciMonad.args st)
  setGHCiState st { progname = prog, evalWrapper = wrapper }

setEditor cmd = modifyGHCiState (\st -> st { editor = cmd })

setStop str@(c:_) | isDigit c
  = do let (nm_str,rest) = break (not.isDigit) str
           nm = read nm_str
       st <- getGHCiState
       let old_breaks = breaks st
       if all ((/= nm) . fst) old_breaks
              then printForUser (text "Breakpoint" <+> ppr nm <+>
                                 text "does not exist")
              else do
       let new_breaks = map fn old_breaks
           fn (i,loc) | i == nm   = (i,loc { onBreakCmd = dropWhile isSpace rest })
                      | otherwise = (i,loc)
       setGHCiState st{ breaks = new_breaks }
setStop cmd = modifyGHCiState (\st -> st { stop = cmd })

setPrompt :: PromptFunction -> GHCi ()
setPrompt v = modifyGHCiState (\st -> st {prompt = v})

setPromptCont :: PromptFunction -> GHCi ()
setPromptCont v = modifyGHCiState (\st -> st {prompt_cont = v})

setPromptFunc :: (PromptFunction -> GHCi ()) -> String -> GHCi ()
setPromptFunc fSetPrompt s = do
    -- We explicitly annotate the type of the expression to ensure
    -- that unsafeCoerce# is passed the exact type necessary rather
    -- than a more general one
    let exprStr = "(" ++ s ++ ") :: [String] -> Int -> IO String"
    (HValue funValue) <- GHC.compileExpr exprStr
    fSetPrompt (convertToPromptFunction $ unsafeCoerce funValue)
    where
      convertToPromptFunction :: ([String] -> Int -> IO String)
                              -> PromptFunction
      convertToPromptFunction func = (\mods line -> liftIO $
                                       liftM text (func mods line))

setPromptString :: (PromptFunction -> GHCi ()) -> String -> String -> GHCi ()
setPromptString fSetPrompt value err = do
  if null value
    then liftIO $ hPutStrLn stderr $ err
    else case value of
           ('\"':_) ->
             case reads value of
               [(value', xs)] | all isSpace xs ->
                 setParsedPromptString fSetPrompt value'
               _ -> liftIO $ hPutStrLn stderr
                             "Can't parse prompt string. Use Haskell syntax."
           _ ->
             setParsedPromptString fSetPrompt value

setParsedPromptString :: (PromptFunction -> GHCi ()) ->  String -> GHCi ()
setParsedPromptString fSetPrompt s = do
  case (checkPromptStringForErrors s) of
    Just err ->
      liftIO $ hPutStrLn stderr err
    Nothing ->
      fSetPrompt $ generatePromptFunctionFromString s

setOptions wds =
   do -- first, deal with the GHCi opts (+s, +t, etc.)
      let (plus_opts, minus_opts)  = partitionWith isPlus wds
      mapM_ setOpt plus_opts
      -- then, dynamic flags
      when (not (null minus_opts)) $ newDynFlags False minus_opts

newDynFlags :: Bool -> [String] -> GHCi ()
newDynFlags interactive_only minus_opts = do
      let lopts = map noLoc minus_opts

      idflags0 <- GHC.getInteractiveDynFlags
      (idflags1, leftovers, warns) <- GHC.parseDynamicFlags idflags0 lopts

      liftIO $ handleFlagWarnings idflags1 warns
      when (not $ null leftovers)
           (throwGhcException . CmdLineError
            $ "Some flags have not been recognized: "
            ++ (concat . intersperse ", " $ map unLoc leftovers))

      when (interactive_only && packageFlagsChanged idflags1 idflags0) $ do
          liftIO $ hPutStrLn stderr "cannot set package flags with :seti; use :set"
      GHC.setInteractiveDynFlags idflags1
      installInteractivePrint (interactivePrint idflags1) False

      dflags0 <- getDynFlags
      when (not interactive_only) $ do
        (dflags1, _, _) <- liftIO $ GHC.parseDynamicFlags dflags0 lopts
        new_pkgs <- GHC.setProgramDynFlags dflags1

        -- if the package flags changed, reset the context and link
        -- the new packages.
        hsc_env <- GHC.getSession
        let dflags2 = hsc_dflags hsc_env
        when (packageFlagsChanged dflags2 dflags0) $ do
          when (verbosity dflags2 > 0) $
            liftIO . putStrLn $
              "package flags have changed, resetting and loading new packages..."
          GHC.setTargets []
          _ <- GHC.load LoadAllTargets
          liftIO $ linkPackages hsc_env new_pkgs
          -- package flags changed, we can't re-use any of the old context
          setContextAfterLoad False []
          -- and copy the package state to the interactive DynFlags
          idflags <- GHC.getInteractiveDynFlags
          GHC.setInteractiveDynFlags
              idflags{ pkgState = pkgState dflags2
                     , pkgDatabase = pkgDatabase dflags2
                     , packageFlags = packageFlags dflags2 }

        let ld0length   = length $ ldInputs dflags0
            fmrk0length = length $ cmdlineFrameworks dflags0

            newLdInputs     = drop ld0length (ldInputs dflags2)
            newCLFrameworks = drop fmrk0length (cmdlineFrameworks dflags2)

            hsc_env' = hsc_env { hsc_dflags =
                         dflags2 { ldInputs = newLdInputs
                                 , cmdlineFrameworks = newCLFrameworks } }

        when (not (null newLdInputs && null newCLFrameworks)) $
          liftIO $ linkCmdLineLibs hsc_env'

      return ()


unsetOptions :: String -> GHCi ()
unsetOptions str
  =   -- first, deal with the GHCi opts (+s, +t, etc.)
     let opts = words str
         (minus_opts, rest1) = partition isMinus opts
         (plus_opts, rest2)  = partitionWith isPlus rest1
         (other_opts, rest3) = partition (`elem` map fst defaulters) rest2

         defaulters =
           [ ("args"   , setArgs default_args)
           , ("prog"   , setProg default_progname)
           , ("prompt"     , setPrompt default_prompt)
           , ("prompt-cont", setPromptCont default_prompt_cont)
           , ("editor" , liftIO findEditor >>= setEditor)
           , ("stop"   , setStop default_stop)
           ]

         no_flag ('-':'f':rest) = return ("-fno-" ++ rest)
         no_flag ('-':'X':rest) = return ("-XNo" ++ rest)
         no_flag f = throwGhcException (ProgramError ("don't know how to reverse " ++ f))

     in if (not (null rest3))
           then liftIO (putStrLn ("unknown option: '" ++ head rest3 ++ "'"))
           else do
             mapM_ (fromJust.flip lookup defaulters) other_opts

             mapM_ unsetOpt plus_opts

             no_flags <- mapM no_flag minus_opts
             when (not (null no_flags)) $ newDynFlags False no_flags

isMinus :: String -> Bool
isMinus ('-':_) = True
isMinus _ = False

isPlus :: String -> Either String String
isPlus ('+':opt) = Left opt
isPlus other     = Right other

setOpt, unsetOpt :: String -> GHCi ()

setOpt str
  = case strToGHCiOpt str of
        Nothing -> liftIO (putStrLn ("unknown option: '" ++ str ++ "'"))
        Just o  -> setOption o

unsetOpt str
  = case strToGHCiOpt str of
        Nothing -> liftIO (putStrLn ("unknown option: '" ++ str ++ "'"))
        Just o  -> unsetOption o

strToGHCiOpt :: String -> (Maybe GHCiOption)
strToGHCiOpt "m" = Just Multiline
strToGHCiOpt "s" = Just ShowTiming
strToGHCiOpt "t" = Just ShowType
strToGHCiOpt "r" = Just RevertCAFs
strToGHCiOpt "c" = Just CollectInfo
strToGHCiOpt _   = Nothing

optToStr :: GHCiOption -> String
optToStr Multiline  = "m"
optToStr ShowTiming = "s"
optToStr ShowType   = "t"
optToStr RevertCAFs = "r"
optToStr CollectInfo = "c"


-- ---------------------------------------------------------------------------
-- :show

showCmd :: String -> GHCi ()
showCmd ""   = showOptions False
showCmd "-a" = showOptions True
showCmd str = do
    st <- getGHCiState
    dflags <- getDynFlags

    let lookupCmd :: String -> Maybe (GHCi ())
        lookupCmd name = lookup name $ map (\(_,b,c) -> (b,c)) cmds

        -- (show in help?, command name, action)
        action :: String -> GHCi () -> (Bool, String, GHCi ())
        action name m = (True, name, m)

        hidden :: String -> GHCi () -> (Bool, String, GHCi ())
        hidden name m = (False, name, m)

        cmds =
            [ action "args"       $ liftIO $ putStrLn (show (GhciMonad.args st))
            , action "prog"       $ liftIO $ putStrLn (show (progname st))
            , action "editor"     $ liftIO $ putStrLn (show (editor st))
            , action "stop"       $ liftIO $ putStrLn (show (stop st))
            , action "imports"    $ showImports
            , action "modules"    $ showModules
            , action "bindings"   $ showBindings
            , action "linker"     $ getDynFlags >>= liftIO . showLinkerState
            , action "breaks"     $ showBkptTable
            , action "context"    $ showContext
            , action "packages"   $ showPackages
            , action "paths"      $ showPaths
            , action "language"   $ showLanguages
            , hidden "languages"  $ showLanguages -- backwards compat
            , hidden "lang"       $ showLanguages -- useful abbreviation
            , action "targets"    $ showTargets
            ]

    case words str of
      [w] | Just action <- lookupCmd w -> action

      _ -> let helpCmds = [ text name | (True, name, _) <- cmds ]
           in throwGhcException $ CmdLineError $ showSDoc dflags
              $ hang (text "syntax:") 4
              $ hang (text ":show") 6
              $ brackets (fsep $ punctuate (text " |") helpCmds)

showiCmd :: String -> GHCi ()
showiCmd str = do
  case words str of
        ["languages"]  -> showiLanguages -- backwards compat
        ["language"]   -> showiLanguages
        ["lang"]       -> showiLanguages -- useful abbreviation
        _ -> throwGhcException (CmdLineError ("syntax:  :showi language"))

showImports :: GHCi ()
showImports = do
  st <- getGHCiState
  dflags <- getDynFlags
  let rem_ctx   = reverse (remembered_ctx st)
      trans_ctx = transient_ctx st

      show_one (IIModule star_m)
          = ":module +*" ++ moduleNameString star_m
      show_one (IIDecl imp) = showPpr dflags imp

  prel_iidecls <- getImplicitPreludeImports (rem_ctx ++ trans_ctx)

  let show_prel p = show_one p ++ " -- implicit"
      show_extra p = show_one (IIDecl p) ++ " -- fixed"

      trans_comment s = s ++ " -- added automatically" :: String
  --
  liftIO $ mapM_ putStrLn (map show_one rem_ctx ++
                           map (trans_comment . show_one) trans_ctx ++
                           map show_prel prel_iidecls ++
                           map show_extra (extra_imports st))

showModules :: GHCi ()
showModules = do
  loaded_mods <- getLoadedModules
        -- we want *loaded* modules only, see #1734
  let show_one ms = do m <- GHC.showModule ms; liftIO (putStrLn m)
  mapM_ show_one loaded_mods

getLoadedModules :: GHC.GhcMonad m => m [GHC.ModSummary]
getLoadedModules = do
  graph <- GHC.getModuleGraph
  filterM (GHC.isLoaded . GHC.ms_mod_name) (GHC.mgModSummaries graph)

showBindings :: GHCi ()
showBindings = do
    bindings <- GHC.getBindings
    (insts, finsts) <- GHC.getInsts
    docs     <- mapM makeDoc (reverse bindings)
                  -- reverse so the new ones come last
    let idocs  = map GHC.pprInstanceHdr insts
        fidocs = map GHC.pprFamInst finsts
    mapM_ printForUserPartWay (docs ++ idocs ++ fidocs)
  where
    makeDoc (AnId i) = pprTypeAndContents i
    makeDoc tt = do
        mb_stuff <- GHC.getInfo False (getName tt)
        return $ maybe (text "") pprTT mb_stuff

    pprTT :: (TyThing, Fixity, [GHC.ClsInst], [GHC.FamInst], SDoc) -> SDoc
    pprTT (thing, fixity, _cls_insts, _fam_insts, _docs)
      = pprTyThing showToHeader thing
        $$ show_fixity
      where
        show_fixity
            | fixity == GHC.defaultFixity  = empty
            | otherwise                    = ppr fixity <+> ppr (GHC.getName thing)


printTyThing :: TyThing -> GHCi ()
printTyThing tyth = printForUser (pprTyThing showToHeader tyth)

showBkptTable :: GHCi ()
showBkptTable = do
  st <- getGHCiState
  printForUser $ prettyLocations (breaks st)

showContext :: GHCi ()
showContext = do
   resumes <- GHC.getResumeContext
   printForUser $ vcat (map pp_resume (reverse resumes))
  where
   pp_resume res =
        ptext (sLit "--> ") <> text (GHC.resumeStmt res)
        $$ nest 2 (pprStopped res)

pprStopped :: GHC.Resume -> SDoc
pprStopped res =
  ptext (sLit "Stopped in")
    <+> ((case mb_mod_name of
           Nothing -> empty
           Just mod_name -> text (moduleNameString mod_name) <> char '.')
         <> text (GHC.resumeDecl res))
    <> char ',' <+> ppr (GHC.resumeSpan res)
 where
  mb_mod_name = moduleName <$> GHC.breakInfo_module <$> GHC.resumeBreakInfo res

showPackages :: GHCi ()
showPackages = do
  dflags <- getDynFlags
  let pkg_flags = packageFlags dflags
  liftIO $ putStrLn $ showSDoc dflags $
    text ("active package flags:"++if null pkg_flags then " none" else "") $$
      nest 2 (vcat (map pprFlag pkg_flags))

showPaths :: GHCi ()
showPaths = do
  dflags <- getDynFlags
  liftIO $ do
    cwd <- getCurrentDirectory
    putStrLn $ showSDoc dflags $
      text "current working directory: " $$
        nest 2 (text cwd)
    let ipaths = importPaths dflags
    putStrLn $ showSDoc dflags $
      text ("module import search paths:"++if null ipaths then " none" else "") $$
        nest 2 (vcat (map text ipaths))

showLanguages :: GHCi ()
showLanguages = getDynFlags >>= liftIO . showLanguages' False

showiLanguages :: GHCi ()
showiLanguages = GHC.getInteractiveDynFlags >>= liftIO . showLanguages' False

showLanguages' :: Bool -> DynFlags -> IO ()
showLanguages' show_all dflags =
  putStrLn $ showSDoc dflags $ vcat
     [ text "base language is: " <>
         case language dflags of
           Nothing          -> text "Haskell2010"
           Just Haskell98   -> text "Haskell98"
           Just Haskell2010 -> text "Haskell2010"
     , (if show_all then text "all active language options:"
                    else text "with the following modifiers:") $$
          nest 2 (vcat (map (setting xopt) DynFlags.xFlags))
     ]
  where
   setting test flag
          | quiet     = empty
          | is_on     = text "-X" <> text name
          | otherwise = text "-XNo" <> text name
          where name = flagSpecName flag
                f = flagSpecFlag flag
                is_on = test f dflags
                quiet = not show_all && test f default_dflags == is_on

   llvmConfig = (llvmTargets dflags, llvmPasses dflags)

   default_dflags =
       defaultDynFlags (settings dflags) llvmConfig `lang_set`
         case language dflags of
           Nothing -> Just Haskell2010
           other   -> other

showTargets :: GHCi ()
showTargets = mapM_ showTarget =<< GHC.getTargets
  where
    showTarget :: Target -> GHCi ()
    showTarget (Target (TargetFile f _) _ _) = liftIO (putStrLn f)
    showTarget (Target (TargetModule m) _ _) =
      liftIO (putStrLn $ moduleNameString m)

-- -----------------------------------------------------------------------------
-- Completion

completeCmd :: String -> GHCi ()
completeCmd argLine0 = case parseLine argLine0 of
    Just ("repl", resultRange, left) -> do
        (unusedLine,compls) <- ghciCompleteWord (reverse left,"")
        let compls' = takeRange resultRange compls
        liftIO . putStrLn $ unwords [ show (length compls'), show (length compls), show (reverse unusedLine) ]
        forM_ (takeRange resultRange compls) $ \(Completion r _ _) -> do
            liftIO $ print r
    _ -> throwGhcException (CmdLineError "Syntax: :complete repl [<range>] <quoted-string-to-complete>")
  where
    parseLine argLine
        | null argLine = Nothing
        | null rest1   = Nothing
        | otherwise    = (,,) dom <$> resRange <*> s
      where
        (dom, rest1) = breakSpace argLine
        (rng, rest2) = breakSpace rest1
        resRange | head rest1 == '"' = parseRange ""
                 | otherwise         = parseRange rng
        s | head rest1 == '"' = readMaybe rest1 :: Maybe String
          | otherwise         = readMaybe rest2
        breakSpace = fmap (dropWhile isSpace) . break isSpace

    takeRange (lb,ub) = maybe id (drop . pred) lb . maybe id take ub

    -- syntax: [n-][m] with semantics "drop (n-1) . take m"
    parseRange :: String -> Maybe (Maybe Int,Maybe Int)
    parseRange s = case span isDigit s of
                   (_, "") ->
                       -- upper limit only
                       Just (Nothing, bndRead s)
                   (s1, '-' : s2)
                    | all isDigit s2 ->
                       Just (bndRead s1, bndRead s2)
                   _ ->
                       Nothing
      where
        bndRead x = if null x then Nothing else Just (read x)



completeGhciCommand, completeMacro, completeIdentifier, completeModule,
    completeSetModule, completeSeti, completeShowiOptions,
    completeHomeModule, completeSetOptions, completeShowOptions,
    completeHomeModuleOrFile, completeExpression
    :: CompletionFunc GHCi

-- | Provide completions for last word in a given string.
--
-- Takes a tuple of two strings.  First string is a reversed line to be
-- completed.  Second string is likely unused, 'completeCmd' always passes an
-- empty string as second item in tuple.
ghciCompleteWord :: CompletionFunc GHCi
ghciCompleteWord line@(left,_) = case firstWord of
    -- If given string starts with `:` colon, and there is only one following
    -- word then provide REPL command completions.  If there is more than one
    -- word complete either filename or builtin ghci commands or macros.
    ':':cmd     | null rest     -> completeGhciCommand line
                | otherwise     -> do
                        completion <- lookupCompletion cmd
                        completion line
    -- If given string starts with `import` keyword provide module name
    -- completions
    "import"    -> completeModule line
    -- otherwise provide identifier completions
    _           -> completeExpression line
  where
    (firstWord,rest) = break isSpace $ dropWhile isSpace $ reverse left
    lookupCompletion ('!':_) = return completeFilename
    lookupCompletion c = do
        maybe_cmd <- lookupCommand' c
        case maybe_cmd of
            Just cmd -> return (cmdCompletionFunc cmd)
            Nothing  -> return completeFilename

completeGhciCommand = wrapCompleter " " $ \w -> do
  macros <- ghci_macros <$> getGHCiState
  cmds   <- ghci_commands `fmap` getGHCiState
  let macro_names = map (':':) . map cmdName $ macros
  let command_names = map (':':) . map cmdName $ filter (not . cmdHidden) cmds
  let{ candidates = case w of
      ':' : ':' : _ -> map (':':) command_names
      _ -> nub $ macro_names ++ command_names }
  return $ filter (w `isPrefixOf`) candidates

completeMacro = wrapIdentCompleter $ \w -> do
  cmds <- ghci_macros <$> getGHCiState
  return (filter (w `isPrefixOf`) (map cmdName cmds))

completeIdentifier line@(left, _) =
  -- Note: `left` is a reversed input
  case left of
    (x:_) | isSymbolChar x -> wrapCompleter (specials ++ spaces) complete line
    _                      -> wrapIdentCompleter complete line
  where
    complete w = do
      rdrs <- GHC.getRdrNamesInScope
      dflags <- GHC.getSessionDynFlags
      return (filter (w `isPrefixOf`) (map (showPpr dflags) rdrs))

completeModule = wrapIdentCompleter $ \w -> do
  dflags <- GHC.getSessionDynFlags
  let pkg_mods = allVisibleModules dflags
  loaded_mods <- liftM (map GHC.ms_mod_name) getLoadedModules
  return $ filter (w `isPrefixOf`)
        $ map (showPpr dflags) $ loaded_mods ++ pkg_mods

completeSetModule = wrapIdentCompleterWithModifier "+-" $ \m w -> do
  dflags <- GHC.getSessionDynFlags
  modules <- case m of
    Just '-' -> do
      imports <- GHC.getContext
      return $ map iiModuleName imports
    _ -> do
      let pkg_mods = allVisibleModules dflags
      loaded_mods <- liftM (map GHC.ms_mod_name) getLoadedModules
      return $ loaded_mods ++ pkg_mods
  return $ filter (w `isPrefixOf`) $ map (showPpr dflags) modules

completeHomeModule = wrapIdentCompleter listHomeModules

listHomeModules :: String -> GHCi [String]
listHomeModules w = do
    g <- GHC.getModuleGraph
    let home_mods = map GHC.ms_mod_name (GHC.mgModSummaries g)
    dflags <- getDynFlags
    return $ sort $ filter (w `isPrefixOf`)
            $ map (showPpr dflags) home_mods

completeSetOptions = wrapCompleter flagWordBreakChars $ \w -> do
  return (filter (w `isPrefixOf`) opts)
    where opts = "args":"prog":"prompt":"prompt-cont":"prompt-function":
                 "prompt-cont-function":"editor":"stop":flagList
          flagList = map head $ group $ sort allNonDeprecatedFlags

completeSeti = wrapCompleter flagWordBreakChars $ \w -> do
  return (filter (w `isPrefixOf`) flagList)
    where flagList = map head $ group $ sort allNonDeprecatedFlags

completeShowOptions = wrapCompleter flagWordBreakChars $ \w -> do
  return (filter (w `isPrefixOf`) opts)
    where opts = ["args", "prog", "editor", "stop",
                     "modules", "bindings", "linker", "breaks",
                     "context", "packages", "paths", "language", "imports"]

completeShowiOptions = wrapCompleter flagWordBreakChars $ \w -> do
  return (filter (w `isPrefixOf`) ["language"])

completeHomeModuleOrFile = completeWord Nothing filenameWordBreakChars
                $ unionComplete (fmap (map simpleCompletion) . listHomeModules)
                            listFiles

unionComplete :: Monad m => (a -> m [b]) -> (a -> m [b]) -> a -> m [b]
unionComplete f1 f2 line = do
  cs1 <- f1 line
  cs2 <- f2 line
  return (cs1 ++ cs2)

wrapCompleter :: String -> (String -> GHCi [String]) -> CompletionFunc GHCi
wrapCompleter breakChars fun = completeWord Nothing breakChars
    $ fmap (map simpleCompletion . nubSort) . fun

wrapIdentCompleter :: (String -> GHCi [String]) -> CompletionFunc GHCi
wrapIdentCompleter = wrapCompleter word_break_chars

wrapIdentCompleterWithModifier :: String -> (Maybe Char -> String -> GHCi [String]) -> CompletionFunc GHCi
wrapIdentCompleterWithModifier modifChars fun = completeWordWithPrev Nothing word_break_chars
    $ \rest -> fmap (map simpleCompletion . nubSort) . fun (getModifier rest)
 where
  getModifier = find (`elem` modifChars)

-- | Return a list of visible module names for autocompletion.
-- (NB: exposed != visible)
allVisibleModules :: DynFlags -> [ModuleName]
allVisibleModules dflags = listVisibleModuleNames dflags

completeExpression = completeQuotedWord (Just '\\') "\"" listFiles
                        completeIdentifier


-- -----------------------------------------------------------------------------
-- commands for debugger

sprintCmd, printCmd, forceCmd :: String -> GHCi ()
sprintCmd = pprintCommand False False
printCmd  = pprintCommand True False
forceCmd  = pprintCommand False True

pprintCommand :: Bool -> Bool -> String -> GHCi ()
pprintCommand bind force str = do
  pprintClosureCommand bind force str

stepCmd :: String -> GHCi ()
stepCmd arg = withSandboxOnly ":step" $ step arg
  where
  step []         = doContinue (const True) GHC.SingleStep
  step expression = runStmt expression GHC.SingleStep >> return ()

stepLocalCmd :: String -> GHCi ()
stepLocalCmd arg = withSandboxOnly ":steplocal" $ step arg
  where
  step expr
   | not (null expr) = stepCmd expr
   | otherwise = do
      mb_span <- getCurrentBreakSpan
      case mb_span of
        Nothing  -> stepCmd []
        Just loc -> do
           md <- fromMaybe (panic "stepLocalCmd") <$> getCurrentBreakModule
           current_toplevel_decl <- enclosingTickSpan md loc
           doContinue (`isSubspanOf` RealSrcSpan current_toplevel_decl) GHC.SingleStep

stepModuleCmd :: String -> GHCi ()
stepModuleCmd arg = withSandboxOnly ":stepmodule" $ step arg
  where
  step expr
   | not (null expr) = stepCmd expr
   | otherwise = do
      mb_span <- getCurrentBreakSpan
      case mb_span of
        Nothing  -> stepCmd []
        Just pan -> do
           let f some_span = srcSpanFileName_maybe pan == srcSpanFileName_maybe some_span
           doContinue f GHC.SingleStep

-- | Returns the span of the largest tick containing the srcspan given
enclosingTickSpan :: Module -> SrcSpan -> GHCi RealSrcSpan
enclosingTickSpan _ (UnhelpfulSpan _) = panic "enclosingTickSpan UnhelpfulSpan"
enclosingTickSpan md (RealSrcSpan src) = do
  ticks <- getTickArray md
  let line = srcSpanStartLine src
  ASSERT(inRange (bounds ticks) line) do
  let enclosing_spans = [ pan | (_,pan) <- ticks ! line
                               , realSrcSpanEnd pan >= realSrcSpanEnd src]
  return . head . sortBy leftmostLargestRealSrcSpan $ enclosing_spans
 where

leftmostLargestRealSrcSpan :: RealSrcSpan -> RealSrcSpan -> Ordering
leftmostLargestRealSrcSpan a b =
  (realSrcSpanStart a `compare` realSrcSpanStart b)
     `thenCmp`
  (realSrcSpanEnd b `compare` realSrcSpanEnd a)

traceCmd :: String -> GHCi ()
traceCmd arg
  = withSandboxOnly ":trace" $ tr arg
  where
  tr []         = doContinue (const True) GHC.RunAndLogSteps
  tr expression = runStmt expression GHC.RunAndLogSteps >> return ()

continueCmd :: String -> GHCi ()
continueCmd = noArgs $ withSandboxOnly ":continue" $ doContinue (const True) GHC.RunToCompletion

-- doContinue :: SingleStep -> GHCi ()
doContinue :: (SrcSpan -> Bool) -> SingleStep -> GHCi ()
doContinue pre step = do
  runResult <- resume pre step
  _ <- afterRunStmt pre runResult
  return ()

abandonCmd :: String -> GHCi ()
abandonCmd = noArgs $ withSandboxOnly ":abandon" $ do
  b <- GHC.abandon -- the prompt will change to indicate the new context
  when (not b) $ liftIO $ putStrLn "There is no computation running."

deleteCmd :: String -> GHCi ()
deleteCmd argLine = withSandboxOnly ":delete" $ do
   deleteSwitch $ words argLine
   where
   deleteSwitch :: [String] -> GHCi ()
   deleteSwitch [] =
      liftIO $ putStrLn "The delete command requires at least one argument."
   -- delete all break points
   deleteSwitch ("*":_rest) = discardActiveBreakPoints
   deleteSwitch idents = do
      mapM_ deleteOneBreak idents
      where
      deleteOneBreak :: String -> GHCi ()
      deleteOneBreak str
         | all isDigit str = deleteBreak (read str)
         | otherwise = return ()

historyCmd :: String -> GHCi ()
historyCmd arg
  | null arg        = history 20
  | all isDigit arg = history (read arg)
  | otherwise       = liftIO $ putStrLn "Syntax:  :history [num]"
  where
  history num = do
    resumes <- GHC.getResumeContext
    case resumes of
      [] -> liftIO $ putStrLn "Not stopped at a breakpoint"
      (r:_) -> do
        let hist = GHC.resumeHistory r
            (took,rest) = splitAt num hist
        case hist of
          [] -> liftIO $ putStrLn $
                   "Empty history. Perhaps you forgot to use :trace?"
          _  -> do
                 pans <- mapM GHC.getHistorySpan took
                 let nums  = map (printf "-%-3d:") [(1::Int)..]
                     names = map GHC.historyEnclosingDecls took
                 printForUser (vcat(zipWith3
                                 (\x y z -> x <+> y <+> z)
                                 (map text nums)
                                 (map (bold . hcat . punctuate colon . map text) names)
                                 (map (parens . ppr) pans)))
                 liftIO $ putStrLn $ if null rest then "<end of history>" else "..."

bold :: SDoc -> SDoc
bold c | do_bold   = text start_bold <> c <> text end_bold
       | otherwise = c

backCmd :: String -> GHCi ()
backCmd arg
  | null arg        = back 1
  | all isDigit arg = back (read arg)
  | otherwise       = liftIO $ putStrLn "Syntax:  :back [num]"
  where
  back num = withSandboxOnly ":back" $ do
      (names, _, pan, _) <- GHC.back num
      printForUser $ ptext (sLit "Logged breakpoint at") <+> ppr pan
      printTypeOfNames names
       -- run the command set with ":set stop <cmd>"
      st <- getGHCiState
      enqueueCommands [stop st]

forwardCmd :: String -> GHCi ()
forwardCmd arg
  | null arg        = forward 1
  | all isDigit arg = forward (read arg)
  | otherwise       = liftIO $ putStrLn "Syntax:  :back [num]"
  where
  forward num = withSandboxOnly ":forward" $ do
      (names, ix, pan, _) <- GHC.forward num
      printForUser $ (if (ix == 0)
                        then ptext (sLit "Stopped at")
                        else ptext (sLit "Logged breakpoint at")) <+> ppr pan
      printTypeOfNames names
       -- run the command set with ":set stop <cmd>"
      st <- getGHCiState
      enqueueCommands [stop st]

-- handle the "break" command
breakCmd :: String -> GHCi ()
breakCmd argLine = withSandboxOnly ":break" $ breakSwitch $ words argLine

breakSwitch :: [String] -> GHCi ()
breakSwitch [] = do
   liftIO $ putStrLn "The break command requires at least one argument."
breakSwitch (arg1:rest)
   | looksLikeModuleName arg1 && not (null rest) = do
        md <- wantInterpretedModule arg1
        breakByModule md rest
   | all isDigit arg1 = do
        imports <- GHC.getContext
        case iiModules imports of
           (mn : _) -> do
              md <- lookupModuleName mn
              breakByModuleLine md (read arg1) rest
           [] -> do
              liftIO $ putStrLn "No modules are loaded with debugging support."
   | otherwise = do -- try parsing it as an identifier
        wantNameFromInterpretedModule noCanDo arg1 $ \name -> do
        maybe_info <- GHC.getModuleInfo (GHC.nameModule name)
        case maybe_info of
          Nothing -> noCanDo name (ptext (sLit "cannot get module info"))
          Just minf ->
               ASSERT( isExternalName name )
                    findBreakAndSet (GHC.nameModule name) $
                       findBreakForBind name (GHC.modInfoModBreaks minf)
       where
          noCanDo n why = printForUser $
                text "cannot set breakpoint on " <> ppr n <> text ": " <> why

breakByModule :: Module -> [String] -> GHCi ()
breakByModule md (arg1:rest)
   | all isDigit arg1 = do  -- looks like a line number
        breakByModuleLine md (read arg1) rest
breakByModule _ _
   = breakSyntax

breakByModuleLine :: Module -> Int -> [String] -> GHCi ()
breakByModuleLine md line args
   | [] <- args = findBreakAndSet md $ maybeToList . findBreakByLine line
   | [col] <- args, all isDigit col =
        findBreakAndSet md $ maybeToList . findBreakByCoord Nothing (line, read col)
   | otherwise = breakSyntax

breakSyntax :: a
breakSyntax = throwGhcException (CmdLineError "Syntax: :break [<mod>] <line> [<column>]")

findBreakAndSet :: Module -> (TickArray -> [(Int, RealSrcSpan)]) -> GHCi ()
findBreakAndSet md lookupTickTree = do
   tickArray <- getTickArray md
   (breakArray, _) <- getModBreak md
   case lookupTickTree tickArray of
      []  -> liftIO $ putStrLn $ "No breakpoints found at that location."
      some -> mapM_ (breakAt breakArray) some
 where
   breakAt breakArray (tick, pan) = do
         setBreakFlag True breakArray tick
         (alreadySet, nm) <-
               recordBreak $ BreakLocation
                       { breakModule = md
                       , breakLoc = RealSrcSpan pan
                       , breakTick = tick
                       , onBreakCmd = ""
                       }
         printForUser $
            text "Breakpoint " <> ppr nm <>
            if alreadySet
               then text " was already set at " <> ppr pan
               else text " activated at " <> ppr pan

-- When a line number is specified, the current policy for choosing
-- the best breakpoint is this:
--    - the leftmost complete subexpression on the specified line, or
--    - the leftmost subexpression starting on the specified line, or
--    - the rightmost subexpression enclosing the specified line
--
findBreakByLine :: Int -> TickArray -> Maybe (BreakIndex,RealSrcSpan)
findBreakByLine line arr
  | not (inRange (bounds arr) line) = Nothing
  | otherwise =
    listToMaybe (sortBy (leftmostLargestRealSrcSpan `on` snd)  comp)   `mplus`
    listToMaybe (sortBy (compare `on` snd) incomp) `mplus`
    listToMaybe (sortBy (flip compare `on` snd) ticks)
  where
        ticks = arr ! line

        starts_here = [ (ix,pan) | (ix, pan) <- ticks,
                        GHC.srcSpanStartLine pan == line ]

        (comp, incomp) = partition ends_here starts_here
            where ends_here (_,pan) = GHC.srcSpanEndLine pan == line

-- The aim is to find the breakpoints for all the RHSs of the
-- equations corresponding to a binding.  So we find all breakpoints
-- for
--   (a) this binder only (not a nested declaration)
--   (b) that do not have an enclosing breakpoint
findBreakForBind :: Name -> GHC.ModBreaks -> TickArray
                 -> [(BreakIndex,RealSrcSpan)]
findBreakForBind name modbreaks _ = filter (not . enclosed) ticks
  where
    ticks = [ (index, span)
            | (index, [n]) <- assocs (GHC.modBreaks_decls modbreaks),
              n == occNameString (nameOccName name),
              RealSrcSpan span <- [GHC.modBreaks_locs modbreaks ! index] ]
    enclosed (_,sp0) = any subspan ticks
      where subspan (_,sp) = sp /= sp0 &&
                         realSrcSpanStart sp <= realSrcSpanStart sp0 &&
                         realSrcSpanEnd sp0 <= realSrcSpanEnd sp

findBreakByCoord :: Maybe FastString -> (Int,Int) -> TickArray
                 -> Maybe (BreakIndex,RealSrcSpan)
findBreakByCoord mb_file (line, col) arr
  | not (inRange (bounds arr) line) = Nothing
  | otherwise =
    listToMaybe (sortBy (flip compare `on` snd) contains ++
                 sortBy (compare `on` snd) after_here)
  where
        ticks = arr ! line

        -- the ticks that span this coordinate
        contains = [ tick | tick@(_,pan) <- ticks, RealSrcSpan pan `spans` (line,col),
                            is_correct_file pan ]

        is_correct_file pan
                 | Just f <- mb_file = GHC.srcSpanFile pan == f
                 | otherwise         = True

        after_here = [ tick | tick@(_,pan) <- ticks,
                              GHC.srcSpanStartLine pan == line,
                              GHC.srcSpanStartCol pan >= col ]

-- For now, use ANSI bold on terminals that we know support it.
-- Otherwise, we add a line of carets under the active expression instead.
-- In particular, on Windows and when running the testsuite (which sets
-- TERM to vt100 for other reasons) we get carets.
-- We really ought to use a proper termcap/terminfo library.
do_bold :: Bool
do_bold = (`isPrefixOf` unsafePerformIO mTerm) `any` ["xterm", "linux"]
    where mTerm = System.Environment.getEnv "TERM"
                  `catchIO` \_ -> return "TERM not set"

start_bold :: String
start_bold = "\ESC[1m"
end_bold :: String
end_bold   = "\ESC[0m"

-----------------------------------------------------------------------------
-- :where

whereCmd :: String -> GHCi ()
whereCmd = noArgs $ do
  mstrs <- getCallStackAtCurrentBreakpoint
  case mstrs of
    Nothing -> return ()
    Just strs -> liftIO $ putStrLn (renderStack strs)

-----------------------------------------------------------------------------
-- :list

listCmd :: String -> InputT GHCi ()
listCmd c = listCmd' c

listCmd' :: String -> InputT GHCi ()
listCmd' "" = do
   mb_span <- lift getCurrentBreakSpan
   case mb_span of
      Nothing ->
          printForUser $ text "Not stopped at a breakpoint; nothing to list"
      Just (RealSrcSpan pan) ->
          listAround pan True
      Just pan@(UnhelpfulSpan _) ->
          do resumes <- GHC.getResumeContext
             case resumes of
                 [] -> panic "No resumes"
                 (r:_) ->
                     do let traceIt = case GHC.resumeHistory r of
                                      [] -> text "rerunning with :trace,"
                                      _ -> empty
                            doWhat = traceIt <+> text ":back then :list"
                        printForUser (text "Unable to list source for" <+>
                                      ppr pan
                                   $$ text "Try" <+> doWhat)
listCmd' str = list2 (words str)

list2 :: [String] -> InputT GHCi ()
list2 [arg] | all isDigit arg = do
    imports <- GHC.getContext
    case iiModules imports of
        [] -> liftIO $ putStrLn "No module to list"
        (mn : _) -> do
          md <- lift $ lookupModuleName mn
          listModuleLine md (read arg)
list2 [arg1,arg2] | looksLikeModuleName arg1, all isDigit arg2 = do
        md <- wantInterpretedModule arg1
        listModuleLine md (read arg2)
list2 [arg] = do
        wantNameFromInterpretedModule noCanDo arg $ \name -> do
        let loc = GHC.srcSpanStart (GHC.nameSrcSpan name)
        case loc of
            RealSrcLoc l ->
               do tickArray <- ASSERT( isExternalName name )
                               lift $ getTickArray (GHC.nameModule name)
                  let mb_span = findBreakByCoord (Just (GHC.srcLocFile l))
                                        (GHC.srcLocLine l, GHC.srcLocCol l)
                                        tickArray
                  case mb_span of
                    Nothing       -> listAround (realSrcLocSpan l) False
                    Just (_, pan) -> listAround pan False
            UnhelpfulLoc _ ->
                  noCanDo name $ text "can't find its location: " <>
                                 ppr loc
    where
        noCanDo n why = printForUser $
            text "cannot list source code for " <> ppr n <> text ": " <> why
list2  _other =
        liftIO $ putStrLn "syntax:  :list [<line> | <module> <line> | <identifier>]"

listModuleLine :: Module -> Int -> InputT GHCi ()
listModuleLine modl line = do
   graph <- GHC.getModuleGraph
   let this = GHC.mgLookupModule graph modl
   case this of
     Nothing -> panic "listModuleLine"
     Just summ -> do
           let filename = expectJust "listModuleLine" (ml_hs_file (GHC.ms_location summ))
               loc = mkRealSrcLoc (mkFastString (filename)) line 0
           listAround (realSrcLocSpan loc) False

-- | list a section of a source file around a particular SrcSpan.
-- If the highlight flag is True, also highlight the span using
-- start_bold\/end_bold.

-- GHC files are UTF-8, so we can implement this by:
-- 1) read the file in as a BS and syntax highlight it as before
-- 2) convert the BS to String using utf-string, and write it out.
-- It would be better if we could convert directly between UTF-8 and the
-- console encoding, of course.
listAround :: MonadIO m => RealSrcSpan -> Bool -> InputT m ()
listAround pan do_highlight = do
      contents <- liftIO $ BS.readFile (unpackFS file)
      -- Drop carriage returns to avoid duplicates, see #9367.
      let ls  = BS.split '\n' $ BS.filter (/= '\r') contents
          ls' = take (line2 - line1 + 1 + pad_before + pad_after) $
                        drop (line1 - 1 - pad_before) $ ls
          fst_line = max 1 (line1 - pad_before)
          line_nos = [ fst_line .. ]

          highlighted | do_highlight = zipWith highlight line_nos ls'
                      | otherwise    = [\p -> BS.concat[p,l] | l <- ls']

          bs_line_nos = [ BS.pack (show l ++ "  ") | l <- line_nos ]
          prefixed = zipWith ($) highlighted bs_line_nos
          output   = BS.intercalate (BS.pack "\n") prefixed

      let utf8Decoded = utf8DecodeByteString output
      liftIO $ putStrLn utf8Decoded
  where
        file  = GHC.srcSpanFile pan
        line1 = GHC.srcSpanStartLine pan
        col1  = GHC.srcSpanStartCol pan - 1
        line2 = GHC.srcSpanEndLine pan
        col2  = GHC.srcSpanEndCol pan - 1

        pad_before | line1 == 1 = 0
                   | otherwise  = 1
        pad_after = 1

        highlight | do_bold   = highlight_bold
                  | otherwise = highlight_carets

        highlight_bold no line prefix
          | no == line1 && no == line2
          = let (a,r) = BS.splitAt col1 line
                (b,c) = BS.splitAt (col2-col1) r
            in
            BS.concat [prefix, a,BS.pack start_bold,b,BS.pack end_bold,c]
          | no == line1
          = let (a,b) = BS.splitAt col1 line in
            BS.concat [prefix, a, BS.pack start_bold, b]
          | no == line2
          = let (a,b) = BS.splitAt col2 line in
            BS.concat [prefix, a, BS.pack end_bold, b]
          | otherwise   = BS.concat [prefix, line]

        highlight_carets no line prefix
          | no == line1 && no == line2
          = BS.concat [prefix, line, nl, indent, BS.replicate col1 ' ',
                                         BS.replicate (col2-col1) '^']
          | no == line1
          = BS.concat [indent, BS.replicate (col1 - 2) ' ', BS.pack "vv", nl,
                                         prefix, line]
          | no == line2
          = BS.concat [prefix, line, nl, indent, BS.replicate col2 ' ',
                                         BS.pack "^^"]
          | otherwise   = BS.concat [prefix, line]
         where
           indent = BS.pack ("  " ++ replicate (length (show no)) ' ')
           nl = BS.singleton '\n'


-- --------------------------------------------------------------------------
-- Tick arrays

getTickArray :: Module -> GHCi TickArray
getTickArray modl = do
   st <- getGHCiState
   let arrmap = tickarrays st
   case lookupModuleEnv arrmap modl of
      Just arr -> return arr
      Nothing  -> do
        (_breakArray, ticks) <- getModBreak modl
        let arr = mkTickArray (assocs ticks)
        setGHCiState st{tickarrays = extendModuleEnv arrmap modl arr}
        return arr

discardTickArrays :: GHCi ()
discardTickArrays = modifyGHCiState (\st -> st {tickarrays = emptyModuleEnv})

mkTickArray :: [(BreakIndex,SrcSpan)] -> TickArray
mkTickArray ticks
  = accumArray (flip (:)) [] (1, max_line)
        [ (line, (nm,pan)) | (nm,RealSrcSpan pan) <- ticks, line <- srcSpanLines pan ]
    where
        max_line = foldr max 0 [ GHC.srcSpanEndLine sp | (_, RealSrcSpan sp) <- ticks ]
        srcSpanLines pan = [ GHC.srcSpanStartLine pan ..  GHC.srcSpanEndLine pan ]

-- don't reset the counter back to zero?
discardActiveBreakPoints :: GHCi ()
discardActiveBreakPoints = do
   st <- getGHCiState
   mapM_ (turnOffBreak.snd) (breaks st)
   setGHCiState $ st { breaks = [] }

deleteBreak :: Int -> GHCi ()
deleteBreak identity = do
   st <- getGHCiState
   let oldLocations    = breaks st
       (this,rest)     = partition (\loc -> fst loc == identity) oldLocations
   if null this
      then printForUser (text "Breakpoint" <+> ppr identity <+>
                         text "does not exist")
      else do
           mapM_ (turnOffBreak.snd) this
           setGHCiState $ st { breaks = rest }

turnOffBreak :: BreakLocation -> GHCi ()
turnOffBreak loc = do
  (arr, _) <- getModBreak (breakModule loc)
  hsc_env <- GHC.getSession
  liftIO $ enableBreakpoint hsc_env arr (breakTick loc) False

getModBreak :: Module -> GHCi (ForeignRef BreakArray, Array Int SrcSpan)
getModBreak m = do
   mod_info      <- fromMaybe (panic "getModBreak") <$> GHC.getModuleInfo m
   let modBreaks  = GHC.modInfoModBreaks mod_info
   let arr        = GHC.modBreaks_flags modBreaks
   let ticks      = GHC.modBreaks_locs  modBreaks
   return (arr, ticks)

setBreakFlag :: Bool -> ForeignRef BreakArray -> Int -> GHCi ()
setBreakFlag toggle arr i = do
  hsc_env <- GHC.getSession
  liftIO $ enableBreakpoint hsc_env arr i toggle

-- ---------------------------------------------------------------------------
-- User code exception handling

-- This is the exception handler for exceptions generated by the
-- user's code and exceptions coming from children sessions;
-- it normally just prints out the exception.  The
-- handler must be recursive, in case showing the exception causes
-- more exceptions to be raised.
--
-- Bugfix: if the user closed stdout or stderr, the flushing will fail,
-- raising another exception.  We therefore don't put the recursive
-- handler arond the flushing operation, so if stderr is closed
-- GHCi will just die gracefully rather than going into an infinite loop.
handler :: SomeException -> GHCi Bool

handler exception = do
  flushInterpBuffers
  withSignalHandlers $
     ghciHandle handler (showException exception >> return False)

showException :: SomeException -> GHCi ()
showException se =
  liftIO $ case fromException se of
           -- omit the location for CmdLineError:
           Just (CmdLineError s)    -> putException s
           -- ditto:
           Just other_ghc_ex        -> putException (show other_ghc_ex)
           Nothing                  ->
               case fromException se of
               Just UserInterrupt -> putException "Interrupted."
               _                  -> putException ("*** Exception: " ++ show se)
  where
    putException = hPutStrLn stderr


-----------------------------------------------------------------------------
-- recursive exception handlers

-- Don't forget to unblock async exceptions in the handler, or if we're
-- in an exception loop (eg. let a = error a in a) the ^C exception
-- may never be delivered.  Thanks to Marcin for pointing out the bug.

ghciHandle :: (HasDynFlags m, ExceptionMonad m) => (SomeException -> m a) -> m a -> m a
ghciHandle h m = gmask $ \restore -> do
                 -- Force dflags to avoid leaking the associated HscEnv
                 !dflags <- getDynFlags
                 gcatch (restore (GHC.prettyPrintGhcErrors dflags m)) $ \e -> restore (h e)

ghciTry :: GHCi a -> GHCi (Either SomeException a)
ghciTry (GHCi m) = GHCi $ \s -> gtry (m s)

tryBool :: GHCi a -> GHCi Bool
tryBool m = do
    r <- ghciTry m
    case r of
      Left _  -> return False
      Right _ -> return True

-- ----------------------------------------------------------------------------
-- Utils

lookupModule :: GHC.GhcMonad m => String -> m Module
lookupModule mName = lookupModuleName (GHC.mkModuleName mName)

lookupModuleName :: GHC.GhcMonad m => ModuleName -> m Module
lookupModuleName mName = GHC.lookupModule mName Nothing

isHomeModule :: Module -> Bool
isHomeModule m = GHC.moduleUnitId m == mainUnitId

-- TODO: won't work if home dir is encoded.
-- (changeDirectory may not work either in that case.)
expandPath :: MonadIO m => String -> InputT m String
expandPath = liftIO . expandPathIO

expandPathIO :: String -> IO String
expandPathIO p =
  case dropWhile isSpace p of
   ('~':d) -> do
        tilde <- getHomeDirectory -- will fail if HOME not defined
        return (tilde ++ '/':d)
   other ->
        return other

wantInterpretedModule :: GHC.GhcMonad m => String -> m Module
wantInterpretedModule str = wantInterpretedModuleName (GHC.mkModuleName str)

wantInterpretedModuleName :: GHC.GhcMonad m => ModuleName -> m Module
wantInterpretedModuleName modname = do
   modl <- lookupModuleName modname
   let str = moduleNameString modname
   dflags <- getDynFlags
   when (GHC.moduleUnitId modl /= thisPackage dflags) $
      throwGhcException (CmdLineError ("module '" ++ str ++ "' is from another package;\nthis command requires an interpreted module"))
   is_interpreted <- GHC.moduleIsInterpreted modl
   when (not is_interpreted) $
       throwGhcException (CmdLineError ("module '" ++ str ++ "' is not interpreted; try \':add *" ++ str ++ "' first"))
   return modl

wantNameFromInterpretedModule :: GHC.GhcMonad m
                              => (Name -> SDoc -> m ())
                              -> String
                              -> (Name -> m ())
                              -> m ()
wantNameFromInterpretedModule noCanDo str and_then =
  handleSourceError GHC.printException $ do
   names <- GHC.parseName str
   case names of
      []    -> return ()
      (n:_) -> do
            let modl = ASSERT( isExternalName n ) GHC.nameModule n
            if not (GHC.isExternalName n)
               then noCanDo n $ ppr n <>
                                text " is not defined in an interpreted module"
               else do
            is_interpreted <- GHC.moduleIsInterpreted modl
            if not is_interpreted
               then noCanDo n $ text "module " <> ppr modl <>
                                text " is not interpreted"
               else and_then n<|MERGE_RESOLUTION|>--- conflicted
+++ resolved
@@ -1526,13 +1526,8 @@
         ioM = nlHsTyVar (getRdrName ioTyConName) `nlHsAppTy` stringTy
         body = nlHsVar compose_RDR `mkHsApp` (nlHsPar step)
                                    `mkHsApp` (nlHsPar expr)
-<<<<<<< HEAD
         tySig = mkLHsSigWcType (nlHsFunTy stringTy HsOmega ioM)
-        new_expr = L (getLoc expr) $ ExprWithTySig tySig body
-=======
-        tySig = mkLHsSigWcType (stringTy `nlHsFunTy` ioM)
         new_expr = L (getLoc expr) $ ExprWithTySig noExt body tySig
->>>>>>> 5126764b
     hv <- GHC.compileParsedExprRemote new_expr
 
     let newCmd = Command { cmdName = macro_name
@@ -1595,13 +1590,8 @@
       ghciM = nlHsTyVar (getRdrName ghciTyConName) `nlHsAppTy` stringTy
       ioM = nlHsTyVar (getRdrName ioTyConName) `nlHsAppTy` stringTy
       body = nlHsVar (getRdrName ghciStepIoMName)
-<<<<<<< HEAD
       tySig = mkLHsSigWcType (nlHsFunTy ghciM HsOmega ioM)
-  return $ noLoc $ ExprWithTySig tySig body
-=======
-      tySig = mkLHsSigWcType (ghciM `nlHsFunTy` ioM)
   return $ noLoc $ ExprWithTySig noExt body tySig
->>>>>>> 5126764b
 
 -----------------------------------------------------------------------------
 -- :check
