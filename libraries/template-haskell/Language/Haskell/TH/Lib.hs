--- conflicted
+++ resolved
@@ -218,106 +218,6 @@
   do eqns1 <- sequence eqns
      return (ClosedTypeFamilyD (TypeFamilyHead tc tvs result injectivity) eqns1)
 
-<<<<<<< HEAD
--- These were deprecated in GHC 8.0 with a plan to remove them in 8.2. If you
--- remove this check please also:
---   1. remove deprecated functions
---   2. remove CPP language extension from top of this module
---   3. remove the FamFlavour data type from Syntax module
---   4. make sure that all references to FamFlavour are gone from DsMeta,
---      Convert, TcSplice (follows from 3)
-#if __GLASGOW_HASKELL__ >= 804
-#error Remove deprecated familyNoKindD, familyKindD, closedTypeFamilyNoKindD and closedTypeFamilyKindD
-#endif
-
-{-# DEPRECATED familyNoKindD, familyKindD
-               "This function will be removed in the next stable release. Use openTypeFamilyD/dataFamilyD instead." #-}
-familyNoKindD :: FamFlavour -> Name -> [TyVarBndr] -> DecQ
-familyNoKindD flav tc tvs =
-    case flav of
-      TypeFam -> return $ OpenTypeFamilyD (TypeFamilyHead tc tvs NoSig Nothing)
-      DataFam -> return $ DataFamilyD tc tvs Nothing
-
-familyKindD :: FamFlavour -> Name -> [TyVarBndr] -> Kind -> DecQ
-familyKindD flav tc tvs k =
-    case flav of
-      TypeFam ->
-        return $ OpenTypeFamilyD (TypeFamilyHead tc tvs (KindSig k) Nothing)
-      DataFam -> return $ DataFamilyD tc tvs (Just k)
-
-{-# DEPRECATED closedTypeFamilyNoKindD, closedTypeFamilyKindD
-               "This function will be removed in the next stable release. Use closedTypeFamilyD instead." #-}
-closedTypeFamilyNoKindD :: Name -> [TyVarBndr] -> [TySynEqnQ] -> DecQ
-closedTypeFamilyNoKindD tc tvs eqns =
- do eqns1 <- sequence eqns
-    return (ClosedTypeFamilyD (TypeFamilyHead tc tvs NoSig Nothing) eqns1)
-
-closedTypeFamilyKindD :: Name -> [TyVarBndr] -> Kind -> [TySynEqnQ] -> DecQ
-closedTypeFamilyKindD tc tvs kind eqns =
- do eqns1 <- sequence eqns
-    return (ClosedTypeFamilyD (TypeFamilyHead tc tvs (KindSig kind) Nothing)
-            eqns1)
-
-roleAnnotD :: Name -> [Role] -> DecQ
-roleAnnotD name roles = return $ RoleAnnotD name roles
-
-standaloneDerivD :: CxtQ -> TypeQ -> DecQ
-standaloneDerivD = standaloneDerivWithStrategyD Nothing
-
-standaloneDerivWithStrategyD :: Maybe DerivStrategy -> CxtQ -> TypeQ -> DecQ
-standaloneDerivWithStrategyD ds ctxtq tyq =
-  do
-    ctxt <- ctxtq
-    ty   <- tyq
-    return $ StandaloneDerivD ds ctxt ty
-
-defaultSigD :: Name -> TypeQ -> DecQ
-defaultSigD n tyq =
-  do
-    ty <- tyq
-    return $ DefaultSigD n ty
-
--- | Pattern synonym declaration
-patSynD :: Name -> PatSynArgsQ -> PatSynDirQ -> PatQ -> DecQ
-patSynD name args dir pat = do
-  args'    <- args
-  dir'     <- dir
-  pat'     <- pat
-  return (PatSynD name args' dir' pat')
-
--- | Pattern synonym type signature
-patSynSigD :: Name -> TypeQ -> DecQ
-patSynSigD nm ty =
-  do ty' <- ty
-     return $ PatSynSigD nm ty'
-
-tySynEqn :: [TypeQ] -> TypeQ -> TySynEqnQ
-tySynEqn lhs rhs =
-  do
-    lhs1 <- sequence lhs
-    rhs1 <- rhs
-    return (TySynEqn lhs1 rhs1)
-
-cxt :: [PredQ] -> CxtQ
-cxt = sequence
-
-derivClause :: Maybe DerivStrategy -> [PredQ] -> DerivClauseQ
-derivClause ds p = do p' <- cxt p
-                      return $ DerivClause ds p'
-
-normalC :: Name -> [BangTypeQ] -> ConQ
-normalC con strtys = liftM (NormalC con) $ sequence strtys
-
-recC :: Name -> [VarBangTypeQ] -> ConQ
-recC con varstrtys = liftM (RecC con) $ sequence varstrtys
-
-infixC :: Q (Bang, Type) -> Name -> Q (Bang, Type) -> ConQ
-infixC st1 con st2 = do st1' <- st1
-                        st2' <- st2
-                        return $ InfixC st1' con st2'
-
-=======
->>>>>>> affdea82
 forallC :: [TyVarBndr] -> CxtQ -> ConQ -> ConQ
 forallC ns ctxt con = liftM2 (ForallC ns) ctxt con
 
