--- conflicted
+++ resolved
@@ -51,13 +51,8 @@
         Language.Haskell.TH.Lib.Map
 
     build-depends:
-<<<<<<< HEAD
-        base        >= 4.8 && < 4.11,
-        ghc-boot-th == 8.2.*,
-=======
         base        >= 4.9 && < 4.12,
         ghc-boot-th == 8.5,
->>>>>>> affdea82
         pretty      == 1.1.*
 
     ghc-options: -Wall
