--- conflicted
+++ resolved
@@ -441,16 +441,10 @@
 -- -----------------------------------------------------------------------------
 -- Reading and Writing
 
-<<<<<<< HEAD
 fdRead :: FD -> Ptr Word8 -> Word64 -> Int -> IO Int
 fdRead fd ptr _offset bytes
-  = do { r <- readRawBufferPtr "GHC.IO.FD.fdRead" fd ptr 0 (fromIntegral bytes)
-=======
-fdRead :: FD -> Ptr Word8 -> Int -> IO Int
-fdRead fd ptr bytes
   = do { r <- readRawBufferPtr "GHC.IO.FD.fdRead" fd ptr 0
                 (fromIntegral $ clampReadSize bytes)
->>>>>>> cf7f8e5b
        ; return (fromIntegral r) }
 
 fdReadNonBlocking :: FD -> Ptr Word8 -> Word64 -> Int -> IO (Maybe Int)
@@ -462,16 +456,10 @@
     n    -> return (Just n)
 
 
-<<<<<<< HEAD
 fdWrite :: FD -> Ptr Word8 -> Word64 -> Int -> IO ()
 fdWrite fd ptr _offset bytes = do
-  res <- writeRawBufferPtr "GHC.IO.FD.fdWrite" fd ptr 0 (fromIntegral bytes)
-=======
-fdWrite :: FD -> Ptr Word8 -> Int -> IO ()
-fdWrite fd ptr bytes = do
   res <- writeRawBufferPtr "GHC.IO.FD.fdWrite" fd ptr 0
           (fromIntegral $ clampWriteSize bytes)
->>>>>>> cf7f8e5b
   let res' = fromIntegral res
   if res' < bytes
      then fdWrite fd (ptr `plusPtr` res') (_offset + fromIntegral res') (bytes - res')
