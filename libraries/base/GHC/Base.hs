{-

NOTA BENE: Do NOT use ($) anywhere in this module! The type of ($) is
slightly magical (it can return unlifted types), and it is wired in.
But, it is also *defined* in this module, with a non-magical type.
GHC gets terribly confused (and *hangs*) if you try to use ($) in this
module, because it has different types in different scenarios.

This is not a problem in general, because the type ($), being wired in, is not
written out to the interface file, so importing files don't get confused.
The problem is only if ($) is used here. So don't!

---------------------------------------------

The overall structure of the GHC Prelude is a bit tricky.

  a) We want to avoid "orphan modules", i.e. ones with instance
        decls that don't belong either to a tycon or a class
        defined in the same module

  b) We want to avoid giant modules

So the rough structure is as follows, in (linearised) dependency order


GHC.Prim        Has no implementation.  It defines built-in things, and
                by importing it you bring them into scope.
                The source file is GHC.Prim.hi-boot, which is just
                copied to make GHC.Prim.hi

GHC.Base        Classes: Eq, Ord, Functor, Monad
                Types:   list, (), Int, Bool, Ordering, Char, String

Data.Tuple      Types: tuples, plus instances for GHC.Base classes

GHC.Show        Class: Show, plus instances for GHC.Base/GHC.Tup types

GHC.Enum        Class: Enum,  plus instances for GHC.Base/GHC.Tup types

Data.Maybe      Type: Maybe, plus instances for GHC.Base classes

GHC.List        List functions

GHC.Num         Class: Num, plus instances for Int
                Type:  Integer, plus instances for all classes so far (Eq, Ord, Num, Show)

                Integer is needed here because it is mentioned in the signature
                of 'fromInteger' in class Num

GHC.Real        Classes: Real, Integral, Fractional, RealFrac
                         plus instances for Int, Integer
                Types:  Ratio, Rational
                        plus instances for classes so far

                Rational is needed here because it is mentioned in the signature
                of 'toRational' in class Real

GHC.ST  The ST monad, instances and a few helper functions

Ix              Classes: Ix, plus instances for Int, Bool, Char, Integer, Ordering, tuples

GHC.Arr         Types: Array, MutableArray, MutableVar

                Arrays are used by a function in GHC.Float

GHC.Float       Classes: Floating, RealFloat
                Types:   Float, Double, plus instances of all classes so far

                This module contains everything to do with floating point.
                It is a big module (900 lines)
                With a bit of luck, many modules can be compiled without ever reading GHC.Float.hi


Other Prelude modules are much easier with fewer complex dependencies.
-}

{-# LANGUAGE Unsafe #-}
{-# LANGUAGE CPP
           , NoImplicitPrelude
           , BangPatterns
           , ExplicitForAll
           , MagicHash
           , UnboxedTuples
           , ExistentialQuantification
           , RankNTypes
           , KindSignatures
  #-}
-- -Wno-orphans is needed for things like:
-- Orphan rule: "x# -# x#" ALWAYS forall x# :: Int# -# x# x# = 0
{-# OPTIONS_GHC -Wno-orphans #-}
{-# OPTIONS_HADDOCK hide #-}

-----------------------------------------------------------------------------
-- |
-- Module      :  GHC.Base
-- Copyright   :  (c) The University of Glasgow, 1992-2002
-- License     :  see libraries/base/LICENSE
--
-- Maintainer  :  cvs-ghc@haskell.org
-- Stability   :  internal
-- Portability :  non-portable (GHC extensions)
--
-- Basic data types and classes.
--
-----------------------------------------------------------------------------

#include "MachDeps.h"

module GHC.Base
        (
        module GHC.Base,
        module GHC.Classes,
        module GHC.CString,
        module GHC.Magic,
        module GHC.Types,
        module GHC.Prim,        -- Re-export GHC.Prim and [boot] GHC.Err,
                                -- to avoid lots of people having to
        module GHC.Err          -- import it explicitly
  )
        where

import GHC.Types
import GHC.Classes
import GHC.CString
import GHC.Magic
import GHC.Prim
import GHC.Err
import {-# SOURCE #-} GHC.IO (failIO,mplusIO)

import GHC.Tuple ()     -- Note [Depend on GHC.Tuple]
import GHC.Integer ()   -- Note [Depend on GHC.Integer]

-- for 'class Semigroup'
import {-# SOURCE #-} GHC.Real (Integral)
import {-# SOURCE #-} Data.Semigroup.Internal ( stimesDefault
                                              , stimesMaybe
                                              , stimesList
                                              , stimesIdempotentMonoid
                                              )

infixr 9  .
infixr 5  ++
infixl 4  <$
infixl 1  >>, >>=
infixr 1  =<<
infixr 0  $, $!

infixl 4 <*>, <*, *>, <**>

default ()              -- Double isn't available yet

{-
Note [Depend on GHC.Integer]
~~~~~~~~~~~~~~~~~~~~~~~~~~~~
The Integer type is special because TidyPgm uses
GHC.Integer.Type.mkInteger to construct Integer literal values
Currently it reads the interface file whether or not the current
module *has* any Integer literals, so it's important that
GHC.Integer.Type (in package integer-gmp or integer-simple) is
compiled before any other module.  (There's a hack in GHC to disable
this for packages ghc-prim, integer-gmp, integer-simple, which aren't
allowed to contain any Integer literals.)

Likewise we implicitly need Integer when deriving things like Eq
instances.

The danger is that if the build system doesn't know about the dependency
on Integer, it'll compile some base module before GHC.Integer.Type,
resulting in:
  Failed to load interface for ‘GHC.Integer.Type’
    There are files missing in the ‘integer-gmp’ package,

Bottom line: we make GHC.Base depend on GHC.Integer; and everything
else either depends on GHC.Base, or does not have NoImplicitPrelude
(and hence depends on Prelude).

Note [Depend on GHC.Tuple]
~~~~~~~~~~~~~~~~~~~~~~~~~~
Similarly, tuple syntax (or ()) creates an implicit dependency on
GHC.Tuple, so we use the same rule as for Integer --- see Note [Depend on
GHC.Integer] --- to explain this to the build system.  We make GHC.Base
depend on GHC.Tuple, and everything else depends on GHC.Base or Prelude.
-}

#if 0
-- for use when compiling GHC.Base itself doesn't work
data  Bool  =  False | True
data Ordering = LT | EQ | GT
data Char = C# Char#
type  String = [Char]
data Int = I# Int#
data  ()  =  ()
data [] a = MkNil

not True = False
(&&) True True = True
otherwise = True

build = errorWithoutStackTrace "urk"
foldr = errorWithoutStackTrace "urk"
#endif

-- | The 'Maybe' type encapsulates an optional value.  A value of type
-- @'Maybe' a@ either contains a value of type @a@ (represented as @'Just' a@),
-- or it is empty (represented as 'Nothing').  Using 'Maybe' is a good way to
-- deal with errors or exceptional cases without resorting to drastic
-- measures such as 'error'.
--
-- The 'Maybe' type is also a monad.  It is a simple kind of error
-- monad, where all errors are represented by 'Nothing'.  A richer
-- error monad can be built using the 'Data.Either.Either' type.
--
data  Maybe a  =  Nothing | Just a
  deriving ( Eq  -- ^ @since 2.01
           , Ord -- ^ @since 2.01
           )

infixr 6 <>

-- | The class of semigroups (types with an associative binary operation).
--
-- Instances should satisfy the associativity law:
--
--  * @x '<>' (y '<>' z) = (x '<>' y) '<>' z@
--
-- @since 4.9.0.0
class Semigroup a where
        -- | An associative operation.
        (<>) :: a -> a -> a

        -- | Reduce a non-empty list with @\<\>@
        --
        -- The default definition should be sufficient, but this can be
        -- overridden for efficiency.
        --
        sconcat :: NonEmpty a -> a
        sconcat (a :| as) = go a as where
          go b (c:cs) = b <> go c cs
          go b []     = b

        -- | Repeat a value @n@ times.
        --
        -- Given that this works on a 'Semigroup' it is allowed to fail if
        -- you request 0 or fewer repetitions, and the default definition
        -- will do so.
        --
        -- By making this a member of the class, idempotent semigroups
        -- and monoids can upgrade this to execute in /O(1)/ by
        -- picking @stimes = 'stimesIdempotent'@ or @stimes =
        -- 'stimesIdempotentMonoid'@ respectively.
        stimes :: Integral b => b -> a -> a
        stimes = stimesDefault


-- | The class of monoids (types with an associative binary operation that
-- has an identity).  Instances should satisfy the following laws:
--
--  * @x '<>' 'mempty' = x@
--
--  * @'mempty' '<>' x = x@
--
--  * @x '<>' (y '<>' z) = (x '<>' y) '<>' z@ ('Semigroup' law)
--
--  * @'mconcat' = 'foldr' '(<>)' 'mempty'@
--
-- The method names refer to the monoid of lists under concatenation,
-- but there are many other instances.
--
-- Some types can be viewed as a monoid in more than one way,
-- e.g. both addition and multiplication on numbers.
-- In such cases we often define @newtype@s and make those instances
-- of 'Monoid', e.g. 'Sum' and 'Product'.
--
-- __NOTE__: 'Semigroup' is a superclass of 'Monoid' since /base-4.11.0.0/.
class Semigroup a => Monoid a where
        -- | Identity of 'mappend'
        mempty  :: a

        -- | An associative operation
        --
        -- __NOTE__: This method is redundant and has the default
        -- implementation @'mappend' = '(<>)'@ since /base-4.11.0.0/.
        mappend :: a -> a -> a
        mappend = (<>)
        {-# INLINE mappend #-}

        -- | Fold a list using the monoid.
        --
        -- For most types, the default definition for 'mconcat' will be
        -- used, but the function is included in the class definition so
        -- that an optimized version can be provided for specific types.
        mconcat :: [a] -> a
        mconcat = foldr mappend mempty

-- | @since 4.9.0.0
instance Semigroup [a] where
        (<>) = (++)
        {-# INLINE (<>) #-}

        stimes = stimesList

-- | @since 2.01
instance Monoid [a] where
        {-# INLINE mempty #-}
        mempty  = []
        {-# INLINE mconcat #-}
        mconcat xss = [x | xs <- xss, x <- xs]
-- See Note: [List comprehensions and inlining]

{-
Note: [List comprehensions and inlining]
~~~~~~~~~~~~~~~~~~~~~~~~~~~~~~~~~~~~~~~~
The list monad operations are traditionally described in terms of concatMap:

xs >>= f = concatMap f xs

Similarly, mconcat for lists is just concat. Here in Base, however, we don't
have concatMap, and we'll refrain from adding it here so it won't have to be
hidden in imports. Instead, we use GHC's list comprehension desugaring
mechanism to define mconcat and the Applicative and Monad instances for lists.
We mark them INLINE because the inliner is not generally too keen to inline
build forms such as the ones these desugar to without our insistence.  Defining
these using list comprehensions instead of foldr has an additional potential
benefit, as described in compiler/deSugar/DsListComp.hs: if optimizations
needed to make foldr/build forms efficient are turned off, we'll get reasonably
efficient translations anyway.
-}

-- | @since 4.9.0.0
instance Semigroup (NonEmpty a) where
        (a :| as) <> ~(b :| bs) = a :| (as ++ b : bs)

-- | @since 4.9.0.0
instance Semigroup b => Semigroup (a -> b) where
        f <> g = \x -> f x <> g x
        stimes n f e = stimes n (f e)

-- | @since 2.01
instance Monoid b => Monoid (a -> b) where
        mempty _ = mempty

-- | @since 4.9.0.0
instance Semigroup () where
        _ <> _      = ()
        sconcat _   = ()
        stimes  _ _ = ()

-- | @since 2.01
instance Monoid () where
        -- Should it be strict?
        mempty        = ()
        mconcat _     = ()

-- | @since 4.9.0.0
instance (Semigroup a, Semigroup b) => Semigroup (a, b) where
        (a,b) <> (a',b') = (a<>a',b<>b')
        stimes n (a,b) = (stimes n a, stimes n b)

-- | @since 2.01
instance (Monoid a, Monoid b) => Monoid (a,b) where
        mempty = (mempty, mempty)

-- | @since 4.9.0.0
instance (Semigroup a, Semigroup b, Semigroup c) => Semigroup (a, b, c) where
        (a,b,c) <> (a',b',c') = (a<>a',b<>b',c<>c')
        stimes n (a,b,c) = (stimes n a, stimes n b, stimes n c)

-- | @since 2.01
instance (Monoid a, Monoid b, Monoid c) => Monoid (a,b,c) where
        mempty = (mempty, mempty, mempty)

-- | @since 4.9.0.0
instance (Semigroup a, Semigroup b, Semigroup c, Semigroup d)
         => Semigroup (a, b, c, d) where
        (a,b,c,d) <> (a',b',c',d') = (a<>a',b<>b',c<>c',d<>d')
        stimes n (a,b,c,d) = (stimes n a, stimes n b, stimes n c, stimes n d)

-- | @since 2.01
instance (Monoid a, Monoid b, Monoid c, Monoid d) => Monoid (a,b,c,d) where
        mempty = (mempty, mempty, mempty, mempty)

-- | @since 4.9.0.0
instance (Semigroup a, Semigroup b, Semigroup c, Semigroup d, Semigroup e)
         => Semigroup (a, b, c, d, e) where
        (a,b,c,d,e) <> (a',b',c',d',e') = (a<>a',b<>b',c<>c',d<>d',e<>e')
        stimes n (a,b,c,d,e) =
            (stimes n a, stimes n b, stimes n c, stimes n d, stimes n e)

-- | @since 2.01
instance (Monoid a, Monoid b, Monoid c, Monoid d, Monoid e) =>
                Monoid (a,b,c,d,e) where
        mempty = (mempty, mempty, mempty, mempty, mempty)


-- | @since 4.9.0.0
instance Semigroup Ordering where
    LT <> _ = LT
    EQ <> y = y
    GT <> _ = GT

    stimes = stimesIdempotentMonoid

-- lexicographical ordering
-- | @since 2.01
instance Monoid Ordering where
    mempty             = EQ

-- | @since 4.9.0.0
instance Semigroup a => Semigroup (Maybe a) where
    Nothing <> b       = b
    a       <> Nothing = a
    Just a  <> Just b  = Just (a <> b)

    stimes = stimesMaybe

-- | Lift a semigroup into 'Maybe' forming a 'Monoid' according to
-- <http://en.wikipedia.org/wiki/Monoid>: \"Any semigroup @S@ may be
-- turned into a monoid simply by adjoining an element @e@ not in @S@
<<<<<<< HEAD
-- and defining @e*e = e@ and @e*s = s = s*e@ for all @s ∈ S@.\" Since
-- there used to be no \"Semigroup\" typeclass providing just 'mappend',
-- we use 'Monoid' instead.
=======
-- and defining @e*e = e@ and @e*s = s = s*e@ for all @s ∈ S@.\"
--
-- /Since 4.11.0/: constraint on inner @a@ value generalised from
-- 'Monoid' to 'Semigroup'.
>>>>>>> affdea82
--
-- @since 2.01
instance Semigroup a => Monoid (Maybe a) where
    mempty = Nothing

-- | For tuples, the 'Monoid' constraint on @a@ determines
-- how the first values merge.
-- For example, 'String's concatenate:
--
-- > ("hello ", (+15)) <*> ("world!", 2002)
-- > ("hello world!",2017)
--
-- @since 2.01
instance Monoid a => Applicative ((,) a) where
    pure x = (mempty, x)
    (u, f) <*> (v, x) = (u <> v, f x)
    liftA2 f (u, x) (v, y) = (u <> v, f x y)

-- | @since 4.9.0.0
instance Monoid a => Monad ((,) a) where
    (u, a) >>= k = case k a of (v, b) -> (u <> v, b)

-- | @since 4.10.0.0
instance Semigroup a => Semigroup (IO a) where
    (<>) = liftA2 (<>)

-- | @since 4.9.0.0
instance Monoid a => Monoid (IO a) where
    mempty = pure mempty

{- | The 'Functor' class is used for types that can be mapped over.
Instances of 'Functor' should satisfy the following laws:

> fmap id  ==  id
> fmap (f . g)  ==  fmap f . fmap g

The instances of 'Functor' for lists, 'Data.Maybe.Maybe' and 'System.IO.IO'
satisfy these laws.
-}

class  Functor f  where
    fmap        :: (a -> b) -> f a -> f b

    -- | Replace all locations in the input with the same value.
    -- The default definition is @'fmap' . 'const'@, but this may be
    -- overridden with a more efficient version.
    (<$)        :: a -> f b -> f a
    (<$)        =  fmap . const

-- | A functor with application, providing operations to
--
-- * embed pure expressions ('pure'), and
--
-- * sequence computations and combine their results ('<*>' and 'liftA2').
--
-- A minimal complete definition must include implementations of 'pure'
-- and of either '<*>' or 'liftA2'. If it defines both, then they must behave
-- the same as their default definitions:
--
--      @('<*>') = 'liftA2' 'id'@
--
--      @'liftA2' f x y = f '<$>' x '<*>' y@
--
-- Further, any definition must satisfy the following:
--
-- [/identity/]
--
--      @'pure' 'id' '<*>' v = v@
--
-- [/composition/]
--
--      @'pure' (.) '<*>' u '<*>' v '<*>' w = u '<*>' (v '<*>' w)@
--
-- [/homomorphism/]
--
--      @'pure' f '<*>' 'pure' x = 'pure' (f x)@
--
-- [/interchange/]
--
--      @u '<*>' 'pure' y = 'pure' ('$' y) '<*>' u@
--
--
-- The other methods have the following default definitions, which may
-- be overridden with equivalent specialized implementations:
--
--   * @u '*>' v = ('id' '<$' u) '<*>' v@
--
--   * @u '<*' v = 'liftA2' 'const' u v@
--
-- As a consequence of these laws, the 'Functor' instance for @f@ will satisfy
--
--   * @'fmap' f x = 'pure' f '<*>' x@
--
--
-- It may be useful to note that supposing
--
--      @forall x y. p (q x y) = f x . g y@
--
-- it follows from the above that
--
--      @'liftA2' p ('liftA2' q u v) = 'liftA2' f u . 'liftA2' g v@
--
--
-- If @f@ is also a 'Monad', it should satisfy
--
--   * @'pure' = 'return'@
--
--   * @('<*>') = 'ap'@
--
--   * @('*>') = ('>>')@
--
-- (which implies that 'pure' and '<*>' satisfy the applicative functor laws).

class Functor f => Applicative f where
    {-# MINIMAL pure, ((<*>) | liftA2) #-}
    -- | Lift a value.
    pure :: a -> f a

    -- | Sequential application.
    --
    -- A few functors support an implementation of '<*>' that is more
    -- efficient than the default one.
    (<*>) :: f (a -> b) -> f a -> f b
    (<*>) = liftA2 id

    -- | Lift a binary function to actions.
    --
    -- Some functors support an implementation of 'liftA2' that is more
    -- efficient than the default one. In particular, if 'fmap' is an
    -- expensive operation, it is likely better to use 'liftA2' than to
    -- 'fmap' over the structure and then use '<*>'.
    liftA2 :: (a -> b -> c) -> f a -> f b -> f c
    liftA2 f x = (<*>) (fmap f x)

    -- | Sequence actions, discarding the value of the first argument.
    (*>) :: f a -> f b -> f b
    a1 *> a2 = (id <$ a1) <*> a2
    -- This is essentially the same as liftA2 (flip const), but if the
    -- Functor instance has an optimized (<$), it may be better to use
    -- that instead. Before liftA2 became a method, this definition
    -- was strictly better, but now it depends on the functor. For a
    -- functor supporting a sharing-enhancing (<$), this definition
    -- may reduce allocation by preventing a1 from ever being fully
    -- realized. In an implementation with a boring (<$) but an optimizing
    -- liftA2, it would likely be better to define (*>) using liftA2.

    -- | Sequence actions, discarding the value of the second argument.
    (<*) :: f a -> f b -> f a
    (<*) = liftA2 const

-- | A variant of '<*>' with the arguments reversed.
(<**>) :: Applicative f => f a -> f (a -> b) -> f b
(<**>) = liftA2 (\a f -> f a)
-- Don't use $ here, see the note at the top of the page

-- | Lift a function to actions.
-- This function may be used as a value for `fmap` in a `Functor` instance.
liftA :: Applicative f => (a -> b) -> f a -> f b
liftA f a = pure f <*> a
-- Caution: since this may be used for `fmap`, we can't use the obvious
-- definition of liftA = fmap.

-- | Lift a ternary function to actions.
liftA3 :: Applicative f => (a -> b -> c -> d) -> f a -> f b -> f c -> f d
liftA3 f a b c = liftA2 f a b <*> c


{-# INLINABLE liftA #-}
{-# SPECIALISE liftA :: (a1->r) -> IO a1 -> IO r #-}
{-# SPECIALISE liftA :: (a1->r) -> Maybe a1 -> Maybe r #-}
{-# INLINABLE liftA3 #-}
{-# SPECIALISE liftA3 :: (a1->a2->a3->r) -> IO a1 -> IO a2 -> IO a3 -> IO r #-}
{-# SPECIALISE liftA3 :: (a1->a2->a3->r) ->
                                Maybe a1 -> Maybe a2 -> Maybe a3 -> Maybe r #-}

-- | The 'join' function is the conventional monad join operator. It
-- is used to remove one level of monadic structure, projecting its
-- bound argument into the outer level.
--
-- ==== __Examples__
--
-- A common use of 'join' is to run an 'IO' computation returned from
-- an 'GHC.Conc.STM' transaction, since 'GHC.Conc.STM' transactions
-- can't perform 'IO' directly. Recall that
--
-- @
-- 'GHC.Conc.atomically' :: STM a -> IO a
-- @
--
-- is used to run 'GHC.Conc.STM' transactions atomically. So, by
-- specializing the types of 'GHC.Conc.atomically' and 'join' to
--
-- @
-- 'GHC.Conc.atomically' :: STM (IO b) -> IO (IO b)
-- 'join'       :: IO (IO b)  -> IO b
-- @
--
-- we can compose them as
--
-- @
-- 'join' . 'GHC.Conc.atomically' :: STM (IO b) -> IO b
-- @
--
-- to run an 'GHC.Conc.STM' transaction and the 'IO' action it
-- returns.
join              :: (Monad m) => m (m a) -> m a
join x            =  x >>= id

{- | The 'Monad' class defines the basic operations over a /monad/,
a concept from a branch of mathematics known as /category theory/.
From the perspective of a Haskell programmer, however, it is best to
think of a monad as an /abstract datatype/ of actions.
Haskell's @do@ expressions provide a convenient syntax for writing
monadic expressions.

Instances of 'Monad' should satisfy the following laws:

* @'return' a '>>=' k  =  k a@
* @m '>>=' 'return'  =  m@
* @m '>>=' (\\x -> k x '>>=' h)  =  (m '>>=' k) '>>=' h@

Furthermore, the 'Monad' and 'Applicative' operations should relate as follows:

* @'pure' = 'return'@
* @('<*>') = 'ap'@

The above laws imply:

* @'fmap' f xs  =  xs '>>=' 'return' . f@
* @('>>') = ('*>')@

and that 'pure' and ('<*>') satisfy the applicative functor laws.

The instances of 'Monad' for lists, 'Data.Maybe.Maybe' and 'System.IO.IO'
defined in the "Prelude" satisfy these laws.
-}
class Applicative m => Monad m where
    -- | Sequentially compose two actions, passing any value produced
    -- by the first as an argument to the second.
    (>>=)       :: forall a b. m a -> (a -> m b) -> m b

    -- | Sequentially compose two actions, discarding any value produced
    -- by the first, like sequencing operators (such as the semicolon)
    -- in imperative languages.
    (>>)        :: forall a b. m a -> m b -> m b
    m >> k = m >>= \_ -> k -- See Note [Recursive bindings for Applicative/Monad]
    {-# INLINE (>>) #-}

    -- | Inject a value into the monadic type.
    return      :: a -> m a
    return      = pure

    -- | Fail with a message.  This operation is not part of the
    -- mathematical definition of a monad, but is invoked on pattern-match
    -- failure in a @do@ expression.
    --
    -- As part of the MonadFail proposal (MFP), this function is moved
    -- to its own class 'MonadFail' (see "Control.Monad.Fail" for more
    -- details). The definition here will be removed in a future
    -- release.
    fail        :: String -> m a
    fail s      = errorWithoutStackTrace s

{- Note [Recursive bindings for Applicative/Monad]
~~~~~~~~~~~~~~~~~~~~~~~~~~~~~~~~~~~~~~~~~~~~~~~~~~

The original Applicative/Monad proposal stated that after
implementation, the designated implementation of (>>) would become

  (>>) :: forall a b. m a -> m b -> m b
  (>>) = (*>)

by default. You might be inclined to change this to reflect the stated
proposal, but you really shouldn't! Why? Because people tend to define
such instances the /other/ way around: in particular, it is perfectly
legitimate to define an instance of Applicative (*>) in terms of (>>),
which would lead to an infinite loop for the default implementation of
Monad! And people do this in the wild.

This turned into a nasty bug that was tricky to track down, and rather
than eliminate it everywhere upstream, it's easier to just retain the
original default.

-}

-- | Same as '>>=', but with the arguments interchanged.
{-# SPECIALISE (=<<) :: (a -> [b]) -> [a] -> [b] #-}
(=<<)           :: Monad m => (a -> m b) -> m a -> m b
f =<< x         = x >>= f

-- | Conditional execution of 'Applicative' expressions. For example,
--
-- > when debug (putStrLn "Debugging")
--
-- will output the string @Debugging@ if the Boolean value @debug@
-- is 'True', and otherwise do nothing.
when      :: (Applicative f) => Bool -> f () -> f ()
{-# INLINABLE when #-}
{-# SPECIALISE when :: Bool -> IO () -> IO () #-}
{-# SPECIALISE when :: Bool -> Maybe () -> Maybe () #-}
when p s  = if p then s else pure ()

-- | Evaluate each action in the sequence from left to right,
-- and collect the results.
sequence :: Monad m => [m a] -> m [a]
{-# INLINE sequence #-}
sequence = mapM id
-- Note: [sequence and mapM]

-- | @'mapM' f@ is equivalent to @'sequence' . 'map' f@.
mapM :: Monad m => (a -> m b) -> [a] -> m [b]
{-# INLINE mapM #-}
mapM f as = foldr k (return []) as
            where
              k a r = do { x <- f a; xs <- r; return (x:xs) }

{-
Note: [sequence and mapM]
~~~~~~~~~~~~~~~~~~~~~~~~~
Originally, we defined

mapM f = sequence . map f

This relied on list fusion to produce efficient code for mapM, and led to
excessive allocation in cryptarithm2. Defining

sequence = mapM id

relies only on inlining a tiny function (id) and beta reduction, which tends to
be a more reliable aspect of simplification. Indeed, this does not lead to
similar problems in nofib.
-}

-- | Promote a function to a monad.
liftM   :: (Monad m) => (a1 -> r) -> m a1 -> m r
liftM f m1              = do { x1 <- m1; return (f x1) }

-- | Promote a function to a monad, scanning the monadic arguments from
-- left to right.  For example,
--
-- > liftM2 (+) [0,1] [0,2] = [0,2,1,3]
-- > liftM2 (+) (Just 1) Nothing = Nothing
--
liftM2  :: (Monad m) => (a1 -> a2 -> r) -> m a1 -> m a2 -> m r
liftM2 f m1 m2          = do { x1 <- m1; x2 <- m2; return (f x1 x2) }
-- Caution: since this may be used for `liftA2`, we can't use the obvious
-- definition of liftM2 = liftA2.

-- | Promote a function to a monad, scanning the monadic arguments from
-- left to right (cf. 'liftM2').
liftM3  :: (Monad m) => (a1 -> a2 -> a3 -> r) -> m a1 -> m a2 -> m a3 -> m r
liftM3 f m1 m2 m3       = do { x1 <- m1; x2 <- m2; x3 <- m3; return (f x1 x2 x3) }

-- | Promote a function to a monad, scanning the monadic arguments from
-- left to right (cf. 'liftM2').
liftM4  :: (Monad m) => (a1 -> a2 -> a3 -> a4 -> r) -> m a1 -> m a2 -> m a3 -> m a4 -> m r
liftM4 f m1 m2 m3 m4    = do { x1 <- m1; x2 <- m2; x3 <- m3; x4 <- m4; return (f x1 x2 x3 x4) }

-- | Promote a function to a monad, scanning the monadic arguments from
-- left to right (cf. 'liftM2').
liftM5  :: (Monad m) => (a1 -> a2 -> a3 -> a4 -> a5 -> r) -> m a1 -> m a2 -> m a3 -> m a4 -> m a5 -> m r
liftM5 f m1 m2 m3 m4 m5 = do { x1 <- m1; x2 <- m2; x3 <- m3; x4 <- m4; x5 <- m5; return (f x1 x2 x3 x4 x5) }

{-# INLINABLE liftM #-}
{-# SPECIALISE liftM :: (a1->r) -> IO a1 -> IO r #-}
{-# SPECIALISE liftM :: (a1->r) -> Maybe a1 -> Maybe r #-}
{-# INLINABLE liftM2 #-}
{-# SPECIALISE liftM2 :: (a1->a2->r) -> IO a1 -> IO a2 -> IO r #-}
{-# SPECIALISE liftM2 :: (a1->a2->r) -> Maybe a1 -> Maybe a2 -> Maybe r #-}
{-# INLINABLE liftM3 #-}
{-# SPECIALISE liftM3 :: (a1->a2->a3->r) -> IO a1 -> IO a2 -> IO a3 -> IO r #-}
{-# SPECIALISE liftM3 :: (a1->a2->a3->r) -> Maybe a1 -> Maybe a2 -> Maybe a3 -> Maybe r #-}
{-# INLINABLE liftM4 #-}
{-# SPECIALISE liftM4 :: (a1->a2->a3->a4->r) -> IO a1 -> IO a2 -> IO a3 -> IO a4 -> IO r #-}
{-# SPECIALISE liftM4 :: (a1->a2->a3->a4->r) -> Maybe a1 -> Maybe a2 -> Maybe a3 -> Maybe a4 -> Maybe r #-}
{-# INLINABLE liftM5 #-}
{-# SPECIALISE liftM5 :: (a1->a2->a3->a4->a5->r) -> IO a1 -> IO a2 -> IO a3 -> IO a4 -> IO a5 -> IO r #-}
{-# SPECIALISE liftM5 :: (a1->a2->a3->a4->a5->r) -> Maybe a1 -> Maybe a2 -> Maybe a3 -> Maybe a4 -> Maybe a5 -> Maybe r #-}

{- | In many situations, the 'liftM' operations can be replaced by uses of
'ap', which promotes function application.

> return f `ap` x1 `ap` ... `ap` xn

is equivalent to

> liftMn f x1 x2 ... xn

-}

ap                :: (Monad m) => m (a -> b) -> m a -> m b
ap m1 m2          = do { x1 <- m1; x2 <- m2; return (x1 x2) }
-- Since many Applicative instances define (<*>) = ap, we
-- cannot define ap = (<*>)
{-# INLINABLE ap #-}
{-# SPECIALISE ap :: IO (a -> b) -> IO a -> IO b #-}
{-# SPECIALISE ap :: Maybe (a -> b) -> Maybe a -> Maybe b #-}

-- instances for Prelude types

-- | @since 2.01
instance Functor ((->) r) where
    fmap = (.)

-- | @since 2.01
instance Applicative ((->) a) where
    pure = const
    (<*>) f g x = f x (g x)
    liftA2 q f g x = q (f x) (g x)

-- | @since 2.01
instance Monad ((->) r) where
    f >>= k = \ r -> k (f r) r

-- | @since 2.01
instance Functor ((,) a) where
    fmap f (x,y) = (x, f y)

-- | @since 2.01
instance  Functor Maybe  where
    fmap _ Nothing       = Nothing
    fmap f (Just a)      = Just (f a)

-- | @since 2.01
instance Applicative Maybe where
    pure = Just

    Just f  <*> m       = fmap f m
    Nothing <*> _m      = Nothing

    liftA2 f (Just x) (Just y) = Just (f x y)
    liftA2 _ _ _ = Nothing

    Just _m1 *> m2      = m2
    Nothing  *> _m2     = Nothing

-- | @since 2.01
instance  Monad Maybe  where
    (Just x) >>= k      = k x
    Nothing  >>= _      = Nothing

    (>>) = (*>)

    fail _              = Nothing

-- -----------------------------------------------------------------------------
-- The Alternative class definition

infixl 3 <|>

-- | A monoid on applicative functors.
--
-- If defined, 'some' and 'many' should be the least solutions
-- of the equations:
--
-- * @'some' v = (:) '<$>' v '<*>' 'many' v@
--
-- * @'many' v = 'some' v '<|>' 'pure' []@
class Applicative f => Alternative f where
    -- | The identity of '<|>'
    empty :: f a
    -- | An associative binary operation
    (<|>) :: f a -> f a -> f a

    -- | One or more.
    some :: f a -> f [a]
    some v = some_v
      where
        many_v = some_v <|> pure []
        some_v = liftA2 (:) v many_v

    -- | Zero or more.
    many :: f a -> f [a]
    many v = many_v
      where
        many_v = some_v <|> pure []
        some_v = liftA2 (:) v many_v


-- | @since 2.01
instance Alternative Maybe where
    empty = Nothing
    Nothing <|> r = r
    l       <|> _ = l

-- -----------------------------------------------------------------------------
-- The MonadPlus class definition

-- | Monads that also support choice and failure.
class (Alternative m, Monad m) => MonadPlus m where
   -- | The identity of 'mplus'.  It should also satisfy the equations
   --
   -- > mzero >>= f  =  mzero
   -- > v >> mzero   =  mzero
   --
   -- The default definition is
   --
   -- @
   -- mzero = 'empty'
   -- @
   mzero :: m a
   mzero = empty

   -- | An associative operation. The default definition is
   --
   -- @
   -- mplus = ('<|>')
   -- @
   mplus :: m a -> m a -> m a
   mplus = (<|>)

-- | @since 2.01
instance MonadPlus Maybe

---------------------------------------------
-- The non-empty list type

infixr 5 :|

-- | Non-empty (and non-strict) list type.
--
-- @since 4.9.0.0
data NonEmpty a = a :| [a]
  deriving ( Eq  -- ^ @since 4.9.0.0
           , Ord -- ^ @since 4.9.0.0
           )

-- | @since 4.9.0.0
instance Functor NonEmpty where
  fmap f ~(a :| as) = f a :| fmap f as
  b <$ ~(_ :| as)   = b   :| (b <$ as)

-- | @since 4.9.0.0
instance Applicative NonEmpty where
  pure a = a :| []
  (<*>) = ap
  liftA2 = liftM2

-- | @since 4.9.0.0
instance Monad NonEmpty where
  ~(a :| as) >>= f = b :| (bs ++ bs')
    where b :| bs = f a
          bs' = as >>= toList . f
          toList ~(c :| cs) = c : cs

----------------------------------------------
-- The list type

-- | @since 2.01
instance Functor [] where
    {-# INLINE fmap #-}
    fmap = map

-- See Note: [List comprehensions and inlining]
-- | @since 2.01
instance Applicative [] where
    {-# INLINE pure #-}
    pure x    = [x]
    {-# INLINE (<*>) #-}
    fs <*> xs = [f x | f <- fs, x <- xs]
    {-# INLINE liftA2 #-}
    liftA2 f xs ys = [f x y | x <- xs, y <- ys]
    {-# INLINE (*>) #-}
    xs *> ys  = [y | _ <- xs, y <- ys]

-- See Note: [List comprehensions and inlining]
-- | @since 2.01
instance Monad []  where
    {-# INLINE (>>=) #-}
    xs >>= f             = [y | x <- xs, y <- f x]
    {-# INLINE (>>) #-}
    (>>) = (*>)
    {-# INLINE fail #-}
    fail _              = []

-- | @since 2.01
instance Alternative [] where
    empty = []
    (<|>) = (++)

-- | @since 2.01
instance MonadPlus []

{-
A few list functions that appear here because they are used here.
The rest of the prelude list functions are in GHC.List.
-}

----------------------------------------------
--      foldr/build/augment
----------------------------------------------

-- | 'foldr', applied to a binary operator, a starting value (typically
-- the right-identity of the operator), and a list, reduces the list
-- using the binary operator, from right to left:
--
-- > foldr f z [x1, x2, ..., xn] == x1 `f` (x2 `f` ... (xn `f` z)...)

foldr            :: (a -> b -> b) -> b -> [a] -> b
-- foldr _ z []     =  z
-- foldr f z (x:xs) =  f x (foldr f z xs)
{-# INLINE [0] foldr #-}
-- Inline only in the final stage, after the foldr/cons rule has had a chance
-- Also note that we inline it when it has *two* parameters, which are the
-- ones we are keen about specialising!
foldr k z = go
          where
            go []     = z
            go (y:ys) = y `k` go ys

-- | A list producer that can be fused with 'foldr'.
-- This function is merely
--
-- >    build g = g (:) []
--
-- but GHC's simplifier will transform an expression of the form
-- @'foldr' k z ('build' g)@, which may arise after inlining, to @g k z@,
-- which avoids producing an intermediate list.

build   :: forall a. (forall b. (a -> b -> b) -> b -> b) -> [a]
{-# INLINE [1] build #-}
        -- The INLINE is important, even though build is tiny,
        -- because it prevents [] getting inlined in the version that
        -- appears in the interface file.  If [] *is* inlined, it
        -- won't match with [] appearing in rules in an importing module.
        --
        -- The "1" says to inline in phase 1

build g = g (:) []

-- | A list producer that can be fused with 'foldr'.
-- This function is merely
--
-- >    augment g xs = g (:) xs
--
-- but GHC's simplifier will transform an expression of the form
-- @'foldr' k z ('augment' g xs)@, which may arise after inlining, to
-- @g k ('foldr' k z xs)@, which avoids producing an intermediate list.

augment :: forall a. (forall b. (a->b->b) -> b -> b) -> [a] -> [a]
{-# INLINE [1] augment #-}
augment g xs = g (:) xs

{-# RULES
"fold/build"    forall k z (g::forall b. (a->b->b) -> b -> b) .
                foldr k z (build g) = g k z

"foldr/augment" forall k z xs (g::forall b. (a->b->b) -> b -> b) .
                foldr k z (augment g xs) = g k (foldr k z xs)

"foldr/id"                        foldr (:) [] = \x  -> x
"foldr/app"     [1] forall ys. foldr (:) ys = \xs -> xs ++ ys
        -- Only activate this from phase 1, because that's
        -- when we disable the rule that expands (++) into foldr

-- The foldr/cons rule looks nice, but it can give disastrously
-- bloated code when commpiling
--      array (a,b) [(1,2), (2,2), (3,2), ...very long list... ]
-- i.e. when there are very very long literal lists
-- So I've disabled it for now. We could have special cases
-- for short lists, I suppose.
-- "foldr/cons" forall k z x xs. foldr k z (x:xs) = k x (foldr k z xs)

"foldr/single"  forall k z x. foldr k z [x] = k x z
"foldr/nil"     forall k z.   foldr k z []  = z

"foldr/cons/build" forall k z x (g::forall b. (a->b->b) -> b -> b) .
                           foldr k z (x:build g) = k x (g k z)

"augment/build" forall (g::forall b. (a->b->b) -> b -> b)
                       (h::forall b. (a->b->b) -> b -> b) .
                       augment g (build h) = build (\c n -> g c (h c n))
"augment/nil"   forall (g::forall b. (a->b->b) -> b -> b) .
                        augment g [] = build g
 #-}

-- This rule is true, but not (I think) useful:
--      augment g (augment h t) = augment (\cn -> g c (h c n)) t

----------------------------------------------
--              map
----------------------------------------------

-- | 'map' @f xs@ is the list obtained by applying @f@ to each element
-- of @xs@, i.e.,
--
-- > map f [x1, x2, ..., xn] == [f x1, f x2, ..., f xn]
-- > map f [x1, x2, ...] == [f x1, f x2, ...]

map :: (a -> b) -> [a] -> [b]
{-# NOINLINE [0] map #-}
  -- We want the RULEs "map" and "map/coerce" to fire first.
  -- map is recursive, so won't inline anyway,
  -- but saying so is more explicit, and silences warnings
map _ []     = []
map f (x:xs) = f x : map f xs

-- Note eta expanded
mapFB ::  (elt -> lst -> lst) -> (a -> elt) -> a -> lst -> lst
{-# INLINE [0] mapFB #-} -- See Note [Inline FB functions] in GHC.List
mapFB c f = \x ys -> c (f x) ys

{- Note [The rules for map]
~~~~~~~~~~~~~~~~~~~~~~~~~~~
The rules for map work like this.

* Up to (but not including) phase 1, we use the "map" rule to
  rewrite all saturated applications of map with its build/fold
  form, hoping for fusion to happen.

  In phase 1 and 0, we switch off that rule, inline build, and
  switch on the "mapList" rule, which rewrites the foldr/mapFB
  thing back into plain map.

  It's important that these two rules aren't both active at once
  (along with build's unfolding) else we'd get an infinite loop
  in the rules.  Hence the activation control below.

* This same pattern is followed by many other functions:
  e.g. append, filter, iterate, repeat, etc. in GHC.List

  See also Note [Inline FB functions] in GHC.List

* The "mapFB" rule optimises compositions of map

* The "mapFB/id" rule gets rid of 'map id' calls.
  You might think that (mapFB c id) will turn into c simply
  when mapFB is inlined; but before that happens the "mapList"
  rule turns
     (foldr (mapFB (:) id) [] a
  back into
     map id
  Which is not very clever.

* Any similarity to the Functor laws for [] is expected.
-}

{-# RULES
"map"       [~1] forall f xs.   map f xs                = build (\c n -> foldr (mapFB c f) n xs)
"mapList"   [1]  forall f.      foldr (mapFB (:) f) []  = map f
"mapFB"     forall c f g.       mapFB (mapFB c f) g     = mapFB c (f.g)
"mapFB/id"  forall c.           mapFB c (\x -> x)       = c
  #-}

-- See Breitner, Eisenberg, Peyton Jones, and Weirich, "Safe Zero-cost
-- Coercions for Haskell", section 6.5:
--   http://research.microsoft.com/en-us/um/people/simonpj/papers/ext-f/coercible.pdf

{-# RULES "map/coerce" [1] map coerce = coerce #-}


----------------------------------------------
--              append
----------------------------------------------

-- | Append two lists, i.e.,
--
-- > [x1, ..., xm] ++ [y1, ..., yn] == [x1, ..., xm, y1, ..., yn]
-- > [x1, ..., xm] ++ [y1, ...] == [x1, ..., xm, y1, ...]
--
-- If the first list is not finite, the result is the first list.

(++) :: [a] -> [a] -> [a]
{-# NOINLINE [1] (++) #-}    -- We want the RULE to fire first.
                             -- It's recursive, so won't inline anyway,
                             -- but saying so is more explicit
(++) []     ys = ys
(++) (x:xs) ys = x : xs ++ ys

{-# RULES
"++"    [~1] forall xs ys. xs ++ ys = augment (\c n -> foldr c n xs) ys
  #-}


-- |'otherwise' is defined as the value 'True'.  It helps to make
-- guards more readable.  eg.
--
-- >  f x | x < 0     = ...
-- >      | otherwise = ...
otherwise               :: Bool
otherwise               =  True

----------------------------------------------
-- Type Char and String
----------------------------------------------

-- | A 'String' is a list of characters.  String constants in Haskell are values
-- of type 'String'.
--
type String = [Char]

unsafeChr :: Int -> Char
unsafeChr (I# i#) = C# (chr# i#)

-- | The 'Prelude.fromEnum' method restricted to the type 'Data.Char.Char'.
ord :: Char -> Int
ord (C# c#) = I# (ord# c#)

-- | This 'String' equality predicate is used when desugaring
-- pattern-matches against strings.
eqString :: String -> String -> Bool
eqString []       []       = True
eqString (c1:cs1) (c2:cs2) = c1 == c2 && cs1 `eqString` cs2
eqString _        _        = False

{-# RULES "eqString" (==) = eqString #-}
-- eqString also has a BuiltInRule in PrelRules.hs:
--      eqString (unpackCString# (Lit s1)) (unpackCString# (Lit s2)) = s1==s2


----------------------------------------------
-- 'Int' related definitions
----------------------------------------------

maxInt, minInt :: Int

{- Seems clumsy. Should perhaps put minInt and MaxInt directly into MachDeps.h -}
#if WORD_SIZE_IN_BITS == 31
minInt  = I# (-0x40000000#)
maxInt  = I# 0x3FFFFFFF#
#elif WORD_SIZE_IN_BITS == 32
minInt  = I# (-0x80000000#)
maxInt  = I# 0x7FFFFFFF#
#else
minInt  = I# (-0x8000000000000000#)
maxInt  = I# 0x7FFFFFFFFFFFFFFF#
#endif

----------------------------------------------
-- The function type
----------------------------------------------

-- | Identity function.
--
-- > id x = x
id                      :: a -> a
id x                    =  x

-- Assertion function.  This simply ignores its boolean argument.
-- The compiler may rewrite it to @('assertError' line)@.

-- | If the first argument evaluates to 'True', then the result is the
-- second argument.  Otherwise an 'AssertionFailed' exception is raised,
-- containing a 'String' with the source file and line number of the
-- call to 'assert'.
--
-- Assertions can normally be turned on or off with a compiler flag
-- (for GHC, assertions are normally on unless optimisation is turned on
-- with @-O@ or the @-fignore-asserts@
-- option is given).  When assertions are turned off, the first
-- argument to 'assert' is ignored, and the second argument is
-- returned as the result.

--      SLPJ: in 5.04 etc 'assert' is in GHC.Prim,
--      but from Template Haskell onwards it's simply
--      defined here in Base.hs
assert :: Bool -> a -> a
assert _pred r = r

breakpoint :: a -> a
breakpoint r = r

breakpointCond :: Bool -> a -> a
breakpointCond _ r = r

data Opaque = forall a. O a
-- | @const x@ is a unary function which evaluates to @x@ for all inputs.
--
-- >>> const 42 "hello"
-- 42
--
-- >>> map (const 42) [0..3]
-- [42,42,42,42]
const                   :: a -> b -> a
const x _               =  x

-- | Function composition.
{-# INLINE (.) #-}
-- Make sure it has TWO args only on the left, so that it inlines
-- when applied to two functions, even if there is no final argument
(.)    :: (b -> c) -> (a -> b) -> a -> c
(.) f g = \x -> f (g x)

-- | @'flip' f@ takes its (first) two arguments in the reverse order of @f@.
--
-- >>> flip (++) "hello" "world"
-- "worldhello"
flip                    :: (a -> b -> c) -> b -> a -> c
flip f x y              =  f y x

-- | Application operator.  This operator is redundant, since ordinary
-- application @(f x)@ means the same as @(f '$' x)@. However, '$' has
-- low, right-associative binding precedence, so it sometimes allows
-- parentheses to be omitted; for example:
--
-- > f $ g $ h x  =  f (g (h x))
--
-- It is also useful in higher-order situations, such as @'map' ('$' 0) xs@,
-- or @'Data.List.zipWith' ('$') fs xs@.
--
-- Note that @($)@ is levity-polymorphic in its result type, so that
--     foo $ True    where  foo :: Bool -> Int#
-- is well-typed
{-# INLINE ($) #-}
($) :: forall r a (b :: TYPE r). (a -> b) -> a -> b
f $ x =  f x

-- | Strict (call-by-value) application operator. It takes a function and an
-- argument, evaluates the argument to weak head normal form (WHNF), then calls
-- the function with that value.

($!) :: forall r a (b :: TYPE r). (a -> b) -> a -> b
f $! x = let !vx = x in f vx  -- see #2273

-- | @'until' p f@ yields the result of applying @f@ until @p@ holds.
until                   :: (a -> Bool) -> (a -> a) -> a -> a
until p f = go
  where
    go x | p x          = x
         | otherwise    = go (f x)

-- | 'asTypeOf' is a type-restricted version of 'const'.  It is usually
-- used as an infix operator, and its typing forces its first argument
-- (which is usually overloaded) to have the same type as the second.
asTypeOf                :: a -> a -> a
asTypeOf                =  const

----------------------------------------------
-- Functor/Applicative/Monad instances for IO
----------------------------------------------

-- | @since 2.01
instance  Functor IO where
   fmap f x = x >>= (pure . f)

-- | @since 2.01
instance Applicative IO where
    {-# INLINE pure #-}
    {-# INLINE (*>) #-}
    {-# INLINE liftA2 #-}
    pure  = returnIO
    (*>)  = thenIO
    (<*>) = ap
    liftA2 = liftM2

-- | @since 2.01
instance  Monad IO  where
    {-# INLINE (>>)   #-}
    {-# INLINE (>>=)  #-}
    (>>)      = (*>)
    (>>=)     = bindIO
    fail s    = failIO s

-- | @since 4.9.0.0
instance Alternative IO where
    empty = failIO "mzero"
    (<|>) = mplusIO

-- | @since 4.9.0.0
instance MonadPlus IO

returnIO :: a -> IO a
returnIO x = IO (\ s -> (# s, x #))

bindIO :: IO a -> (a -> IO b) -> IO b
bindIO (IO m) k = IO (\ s -> case m s of (# new_s, a #) -> unIO (k a) new_s)

thenIO :: IO a -> IO b -> IO b
thenIO (IO m) k = IO (\ s -> case m s of (# new_s, _ #) -> unIO k new_s)

unIO :: IO a -> (State# RealWorld -> (# State# RealWorld, a #))
unIO (IO a) = a

{- |
Returns the 'tag' of a constructor application; this function is used
by the deriving code for Eq, Ord and Enum.

The primitive dataToTag# requires an evaluated constructor application
as its argument, so we provide getTag as a wrapper that performs the
evaluation before calling dataToTag#.  We could have dataToTag#
evaluate its argument, but we prefer to do it this way because (a)
dataToTag# can be an inline primop if it doesn't need to do any
evaluation, and (b) we want to expose the evaluation to the
simplifier, because it might be possible to eliminate the evaluation
in the case when the argument is already known to be evaluated.
-}
{-# INLINE getTag #-}
getTag :: a -> Int#
getTag !x = dataToTag# x

----------------------------------------------
-- Numeric primops
----------------------------------------------

-- Definitions of the boxed PrimOps; these will be
-- used in the case of partial applications, etc.

{-# INLINE quotInt #-}
{-# INLINE remInt #-}

quotInt, remInt, divInt, modInt :: Int -> Int -> Int
(I# x) `quotInt`  (I# y) = I# (x `quotInt#` y)
(I# x) `remInt`   (I# y) = I# (x `remInt#`  y)
(I# x) `divInt`   (I# y) = I# (x `divInt#`  y)
(I# x) `modInt`   (I# y) = I# (x `modInt#`  y)

quotRemInt :: Int -> Int -> (Int, Int)
(I# x) `quotRemInt` (I# y) = case x `quotRemInt#` y of
                             (# q, r #) ->
                                 (I# q, I# r)

divModInt :: Int -> Int -> (Int, Int)
(I# x) `divModInt` (I# y) = case x `divModInt#` y of
                            (# q, r #) -> (I# q, I# r)

divModInt# :: Int# -> Int# -> (# Int#, Int# #)
x# `divModInt#` y#
 | isTrue# (x# ># 0#) && isTrue# (y# <# 0#) =
                                    case (x# -# 1#) `quotRemInt#` y# of
                                      (# q, r #) -> (# q -# 1#, r +# y# +# 1# #)
 | isTrue# (x# <# 0#) && isTrue# (y# ># 0#) =
                                    case (x# +# 1#) `quotRemInt#` y# of
                                      (# q, r #) -> (# q -# 1#, r +# y# -# 1# #)
 | otherwise                                =
                                    x# `quotRemInt#` y#

-- Wrappers for the shift operations.  The uncheckedShift# family are
-- undefined when the amount being shifted by is greater than the size
-- in bits of Int#, so these wrappers perform a check and return
-- either zero or -1 appropriately.
--
-- Note that these wrappers still produce undefined results when the
-- second argument (the shift amount) is negative.

-- | Shift the argument left by the specified number of bits
-- (which must be non-negative).
shiftL# :: Word# -> Int# -> Word#
a `shiftL#` b   | isTrue# (b >=# WORD_SIZE_IN_BITS#) = 0##
                | otherwise                          = a `uncheckedShiftL#` b

-- | Shift the argument right by the specified number of bits
-- (which must be non-negative).
-- The "RL" means "right, logical" (as opposed to RA for arithmetic)
-- (although an arithmetic right shift wouldn't make sense for Word#)
shiftRL# :: Word# -> Int# -> Word#
a `shiftRL#` b  | isTrue# (b >=# WORD_SIZE_IN_BITS#) = 0##
                | otherwise                          = a `uncheckedShiftRL#` b

-- | Shift the argument left by the specified number of bits
-- (which must be non-negative).
iShiftL# :: Int# -> Int# -> Int#
a `iShiftL#` b  | isTrue# (b >=# WORD_SIZE_IN_BITS#) = 0#
                | otherwise                          = a `uncheckedIShiftL#` b

-- | Shift the argument right (signed) by the specified number of bits
-- (which must be non-negative).
-- The "RA" means "right, arithmetic" (as opposed to RL for logical)
iShiftRA# :: Int# -> Int# -> Int#
a `iShiftRA#` b | isTrue# (b >=# WORD_SIZE_IN_BITS#) = if isTrue# (a <# 0#)
                                                          then (-1#)
                                                          else 0#
                | otherwise                          = a `uncheckedIShiftRA#` b

-- | Shift the argument right (unsigned) by the specified number of bits
-- (which must be non-negative).
-- The "RL" means "right, logical" (as opposed to RA for arithmetic)
iShiftRL# :: Int# -> Int# -> Int#
a `iShiftRL#` b | isTrue# (b >=# WORD_SIZE_IN_BITS#) = 0#
                | otherwise                          = a `uncheckedIShiftRL#` b

-- Rules for C strings (the functions themselves are now in GHC.CString)
{-# RULES
"unpack"       [~1] forall a   . unpackCString# a             = build (unpackFoldrCString# a)
"unpack-list"  [1]  forall a   . unpackFoldrCString# a (:) [] = unpackCString# a
"unpack-append"     forall a n . unpackFoldrCString# a (:) n  = unpackAppendCString# a n

-- There's a built-in rule (in PrelRules.hs) for
--      unpackFoldr "foo" c (unpackFoldr "baz" c n)  =  unpackFoldr "foobaz" c n

  #-}<|MERGE_RESOLUTION|>--- conflicted
+++ resolved
@@ -416,16 +416,10 @@
 -- | Lift a semigroup into 'Maybe' forming a 'Monoid' according to
 -- <http://en.wikipedia.org/wiki/Monoid>: \"Any semigroup @S@ may be
 -- turned into a monoid simply by adjoining an element @e@ not in @S@
-<<<<<<< HEAD
--- and defining @e*e = e@ and @e*s = s = s*e@ for all @s ∈ S@.\" Since
--- there used to be no \"Semigroup\" typeclass providing just 'mappend',
--- we use 'Monoid' instead.
-=======
 -- and defining @e*e = e@ and @e*s = s = s*e@ for all @s ∈ S@.\"
 --
 -- /Since 4.11.0/: constraint on inner @a@ value generalised from
 -- 'Monoid' to 'Semigroup'.
->>>>>>> affdea82
 --
 -- @since 2.01
 instance Semigroup a => Monoid (Maybe a) where
