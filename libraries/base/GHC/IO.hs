{-# LANGUAGE Unsafe #-}
{-# LANGUAGE NoImplicitPrelude
           , BangPatterns
           , RankNTypes
           , MagicHash
           , ScopedTypeVariables
           , UnboxedTuples
  #-}
{-# OPTIONS_GHC -funbox-strict-fields #-}
{-# OPTIONS_HADDOCK hide #-}

-----------------------------------------------------------------------------
-- |
-- Module      :  GHC.IO
-- Copyright   :  (c) The University of Glasgow 1994-2002
-- License     :  see libraries/base/LICENSE
--
-- Maintainer  :  cvs-ghc@haskell.org
-- Stability   :  internal
-- Portability :  non-portable (GHC Extensions)
--
-- Definitions for the 'IO' monad and its friends.
--
-----------------------------------------------------------------------------

module GHC.IO (
        IO(..), unIO, failIO, liftIO, mplusIO,
        unsafePerformIO, unsafeInterleaveIO,
        unsafeDupablePerformIO, unsafeDupableInterleaveIO,
        noDuplicate,

        -- To and from from ST
        stToIO, ioToST, unsafeIOToST, unsafeSTToIO,

        FilePath,

        catch, catchException, catchAny, throwIO,
        mask, mask_, uninterruptibleMask, uninterruptibleMask_,
        MaskingState(..), getMaskingState,
        unsafeUnmask, interruptible,
        onException, bracket, finally, evaluate
    ) where

import GHC.Base
import GHC.ST
import GHC.Exception
import GHC.Show
import GHC.IO.Unsafe

import {-# SOURCE #-} GHC.IO.Exception ( userError, IOError )

-- ---------------------------------------------------------------------------
-- The IO Monad

{-
The IO Monad is just an instance of the ST monad, where the state is
the real world.  We use the exception mechanism (in GHC.Exception) to
implement IO exceptions.

NOTE: The IO representation is deeply wired in to various parts of the
system.  The following list may or may not be exhaustive:

Compiler  - types of various primitives in PrimOp.hs

RTS       - forceIO (StgStartup.cmm)
          - catchzh_fast, (un)?blockAsyncExceptionszh_fast, raisezh_fast
            (Exception.cmm)
          - raiseAsync (RaiseAsync.c)

Prelude   - GHC.IO.hs, and several other places including
            GHC.Exception.hs.

Libraries - parts of hslibs/lang.

--SDM
-}

liftIO :: IO a -> State# RealWorld -> STret RealWorld a
liftIO (IO m) = \s -> case m s of (# s', r #) -> STret s' r

failIO :: String -> IO a
failIO s = IO (raiseIO# (toException (userError s)))

-- ---------------------------------------------------------------------------
-- Coercions between IO and ST

-- | Embed a strict state transformer in an 'IO'
-- action.  The 'RealWorld' parameter indicates that the internal state
-- used by the 'ST' computation is a special one supplied by the 'IO'
-- monad, and thus distinct from those used by invocations of 'runST'.
stToIO        :: ST RealWorld a -> IO a
stToIO (ST m) = IO m

-- | Convert an 'IO' action into an 'ST' action. The type of the result
-- is constrained to use a 'RealWorld' state, and therefore the result cannot
-- be passed to 'runST'.
ioToST        :: IO a -> ST RealWorld a
ioToST (IO m) = (ST m)

-- | Convert an 'IO' action to an 'ST' action.
-- This relies on 'IO' and 'ST' having the same representation modulo the
-- constraint on the type of the state.
unsafeIOToST        :: IO a -> ST s a
unsafeIOToST (IO io) = ST $ \ s -> (unsafeCoerce# io) s

-- | Convert an 'ST' action to an 'IO' action.
-- This relies on 'IO' and 'ST' having the same representation modulo the
-- constraint on the type of the state.
--
-- For an example demonstrating why this is unsafe, see
-- https://mail.haskell.org/pipermail/haskell-cafe/2009-April/060719.html
unsafeSTToIO :: ST s a -> IO a
unsafeSTToIO (ST m) = IO (unsafeCoerce# m)

-- -----------------------------------------------------------------------------
-- | File and directory names are values of type 'String', whose precise
-- meaning is operating system dependent. Files can be opened, yielding a
-- handle which can then be used to operate on the contents of that file.

type FilePath = String

-- -----------------------------------------------------------------------------
-- Primitive catch and throwIO

{-
catchException/catch used to handle the passing around of the state to the
action and the handler.  This turned out to be a bad idea - it meant
that we had to wrap both arguments in thunks so they could be entered
as normal (remember IO returns an unboxed pair...).

Now catch# has type

    catch# :: IO a -> (b -> IO a) -> IO a

(well almost; the compiler doesn't know about the IO newtype so we
have to work around that in the definition of catch below).
-}

-- | Catch an exception in the 'IO' monad.
--
-- Note that this function is /strict/ in the action. That is,
-- @catchException undefined b == _|_@. See #exceptions_and_strictness#
-- for details.
catchException :: Exception e => IO a -> (e -> IO a) -> IO a
catchException !io handler = catch io handler

-- | This is the simplest of the exception-catching functions.  It
-- takes a single argument, runs it, and if an exception is raised
-- the \"handler\" is executed, with the value of the exception passed as an
-- argument.  Otherwise, the result is returned as normal.  For example:
--
-- >   catch (readFile f)
-- >         (\e -> do let err = show (e :: IOException)
-- >                   hPutStr stderr ("Warning: Couldn't open " ++ f ++ ": " ++ err)
-- >                   return "")
--
-- Note that we have to give a type signature to @e@, or the program
-- will not typecheck as the type is ambiguous. While it is possible
-- to catch exceptions of any type, see the section \"Catching all
-- exceptions\" (in "Control.Exception") for an explanation of the problems with doing so.
--
-- For catching exceptions in pure (non-'IO') expressions, see the
-- function 'evaluate'.
--
-- Note that due to Haskell\'s unspecified evaluation order, an
-- expression may throw one of several possible exceptions: consider
-- the expression @(error \"urk\") + (1 \`div\` 0)@.  Does
-- the expression throw
-- @ErrorCall \"urk\"@, or @DivideByZero@?
--
-- The answer is \"it might throw either\"; the choice is
-- non-deterministic. If you are catching any type of exception then you
-- might catch either. If you are calling @catch@ with type
-- @IO Int -> (ArithException -> IO Int) -> IO Int@ then the handler may
-- get run with @DivideByZero@ as an argument, or an @ErrorCall \"urk\"@
-- exception may be propogated further up. If you call it again, you
-- might get a the opposite behaviour. This is ok, because 'catch' is an
-- 'IO' computation.
--
catch   :: Exception e
        => IO a         -- ^ The computation to run
        -> (e -> IO a)  -- ^ Handler to invoke if an exception is raised
        -> IO a
-- See #exceptions_and_strictness#.
catch (IO io) handler = IO $ catch# io handler'
    where handler' e = case fromException e of
                       Just e' -> unIO (handler e')
                       Nothing -> raiseIO# e


-- | Catch any 'Exception' type in the 'IO' monad.
--
-- Note that this function is /strict/ in the action. That is,
-- @catchAny undefined b == _|_@. See #exceptions_and_strictness# for
-- details.
catchAny :: IO a -> (forall e . Exception e => e -> IO a) -> IO a
catchAny !(IO io) handler = IO $ catch# io handler'
    where handler' (SomeException e) = unIO (handler e)

-- Using catchException here means that if `m` throws an
-- 'IOError' /as an imprecise exception/, we will not catch
-- it. No one should really be doing that anyway.
mplusIO :: IO a -> IO a -> IO a
mplusIO m n = m `catchException` \ (_ :: IOError) -> n

-- | A variant of 'throw' that can only be used within the 'IO' monad.
--
-- Although 'throwIO' has a type that is an instance of the type of 'throw', the
-- two functions are subtly different:
--
-- > throw e   `seq` x  ===> throw e
-- > throwIO e `seq` x  ===> x
--
-- The first example will cause the exception @e@ to be raised,
-- whereas the second one won\'t.  In fact, 'throwIO' will only cause
-- an exception to be raised when it is used within the 'IO' monad.
-- The 'throwIO' variant should be used in preference to 'throw' to
-- raise an exception within the 'IO' monad because it guarantees
-- ordering with respect to other 'IO' operations, whereas 'throw'
-- does not.
throwIO :: Exception e => e -> IO a
throwIO e = IO (raiseIO# (toException e))

-- -----------------------------------------------------------------------------
-- Controlling asynchronous exception delivery

-- Applying 'block' to a computation will
-- execute that computation with asynchronous exceptions
-- /blocked/.  That is, any thread which
-- attempts to raise an exception in the current thread with 'Control.Exception.throwTo' will be
-- blocked until asynchronous exceptions are unblocked again.  There\'s
-- no need to worry about re-enabling asynchronous exceptions; that is
-- done automatically on exiting the scope of
-- 'block'.
--
-- Threads created by 'Control.Concurrent.forkIO' inherit the blocked
-- state from the parent; that is, to start a thread in blocked mode,
-- use @block $ forkIO ...@.  This is particularly useful if you need to
-- establish an exception handler in the forked thread before any
-- asynchronous exceptions are received.
block :: IO a -> IO a
block (IO io) = IO $ maskAsyncExceptions# io

-- To re-enable asynchronous exceptions inside the scope of
-- 'block', 'unblock' can be
-- used.  It scopes in exactly the same way, so on exit from
-- 'unblock' asynchronous exception delivery will
-- be disabled again.
unblock :: IO a -> IO a
unblock = unsafeUnmask

unsafeUnmask :: IO a -> IO a
unsafeUnmask (IO io) = IO $ unmaskAsyncExceptions# io

-- | Allow asynchronous exceptions to be raised even inside 'mask', making
-- the operation interruptible (see the discussion of "Interruptible operations"
-- in 'Control.Exception').
--
-- When called outside 'mask', or inside 'uninterruptibleMask', this
-- function has no effect.
--
-- @since 4.9.0.0
interruptible :: IO a -> IO a
interruptible act = do
  st <- getMaskingState
  case st of
    Unmasked              -> act
    MaskedInterruptible   -> unsafeUnmask act
    MaskedUninterruptible -> act

blockUninterruptible :: IO a -> IO a
blockUninterruptible (IO io) = IO $ maskUninterruptible# io

-- | Describes the behaviour of a thread when an asynchronous
-- exception is received.
data MaskingState
  = Unmasked -- ^ asynchronous exceptions are unmasked (the normal state)
  | MaskedInterruptible
      -- ^ the state during 'mask': asynchronous exceptions are masked, but blocking operations may still be interrupted
  | MaskedUninterruptible
      -- ^ the state during 'uninterruptibleMask': asynchronous exceptions are masked, and blocking operations may not be interrupted
 deriving ( Eq   -- ^ @since 4.3.0.0
          , Show -- ^ @since 4.3.0.0
          )

-- | Returns the 'MaskingState' for the current thread.
getMaskingState :: IO MaskingState
getMaskingState  = IO $ \s ->
  case getMaskingState# s of
     (# s', i #) -> (# s', case i of
                             0# -> Unmasked
                             1# -> MaskedUninterruptible
                             _  -> MaskedInterruptible #)

onException :: IO a -> IO b -> IO a
onException io what = io `catchException` \e -> do _ <- what
                                                   throwIO (e :: SomeException)

-- | Executes an IO computation with asynchronous
-- exceptions /masked/.  That is, any thread which attempts to raise
-- an exception in the current thread with 'Control.Exception.throwTo'
-- will be blocked until asynchronous exceptions are unmasked again.
--
-- The argument passed to 'mask' is a function that takes as its
-- argument another function, which can be used to restore the
-- prevailing masking state within the context of the masked
-- computation.  For example, a common way to use 'mask' is to protect
-- the acquisition of a resource:
--
-- > mask $ \restore -> do
-- >     x <- acquire
-- >     restore (do_something_with x) `onException` release
-- >     release
--
-- This code guarantees that @acquire@ is paired with @release@, by masking
-- asynchronous exceptions for the critical parts. (Rather than write
-- this code yourself, it would be better to use
-- 'Control.Exception.bracket' which abstracts the general pattern).
--
-- Note that the @restore@ action passed to the argument to 'mask'
-- does not necessarily unmask asynchronous exceptions, it just
-- restores the masking state to that of the enclosing context.  Thus
-- if asynchronous exceptions are already masked, 'mask' cannot be used
-- to unmask exceptions again.  This is so that if you call a library function
-- with exceptions masked, you can be sure that the library call will not be
-- able to unmask exceptions again.  If you are writing library code and need
-- to use asynchronous exceptions, the only way is to create a new thread;
-- see 'Control.Concurrent.forkIOWithUnmask'.
--
-- Asynchronous exceptions may still be received while in the masked
-- state if the masked thread /blocks/ in certain ways; see
-- "Control.Exception#interruptible".
--
-- Threads created by 'Control.Concurrent.forkIO' inherit the
-- 'MaskingState' from the parent; that is, to start a thread in the
-- 'MaskedInterruptible' state,
-- use @mask_ $ forkIO ...@.  This is particularly useful if you need
-- to establish an exception handler in the forked thread before any
<<<<<<< HEAD
-- asynchronous exceptions are received.  To create a a new thread in
=======
-- asynchronous exceptions are received.  To create a new thread in
>>>>>>> affdea82
-- an unmasked state use 'Control.Concurrent.forkIOWithUnmask'.
--
mask  :: ((forall a. IO a -> IO a) -> IO b) -> IO b

-- | Like 'mask', but does not pass a @restore@ action to the argument.
mask_ :: IO a -> IO a

-- | Like 'mask', but the masked computation is not interruptible (see
-- "Control.Exception#interruptible").  THIS SHOULD BE USED WITH
-- GREAT CARE, because if a thread executing in 'uninterruptibleMask'
-- blocks for any reason, then the thread (and possibly the program,
-- if this is the main thread) will be unresponsive and unkillable.
-- This function should only be necessary if you need to mask
-- exceptions around an interruptible operation, and you can guarantee
-- that the interruptible operation will only block for a short period
-- of time.
--
uninterruptibleMask :: ((forall a. IO a -> IO a) -> IO b) -> IO b

-- | Like 'uninterruptibleMask', but does not pass a @restore@ action
-- to the argument.
uninterruptibleMask_ :: IO a -> IO a

mask_ io = mask $ \_ -> io

mask io = do
  b <- getMaskingState
  case b of
    Unmasked              -> block $ io unblock
    MaskedInterruptible   -> io block
    MaskedUninterruptible -> io blockUninterruptible

uninterruptibleMask_ io = uninterruptibleMask $ \_ -> io

uninterruptibleMask io = do
  b <- getMaskingState
  case b of
    Unmasked              -> blockUninterruptible $ io unblock
    MaskedInterruptible   -> blockUninterruptible $ io block
    MaskedUninterruptible -> io blockUninterruptible

bracket
        :: IO a         -- ^ computation to run first (\"acquire resource\")
        -> (a -> IO b)  -- ^ computation to run last (\"release resource\")
        -> (a -> IO c)  -- ^ computation to run in-between
        -> IO c         -- returns the value from the in-between computation
bracket before after thing =
  mask $ \restore -> do
    a <- before
    r <- restore (thing a) `onException` after a
    _ <- after a
    return r

finally :: IO a         -- ^ computation to run first
        -> IO b         -- ^ computation to run afterward (even if an exception
                        -- was raised)
        -> IO a         -- returns the value from the first computation
a `finally` sequel =
  mask $ \restore -> do
    r <- restore a `onException` sequel
    _ <- sequel
    return r

-- | Evaluate the argument to weak head normal form.
--
-- 'evaluate' is typically used to uncover any exceptions that a lazy value
-- may contain, and possibly handle them.
--
-- 'evaluate' only evaluates to /weak head normal form/. If deeper
-- evaluation is needed, the @force@ function from @Control.DeepSeq@
-- may be handy:
--
-- > evaluate $ force x
--
-- There is a subtle difference between @'evaluate' x@ and @'return' '$!' x@,
-- analogous to the difference between 'throwIO' and 'throw'. If the lazy
-- value @x@ throws an exception, @'return' '$!' x@ will fail to return an
-- 'IO' action and will throw an exception instead. @'evaluate' x@, on the
-- other hand, always produces an 'IO' action; that action will throw an
-- exception upon /execution/ iff @x@ throws an exception upon /evaluation/.
--
-- The practical implication of this difference is that due to the
-- /imprecise exceptions/ semantics,
--
-- > (return $! error "foo") >> error "bar"
--
-- may throw either @"foo"@ or @"bar"@, depending on the optimizations
-- performed by the compiler. On the other hand,
--
-- > evaluate (error "foo") >> error "bar"
--
-- is guaranteed to throw @"foo"@.
--
-- The rule of thumb is to use 'evaluate' to force or handle exceptions in
-- lazy values. If, on the other hand, you are forcing a lazy value for
-- efficiency reasons only and do not care about exceptions, you may
-- use @'return' '$!' x@.
evaluate :: a -> IO a
evaluate a = IO $ \s -> seq# a s -- NB. see #2273, #5129

{- $exceptions_and_strictness

Laziness can interact with @catch@-like operations in non-obvious ways (see,
e.g. GHC Trac #11555 and #13330). For instance, consider these subtly-different
examples:

> test1 = Control.Exception.catch (error "uh oh") (\(_ :: SomeException) -> putStrLn "it failed")
>
> test2 = GHC.IO.catchException (error "uh oh") (\(_ :: SomeException) -> putStrLn "it failed")

While @test1@ will print "it failed", @test2@ will print "uh oh".

When using 'catchException', exceptions thrown while evaluating the
action-to-be-executed will not be caught; only exceptions thrown during
execution of the action will be handled by the exception handler.

Since this strictness is a small optimization and may lead to surprising
results, all of the @catch@ and @handle@ variants offered by "Control.Exception"
use 'catch' rather than 'catchException'.
-}<|MERGE_RESOLUTION|>--- conflicted
+++ resolved
@@ -336,11 +336,7 @@
 -- 'MaskedInterruptible' state,
 -- use @mask_ $ forkIO ...@.  This is particularly useful if you need
 -- to establish an exception handler in the forked thread before any
-<<<<<<< HEAD
--- asynchronous exceptions are received.  To create a a new thread in
-=======
 -- asynchronous exceptions are received.  To create a new thread in
->>>>>>> affdea82
 -- an unmasked state use 'Control.Concurrent.forkIOWithUnmask'.
 --
 mask  :: ((forall a. IO a -> IO a) -> IO b) -> IO b
