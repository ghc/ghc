--- conflicted
+++ resolved
@@ -107,14 +107,11 @@
 elSupremum _       _       = MultiShot
 {-# INLINE elSupremum #-}
 
-<<<<<<< HEAD
-=======
 -- | @since 4.10.0.0
 instance Semigroup Lifetime where
     (<>) = elSupremum
     stimes = stimesMonoid
 
->>>>>>> affdea82
 -- | @mappend@ takes the longer of two lifetimes.
 --
 -- @since 4.8.0.0
