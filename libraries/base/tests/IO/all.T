# -*- coding: utf-8 -*-

def expect_fail_if_windows(name, opts):
   f = when(opsys('mingw32'), expect_fail);
   return f(normal, opts);

test('IOError001', [omit_ways(['ghci']), set_stdin('IOError001.hs')],
	compile_and_run, [''])

test('IOError002',      normal, compile_and_run, [''])
test('finalization001', normal, compile_and_run, [''])
test('hClose001', [], compile_and_run, [''])
test('hClose002', [], compile_and_run, [''])
test('hClose003',       reqlib('unix'), compile_and_run, ['-package unix'])
test('hFileSize001',    normal, compile_and_run, [''])
test('hFileSize002', [omit_ways(['ghci'])], compile_and_run, [''])
test('hFlush001', [], compile_and_run, [''])

test('hGetBuffering001', 
	[omit_ways(['ghci']), set_stdin('hGetBuffering001.hs')], 
	compile_and_run, [''])

test('hGetChar001', normal, compile_and_run, [''])
test('hGetLine001', set_stdin('hGetLine001.hs'), compile_and_run, ['-cpp'])
test('hGetLine002', normal, compile_and_run, [''])
test('hGetLine003', normal, compile_and_run, [''])
test('hGetPosn001', [], compile_and_run, ['-cpp'])
test('hIsEOF001',   normal, compile_and_run, [''])
test('hIsEOF002', [], compile_and_run, ['-cpp'])

test('hReady001', normal, compile_and_run, ['-cpp'])

# hReady002 tests that hReady returns False for a pipe that has no
# data to read.  It relies on piping input from 'sleep 1', which doesn't
# work for the 'ghci' way because in that case we already pipe input from
# a script, so hence omit_ways(['ghci'])
test('hReady002', [cmd_prefix('sleep 1 |'), omit_ways(['ghci']),
                   multi_cpu_race],
     compile_and_run, [''])

test('hSeek001', normal, compile_and_run, [''])
test('hSeek002', normal, compile_and_run, ['-cpp'])
test('hSeek003', normal, compile_and_run, ['-cpp'])
test('hSeek004', [], compile_and_run, ['-cpp'])

test('hSetBuffering002', set_stdin('hSetBuffering002.hs'), compile_and_run, [''])

test('hSetBuffering003',
    [omit_ways(['ghci']), set_stdin('hSetBuffering003.hs')], 
	compile_and_run, [''])

test('hSetBuffering004', set_stdin('hSetBuffering004.hs'), compile_and_run, [''])

test('ioeGetErrorString001', normal, compile_and_run, ['-cpp'])
test('ioeGetFileName001',    normal, compile_and_run, ['-cpp'])
test('ioeGetHandle001',      normal, compile_and_run, ['-cpp'])
test('isEOF001', extra_run_opts('</dev/null'), compile_and_run, [''])

test('misc001', [extra_run_opts('misc001.hs misc001.out')], compile_and_run,
     [''])

test('openFile001',  normal, compile_and_run, [''])
test('openFile002',  exit_code(1), compile_and_run, [''])
test('openFile003', [], compile_and_run, [''])
test('openFile004', [], compile_and_run, [''])
test('openFile005', [], compile_and_run, [''])
test('openFile006', [], compile_and_run, [''])
test('openFile007', [], compile_and_run, [''])
test('openFile008', cmd_prefix('ulimit -n 2048; '), compile_and_run, [''])

test('putStr001',    normal, compile_and_run, [''])
test('readFile001', [], compile_and_run, [''])
test('readwrite001', [], compile_and_run, ['-cpp'])


test('readwrite002', [omit_ways(['ghci']), set_stdin('readwrite002.hs')],
     compile_and_run, ['-cpp'])

test('readwrite003', [], compile_and_run, [''])

test('hGetBuf001',
     [
      when(fast(), skip),
      expect_fail_if_windows],
     compile_and_run, ['-package unix'])

<<<<<<< HEAD
test('hDuplicateTo001', [when(opsys('mingw32'), skip)], compile_and_run, [''])
=======
# As discussed in #16819, this test is racy in a threaded environment.
test('hDuplicateTo001', [omit_ways(concurrent_ways)], compile_and_run, [''])
>>>>>>> cff44d86

test('countReaders001', [], compile_and_run, [''])

test('concio001', [normal, multi_cpu_race],
     makefile_test, ['test.concio001'])
test('concio001.thr', [extra_files(['concio001.hs']), multi_cpu_race],
     makefile_test, ['test.concio001.thr'])

test('concio002', reqlib('process'), compile_and_run, [''])

test('T2122', [], compile_and_run, [''])
test('T3307', [], makefile_test, ['T3307-test'])
test('T4855', normal, compile_and_run, [''])

test('hSetEncoding001',extra_run_opts('hSetEncoding001.in'), compile_and_run, [''])
test('decodingerror001',normal, compile_and_run, [''])
test('decodingerror002',normal, compile_and_run, [''])

encoding001Encodings = ["utf8", "utf8_bom", "utf16", "utf16le",
                        "utf16be", "utf32", "utf32le", "utf32be"]
encoding001CleanFiles = []
for e in encoding001Encodings:
    encoding001CleanFiles.append('encoding001.' + e)
for e1 in encoding001Encodings:
    for e2 in encoding001Encodings:
        encoding001CleanFiles.append('encoding001.' + e1 + '.' + e2)
test('encoding001', [], compile_and_run, [''])

test('encoding002', normal, compile_and_run, [''])
test('encoding003', normal, compile_and_run, [''])
test('encoding004', extra_files(['encoded-data/']), compile_and_run, [''])
test('encoding005', normal, compile_and_run, [''])

test('environment001', [], makefile_test, ['environment001-test'])

test('newline001', [], compile_and_run, [''])

test('openTempFile001', normal, compile_and_run, [''])

test('T4144', normal, compile_and_run, [''])

test('encodingerror001', normal, compile_and_run, [''])

test('T4808', [fragile_for(16909, ['threaded2']), exit_code(1)], compile_and_run, [''])
test('T4895', normal, compile_and_run, [''])
test('T7853', normal, compile_and_run, [''])<|MERGE_RESOLUTION|>--- conflicted
+++ resolved
@@ -84,12 +84,8 @@
       expect_fail_if_windows],
      compile_and_run, ['-package unix'])
 
-<<<<<<< HEAD
-test('hDuplicateTo001', [when(opsys('mingw32'), skip)], compile_and_run, [''])
-=======
 # As discussed in #16819, this test is racy in a threaded environment.
-test('hDuplicateTo001', [omit_ways(concurrent_ways)], compile_and_run, [''])
->>>>>>> cff44d86
+test('hDuplicateTo001', [when(opsys('mingw32'), skip), omit_ways(concurrent_ways)], compile_and_run, [''])
 
 test('countReaders001', [], compile_and_run, [''])
 
