{-# LANGUAGE AllowAmbiguousTypes #-}
{-# LANGUAGE Trustworthy #-}
{-# LANGUAGE TypeInType #-}
{-# LANGUAGE ViewPatterns #-}
{-# LANGUAGE TypeOperators #-}
{-# LANGUAGE BangPatterns #-}
{-# LANGUAGE RankNTypes #-}
{-# LANGUAGE PatternSynonyms #-}
{-# LANGUAGE CPP #-}
{-# LANGUAGE ConstraintKinds #-}
{-# LANGUAGE DataKinds #-}
{-# LANGUAGE FlexibleInstances #-}
{-# LANGUAGE GADTs #-}
{-# LANGUAGE MagicHash #-}
{-# LANGUAGE NoImplicitPrelude #-}
{-# LANGUAGE PolyKinds #-}
{-# LANGUAGE ScopedTypeVariables #-}
{-# LANGUAGE StandaloneDeriving #-}
{-# LANGUAGE UndecidableInstances #-}
{-# LANGUAGE TypeApplications #-}
{-# LANGUAGE TypeFamilies #-}

-----------------------------------------------------------------------------
-- |
-- Module      :  Data.Typeable.Internal
-- Copyright   :  (c) The University of Glasgow, CWI 2001--2011
-- License     :  BSD-style (see the file libraries/base/LICENSE)
--
-- The representations of the types TyCon and TypeRep, and the
-- function mkTyCon which is used by derived instances of Typeable to
-- construct a TyCon.
--
-----------------------------------------------------------------------------

module Data.Typeable.Internal (
    -- * Typeable and kind polymorphism
    --
    -- #kind_instantiation

    -- * Miscellaneous
    Fingerprint(..),

    -- * Typeable class
    Typeable(..),
    withTypeable,

    -- * Module
    Module,  -- Abstract
    moduleName, modulePackage, rnfModule,

    -- * TyCon
    TyCon,   -- Abstract
    tyConPackage, tyConModule, tyConName, tyConKindArgs, tyConKindRep,
    tyConFingerprint,
    KindRep(.., KindRepTypeLit), TypeLitSort(..),
    rnfTyCon,

    -- * TypeRep
    TypeRep,
    pattern App, pattern Con, pattern Con', pattern Fun,
    typeRep,
    typeOf,
    typeRepTyCon,
    typeRepFingerprint,
    rnfTypeRep,
    eqTypeRep,
    typeRepKind,
    splitApps,

    -- * SomeTypeRep
    SomeTypeRep(..),
    someTypeRep,
    someTypeRepTyCon,
    someTypeRepFingerprint,
    rnfSomeTypeRep,

    -- * Construction
    -- | These are for internal use only
    mkTrType, mkTrCon, mkTrApp, mkTrAppChecked, mkTrFun,
    mkTyCon, mkTyCon#,
    typeSymbolTypeRep, typeNatTypeRep,
  ) where

import GHC.Base
import qualified GHC.Arr as A
import GHC.Types ( TYPE )
import Data.Type.Equality
import GHC.List ( splitAt, foldl' )
import GHC.Word
import GHC.Show
import GHC.TypeLits ( KnownSymbol, symbolVal', AppendSymbol )
import GHC.TypeNats ( KnownNat, natVal' )
import Unsafe.Coerce ( unsafeCoerce )

import GHC.Fingerprint.Type
import {-# SOURCE #-} GHC.Fingerprint
   -- loop: GHC.Fingerprint -> Foreign.Ptr -> Data.Typeable
   -- Better to break the loop here, because we want non-SOURCE imports
   -- of Data.Typeable as much as possible so we can optimise the derived
   -- instances.
-- import {-# SOURCE #-} Debug.Trace (trace)

#include "MachDeps.h"

{- *********************************************************************
*                                                                      *
                The TyCon type
*                                                                      *
********************************************************************* -}

modulePackage :: Module -> String
modulePackage (Module p _) = trNameString p

moduleName :: Module -> String
moduleName (Module _ m) = trNameString m

tyConPackage :: TyCon -> String
tyConPackage (TyCon _ _ m _ _ _) = modulePackage m

tyConModule :: TyCon -> String
tyConModule (TyCon _ _ m _ _ _) = moduleName m

tyConName :: TyCon -> String
tyConName (TyCon _ _ _ n _ _) = trNameString n

trNameString :: TrName -> String
trNameString (TrNameS s) = unpackCStringUtf8# s
trNameString (TrNameD s) = s

tyConFingerprint :: TyCon -> Fingerprint
tyConFingerprint (TyCon hi lo _ _ _ _)
  = Fingerprint (W64# hi) (W64# lo)

tyConKindArgs :: TyCon -> Int
tyConKindArgs (TyCon _ _ _ _ n _) = I# n

tyConKindRep :: TyCon -> KindRep
tyConKindRep (TyCon _ _ _ _ _ k) = k

-- | Helper to fully evaluate 'TyCon' for use as @NFData(rnf)@ implementation
--
-- @since 4.8.0.0
rnfModule :: Module -> ()
rnfModule (Module p m) = rnfTrName p `seq` rnfTrName m

rnfTrName :: TrName -> ()
rnfTrName (TrNameS _) = ()
rnfTrName (TrNameD n) = rnfString n

rnfKindRep :: KindRep -> ()
rnfKindRep (KindRepTyConApp tc args) = rnfTyCon tc `seq` rnfList rnfKindRep args
rnfKindRep (KindRepVar _)   = ()
rnfKindRep (KindRepApp a b) = rnfKindRep a `seq` rnfKindRep b
rnfKindRep (KindRepFun a b) = rnfKindRep a `seq` rnfKindRep b
rnfKindRep (KindRepTYPE rr) = rnfRuntimeRep rr
rnfKindRep (KindRepTypeLitS _ _) = ()
rnfKindRep (KindRepTypeLitD _ t) = rnfString t

rnfRuntimeRep :: RuntimeRep -> ()
rnfRuntimeRep (VecRep !_ !_) = ()
rnfRuntimeRep !_             = ()

rnfList :: (a -> ()) -> [a] -> ()
rnfList _     []     = ()
rnfList force (x:xs) = force x `seq` rnfList force xs

rnfString :: [Char] -> ()
rnfString = rnfList (`seq` ())

rnfTyCon :: TyCon -> ()
rnfTyCon (TyCon _ _ m n _ k) = rnfModule m `seq` rnfTrName n `seq` rnfKindRep k


{- *********************************************************************
*                                                                      *
                The TypeRep type
*                                                                      *
********************************************************************* -}

-- | A concrete representation of a (monomorphic) type.
-- 'TypeRep' supports reasonably efficient equality.
data TypeRep (a :: k) where
    -- The TypeRep of Type. See Note [Kind caching], Wrinkle 2
    TrType :: TypeRep Type
    TrTyCon :: { -- See Note [TypeRep fingerprints]
                 trTyConFingerprint :: {-# UNPACK #-} !Fingerprint

                 -- The TypeRep represents the application of trTyCon
                 -- to the kind arguments trKindVars. So for
                 -- 'Just :: Bool -> Maybe Bool, the trTyCon will be
                 -- 'Just and the trKindVars will be [Bool].
               , trTyCon :: !TyCon
               , trKindVars :: [SomeTypeRep]
               , trTyConKind :: !(TypeRep k) }  -- See Note [Kind caching]
            -> TypeRep (a :: k)

    -- | Invariant: Saturated arrow types (e.g. things of the form @a -> b@)
    -- are represented with @'TrFun' a b@, not @TrApp (TrApp funTyCon a) b@.
    TrApp   :: forall k1 k2 (a :: k1 -> k2) (b :: k1).
               { -- See Note [TypeRep fingerprints]
                 trAppFingerprint :: {-# UNPACK #-} !Fingerprint

                 -- The TypeRep represents the application of trAppFun
                 -- to trAppArg. For Maybe Int, the trAppFun will be Maybe
                 -- and the trAppArg will be Int.
               , trAppFun :: !(TypeRep (a :: k1 -> k2))
               , trAppArg :: !(TypeRep (b :: k1))
               , trAppKind :: !(TypeRep k2) }   -- See Note [Kind caching]
            -> TypeRep (a b)

    -- | @TrFun fpr a b@ represents a function type @a -> b@. We use this for
    -- the sake of efficiency as functions are quite ubiquitous.
    TrFun   :: forall (r1 :: RuntimeRep) (r2 :: RuntimeRep)
                      (a :: TYPE r1) (b :: TYPE r2).
               { -- See Note [TypeRep fingerprints]
                 trFunFingerprint :: {-# UNPACK #-} !Fingerprint

                 -- The TypeRep represents a function from trFunArg to
                 -- trFunRes.
               , trFunArg :: !(TypeRep a)
               , trFunRes :: !(TypeRep b) }
            -> TypeRep (a -> b)

<<<<<<< HEAD
=======
{- Note [TypeRep fingerprints]
   ~~~~~~~~~~~~~~~~~~~~~~~~~~~
We store a Fingerprint of each TypeRep in its constructor. This allows
us to test whether two TypeReps are equal in constant time, rather than
having to walk their full structures.
-}

{- Note [Kind caching]
   ~~~~~~~~~~~~~~~~~~~

We cache the kind of the TypeRep in each TrTyCon and TrApp constructor.
This is necessary to ensure that typeRepKind (which is used, at least, in
deserialization and dynApply) is cheap. There are two reasons for this:

1. Calculating the kind of a nest of type applications, such as

  F X Y Z W   (App (App (App (App F X) Y) Z) W)

is linear in the depth, which is already a bit pricy. In deserialization,
we build up such a nest from the inside out, so without caching, that ends
up taking quadratic time, and calculating the KindRep of the constructor,
F, a linear number of times. See #14254.

2. Calculating the kind of a type constructor, in instantiateTypeRep,
requires building (allocating) a TypeRep for the kind "from scratch".
This can get pricy. When combined with point (1), we can end up with
a large amount of extra allocation deserializing very deep nests.
See #14337.

It is quite possible to speed up deserialization by structuring that process
very carefully. Unfortunately, that doesn't help dynApply or anything else
that may use typeRepKind. Since caching the kind isn't terribly expensive, it
seems better to just do that and solve all the potential problems at once.

There are two things we need to be careful about when caching kinds.

Wrinkle 1:

We want to do it eagerly. Suppose we have

  tf :: TypeRep (f :: j -> k)
  ta :: TypeRep (a :: j)

Then the cached kind of App tf ta should be eagerly evaluated to k, rather
than being stored as a thunk that will strip the (j ->) off of j -> k if
and when it is forced.

Wrinkle 2:

We need to be able to represent TypeRep Type. This is a bit tricky because
typeRepKind (typeRep @Type) = typeRep @Type, so if we actually cache the
typerep of the kind of Type, we will have a loop. One simple way to do this
is to make the cached kind fields lazy and allow TypeRep Type to be cyclical.

But we *do not* want TypeReps to have cyclical structure! Most importantly,
a cyclical structure cannot be stored in a compact region. Secondarily,
using :force in GHCi on a cyclical structure will lead to non-termination.

To avoid this trouble, we use a separate constructor for TypeRep Type.
mkTrApp is responsible for recognizing that TYPE is being applied to
'LiftedRep and produce trType; other functions must recognize that TrType
represents an application.
-}

>>>>>>> affdea82
-- Compare keys for equality

-- | @since 2.01
instance Eq (TypeRep a) where
  _ == _  = True
  {-# INLINABLE (==) #-}

instance TestEquality TypeRep where
  a `testEquality` b
    | Just HRefl <- eqTypeRep a b
    = Just Refl
    | otherwise
    = Nothing
  {-# INLINEABLE testEquality #-}

-- | @since 4.4.0.0
instance Ord (TypeRep a) where
  compare _ _ = EQ
  {-# INLINABLE compare #-}

-- | A non-indexed type representation.
data SomeTypeRep where
    SomeTypeRep :: forall k (a :: k). !(TypeRep a) -> SomeTypeRep

instance Eq SomeTypeRep where
  SomeTypeRep a == SomeTypeRep b =
      case a `eqTypeRep` b of
          Just _  -> True
          Nothing -> False

instance Ord SomeTypeRep where
  SomeTypeRep a `compare` SomeTypeRep b =
    typeRepFingerprint a `compare` typeRepFingerprint b

-- | The function type constructor.
--
-- For instance,
--
-- @
-- typeRep \@(Int -> Char) === Fun (typeRep \@Int) (typeRep \@Char)
-- @
--
pattern Fun :: forall k (fun :: k). ()
            => forall (r1 :: RuntimeRep) (r2 :: RuntimeRep)
                      (arg :: TYPE r1) (res :: TYPE r2).
               (k ~ Type, fun ~~ (arg -> res))
            => TypeRep arg
            -> TypeRep res
            -> TypeRep fun
pattern Fun arg res <- TrFun {trFunArg = arg, trFunRes = res}
  where Fun arg res = mkTrFun arg res

-- | Observe the 'Fingerprint' of a type representation
--
-- @since 4.8.0.0
typeRepFingerprint :: TypeRep a -> Fingerprint
typeRepFingerprint TrType = fpTYPELiftedRep
typeRepFingerprint (TrTyCon {trTyConFingerprint = fpr}) = fpr
typeRepFingerprint (TrApp {trAppFingerprint = fpr}) = fpr
typeRepFingerprint (TrFun {trFunFingerprint = fpr}) = fpr

-- For compiler use
mkTrType :: TypeRep Type
mkTrType = TrType

-- | Construct a representation for a type constructor
-- applied at a monomorphic kind.
--
-- Note that this is unsafe as it allows you to construct
-- ill-kinded types.
mkTrCon :: forall k (a :: k). TyCon -> [SomeTypeRep] -> TypeRep a
mkTrCon tc kind_vars = TrTyCon
    { trTyConFingerprint = fpr
    , trTyCon = tc
    , trKindVars = kind_vars
    , trTyConKind = kind }
  where
    fpr_tc  = tyConFingerprint tc
    fpr_kvs = map someTypeRepFingerprint kind_vars
    fpr     = fingerprintFingerprints (fpr_tc:fpr_kvs)
    kind    = unsafeCoerceRep $ tyConKind tc kind_vars

-- The fingerprint of Type. We don't store this in the TrType
-- constructor, so we need to build it here.
fpTYPELiftedRep :: Fingerprint
fpTYPELiftedRep = fingerprintFingerprints
      [tyConFingerprint tyConTYPE, typeRepFingerprint trLiftedRep]
-- There is absolutely nothing to gain and everything to lose
-- by inlining the worker. The wrapper should inline anyway.
{-# NOINLINE fpTYPELiftedRep #-}

trTYPE :: TypeRep TYPE
trTYPE = typeRep

trLiftedRep :: TypeRep 'LiftedRep
trLiftedRep = typeRep

-- | Construct a representation for a type application that is
-- NOT a saturated arrow type. This is not checked!

-- Note that this is known-key to the compiler, which uses it in desugar
-- 'Typeable' evidence.
mkTrApp :: forall k1 k2 (a :: k1 -> k2) (b :: k1).
           TypeRep (a :: k1 -> k2)
        -> TypeRep (b :: k1)
        -> TypeRep (a b)
mkTrApp a b -- See Note [Kind caching], Wrinkle 2
  | Just HRefl <- a `eqTypeRep` trTYPE
  , Just HRefl <- b `eqTypeRep` trLiftedRep
  = TrType

  | TrFun {trFunRes = res_kind} <- typeRepKind a
  = TrApp
    { trAppFingerprint = fpr
    , trAppFun = a
    , trAppArg = b
    , trAppKind = res_kind }

  | otherwise = error ("Ill-kinded type application: "
                           ++ show (typeRepKind a))
  where
    fpr_a = typeRepFingerprint a
    fpr_b = typeRepFingerprint b
    fpr   = fingerprintFingerprints [fpr_a, fpr_b]

-- | Construct a representation for a type application that
-- may be a saturated arrow type. This is renamed to mkTrApp in
-- Type.Reflection.Unsafe
mkTrAppChecked :: forall k1 k2 (a :: k1 -> k2) (b :: k1).
                  TypeRep (a :: k1 -> k2)
               -> TypeRep (b :: k1)
               -> TypeRep (a b)
mkTrAppChecked rep@(TrApp {trAppFun = p, trAppArg = x :: TypeRep x})
               (y :: TypeRep y)
  | TrTyCon {trTyCon=con} <- p
  , con == funTyCon  -- cheap check first
  , Just (IsTYPE (rx :: TypeRep rx)) <- isTYPE (typeRepKind x)
  , Just (IsTYPE (ry :: TypeRep ry)) <- isTYPE (typeRepKind y)
  , Just HRefl <- withTypeable x $ withTypeable rx $ withTypeable ry
                  $ typeRep @((->) x :: TYPE ry -> Type) `eqTypeRep` rep
  = mkTrFun x y
mkTrAppChecked a b = mkTrApp a b

-- | A type application.
--
-- For instance,
--
-- @
-- typeRep \@(Maybe Int) === App (typeRep \@Maybe) (typeRep \@Int)
-- @
--
-- Note that this will also match a function type,
--
-- @
-- typeRep \@(Int# -> Char)
--   ===
-- App (App arrow (typeRep \@Int#)) (typeRep \@Char)
-- @
--
-- where @arrow :: TypeRep ((->) :: TYPE IntRep -> Type -> Type)@.
--
pattern App :: forall k2 (t :: k2). ()
            => forall k1 (a :: k1 -> k2) (b :: k1). (t ~ a b)
            => TypeRep a -> TypeRep b -> TypeRep t
pattern App f x <- (splitApp -> IsApp f x)
  where App f x = mkTrAppChecked f x

data AppOrCon (a :: k) where
    IsApp :: forall k k' (f :: k' -> k) (x :: k'). ()
          => TypeRep f -> TypeRep x -> AppOrCon (f x)
    -- See Note [Con evidence]
    IsCon :: IsApplication a ~ "" => TyCon -> [SomeTypeRep] -> AppOrCon a

type family IsApplication (x :: k) :: Symbol where
  IsApplication (_ _) = "An error message about this unifying with \"\" "
     `AppendSymbol` "means that you tried to match a TypeRep with Con or "
     `AppendSymbol` "Con' when the represented type was known to be an "
     `AppendSymbol` "application."
  IsApplication _ = ""

splitApp :: forall k (a :: k). ()
         => TypeRep a
         -> AppOrCon a
splitApp TrType = IsApp trTYPE trLiftedRep
splitApp (TrApp {trAppFun = f, trAppArg = x}) = IsApp f x
splitApp rep@(TrFun {trFunArg=a, trFunRes=b}) = IsApp (mkTrApp arr a) b
  where arr = bareArrow rep
splitApp (TrTyCon{trTyCon = con, trKindVars = kinds})
  = case unsafeCoerce Refl :: IsApplication a :~: "" of
      Refl -> IsCon con kinds

-- | Use a 'TypeRep' as 'Typeable' evidence.
withTypeable :: forall (a :: k) (r :: TYPE rep). ()
             => TypeRep a -> (Typeable a => r) -> r
withTypeable rep k = unsafeCoerce k' rep
  where k' :: Gift a r
        k' = Gift k

-- | A helper to satisfy the type checker in 'withTypeable'.
newtype Gift a (r :: TYPE rep) = Gift (Typeable a => r)

-- | Pattern match on a type constructor
pattern Con :: forall k (a :: k). ()
            => IsApplication a ~ "" -- See Note [Con evidence]
            => TyCon -> TypeRep a
pattern Con con <- (splitApp -> IsCon con _)

-- | Pattern match on a type constructor including its instantiated kind
-- variables.
--
-- For instance,
--
-- @
-- App (Con' proxyTyCon ks) intRep = typeRep @(Proxy \@Int)
-- @
--
-- will bring into scope,
--
-- @
-- proxyTyCon :: TyCon
-- ks         == [someTypeRep @Type] :: [SomeTypeRep]
-- intRep     == typeRep @Int
-- @
--
pattern Con' :: forall k (a :: k). ()
             => IsApplication a ~ "" -- See Note [Con evidence]
             => TyCon -> [SomeTypeRep] -> TypeRep a
pattern Con' con ks <- (splitApp -> IsCon con ks)

-- TODO: Remove Fun when #14253 is fixed
{-# COMPLETE Fun, App, Con  #-}
{-# COMPLETE Fun, App, Con' #-}

{- Note [Con evidence]
    ~~~~~~~~~~~~~~~~~~~

Matching TypeRep t on Con or Con' fakes up evidence that

  IsApplication t ~ "".

Why should anyone care about the value of strange internal type family?
Well, almost nobody cares about it, but the pattern checker does!
For example, suppose we have TypeRep (f x) and we want to get
TypeRep f and TypeRep x. There is no chance that the Con constructor
will match, because (f x) is not a constructor, but without the
IsApplication evidence, omitting it will lead to an incomplete pattern
warning. With the evidence, the pattern checker will see that
Con wouldn't typecheck, so everything works out as it should.

Why do we use Symbols? We would really like to use something like

  type family NotApplication (t :: k) :: Constraint where
    NotApplication (f a) = TypeError ...
    NotApplication _ = ()

Unfortunately, #11503 means that the pattern checker and type checker
will fail to actually reject the mistaken patterns. So we describe the
error in the result type. It's a horrible hack.
-}

----------------- Observation ---------------------

-- | Observe the type constructor of a quantified type representation.
someTypeRepTyCon :: SomeTypeRep -> TyCon
someTypeRepTyCon (SomeTypeRep t) = typeRepTyCon t

-- | Observe the type constructor of a type representation
typeRepTyCon :: TypeRep a -> TyCon
<<<<<<< HEAD
typeRepTyCon (TrTyCon _ tc _) = tc
typeRepTyCon (TrApp _ a _)    = typeRepTyCon a
typeRepTyCon (TrFun _ _ _)    = typeRepTyCon $ typeRep @(->)
=======
typeRepTyCon TrType = tyConTYPE
typeRepTyCon (TrTyCon {trTyCon = tc}) = tc
typeRepTyCon (TrApp {trAppFun = a})   = typeRepTyCon a
typeRepTyCon (TrFun {})               = typeRepTyCon $ typeRep @(->)
>>>>>>> affdea82

-- | Type equality
--
-- @since 4.10
eqTypeRep :: forall k1 k2 (a :: k1) (b :: k2).
             TypeRep a -> TypeRep b -> Maybe (a :~~: b)
eqTypeRep a b
  | sameTypeRep a b = Just (unsafeCoerce# HRefl)
  | otherwise       = Nothing
-- We want GHC to inline eqTypeRep to get rid of the Maybe
-- in the usual case that it is scrutinized immediately. We
-- split eqTypeRep into a worker and wrapper because otherwise
-- it's much larger than anything we'd want to inline.
{-# INLINABLE eqTypeRep #-}

sameTypeRep :: forall k1 k2 (a :: k1) (b :: k2).
               TypeRep a -> TypeRep b -> Bool
sameTypeRep a b = typeRepFingerprint a == typeRepFingerprint b

-------------------------------------------------------------
--
--      Computing kinds
--
-------------------------------------------------------------

-- | Observe the kind of a type.
typeRepKind :: TypeRep (a :: k) -> TypeRep k
typeRepKind TrType = TrType
typeRepKind (TrTyCon {trTyConKind = kind}) = kind
typeRepKind (TrApp {trAppKind = kind}) = kind
typeRepKind (TrFun {}) = typeRep @Type

tyConKind :: TyCon -> [SomeTypeRep] -> SomeTypeRep
tyConKind (TyCon _ _ _ _ nKindVars# kindRep) kindVars =
    let kindVarsArr :: A.Array KindBndr SomeTypeRep
        kindVarsArr = A.listArray (0, I# (nKindVars# -# 1#)) kindVars
    in instantiateKindRep kindVarsArr kindRep

instantiateKindRep :: A.Array KindBndr SomeTypeRep -> KindRep -> SomeTypeRep
instantiateKindRep vars = go
  where
    go :: KindRep -> SomeTypeRep
    go (KindRepTyConApp tc args)
      = let n_kind_args = tyConKindArgs tc
            (kind_args, ty_args) = splitAt n_kind_args args
            -- First instantiate tycon kind arguments
            tycon_app = SomeTypeRep $ mkTrCon tc (map go kind_args)
            -- Then apply remaining type arguments
            applyTy :: SomeTypeRep -> KindRep -> SomeTypeRep
            applyTy (SomeTypeRep acc) ty
              | SomeTypeRep ty' <- go ty
              = SomeTypeRep $ mkTrApp (unsafeCoerce acc) ty'
        in foldl' applyTy tycon_app ty_args
    go (KindRepVar var)
      = vars A.! var
    go (KindRepApp f a)
      = SomeTypeRep $ mkTrApp (unsafeCoerceRep $ go f) (unsafeCoerceRep $ go a)
    go (KindRepFun a b)
      = SomeTypeRep $ mkTrFun (unsafeCoerceRep $ go a) (unsafeCoerceRep $ go b)
    go (KindRepTYPE LiftedRep) = SomeTypeRep TrType
    go (KindRepTYPE r) = unkindedTypeRep $ tYPE `kApp` runtimeRepTypeRep r
    go (KindRepTypeLitS sort s)
      = mkTypeLitFromString sort (unpackCStringUtf8# s)
    go (KindRepTypeLitD sort s)
      = mkTypeLitFromString sort s

    tYPE = kindedTypeRep @(RuntimeRep -> Type) @TYPE

unsafeCoerceRep :: SomeTypeRep -> TypeRep a
unsafeCoerceRep (SomeTypeRep r) = unsafeCoerce r

unkindedTypeRep :: SomeKindedTypeRep k -> SomeTypeRep
unkindedTypeRep (SomeKindedTypeRep x) = SomeTypeRep x

data SomeKindedTypeRep k where
    SomeKindedTypeRep :: forall (a :: k). TypeRep a
                      -> SomeKindedTypeRep k

kApp :: SomeKindedTypeRep (k -> k')
     -> SomeKindedTypeRep k
     -> SomeKindedTypeRep k'
kApp (SomeKindedTypeRep f) (SomeKindedTypeRep a) =
    SomeKindedTypeRep (mkTrApp f a)

kindedTypeRep :: forall (a :: k). Typeable a => SomeKindedTypeRep k
kindedTypeRep = SomeKindedTypeRep (typeRep @a)

buildList :: forall k. Typeable k
          => [SomeKindedTypeRep k]
          -> SomeKindedTypeRep [k]
buildList = foldr cons nil
  where
    nil = kindedTypeRep @[k] @'[]
    cons x rest = SomeKindedTypeRep (typeRep @'(:)) `kApp` x `kApp` rest

runtimeRepTypeRep :: RuntimeRep -> SomeKindedTypeRep RuntimeRep
runtimeRepTypeRep r =
    case r of
      LiftedRep   -> rep @'LiftedRep
      UnliftedRep -> rep @'UnliftedRep
      VecRep c e  -> kindedTypeRep @_ @'VecRep
                     `kApp` vecCountTypeRep c
                     `kApp` vecElemTypeRep e
      TupleRep rs -> kindedTypeRep @_ @'TupleRep
                     `kApp` buildList (map runtimeRepTypeRep rs)
      SumRep rs   -> kindedTypeRep @_ @'SumRep
                     `kApp` buildList (map runtimeRepTypeRep rs)
      IntRep      -> rep @'IntRep
      WordRep     -> rep @'WordRep
      Int64Rep    -> rep @'Int64Rep
      Word64Rep   -> rep @'Word64Rep
      AddrRep     -> rep @'AddrRep
      FloatRep    -> rep @'FloatRep
      DoubleRep   -> rep @'DoubleRep
  where
    rep :: forall (a :: RuntimeRep). Typeable a => SomeKindedTypeRep RuntimeRep
    rep = kindedTypeRep @RuntimeRep @a

vecCountTypeRep :: VecCount -> SomeKindedTypeRep VecCount
vecCountTypeRep c =
    case c of
      Vec2  -> rep @'Vec2
      Vec4  -> rep @'Vec4
      Vec8  -> rep @'Vec8
      Vec16 -> rep @'Vec16
      Vec32 -> rep @'Vec32
      Vec64 -> rep @'Vec64
  where
    rep :: forall (a :: VecCount). Typeable a => SomeKindedTypeRep VecCount
    rep = kindedTypeRep @VecCount @a

vecElemTypeRep :: VecElem -> SomeKindedTypeRep VecElem
vecElemTypeRep e =
    case e of
      Int8ElemRep     -> rep @'Int8ElemRep
      Int16ElemRep    -> rep @'Int16ElemRep
      Int32ElemRep    -> rep @'Int32ElemRep
      Int64ElemRep    -> rep @'Int64ElemRep
      Word8ElemRep    -> rep @'Word8ElemRep
      Word16ElemRep   -> rep @'Word16ElemRep
      Word32ElemRep   -> rep @'Word32ElemRep
      Word64ElemRep   -> rep @'Word64ElemRep
      FloatElemRep    -> rep @'FloatElemRep
      DoubleElemRep   -> rep @'DoubleElemRep
  where
    rep :: forall (a :: VecElem). Typeable a => SomeKindedTypeRep VecElem
    rep = kindedTypeRep @VecElem @a

bareArrow :: forall (r1 :: RuntimeRep) (r2 :: RuntimeRep)
                    (a :: TYPE r1) (b :: TYPE r2). ()
          => TypeRep (a -> b)
          -> TypeRep ((->) :: TYPE r1 -> TYPE r2 -> Type)
bareArrow (TrFun _ a b) =
    mkTrCon funTyCon [SomeTypeRep rep1, SomeTypeRep rep2]
  where
    rep1 = getRuntimeRep $ typeRepKind a :: TypeRep r1
    rep2 = getRuntimeRep $ typeRepKind b :: TypeRep r2
bareArrow _ = error "Data.Typeable.Internal.bareArrow: impossible"

data IsTYPE (a :: Type) where
    IsTYPE :: forall (r :: RuntimeRep). TypeRep r -> IsTYPE (TYPE r)

-- | Is a type of the form @TYPE rep@?
isTYPE :: TypeRep (a :: Type) -> Maybe (IsTYPE a)
isTYPE TrType = Just (IsTYPE trLiftedRep)
isTYPE (TrApp {trAppFun=f, trAppArg=r})
  | Just HRefl <- f `eqTypeRep` typeRep @TYPE
  = Just (IsTYPE r)
isTYPE _ = Nothing

getRuntimeRep :: forall (r :: RuntimeRep). TypeRep (TYPE r) -> TypeRep r
getRuntimeRep TrType = trLiftedRep
getRuntimeRep (TrApp {trAppArg=r}) = r
getRuntimeRep _ = error "Data.Typeable.Internal.getRuntimeRep: impossible"


-------------------------------------------------------------
--
--      The Typeable class and friends
--
-------------------------------------------------------------

-- | The class 'Typeable' allows a concrete representation of a type to
-- be calculated.
class Typeable (a :: k) where
  typeRep# :: TypeRep a

typeRep :: Typeable a => TypeRep a
typeRep = typeRep#

typeOf :: Typeable a => a -> TypeRep a
typeOf _ = typeRep

-- | Takes a value of type @a@ and returns a concrete representation
-- of that type.
--
-- @since 4.7.0.0
someTypeRep :: forall proxy a. Typeable a => proxy a -> SomeTypeRep
someTypeRep _ = SomeTypeRep (typeRep :: TypeRep a)
{-# INLINE typeRep #-}

someTypeRepFingerprint :: SomeTypeRep -> Fingerprint
someTypeRepFingerprint (SomeTypeRep t) = typeRepFingerprint t

----------------- Showing TypeReps --------------------

-- This follows roughly the precedence structure described in Note [Precedence
-- in types].
instance Show (TypeRep (a :: k)) where
    showsPrec = showTypeable


showTypeable :: Int -> TypeRep (a :: k) -> ShowS
showTypeable _ TrType = showChar '*'
showTypeable _ rep
  | isListTyCon tc, [ty] <- tys =
    showChar '[' . shows ty . showChar ']'
  | isTupleTyCon tc =
    showChar '(' . showArgs (showChar ',') tys . showChar ')'
  where (tc, tys) = splitApps rep
showTypeable p (TrTyCon {trTyCon = tycon, trKindVars = []})
  = showsPrec p tycon
showTypeable p (TrTyCon {trTyCon = tycon, trKindVars = args})
  = showParen (p > 9) $
    showsPrec p tycon .
    showChar ' ' .
    showArgs (showChar ' ') args
showTypeable p (TrFun {trFunArg = x, trFunRes = r})
  = showParen (p > 8) $
    showsPrec 9 x . showString " -> " . showsPrec 8 r
showTypeable p (TrApp {trAppFun = f, trAppArg = x})
  = showParen (p > 9) $
    showsPrec 8 f .
    showChar ' ' .
    showsPrec 10 x

-- | @since 4.10.0.0
instance Show SomeTypeRep where
  showsPrec p (SomeTypeRep ty) = showsPrec p ty

splitApps :: TypeRep a -> (TyCon, [SomeTypeRep])
splitApps = go []
  where
    go :: [SomeTypeRep] -> TypeRep a -> (TyCon, [SomeTypeRep])
    go xs (TrTyCon {trTyCon = tc})
      = (tc, xs)
    go xs (TrApp {trAppFun = f, trAppArg = x})
      = go (SomeTypeRep x : xs) f
    go [] (TrFun {trFunArg = a, trFunRes = b})
      = (funTyCon, [SomeTypeRep a, SomeTypeRep b])
    go _  (TrFun {})
      = errorWithoutStackTrace "Data.Typeable.Internal.splitApps: Impossible 1"
    go [] TrType = (tyConTYPE, [SomeTypeRep trLiftedRep])
    go _ TrType
      = errorWithoutStackTrace "Data.Typeable.Internal.splitApps: Impossible 2"

-- This is incredibly shady! We don't really want to do this here; we
-- should really have the compiler reveal the TYPE TyCon directly
-- somehow. We need to construct this by hand because otherwise
-- we end up with horrible and somewhat mysterious loops trying to calculate
-- typeRep @TYPE. For the moment, we use the fact that we can get the proper
-- name of the ghc-prim package from the TyCon of LiftedRep (which we can
-- produce a TypeRep for without difficulty), and then just substitute in the
-- appropriate module and constructor names.
--
-- The ticket to find a better way to deal with this is
-- Trac #14480.
tyConTYPE :: TyCon
tyConTYPE = mkTyCon (tyConPackage liftedRepTyCon) "GHC.Prim" "TYPE" 0
       (KindRepFun (KindRepTyConApp liftedRepTyCon []) (KindRepTYPE LiftedRep))
  where
    liftedRepTyCon = typeRepTyCon (typeRep @RuntimeRep)

funTyCon :: TyCon
funTyCon = typeRepTyCon (typeRep @(->))

isListTyCon :: TyCon -> Bool
isListTyCon tc = tc == typeRepTyCon (typeRep :: TypeRep [])

isTupleTyCon :: TyCon -> Bool
isTupleTyCon tc
  | ('(':',':_) <- tyConName tc = True
  | otherwise                   = False

showArgs :: Show a => ShowS -> [a] -> ShowS
showArgs _   []     = id
showArgs _   [a]    = showsPrec 10 a
showArgs sep (a:as) = showsPrec 10 a . sep . showArgs sep as

-- | Helper to fully evaluate 'TypeRep' for use as @NFData(rnf)@ implementation
--
-- @since 4.8.0.0
rnfTypeRep :: TypeRep a -> ()
-- The TypeRep structure is almost entirely strict by definition. The
-- fingerprinting and strict kind caching ensure that everything
-- else is forced anyway. So we don't need to do anything special
-- to reduce to normal form.
rnfTypeRep !_ = ()

-- | Helper to fully evaluate 'SomeTypeRep' for use as @NFData(rnf)@
-- implementation
--
-- @since 4.10.0.0
rnfSomeTypeRep :: SomeTypeRep -> ()
rnfSomeTypeRep (SomeTypeRep r) = rnfTypeRep r

{- *********************************************************
*                                                          *
*       TyCon/TypeRep definitions for type literals        *
*              (Symbol and Nat)                            *
*                                                          *
********************************************************* -}

pattern KindRepTypeLit :: TypeLitSort -> String -> KindRep
pattern KindRepTypeLit sort t <- (getKindRepTypeLit -> Just (sort, t))
  where
    KindRepTypeLit sort t = KindRepTypeLitD sort t

{-# COMPLETE KindRepTyConApp, KindRepVar, KindRepApp, KindRepFun,
             KindRepTYPE, KindRepTypeLit #-}

getKindRepTypeLit :: KindRep -> Maybe (TypeLitSort, String)
getKindRepTypeLit (KindRepTypeLitS sort t) = Just (sort, unpackCStringUtf8# t)
getKindRepTypeLit (KindRepTypeLitD sort t) = Just (sort, t)
getKindRepTypeLit _                        = Nothing

-- | Exquisitely unsafe.
mkTyCon# :: Addr#       -- ^ package name
         -> Addr#       -- ^ module name
         -> Addr#       -- ^ the name of the type constructor
         -> Int#        -- ^ number of kind variables
         -> KindRep     -- ^ kind representation
         -> TyCon       -- ^ A unique 'TyCon' object
mkTyCon# pkg modl name n_kinds kind_rep
  | Fingerprint (W64# hi) (W64# lo) <- fingerprint
  = TyCon hi lo mod (TrNameS name) n_kinds kind_rep
  where
    mod = Module (TrNameS pkg) (TrNameS modl)
    fingerprint :: Fingerprint
    fingerprint = mkTyConFingerprint (unpackCStringUtf8# pkg)
                                     (unpackCStringUtf8# modl)
                                     (unpackCStringUtf8# name)

-- it is extremely important that this fingerprint computation
-- remains in sync with that in TcTypeable to ensure that type
-- equality is correct.

-- | Exquisitely unsafe.
mkTyCon :: String       -- ^ package name
        -> String       -- ^ module name
        -> String       -- ^ the name of the type constructor
        -> Int         -- ^ number of kind variables
        -> KindRep     -- ^ kind representation
        -> TyCon        -- ^ A unique 'TyCon' object
-- Used when the strings are dynamically allocated,
-- eg from binary deserialisation
mkTyCon pkg modl name (I# n_kinds) kind_rep
  | Fingerprint (W64# hi) (W64# lo) <- fingerprint
  = TyCon hi lo mod (TrNameD name) n_kinds kind_rep
  where
    mod = Module (TrNameD pkg) (TrNameD modl)
    fingerprint :: Fingerprint
    fingerprint = mkTyConFingerprint pkg modl name

-- This must match the computation done in TcTypeable.mkTyConRepTyConRHS.
mkTyConFingerprint :: String -- ^ package name
                   -> String -- ^ module name
                   -> String -- ^ tycon name
                   -> Fingerprint
mkTyConFingerprint pkg_name mod_name tycon_name =
        fingerprintFingerprints
        [ fingerprintString pkg_name
        , fingerprintString mod_name
        , fingerprintString tycon_name
        ]

mkTypeLitTyCon :: String -> TyCon -> TyCon
mkTypeLitTyCon name kind_tycon
  = mkTyCon "base" "GHC.TypeLits" name 0 kind
  where kind = KindRepTyConApp kind_tycon []

-- | Used to make `'Typeable' instance for things of kind Nat
typeNatTypeRep :: KnownNat a => Proxy# a -> TypeRep a
typeNatTypeRep p = typeLitTypeRep (show (natVal' p)) tcNat

-- | Used to make `'Typeable' instance for things of kind Symbol
typeSymbolTypeRep :: KnownSymbol a => Proxy# a -> TypeRep a
typeSymbolTypeRep p = typeLitTypeRep (show (symbolVal' p)) tcSymbol

mkTypeLitFromString :: TypeLitSort -> String -> SomeTypeRep
mkTypeLitFromString TypeLitSymbol s =
    SomeTypeRep $ (typeLitTypeRep s tcSymbol :: TypeRep Symbol)
mkTypeLitFromString TypeLitNat s =
    SomeTypeRep $ (typeLitTypeRep s tcSymbol :: TypeRep Nat)

tcSymbol :: TyCon
tcSymbol = typeRepTyCon (typeRep @Symbol)

tcNat :: TyCon
tcNat = typeRepTyCon (typeRep @Nat)

-- | An internal function, to make representations for type literals.
typeLitTypeRep :: forall (a :: k). (Typeable k) => String -> TyCon -> TypeRep a
typeLitTypeRep nm kind_tycon = mkTrCon (mkTypeLitTyCon nm kind_tycon) []

-- | For compiler use.
mkTrFun :: forall (r1 :: RuntimeRep) (r2 :: RuntimeRep)
                  (a :: TYPE r1) (b :: TYPE r2).
           TypeRep a -> TypeRep b -> TypeRep ((a -> b) :: Type)
mkTrFun arg res = TrFun
    { trFunFingerprint = fpr
    , trFunArg = arg
    , trFunRes = res }
  where fpr = fingerprintFingerprints [ typeRepFingerprint arg
                                      , typeRepFingerprint res]

{- $kind_instantiation

Consider a type like 'Data.Proxy.Proxy',

@
data Proxy :: forall k. k -> Type
@

One might think that one could decompose an instantiation of this type like
@Proxy Int@ into two applications,

@
'App' (App a b) c === typeRep @(Proxy Int)
@

where,

@
a = typeRep @Proxy
b = typeRep @Type
c = typeRep @Int
@

However, this isn't the case. Instead we can only decompose into an application
and a constructor,

@
'App' ('Con' proxyTyCon) (typeRep @Int) === typeRep @(Proxy Int)
@

The reason for this is that 'Typeable' can only represent /kind-monomorphic/
types. That is, we must saturate enough of @Proxy@\'s arguments to
fully determine its kind. In the particular case of @Proxy@ this means we must
instantiate the kind variable @k@ such that no @forall@-quantified variables
remain.

While it is not possible to decompose the 'Con' above into an application, it is
possible to observe the kind variable instantiations of the constructor with the
'Con\'' pattern,

@
'App' (Con' proxyTyCon kinds) _ === typeRep @(Proxy Int)
@

Here @kinds@ will be @[typeRep \@Type]@.

-}<|MERGE_RESOLUTION|>--- conflicted
+++ resolved
@@ -221,8 +221,6 @@
                , trFunRes :: !(TypeRep b) }
             -> TypeRep (a -> b)
 
-<<<<<<< HEAD
-=======
 {- Note [TypeRep fingerprints]
    ~~~~~~~~~~~~~~~~~~~~~~~~~~~
 We store a Fingerprint of each TypeRep in its constructor. This allows
@@ -287,7 +285,6 @@
 represents an application.
 -}
 
->>>>>>> affdea82
 -- Compare keys for equality
 
 -- | @since 2.01
@@ -556,16 +553,10 @@
 
 -- | Observe the type constructor of a type representation
 typeRepTyCon :: TypeRep a -> TyCon
-<<<<<<< HEAD
-typeRepTyCon (TrTyCon _ tc _) = tc
-typeRepTyCon (TrApp _ a _)    = typeRepTyCon a
-typeRepTyCon (TrFun _ _ _)    = typeRepTyCon $ typeRep @(->)
-=======
 typeRepTyCon TrType = tyConTYPE
 typeRepTyCon (TrTyCon {trTyCon = tc}) = tc
 typeRepTyCon (TrApp {trAppFun = a})   = typeRepTyCon a
 typeRepTyCon (TrFun {})               = typeRepTyCon $ typeRep @(->)
->>>>>>> affdea82
 
 -- | Type equality
 --
