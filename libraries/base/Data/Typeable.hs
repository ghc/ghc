{-# LANGUAGE Trustworthy #-}
{-# LANGUAGE GADTs #-}
{-# LANGUAGE NoImplicitPrelude #-}
{-# LANGUAGE PolyKinds #-}
{-# LANGUAGE ScopedTypeVariables #-}
{-# LANGUAGE ConstraintKinds #-}
{-# LANGUAGE PatternSynonyms #-}
{-# LANGUAGE TypeOperators #-}

-----------------------------------------------------------------------------
-- |
-- Module      :  Data.Typeable
-- Copyright   :  (c) The University of Glasgow, CWI 2001--2004
-- License     :  BSD-style (see the file libraries/base/LICENSE)
--
-- Maintainer  :  libraries@haskell.org
-- Stability   :  experimental
-- Portability :  portable
--
-- The 'Typeable' class reifies types to some extent by associating type
-- representations to types. These type representations can be compared,
-- and one can in turn define a type-safe cast operation. To this end,
-- an unsafe cast is guarded by a test for type (representation)
-- equivalence. The module "Data.Dynamic" uses Typeable for an
-- implementation of dynamics. The module "Data.Data" uses Typeable
-- and type-safe cast (but not dynamics) to support the \"Scrap your
-- boilerplate\" style of generic programming.
--
-- == Compatibility Notes
--
-- Since GHC 8.2, GHC has supported type-indexed type representations.
-- "Data.Typeable" provides type representations which are qualified over this
-- index, providing an interface very similar to the "Typeable" notion seen in
-- previous releases. For the type-indexed interface, see "Type.Reflection".
--
-- Since GHC 7.8, 'Typeable' is poly-kinded. The changes required for this might
-- break some old programs involving 'Typeable'. More details on this, including
-- how to fix your code, can be found on the
-- <https://ghc.haskell.org/trac/ghc/wiki/GhcKinds/PolyTypeable PolyTypeable wiki page>
--
-----------------------------------------------------------------------------

module Data.Typeable
    ( -- * The Typeable class
      Typeable
    , typeOf
    , typeRep

      -- * Propositional equality
    , (:~:)(Refl)
    , (:~~:)(HRefl)

      -- * Type-safe cast
    , cast
    , eqT
    , gcast                -- a generalisation of cast

      -- * Generalized casts for higher-order kinds
    , gcast1               -- :: ... => c (t a) -> Maybe (c (t' a))
    , gcast2               -- :: ... => c (t a b) -> Maybe (c (t' a b))

      -- * A canonical proxy type
    , Proxy (..)

      -- * Type representations
    , TypeRep
    , rnfTypeRep
    , showsTypeRep
    , mkFunTy

      -- * Observing type representations
    , funResultTy
    , splitTyConApp
    , typeRepArgs
    , typeRepTyCon
    , typeRepFingerprint

      -- * Type constructors
    , I.TyCon          -- abstract, instance of: Eq, Show, Typeable
                       -- For now don't export Module to avoid name clashes
    , I.tyConPackage
    , I.tyConModule
    , I.tyConName
    , I.rnfTyCon
    , I.tyConFingerprint

      -- * For backwards compatibility
    , typeOf1, typeOf2, typeOf3, typeOf4, typeOf5, typeOf6, typeOf7
    ) where

import qualified Data.Typeable.Internal as I
import Data.Typeable.Internal (Typeable)
import Data.Type.Equality

import Data.Maybe
import Data.Proxy
import GHC.Fingerprint.Type
import GHC.Show
import GHC.Base

-- | A quantified type representation.
type TypeRep = I.SomeTypeRep

-- | Observe a type representation for the type of a value.
typeOf :: forall a. Typeable a => a -> TypeRep
typeOf _ = I.someTypeRep (Proxy :: Proxy a)

-- | Takes a value of type @a@ and returns a concrete representation
-- of that type.
--
-- @since 4.7.0.0
typeRep :: forall proxy a. Typeable a => proxy a -> TypeRep
typeRep = I.someTypeRep

-- | Show a type representation
showsTypeRep :: TypeRep -> ShowS
showsTypeRep = shows

-- | The type-safe cast operation
cast :: forall a b. (Typeable a, Typeable b) => a -> Maybe b
cast x
  | Just HRefl <- ta `I.eqTypeRep` tb = Just x
  | otherwise                         = Nothing
  where
    ta = I.typeRep :: I.TypeRep a
    tb = I.typeRep :: I.TypeRep b

-- | Extract a witness of equality of two types
--
-- @since 4.7.0.0
eqT :: forall a b. (Typeable a, Typeable b) => Maybe (a :~: b)
eqT
  | Just HRefl <- ta `I.eqTypeRep` tb = Just Refl
  | otherwise                         = Nothing
  where
    ta = I.typeRep :: I.TypeRep a
    tb = I.typeRep :: I.TypeRep b

-- | A flexible variation parameterised in a type constructor
gcast :: forall a b c. (Typeable a, Typeable b) => c a -> Maybe (c b)
gcast x = fmap (\Refl -> x) (eqT :: Maybe (a :~: b))

-- | Cast over @k1 -> k2@
gcast1 :: forall c t t' a. (Typeable t, Typeable t')
       => c (t a) -> Maybe (c (t' a))
gcast1 x = fmap (\Refl -> x) (eqT :: Maybe (t :~: t'))

-- | Cast over @k1 -> k2 -> k3@
gcast2 :: forall c t t' a b. (Typeable t, Typeable t')
       => c (t a b) -> Maybe (c (t' a b))
gcast2 x = fmap (\Refl -> x) (eqT :: Maybe (t :~: t'))

-- | Applies a type to a function type. Returns: @Just u@ if the first argument
-- represents a function of type @t -> u@ and the second argument represents a
-- function of type @t@. Otherwise, returns @Nothing@.
funResultTy :: TypeRep -> TypeRep -> Maybe TypeRep
funResultTy (I.SomeTypeRep f) (I.SomeTypeRep x)
  | Just HRefl <- (I.typeRep :: I.TypeRep Type) `I.eqTypeRep` I.typeRepKind f
  , I.Fun arg res <- f
  , Just HRefl <- arg `I.eqTypeRep` x
  = Just (I.SomeTypeRep res)
  | otherwise = Nothing

-- | Build a function type.
mkFunTy :: TypeRep -> TypeRep -> TypeRep
mkFunTy (I.SomeTypeRep arg) (I.SomeTypeRep res)
  | Just HRefl <- I.typeRepKind arg `I.eqTypeRep` liftedTy
  , Just HRefl <- I.typeRepKind res `I.eqTypeRep` liftedTy
  = I.SomeTypeRep (I.Fun arg res)
  | otherwise
  = error $ "mkFunTy: Attempted to construct function type from non-lifted "++
            "type: arg="++show arg++", res="++show res
  where liftedTy = I.typeRep :: I.TypeRep Type

-- | Splits a type constructor application. Note that if the type constructor is
-- polymorphic, this will not return the kinds that were used.
splitTyConApp :: TypeRep -> (TyCon, [TypeRep])
splitTyConApp (I.SomeTypeRep x) = I.splitApps x

-- | Observe the argument types of a type representation
typeRepArgs :: TypeRep -> [TypeRep]
typeRepArgs ty = case splitTyConApp ty of (_, args) -> args

-- | Observe the type constructor of a quantified type representation.
typeRepTyCon :: TypeRep -> TyCon
typeRepTyCon = I.someTypeRepTyCon

-- | Takes a value of type @a@ and returns a concrete representation
-- of that type.
--
-- @since 4.7.0.0
typeRepFingerprint :: TypeRep -> Fingerprint
typeRepFingerprint = I.someTypeRepFingerprint

-- | Force a 'TypeRep' to normal form.
rnfTypeRep :: TypeRep -> ()
rnfTypeRep = I.rnfSomeTypeRep


-- Keeping backwards-compatibility
typeOf1 :: forall t (a :: *). Typeable t => t a -> TypeRep
typeOf1 _ = I.someTypeRep (Proxy :: Proxy t)

typeOf2 :: forall t (a :: *) (b :: *). Typeable t => t a b -> TypeRep
typeOf2 _ = I.someTypeRep (Proxy :: Proxy t)

typeOf3 :: forall t (a :: *) (b :: *) (c :: *). Typeable t
        => t a b c -> TypeRep
typeOf3 _ = I.someTypeRep (Proxy :: Proxy t)

typeOf4 :: forall t (a :: *) (b :: *) (c :: *) (d :: *). Typeable t
        => t a b c d -> TypeRep
typeOf4 _ = I.someTypeRep (Proxy :: Proxy t)

typeOf5 :: forall t (a :: *) (b :: *) (c :: *) (d :: *) (e :: *). Typeable t
        => t a b c d e -> TypeRep
typeOf5 _ = I.someTypeRep (Proxy :: Proxy t)

typeOf6 :: forall t (a :: *) (b :: *) (c :: *) (d :: *) (e :: *) (f :: *).
                Typeable t => t a b c d e f -> TypeRep
typeOf6 _ = I.someTypeRep (Proxy :: Proxy t)

typeOf7 :: forall t (a :: *) (b :: *) (c :: *) (d :: *) (e :: *) (f :: *)
                (g :: *). Typeable t => t a b c d e f g -> TypeRep
<<<<<<< HEAD
typeOf7 _ = I.someTypeRep (Proxy :: Proxy t)

type Typeable1 (a :: * -> *)                               = Typeable a
type Typeable2 (a :: * -> * -> *)                          = Typeable a
type Typeable3 (a :: * -> * -> * -> *)                     = Typeable a
type Typeable4 (a :: * -> * -> * -> * -> *)                = Typeable a
type Typeable5 (a :: * -> * -> * -> * -> * -> *)           = Typeable a
type Typeable6 (a :: * -> * -> * -> * -> * -> * -> *)      = Typeable a
type Typeable7 (a :: * -> * -> * -> * -> * -> * -> * -> *) = Typeable a

{-# DEPRECATED Typeable1 "renamed to 'Typeable'" #-} -- deprecated in 7.8
{-# DEPRECATED Typeable2 "renamed to 'Typeable'" #-} -- deprecated in 7.8
{-# DEPRECATED Typeable3 "renamed to 'Typeable'" #-} -- deprecated in 7.8
{-# DEPRECATED Typeable4 "renamed to 'Typeable'" #-} -- deprecated in 7.8
{-# DEPRECATED Typeable5 "renamed to 'Typeable'" #-} -- deprecated in 7.8
{-# DEPRECATED Typeable6 "renamed to 'Typeable'" #-} -- deprecated in 7.8
{-# DEPRECATED Typeable7 "renamed to 'Typeable'" #-} -- deprecated in 7.8
=======
typeOf7 _ = I.someTypeRep (Proxy :: Proxy t)
>>>>>>> affdea82
<|MERGE_RESOLUTION|>--- conflicted
+++ resolved
@@ -222,24 +222,4 @@
 
 typeOf7 :: forall t (a :: *) (b :: *) (c :: *) (d :: *) (e :: *) (f :: *)
                 (g :: *). Typeable t => t a b c d e f g -> TypeRep
-<<<<<<< HEAD
-typeOf7 _ = I.someTypeRep (Proxy :: Proxy t)
-
-type Typeable1 (a :: * -> *)                               = Typeable a
-type Typeable2 (a :: * -> * -> *)                          = Typeable a
-type Typeable3 (a :: * -> * -> * -> *)                     = Typeable a
-type Typeable4 (a :: * -> * -> * -> * -> *)                = Typeable a
-type Typeable5 (a :: * -> * -> * -> * -> * -> *)           = Typeable a
-type Typeable6 (a :: * -> * -> * -> * -> * -> * -> *)      = Typeable a
-type Typeable7 (a :: * -> * -> * -> * -> * -> * -> * -> *) = Typeable a
-
-{-# DEPRECATED Typeable1 "renamed to 'Typeable'" #-} -- deprecated in 7.8
-{-# DEPRECATED Typeable2 "renamed to 'Typeable'" #-} -- deprecated in 7.8
-{-# DEPRECATED Typeable3 "renamed to 'Typeable'" #-} -- deprecated in 7.8
-{-# DEPRECATED Typeable4 "renamed to 'Typeable'" #-} -- deprecated in 7.8
-{-# DEPRECATED Typeable5 "renamed to 'Typeable'" #-} -- deprecated in 7.8
-{-# DEPRECATED Typeable6 "renamed to 'Typeable'" #-} -- deprecated in 7.8
-{-# DEPRECATED Typeable7 "renamed to 'Typeable'" #-} -- deprecated in 7.8
-=======
-typeOf7 _ = I.someTypeRep (Proxy :: Proxy t)
->>>>>>> affdea82
+typeOf7 _ = I.someTypeRep (Proxy :: Proxy t)