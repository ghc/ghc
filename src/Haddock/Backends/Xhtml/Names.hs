--- conflicted
+++ resolved
@@ -79,17 +79,10 @@
         Just _       -> ppFullQualName mdl name
         -- some other module, D.x -> D.x
         Nothing      -> ppFullQualName mdl name
-<<<<<<< HEAD
-    AbbreviateQual abbrevs localmdl ->
-      case (moduleString mdl == moduleString localmdl,
-            M.lookup (moduleName mdl) abbrevs) of
-        (False, Just abbrev) -> ppQualName abbrev name
-=======
     AliasedQual aliases localmdl ->
       case (moduleString mdl == moduleString localmdl,
             M.lookup mdl aliases) of
         (False, Just alias) -> ppQualName alias name
->>>>>>> df44301d
         _ -> ppName name
 
 
