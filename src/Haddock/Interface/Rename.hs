--- conflicted
+++ resolved
@@ -16,12 +16,8 @@
 import Haddock.Types
 
 import Bag (emptyBag)
-<<<<<<< HEAD
-=======
-import BasicTypes ( IPName(..), ipNameName )
 import GHC hiding (NoLink)
 import Name
->>>>>>> e4373060
 
 import Control.Applicative
 import Control.Monad hiding (mapM)
@@ -222,13 +218,9 @@
 renameMaybeLKind :: Maybe (LHsKind Name)
                  -> RnM (Maybe (LHsKind DocName))
 renameMaybeLKind Nothing = return Nothing
-<<<<<<< HEAD
 renameMaybeLKind (Just ki)
   = do { ki' <- renameLKind ki
        ; return (Just ki') }
-=======
-renameMaybeLKind (Just ki) = Just <$> renameLKind ki
->>>>>>> e4373060
 
 renameType :: HsType Name -> RnM (HsType DocName)
 renameType t = case t of
