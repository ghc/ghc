--- conflicted
+++ resolved
@@ -13,11 +13,7 @@
 # see what flags are available. (Better yet, read the documentation!)
 #
 
-<<<<<<< HEAD
-AC_INIT([The Glorious Glasgow Haskell Compilation System], [8.2.0], [glasgow-haskell-bugs@haskell.org], [ghc-AC_PACKAGE_VERSION])
-=======
 AC_INIT([The Glorious Glasgow Haskell Compilation System], [8.5], [glasgow-haskell-bugs@haskell.org], [ghc-AC_PACKAGE_VERSION])
->>>>>>> affdea82
 
 # Set this to YES for a released version, otherwise NO
 : ${RELEASE=NO}
@@ -1353,14 +1349,9 @@
    libtool      : $LibtoolCmd
    objdump      : $ObjdumpCmd
    ranlib       : $RanlibCmd
-<<<<<<< HEAD
-   windres      : $Windres
-   dllwrap      : $DllWrap
-=======
    windres      : $WindresCmd
    dllwrap      : $DllWrapCmd
    genlib       : $GenlibCmd
->>>>>>> affdea82
    Happy        : $HappyCmd ($HappyVersion)
    Alex         : $AlexCmd ($AlexVersion)
    Perl         : $PerlCmd
