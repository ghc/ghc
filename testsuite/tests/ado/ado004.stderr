TYPE SIGNATURES
  test1 ::
    forall (f :: * -> *). Applicative f => (Int -> f Int) -> f Int
  test1a ::
    forall (f :: * -> *). Applicative f => (Int -> f Int) -> f Int
  test1b ::
    forall (f :: * -> *). Applicative f => (Int -> f Int) -> f Int
  test1c ::
    forall (f :: * -> *). Applicative f => (Int -> f Int) -> f Int
  test2 ::
    forall (f :: * -> *) t b.
<<<<<<< HEAD
    (Num b, Num t, Applicative f) =>
    (t -> f b) -> f b
  test2a ::
    forall (f :: * -> *) t b.
    (Num b, Num t, Functor f) =>
    (t -> f b) -> f b
  test2b ::
    forall (m :: * -> *) t a. (Num t, Monad m) => (t -> a) -> m a
  test2c ::
    forall (f :: * -> *) t b.
    (Num b, Num t, Functor f) =>
=======
    (Applicative f, Num t, Num b) =>
    (t -> f b) -> f b
  test2a ::
    forall (f :: * -> *) t b.
    (Functor f, Num t, Num b) =>
    (t -> f b) -> f b
  test2b ::
    forall (m :: * -> *) t a. (Monad m, Num t) => (t -> a) -> m a
  test2c ::
    forall (f :: * -> *) t b.
    (Functor f, Num t, Num b) =>
>>>>>>> affdea82
    (t -> f b) -> f b
  test2d ::
    forall (f :: * -> *) t1 b t2.
    (Functor f, Num t1, Num b) =>
    (t1 -> f t2) -> f b
  test3 ::
    forall (m :: * -> *) t1 t2 a.
<<<<<<< HEAD
    (Num t1, Monad m) =>
    (t1 -> m t2) -> (t2 -> t2 -> m a) -> m a
  test4 ::
    forall (m :: * -> *) t a1 a2.
    (Num t, Monad m) =>
    (t -> m a1) -> (a1 -> a1 -> m a2) -> m a2
  test5 ::
    forall (m :: * -> *) t a1 a2.
    (Num t, Monad m) =>
    (t -> m a1) -> (a1 -> a1 -> m a2) -> m a2
  test6 ::
    forall (m :: * -> *) a p.
    (Num (m a), Monad m) =>
=======
    (Monad m, Num t1) =>
    (t1 -> m t2) -> (t2 -> t2 -> m a) -> m a
  test4 ::
    forall (m :: * -> *) t a1 a2.
    (Monad m, Num t) =>
    (t -> m a1) -> (a1 -> a1 -> m a2) -> m a2
  test5 ::
    forall (m :: * -> *) t a1 a2.
    (Monad m, Num t) =>
    (t -> m a1) -> (a1 -> a1 -> m a2) -> m a2
  test6 ::
    forall (m :: * -> *) a p.
    (Monad m, Num (m a)) =>
>>>>>>> affdea82
    (m a -> m (m a)) -> p -> m a
TYPE CONSTRUCTORS
COERCION AXIOMS
Dependent modules: []
Dependent packages: [base-4.11.0.0, ghc-prim-0.5.2.0,
                     integer-gmp-1.0.1.0]<|MERGE_RESOLUTION|>--- conflicted
+++ resolved
@@ -9,19 +9,6 @@
     forall (f :: * -> *). Applicative f => (Int -> f Int) -> f Int
   test2 ::
     forall (f :: * -> *) t b.
-<<<<<<< HEAD
-    (Num b, Num t, Applicative f) =>
-    (t -> f b) -> f b
-  test2a ::
-    forall (f :: * -> *) t b.
-    (Num b, Num t, Functor f) =>
-    (t -> f b) -> f b
-  test2b ::
-    forall (m :: * -> *) t a. (Num t, Monad m) => (t -> a) -> m a
-  test2c ::
-    forall (f :: * -> *) t b.
-    (Num b, Num t, Functor f) =>
-=======
     (Applicative f, Num t, Num b) =>
     (t -> f b) -> f b
   test2a ::
@@ -33,7 +20,6 @@
   test2c ::
     forall (f :: * -> *) t b.
     (Functor f, Num t, Num b) =>
->>>>>>> affdea82
     (t -> f b) -> f b
   test2d ::
     forall (f :: * -> *) t1 b t2.
@@ -41,21 +27,6 @@
     (t1 -> f t2) -> f b
   test3 ::
     forall (m :: * -> *) t1 t2 a.
-<<<<<<< HEAD
-    (Num t1, Monad m) =>
-    (t1 -> m t2) -> (t2 -> t2 -> m a) -> m a
-  test4 ::
-    forall (m :: * -> *) t a1 a2.
-    (Num t, Monad m) =>
-    (t -> m a1) -> (a1 -> a1 -> m a2) -> m a2
-  test5 ::
-    forall (m :: * -> *) t a1 a2.
-    (Num t, Monad m) =>
-    (t -> m a1) -> (a1 -> a1 -> m a2) -> m a2
-  test6 ::
-    forall (m :: * -> *) a p.
-    (Num (m a), Monad m) =>
-=======
     (Monad m, Num t1) =>
     (t1 -> m t2) -> (t2 -> t2 -> m a) -> m a
   test4 ::
@@ -69,7 +40,6 @@
   test6 ::
     forall (m :: * -> *) a p.
     (Monad m, Num (m a)) =>
->>>>>>> affdea82
     (m a -> m (m a)) -> p -> m a
 TYPE CONSTRUCTORS
 COERCION AXIOMS
