--- conflicted
+++ resolved
@@ -385,10 +385,6 @@
 test('T13366', normal, compile_and_run, ['-lstdc++ -v0'])
 test('T13473', normal, multimod_compile_and_run,
      ['T13473.hs', '-v0 ' + config.ghc_th_way_flags])
-<<<<<<< HEAD
-test('T13618', normal, compile_and_run, ['-v0'])
-test('T13642', normal, compile_fail, ['-v0'])
-=======
 test('T13587', expect_broken(13587), compile_and_run, ['-v0'])
 test('T13618', normal, compile_and_run, ['-v0'])
 test('T13642', normal, compile, ['-v0'])
@@ -411,5 +407,4 @@
 test('T14869', normal, compile,
     ['-v0 -ddump-splices -dsuppress-uniques ' + config.ghc_th_way_flags])
 test('T14888', normal, compile,
-    ['-v0 -ddump-splices -dsuppress-uniques ' + config.ghc_th_way_flags])
->>>>>>> affdea82
+    ['-v0 -ddump-splices -dsuppress-uniques ' + config.ghc_th_way_flags])