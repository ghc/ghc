--- conflicted
+++ resolved
@@ -2,11 +2,7 @@
 TYPE SIGNATURES
   test2 ::
     forall (f :: * -> *) t b.
-<<<<<<< HEAD
-    (Num b, Num t, Applicative f) =>
-=======
     (Applicative f, Num t, Num b) =>
->>>>>>> affdea82
     (t -> f b) -> f b
 TYPE CONSTRUCTORS
 COERCION AXIOMS
@@ -17,11 +13,7 @@
 TYPE SIGNATURES
   test2 ::
     forall (f :: * -> *) t b.
-<<<<<<< HEAD
-    (Num b, Num t, Applicative f) =>
-=======
     (Applicative f, Num t, Num b) =>
->>>>>>> affdea82
     (t -> f b) -> f b
 TYPE CONSTRUCTORS
 COERCION AXIOMS
