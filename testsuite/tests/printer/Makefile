--- conflicted
+++ resolved
@@ -208,9 +208,6 @@
 
 .PHONY: T13550
 T13550:
-<<<<<<< HEAD
-	$(CHECK_PPR) "`'$(TEST_HC)' $(TEST_HC_OPTS) --print-libdir | tr -d '\r'`" T13550.hs
-=======
 	$(CHECK_PPR) "`'$(TEST_HC)' $(TEST_HC_OPTS) --print-libdir | tr -d '\r'`" T13550.hs
 
 .PHONY: T13942
@@ -231,5 +228,4 @@
 
 .PHONY: T14306
 T14306:
-	$(CHECK_PPR) "`'$(TEST_HC)' $(TEST_HC_OPTS) --print-libdir | tr -d '\r'`" T14306.hs
->>>>>>> affdea82
+	$(CHECK_PPR) "`'$(TEST_HC)' $(TEST_HC_OPTS) --print-libdir | tr -d '\r'`" T14306.hs