--- conflicted
+++ resolved
@@ -4,11 +4,7 @@
       from the context: Increasing xs ~ 'True
         bound by the type signature for:
                    crash :: forall (xs :: [Nat]).
-<<<<<<< HEAD
-                            Increasing xs ~ 'True =>
-=======
                             (Increasing xs ~ 'True) =>
->>>>>>> affdea82
                             SList xs -> SBool (Increasing xs)
         at T7230.hs:47:1-68
       or from: xs ~ (x : xs1)
