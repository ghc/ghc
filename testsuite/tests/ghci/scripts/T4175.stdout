type family A a b :: * 	-- Defined at T4175.hs:7:1
type instance A (Maybe a) a = a 	-- Defined at T4175.hs:9:15
type instance A Int Int = () 	-- Defined at T4175.hs:8:15
type instance A (B a) b = () 	-- Defined at T4175.hs:10:15
data family B a 	-- Defined at T4175.hs:12:1
instance G B -- Defined at T4175.hs:34:10
type instance A (B a) b = () 	-- Defined at T4175.hs:10:15
data instance B () = MkB 	-- Defined at T4175.hs:13:15
class C a where
  type family D a b :: *
  	-- Defined at T4175.hs:16:5
type instance D () () = Bool 	-- Defined at T4175.hs:22:10
type instance D Int () = String 	-- Defined at T4175.hs:19:10
type family E a :: *
  where
      E () = Bool
      E Int = String
  	-- Defined at T4175.hs:24:1
data () = () 	-- Defined in ‘GHC.Tuple’
instance C () -- Defined at T4175.hs:21:10
instance Eq () -- Defined in ‘GHC.Classes’
instance Monoid () -- Defined in ‘GHC.Base’
instance Ord () -- Defined in ‘GHC.Classes’
instance Semigroup () -- Defined in ‘GHC.Base’
instance Show () -- Defined in ‘GHC.Show’
instance Read () -- Defined in ‘GHC.Read’
instance Enum () -- Defined in ‘GHC.Enum’
instance Bounded () -- Defined in ‘GHC.Enum’
type instance D () () = Bool 	-- Defined at T4175.hs:22:10
type instance D Int () = String 	-- Defined at T4175.hs:19:10
data instance B () = MkB 	-- Defined at T4175.hs:13:15
data Maybe a = Nothing | Just a 	-- Defined in ‘GHC.Base’
instance Applicative Maybe -- Defined in ‘GHC.Base’
instance Eq a => Eq (Maybe a) -- Defined in ‘GHC.Base’
instance Functor Maybe -- Defined in ‘GHC.Base’
instance Monad Maybe -- Defined in ‘GHC.Base’
<<<<<<< HEAD
instance Monoid a => Monoid (Maybe a) -- Defined in ‘GHC.Base’
=======
instance Semigroup a => Monoid (Maybe a) -- Defined in ‘GHC.Base’
>>>>>>> affdea82
instance Ord a => Ord (Maybe a) -- Defined in ‘GHC.Base’
instance Semigroup a => Semigroup (Maybe a)
  -- Defined in ‘GHC.Base’
instance Show a => Show (Maybe a) -- Defined in ‘GHC.Show’
instance Read a => Read (Maybe a) -- Defined in ‘GHC.Read’
instance Foldable Maybe -- Defined in ‘Data.Foldable’
instance Traversable Maybe -- Defined in ‘Data.Traversable’
type instance A (Maybe a) a = a 	-- Defined at T4175.hs:9:15
data Int = I# Int# 	-- Defined in ‘GHC.Types’
instance C Int -- Defined at T4175.hs:18:10
instance Eq Int -- Defined in ‘GHC.Classes’
instance Ord Int -- Defined in ‘GHC.Classes’
instance Show Int -- Defined in ‘GHC.Show’
instance Read Int -- Defined in ‘GHC.Read’
instance Enum Int -- Defined in ‘GHC.Enum’
instance Num Int -- Defined in ‘GHC.Num’
instance Real Int -- Defined in ‘GHC.Real’
instance Bounded Int -- Defined in ‘GHC.Enum’
instance Integral Int -- Defined in ‘GHC.Real’
type instance D Int () = String 	-- Defined at T4175.hs:19:10
type instance A Int Int = () 	-- Defined at T4175.hs:8:15
class Z a 	-- Defined at T4175.hs:28:1
instance F (Z a) -- Defined at T4175.hs:31:10<|MERGE_RESOLUTION|>--- conflicted
+++ resolved
@@ -34,11 +34,7 @@
 instance Eq a => Eq (Maybe a) -- Defined in ‘GHC.Base’
 instance Functor Maybe -- Defined in ‘GHC.Base’
 instance Monad Maybe -- Defined in ‘GHC.Base’
-<<<<<<< HEAD
-instance Monoid a => Monoid (Maybe a) -- Defined in ‘GHC.Base’
-=======
 instance Semigroup a => Monoid (Maybe a) -- Defined in ‘GHC.Base’
->>>>>>> affdea82
 instance Ord a => Ord (Maybe a) -- Defined in ‘GHC.Base’
 instance Semigroup a => Semigroup (Maybe a)
   -- Defined in ‘GHC.Base’
