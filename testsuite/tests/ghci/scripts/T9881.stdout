--- conflicted
+++ resolved
@@ -11,11 +11,8 @@
   -- Defined in ‘Data.ByteString.Lazy.Internal’
 instance Semigroup Data.ByteString.Lazy.ByteString
   -- Defined in ‘Data.ByteString.Lazy.Internal’
-<<<<<<< HEAD
-=======
 instance Show Data.ByteString.Lazy.ByteString
   -- Defined in ‘Data.ByteString.Lazy.Internal’
->>>>>>> affdea82
 instance Read Data.ByteString.Lazy.ByteString
   -- Defined in ‘Data.ByteString.Lazy.Internal’
 
@@ -33,10 +30,7 @@
   -- Defined in ‘Data.ByteString.Internal’
 instance Semigroup Data.ByteString.ByteString
   -- Defined in ‘Data.ByteString.Internal’
-<<<<<<< HEAD
-=======
 instance Show Data.ByteString.ByteString
   -- Defined in ‘Data.ByteString.Internal’
->>>>>>> affdea82
 instance Read Data.ByteString.ByteString
   -- Defined in ‘Data.ByteString.Internal’