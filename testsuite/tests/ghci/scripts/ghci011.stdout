--- conflicted
+++ resolved
@@ -5,10 +5,7 @@
 instance Monad [] -- Defined in ‘GHC.Base’
 instance Monoid [a] -- Defined in ‘GHC.Base’
 instance Ord a => Ord [a] -- Defined in ‘GHC.Classes’
-<<<<<<< HEAD
-=======
 instance Semigroup [a] -- Defined in ‘GHC.Base’
->>>>>>> affdea82
 instance Show a => Show [a] -- Defined in ‘GHC.Show’
 instance Read a => Read [a] -- Defined in ‘GHC.Read’
 instance Foldable [] -- Defined in ‘Data.Foldable’
@@ -30,11 +27,8 @@
 instance (Monoid a, Monoid b) => Monoid (a, b)
   -- Defined in ‘GHC.Base’
 instance (Ord a, Ord b) => Ord (a, b) -- Defined in ‘GHC.Classes’
-<<<<<<< HEAD
-=======
 instance (Semigroup a, Semigroup b) => Semigroup (a, b)
   -- Defined in ‘GHC.Base’
->>>>>>> affdea82
 instance (Show a, Show b) => Show (a, b) -- Defined in ‘GHC.Show’
 instance (Read a, Read b) => Read (a, b) -- Defined in ‘GHC.Read’
 instance Foldable ((,) a) -- Defined in ‘Data.Foldable’
