--- conflicted
+++ resolved
@@ -6,13 +6,8 @@
 pattern Pue :: a -> a1 -> (a, Ex) 	-- Defined at <interactive>:19:1
 pattern Pur :: (Eq a, Num a) => a -> [a]
   	-- Defined at <interactive>:20:1
-<<<<<<< HEAD
-pattern Purp :: (Num a, Eq a) => Show a1 => a
-                                            -> a1 -> ([a], UnivProv a1)
-=======
 pattern Purp
   :: (Eq a, Num a) => Show a1 => a -> a1 -> ([a], UnivProv a1)
->>>>>>> affdea82
   	-- Defined at <interactive>:21:1
 pattern Pure :: (Eq a, Num a) => a -> a1 -> ([a], Ex)
   	-- Defined at <interactive>:22:1
@@ -36,16 +31,11 @@
   	-- Defined at <interactive>:19:1
 pattern Pur :: forall {a}. (Eq a, Num a) => a -> [a]
   	-- Defined at <interactive>:20:1
-<<<<<<< HEAD
-pattern Purp :: forall {a} {a1}. (Num a, Eq a) => Show a1 => a
-                                                             -> a1 -> ([a], UnivProv a1)
-=======
 pattern Purp
   :: forall {a} {a1}.
      (Eq a, Num a) =>
      Show a1 =>
      a -> a1 -> ([a], UnivProv a1)
->>>>>>> affdea82
   	-- Defined at <interactive>:21:1
 pattern Pure
   :: forall {a}. (Eq a, Num a) => forall {a1}. a -> a1 -> ([a], Ex)
