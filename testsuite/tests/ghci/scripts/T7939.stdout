class Foo (a :: k) where
  type family Bar (a :: k) b :: *
  	-- Defined at T7939.hs:6:4
Bar :: k -> * -> *
type family F a :: * 	-- Defined at T7939.hs:8:1
type instance F Int = Bool 	-- Defined at T7939.hs:9:15
F :: * -> *
type family G a :: *
  where G Int = Bool
  	-- Defined at T7939.hs:11:1
G :: * -> *
type family H (a :: Bool) :: Bool
  where H 'False = 'True
  	-- Defined at T7939.hs:14:1
H :: Bool -> Bool
type family J (a :: [k]) :: Bool
  where
<<<<<<< HEAD
    [k] J k '[] = 'False
    [k, (h :: k), (t :: [k])] J k (h : t) = 'True
=======
      J k '[] = 'False
      J k (h : t) = 'True
>>>>>>> affdea82
  	-- Defined at T7939.hs:17:1
J :: [k] -> Bool
type family K (a1 :: [a]) :: Maybe a
  where
<<<<<<< HEAD
    [a] K a '[] = 'Nothing
    [a, (h :: a), (t :: [a])] K a (h : t) = 'Just h
=======
      K a '[] = 'Nothing
      K a (h : t) = 'Just h
>>>>>>> affdea82
  	-- Defined at T7939.hs:21:1
K :: [a] -> Maybe a<|MERGE_RESOLUTION|>--- conflicted
+++ resolved
@@ -15,23 +15,13 @@
 H :: Bool -> Bool
 type family J (a :: [k]) :: Bool
   where
-<<<<<<< HEAD
-    [k] J k '[] = 'False
-    [k, (h :: k), (t :: [k])] J k (h : t) = 'True
-=======
       J k '[] = 'False
       J k (h : t) = 'True
->>>>>>> affdea82
   	-- Defined at T7939.hs:17:1
 J :: [k] -> Bool
 type family K (a1 :: [a]) :: Maybe a
   where
-<<<<<<< HEAD
-    [a] K a '[] = 'Nothing
-    [a, (h :: a), (t :: [a])] K a (h : t) = 'Just h
-=======
       K a '[] = 'Nothing
       K a (h : t) = 'Just h
->>>>>>> affdea82
   	-- Defined at T7939.hs:21:1
 K :: [a] -> Maybe a