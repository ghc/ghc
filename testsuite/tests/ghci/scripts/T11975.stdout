mapM
  :: forall {t :: * -> *} {m :: * -> *} {a} {b}.
<<<<<<< HEAD
     (Monad m, Traversable t) =>
=======
     (Traversable t, Monad m) =>
>>>>>>> affdea82
     (a -> m b) -> t a -> m (t b)
mapM
  :: forall (t :: * -> *).
     Traversable t =>
     forall (m :: * -> *) a b. Monad m => (a -> m b) -> t a -> m (t b)
mapM
  :: forall (t :: * -> *).
     Traversable t =>
     forall (m :: * -> *) a b. Monad m => (a -> m b) -> t a -> m (t b)
foo @Int :: forall {b}. Num b => Int -> b
foo @Int :: forall b. (Show Int, Num b) => Int -> b
foo @Int :: forall b. (Show Int, Num b) => Int -> b<|MERGE_RESOLUTION|>--- conflicted
+++ resolved
@@ -1,10 +1,6 @@
 mapM
   :: forall {t :: * -> *} {m :: * -> *} {a} {b}.
-<<<<<<< HEAD
-     (Monad m, Traversable t) =>
-=======
      (Traversable t, Monad m) =>
->>>>>>> affdea82
      (a -> m b) -> t a -> m (t b)
 mapM
   :: forall (t :: * -> *).
