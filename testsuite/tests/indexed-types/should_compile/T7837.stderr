--- conflicted
+++ resolved
@@ -1,10 +1,4 @@
 Rule fired: Class op signum (BUILTIN)
 Rule fired: Class op abs (BUILTIN)
-<<<<<<< HEAD
-Rule fired: Class op HEq_sc (BUILTIN)
-Rule fired: normalize/Double (T7837)
-Rule fired: Class op HEq_sc (BUILTIN)
-=======
 Rule fired: Class op heq_sel (BUILTIN)
-Rule fired: normalize/Double (T7837)
->>>>>>> affdea82
+Rule fired: normalize/Double (T7837)