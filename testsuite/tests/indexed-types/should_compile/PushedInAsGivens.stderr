--- conflicted
+++ resolved
@@ -4,11 +4,7 @@
         because type variable ‘a1’ would escape its scope
       This (rigid, skolem) type variable is bound by
         the type signature for:
-<<<<<<< HEAD
-          foo :: forall a1. F Int ~ [a1] => a1 -> Int
-=======
           foo :: forall a1. (F Int ~ [a1]) => a1 -> Int
->>>>>>> affdea82
         at PushedInAsGivens.hs:9:13-44
     • In the expression: y
       In the first argument of ‘length’, namely ‘[x, y]’
