--- conflicted
+++ resolved
@@ -1,21 +1,3 @@
-<<<<<<< HEAD
-
-T8227.hs:16:27:
-    Couldn't match type ‘Scalar (V a)’
-                  with ‘Scalar (V a) -> Scalar (V a)’
-    Expected type: Scalar (V a)
-      Actual type: Scalar (V (Scalar (V a)))
-                   -> Scalar (V (Scalar (V a)))
-    Relevant bindings include
-      seg :: a (bound at T8227.hs:16:21)
-      eps :: Scalar (V a) (bound at T8227.hs:16:17)
-      absoluteToParam :: Scalar (V a) -> a -> Scalar (V a)
-        (bound at T8227.hs:16:1)
-    In the expression: arcLengthToParam eps eps
-    In an equation for ‘absoluteToParam’:
-        absoluteToParam eps seg = arcLengthToParam eps eps
-=======
-
 T8227.hs:16:44:
     Couldn't match type ‘Scalar (V a)’
                   with ‘Scalar (V a) -> Scalar (V a)’
@@ -28,4 +10,3 @@
         (bound at T8227.hs:16:1)
     In the first argument of ‘arcLengthToParam’, namely ‘eps’
     In the expression: arcLengthToParam eps eps
->>>>>>> 2e4f3642
