
T4093a.hs:8:8: error:
    • Could not deduce: e ~ ()
      from the context: Foo e ~ Maybe e
        bound by the type signature for:
<<<<<<< HEAD
                   hang :: forall e. Foo e ~ Maybe e => Foo e
=======
                   hang :: forall e. (Foo e ~ Maybe e) => Foo e
>>>>>>> affdea82
        at T4093a.hs:7:1-34
      ‘e’ is a rigid type variable bound by
        the type signature for:
          hang :: forall e. (Foo e ~ Maybe e) => Foo e
        at T4093a.hs:7:1-34
      Expected type: Foo e
        Actual type: Maybe ()
    • In the expression: Just ()
      In an equation for ‘hang’: hang = Just ()
    • Relevant bindings include hang :: Foo e (bound at T4093a.hs:8:1)<|MERGE_RESOLUTION|>--- conflicted
+++ resolved
@@ -3,11 +3,7 @@
     • Could not deduce: e ~ ()
       from the context: Foo e ~ Maybe e
         bound by the type signature for:
-<<<<<<< HEAD
-                   hang :: forall e. Foo e ~ Maybe e => Foo e
-=======
                    hang :: forall e. (Foo e ~ Maybe e) => Foo e
->>>>>>> affdea82
         at T4093a.hs:7:1-34
       ‘e’ is a rigid type variable bound by
         the type signature for:
