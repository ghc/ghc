test('T10858',
     [compiler_stats_num_field('bytes allocated',
<<<<<<< HEAD
          [(wordsize(64), 241242968, 8) ]),
=======
          [(wordsize(64), 221895064, 8) ]),
>>>>>>> affdea82
          # Initial:    222312440
          # 2016-12-19  247768192  Join points (#19288)
          # 2017-02-12  304094944  Type-indexed Typeable
          # 2017-02-25  275357824  Early inline patch
          # 2017-03-28  241242968  Run Core Lint less
<<<<<<< HEAD
=======
          # 2017-06-07  221895064  Apparently been reducing for some time
          #                        Today it crossed the boundary; good
>>>>>>> affdea82
      only_ways(['normal'])],
     compile,
     ['-O'])<|MERGE_RESOLUTION|>--- conflicted
+++ resolved
@@ -1,20 +1,13 @@
 test('T10858',
      [compiler_stats_num_field('bytes allocated',
-<<<<<<< HEAD
-          [(wordsize(64), 241242968, 8) ]),
-=======
           [(wordsize(64), 221895064, 8) ]),
->>>>>>> affdea82
           # Initial:    222312440
           # 2016-12-19  247768192  Join points (#19288)
           # 2017-02-12  304094944  Type-indexed Typeable
           # 2017-02-25  275357824  Early inline patch
           # 2017-03-28  241242968  Run Core Lint less
-<<<<<<< HEAD
-=======
           # 2017-06-07  221895064  Apparently been reducing for some time
           #                        Today it crossed the boundary; good
->>>>>>> affdea82
       only_ways(['normal'])],
      compile,
      ['-O'])