--- conflicted
+++ resolved
@@ -1,15 +1,6 @@
-<<<<<<< HEAD
-
-T6022.hs:3:7: error:
-    No instance for (Eq ([a0] -> a0)) arising from a use of ‘==’
-      (maybe you haven't applied a function to enough arguments?)
-    In the expression: x == head
-    In an equation for ‘f’: f x = x == head
-=======
-
-T6022.hs:3:1: error:
-    Non type-variable argument in the constraint: Eq ([a] -> a)
-    (Use FlexibleContexts to permit this)
-    When checking that ‘f’ has the inferred type
-      f :: forall a. Eq ([a] -> a) => ([a] -> a) -> Bool
->>>>>>> 64dba511
+
+T6022.hs:3:1: error:
+    Non type-variable argument in the constraint: Eq ([a] -> a)
+    (Use FlexibleContexts to permit this)
+    When checking that ‘f’ has the inferred type
+      f :: forall a. Eq ([a] -> a) => ([a] -> a) -> Bool