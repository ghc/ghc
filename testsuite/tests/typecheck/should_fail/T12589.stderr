
<<<<<<< HEAD
T12589.hs:13:3: error: Variable not in scope: (&) :: t0 -> t1 -> t

T12589.hs:13:5: error:
    • Cannot instantiate unification variable ‘t1’
=======
T12589.hs:13:3: error: Variable not in scope: (&) :: t1 -> t0 -> t

T12589.hs:13:5: error:
    • Cannot instantiate unification variable ‘t0’
>>>>>>> affdea82
      with a type involving foralls:
        (forall a. Bounded a => f0 a) -> h0 f0 xs0
        GHC doesn't yet support impredicative polymorphism
    • In the second argument of ‘(&)’, namely ‘hcpure (Proxy @Bounded)’
      In the expression: (&) minBound hcpure (Proxy @Bounded)
      In an equation for ‘a’: a = (&) minBound hcpure (Proxy @Bounded)<|MERGE_RESOLUTION|>--- conflicted
+++ resolved
@@ -1,15 +1,8 @@
 
-<<<<<<< HEAD
-T12589.hs:13:3: error: Variable not in scope: (&) :: t0 -> t1 -> t
-
-T12589.hs:13:5: error:
-    • Cannot instantiate unification variable ‘t1’
-=======
 T12589.hs:13:3: error: Variable not in scope: (&) :: t1 -> t0 -> t
 
 T12589.hs:13:5: error:
     • Cannot instantiate unification variable ‘t0’
->>>>>>> affdea82
       with a type involving foralls:
         (forall a. Bounded a => f0 a) -> h0 f0 xs0
         GHC doesn't yet support impredicative polymorphism
