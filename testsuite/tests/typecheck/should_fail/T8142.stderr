
T8142.hs:6:10: error:
    • Couldn't match type ‘Nu ((,) a0)’ with ‘c -> f c’
      Expected type: (c -> f c) -> c -> f c
        Actual type: Nu ((,) a0) -> Nu g0
<<<<<<< HEAD
      NB: ‘Nu’ is a type function, and may not be injective
      The type variable ‘g0’ is ambiguous
    • In the ambiguity check for the inferred type for ‘h’
      To defer the ambiguity check to use sites, enable AllowAmbiguousTypes
      When checking the inferred type
        h :: forall a (g :: * -> *). Nu ((,) a) -> Nu g
=======
      The type variable ‘a0’ is ambiguous
    • In the expression: h
>>>>>>> affdea82
      In an equation for ‘tracer’:
          tracer
            = h
            where
                h = (\ (_, b) -> ((outI . fmap h) b)) . out
    • Relevant bindings include
        tracer :: (c -> f c) -> c -> f c (bound at T8142.hs:6:1)

T8142.hs:6:57: error:
    • Couldn't match type ‘Nu ((,) a)’ with ‘g (Nu ((,) a))’
      Expected type: Nu ((,) a) -> (a, g (Nu ((,) a)))
        Actual type: Nu ((,) a) -> (a, Nu ((,) a))
    • In the second argument of ‘(.)’, namely ‘out’
      In the expression: (\ (_, b) -> ((outI . fmap h) b)) . out
      In an equation for ‘h’: h = (\ (_, b) -> ((outI . fmap h) b)) . out
    • Relevant bindings include
        h :: Nu ((,) a) -> Nu g (bound at T8142.hs:6:18)<|MERGE_RESOLUTION|>--- conflicted
+++ resolved
@@ -3,17 +3,8 @@
     • Couldn't match type ‘Nu ((,) a0)’ with ‘c -> f c’
       Expected type: (c -> f c) -> c -> f c
         Actual type: Nu ((,) a0) -> Nu g0
-<<<<<<< HEAD
-      NB: ‘Nu’ is a type function, and may not be injective
-      The type variable ‘g0’ is ambiguous
-    • In the ambiguity check for the inferred type for ‘h’
-      To defer the ambiguity check to use sites, enable AllowAmbiguousTypes
-      When checking the inferred type
-        h :: forall a (g :: * -> *). Nu ((,) a) -> Nu g
-=======
       The type variable ‘a0’ is ambiguous
     • In the expression: h
->>>>>>> affdea82
       In an equation for ‘tracer’:
           tracer
             = h
