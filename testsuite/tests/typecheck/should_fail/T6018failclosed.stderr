--- conflicted
+++ resolved
@@ -28,11 +28,7 @@
       cannot be inferred from the right-hand side.
       Use -fprint-explicit-kinds to see the kind arguments
       In the type family equation:
-<<<<<<< HEAD
-        forall k1 k2 (b :: k2) (c :: k1).
-=======
         forall k1 k2 (b :: k1) (c :: k2).
->>>>>>> affdea82
           JClosed Int b c = Char -- Defined at T6018failclosed.hs:25:5
     • In the equations for closed type family ‘JClosed’
       In the type family declaration for ‘JClosed’
