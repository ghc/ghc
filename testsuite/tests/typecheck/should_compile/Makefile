--- conflicted
+++ resolved
@@ -69,13 +69,9 @@
 	$(RM) -f T13585a.o T13585a.hi T13585b.o T13585b.hi T13585.o T13585.hi
 	'$(TEST_HC)' $(TEST_HC_OPTS) -c T13585a.hs -O
 	'$(TEST_HC)' $(TEST_HC_OPTS) -c T13585b.hs -O
-<<<<<<< HEAD
-	'$(TEST_HC)' $(TEST_HC_OPTS) -c T13585.hs  -O
-=======
 	'$(TEST_HC)' $(TEST_HC_OPTS) -c T13585.hs  -O
 
 T14934:
 	$(RM) -f T14934a.o T14934a.hi T14934.o T14934.hi
 	'$(TEST_HC)' $(TEST_HC_OPTS) -c T14934a.hs -O
-	'$(TEST_HC)' $(TEST_HC_OPTS) -c T14934.hs  -O
->>>>>>> affdea82
+	'$(TEST_HC)' $(TEST_HC_OPTS) -c T14934.hs  -O