--- conflicted
+++ resolved
@@ -1,8 +1,2 @@
 
-<<<<<<< HEAD
-B.hs:4:6: error:
-    Not in scope: type constructor or class ‘Class’
-    A data constructor of that name is in scope; did you mean DataKinds?
-=======
-B.hs:4:6: error: Not in scope: type constructor or class ‘Class’
->>>>>>> affdea82
+B.hs:4:6: error: Not in scope: type constructor or class ‘Class’