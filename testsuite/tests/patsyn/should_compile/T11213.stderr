
T11213.hs:19:1: warning: [-Wmissing-pattern-synonym-signatures (in -Wall)]
    Pattern synonym with no type signature: pattern P :: Bool

T11213.hs:20:1: warning: [-Wmissing-pattern-synonym-signatures (in -Wall)]
    Pattern synonym with no type signature:
      pattern Pe :: () => forall a. a -> Ex

T11213.hs:21:1: warning: [-Wmissing-pattern-synonym-signatures (in -Wall)]
    Pattern synonym with no type signature:
      pattern Pu :: forall p. p -> p

T11213.hs:22:1: warning: [-Wmissing-pattern-synonym-signatures (in -Wall)]
    Pattern synonym with no type signature:
      pattern Pue :: forall a. () => forall a1. a -> a1 -> (a, Ex)

T11213.hs:23:1: warning: [-Wmissing-pattern-synonym-signatures (in -Wall)]
    Pattern synonym with no type signature:
      pattern Pur :: forall a. (Eq a, Num a) => a -> [a]

T11213.hs:24:1: warning: [-Wmissing-pattern-synonym-signatures (in -Wall)]
    Pattern synonym with no type signature:
      pattern Purp :: forall a a1.
<<<<<<< HEAD
                      (Num a, Eq a) =>
=======
                      (Eq a, Num a) =>
>>>>>>> affdea82
                      Show a1 => a -> a1 -> ([a], UnivProv a1)

T11213.hs:25:1: warning: [-Wmissing-pattern-synonym-signatures (in -Wall)]
    Pattern synonym with no type signature:
      pattern Pure :: forall a.
                      (Eq a, Num a) =>
                      forall a1. a -> a1 -> ([a], Ex)

T11213.hs:26:1: warning: [-Wmissing-pattern-synonym-signatures (in -Wall)]
    Pattern synonym with no type signature:
      pattern Purep :: forall a.
                       (Eq a, Num a) =>
                       forall a1. Show a1 => a -> a1 -> ([a], ExProv)

T11213.hs:27:1: warning: [-Wmissing-pattern-synonym-signatures (in -Wall)]
    Pattern synonym with no type signature:
      pattern Pep :: () => forall a. Show a => a -> ExProv

T11213.hs:28:1: warning: [-Wmissing-pattern-synonym-signatures (in -Wall)]
    Pattern synonym with no type signature:
      pattern Pup :: forall a. () => Show a => a -> UnivProv a

T11213.hs:29:1: warning: [-Wmissing-pattern-synonym-signatures (in -Wall)]
    Pattern synonym with no type signature:
      pattern Puep :: forall b.
                      () =>
                      forall a. Show a => a -> b -> (ExProv, b)<|MERGE_RESOLUTION|>--- conflicted
+++ resolved
@@ -21,11 +21,7 @@
 T11213.hs:24:1: warning: [-Wmissing-pattern-synonym-signatures (in -Wall)]
     Pattern synonym with no type signature:
       pattern Purp :: forall a a1.
-<<<<<<< HEAD
-                      (Num a, Eq a) =>
-=======
                       (Eq a, Num a) =>
->>>>>>> affdea82
                       Show a1 => a -> a1 -> ([a], UnivProv a1)
 
 T11213.hs:25:1: warning: [-Wmissing-pattern-synonym-signatures (in -Wall)]
