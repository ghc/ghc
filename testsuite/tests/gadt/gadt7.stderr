
gadt7.hs:16:38: error:
    • Couldn't match expected type ‘p1’ with actual type ‘p’
<<<<<<< HEAD
        ‘p1’ is untouchable
=======
        ‘p’ is untouchable
>>>>>>> affdea82
          inside the constraints: a ~ Int
          bound by a pattern with constructor: K :: T Int,
                   in a case alternative
          at gadt7.hs:16:33
<<<<<<< HEAD
      ‘p1’ is a rigid type variable bound by
        the inferred type of i1b :: T a -> p -> p1 at gadt7.hs:16:1-44
      ‘p’ is a rigid type variable bound by
        the inferred type of i1b :: T a -> p -> p1 at gadt7.hs:16:1-44
=======
      ‘p’ is a rigid type variable bound by
        the inferred type of i1b :: T a -> p -> p1 at gadt7.hs:16:1-44
      ‘p1’ is a rigid type variable bound by
        the inferred type of i1b :: T a -> p -> p1 at gadt7.hs:16:1-44
>>>>>>> affdea82
      Possible fix: add a type signature for ‘i1b’
    • In the expression: y1
      In a case alternative: K -> y1
      In the expression: case t1 of { K -> y1 }
    • Relevant bindings include
        y1 :: p (bound at gadt7.hs:16:16)
        y :: p (bound at gadt7.hs:16:7)
        i1b :: T a -> p -> p1 (bound at gadt7.hs:16:1)<|MERGE_RESOLUTION|>--- conflicted
+++ resolved
@@ -1,26 +1,15 @@
 
 gadt7.hs:16:38: error:
     • Couldn't match expected type ‘p1’ with actual type ‘p’
-<<<<<<< HEAD
-        ‘p1’ is untouchable
-=======
         ‘p’ is untouchable
->>>>>>> affdea82
           inside the constraints: a ~ Int
           bound by a pattern with constructor: K :: T Int,
                    in a case alternative
           at gadt7.hs:16:33
-<<<<<<< HEAD
-      ‘p1’ is a rigid type variable bound by
-        the inferred type of i1b :: T a -> p -> p1 at gadt7.hs:16:1-44
-      ‘p’ is a rigid type variable bound by
-        the inferred type of i1b :: T a -> p -> p1 at gadt7.hs:16:1-44
-=======
       ‘p’ is a rigid type variable bound by
         the inferred type of i1b :: T a -> p -> p1 at gadt7.hs:16:1-44
       ‘p1’ is a rigid type variable bound by
         the inferred type of i1b :: T a -> p -> p1 at gadt7.hs:16:1-44
->>>>>>> affdea82
       Possible fix: add a type signature for ‘i1b’
     • In the expression: y1
       In a case alternative: K -> y1
