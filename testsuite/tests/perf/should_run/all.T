--- conflicted
+++ resolved
@@ -111,10 +111,7 @@
           [(platform('x86_64-unknown-mingw32'), 53472, 5),
               # 2015-04-03: 71904 (amd64/Windows, unknown cause)
               # 2016-11-27: 66928 (amd64/Windows, unknown cause)
-<<<<<<< HEAD
-=======
               # 2017-12-24: 53472 (amd64/Windows, unknown cause)
->>>>>>> affdea82
 
            (wordsize(64), 58128, 5),
               # 2013-02-14: 1263712 (x86_64/Linux)
@@ -533,15 +530,6 @@
     compile_and_run,
     ['-O'])
 
-<<<<<<< HEAD
-test('T13623',
-    [stats_num_field('bytes allocated',
-                    [ (wordsize(64), 50936, 5) ]),
-                    # 2017-05-02     50936 initial
-     only_ways(['normal'])],
-    compile_and_run,
-    ['-O2'])
-=======
 test('DeriveNull',
     [stats_num_field('bytes allocated',
                     [ (wordsize(64), 112050856, 5) ]),
@@ -567,5 +555,4 @@
      [stats_num_field('bytes allocated',
                       [ (wordsize(64), 2346183840, 10) ])],
      ghci_script,
-     ['T14052.script'])
->>>>>>> affdea82
+     ['T14052.script'])