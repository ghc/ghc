test('cg001', normal, compile, [''])
test('cg002', normal, compile, [''])
test('cg003', only_ways(['optasm']), compile, [''])
test('cg004', normal, compile, [''])
test('cg005', only_ways(['optasm']), compile, [''])
test('cg006', normal, compile, [''])
test('cg007', normal, compile, [''])
test('cg008', normal, compile, [''])

test('T1916', normal, compile, [''])
test('T2388', normal, compile, [''])
test('T3132', normal, compile, ['-dcmm-lint'])
test('T3286', [], multimod_compile, ['T3286', '-v0'])
test('T3579', normal, compile, [''])
test('T2578', normal, run_command, ['$MAKE -s --no-print-directory T2578'])
# skip llvm on i386 as we don't support fPIC
test('jmp_tbl', when(arch('i386'), omit_ways(['llvm', 'optllvm'])), compile, ['-fPIC -O'])
test('massive_array',
     [ when(arch('i386'), omit_ways(['llvm', 'optllvm'])) ],
     compile, ['-fPIC'])
test('T7237', normal, compile, [''])
test('T7574', [cmm_src, omit_ways(['llvm', 'optllvm'])], compile, [''])
test('T8205', normal, compile, ['-O0'])
test('T9155', normal, compile, ['-O2'])
test('T9303', normal, compile, ['-O2'])
test('T9329', [cmm_src], compile, [''])

test('debug',
     [when((arch('powerpc64') or arch('powerpc64le')), expect_broken(11261))],
     run_command, ['$MAKE -s --no-print-directory debug'])
test('T9964', normal, compile, ['-O'])
test('T10518', [cmm_src], compile, [''])
test('T10667', [ when((arch('powerpc64') or arch('powerpc64le')),
                      expect_broken(11261))],
     compile, ['-g'])
test('T12115', normal, compile, [''])
test('T12355', normal, compile, [''])
<<<<<<< HEAD
test('T13233', expect_broken(13233), compile, [''])
=======
test('T14626',
     normal,
     run_command, ['$MAKE -s --no-print-directory T14626'])
>>>>>>> affdea82
<|MERGE_RESOLUTION|>--- conflicted
+++ resolved
@@ -35,10 +35,6 @@
      compile, ['-g'])
 test('T12115', normal, compile, [''])
 test('T12355', normal, compile, [''])
-<<<<<<< HEAD
-test('T13233', expect_broken(13233), compile, [''])
-=======
 test('T14626',
      normal,
-     run_command, ['$MAKE -s --no-print-directory T14626'])
->>>>>>> affdea82
+     run_command, ['$MAKE -s --no-print-directory T14626'])