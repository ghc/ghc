test('driver011', [extra_files(['A011.hs'])], run_command, ['$MAKE -s --no-print-directory test011'])

test('driver012', [extra_files(['A012.hs'])], run_command, ['$MAKE -s --no-print-directory test012'])

test('driver013', [extra_files(['A013.hs'])], run_command, ['$MAKE -s --no-print-directory test013'])

test('driver014', [extra_files(['A014.hs'])], run_command, ['$MAKE -s --no-print-directory test014'])

test('driver015', [extra_files(['A015.hs'])], run_command, ['$MAKE -s --no-print-directory test015'])

test('driver016', [extra_files(['F016.hs'])], run_command, ['$MAKE -s --no-print-directory test016'])

test('driver017', [extra_files(['F017.hs'])], run_command, ['$MAKE -s --no-print-directory test017'])

test('driver018', [extra_files(['F018.hs'])], run_command, ['$MAKE -s --no-print-directory test018'])

test('driver018a', [extra_files(['F018a.hs'])], run_command, ['$MAKE -s --no-print-directory test018a'])

test('driver019', [extra_files(['F019.hs'])], run_command, ['$MAKE -s --no-print-directory test019'])

test('driver021', [extra_files(['B021/'])], run_command, ['$MAKE -s --no-print-directory test021'])

test('driver022', [extra_files(['B022/'])], run_command, ['$MAKE -s --no-print-directory test022'])

test('driver023', [extra_files(['B023/'])], run_command, ['$MAKE -s --no-print-directory test023'])

test('driver024', [extra_files(['B024/'])], run_command, ['$MAKE -s --no-print-directory test024'])

test('driver024a', [], run_command, ['$MAKE -s --no-print-directory test024a'])

test('driver025', [extra_files(['B025/'])], run_command, ['$MAKE -s --no-print-directory test025'])

test('driver026', [extra_files(['d026/'])], run_command, ['$MAKE -s --no-print-directory test026'])

test('driver027', [extra_files(['B027/'])], run_command, ['$MAKE -s --no-print-directory test027'])

test('driver028', [extra_files(['B028/'])], run_command, ['$MAKE -s --no-print-directory test028'])

test('driver031', [extra_files(['A031.hs'])], run_command, ['$MAKE -s --no-print-directory test031'])

test('driver032', [extra_files(['A032.hs'])], run_command, ['$MAKE -s --no-print-directory test032'])

test('driver033', [extra_files(['A033.hs'])], run_command, ['$MAKE -s --no-print-directory test033'])

test('driver034', [extra_files(['F034.hs'])], run_command, ['$MAKE -s --no-print-directory test034'])

test('driver035', [extra_files(['F035.hs'])], run_command, ['$MAKE -s --no-print-directory test035'])

test('driver041', [extra_files(['B041/'])], run_command, ['$MAKE -s --no-print-directory test041'])

test('driver042', [extra_files(['B042/'])], run_command, ['$MAKE -s --no-print-directory test042'])

test('driver042stub', [extra_files(['B042stub/'])], run_command,
     ['$MAKE -s --no-print-directory test042stub'])

test('driver043', [extra_files(['B043/'])], run_command, ['$MAKE -s --no-print-directory test043'])

test('driver044', [extra_files(['B044/'])], run_command, ['$MAKE -s --no-print-directory test044'])

test('driver045', [extra_files(['B045/'])], run_command, ['$MAKE -s --no-print-directory test045'])

test('driver051', [extra_files(['d051_1/', 'd051_2/'])], run_command, ['$MAKE -s --no-print-directory test051'])

test('driver052', [extra_files(['d052_1/', 'd052_2/'])], run_command, ['$MAKE -s --no-print-directory test052'])

test('driver053', [extra_files(['d053_1/', 'd053_2/'])], run_command, ['$MAKE -s --no-print-directory test053'])

test('driver061a', [extra_files(['A061a.hs'])], run_command, ['$MAKE -s --no-print-directory test061a'])

test('driver061b', [extra_files(['A061b.hs'])], run_command, ['$MAKE -s --no-print-directory test061b'])


test('driver062a', [], run_command, ['$MAKE -s --no-print-directory test062a'])
test('driver062b', [], run_command, ['$MAKE -s --no-print-directory test062b'])
test('driver062c', [], run_command, ['$MAKE -s --no-print-directory test062c'])
test('driver062d', [], run_command, ['$MAKE -s --no-print-directory test062d'])
test('driver062e', [], run_command, ['$MAKE -s --no-print-directory test062e'])

test('driver063', [extra_files(['D063.hs'])], run_command, ['$MAKE -s --no-print-directory test063'])

test('driver064', [extra_files(['A064.hs'])], run_command, ['$MAKE -s --no-print-directory test064'])

test('driver065', [extra_files(['A065.hs'])], run_command, ['$MAKE -s --no-print-directory test065'])

test('driver066', [extra_files(['A066.hs'])], run_command, ['$MAKE -s --no-print-directory test066'])

test('driver067', [extra_files(['A067.hs'])], run_command, ['$MAKE -s --no-print-directory test067'])

test('driver070', [extra_files(['A070.hs'])], run_command, ['$MAKE -s --no-print-directory test070'])

test('driver071', [extra_files(['A071.hs'])], run_command, ['$MAKE -s --no-print-directory test071'])

test('driver081a', [], run_command, ['$MAKE -s --no-print-directory test081a'])

test('driver081b', [], run_command, ['$MAKE -s --no-print-directory test081b'])

test('driver100', [extra_files(['overlap/'])], run_command, ['$MAKE -s --no-print-directory test100'])

test('driver200', [extra_files(['A200.hs', 'B200/', 'D200.hs'])], run_command, ['$MAKE -s --no-print-directory test200'])

test('T2566',
     normalise_fun(normalise_errmsg),
     run_command,
     ['$MAKE -s --no-print-directory T2566'])

test('pragma001', normal, compile, [''])
test('pragma002', normal, compile, [''])

test('T2499', normal, compile_fail, [''])

test('mode001', normal, run_command,
     ['$MAKE -s --no-print-directory mode001'])

if config.os == 'mingw32':
     only_windows = normal
else:
     only_windows = skip

test('shared001', [extra_files(['Shared001.hs']),
                   only_windows], run_command,
     ['$MAKE -s --no-print-directory shared001'])

if config.os == 'darwin':
  only_darwin = normal
else:
  only_darwin = skip

test('static001', [extra_files(['Static001.hs']),
                   only_darwin, expect_broken(8127)], run_command,
     ['$MAKE -s --no-print-directory static001'])

test('dynHelloWorld',
     only_ways(['dyn']),
     compile_and_run,
     [''])

test('T5313',
     [ when(arch('powerpc64') or arch('powerpc64le'), expect_broken(11259)),
       extra_run_opts('"' + config.libdir + '"')],
     compile_and_run,
     ['-package ghc'])

test('T2464', normal, compile, [''])
test('T3674', [], run_command, ['$MAKE -s --no-print-directory T3674'])

test('rtsopts001', [extra_files(['rtsOpts.hs'])], run_command,
     ['$MAKE -s --no-print-directory rtsopts001'])
test('rtsopts002', normal, run_command,
                ['$MAKE -s --no-print-directory rtsopts002'])

test('withRtsOpts', [], run_command,
     ['$MAKE -s --no-print-directory withRtsOpts'])
test('T3389', normal, compile_and_run, [''])
test('T3364', normalise_fun(normalise_errmsg), run_command,
     ['$MAKE -s --no-print-directory T3364'])

# T4437: A test to ensure that Cabal's language extension list remains
# consistent with those known by GHC.
#
# See Note [Adding a language extension] in DynFlags.hs for details.
test('T4437', only_ways(['normal']), compile_and_run, ['-package ghc'])

test('werror', normal, compile_fail, [''])

test('T706', [req_interp], run_command, ['$MAKE -s --no-print-directory T706'])
test('spacesInArgs',
     extra_run_opts('"a   b"   "c   d"'),
     compile_and_run,
     [''])

fobject_code = when(doing_ghci(), extra_hc_opts('-fobject-code'))

test( 'T4114a', fobject_code, compile_and_run, ['-cpp'])
test( 'T4114b', fobject_code, compile_and_run, ['-no-keep-hi-files'])
test( 'T4114c', fobject_code, compile_and_run, ['-no-keep-o-files'])
test( 'T4114d', fobject_code, compile_and_run,
     ['-hisuf .myhi -osuf .myo -no-keep-o-files'])

test('T5584', [], run_command, ['$MAKE -s --no-print-directory T5584'])
test('T5198', [], run_command, ['$MAKE -s --no-print-directory T5198'])
test('T7060', [], run_command, ['$MAKE -s --no-print-directory T7060'])
test('T7130', normal, compile_fail, ['-fflul-laziness'])
test('T7563', when(unregisterised(), skip), run_command,
     ['$MAKE -s --no-print-directory T7563'])
test('T6037',
     # The testsuite doesn't know how to set a non-Unicode locale on Windows or Mac OS X
     [when(opsys('mingw32'), expect_fail), when(opsys('darwin'), expect_fail)],
     run_command,
     ['$MAKE -s --no-print-directory T6037'])
test('T2507',
     # The testsuite doesn't know how to set a non-Unicode locale on Windows or Mac OS X
     [when(opsys('mingw32'), expect_fail), when(opsys('darwin'), expect_fail)],
     run_command,
     ['$MAKE -s --no-print-directory T2507'])
test('T8959a',
     # The testsuite doesn't know how to set a non-Unicode locale on Windows or Mac OS X
     [when(opsys('mingw32'), expect_fail), when(opsys('darwin'), expect_fail)],
     run_command,
     ['$MAKE -s --no-print-directory T8959a'])

test('T703', normal, run_command, ['$MAKE -s --no-print-directory T703'])
test('T2182', normal, run_command, ['$MAKE -s --no-print-directory T2182'])
test('T8101', normal, compile, ['-Wall -fno-code'])
test('T8101b', normal, multimod_compile,
     ['T8101b', '-Wall -fno-code'])
<<<<<<< HEAD
test('T10600', expect_broken(10600), compile_fail, ['-fno-code'])
=======
test('T10600', normal, compile_fail, ['-fno-code'])
>>>>>>> affdea82

# Should not panic when compiling cmm file together with -outputdir.
test('T9050', cmm_src, compile, ['-outputdir=.'])

test('write_interface_oneshot', [extra_files(['A011.hs'])], run_command,
     ['$MAKE -s --no-print-directory write_interface_oneshot'])

test('write_interface_make', [extra_files(['A011.hs'])], run_command,
     ['$MAKE -s --no-print-directory write_interface_make'])

test('T9776', normal, compile_fail, ['-drule-check'])

test('T9938', [], run_command, ['$MAKE -s --no-print-directory T9938'])

test('T9938B', [], run_command, ['$MAKE -s --no-print-directory T9938B'])

test('T9963', exit_code(1), run_command,
     ['{compiler} --interactive -ignore-dot-ghci --print-libdir'])

test('T10219', normal, run_command,
     # `-x hspp` in make mode should work.
     # Note: need to specify `-x hspp` before the filename.
     ['{compiler} --make -x hspp T10219.hspp -fno-code -v0'])

test('T10220', normal, run_command,
     # Preprocessed T10220.hspp imports T10220B. Should work in --make mode.
     ['{compiler} --make T10220.hspp -fno-code -v0'])

test('T10182', [], run_command, ['$MAKE -s --no-print-directory T10182'])

test('T365',
     [pre_cmd('touch test_preprocessor.txt'), unless(opsys('mingw32'), skip)],
     compile_fail, [''])

test('T9360a', normal, run_command, ['{compiler} --interactive -e "" -ignore-dot-ghci'])
test('T9360b', normal, run_command, ['{compiler} -e "" --interactive -ignore-dot-ghci'])

test('T10970', normal, compile_and_run, [''])
test('T4931', normal, compile_and_run, [''])
test('T11182', normal, compile_and_run, [''])
test('T11381', normal, compile_fail, [''])
test('T11429a', normal, compile, ['-Wunrecognised-warning-flags -Wfoobar'])
test('T11429b', normal, compile, ['-Wno-unrecognised-warning-flags -Wfoobar'])
test('T11429c', normal, compile_fail, ['-Wunrecognised-warning-flags -Werror -Wfoobar'])
test('T11763', normal, compile_and_run, ['-fno-version-macros'])

test('T10320', [], run_command, ['$MAKE -s --no-print-directory T10320'])

test('T12056a', normal, compile, ['-w -Wfoo -Wbar'])
test('T12056b', normal, compile, ['-w -XOverlappingInstances -Wfoo -Wunrecognised-warning-flags -Wbar'])
test('T12056c', normal, compile,
     ['-w -Wdeprecated-flags -XOverlappingInstances -Wfoo -Wunrecognised-warning-flags -Wbar'])

test('T12135', [expect_broken(12135)], run_command,
     ['$MAKE -s --no-print-directory T12135'])

test('T12192', normal, run_command, ['mkdir foo && (cd foo && {compiler} -v0 ../T12192)'])

test('T10923', [], run_command, ['$MAKE -s --no-print-directory T10923'])

test('T12752pass', normal, compile, ['-DSHOULD_PASS=1 -Wcpp-undef'])

test('T12955', normal, run_command, ['$MAKE -s --no-print-directory T12955'])

test('T12971', ignore_stdout, run_command, ['$MAKE -s --no-print-directory T12971'])
test('json', normal, compile_fail, ['-ddump-json'])
test('json2', normal, compile, ['-ddump-types -ddump-json'])
test('T13604', [], run_command, ['$MAKE -s --no-print-directory T13604'])
test('T13604a', [], run_command, ['$MAKE -s --no-print-directory T13604a'])<|MERGE_RESOLUTION|>--- conflicted
+++ resolved
@@ -203,11 +203,7 @@
 test('T8101', normal, compile, ['-Wall -fno-code'])
 test('T8101b', normal, multimod_compile,
      ['T8101b', '-Wall -fno-code'])
-<<<<<<< HEAD
-test('T10600', expect_broken(10600), compile_fail, ['-fno-code'])
-=======
 test('T10600', normal, compile_fail, ['-fno-code'])
->>>>>>> affdea82
 
 # Should not panic when compiling cmm file together with -outputdir.
 test('T9050', cmm_src, compile, ['-outputdir=.'])
