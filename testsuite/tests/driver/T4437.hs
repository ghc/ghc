-- | A test for ensuring that GHC's supporting language extensions remains in
-- sync with Cabal's own extension list.
--
-- If you have ended up here due to a test failure, please see
-- Note [Adding a language extension] in compiler/main/DynFlags.hs.

module Main (main) where

import Control.Monad
import Data.List
import DynFlags
import Language.Haskell.Extension

main :: IO ()
main = do
    let ghcExtensions = map flagSpecName xFlags
        cabalExtensions = map show [ toEnum 0 :: KnownExtension .. ]
        ghcOnlyExtensions = ghcExtensions \\ cabalExtensions
        cabalOnlyExtensions = cabalExtensions \\ ghcExtensions
    check "GHC-only flags" expectedGhcOnlyExtensions ghcOnlyExtensions
    check "Cabal-only flags" expectedCabalOnlyExtensions cabalOnlyExtensions

check :: String -> [String] -> [String] -> IO ()
check title expected got
    = do let unexpected = got \\ expected
             missing = expected \\ got
             showProblems problemType problems
                 = unless (null problems) $
                       do putStrLn (title ++ ": " ++ problemType)
                          putStrLn "-----"
                          mapM_ putStrLn problems
                          putStrLn "-----"
                          putStrLn ""
         showProblems "Unexpected flags" unexpected
         showProblems "Missing flags" missing

-- See Note [Adding a language extension] in compiler/main/DynFlags.hs.
expectedGhcOnlyExtensions :: [String]
expectedGhcOnlyExtensions = ["RelaxedLayout",
                             "AlternativeLayoutRule",
                             "AlternativeLayoutRuleTransitional",
                             "DerivingVia",
                             "EmptyDataDeriving",
                             "GeneralisedNewtypeDeriving",
<<<<<<< HEAD
                             "QuantifiedConstraints",
                             "LinearTypes"]
=======
                             "StarIsType", -- FIXME: add StarIsType to cabal
                             "QuantifiedConstraints"]
>>>>>>> 01c9d95a

expectedCabalOnlyExtensions :: [String]
expectedCabalOnlyExtensions = ["Generics",
                               "ExtensibleRecords",
                               "RestrictedTypeSynonyms",
                               "HereDocuments",
                               "NewQualifiedOperators",
                               "XmlSyntax",
                               "RegularPatterns",
                               "SafeImports",
                               "Safe",
                               "Unsafe",
                               "Trustworthy"]<|MERGE_RESOLUTION|>--- conflicted
+++ resolved
@@ -42,13 +42,9 @@
                              "DerivingVia",
                              "EmptyDataDeriving",
                              "GeneralisedNewtypeDeriving",
-<<<<<<< HEAD
-                             "QuantifiedConstraints",
-                             "LinearTypes"]
-=======
+                             "LinearTypes",
                              "StarIsType", -- FIXME: add StarIsType to cabal
                              "QuantifiedConstraints"]
->>>>>>> 01c9d95a
 
 expectedCabalOnlyExtensions :: [String]
 expectedCabalOnlyExtensions = ["Generics",
