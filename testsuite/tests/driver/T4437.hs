--- conflicted
+++ resolved
@@ -41,11 +41,8 @@
                              "AlternativeLayoutRuleTransitional",
                              "EmptyDataDeriving",
                              "GeneralisedNewtypeDeriving",
-<<<<<<< HEAD
+                             "QuantifiedConstraints",
                              "LinearTypes"]
-=======
-                             "QuantifiedConstraints"]
->>>>>>> 7df58960
 
 expectedCabalOnlyExtensions :: [String]
 expectedCabalOnlyExtensions = ["Generics",
