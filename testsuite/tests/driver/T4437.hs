--- conflicted
+++ resolved
@@ -41,14 +41,8 @@
                              "AlternativeLayoutRuleTransitional",
                              "DerivingVia",
                              "EmptyDataDeriving",
-<<<<<<< HEAD
-                             "GeneralisedNewtypeDeriving",
                              "LinearTypes",
-                             "StarIsType", -- FIXME: add StarIsType to cabal
-                             "QuantifiedConstraints"]
-=======
                              "GeneralisedNewtypeDeriving"]
->>>>>>> 1df50a0f
 
 expectedCabalOnlyExtensions :: [String]
 expectedCabalOnlyExtensions = ["Generics",
