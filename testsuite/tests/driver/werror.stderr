
werror.hs:6:1: error: [-Wmissing-signatures (in -Wall), -Werror=missing-signatures]
    Top-level binding with no type signature: main :: IO ()

werror.hs:7:13: error: [-Wname-shadowing (in -Wall), -Werror=name-shadowing]
    This binding for ‘main’ shadows the existing binding
      defined at werror.hs:6:1

werror.hs:7:13: error: [-Wunused-local-binds (in -Wextra, -Wunused-binds), -Werror=unused-local-binds]
    Defined but not used: ‘main’

werror.hs:8:1: error: [-Wtabs (in -Wdefault), -Werror=tabs]
    Tab character found here.
    Please use spaces instead.

werror.hs:10:1: error: [-Wunused-top-binds (in -Wextra, -Wunused-binds), -Werror=unused-top-binds]
    Defined but not used: ‘f’

<<<<<<< HEAD
werror.hs:10:1: warning: [-Wmissing-signatures (in -Wall)]
=======
werror.hs:10:1: error: [-Wmissing-signatures (in -Wall), -Werror=missing-signatures]
>>>>>>> affdea82
    Top-level binding with no type signature: f :: [a1] -> [a2]

werror.hs:10:1: error: [-Wincomplete-patterns (in -Wextra), -Werror=incomplete-patterns]
    Pattern match(es) are non-exhaustive
    In an equation for ‘f’: Patterns not matched: (_:_)

werror.hs:11:1: error: [-Woverlapping-patterns (in -Wdefault), -Werror=overlapping-patterns]
    Pattern match is redundant
    In an equation for ‘f’: f [] = ...<|MERGE_RESOLUTION|>--- conflicted
+++ resolved
@@ -16,11 +16,7 @@
 werror.hs:10:1: error: [-Wunused-top-binds (in -Wextra, -Wunused-binds), -Werror=unused-top-binds]
     Defined but not used: ‘f’
 
-<<<<<<< HEAD
-werror.hs:10:1: warning: [-Wmissing-signatures (in -Wall)]
-=======
 werror.hs:10:1: error: [-Wmissing-signatures (in -Wall), -Werror=missing-signatures]
->>>>>>> affdea82
     Top-level binding with no type signature: f :: [a1] -> [a2]
 
 werror.hs:10:1: error: [-Wincomplete-patterns (in -Wextra), -Werror=incomplete-patterns]
