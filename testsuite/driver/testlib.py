# coding=utf8
#
# (c) Simon Marlow 2002
#

from __future__ import print_function

import io
import shutil
import os
import errno
import string
import re
import traceback
import time
import datetime
import copy
import glob
import sys
from math import ceil, trunc
import collections
import subprocess

from testglobals import *
from testutil import *
extra_src_files = {'T4198': ['exitminus1.c']} # TODO: See #12223

if config.use_threads:
    import threading
    try:
        import thread
    except ImportError: # Python 3
        import _thread as thread

global wantToStop
wantToStop = False

global pool_sema
if config.use_threads:
    pool_sema = threading.BoundedSemaphore(value=config.threads)

def stopNow():
    global wantToStop
    wantToStop = True
def stopping():
    return wantToStop

# Options valid for the current test only (these get reset to
# testdir_testopts after each test).

global testopts_local
if config.use_threads:
    testopts_local = threading.local()
else:
    class TestOpts_Local:
        pass
    testopts_local = TestOpts_Local()

def getTestOpts():
    return testopts_local.x

def setLocalTestOpts(opts):
    global testopts_local
    testopts_local.x=opts

def isStatsTest():
    opts = getTestOpts()
    return bool(opts.compiler_stats_range_fields or opts.stats_range_fields)


# This can be called at the top of a file of tests, to set default test options
# for the following tests.
def setTestOpts( f ):
    global thisdir_settings
    thisdir_settings = [thisdir_settings, f]

# -----------------------------------------------------------------------------
# Canned setup functions for common cases.  eg. for a test you might say
#
#      test('test001', normal, compile, [''])
#
# to run it without any options, but change it to
#
#      test('test001', expect_fail, compile, [''])
#
# to expect failure for this test.
#
# type TestOpt = (name :: String, opts :: Object) -> IO ()

def normal( name, opts ):
    return;

def skip( name, opts ):
    opts.skip = 1

def expect_fail( name, opts ):
    # The compiler, testdriver, OS or platform is missing a certain
    # feature, and we don't plan to or can't fix it now or in the
    # future.
    opts.expect = 'fail';

def reqlib( lib ):
    return lambda name, opts, l=lib: _reqlib (name, opts, l )

def stage1(name, opts):
    # See Note [Why is there no stage1 setup function?]
    framework_fail(name, 'stage1 setup function does not exist',
                   'add your test to testsuite/tests/stage1 instead')

# Note [Why is there no stage1 setup function?]
#
# Presumably a stage1 setup function would signal that the stage1
# compiler should be used to compile a test.
#
# Trouble is, the path to the compiler + the `ghc --info` settings for
# that compiler are currently passed in from the `make` part of the
# testsuite driver.
#
# Switching compilers in the Python part would be entirely too late, as
# all ghc_with_* settings would be wrong. See config/ghc for possible
# consequences (for example, config.run_ways would still be
# based on the default compiler, quite likely causing ./validate --slow
# to fail).
#
# It would be possible to let the Python part of the testsuite driver
# make the call to `ghc --info`, but doing so would require quite some
# work. Care has to be taken to not affect the run_command tests for
# example, as they also use the `ghc --info` settings:
#     quasiquotation/qq007/Makefile:ifeq "$(GhcDynamic)" "YES"
#
# If you want a test to run using the stage1 compiler, add it to the
# testsuite/tests/stage1 directory. Validate runs the tests in that
# directory with `make stage=1`.

# Cache the results of looking to see if we have a library or not.
# This makes quite a difference, especially on Windows.
have_lib = {}

def _reqlib( name, opts, lib ):
    if lib in have_lib:
        got_it = have_lib[lib]
    else:
        cmd = strip_quotes(config.ghc_pkg)
        p = subprocess.Popen([cmd, '--no-user-package-db', 'describe', lib],
                             stdout=subprocess.PIPE,
                             stderr=subprocess.PIPE,
                             env=ghc_env)
        # read from stdout and stderr to avoid blocking due to
        # buffers filling
        p.communicate()
        r = p.wait()
        got_it = r == 0
        have_lib[lib] = got_it

    if not got_it:
        opts.expect = 'missing-lib'

def req_haddock( name, opts ):
    if not config.haddock:
        opts.expect = 'missing-lib'

def req_profiling( name, opts ):
    '''Require the profiling libraries (add 'GhcLibWays += p' to mk/build.mk)'''
    if not config.have_profiling:
        opts.expect = 'fail'

def req_shared_libs( name, opts ):
    if not config.have_shared_libs:
        opts.expect = 'fail'

def req_interp( name, opts ):
    if not config.have_interp:
        opts.expect = 'fail'

def req_smp( name, opts ):
    if not config.have_smp:
        opts.expect = 'fail'

def ignore_stdout(name, opts):
    opts.ignore_stdout = True

def ignore_stderr(name, opts):
    opts.ignore_stderr = True

def combined_output( name, opts ):
    opts.combined_output = True

# -----

def expect_fail_for( ways ):
    return lambda name, opts, w=ways: _expect_fail_for( name, opts, w )

def _expect_fail_for( name, opts, ways ):
    opts.expect_fail_for = ways

def expect_broken( bug ):
    # This test is a expected not to work due to the indicated trac bug
    # number.
    return lambda name, opts, b=bug: _expect_broken (name, opts, b )

def _expect_broken( name, opts, bug ):
    record_broken(name, opts, bug)
    opts.expect = 'fail';

def expect_broken_for( bug, ways ):
    return lambda name, opts, b=bug, w=ways: _expect_broken_for( name, opts, b, w )

def _expect_broken_for( name, opts, bug, ways ):
    record_broken(name, opts, bug)
    opts.expect_fail_for = ways

def record_broken(name, opts, bug):
    global brokens
    me = (bug, opts.testdir, name)
    if not me in brokens:
        brokens.append(me)

def _expect_pass(way):
    # Helper function. Not intended for use in .T files.
    opts = getTestOpts()
    return opts.expect == 'pass' and way not in opts.expect_fail_for

# -----

def omit_ways( ways ):
    return lambda name, opts, w=ways: _omit_ways( name, opts, w )

def _omit_ways( name, opts, ways ):
    opts.omit_ways = ways

# -----

def only_ways( ways ):
    return lambda name, opts, w=ways: _only_ways( name, opts, w )

def _only_ways( name, opts, ways ):
    opts.only_ways = ways

# -----

def extra_ways( ways ):
    return lambda name, opts, w=ways: _extra_ways( name, opts, w )

def _extra_ways( name, opts, ways ):
    opts.extra_ways = ways

# -----

def set_stdin( file ):
   return lambda name, opts, f=file: _set_stdin(name, opts, f);

def _set_stdin( name, opts, f ):
   opts.stdin = f

# -----

def exit_code( val ):
    return lambda name, opts, v=val: _exit_code(name, opts, v);

def _exit_code( name, opts, v ):
    opts.exit_code = v

def signal_exit_code( val ):
    if opsys('solaris2'):
        return exit_code( val );
    else:
        # When application running on Linux receives fatal error
        # signal, then its exit code is encoded as 128 + signal
        # value. See http://www.tldp.org/LDP/abs/html/exitcodes.html
        # I assume that Mac OS X behaves in the same way at least Mac
        # OS X builder behavior suggests this.
        return exit_code( val+128 );

# -----

def compile_timeout_multiplier( val ):
    return lambda name, opts, v=val: _compile_timeout_multiplier(name, opts, v)

def _compile_timeout_multiplier( name, opts, v ):
    opts.compile_timeout_multiplier = v

def run_timeout_multiplier( val ):
    return lambda name, opts, v=val: _run_timeout_multiplier(name, opts, v)

def _run_timeout_multiplier( name, opts, v ):
    opts.run_timeout_multiplier = v

# -----

def extra_run_opts( val ):
    return lambda name, opts, v=val: _extra_run_opts(name, opts, v);

def _extra_run_opts( name, opts, v ):
    opts.extra_run_opts = v

# -----

def extra_hc_opts( val ):
    return lambda name, opts, v=val: _extra_hc_opts(name, opts, v);

def _extra_hc_opts( name, opts, v ):
    opts.extra_hc_opts = v

# -----

def extra_clean( files ):
    # TODO. Remove all calls to extra_clean.
    return lambda _name, _opts: None

def extra_files(files):
    return lambda name, opts: _extra_files(name, opts, files)

def _extra_files(name, opts, files):
    opts.extra_files.extend(files)

# -----

def stats_num_field( field, expecteds ):
    return lambda name, opts, f=field, e=expecteds: _stats_num_field(name, opts, f, e);

def _stats_num_field( name, opts, field, expecteds ):
    if field in opts.stats_range_fields:
        framework_fail(name, 'duplicate-numfield', 'Duplicate ' + field + ' num_field check')

    if type(expecteds) is list:
        for (b, expected, dev) in expecteds:
            if b:
                opts.stats_range_fields[field] = (expected, dev)
                return
        framework_warn(name, 'numfield-no-expected', 'No expected value found for ' + field + ' in num_field check')

    else:
        (expected, dev) = expecteds
        opts.stats_range_fields[field] = (expected, dev)

def compiler_stats_num_field( field, expecteds ):
    return lambda name, opts, f=field, e=expecteds: _compiler_stats_num_field(name, opts, f, e);

def _compiler_stats_num_field( name, opts, field, expecteds ):
    if field in opts.compiler_stats_range_fields:
        framework_fail(name, 'duplicate-numfield', 'Duplicate ' + field + ' num_field check')

    # Compiler performance numbers change when debugging is on, making the results
    # useless and confusing. Therefore, skip if debugging is on.
    if compiler_debugged():
        skip(name, opts)

    for (b, expected, dev) in expecteds:
        if b:
            opts.compiler_stats_range_fields[field] = (expected, dev)
            return

    framework_warn(name, 'numfield-no-expected', 'No expected value found for ' + field + ' in num_field check')

# -----

def when(b, f):
    # When list_brokens is on, we want to see all expect_broken calls,
    # so we always do f
    if b or config.list_broken:
        return f
    else:
        return normal

def unless(b, f):
    return when(not b, f)

def doing_ghci():
    return 'ghci' in config.run_ways

def ghc_dynamic():
    return config.ghc_dynamic

def fast():
    return config.speed == 2

def platform( plat ):
    return config.platform == plat

def opsys( os ):
    return config.os == os

def arch( arch ):
    return config.arch == arch

def wordsize( ws ):
    return config.wordsize == str(ws)

def msys( ):
    return config.msys

def cygwin( ):
    return config.cygwin

def have_vanilla( ):
    return config.have_vanilla

def have_dynamic( ):
    return config.have_dynamic

def have_profiling( ):
    return config.have_profiling

def in_tree_compiler( ):
    return config.in_tree_compiler

def unregisterised( ):
    return config.unregisterised

def compiler_profiled( ):
    return config.compiler_profiled

def compiler_debugged( ):
    return config.compiler_debugged

# ---

def high_memory_usage(name, opts):
    opts.alone = True

# If a test is for a multi-CPU race, then running the test alone
# increases the chance that we'll actually see it.
def multi_cpu_race(name, opts):
    opts.alone = True

# ---
def literate( name, opts ):
    opts.literate = 1;

def c_src( name, opts ):
    opts.c_src = 1;

def objc_src( name, opts ):
    opts.objc_src = 1;

def objcpp_src( name, opts ):
    opts.objcpp_src = 1;

def cmm_src( name, opts ):
    opts.cmm_src = 1;

def outputdir( odir ):
    return lambda name, opts, d=odir: _outputdir(name, opts, d)

def _outputdir( name, opts, odir ):
    opts.outputdir = odir;

# ----

def pre_cmd( cmd ):
    return lambda name, opts, c=cmd: _pre_cmd(name, opts, cmd)

def _pre_cmd( name, opts, cmd ):
    opts.pre_cmd = cmd

# ----

def clean_cmd( cmd ):
    # TODO. Remove all calls to clean_cmd.
    return lambda _name, _opts: None

# ----

def cmd_prefix( prefix ):
    return lambda name, opts, p=prefix: _cmd_prefix(name, opts, prefix)

def _cmd_prefix( name, opts, prefix ):
    opts.cmd_wrapper = lambda cmd, p=prefix: p + ' ' + cmd;

# ----

def cmd_wrapper( fun ):
    return lambda name, opts, f=fun: _cmd_wrapper(name, opts, fun)

def _cmd_wrapper( name, opts, fun ):
    opts.cmd_wrapper = fun

# ----

def compile_cmd_prefix( prefix ):
    return lambda name, opts, p=prefix: _compile_cmd_prefix(name, opts, prefix)

def _compile_cmd_prefix( name, opts, prefix ):
    opts.compile_cmd_prefix = prefix

# ----

def check_stdout( f ):
    return lambda name, opts, f=f: _check_stdout(name, opts, f)

def _check_stdout( name, opts, f ):
    opts.check_stdout = f

def no_check_hp(name, opts):
    opts.check_hp = False

# ----

def filter_stdout_lines( regex ):
    """ Filter lines of stdout with the given regular expression """
    import re
    def f( name, opts ):
        _normalise_fun(name, opts, lambda s: '\n'.join(re.findall(regex, s)))
    return f

def normalise_slashes( name, opts ):
    _normalise_fun(name, opts, normalise_slashes_)

def normalise_exe( name, opts ):
    _normalise_fun(name, opts, normalise_exe_)

def normalise_fun( *fs ):
    return lambda name, opts: _normalise_fun(name, opts, fs)

def _normalise_fun( name, opts, *fs ):
    opts.extra_normaliser = join_normalisers(opts.extra_normaliser, fs)

def normalise_errmsg_fun( *fs ):
    return lambda name, opts: _normalise_errmsg_fun(name, opts, fs)

def _normalise_errmsg_fun( name, opts, *fs ):
    opts.extra_errmsg_normaliser =  join_normalisers(opts.extra_errmsg_normaliser, fs)

<<<<<<< HEAD
=======
def check_errmsg(needle):
    def norm(str):
        if needle in str:
            return "%s contained in -ddump-simpl\n" % needle
        else:
            return "%s not contained in -ddump-simpl\n" % needle
    return normalise_errmsg_fun(norm)

def grep_errmsg(needle):
    def norm(str):
        return "".join(filter(lambda l: re.search(needle, l), str.splitlines(True)))
    return normalise_errmsg_fun(norm)

>>>>>>> affdea82
def normalise_whitespace_fun(f):
    return lambda name, opts: _normalise_whitespace_fun(name, opts, f)

def _normalise_whitespace_fun(name, opts, f):
    opts.whitespace_normaliser = f

def normalise_version_( *pkgs ):
    def normalise_version__( str ):
        return re.sub('(' + '|'.join(map(re.escape,pkgs)) + ')-[0-9.]+',
                      '\\1-<VERSION>', str)
    return normalise_version__

def normalise_version( *pkgs ):
    def normalise_version__( name, opts ):
        _normalise_fun(name, opts, normalise_version_(*pkgs))
        _normalise_errmsg_fun(name, opts, normalise_version_(*pkgs))
    return normalise_version__

def normalise_drive_letter(name, opts):
    # Windows only. Change D:\\ to C:\\.
    _normalise_fun(name, opts, lambda str: re.sub(r'[A-Z]:\\', r'C:\\', str))

def keep_prof_callstacks(name, opts):
    """Keep profiling callstacks.

    Use together with `only_ways(prof_ways)`.
    """
    opts.keep_prof_callstacks = True

def join_normalisers(*a):
    """
    Compose functions, flattening sequences.

       join_normalisers(f1,[f2,f3],f4)

    is the same as

       lambda x: f1(f2(f3(f4(x))))
    """

    def flatten(l):
        """
        Taken from http://stackoverflow.com/a/2158532/946226
        """
        for el in l:
            if (isinstance(el, collections.Iterable)
                and not isinstance(el, (bytes, str))):
                for sub in flatten(el):
                    yield sub
            else:
                yield el

    a = flatten(a)

    fn = lambda x:x # identity function
    for f in a:
        assert callable(f)
        fn = lambda x,f=f,fn=fn: fn(f(x))
    return fn

# ----
# Function for composing two opt-fns together

def executeSetups(fs, name, opts):
    if type(fs) is list:
        # If we have a list of setups, then execute each one
        for f in fs:
            executeSetups(f, name, opts)
    else:
        # fs is a single function, so just apply it
        fs(name, opts)

# -----------------------------------------------------------------------------
# The current directory of tests

def newTestDir(tempdir, dir):

    global thisdir_settings
    # reset the options for this test directory
    def settings(name, opts, tempdir=tempdir, dir=dir):
        return _newTestDir(name, opts, tempdir, dir)
    thisdir_settings = settings

# Should be equal to entry in toplevel .gitignore.
testdir_suffix = '.run'

def _newTestDir(name, opts, tempdir, dir):
    opts.srcdir = os.path.join(os.getcwd(), dir)
    opts.testdir = os.path.join(tempdir, dir, name + testdir_suffix)
    opts.compiler_always_flags = config.compiler_always_flags

# -----------------------------------------------------------------------------
# Actually doing tests

parallelTests = []
aloneTests = []
allTestNames = set([])

def runTest(watcher, opts, name, func, args):
    if config.use_threads:
        pool_sema.acquire()
        t = threading.Thread(target=test_common_thread,
                             name=name,
                             args=(watcher, name, opts, func, args))
        t.daemon = False
        t.start()
    else:
        test_common_work(watcher, name, opts, func, args)

# name  :: String
# setup :: [TestOpt] -> IO ()
def test(name, setup, func, args):
    global aloneTests
    global parallelTests
    global allTestNames
    global thisdir_settings
    if name in allTestNames:
        framework_fail(name, 'duplicate', 'There are multiple tests with this name')
    if not re.match('^[0-9]*[a-zA-Z][a-zA-Z0-9._-]*$', name):
        framework_fail(name, 'bad_name', 'This test has an invalid name')

    if config.run_only_some_tests:
        if name not in config.only:
            return
        else:
            # Note [Mutating config.only]
            # config.only is initially the set of tests requested by
            # the user (via 'make TEST='). We then remove all tests that
            # we've already seen (in .T files), so that we can later
            # report on any tests we couldn't find and error out.
            config.only.remove(name)

    # Make a deep copy of the default_testopts, as we need our own copy
    # of any dictionaries etc inside it. Otherwise, if one test modifies
    # them, all tests will see the modified version!
    myTestOpts = copy.deepcopy(default_testopts)

    executeSetups([thisdir_settings, setup], name, myTestOpts)

    thisTest = lambda watcher: runTest(watcher, myTestOpts, name, func, args)
    if myTestOpts.alone:
        aloneTests.append(thisTest)
    else:
        parallelTests.append(thisTest)
    allTestNames.add(name)

if config.use_threads:
    def test_common_thread(watcher, name, opts, func, args):
            try:
                test_common_work(watcher, name, opts, func, args)
            finally:
                pool_sema.release()

def get_package_cache_timestamp():
    if config.package_conf_cache_file == '':
        return 0.0
    else:
        try:
            return os.stat(config.package_conf_cache_file).st_mtime
        except:
            return 0.0

do_not_copy = ('.hi', '.o', '.dyn_hi', '.dyn_o', '.out') # 12112

def test_common_work(watcher, name, opts, func, args):
    try:
        t.total_tests += 1
        setLocalTestOpts(opts)

        package_conf_cache_file_start_timestamp = get_package_cache_timestamp()

        # All the ways we might run this test
        if func == compile or func == multimod_compile:
            all_ways = config.compile_ways
        elif func == compile_and_run or func == multimod_compile_and_run:
            all_ways = config.run_ways
        elif func == ghci_script:
            if 'ghci' in config.run_ways:
                all_ways = ['ghci']
            else:
                all_ways = []
        else:
            all_ways = ['normal']

        # A test itself can request extra ways by setting opts.extra_ways
        all_ways = all_ways + [way for way in opts.extra_ways if way not in all_ways]

        t.total_test_cases += len(all_ways)

        ok_way = lambda way: \
            not getTestOpts().skip \
            and (getTestOpts().only_ways == None or way in getTestOpts().only_ways) \
            and (config.cmdline_ways == [] or way in config.cmdline_ways) \
            and (not (config.skip_perf_tests and isStatsTest())) \
            and way not in getTestOpts().omit_ways

        # Which ways we are asked to skip
        do_ways = list(filter (ok_way,all_ways))

        # Only run all ways in slow mode.
        # See Note [validate and testsuite speed] in toplevel Makefile.
        if config.accept:
            # Only ever run one way
            do_ways = do_ways[:1]
        elif config.speed > 0:
            # However, if we EXPLICITLY asked for a way (with extra_ways)
            # please test it!
            explicit_ways = list(filter(lambda way: way in opts.extra_ways, do_ways))
            other_ways = list(filter(lambda way: way not in opts.extra_ways, do_ways))
            do_ways = other_ways[:1] + explicit_ways

        # Find all files in the source directory that this test
        # depends on. Do this only once for all ways.
        # Generously add all filenames that start with the name of
        # the test to this set, as a convenience to test authors.
        # They will have to use the `extra_files` setup function to
        # specify all other files that their test depends on (but
        # this seems to be necessary for only about 10% of all
        # tests).
        files = set(f for f in os.listdir(opts.srcdir)
                       if f.startswith(name) and not f == name and
                          not f.endswith(testdir_suffix) and
                          not os.path.splitext(f)[1] in do_not_copy)
        for filename in (opts.extra_files + extra_src_files.get(name, [])):
            if filename.startswith('/'):
                framework_fail(name, 'whole-test',
                    'no absolute paths in extra_files please: ' + filename)

            elif '*' in filename:
                # Don't use wildcards in extra_files too much, as
                # globbing is slow.
                files.update((os.path.relpath(f, opts.srcdir)
                            for f in glob.iglob(in_srcdir(filename))))

            elif filename:
                files.add(filename)

            else:
                framework_fail(name, 'whole-test', 'extra_file is empty string')

        # Run the required tests...
        for way in do_ways:
            if stopping():
                break
            try:
                do_test(name, way, func, args, files)
            except KeyboardInterrupt:
                stopNow()
            except Exception as e:
                framework_fail(name, way, str(e))
                traceback.print_exc()

        t.n_tests_skipped += len(set(all_ways) - set(do_ways))

        if config.cleanup and do_ways:
            try:
                cleanup()
            except Exception as e:
                framework_fail(name, 'runTest', 'Unhandled exception during cleanup: ' + str(e))

        package_conf_cache_file_end_timestamp = get_package_cache_timestamp();

        if package_conf_cache_file_start_timestamp != package_conf_cache_file_end_timestamp:
            framework_fail(name, 'whole-test', 'Package cache timestamps do not match: ' + str(package_conf_cache_file_start_timestamp) + ' ' + str(package_conf_cache_file_end_timestamp))

    except Exception as e:
        framework_fail(name, 'runTest', 'Unhandled exception: ' + str(e))
    finally:
        watcher.notify()

def do_test(name, way, func, args, files):
    opts = getTestOpts()

    full_name = name + '(' + way + ')'

    if_verbose(2, "=====> {0} {1} of {2} {3}".format(
        full_name, t.total_tests, len(allTestNames),
        [len(t.unexpected_passes),
         len(t.unexpected_failures),
         len(t.framework_failures)]))

    # Clean up prior to the test, so that we can't spuriously conclude
    # that it passed on the basis of old run outputs.
    cleanup()
    os.makedirs(opts.testdir)

    # Link all source files for this test into a new directory in
    # /tmp, and run the test in that directory. This makes it
    # possible to run tests in parallel, without modification, that
    # would otherwise (accidentally) write to the same output file.
    # It also makes it easier to keep the testsuite clean.

    for extra_file in files:
        src = in_srcdir(extra_file)
        dst = in_testdir(os.path.basename(extra_file.rstrip('/\\')))
        if os.path.isfile(src):
            link_or_copy_file(src, dst)
        elif os.path.isdir(src):
            os.mkdir(dst)
            lndir(src, dst)
        else:
            if not config.haddock and os.path.splitext(extra_file)[1] == '.t':
                # When using a ghc built without haddock support, .t
                # files are rightfully missing. Don't
                # framework_fail. Test will be skipped later.
                pass
            else:
                framework_fail(name, way,
                    'extra_file does not exist: ' + extra_file)

    if func.__name__ == 'run_command' or opts.pre_cmd:
        # When running 'MAKE' make sure 'TOP' still points to the
        # root of the testsuite.
        src_makefile = in_srcdir('Makefile')
        dst_makefile = in_testdir('Makefile')
        if os.path.exists(src_makefile):
            with io.open(src_makefile, 'r', encoding='utf8') as src:
                makefile = re.sub('TOP=.*', 'TOP=' + config.top, src.read(), 1)
                with io.open(dst_makefile, 'w', encoding='utf8') as dst:
                    dst.write(makefile)

    if opts.pre_cmd:
        exit_code = runCmd('cd "{0}" && {1}'.format(opts.testdir, override_options(opts.pre_cmd)),
                           stderr = subprocess.STDOUT,
                           print_output = config.verbose >= 3)

        if exit_code != 0:
            framework_fail(name, way, 'pre_cmd failed: {0}'.format(exit_code))

    result = func(*[name,way] + args)

    if opts.expect not in ['pass', 'fail', 'missing-lib']:
        framework_fail(name, way, 'bad expected ' + opts.expect)

    try:
        passFail = result['passFail']
    except (KeyError, TypeError):
        passFail = 'No passFail found'

    directory = re.sub('^\\.[/\\\\]', '', opts.testdir)

    if passFail == 'pass':
        if _expect_pass(way):
            t.expected_passes.append((directory, name, way))
            t.n_expected_passes += 1
        else:
            if_verbose(1, '*** unexpected pass for %s' % full_name)
            t.unexpected_passes.append((directory, name, 'unexpected', way))
    elif passFail == 'fail':
        if _expect_pass(way):
            reason = result['reason']
            tag = result.get('tag')
            if tag == 'stat':
                if_verbose(1, '*** unexpected stat test failure for %s' % full_name)
                t.unexpected_stat_failures.append((directory, name, reason, way))
            else:
                if_verbose(1, '*** unexpected failure for %s' % full_name)
                t.unexpected_failures.append((directory, name, reason, way))
        else:
            if opts.expect == 'missing-lib':
                t.missing_libs.append((directory, name, 'missing-lib', way))
            else:
                t.n_expected_failures += 1
    else:
        framework_fail(name, way, 'bad result ' + passFail)

# Make is often invoked with -s, which means if it fails, we get
# no feedback at all. This is annoying. So let's remove the option
# if found and instead have the testsuite decide on what to do
# with the output.
def override_options(pre_cmd):
    if config.verbose >= 5 and bool(re.match('\$make', pre_cmd, re.I)):
        return pre_cmd.replace('-s'      , '') \
                      .replace('--silent', '') \
                      .replace('--quiet' , '')

    return pre_cmd

def framework_fail(name, way, reason):
    opts = getTestOpts()
    directory = re.sub('^\\.[/\\\\]', '', opts.testdir)
    full_name = name + '(' + way + ')'
    if_verbose(1, '*** framework failure for %s %s ' % (full_name, reason))
    t.framework_failures.append((directory, name, way, reason))

def framework_warn(name, way, reason):
    opts = getTestOpts()
    directory = re.sub('^\\.[/\\\\]', '', opts.testdir)
    full_name = name + '(' + way + ')'
    if_verbose(1, '*** framework warning for %s %s ' % (full_name, reason))
    t.framework_warnings.append((directory, name, way, reason))

def badResult(result):
    try:
        if result['passFail'] == 'pass':
            return False
        return True
    except (KeyError, TypeError):
        return True

def passed():
    return {'passFail': 'pass'}

def failBecause(reason, tag=None):
    return {'passFail': 'fail', 'reason': reason, 'tag': tag}

# -----------------------------------------------------------------------------
# Generic command tests

# A generic command test is expected to run and exit successfully.
#
# The expected exit code can be changed via exit_code() as normal, and
# the expected stdout/stderr are stored in <testname>.stdout and
# <testname>.stderr.  The output of the command can be ignored
# altogether by using the setup function ignore_stdout instead of
# run_command.

def run_command( name, way, cmd ):
    return simple_run( name, '', override_options(cmd), '' )

# -----------------------------------------------------------------------------
# GHCi tests

def ghci_script( name, way, script):
    flags = ' '.join(get_compiler_flags())
    way_flags = ' '.join(config.way_flags[way])

    # We pass HC and HC_OPTS as environment variables, so that the
    # script can invoke the correct compiler by using ':! $HC $HC_OPTS'
    cmd = ('HC={{compiler}} HC_OPTS="{flags}" {{compiler}} {flags} {way_flags}'
          ).format(flags=flags, way_flags=way_flags)

    getTestOpts().stdin = script
    return simple_run( name, way, cmd, getTestOpts().extra_run_opts )

# -----------------------------------------------------------------------------
# Compile-only tests

def compile( name, way, extra_hc_opts ):
    return do_compile( name, way, 0, '', [], extra_hc_opts )

def compile_fail( name, way, extra_hc_opts ):
    return do_compile( name, way, 1, '', [], extra_hc_opts )

def backpack_typecheck( name, way, extra_hc_opts ):
    return do_compile( name, way, 0, '', [], "-fno-code -fwrite-interface " + extra_hc_opts, backpack=1 )

def backpack_typecheck_fail( name, way, extra_hc_opts ):
    return do_compile( name, way, 1, '', [], "-fno-code -fwrite-interface " + extra_hc_opts, backpack=1 )

def backpack_compile( name, way, extra_hc_opts ):
    return do_compile( name, way, 0, '', [], extra_hc_opts, backpack=1 )

def backpack_compile_fail( name, way, extra_hc_opts ):
    return do_compile( name, way, 1, '', [], extra_hc_opts, backpack=1 )

def backpack_run( name, way, extra_hc_opts ):
    return compile_and_run__( name, way, '', [], extra_hc_opts, backpack=1 )

def multimod_compile( name, way, top_mod, extra_hc_opts ):
    return do_compile( name, way, 0, top_mod, [], extra_hc_opts )

def multimod_compile_fail( name, way, top_mod, extra_hc_opts ):
    return do_compile( name, way, 1, top_mod, [], extra_hc_opts )

def multi_compile( name, way, top_mod, extra_mods, extra_hc_opts ):
    return do_compile( name, way, 0, top_mod, extra_mods, extra_hc_opts)

def multi_compile_fail( name, way, top_mod, extra_mods, extra_hc_opts ):
    return do_compile( name, way, 1, top_mod, extra_mods, extra_hc_opts)

def do_compile(name, way, should_fail, top_mod, extra_mods, extra_hc_opts, **kwargs):
    # print 'Compile only, extra args = ', extra_hc_opts

    result = extras_build( way, extra_mods, extra_hc_opts )
    if badResult(result):
       return result
    extra_hc_opts = result['hc_opts']

    result = simple_build(name, way, extra_hc_opts, should_fail, top_mod, 0, 1, **kwargs)

    if badResult(result):
        return result

    # the actual stderr should always match the expected, regardless
    # of whether we expected the compilation to fail or not (successful
    # compilations may generate warnings).

    expected_stderr_file = find_expected_file(name, 'stderr')
    actual_stderr_file = add_suffix(name, 'comp.stderr')

    if not compare_outputs(way, 'stderr',
                           join_normalisers(getTestOpts().extra_errmsg_normaliser,
                                            normalise_errmsg),
                           expected_stderr_file, actual_stderr_file,
                           whitespace_normaliser=getattr(getTestOpts(),
                                                         "whitespace_normaliser",
                                                         normalise_whitespace)):
        return failBecause('stderr mismatch')

    # no problems found, this test passed
    return passed()

def compile_cmp_asm( name, way, extra_hc_opts ):
    print('Compile only, extra args = ', extra_hc_opts)
    result = simple_build(name + '.cmm', way, '-keep-s-files -O ' + extra_hc_opts, 0, '', 0, 0)

    if badResult(result):
        return result

    # the actual stderr should always match the expected, regardless
    # of whether we expected the compilation to fail or not (successful
    # compilations may generate warnings).

    expected_asm_file = find_expected_file(name, 'asm')
    actual_asm_file = add_suffix(name, 's')

    if not compare_outputs(way, 'asm',
                           join_normalisers(normalise_errmsg, normalise_asm),
                           expected_asm_file, actual_asm_file):
        return failBecause('asm mismatch')

    # no problems found, this test passed
    return passed()

# -----------------------------------------------------------------------------
# Compile-and-run tests

def compile_and_run__( name, way, top_mod, extra_mods, extra_hc_opts, backpack=0 ):
    # print 'Compile and run, extra args = ', extra_hc_opts

    result = extras_build( way, extra_mods, extra_hc_opts )
    if badResult(result):
       return result
    extra_hc_opts = result['hc_opts']

    if way.startswith('ghci'): # interpreted...
        return interpreter_run(name, way, extra_hc_opts, top_mod)
    else: # compiled...
        result = simple_build(name, way, extra_hc_opts, 0, top_mod, 1, 1, backpack = backpack)
        if badResult(result):
            return result

        cmd = './' + name;

        # we don't check the compiler's stderr for a compile-and-run test
        return simple_run( name, way, cmd, getTestOpts().extra_run_opts )

def compile_and_run( name, way, extra_hc_opts ):
    return compile_and_run__( name, way, '', [], extra_hc_opts)

def multimod_compile_and_run( name, way, top_mod, extra_hc_opts ):
    return compile_and_run__( name, way, top_mod, [], extra_hc_opts)

def multi_compile_and_run( name, way, top_mod, extra_mods, extra_hc_opts ):
    return compile_and_run__( name, way, top_mod, extra_mods, extra_hc_opts)

def stats( name, way, stats_file ):
    opts = getTestOpts()
    return checkStats(name, way, stats_file, opts.stats_range_fields)

# -----------------------------------------------------------------------------
# Check -t stats info

def checkStats(name, way, stats_file, range_fields):
    full_name = name + '(' + way + ')'

    result = passed()
    if range_fields:
        try:
            f = open(in_testdir(stats_file))
        except IOError as e:
            return failBecause(str(e))
        contents = f.read()
        f.close()

        for (field, (expected, dev)) in range_fields.items():
            m = re.search('\("' + field + '", "([0-9]+)"\)', contents)
            if m == None:
                print('Failed to find field: ', field)
                result = failBecause('no such stats field')
            val = int(m.group(1))

            lowerBound = trunc(           expected * ((100 - float(dev))/100))
            upperBound = trunc(0.5 + ceil(expected * ((100 + float(dev))/100)))

            deviation = round(((float(val) * 100)/ expected) - 100, 1)

            if val < lowerBound:
                print(field, 'value is too low:')
                print('(If this is because you have improved GHC, please')
                print('update the test so that GHC doesn\'t regress again)')
                result = failBecause('stat too good', tag='stat')
            if val > upperBound:
                print(field, 'value is too high:')
                result = failBecause('stat not good enough', tag='stat')

            if val < lowerBound or val > upperBound or config.verbose >= 4:
                length = max(len(str(x)) for x in [expected, lowerBound, upperBound, val])

                def display(descr, val, extra):
                    print(descr, str(val).rjust(length), extra)

                display('    Expected    ' + full_name + ' ' + field + ':', expected, '+/-' + str(dev) + '%')
                display('    Lower bound ' + full_name + ' ' + field + ':', lowerBound, '')
                display('    Upper bound ' + full_name + ' ' + field + ':', upperBound, '')
                display('    Actual      ' + full_name + ' ' + field + ':', val, '')
                if val != expected:
                    display('    Deviation   ' + full_name + ' ' + field + ':', deviation, '%')

    return result

# -----------------------------------------------------------------------------
# Build a single-module program

def extras_build( way, extra_mods, extra_hc_opts ):
    for mod, opts in extra_mods:
        result = simple_build(mod, way, opts + ' ' + extra_hc_opts, 0, '', 0, 0)
        if not (mod.endswith('.hs') or mod.endswith('.lhs')):
            extra_hc_opts += ' ' + replace_suffix(mod, 'o')
        if badResult(result):
            return result

    return {'passFail' : 'pass', 'hc_opts' : extra_hc_opts}

def simple_build(name, way, extra_hc_opts, should_fail, top_mod, link, addsuf, backpack = False):
    opts = getTestOpts()

    # Redirect stdout and stderr to the same file
    stdout = in_testdir(name, 'comp.stderr')
    stderr = subprocess.STDOUT

    if top_mod != '':
        srcname = top_mod
    elif addsuf:
        if backpack:
            srcname = add_suffix(name, 'bkp')
        else:
            srcname = add_hs_lhs_suffix(name)
    else:
        srcname = name

    if top_mod != '':
        to_do = '--make '
        if link:
            to_do = to_do + '-o ' + name
    elif backpack:
        if link:
            to_do = '-o ' + name + ' '
        else:
            to_do = ''
        to_do = to_do + '--backpack '
    elif link:
        to_do = '-o ' + name
    else:
        to_do = '-c' # just compile

    stats_file = name + '.comp.stats'
    if opts.compiler_stats_range_fields:
        extra_hc_opts += ' +RTS -V0 -t' + stats_file + ' --machine-readable -RTS'
    if backpack:
        extra_hc_opts += ' -outputdir ' + name + '.out'

    # Required by GHC 7.3+, harmless for earlier versions:
    if (getTestOpts().c_src or
        getTestOpts().objc_src or
        getTestOpts().objcpp_src or
        getTestOpts().cmm_src):
        extra_hc_opts += ' -no-hs-main '

    if getTestOpts().compile_cmd_prefix == '':
        cmd_prefix = ''
    else:
        cmd_prefix = getTestOpts().compile_cmd_prefix + ' '

    flags = ' '.join(get_compiler_flags() + config.way_flags[way])

    cmd = ('cd "{opts.testdir}" && {cmd_prefix} '
           '{{compiler}} {to_do} {srcname} {flags} {extra_hc_opts}'
          ).format(**locals())

    exit_code = runCmd(cmd, None, stdout, stderr, opts.compile_timeout_multiplier)

    if exit_code != 0 and not should_fail:
        if config.verbose >= 1 and _expect_pass(way):
            print('Compile failed (exit code {0}) errors were:'.format(exit_code))
            actual_stderr_path = in_testdir(name, 'comp.stderr')
            if_verbose_dump(1, actual_stderr_path)

    # ToDo: if the sub-shell was killed by ^C, then exit

    statsResult = checkStats(name, way, stats_file, opts.compiler_stats_range_fields)

    if badResult(statsResult):
        return statsResult

    if should_fail:
        if exit_code == 0:
            return failBecause('exit code 0')
    else:
        if exit_code != 0:
            return failBecause('exit code non-0')

    return passed()

# -----------------------------------------------------------------------------
# Run a program and check its output
#
# If testname.stdin exists, route input from that, else
# from /dev/null.  Route output to testname.run.stdout and
# testname.run.stderr.  Returns the exit code of the run.

def simple_run(name, way, prog, extra_run_opts):
    opts = getTestOpts()

    # figure out what to use for stdin
    if opts.stdin:
        stdin = in_testdir(opts.stdin)
    elif os.path.exists(in_testdir(name, 'stdin')):
        stdin = in_testdir(name, 'stdin')
    else:
        stdin = None

    stdout = in_testdir(name, 'run.stdout')
    if opts.combined_output:
        stderr = subprocess.STDOUT
    else:
        stderr = in_testdir(name, 'run.stderr')

    my_rts_flags = rts_flags(way)

    stats_file = name + '.stats'
    if opts.stats_range_fields:
        stats_args = ' +RTS -V0 -t' + stats_file + ' --machine-readable -RTS'
    else:
        stats_args = ''

    # Put extra_run_opts last: extra_run_opts('+RTS foo') should work.
    cmd = prog + stats_args + ' ' + my_rts_flags + ' ' + extra_run_opts

    if opts.cmd_wrapper != None:
        cmd = opts.cmd_wrapper(cmd)

    cmd = 'cd "{opts.testdir}" && {cmd}'.format(**locals())

    # run the command
    exit_code = runCmd(cmd, stdin, stdout, stderr, opts.run_timeout_multiplier)

    # check the exit code
    if exit_code != opts.exit_code:
        if config.verbose >= 1 and _expect_pass(way):
            print('Wrong exit code for ' + name + '(' + way + ')' + '(expected', opts.exit_code, ', actual', exit_code, ')')
            dump_stdout(name)
            dump_stderr(name)
        return failBecause('bad exit code')

    if not (opts.ignore_stderr or stderr_ok(name, way) or opts.combined_output):
        return failBecause('bad stderr')
    if not (opts.ignore_stdout or stdout_ok(name, way)):
        return failBecause('bad stdout')

    check_hp = '-h' in my_rts_flags and opts.check_hp
    check_prof = '-p' in my_rts_flags

    # exit_code > 127 probably indicates a crash, so don't try to run hp2ps.
    if check_hp and (exit_code <= 127 or exit_code == 251) and not check_hp_ok(name):
        return failBecause('bad heap profile')
    if check_prof and not check_prof_ok(name, way):
        return failBecause('bad profile')

    return checkStats(name, way, stats_file, opts.stats_range_fields)

def rts_flags(way):
    args = config.way_rts_flags.get(way, [])
    return '+RTS {0} -RTS'.format(' '.join(args)) if args else ''

# -----------------------------------------------------------------------------
# Run a program in the interpreter and check its output

def interpreter_run(name, way, extra_hc_opts, top_mod):
    opts = getTestOpts()

    stdout = in_testdir(name, 'interp.stdout')
    stderr = in_testdir(name, 'interp.stderr')
    script = in_testdir(name, 'genscript')

    if opts.combined_output:
        framework_fail(name, 'unsupported',
                       'WAY=ghci and combined_output together is not supported')

    if (top_mod == ''):
        srcname = add_hs_lhs_suffix(name)
    else:
        srcname = top_mod

    delimiter = '===== program output begins here\n'

    with io.open(script, 'w', encoding='utf8') as f:
        # set the prog name and command-line args to match the compiled
        # environment.
        f.write(':set prog ' + name + '\n')
        f.write(':set args ' + opts.extra_run_opts + '\n')
        # Add marker lines to the stdout and stderr output files, so we
        # can separate GHCi's output from the program's.
        f.write(':! echo ' + delimiter)
        f.write(':! echo 1>&2 ' + delimiter)
        # Set stdout to be line-buffered to match the compiled environment.
        f.write('System.IO.hSetBuffering System.IO.stdout System.IO.LineBuffering\n')
        # wrapping in GHC.TopHandler.runIO ensures we get the same output
        # in the event of an exception as for the compiled program.
        f.write('GHC.TopHandler.runIOFastExit Main.main Prelude.>> Prelude.return ()\n')

    stdin = in_testdir(opts.stdin if opts.stdin else add_suffix(name, 'stdin'))
    if os.path.exists(stdin):
        os.system('cat "{0}" >> "{1}"'.format(stdin, script))

    flags = ' '.join(get_compiler_flags() + config.way_flags[way])

    cmd = ('{{compiler}} {srcname} {flags} {extra_hc_opts}'
          ).format(**locals())

    if getTestOpts().cmd_wrapper != None:
        cmd = opts.cmd_wrapper(cmd);

    cmd = 'cd "{opts.testdir}" && {cmd}'.format(**locals())

    exit_code = runCmd(cmd, script, stdout, stderr, opts.run_timeout_multiplier)

    # split the stdout into compilation/program output
    split_file(stdout, delimiter,
               in_testdir(name, 'comp.stdout'),
               in_testdir(name, 'run.stdout'))
    split_file(stderr, delimiter,
               in_testdir(name, 'comp.stderr'),
               in_testdir(name, 'run.stderr'))

    # check the exit code
    if exit_code != getTestOpts().exit_code:
        print('Wrong exit code for ' + name + '(' + way + ') (expected', getTestOpts().exit_code, ', actual', exit_code, ')')
        dump_stdout(name)
        dump_stderr(name)
        return failBecause('bad exit code')

    # ToDo: if the sub-shell was killed by ^C, then exit

    if not (opts.ignore_stderr or stderr_ok(name, way)):
        return failBecause('bad stderr')
    elif not (opts.ignore_stdout or stdout_ok(name, way)):
        return failBecause('bad stdout')
    else:
        return passed()

def split_file(in_fn, delimiter, out1_fn, out2_fn):
    # See Note [Universal newlines].
    with io.open(in_fn, 'r', encoding='utf8', errors='replace', newline=None) as infile:
        with io.open(out1_fn, 'w', encoding='utf8', newline='') as out1:
            with io.open(out2_fn, 'w', encoding='utf8', newline='') as out2:
                line = infile.readline()
                while re.sub('^\s*','',line) != delimiter and line != '':
                    out1.write(line)
                    line = infile.readline()

                line = infile.readline()
                while line != '':
                    out2.write(line)
                    line = infile.readline()

# -----------------------------------------------------------------------------
# Utils
def get_compiler_flags():
    opts = getTestOpts()

    flags = copy.copy(opts.compiler_always_flags)

    flags.append(opts.extra_hc_opts)

    if opts.outputdir != None:
        flags.extend(["-outputdir", opts.outputdir])

    return flags

def stdout_ok(name, way):
   actual_stdout_file = add_suffix(name, 'run.stdout')
   expected_stdout_file = find_expected_file(name, 'stdout')

   extra_norm = join_normalisers(normalise_output, getTestOpts().extra_normaliser)

   check_stdout = getTestOpts().check_stdout
   if check_stdout:
      actual_stdout_path = in_testdir(actual_stdout_file)
      return check_stdout(actual_stdout_path, extra_norm)

   return compare_outputs(way, 'stdout', extra_norm,
                          expected_stdout_file, actual_stdout_file)

def dump_stdout( name ):
    with open(in_testdir(name, 'run.stdout')) as f:
        str = f.read().strip()
        if str:
            print("Stdout (", name, "):")
            print(str)

def stderr_ok(name, way):
   actual_stderr_file = add_suffix(name, 'run.stderr')
   expected_stderr_file = find_expected_file(name, 'stderr')

   return compare_outputs(way, 'stderr',
                          join_normalisers(normalise_errmsg, getTestOpts().extra_errmsg_normaliser), \
                          expected_stderr_file, actual_stderr_file,
                          whitespace_normaliser=normalise_whitespace)

def dump_stderr( name ):
    with open(in_testdir(name, 'run.stderr')) as f:
        str = f.read().strip()
        if str:
            print("Stderr (", name, "):")
            print(str)

def read_no_crs(file):
    str = ''
    try:
        # See Note [Universal newlines].
        with io.open(file, 'r', encoding='utf8', errors='replace', newline=None) as h:
            str = h.read()
    except Exception:
        # On Windows, if the program fails very early, it seems the
        # files stdout/stderr are redirected to may not get created
        pass
    return str

def write_file(file, str):
    # See Note [Universal newlines].
    with io.open(file, 'w', encoding='utf8', newline='') as h:
        h.write(str)

# Note [Universal newlines]
#
# We don't want to write any Windows style line endings ever, because
# it would mean that `make accept` would touch every line of the file
# when switching between Linux and Windows.
#
# Furthermore, when reading a file, it is convenient to translate all
# Windows style endings to '\n', as it simplifies searching or massaging
# the content.
#
# Solution: use `io.open` instead of `open`
#  * when reading: use newline=None to translate '\r\n' to '\n'
#  * when writing: use newline='' to not translate '\n' to '\r\n'
#
# See https://docs.python.org/2/library/io.html#io.open.
#
# This should work with both python2 and python3, and with both mingw*
# as msys2 style Python.
#
# Do note that io.open returns unicode strings. So we have to specify
# the expected encoding. But there is at least one file which is not
# valid utf8 (decodingerror002.stdout). Solution: use errors='replace'.
# Another solution would be to open files in binary mode always, and
# operate on bytes.

def check_hp_ok(name):
    opts = getTestOpts()

    # do not qualify for hp2ps because we should be in the right directory
    hp2psCmd = 'cd "{opts.testdir}" && {{hp2ps}} {name}'.format(**locals())

    hp2psResult = runCmd(hp2psCmd)

    actual_ps_path = in_testdir(name, 'ps')

    if hp2psResult == 0:
        if os.path.exists(actual_ps_path):
            if gs_working:
                gsResult = runCmd(genGSCmd(actual_ps_path))
                if (gsResult == 0):
                    return (True)
                else:
                    print("hp2ps output for " + name + "is not valid PostScript")
            else: return (True) # assume postscript is valid without ghostscript
        else:
            print("hp2ps did not generate PostScript for " + name)
            return (False)
    else:
        print("hp2ps error when processing heap profile for " + name)
        return(False)

def check_prof_ok(name, way):
    expected_prof_file = find_expected_file(name, 'prof.sample')
    expected_prof_path = in_testdir(expected_prof_file)

    # Check actual prof file only if we have an expected prof file to
    # compare it with.
    if not os.path.exists(expected_prof_path):
        return True

    actual_prof_file = add_suffix(name, 'prof')
    actual_prof_path = in_testdir(actual_prof_file)

    if not os.path.exists(actual_prof_path):
        print(actual_prof_path + " does not exist")
        return(False)

    if os.path.getsize(actual_prof_path) == 0:
        print(actual_prof_path + " is empty")
        return(False)

    return compare_outputs(way, 'prof', normalise_prof,
                            expected_prof_file, actual_prof_file,
                            whitespace_normaliser=normalise_whitespace)

# Compare expected output to actual output, and optionally accept the
# new output. Returns true if output matched or was accepted, false
# otherwise. See Note [Output comparison] for the meaning of the
# normaliser and whitespace_normaliser parameters.
def compare_outputs(way, kind, normaliser, expected_file, actual_file,
                    whitespace_normaliser=lambda x:x):

    expected_path = in_srcdir(expected_file)
    actual_path = in_testdir(actual_file)

    if os.path.exists(expected_path):
        expected_str = normaliser(read_no_crs(expected_path))
        # Create the .normalised file in the testdir, not in the srcdir.
        expected_normalised_file = add_suffix(expected_file, 'normalised')
        expected_normalised_path = in_testdir(expected_normalised_file)
    else:
        expected_str = ''
        expected_normalised_path = '/dev/null'

    actual_raw = read_no_crs(actual_path)
    actual_str = normaliser(actual_raw)

    # See Note [Output comparison].
    if whitespace_normaliser(expected_str) == whitespace_normaliser(actual_str):
        return 1
    else:
        if config.verbose >= 1 and _expect_pass(way):
            print('Actual ' + kind + ' output differs from expected:')

        if expected_normalised_path != '/dev/null':
            write_file(expected_normalised_path, expected_str)

        actual_normalised_path = add_suffix(actual_path, 'normalised')
        write_file(actual_normalised_path, actual_str)

        if config.verbose >= 1 and _expect_pass(way):
            # See Note [Output comparison].
            r = runCmd('diff -uw "{0}" "{1}"'.format(expected_normalised_path,
                                                        actual_normalised_path),
                        print_output = 1)

            # If for some reason there were no non-whitespace differences,
            # then do a full diff
            if r == 0:
                r = runCmd('diff -u "{0}" "{1}"'.format(expected_normalised_path,
                                                           actual_normalised_path),
                           print_output = 1)

        if config.accept and (getTestOpts().expect == 'fail' or
                              way in getTestOpts().expect_fail_for):
            if_verbose(1, 'Test is expected to fail. Not accepting new output.')
            return 0
        elif config.accept and actual_raw:
            if_verbose(1, 'Accepting new output.')
            write_file(expected_path, actual_raw)
            return 1
        elif config.accept:
            if_verbose(1, 'No output. Deleting "{0}".'.format(expected_path))
            os.remove(expected_path)
            return 1
        else:
            return 0

# Note [Output comparison]
#
# We do two types of output comparison:
#
# 1. To decide whether a test has failed. We apply a `normaliser` and an
#    optional `whitespace_normaliser` to the expected and the actual
#    output, before comparing the two.
#
# 2. To show as a diff to the user when the test indeed failed. We apply
#    the same `normaliser` function to the outputs, to make the diff as
#    small as possible (only showing the actual problem). But we don't
#    apply the `whitespace_normaliser` here, because it might completely
#    squash all whitespace, making the diff unreadable. Instead we rely
#    on the `diff` program to ignore whitespace changes as much as
#    possible (#10152).

def normalise_whitespace( str ):
    # Merge contiguous whitespace characters into a single space.
    return ' '.join(w for w in str.split())

callSite_re = re.compile(r', called at (.+):[\d]+:[\d]+ in [\w\-\.]+:')

def normalise_callstacks(s):
    opts = getTestOpts()
    def repl(matches):
        location = matches.group(1)
        location = normalise_slashes_(location)
        return ', called at {0}:<line>:<column> in <package-id>:'.format(location)
    # Ignore line number differences in call stacks (#10834).
    s = re.sub(callSite_re, repl, s)
    # Ignore the change in how we identify implicit call-stacks
    s = s.replace('from ImplicitParams', 'from HasCallStack')
    if not opts.keep_prof_callstacks:
        # Don't output prof callstacks. Test output should be
        # independent from the WAY we run the test.
        s = re.sub(r'CallStack \(from -prof\):(\n  .*)*\n?', '', s)
    return s

tyCon_re = re.compile(r'TyCon\s*\d+L?\#\#\s*\d+L?\#\#\s*', flags=re.MULTILINE)

def normalise_type_reps(str):
    """ Normalise out fingerprints from Typeable TyCon representations """
    return re.sub(tyCon_re, 'TyCon FINGERPRINT FINGERPRINT ', str)

def normalise_errmsg( str ):
    """Normalise error-messages emitted via stderr"""
    # IBM AIX's `ld` is a bit chatty
    if opsys('aix'):
        str = str.replace('ld: 0706-027 The -x flag is ignored.\n', '')
    # remove " error:" and lower-case " Warning:" to make patch for
    # trac issue #10021 smaller
    str = modify_lines(str, lambda l: re.sub(' error:', '', l))
    str = modify_lines(str, lambda l: re.sub(' Warning:', ' warning:', l))
    str = normalise_callstacks(str)
    str = normalise_type_reps(str)

    # If somefile ends in ".exe" or ".exe:", zap ".exe" (for Windows)
    #    the colon is there because it appears in error messages; this
    #    hacky solution is used in place of more sophisticated filename
    #    mangling
    str = re.sub('([^\\s])\\.exe', '\\1', str)

    # normalise slashes, minimise Windows/Unix filename differences
    str = re.sub('\\\\', '/', str)

    # The inplace ghc's are called ghc-stage[123] to avoid filename
    # collisions, so we need to normalise that to just "ghc"
    str = re.sub('ghc-stage[123]', 'ghc', str)

    # Error messages simetimes contain integer implementation package
    str = re.sub('integer-(gmp|simple)-[0-9.]+', 'integer-<IMPL>-<VERSION>', str)

    # Also filter out bullet characters.  This is because bullets are used to
    # separate error sections, and tests shouldn't be sensitive to how the
    # the division happens.
    bullet = '•'.encode('utf8') if isinstance(str, bytes) else '•'
    str = str.replace(bullet, '')

    # Windows only, this is a bug in hsc2hs but it is preventing
    # stable output for the testsuite. See Trac #9775. For now we filter out this
    # warning message to get clean output.
    if config.msys:
        str = re.sub('Failed to remove file (.*); error= (.*)$', '', str)
        str = re.sub('DeleteFile "(.+)": permission denied \(Access is denied\.\)(.*)$', '', str)

    return str

# normalise a .prof file, so that we can reasonably compare it against
# a sample.  This doesn't compare any of the actual profiling data,
# only the shape of the profile and the number of entries.
def normalise_prof (str):
    # strip everything up to the line beginning "COST CENTRE"
    str = re.sub('^(.*\n)*COST CENTRE[^\n]*\n','',str)

    # strip results for CAFs, these tend to change unpredictably
    str = re.sub('[ \t]*(CAF|IDLE).*\n','',str)

    # XXX Ignore Main.main.  Sometimes this appears under CAF, and
    # sometimes under MAIN.
    str = re.sub('[ \t]*main[ \t]+Main.*\n','',str)

    # We have something like this:
    #
    # MAIN         MAIN  <built-in>                 53  0  0.0   0.2  0.0  100.0
    #  CAF         Main  <entire-module>           105  0  0.0   0.3  0.0   62.5
    #   readPrec   Main  Main_1.hs:7:13-16         109  1  0.0   0.6  0.0    0.6
    #   readPrec   Main  Main_1.hs:4:13-16         107  1  0.0   0.6  0.0    0.6
    #   main       Main  Main_1.hs:(10,1)-(20,20)  106  1  0.0  20.2  0.0   61.0
    #    ==        Main  Main_1.hs:7:25-26         114  1  0.0   0.0  0.0    0.0
    #    ==        Main  Main_1.hs:4:25-26         113  1  0.0   0.0  0.0    0.0
    #    showsPrec Main  Main_1.hs:7:19-22         112  2  0.0   1.2  0.0    1.2
    #    showsPrec Main  Main_1.hs:4:19-22         111  2  0.0   0.9  0.0    0.9
    #    readPrec  Main  Main_1.hs:7:13-16         110  0  0.0  18.8  0.0   18.8
    #    readPrec  Main  Main_1.hs:4:13-16         108  0  0.0  19.9  0.0   19.9
    #
    # then we remove all the specific profiling data, leaving only the cost
    # centre name, module, src, and entries, to end up with this: (modulo
    # whitespace between columns)
    #
    # MAIN      MAIN <built-in>         0
    # readPrec  Main Main_1.hs:7:13-16  1
    # readPrec  Main Main_1.hs:4:13-16  1
    # ==        Main Main_1.hs:7:25-26  1
    # ==        Main Main_1.hs:4:25-26  1
    # showsPrec Main Main_1.hs:7:19-22  2
    # showsPrec Main Main_1.hs:4:19-22  2
    # readPrec  Main Main_1.hs:7:13-16  0
    # readPrec  Main Main_1.hs:4:13-16  0

    # Split 9 whitespace-separated groups, take columns 1 (cost-centre), 2
    # (module), 3 (src), and 5 (entries). SCC names can't have whitespace, so
    # this works fine.
    str = re.sub(r'\s*(\S+)\s*(\S+)\s*(\S+)\s*(\S+)\s*(\S+)\s*(\S+)\s*(\S+)\s*(\S+)\s*(\S+)\s*',
            '\\1 \\2 \\3 \\5\n', str)
    return str

def normalise_slashes_( str ):
    str = re.sub('\\\\', '/', str)
    str = re.sub('//', '/', str)
    return str

def normalise_exe_( str ):
    str = re.sub('\.exe', '', str)
    return str

def normalise_output( str ):
    # remove " error:" and lower-case " Warning:" to make patch for
    # trac issue #10021 smaller
    str = modify_lines(str, lambda l: re.sub(' error:', '', l))
    str = modify_lines(str, lambda l: re.sub(' Warning:', ' warning:', l))
    # Remove a .exe extension (for Windows)
    # This can occur in error messages generated by the program.
    str = re.sub('([^\\s])\\.exe', '\\1', str)
    str = normalise_callstacks(str)
    str = normalise_type_reps(str)
    return str

def normalise_asm( str ):
    lines = str.split('\n')
    # Only keep instructions and labels not starting with a dot.
    metadata = re.compile('^[ \t]*\\..*$')
    out = []
    for line in lines:
      # Drop metadata directives (e.g. ".type")
      if not metadata.match(line):
        line = re.sub('@plt', '', line)
        instr = line.lstrip().split()
        # Drop empty lines.
        if not instr:
          continue
        # Drop operands, except for call instructions.
        elif instr[0] == 'call':
          out.append(instr[0] + ' ' + instr[1])
        else:
          out.append(instr[0])
    out = '\n'.join(out)
    return out

def if_verbose( n, s ):
    if config.verbose >= n:
        print(s)

def if_verbose_dump( n, f ):
    if config.verbose >= n:
        try:
            with io.open(f) as file:
                print(file.read())
        except Exception:
            print('')

def runCmd(cmd, stdin=None, stdout=None, stderr=None, timeout_multiplier=1.0, print_output=0):
    timeout_prog = strip_quotes(config.timeout_prog)
    timeout = str(int(ceil(config.timeout * timeout_multiplier)))

    # Format cmd using config. Example: cmd='{hpc} report A.tix'
    cmd = cmd.format(**config.__dict__)
    if_verbose(3, cmd + ('< ' + os.path.basename(stdin) if stdin else ''))

    # declare the buffers to a default
    stdin_buffer  = None

    stdin_file = io.open(stdin, 'rb') if stdin else None
    stdout_buffer = b''
    stderr_buffer = b''

    hStdErr = subprocess.PIPE
    if stderr is subprocess.STDOUT:
        hStdErr = subprocess.STDOUT

    try:
        # cmd is a complex command in Bourne-shell syntax
        # e.g (cd . && 'C:/users/simonpj/HEAD/inplace/bin/ghc-stage2' ...etc)
        # Hence it must ultimately be run by a Bourne shell. It's timeout's job
        # to invoke the Bourne shell

        r = subprocess.Popen([timeout_prog, timeout, cmd],
                             stdin=stdin_file,
                             stdout=subprocess.PIPE,
                             stderr=hStdErr,
                             env=ghc_env)

        stdout_buffer, stderr_buffer = r.communicate()
    finally:
        if stdin_file:
            stdin_file.close()
        if config.verbose >= 1 and print_output >= 1:
            if stdout_buffer:
                sys.stdout.buffer.write(stdout_buffer)
            if stderr_buffer:
                sys.stderr.buffer.write(stderr_buffer)

        if stdout:
            with io.open(stdout, 'wb') as f:
                f.write(stdout_buffer)
        if stderr:
            if stderr is not subprocess.STDOUT:
                with io.open(stderr, 'wb') as f:
                    f.write(stderr_buffer)

    if r.returncode == 98:
        # The python timeout program uses 98 to signal that ^C was pressed
        stopNow()
    if r.returncode == 99 and getTestOpts().exit_code != 99:
        # Only print a message when timeout killed the process unexpectedly.
        if_verbose(1, 'Timeout happened...killed process "{0}"...\n'.format(cmd))
    return r.returncode

# -----------------------------------------------------------------------------
# checking if ghostscript is available for checking the output of hp2ps

def genGSCmd(psfile):
    return '{{gs}} -dNODISPLAY -dBATCH -dQUIET -dNOPAUSE "{0}"'.format(psfile)

def gsNotWorking():
    global gs_working
    print("GhostScript not available for hp2ps tests")

global gs_working
gs_working = 0
if config.have_profiling:
  if config.gs != '':
    resultGood = runCmd(genGSCmd(config.confdir + '/good.ps'));
    if resultGood == 0:
        resultBad = runCmd(genGSCmd(config.confdir + '/bad.ps') +
                                   ' >/dev/null 2>&1')
        if resultBad != 0:
            print("GhostScript available for hp2ps tests")
            gs_working = 1;
        else:
            gsNotWorking();
    else:
        gsNotWorking();
  else:
    gsNotWorking();

def add_suffix( name, suffix ):
    if suffix == '':
        return name
    else:
        return name + '.' + suffix

def add_hs_lhs_suffix(name):
    if getTestOpts().c_src:
        return add_suffix(name, 'c')
    elif getTestOpts().cmm_src:
        return add_suffix(name, 'cmm')
    elif getTestOpts().objc_src:
        return add_suffix(name, 'm')
    elif getTestOpts().objcpp_src:
        return add_suffix(name, 'mm')
    elif getTestOpts().literate:
        return add_suffix(name, 'lhs')
    else:
        return add_suffix(name, 'hs')

def replace_suffix( name, suffix ):
    base, suf = os.path.splitext(name)
    return base + '.' + suffix

def in_testdir(name, suffix=''):
    return os.path.join(getTestOpts().testdir, add_suffix(name, suffix))

def in_srcdir(name, suffix=''):
    return os.path.join(getTestOpts().srcdir, add_suffix(name, suffix))

# Finding the sample output.  The filename is of the form
#
#   <test>.stdout[-ws-<wordsize>][-<platform>]
#
def find_expected_file(name, suff):
    basename = add_suffix(name, suff)

    files = [basename + ws + plat
             for plat in ['-' + config.platform, '-' + config.os, '']
             for ws in ['-ws-' + config.wordsize, '']]

    for f in files:
        if os.path.exists(in_srcdir(f)):
            return f

    return basename

if config.msys:
    import stat
    import time
    def cleanup():
        testdir = getTestOpts().testdir
        max_attempts = 5
        retries = max_attempts
        def on_error(function, path, excinfo):
            # At least one test (T11489) removes the write bit from a file it
            # produces. Windows refuses to delete read-only files with a
            # permission error. Try setting the write bit and try again.
            os.chmod(path, stat.S_IWRITE)
            function(path)

        # On Windows we have to retry the delete a couple of times.
        # The reason for this is that a FileDelete command just marks a
        # file for deletion. The file is really only removed when the last
        # handle to the file is closed. Unfortunately there are a lot of
        # system services that can have a file temporarily opened using a shared
        # readonly lock, such as the built in AV and search indexer.
        #
        # We can't really guarantee that these are all off, so what we can do is
        # whenever after a rmtree the folder still exists to try again and wait a bit.
        #
        # Based on what I've seen from the tests on CI server, is that this is relatively rare.
        # So overall we won't be retrying a lot. If after a reasonable amount of time the folder is
        # still locked then abort the current test by throwing an exception, this so it won't fail
        # with an even more cryptic error.
        #
        # See Trac #13162
        exception = None
        while retries > 0 and os.path.exists(testdir):
            time.sleep((max_attempts-retries)*6)
            try:
                shutil.rmtree(testdir, onerror=on_error, ignore_errors=False)
            except Exception as e:
                exception = e
            retries -= 1

        if retries == 0 and os.path.exists(testdir):
            raise Exception("Unable to remove folder '%s': %s\nUnable to start current test."
                            % (testdir, exception))
else:
    def cleanup():
        testdir = getTestOpts().testdir
        if os.path.exists(testdir):
            shutil.rmtree(testdir, ignore_errors=False)


# -----------------------------------------------------------------------------
# Return a list of all the files ending in '.T' below directories roots.

def findTFiles(roots):
    for root in roots:
        for path, dirs, files in os.walk(root, topdown=True):
            # Never pick up .T files in uncleaned .run directories.
            dirs[:] = [dir for dir in sorted(dirs)
                           if not dir.endswith(testdir_suffix)]
            for filename in files:
                if filename.endswith('.T'):
                    yield os.path.join(path, filename)

# -----------------------------------------------------------------------------
# Output a test summary to the specified file object

def summary(t, file, short=False):

    file.write('\n')
    printUnexpectedTests(file,
        [t.unexpected_passes, t.unexpected_failures,
         t.unexpected_stat_failures, t.framework_failures])

    if short:
        # Only print the list of unexpected tests above.
        return

    file.write('SUMMARY for test run started at '
               + time.strftime("%c %Z", t.start_time) + '\n'
               + str(datetime.timedelta(seconds=
                    round(time.time() - time.mktime(t.start_time)))).rjust(8)
               + ' spent to go through\n'
               + repr(t.total_tests).rjust(8)
               + ' total tests, which gave rise to\n'
               + repr(t.total_test_cases).rjust(8)
               + ' test cases, of which\n'
               + repr(t.n_tests_skipped).rjust(8)
               + ' were skipped\n'
               + '\n'
               + repr(len(t.missing_libs)).rjust(8)
               + ' had missing libraries\n'
               + repr(t.n_expected_passes).rjust(8)
               + ' expected passes\n'
               + repr(t.n_expected_failures).rjust(8)
               + ' expected failures\n'
               + '\n'
               + repr(len(t.framework_failures)).rjust(8)
               + ' caused framework failures\n'
               + repr(len(t.framework_warnings)).rjust(8)
               + ' caused framework warnings\n'
               + repr(len(t.unexpected_passes)).rjust(8)
               + ' unexpected passes\n'
               + repr(len(t.unexpected_failures)).rjust(8)
               + ' unexpected failures\n'
               + repr(len(t.unexpected_stat_failures)).rjust(8)
               + ' unexpected stat failures\n'
               + '\n')

    if t.unexpected_passes:
        file.write('Unexpected passes:\n')
        printTestInfosSummary(file, t.unexpected_passes)

    if t.unexpected_failures:
        file.write('Unexpected failures:\n')
        printTestInfosSummary(file, t.unexpected_failures)

    if t.unexpected_stat_failures:
        file.write('Unexpected stat failures:\n')
        printTestInfosSummary(file, t.unexpected_stat_failures)

    if t.framework_failures:
        file.write('Framework failures:\n')
        printTestInfosSummary(file, t.framework_failures)

    if t.framework_warnings:
        file.write('Framework warnings:\n')
        printTestInfosSummary(file, t.framework_warnings)

    if stopping():
        file.write('WARNING: Testsuite run was terminated early\n')

def printUnexpectedTests(file, testInfoss):
    unexpected = set(name for testInfos in testInfoss
                       for (_, name, _, _) in testInfos
                       if not name.endswith('.T'))
    if unexpected:
        file.write('Unexpected results from:\n')
        file.write('TEST="' + ' '.join(sorted(unexpected)) + '"\n')
        file.write('\n')

def printTestInfosSummary(file, testInfos):
    maxDirLen = max(len(directory) for (directory, _, _, _) in testInfos)
    for (directory, name, reason, way) in testInfos:
        directory = directory.ljust(maxDirLen)
        file.write('   {directory}  {name} [{reason}] ({way})\n'.format(**locals()))
    file.write('\n')

def modify_lines(s, f):
    s = '\n'.join([f(l) for l in s.splitlines()])
    if s and s[-1] != '\n':
        # Prevent '\ No newline at end of file' warnings when diffing.
        s += '\n'
    return s<|MERGE_RESOLUTION|>--- conflicted
+++ resolved
@@ -521,8 +521,6 @@
 def _normalise_errmsg_fun( name, opts, *fs ):
     opts.extra_errmsg_normaliser =  join_normalisers(opts.extra_errmsg_normaliser, fs)
 
-<<<<<<< HEAD
-=======
 def check_errmsg(needle):
     def norm(str):
         if needle in str:
@@ -536,7 +534,6 @@
         return "".join(filter(lambda l: re.search(needle, l), str.splitlines(True)))
     return normalise_errmsg_fun(norm)
 
->>>>>>> affdea82
 def normalise_whitespace_fun(f):
     return lambda name, opts: _normalise_whitespace_fun(name, opts, f)
 
