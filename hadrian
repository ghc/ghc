<<<<<<< HEAD
tree 7b8cd9f59f6eb50467522e53ad8bad1a97322ca6
parent 659b18d59ea034419f94c2a038d08ea69bc15803
author Zhen Zhang <izgzhen@gmail.com> 1522745540 +0800
committer Andrey Mokhov <andrey.mokhov@gmail.com> 1522745540 +0100

Fix Circle CI (#553)
=======
tree 0ccd5b3070de325e2b35fdce5f1780b9b639bb84
parent 64da39cc9f955d7c1492ab39927a8e0849b23f00
author Andrey Mokhov <andrey.mokhov@gmail.com> 1524565629 +0100
committer GitHub <noreply@github.com> 1524565629 +0100
gpgsig -----BEGIN PGP SIGNATURE-----
 
 wsBcBAABCAAQBQJa3wZ9CRBK7hj4Ov3rIwAAdHIIAAsduQXEyHMMkvNdMgQ2LnLi
 W+csnkIYBYrs1R3NZHfzRJi3EN/nSnE5ZReCWUPpKSiUv3rxcSSJ4pi9WtkXOwSW
 z/kZg7CNCriEISHjpU+bg2Nnb0F3sbE7lJ1OFnf6Kj4nDuVegm754K2jeUYck1d/
 S5ZnZllfxc+HiisAzbKPYAltGMPhbMemCqN+viofMcWVJEkBg+CJZw6EYcZWsMNS
 y9qHOqeCdvL7PNITn/olgUHQFNp4MDvy+OgLICRqVqsPLiTTRU+2ZwkLNoV42vHL
 NxNkZVg52PPpLQpymdMRMLS/pWjQJqPDpGxy9tvcKki/OQkp7yc8LX790SZ9P5s=
 =jcb7
 -----END PGP SIGNATURE-----
 

Link to Quick Start guide
>>>>>>> 79bbb23f
<|MERGE_RESOLUTION|>--- conflicted
+++ resolved
@@ -1,11 +1,3 @@
-<<<<<<< HEAD
-tree 7b8cd9f59f6eb50467522e53ad8bad1a97322ca6
-parent 659b18d59ea034419f94c2a038d08ea69bc15803
-author Zhen Zhang <izgzhen@gmail.com> 1522745540 +0800
-committer Andrey Mokhov <andrey.mokhov@gmail.com> 1522745540 +0100
-
-Fix Circle CI (#553)
-=======
 tree 0ccd5b3070de325e2b35fdce5f1780b9b639bb84
 parent 64da39cc9f955d7c1492ab39927a8e0849b23f00
 author Andrey Mokhov <andrey.mokhov@gmail.com> 1524565629 +0100
@@ -22,5 +14,4 @@
  -----END PGP SIGNATURE-----
  
 
-Link to Quick Start guide
->>>>>>> 79bbb23f
+Link to Quick Start guide