{-# LANGUAGE RecordWildCards #-}
{-# LANGUAGE TypeFamilies #-}
{-# OPTIONS_GHC -Wno-incomplete-record-updates #-}
----------------------------------------------------------------------------
-- |
-- Module      :  Haddock.Interface.Rename
-- Copyright   :  (c) Simon Marlow 2003-2006,
--                    David Waern  2006-2009
-- License     :  BSD-like
--
-- Maintainer  :  haddock@projects.haskell.org
-- Stability   :  experimental
-- Portability :  portable
-----------------------------------------------------------------------------
module Haddock.Interface.Rename (renameInterface) where


import Data.Traversable (mapM)

import Haddock.GhcUtils
import Haddock.Types

import GHC.Data.Bag (emptyBag)
import GHC hiding (NoLink)
<<<<<<< HEAD
import GHC.Types.Name
import GHC.Types.Name.Reader (RdrName(Exact))
import GHC.Builtin.Types (eqTyCon_RDR)
=======
import Name
import RdrName (RdrName(Exact))
import TysWiredIn (eqTyCon_RDR)
>>>>>>> 120e1cfd

import Control.Applicative
import Control.Arrow ( first )
import Control.Monad hiding (mapM)
import Data.List (intercalate)
import qualified Data.Map as Map hiding ( Map )
import qualified Data.Set as Set
import Prelude hiding (mapM)
import GHC.HsToCore.Docs

-- | Traverse docstrings and ASTs in the Haddock interface, renaming 'Name' to
-- 'DocName'.
--
-- What this really boils down to is: for each 'Name', figure out which of the
-- modules that export the name is the preferred place to link to.
--
-- The renamed output gets written into fields in the Haddock interface record
-- that were previously left empty.
renameInterface :: DynFlags -> [String] -> LinkEnv -> Bool -> Interface -> ErrMsgM Interface
renameInterface _dflags ignoredSymbols renamingEnv warnings iface =

  -- first create the local env, where every name exported by this module
  -- is mapped to itself, and everything else comes from the global renaming
  -- env
  let localEnv = foldl fn renamingEnv (ifaceVisibleExports iface)
        where fn env name = Map.insert name (ifaceMod iface) env

      -- rename names in the exported declarations to point to things that
      -- are closer to, or maybe even exported by, the current module.
      (renamedExportItems, missingNames1)
        = runRnFM localEnv (renameExportItems (ifaceExportItems iface))

      (rnDocMap, missingNames2) = runRnFM localEnv (mapM renameDoc (ifaceDocMap iface))

      (rnArgMap, missingNames3) = runRnFM localEnv (mapM (mapM renameDoc) (ifaceArgMap iface))

      (renamedOrphanInstances, missingNames4)
        = runRnFM localEnv (mapM renameDocInstance (ifaceOrphanInstances iface))

      (finalModuleDoc, missingNames5)
        = runRnFM localEnv (renameDocumentation (ifaceDoc iface))

      -- combine the missing names and filter out the built-ins, which would
      -- otherwise always be missing.
      missingNames = nubByName id $ filter isExternalName  -- XXX: isExternalName filters out too much
                    (missingNames1 ++ missingNames2 ++ missingNames3
                     ++ missingNames4 ++ missingNames5)

      -- Filter out certain built in type constructors using their string
      -- representation.
      --
      -- Note that since the renamed AST represents equality constraints as
      -- @HasOpTy t1 eqTyCon_RDR t2@ (and _not_ as @HsEqTy t1 t2@), we need to
      -- manually filter out 'eqTyCon_RDR' (aka @~@).

      qualifiedName n = (moduleNameString $ moduleName $ nameModule n) <> "." <> getOccString n

      ignoreSet = Set.fromList ignoredSymbols

      strings = [ qualifiedName n

                | n <- missingNames
                , not (qualifiedName n `Set.member` ignoreSet)
                , not (isSystemName n)
                , not (isBuiltInSyntax n)
                , Exact n /= eqTyCon_RDR
                ]

  in do
    -- report things that we couldn't link to. Only do this for non-hidden
    -- modules.
    unless (OptHide `elem` ifaceOptions iface || null strings || not warnings) $
      tell ["Warning: " ++ moduleString (ifaceMod iface) ++
            ": could not find link destinations for:\n"++
            intercalate "\n\t- "  ("" : strings) ]

    return $ iface { ifaceRnDoc         = finalModuleDoc,
                     ifaceRnDocMap      = rnDocMap,
                     ifaceRnArgMap      = rnArgMap,
                     ifaceRnExportItems = renamedExportItems,
                     ifaceRnOrphanInstances = renamedOrphanInstances}


--------------------------------------------------------------------------------
-- Monad for renaming
--------------------------------------------------------------------------------


-- | The monad does two things for us: it passes around the environment for
-- renaming, and it returns a list of names which couldn't be found in
-- the environment.
newtype RnM a =
  RnM { unRn :: (Name -> (Bool, DocName))
                -- Name lookup function. The 'Bool' indicates that if the name
                -- was \"found\" in the environment.

             -> (a, [Name] -> [Name])
                -- Value returned, as well as a difference list of the names not
                -- found
      }

instance Monad RnM where
  m >>= k = RnM $ \lkp -> let (a, out1) = unRn m lkp
                              (b, out2) = unRn (k a) lkp
                          in (b, out1 . out2)

instance Functor RnM where
  fmap f (RnM lkp) = RnM (first f . lkp)

instance Applicative RnM where
  pure a = RnM (const (a, id))
  mf <*> mx = RnM $ \lkp -> let (f, out1) = unRn mf lkp
                                (x, out2) = unRn mx lkp
                            in (f x, out1 . out2)

-- | Look up a 'Name' in the renaming environment.
lookupRn :: Name -> RnM DocName
lookupRn name = RnM $ \lkp ->
  case lkp name of
    (False,maps_to) -> (maps_to, (name :))
    (True, maps_to) -> (maps_to, id)

-- | Look up a 'Name' in the renaming environment, but don't warn if you don't
-- find the name. Prefer to use 'lookupRn' whenever possible.
lookupRnNoWarn :: Name -> RnM DocName
lookupRnNoWarn name = RnM $ \lkp -> (snd (lkp name), id)

-- | Run the renamer action using lookup in a 'LinkEnv' as the lookup function.
-- Returns the renamed value along with a list of `Name`'s that could not be
-- renamed because they weren't in the environment.
runRnFM :: LinkEnv -> RnM a -> (a, [Name])
runRnFM env rn = let (x, dlist) = unRn rn lkp in (x, dlist [])
  where
    lkp n | isTyVarName n = (True, Undocumented n)
          | otherwise = case Map.lookup n env of
                          Nothing  -> (False, Undocumented n)
                          Just mdl -> (True,  Documented n mdl)


--------------------------------------------------------------------------------
-- Renaming
--------------------------------------------------------------------------------


rename :: Name -> RnM DocName
rename = lookupRn


renameL :: Located Name -> RnM (Located DocName)
renameL = mapM rename


renameExportItems :: [ExportItem GhcRn] -> RnM [ExportItem DocNameI]
renameExportItems = mapM renameExportItem


renameDocForDecl :: DocForDecl Name -> RnM (DocForDecl DocName)
renameDocForDecl (doc, fnArgsDoc) =
  (,) <$> renameDocumentation doc <*> renameFnArgsDoc fnArgsDoc


renameDocumentation :: Documentation Name -> RnM (Documentation DocName)
renameDocumentation (Documentation mDoc mWarning) =
  Documentation <$> mapM renameDoc mDoc <*> mapM renameDoc mWarning


renameLDocHsSyn :: LHsDocString -> RnM LHsDocString
renameLDocHsSyn = return


renameDoc :: Traversable t => t (Wrap Name) -> RnM (t (Wrap DocName))
renameDoc = traverse (traverse rename)

renameFnArgsDoc :: FnArgsDoc Name -> RnM (FnArgsDoc DocName)
renameFnArgsDoc = mapM renameDoc


renameLType :: LHsType GhcRn -> RnM (LHsType DocNameI)
renameLType = mapM renameType

renameLTypeArg :: LHsTypeArg GhcRn -> RnM (LHsTypeArg DocNameI)
renameLTypeArg (HsValArg ty) = do { ty' <- renameLType ty
                                     ; return $ HsValArg ty' }
renameLTypeArg (HsTypeArg l ki) = do { ki' <- renameLKind ki
                                     ; return $ HsTypeArg l ki' }
renameLTypeArg (HsArgPar sp) = return $ HsArgPar sp

renameLSigType :: LHsSigType GhcRn -> RnM (LHsSigType DocNameI)
renameLSigType = renameImplicit renameLType

renameLSigWcType :: LHsSigWcType GhcRn -> RnM (LHsSigWcType DocNameI)
renameLSigWcType = renameWc (renameImplicit renameLType)

renameLKind :: LHsKind GhcRn -> RnM (LHsKind DocNameI)
renameLKind = renameLType

renameMaybeLKind :: Maybe (LHsKind GhcRn) -> RnM (Maybe (LHsKind DocNameI))
renameMaybeLKind = traverse renameLKind

renameFamilyResultSig :: LFamilyResultSig GhcRn -> RnM (LFamilyResultSig DocNameI)
renameFamilyResultSig (L loc (NoSig _))
    = return (L loc (NoSig noExtField))
renameFamilyResultSig (L loc (KindSig _ ki))
    = do { ki' <- renameLKind ki
         ; return (L loc (KindSig noExtField ki')) }
renameFamilyResultSig (L loc (TyVarSig _ bndr))
    = do { bndr' <- renameLTyVarBndr bndr
         ; return (L loc (TyVarSig noExtField bndr')) }

renameInjectivityAnn :: LInjectivityAnn GhcRn -> RnM (LInjectivityAnn DocNameI)
renameInjectivityAnn (L loc (InjectivityAnn lhs rhs))
    = do { lhs' <- renameL lhs
         ; rhs' <- mapM renameL rhs
         ; return (L loc (InjectivityAnn lhs' rhs')) }

renameMaybeInjectivityAnn :: Maybe (LInjectivityAnn GhcRn)
                          -> RnM (Maybe (LInjectivityAnn DocNameI))
renameMaybeInjectivityAnn = traverse renameInjectivityAnn

renameArrow :: HsArrow GhcRn -> RnM (HsArrow DocNameI)
renameArrow (HsUnrestrictedArrow u) = return (HsUnrestrictedArrow u)
renameArrow (HsLinearArrow u) = return (HsLinearArrow u)
renameArrow (HsExplicitMult u p) = HsExplicitMult u <$> renameLType p

renameType :: HsType GhcRn -> RnM (HsType DocNameI)
renameType t = case t of
  HsForAllTy { hst_tele = tele, hst_body = ltype } -> do
    tele'  <- renameHsForAllTelescope tele
    ltype' <- renameLType ltype
    return (HsForAllTy { hst_xforall = noExtField
                       , hst_tele = tele', hst_body = ltype' })

  HsQualTy { hst_ctxt = lcontext , hst_body = ltype } -> do
    lcontext' <- renameLContext lcontext
    ltype'    <- renameLType ltype
    return (HsQualTy { hst_xqual = noExtField, hst_ctxt = lcontext', hst_body = ltype' })

  HsTyVar _ ip (L l n) -> return . HsTyVar noExtField ip . L l =<< rename n
  HsBangTy _ b ltype -> return . HsBangTy noExtField b =<< renameLType ltype

  HsStarTy _ isUni -> return (HsStarTy noExtField isUni)

  HsAppTy _ a b -> do
    a' <- renameLType a
    b' <- renameLType b
    return (HsAppTy noExtField a' b')

  HsAppKindTy _ a b -> do
    a' <- renameLType a
    b' <- renameLKind b
    return (HsAppKindTy noExtField a' b')

  HsFunTy _ w a b -> do
    a' <- renameLType a
    b' <- renameLType b
    w' <- renameArrow w
    return (HsFunTy noExtField w' a' b')

  HsListTy _ ty -> return . (HsListTy noExtField) =<< renameLType ty
  HsIParamTy _ n ty -> liftM (HsIParamTy noExtField n) (renameLType ty)

  HsTupleTy _ b ts -> return . HsTupleTy noExtField b =<< mapM renameLType ts
  HsSumTy _ ts -> HsSumTy noExtField <$> mapM renameLType ts

  HsOpTy _ a (L loc op) b -> do
    op' <- rename op
    a'  <- renameLType a
    b'  <- renameLType b
    return (HsOpTy noExtField a' (L loc op') b')

  HsParTy _ ty -> return . (HsParTy noExtField) =<< renameLType ty

  HsKindSig _ ty k -> do
    ty' <- renameLType ty
    k' <- renameLKind k
    return (HsKindSig noExtField ty' k')

  HsDocTy _ ty doc -> do
    ty' <- renameLType ty
    doc' <- renameLDocHsSyn doc
    return (HsDocTy noExtField ty' doc')

  HsTyLit _ x -> return (HsTyLit noExtField x)

  HsRecTy _ a               -> HsRecTy noExtField <$> mapM renameConDeclFieldField a
  (XHsType (NHsCoreTy a))   -> pure (XHsType (NHsCoreTy a))
  HsExplicitListTy i a b  -> HsExplicitListTy i a <$> mapM renameLType b
  HsExplicitTupleTy a b   -> HsExplicitTupleTy a <$> mapM renameLType b
  HsSpliceTy _ s          -> renameHsSpliceTy s
  HsWildCardTy a          -> pure (HsWildCardTy a)

-- | Rename splices, but _only_ those that turn out to be for types.
-- I think this is actually safe for our possible inputs:
--
--  * the input is from after GHC's renamer, so should have an 'HsSpliced'
--  * the input is typechecked, and only 'HsSplicedTy' should get through that
--
renameHsSpliceTy :: HsSplice GhcRn -> RnM (HsType DocNameI)
renameHsSpliceTy (HsSpliced _ _ (HsSplicedTy t)) = renameType t
renameHsSpliceTy (HsSpliced _ _ _) = error "renameHsSpliceTy: not an HsSplicedTy"
renameHsSpliceTy _ = error "renameHsSpliceTy: not an HsSpliced"

renameLHsQTyVars :: LHsQTyVars GhcRn -> RnM (LHsQTyVars DocNameI)
renameLHsQTyVars (HsQTvs { hsq_explicit = tvs })
  = do { tvs' <- mapM renameLTyVarBndr tvs
       ; return (HsQTvs { hsq_ext = noExtField
                        , hsq_explicit = tvs' }) }

renameHsForAllTelescope :: HsForAllTelescope GhcRn -> RnM (HsForAllTelescope DocNameI)
renameHsForAllTelescope tele = case tele of
  HsForAllVis   x bndrs -> do bndrs' <- mapM renameLTyVarBndr bndrs
                              pure $ HsForAllVis x bndrs'
  HsForAllInvis x bndrs -> do bndrs' <- mapM renameLTyVarBndr bndrs
                              pure $ HsForAllInvis x bndrs'

renameLTyVarBndr :: LHsTyVarBndr flag GhcRn -> RnM (LHsTyVarBndr flag DocNameI)
renameLTyVarBndr (L loc (UserTyVar x fl (L l n)))
  = do { n' <- rename n
       ; return (L loc (UserTyVar x fl (L l n'))) }
renameLTyVarBndr (L loc (KindedTyVar x fl (L lv n) kind))
  = do { n' <- rename n
       ; kind' <- renameLKind kind
<<<<<<< HEAD
       ; return (L loc (KindedTyVar x fl (L lv n') kind')) }
=======
       ; return (L loc (KindedTyVar x (L lv n') kind')) }
renameLTyVarBndr (L _ (XTyVarBndr nec)) = noExtCon nec
>>>>>>> 120e1cfd

renameLContext :: Located [LHsType GhcRn] -> RnM (Located [LHsType DocNameI])
renameLContext (L loc context) = do
  context' <- mapM renameLType context
  return (L loc context')

renameInstHead :: InstHead GhcRn -> RnM (InstHead DocNameI)
renameInstHead InstHead {..} = do
  cname <- rename ihdClsName
  types <- mapM renameType ihdTypes
  itype <- case ihdInstType of
    ClassInst { .. } -> ClassInst
        <$> mapM renameType clsiCtx
        <*> renameLHsQTyVars clsiTyVars
        <*> mapM renameSig clsiSigs
        <*> mapM renamePseudoFamilyDecl clsiAssocTys
    TypeInst  ts -> TypeInst  <$> traverse renameType ts
    DataInst  dd -> DataInst  <$> renameTyClD dd
  return InstHead
    { ihdClsName = cname
    , ihdTypes = types
    , ihdInstType = itype
    }

renameLDecl :: LHsDecl GhcRn -> RnM (LHsDecl DocNameI)
renameLDecl (L loc d) = return . L loc =<< renameDecl d

renamePats :: [(HsDecl GhcRn, DocForDecl Name)] -> RnM [(HsDecl DocNameI, DocForDecl DocName)]
renamePats = mapM
  (\(d,doc) -> do { d'   <- renameDecl d
                  ; doc' <- renameDocForDecl doc
                  ; return (d',doc')})

renameDecl :: HsDecl GhcRn -> RnM (HsDecl DocNameI)
renameDecl decl = case decl of
  TyClD _ d -> do
    d' <- renameTyClD d
    return (TyClD noExtField d')
  SigD _ s -> do
    s' <- renameSig s
    return (SigD noExtField s')
  ForD _ d -> do
    d' <- renameForD d
    return (ForD noExtField d')
  InstD _ d -> do
    d' <- renameInstD d
    return (InstD noExtField d')
  DerivD _ d -> do
    d' <- renameDerivD d
    return (DerivD noExtField d')
  _ -> error "renameDecl"

renameLThing :: (a GhcRn -> RnM (a DocNameI)) -> Located (a GhcRn) -> RnM (Located (a DocNameI))
renameLThing fn (L loc x) = return . L loc =<< fn x

renameTyClD :: TyClDecl GhcRn -> RnM (TyClDecl DocNameI)
renameTyClD d = case d of
--  TyFamily flav lname ltyvars kind tckind -> do
  FamDecl { tcdFam = decl } -> do
    decl' <- renameFamilyDecl decl
    return (FamDecl { tcdFExt = noExtField, tcdFam = decl' })

  SynDecl { tcdLName = lname, tcdTyVars = tyvars, tcdFixity = fixity, tcdRhs = rhs } -> do
    lname'    <- renameL lname
    tyvars'   <- renameLHsQTyVars tyvars
    rhs'     <- renameLType rhs
    return (SynDecl { tcdSExt = noExtField, tcdLName = lname', tcdTyVars = tyvars'
                    , tcdFixity = fixity, tcdRhs = rhs' })

  DataDecl { tcdLName = lname, tcdTyVars = tyvars, tcdFixity = fixity, tcdDataDefn = defn } -> do
    lname'    <- renameL lname
    tyvars'   <- renameLHsQTyVars tyvars
    defn'     <- renameDataDefn defn
    return (DataDecl { tcdDExt = noExtField, tcdLName = lname', tcdTyVars = tyvars'
                     , tcdFixity = fixity, tcdDataDefn = defn' })

  ClassDecl { tcdCtxt = lcontext, tcdLName = lname, tcdTyVars = ltyvars, tcdFixity = fixity
            , tcdFDs = lfundeps, tcdSigs = lsigs, tcdATs = ats, tcdATDefs = at_defs } -> do
    lcontext' <- renameLContext lcontext
    lname'    <- renameL lname
    ltyvars'  <- renameLHsQTyVars ltyvars
    lfundeps' <- mapM renameLFunDep lfundeps
    lsigs'    <- mapM renameLSig lsigs
    ats'      <- mapM (renameLThing renameFamilyDecl) ats
    at_defs'  <- mapM (mapM renameTyFamDefltD) at_defs
    -- we don't need the default methods or the already collected doc entities
    return (ClassDecl { tcdCtxt = lcontext', tcdLName = lname', tcdTyVars = ltyvars'
                      , tcdFixity = fixity
                      , tcdFDs = lfundeps', tcdSigs = lsigs', tcdMeths= emptyBag
                      , tcdATs = ats', tcdATDefs = at_defs', tcdDocs = [], tcdCExt = noExtField })

  where
    renameLFunDep (L loc (xs, ys)) = do
      xs' <- mapM rename (map unLoc xs)
      ys' <- mapM rename (map unLoc ys)
      return (L loc (map noLoc xs', map noLoc ys'))

    renameLSig (L loc sig) = return . L loc =<< renameSig sig

renameFamilyDecl :: FamilyDecl GhcRn -> RnM (FamilyDecl DocNameI)
renameFamilyDecl (FamilyDecl { fdInfo = info, fdLName = lname
                             , fdTyVars = ltyvars
                             , fdFixity = fixity
                             , fdResultSig = result
                             , fdInjectivityAnn = injectivity }) = do
    info'        <- renameFamilyInfo info
    lname'       <- renameL lname
    ltyvars'     <- renameLHsQTyVars ltyvars
    result'      <- renameFamilyResultSig result
    injectivity' <- renameMaybeInjectivityAnn injectivity
    return (FamilyDecl { fdExt = noExtField, fdInfo = info', fdLName = lname'
                       , fdTyVars = ltyvars'
                       , fdFixity = fixity
                       , fdResultSig = result'
                       , fdInjectivityAnn = injectivity' })


renamePseudoFamilyDecl :: PseudoFamilyDecl GhcRn
                       -> RnM (PseudoFamilyDecl DocNameI)
renamePseudoFamilyDecl (PseudoFamilyDecl { .. }) =  PseudoFamilyDecl
    <$> renameFamilyInfo pfdInfo
    <*> renameL pfdLName
    <*> mapM renameLType pfdTyVars
    <*> renameFamilyResultSig pfdKindSig


renameFamilyInfo :: FamilyInfo GhcRn -> RnM (FamilyInfo DocNameI)
renameFamilyInfo DataFamily     = return DataFamily
renameFamilyInfo OpenTypeFamily = return OpenTypeFamily
renameFamilyInfo (ClosedTypeFamily eqns)
  = do { eqns' <- mapM (mapM (mapM renameTyFamInstEqn)) eqns
       ; return $ ClosedTypeFamily eqns' }

renameDataDefn :: HsDataDefn GhcRn -> RnM (HsDataDefn DocNameI)
renameDataDefn (HsDataDefn { dd_ND = nd, dd_ctxt = lcontext, dd_cType = cType
                           , dd_kindSig = k, dd_cons = cons }) = do
    lcontext' <- renameLContext lcontext
    k'        <- renameMaybeLKind k
    cons'     <- mapM (mapM renameCon) cons
    -- I don't think we need the derivings, so we return Nothing
    return (HsDataDefn { dd_ext = noExtField
                       , dd_ND = nd, dd_ctxt = lcontext', dd_cType = cType
                       , dd_kindSig = k', dd_cons = cons'
                       , dd_derivs = noLoc [] })

renameCon :: ConDecl GhcRn -> RnM (ConDecl DocNameI)
renameCon decl@(ConDeclH98 { con_name = lname, con_ex_tvs = ltyvars
                           , con_mb_cxt = lcontext, con_args = details
                           , con_doc = mbldoc }) = do
      lname'    <- renameL lname
      ltyvars'  <- mapM renameLTyVarBndr ltyvars
      lcontext' <- traverse renameLContext lcontext
      details'  <- renameDetails details
      mbldoc'   <- mapM renameLDocHsSyn mbldoc
      return (decl { con_ext = noExtField, con_name = lname', con_ex_tvs = ltyvars'
                   , con_mb_cxt = lcontext'
                   , con_args = details', con_doc = mbldoc' })

renameCon decl@(ConDeclGADT { con_names = lnames, con_qvars = ltyvars
                            , con_mb_cxt = lcontext, con_args = details
                            , con_res_ty = res_ty
                            , con_doc = mbldoc }) = do
      lnames'   <- mapM renameL lnames
      ltyvars'  <- mapM renameLTyVarBndr ltyvars
      lcontext' <- traverse renameLContext lcontext
      details'  <- renameDetails details
      res_ty'   <- renameLType res_ty
      mbldoc'   <- mapM renameLDocHsSyn mbldoc
      return (decl { con_g_ext = noExtField, con_names = lnames', con_qvars = ltyvars'
                   , con_mb_cxt = lcontext', con_args = details'
                   , con_res_ty = res_ty', con_doc = mbldoc' })

renameHsScaled :: HsScaled GhcRn (LHsType GhcRn)
               -> RnM (HsScaled DocNameI (LHsType DocNameI))
renameHsScaled (HsScaled w ty) = HsScaled <$> renameArrow w <*> renameLType ty

renameDetails :: HsConDeclDetails GhcRn -> RnM (HsConDeclDetails DocNameI)
renameDetails (RecCon (L l fields)) = do
  fields' <- mapM renameConDeclFieldField fields
  return (RecCon (L l fields'))
                               -- This causes an assertion failure
--renameDetails (PrefixCon ps) = -- return . PrefixCon =<< mapM (_renameLType) ps
renameDetails (PrefixCon ps) = PrefixCon <$> mapM renameHsScaled ps
renameDetails (InfixCon a b) = do
  a' <- renameHsScaled a
  b' <- renameHsScaled b
  return (InfixCon a' b')

renameConDeclFieldField :: LConDeclField GhcRn -> RnM (LConDeclField DocNameI)
renameConDeclFieldField (L l (ConDeclField _ names t doc)) = do
  names' <- mapM renameLFieldOcc names
  t'   <- renameLType t
  doc' <- mapM renameLDocHsSyn doc
  return $ L l (ConDeclField noExtField names' t' doc')

renameLFieldOcc :: LFieldOcc GhcRn -> RnM (LFieldOcc DocNameI)
renameLFieldOcc (L l (FieldOcc sel lbl)) = do
  sel' <- rename sel
  return $ L l (FieldOcc sel' lbl)
<<<<<<< HEAD
=======
renameLFieldOcc (L _ (XFieldOcc nec)) = noExtCon nec
>>>>>>> 120e1cfd

renameSig :: Sig GhcRn -> RnM (Sig DocNameI)
renameSig sig = case sig of
  TypeSig _ lnames ltype -> do
    lnames' <- mapM renameL lnames
    ltype' <- renameLSigWcType ltype
    return (TypeSig noExtField lnames' ltype')
  ClassOpSig _ is_default lnames sig_ty -> do
    lnames' <- mapM renameL lnames
    ltype' <- renameLSigType sig_ty
    return (ClassOpSig noExtField is_default lnames' ltype')
  PatSynSig _ lnames sig_ty -> do
    lnames' <- mapM renameL lnames
    sig_ty' <- renameLSigType sig_ty
    return $ PatSynSig noExtField lnames' sig_ty'
  FixSig _ (FixitySig _ lnames fixity) -> do
    lnames' <- mapM renameL lnames
    return $ FixSig noExtField (FixitySig noExtField lnames' fixity)
  MinimalSig _ src (L l s) -> do
    s' <- traverse (traverse lookupRnNoWarn) s
    return $ MinimalSig noExtField src (L l s')
  -- we have filtered out all other kinds of signatures in Interface.Create
  _ -> error "expected TypeSig"


renameForD :: ForeignDecl GhcRn -> RnM (ForeignDecl DocNameI)
renameForD (ForeignImport _ lname ltype x) = do
  lname' <- renameL lname
  ltype' <- renameLSigType ltype
  return (ForeignImport noExtField lname' ltype' x)
renameForD (ForeignExport _ lname ltype x) = do
  lname' <- renameL lname
  ltype' <- renameLSigType ltype
  return (ForeignExport noExtField lname' ltype' x)


renameInstD :: InstDecl GhcRn -> RnM (InstDecl DocNameI)
renameInstD (ClsInstD { cid_inst = d }) = do
  d' <- renameClsInstD d
  return (ClsInstD { cid_d_ext = noExtField, cid_inst = d' })
renameInstD (TyFamInstD { tfid_inst = d }) = do
  d' <- renameTyFamInstD d
  return (TyFamInstD { tfid_ext = noExtField, tfid_inst = d' })
renameInstD (DataFamInstD { dfid_inst = d }) = do
  d' <- renameDataFamInstD d
  return (DataFamInstD { dfid_ext = noExtField, dfid_inst = d' })

renameDerivD :: DerivDecl GhcRn -> RnM (DerivDecl DocNameI)
renameDerivD (DerivDecl { deriv_type = ty
                        , deriv_strategy = strat
                        , deriv_overlap_mode = omode }) = do
  ty'    <- renameLSigWcType ty
  strat' <- mapM (mapM renameDerivStrategy) strat
  return (DerivDecl { deriv_ext = noExtField
                    , deriv_type = ty'
                    , deriv_strategy = strat'
                    , deriv_overlap_mode = omode })

renameDerivStrategy :: DerivStrategy GhcRn -> RnM (DerivStrategy DocNameI)
renameDerivStrategy StockStrategy    = pure StockStrategy
renameDerivStrategy AnyclassStrategy = pure AnyclassStrategy
renameDerivStrategy NewtypeStrategy  = pure NewtypeStrategy
renameDerivStrategy (ViaStrategy ty) = ViaStrategy <$> renameLSigType ty

renameClsInstD :: ClsInstDecl GhcRn -> RnM (ClsInstDecl DocNameI)
renameClsInstD (ClsInstDecl { cid_overlap_mode = omode
                            , cid_poly_ty =ltype, cid_tyfam_insts = lATs
                            , cid_datafam_insts = lADTs }) = do
  ltype' <- renameLSigType ltype
  lATs'  <- mapM (mapM renameTyFamInstD) lATs
  lADTs' <- mapM (mapM renameDataFamInstD) lADTs
  return (ClsInstDecl { cid_ext = noExtField, cid_overlap_mode = omode
                      , cid_poly_ty = ltype', cid_binds = emptyBag
                      , cid_sigs = []
                      , cid_tyfam_insts = lATs', cid_datafam_insts = lADTs' })


renameTyFamInstD :: TyFamInstDecl GhcRn -> RnM (TyFamInstDecl DocNameI)
renameTyFamInstD (TyFamInstDecl { tfid_eqn = eqn })
  = do { eqn' <- renameTyFamInstEqn eqn
       ; return (TyFamInstDecl { tfid_eqn = eqn' }) }

renameTyFamInstEqn :: TyFamInstEqn GhcRn -> RnM (TyFamInstEqn DocNameI)
renameTyFamInstEqn eqn
  = renameImplicit rename_ty_fam_eqn eqn
  where
    rename_ty_fam_eqn
      :: FamEqn GhcRn (LHsType GhcRn)
      -> RnM (FamEqn DocNameI (LHsType DocNameI))
    rename_ty_fam_eqn (FamEqn { feqn_tycon = tc, feqn_bndrs = bndrs
                              , feqn_pats = pats, feqn_fixity = fixity
                              , feqn_rhs = rhs })
      = do { tc' <- renameL tc
           ; bndrs' <- traverse (mapM renameLTyVarBndr) bndrs
           ; pats' <- mapM renameLTypeArg pats
           ; rhs' <- renameLType rhs
           ; return (FamEqn { feqn_ext    = noExtField
                            , feqn_tycon  = tc'
                            , feqn_bndrs  = bndrs'
                            , feqn_pats   = pats'
                            , feqn_fixity = fixity
                            , feqn_rhs    = rhs' }) }

renameTyFamDefltD :: TyFamDefltDecl GhcRn -> RnM (TyFamDefltDecl DocNameI)
renameTyFamDefltD = renameTyFamInstD

renameDataFamInstD :: DataFamInstDecl GhcRn -> RnM (DataFamInstDecl DocNameI)
renameDataFamInstD (DataFamInstDecl { dfid_eqn = eqn })
  = do { eqn' <- renameImplicit rename_data_fam_eqn eqn
       ; return (DataFamInstDecl { dfid_eqn = eqn' }) }
  where
    rename_data_fam_eqn
      :: FamEqn GhcRn (HsDataDefn GhcRn)
      -> RnM (FamEqn DocNameI (HsDataDefn DocNameI))
    rename_data_fam_eqn (FamEqn { feqn_tycon = tc, feqn_bndrs = bndrs
                                , feqn_pats = pats, feqn_fixity = fixity
                                , feqn_rhs = defn })
      = do { tc' <- renameL tc
           ; bndrs' <- traverse (mapM renameLTyVarBndr) bndrs
           ; pats' <- mapM renameLTypeArg pats
           ; defn' <- renameDataDefn defn
           ; return (FamEqn { feqn_ext    = noExtField
                            , feqn_tycon  = tc'
                            , feqn_bndrs  = bndrs'
                            , feqn_pats   = pats'
                            , feqn_fixity = fixity
                            , feqn_rhs    = defn' }) }

renameImplicit :: (in_thing -> RnM out_thing)
               -> HsImplicitBndrs GhcRn in_thing
               -> RnM (HsImplicitBndrs DocNameI out_thing)
renameImplicit rn_thing (HsIB { hsib_body = thing })
  = do { thing' <- rn_thing thing
       ; return (HsIB { hsib_body = thing'
                      , hsib_ext = noExtField }) }

renameWc :: (in_thing -> RnM out_thing)
         -> HsWildCardBndrs GhcRn in_thing
         -> RnM (HsWildCardBndrs DocNameI out_thing)
renameWc rn_thing (HsWC { hswc_body = thing })
  = do { thing' <- rn_thing thing
       ; return (HsWC { hswc_body = thing'
                      , hswc_ext = noExtField }) }

renameDocInstance :: DocInstance GhcRn -> RnM (DocInstance DocNameI)
renameDocInstance (inst, idoc, L l n, m) = do
  inst' <- renameInstHead inst
  n' <- rename n
  idoc' <- mapM renameDoc idoc
  return (inst', idoc', L l n', m)

renameExportItem :: ExportItem GhcRn -> RnM (ExportItem DocNameI)
renameExportItem item = case item of
  ExportModule mdl -> return (ExportModule mdl)
  ExportGroup lev id_ doc -> do
    doc' <- renameDoc doc
    return (ExportGroup lev id_ doc')
  ExportDecl decl pats doc subs instances fixities splice -> do
    decl' <- renameLDecl decl
    pats' <- renamePats pats
    doc'  <- renameDocForDecl doc
    subs' <- mapM renameSub subs
    instances' <- forM instances renameDocInstance
    fixities' <- forM fixities $ \(name, fixity) -> do
      name' <- lookupRn name
      return (name', fixity)
    return (ExportDecl decl' pats' doc' subs' instances' fixities' splice)
  ExportNoDecl x subs -> do
    x'    <- lookupRn x
    subs' <- mapM lookupRn subs
    return (ExportNoDecl x' subs')
  ExportDoc doc -> do
    doc' <- renameDoc doc
    return (ExportDoc doc')


renameSub :: (Name, DocForDecl Name) -> RnM (DocName, DocForDecl DocName)
renameSub (n,doc) = do
  n' <- rename n
  doc' <- renameDocForDecl doc
  return (n', doc')<|MERGE_RESOLUTION|>--- conflicted
+++ resolved
@@ -22,15 +22,9 @@
 
 import GHC.Data.Bag (emptyBag)
 import GHC hiding (NoLink)
-<<<<<<< HEAD
 import GHC.Types.Name
 import GHC.Types.Name.Reader (RdrName(Exact))
 import GHC.Builtin.Types (eqTyCon_RDR)
-=======
-import Name
-import RdrName (RdrName(Exact))
-import TysWiredIn (eqTyCon_RDR)
->>>>>>> 120e1cfd
 
 import Control.Applicative
 import Control.Arrow ( first )
@@ -353,12 +347,7 @@
 renameLTyVarBndr (L loc (KindedTyVar x fl (L lv n) kind))
   = do { n' <- rename n
        ; kind' <- renameLKind kind
-<<<<<<< HEAD
        ; return (L loc (KindedTyVar x fl (L lv n') kind')) }
-=======
-       ; return (L loc (KindedTyVar x (L lv n') kind')) }
-renameLTyVarBndr (L _ (XTyVarBndr nec)) = noExtCon nec
->>>>>>> 120e1cfd
 
 renameLContext :: Located [LHsType GhcRn] -> RnM (Located [LHsType DocNameI])
 renameLContext (L loc context) = do
@@ -558,10 +547,6 @@
 renameLFieldOcc (L l (FieldOcc sel lbl)) = do
   sel' <- rename sel
   return $ L l (FieldOcc sel' lbl)
-<<<<<<< HEAD
-=======
-renameLFieldOcc (L _ (XFieldOcc nec)) = noExtCon nec
->>>>>>> 120e1cfd
 
 renameSig :: Sig GhcRn -> RnM (Sig DocNameI)
 renameSig sig = case sig of
