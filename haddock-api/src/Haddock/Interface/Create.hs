--- conflicted
+++ resolved
@@ -61,11 +61,7 @@
 import FastString ( concatFS, unpackFS )
 import BasicTypes ( StringLiteral(..), SourceText(..) )
 import qualified Outputable as O
-<<<<<<< HEAD
-import HsDecls    ( getConDetails )
-=======
 import HsDecls ( getConArgs )
->>>>>>> fc25e2fe
 
 
 -- | Use a 'TypecheckedModule' to produce an 'Interface'.
@@ -667,13 +663,8 @@
       doc <- processDocString dflags gre docStr
       return [ExportGroup lev "" doc]
 
-<<<<<<< HEAD
-    lookupExport (IEDoc docStr, _)        = liftErrMsg $ do
+    lookupExport (IEDoc _ docStr, _)        = liftErrMsg $ do
       doc <- processDocStringParas dflags pkgName gre docStr
-=======
-    lookupExport (IEDoc _ docStr, _)        = liftErrMsg $ do
-      doc <- processDocStringParas dflags gre docStr
->>>>>>> fc25e2fe
       return [ExportDoc doc]
 
     lookupExport (IEDocNamed _ str, _)      = liftErrMsg $
@@ -1013,19 +1004,18 @@
                    -> DynFlags
                    -> Avails
                    -> ErrMsgGhc [ExportItem GhcRn]
-<<<<<<< HEAD
 fullModuleContents is_sig modMap pkgName thisMod semMod warnings gre exportedNames
   decls maps@(_, _, declMap, _) fixMap splices instIfaceMap dflags avails = do
   let availEnv = availsToNameEnv (nubAvails avails)
   (concat . concat) `fmap` (for decls $ \decl -> do
     case decl of
-      (L _ (DocD (DocGroup lev docStr))) -> do
+      (L _ (DocD _ (DocGroup lev docStr))) -> do
         doc <- liftErrMsg (processDocString dflags gre docStr)
         return [[ExportGroup lev "" doc]]
-      (L _ (DocD (DocCommentNamed _ docStr))) -> do
+      (L _ (DocD _ (DocCommentNamed _ docStr))) -> do
         doc <- liftErrMsg (processDocStringParas dflags pkgName gre docStr)
         return [[ExportDoc doc]]
-      (L _ (ValD valDecl))
+      (L _ (ValD _ valDecl))
         | name:_ <- collectHsBindBinders valDecl
         , Just (L _ SigD{}:_) <- filter isSigD <$> M.lookup name declMap
         -> return []
@@ -1037,25 +1027,6 @@
                 semMod warnings exportedNames maps fixMap
                 splices instIfaceMap dflags avail
             Nothing -> pure [])
-=======
-fullModuleContents is_sig modMap thisMod semMod warnings exportedNames
-  decls maps@(_, _, declMap, _) fixMap splices instIfaceMap dflags avails = do
-  let availEnv = availsToNameEnv (nubAvails avails)
-  (concat . concat) `fmap` (for decls $ \decl -> do
-    for (getMainDeclBinder (unLoc decl)) $ \nm -> do
-      case lookupNameEnv availEnv nm of
-        Just avail
-          | L _ (ValD _ valDecl) <- decl
-          , (name:_) <- collectHsBindBinders valDecl
-          , Just (L _ SigD{}:_) <- filter isSigD <$> M.lookup name declMap
-          -> pure []
-
-          | otherwise
-          -> availExportItem is_sig modMap thisMod
-               semMod warnings exportedNames maps fixMap
-               splices instIfaceMap dflags avail
-        Nothing -> pure [])
->>>>>>> fc25e2fe
   where
     isSigD (L _ SigD{}) = True
     isSigD _            = False
@@ -1069,20 +1040,12 @@
   | name `elem` getMainDeclBinder (unLoc decl) = decl
   | otherwise  =
     case unLoc decl of
-<<<<<<< HEAD
-      TyClD d@ClassDecl {} ->
-=======
       TyClD _ d@ClassDecl {} ->
->>>>>>> fc25e2fe
         let
           matchesMethod =
             [ lsig
             | lsig <- tcdSigs d
-<<<<<<< HEAD
-            , ClassOpSig False _ _ <- pure $ unLoc lsig
-=======
             , ClassOpSig _ False _ _ <- pure $ unLoc lsig
->>>>>>> fc25e2fe
               -- Note: exclude `default` declarations (see #505)
             , name `elem` sigName lsig
             ]
@@ -1097,13 +1060,8 @@
         in case (matchesMethod, matchesAssociatedType)  of
           ([s0], _) -> let (n, tyvar_names) = (tcdName d, tyClDeclTyVars d)
                            L pos sig = addClassContext n tyvar_names s0
-<<<<<<< HEAD
-                       in L pos (SigD sig)
-          (_, [L pos fam_decl]) -> L pos (TyClD (FamDecl fam_decl))
-=======
                        in L pos (SigD noExt sig)
           (_, [L pos fam_decl]) -> L pos (TyClD noExt (FamDecl noExt fam_decl))
->>>>>>> fc25e2fe
 
           ([], [])
             | Just (famInstDecl:_) <- M.lookup name declMap
@@ -1112,47 +1070,6 @@
                                          O.$$ O.nest 4 (O.ppr d)
                                          O.$$ O.text "Matches:"
                                          O.$$ O.nest 4 (O.ppr matchesMethod O.<+> O.ppr matchesAssociatedType))
-<<<<<<< HEAD
-      TyClD d@DataDecl {} ->
-        let (n, tyvar_tys) = (tcdName d, lHsQTyVarsToTypes (tyClDeclTyVars d))
-        in if isDataConName name
-           then SigD <$> extractPatternSyn name n tyvar_tys (dd_cons (tcdDataDefn d))
-           else SigD <$> extractRecSel name n tyvar_tys (dd_cons (tcdDataDefn d))
-      TyClD FamDecl {}
-        | isValName name
-        , Just (famInst:_) <- M.lookup name declMap
-        -> extractDecl declMap name famInst
-      InstD (DataFamInstD (DataFamInstDecl (HsIB { hsib_body =
-                             FamEqn { feqn_tycon = L _ n
-                                    , feqn_pats  = tys
-                                    , feqn_rhs   = defn }}))) ->
-        if isDataConName name
-        then SigD <$> extractPatternSyn name n tys (dd_cons defn)
-        else SigD <$> extractRecSel name n tys (dd_cons defn)
-      InstD (ClsInstD ClsInstDecl { cid_datafam_insts = insts })
-        | isDataConName name ->
-            let matches = [ d' | L _ d'@(DataFamInstDecl (HsIB { hsib_body =
-                                          FamEqn { feqn_rhs   = dd
-                                                 }
-                                         })) <- insts
-                               , name `elem` map unLoc (concatMap (getConNames . unLoc) (dd_cons dd))
-                               ]
-            in case matches of
-                [d0] -> extractDecl declMap name (noLoc (InstD (DataFamInstD d0)))
-                _    -> error "internal: extractDecl (ClsInstD)"
-        | otherwise ->
-            let matches = [ d' | L _ d'@(DataFamInstDecl (HsIB { hsib_body = d }))
-                                   <- insts
-                                 -- , L _ ConDecl { con_details = RecCon rec } <- dd_cons (feqn_rhs d)
-                               , RecCon rec <- map (getConDetails . unLoc) (dd_cons (feqn_rhs d))
-                               , ConDeclField { cd_fld_names = ns } <- map unLoc (unLoc rec)
-                               , L _ n <- ns
-                               , selectorFieldOcc n == name
-                          ]
-            in case matches of
-              [d0] -> extractDecl declMap name (noLoc . InstD $ DataFamInstD d0)
-              _ -> error "internal: extractDecl (ClsInstD)"
-=======
       TyClD _ d@DataDecl {} ->
         let (n, tyvar_tys) = (tcdName d, lHsQTyVarsToTypes (tyClDeclTyVars d))
         in if isDataConName name
@@ -1166,20 +1083,32 @@
                              FamEqn { feqn_tycon = L _ n
                                     , feqn_pats  = tys
                                     , feqn_rhs   = defn }}))) ->
-        SigD noExt <$> extractRecSel name n tys (dd_cons defn)
-      InstD _ (ClsInstD _ ClsInstDecl { cid_datafam_insts = insts }) ->
-        let matches = [ d' | L _ d'@(DataFamInstDecl (HsIB { hsib_body = d }))
-                               <- insts
-                             -- , L _ ConDecl { con_details = RecCon rec } <- dd_cons (feqn_rhs d)
-                           , RecCon rec <- map (getConArgs . unLoc) (dd_cons (feqn_rhs d))
-                           , ConDeclField { cd_fld_names = ns } <- map unLoc (unLoc rec)
-                           , L _ n <- ns
-                           , extFieldOcc n == name
-                      ]
-        in case matches of
-          [d0] -> extractDecl declMap name (noLoc . InstD noExt $ DataFamInstD noExt d0)
-          _ -> error "internal: extractDecl (ClsInstD)"
->>>>>>> fc25e2fe
+        if isDataConName name
+        then SigD noExt <$> extractPatternSyn name n tys (dd_cons defn)
+        else SigD noExt <$> extractRecSel name n tys (dd_cons defn)
+      InstD _ (ClsInstD _ ClsInstDecl { cid_datafam_insts = insts })
+        | isDataConName name ->
+            let matches = [ d' | L _ d'@(DataFamInstDecl (HsIB { hsib_body =
+                                          FamEqn { feqn_rhs   = dd
+                                                 }
+                                         })) <- insts
+                               , name `elem` map unLoc (concatMap (getConNames . unLoc) (dd_cons dd))
+                               ]
+            in case matches of
+                [d0] -> extractDecl declMap name (noLoc (InstD noExt (DataFamInstD noExt d0)))
+                _    -> error "internal: extractDecl (ClsInstD)"
+        | otherwise ->
+            let matches = [ d' | L _ d'@(DataFamInstDecl (HsIB { hsib_body = d }))
+                                   <- insts
+                                 -- , L _ ConDecl { con_details = RecCon rec } <- dd_cons (feqn_rhs d)
+                               , RecCon rec <- map (getConArgs . unLoc) (dd_cons (feqn_rhs d))
+                               , ConDeclField { cd_fld_names = ns } <- map unLoc (unLoc rec)
+                               , L _ n <- ns
+                               , extFieldOcc n == name
+                          ]
+            in case matches of
+              [d0] -> extractDecl declMap name (noLoc . InstD noExt $ DataFamInstD noExt d0)
+              _ -> error "internal: extractDecl (ClsInstD)"
       _ -> error "internal: extractDecl"
 
 
