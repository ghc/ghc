--- conflicted
+++ resolved
@@ -1,13 +1,7 @@
-<<<<<<< HEAD
 {-# LANGUAGE CPP, DeriveDataTypeable, DeriveFunctor, DeriveFoldable, DeriveTraversable, StandaloneDeriving, TypeFamilies, RecordWildCards #-}
 {-# LANGUAGE FlexibleContexts #-}
 {-# LANGUAGE UndecidableInstances #-} -- Note [Pass sensitive types]
                                       -- in module GHC.PlaceHolder
-=======
-{-# LANGUAGE CPP #-}
-{-# LANGUAGE DeriveDataTypeable, DeriveFunctor, DeriveFoldable, DeriveTraversable, StandaloneDeriving #-}
-{-# LANGUAGE TypeFamilies, RecordWildCards #-}
->>>>>>> 7c31c1ff
 {-# OPTIONS_GHC -fno-warn-orphans #-}
 -----------------------------------------------------------------------------
 -- |
@@ -464,13 +458,8 @@
     DocExamples a             -> a `deepseq` ()
     DocHeader a               -> a `deepseq` ()
 
-<<<<<<< HEAD
-#if __GLASGOW_HASKELL__ < 801
--- These were added to GHC itself in 8.2.1
-=======
 #if !MIN_VERSION_GLASGOW_HASKELL(8,0,1,1)
 -- These were added to GHC itself in 8.0.2
->>>>>>> 7c31c1ff
 instance NFData Name where rnf x = seq x ()
 instance NFData OccName where rnf x = seq x ()
 instance NFData ModuleName where rnf x = seq x ()
