--- conflicted
+++ resolved
@@ -482,13 +482,8 @@
 
     minimalBit = case [ s | L _ (MinimalSig _ (L _ s)) <- lsigs ] of
       -- Miminal complete definition = every shown method
-<<<<<<< HEAD
       And xs : _ | sort [getName n | Var (L _ n) <- xs] ==
-                   sort [getName n | L _ (TypeSig ns _) <- lsigs, L _ n <- ns]
-=======
-      And xs : _ | sort [getName n | L _ (Var (L _ n)) <- xs] ==
                    sort [getName n | L _ (TypeSig ns _ _) <- lsigs, L _ n <- ns]
->>>>>>> f368b7be
         -> noHtml
 
       -- Minimal complete definition = the only shown method
