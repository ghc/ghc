{-# LANGUAGE OverloadedStrings #-}
{-# OPTIONS_GHC -fno-warn-orphans #-}
{-# OPTIONS_GHC -Wno-incomplete-uni-patterns #-}
module Haddock.Backends.Hyperlinker.Parser (parse) where

import Control.Applicative ( Alternative(..) )
import Control.Monad.Trans.Maybe ( MaybeT(..) )
import Control.Monad.Trans.Class ( MonadTrans(lift) )
import Data.List           ( isPrefixOf, isSuffixOf )

import qualified Data.ByteString as BS

<<<<<<< HEAD
import GHC.Types.Basic     ( IntegralLit(..) )
import GHC.Driver.Session
import GHC.Utils.Error     ( pprLocErrMsg )
import GHC.Data.FastString ( mkFastString )
import GHC.Parser.Lexer    as Lexer
                           ( P(..), ParseResult(..), PState(..), Token(..)
                           , mkPStatePure, lexer, mkParserFlags', getErrorMessages)
import GHC.Data.Bag         ( bagToList )
import GHC.Utils.Outputable ( showSDoc, panic, text, ($$) )
import GHC.Types.SrcLoc
import GHC.Data.StringBuffer ( StringBuffer, atEnd )
=======
import BasicTypes          ( IntegralLit(..) )
import DynFlags
import ErrUtils            ( pprLocErrMsg )
import FastString          ( mkFastString )
import Lexer               ( P(..), ParseResult(..), PState(..), Token(..)
                           , mkPStatePure, lexer, mkParserFlags', getErrorMessages, addFatalError )
import Bag                 ( bagToList )
import Outputable          ( showSDoc, panic, text, ($$) )
import SrcLoc
import StringBuffer        ( StringBuffer, atEnd )
>>>>>>> 120e1cfd

import Haddock.Backends.Hyperlinker.Types as T
import Haddock.GhcUtils

-- | Turn source code string into a stream of more descriptive tokens.
--
-- Result should retain original file layout (including comments,
-- whitespace, and CPP).
parse
  :: DynFlags      -- ^ Flags for this module
  -> FilePath      -- ^ Path to the source of this module
  -> BS.ByteString -- ^ Raw UTF-8 encoded source of this module
  -> [T.Token]
parse dflags fpath bs = case unP (go False []) initState of
    POk _ toks -> reverse toks
    PFailed pst ->
      let err:_ = bagToList (getErrorMessages pst dflags) in
      panic $ showSDoc dflags $
        text "Hyperlinker parse error:" $$ pprLocErrMsg err
  where

    initState = mkPStatePure pflags buf start
    buf = stringBufferFromByteString bs
    start = mkRealSrcLoc (mkFastString fpath) 1 1
    pflags = mkParserFlags' (warningFlags dflags)
                            (extensionFlags dflags)
                            (homeUnitId dflags)
                            (safeImportsOn dflags)
                            False -- lex Haddocks as comment tokens
                            True  -- produce comment tokens
                            False -- produce position pragmas tokens

    go :: Bool        -- ^ are we currently in a pragma?
       -> [T.Token]   -- ^ tokens accumulated so far (in reverse)
       -> P [T.Token]
    go inPrag toks = do
      (b, _) <- getInput
      if not (atEnd b)
        then do
          mtok <- runMaybeT (parseCppLine <|> parsePlainTok inPrag)
          (newToks, inPrag') <- case mtok of
            Nothing -> unknownLine
            Just a -> pure a
          go inPrag' (newToks ++ toks)
        else
          pure toks

    -- | Like 'Lexer.lexer', but slower, with a better API, and filtering out empty tokens
    wrappedLexer :: P (RealLocated Lexer.Token)
    wrappedLexer = Lexer.lexer False andThen
      where andThen (L (RealSrcSpan s _) t)
              | srcSpanStartLine s /= srcSpanEndLine s ||
                srcSpanStartCol s /= srcSpanEndCol s
              = pure (L s t)
            andThen (L (RealSrcSpan s _) ITeof) = pure (L s ITeof)
            andThen _ = wrappedLexer

    -- | Try to parse a CPP line (can fail)
    parseCppLine :: MaybeT P ([T.Token], Bool)
    parseCppLine = MaybeT $ do
      (b, l) <- getInput
      case tryCppLine l b of
        Just (cppBStr, l', b')
             -> let cppTok = T.Token { tkType = TkCpp
                                     , tkValue = cppBStr
                                     , tkSpan = mkRealSrcSpan l l' }
                in setInput (b', l') *> pure (Just ([cppTok], False))
        _    -> return Nothing

    -- | Try to parse a regular old token (can fail)
    parsePlainTok :: Bool -> MaybeT P ([T.Token], Bool)  -- return list is only ever 0-2 elements
    parsePlainTok inPrag = do
      (bInit, lInit) <- lift getInput
      L sp tok <- tryP (Lexer.lexer False return)
      (bEnd, _) <- lift getInput
      case sp of
        UnhelpfulSpan _ -> pure ([], False) -- pretend the token never existed
        RealSrcSpan rsp _ -> do
          let typ = if inPrag then TkPragma else classify tok
              RealSrcLoc lStart _ = srcSpanStart sp -- safe since @sp@ is real
              (spaceBStr, bStart) = spanPosition lInit lStart bInit
              inPragDef = inPragma inPrag tok

          (bEnd', inPrag') <- case tok of

            -- Update internal line + file position if this is a LINE pragma
            ITline_prag _ -> tryOrElse (bEnd, inPragDef) $ do
              L _ (ITinteger (IL { il_value = line })) <- tryP wrappedLexer
              L _ (ITstring _ file)                    <- tryP wrappedLexer
              L spF ITclose_prag                       <- tryP wrappedLexer

              let newLoc = mkRealSrcLoc file (fromIntegral line - 1) (srcSpanEndCol spF)
              (bEnd'', _) <- lift getInput
              lift $ setInput (bEnd'', newLoc)

              pure (bEnd'', False)

            -- Update internal column position if this is a COLUMN pragma
            ITcolumn_prag _ -> tryOrElse (bEnd, inPragDef) $ do
              L _ (ITinteger (IL { il_value = col }))  <- tryP wrappedLexer
              L spF ITclose_prag                       <- tryP wrappedLexer

              let newLoc = mkRealSrcLoc (srcSpanFile spF) (srcSpanEndLine spF) (fromIntegral col)
              (bEnd'', _) <- lift getInput
              lift $ setInput (bEnd'', newLoc)

              pure (bEnd'', False)

            _ -> pure (bEnd, inPragDef)

          let tokBStr = splitStringBuffer bStart bEnd'
              plainTok = T.Token { tkType = typ
                                 , tkValue = tokBStr
                                 , tkSpan = rsp }
              spaceTok = T.Token { tkType = TkSpace
                                 , tkValue = spaceBStr
                                 , tkSpan = mkRealSrcSpan lInit lStart }

          pure (plainTok : [ spaceTok | not (BS.null spaceBStr) ], inPrag')

    -- | Parse whatever remains of the line as an unknown token (can't fail)
    unknownLine :: P ([T.Token], Bool)
    unknownLine = do
      (b, l) <- getInput
      let (unkBStr, l', b') = spanLine l b
          unkTok = T.Token { tkType = TkUnknown
                           , tkValue = unkBStr
                           , tkSpan = mkRealSrcSpan l l' }
      setInput (b', l')
      pure ([unkTok], False)


-- | Get the input
getInput :: P (StringBuffer, RealSrcLoc)
getInput = P $ \p@PState { buffer = buf, loc = srcLoc } -> POk p (buf, psRealLoc srcLoc)

-- | Set the input
setInput :: (StringBuffer, RealSrcLoc) -> P ()
setInput (buf, srcLoc) =
  P $ \p@PState{ loc = PsLoc _ buf_loc } ->
    POk (p { buffer = buf, loc = PsLoc srcLoc buf_loc }) ()

tryP :: P a -> MaybeT P a
tryP (P f) = MaybeT $ P $ \s -> case f s of
  POk s' a -> POk s' (Just a)
  PFailed _ -> POk s Nothing

tryOrElse :: Alternative f => a -> f a -> f a
tryOrElse x p = p <|> pure x

-- | Classify given tokens as appropriate Haskell token type.
classify :: Lexer.Token -> TokenType
classify tok =
  case tok of
    ITas                   -> TkKeyword
    ITcase                 -> TkKeyword
    ITclass                -> TkKeyword
    ITdata                 -> TkKeyword
    ITdefault              -> TkKeyword
    ITderiving             -> TkKeyword
    ITdo                {} -> TkKeyword
    ITelse                 -> TkKeyword
    IThiding               -> TkKeyword
    ITforeign              -> TkKeyword
    ITif                   -> TkKeyword
    ITimport               -> TkKeyword
    ITin                   -> TkKeyword
    ITinfix                -> TkKeyword
    ITinfixl               -> TkKeyword
    ITinfixr               -> TkKeyword
    ITinstance             -> TkKeyword
    ITlet                  -> TkKeyword
    ITmodule               -> TkKeyword
    ITnewtype              -> TkKeyword
    ITof                   -> TkKeyword
    ITqualified            -> TkKeyword
    ITthen                 -> TkKeyword
    ITtype                 -> TkKeyword
    ITvia                  -> TkKeyword
    ITwhere                -> TkKeyword

    ITforall            {} -> TkKeyword
    ITexport               -> TkKeyword
    ITlabel                -> TkKeyword
    ITdynamic              -> TkKeyword
    ITsafe                 -> TkKeyword
    ITinterruptible        -> TkKeyword
    ITunsafe               -> TkKeyword
    ITstdcallconv          -> TkKeyword
    ITccallconv            -> TkKeyword
    ITcapiconv             -> TkKeyword
    ITprimcallconv         -> TkKeyword
    ITjavascriptcallconv   -> TkKeyword
    ITmdo               {} -> TkKeyword
    ITfamily               -> TkKeyword
    ITrole                 -> TkKeyword
    ITgroup                -> TkKeyword
    ITby                   -> TkKeyword
    ITusing                -> TkKeyword
    ITpattern              -> TkKeyword
    ITstatic               -> TkKeyword
    ITstock                -> TkKeyword
    ITanyclass             -> TkKeyword

    ITunit                 -> TkKeyword
    ITsignature            -> TkKeyword
    ITdependency           -> TkKeyword
    ITrequires             -> TkKeyword

    ITinline_prag       {} -> TkPragma
    ITspec_prag         {} -> TkPragma
    ITspec_inline_prag  {} -> TkPragma
    ITsource_prag       {} -> TkPragma
    ITrules_prag        {} -> TkPragma
    ITwarning_prag      {} -> TkPragma
    ITdeprecated_prag   {} -> TkPragma
    ITline_prag         {} -> TkPragma
    ITcolumn_prag       {} -> TkPragma
    ITscc_prag          {} -> TkPragma
    ITgenerated_prag    {} -> TkPragma
    ITunpack_prag       {} -> TkPragma
    ITnounpack_prag     {} -> TkPragma
    ITann_prag          {} -> TkPragma
    ITcomplete_prag     {} -> TkPragma
    ITclose_prag           -> TkPragma
    IToptions_prag      {} -> TkPragma
    ITinclude_prag      {} -> TkPragma
    ITlanguage_prag        -> TkPragma
    ITminimal_prag      {} -> TkPragma
    IToverlappable_prag {} -> TkPragma
    IToverlapping_prag  {} -> TkPragma
    IToverlaps_prag     {} -> TkPragma
    ITincoherent_prag   {} -> TkPragma
    ITctype             {} -> TkPragma

    ITdotdot               -> TkGlyph
    ITcolon                -> TkGlyph
    ITdcolon            {} -> TkGlyph
    ITequal                -> TkGlyph
    ITlam                  -> TkGlyph
    ITlcase                -> TkGlyph
    ITvbar                 -> TkGlyph
    ITlarrow            {} -> TkGlyph
    ITrarrow            {} -> TkGlyph
    ITlolly             {} -> TkGlyph
    ITat                   -> TkGlyph
    ITtilde                -> TkGlyph
    ITdarrow            {} -> TkGlyph
    ITminus                -> TkGlyph
    ITprefixminus          -> TkGlyph
    ITbang                 -> TkGlyph
    ITdot                  -> TkOperator
    ITstar              {} -> TkOperator
    ITtypeApp              -> TkGlyph
    ITpercent              -> TkGlyph

    ITbiglam               -> TkGlyph

    ITocurly               -> TkSpecial
    ITccurly               -> TkSpecial
    ITvocurly              -> TkSpecial
    ITvccurly              -> TkSpecial
    ITobrack               -> TkSpecial
    ITopabrack             -> TkSpecial
    ITcpabrack             -> TkSpecial
    ITcbrack               -> TkSpecial
    IToparen               -> TkSpecial
    ITcparen               -> TkSpecial
    IToubxparen            -> TkSpecial
    ITcubxparen            -> TkSpecial
    ITsemi                 -> TkSpecial
    ITcomma                -> TkSpecial
    ITunderscore           -> TkIdentifier
    ITbackquote            -> TkSpecial
    ITsimpleQuote          -> TkSpecial

    ITvarid             {} -> TkIdentifier
    ITconid             {} -> TkIdentifier
    ITvarsym            {} -> TkOperator
    ITconsym            {} -> TkOperator
    ITqvarid            {} -> TkIdentifier
    ITqconid            {} -> TkIdentifier
    ITqvarsym           {} -> TkOperator
    ITqconsym           {} -> TkOperator

    ITdupipvarid        {} -> TkUnknown
    ITlabelvarid        {} -> TkUnknown

    ITchar              {} -> TkChar
    ITstring            {} -> TkString
    ITinteger           {} -> TkNumber
    ITrational          {} -> TkNumber

    ITprimchar          {} -> TkChar
    ITprimstring        {} -> TkString
    ITprimint           {} -> TkNumber
    ITprimword          {} -> TkNumber
    ITprimfloat         {} -> TkNumber
    ITprimdouble        {} -> TkNumber

    ITopenExpQuote      {} -> TkSpecial
    ITopenPatQuote         -> TkSpecial
    ITopenDecQuote         -> TkSpecial
    ITopenTypQuote         -> TkSpecial
    ITcloseQuote        {} -> TkSpecial
    ITopenTExpQuote     {} -> TkSpecial
    ITcloseTExpQuote       -> TkSpecial
    ITdollar               -> TkSpecial
    ITdollardollar         -> TkSpecial
    ITtyQuote              -> TkSpecial
    ITquasiQuote        {} -> TkUnknown
    ITqQuasiQuote       {} -> TkUnknown

    ITproc                 -> TkKeyword
    ITrec                  -> TkKeyword
    IToparenbar         {} -> TkGlyph
    ITcparenbar         {} -> TkGlyph
    ITlarrowtail        {} -> TkGlyph
    ITrarrowtail        {} -> TkGlyph
    ITLarrowtail        {} -> TkGlyph
    ITRarrowtail        {} -> TkGlyph

    ITcomment_line_prag    -> TkUnknown
    ITunknown           {} -> TkUnknown
    ITeof                  -> TkUnknown

    ITlineComment       {} -> TkComment
    ITdocCommentNext    {} -> TkComment
    ITdocCommentPrev    {} -> TkComment
    ITdocCommentNamed   {} -> TkComment
    ITdocSection        {} -> TkComment
    ITdocOptions        {} -> TkComment

    -- The lexer considers top-level pragmas as comments (see `pragState` in
    -- the GHC lexer for more), so we have to manually reverse this. The
    -- following is a hammer: it smashes _all_ pragma-like block comments into
    -- pragmas.
    ITblockComment c
      | isPrefixOf "{-#" c
      , isSuffixOf "#-}" c -> TkPragma
      | otherwise          -> TkComment

-- | Classify given tokens as beginning pragmas (or not).
inPragma :: Bool           -- ^ currently in pragma
         -> Lexer.Token    -- ^ current token
         -> Bool           -- ^ new information about whether we are in a pragma
inPragma _ ITclose_prag = False
inPragma True _ = True
inPragma False tok =
  case tok of
    ITinline_prag       {} -> True
    ITspec_prag         {} -> True
    ITspec_inline_prag  {} -> True
    ITsource_prag       {} -> True
    ITrules_prag        {} -> True
    ITwarning_prag      {} -> True
    ITdeprecated_prag   {} -> True
    ITline_prag         {} -> True
    ITcolumn_prag       {} -> True
    ITscc_prag          {} -> True
    ITgenerated_prag    {} -> True
    ITunpack_prag       {} -> True
    ITnounpack_prag     {} -> True
    ITann_prag          {} -> True
    ITcomplete_prag     {} -> True
    IToptions_prag      {} -> True
    ITinclude_prag      {} -> True
    ITlanguage_prag        -> True
    ITminimal_prag      {} -> True
    IToverlappable_prag {} -> True
    IToverlapping_prag  {} -> True
    IToverlaps_prag     {} -> True
    ITincoherent_prag   {} -> True
    ITctype             {} -> True

    _                      -> False
<|MERGE_RESOLUTION|>--- conflicted
+++ resolved
@@ -3,14 +3,13 @@
 {-# OPTIONS_GHC -Wno-incomplete-uni-patterns #-}
 module Haddock.Backends.Hyperlinker.Parser (parse) where
 
+import Control.Monad.Trans.Maybe
+import Control.Monad.Trans.Class
 import Control.Applicative ( Alternative(..) )
-import Control.Monad.Trans.Maybe ( MaybeT(..) )
-import Control.Monad.Trans.Class ( MonadTrans(lift) )
 import Data.List           ( isPrefixOf, isSuffixOf )
 
 import qualified Data.ByteString as BS
 
-<<<<<<< HEAD
 import GHC.Types.Basic     ( IntegralLit(..) )
 import GHC.Driver.Session
 import GHC.Utils.Error     ( pprLocErrMsg )
@@ -22,18 +21,6 @@
 import GHC.Utils.Outputable ( showSDoc, panic, text, ($$) )
 import GHC.Types.SrcLoc
 import GHC.Data.StringBuffer ( StringBuffer, atEnd )
-=======
-import BasicTypes          ( IntegralLit(..) )
-import DynFlags
-import ErrUtils            ( pprLocErrMsg )
-import FastString          ( mkFastString )
-import Lexer               ( P(..), ParseResult(..), PState(..), Token(..)
-                           , mkPStatePure, lexer, mkParserFlags', getErrorMessages, addFatalError )
-import Bag                 ( bagToList )
-import Outputable          ( showSDoc, panic, text, ($$) )
-import SrcLoc
-import StringBuffer        ( StringBuffer, atEnd )
->>>>>>> 120e1cfd
 
 import Haddock.Backends.Hyperlinker.Types as T
 import Haddock.GhcUtils
