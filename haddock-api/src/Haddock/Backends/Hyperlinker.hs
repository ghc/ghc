--- conflicted
+++ resolved
@@ -18,11 +18,7 @@
 import System.Directory
 import System.FilePath
 
-<<<<<<< HEAD
 import GHC.Iface.Ext.Types  ( HieFile(..), HieASTs(..), HieAST(..), SourcedNodeInfo(..) )
-=======
-import GHC.Iface.Ext.Types
->>>>>>> 19db679e
 import GHC.Iface.Ext.Binary ( readHieFile, hie_file_result, NameCacheUpdater(..))
 import GHC.Types.SrcLoc     ( realSrcLocSpan, mkRealSrcLoc )
 import Data.Map as M
