cabal-version:        2.0
name:                 haddock-api
version:              2.21.0
synopsis:             A documentation-generation tool for Haskell libraries
description:          Haddock is a documentation-generation tool for Haskell
                      libraries
license:              BSD3
license-file:         LICENSE
author:               Simon Marlow, David Waern
maintainer:           Alec Theriault <alec.theriault@gmail.com>, Alex Biehl <alexbiehl@gmail.com>, Simon Hengel <sol@typeful.net>, Mateusz Kowalczyk <fuuzetsu@fuuzetsu.co.uk>
homepage:             http://www.haskell.org/haddock/
bug-reports:          https://github.com/haskell/haddock/issues
copyright:            (c) Simon Marlow, David Waern
category:             Documentation
build-type:           Simple

extra-source-files:
  CHANGES.md

data-dir:
  resources
data-files:
  html/quick-jump.min.js
  html/haddock-bundle.min.js
  html/quick-jump.css
  html/solarized.css
  html/highlight.js
  html/Classic.theme/haskell_icon.gif
  html/Classic.theme/minus.gif
  html/Classic.theme/plus.gif
  html/Classic.theme/xhaddock.css
  html/Ocean.std-theme/hslogo-16.png
  html/Ocean.std-theme/minus.gif
  html/Ocean.std-theme/ocean.css
  html/Ocean.std-theme/plus.gif
  html/Ocean.std-theme/synopsis.png
  latex/haddock.sty

library
  default-language: Haskell2010

  -- this package typically supports only single major versions
  build-depends: base            ^>= 4.12.0
<<<<<<< HEAD
               , Cabal           ^>= 2.3.0
               , ghc             ^>= 8.7
=======
               , Cabal           ^>= 2.4.0
               , ghc             ^>= 8.6
>>>>>>> ed340cef
               , ghc-paths       ^>= 0.1.0.9
               , haddock-library ^>= 1.7.0
               , xhtml           ^>= 3000.2.2

  -- Versions for the dependencies below are transitively pinned by
  -- the non-reinstallable `ghc` package and hence need no version
  -- bounds
  build-depends: array
               , bytestring
               , containers
               , deepseq
               , directory
               , filepath
               , ghc-boot
               , transformers

  hs-source-dirs: src

  ghc-options: -funbox-strict-fields -Wall -fwarn-tabs -O2
  ghc-options: -Wall
  if impl(ghc >= 8.0)
    ghc-options: -Wcompat -Wnoncanonical-monad-instances -Wnoncanonical-monadfail-instances

  exposed-modules:
    Documentation.Haddock

  other-modules:
    Haddock
    Haddock.Interface
    Haddock.Interface.Rename
    Haddock.Interface.Create
    Haddock.Interface.AttachInstances
    Haddock.Interface.Json
    Haddock.Interface.LexParseRn
    Haddock.Interface.ParseModuleHeader
    Haddock.Interface.Specialize
    Haddock.Parser
    Haddock.Utils
    Haddock.Utils.Json
    Haddock.Backends.Xhtml
    Haddock.Backends.Xhtml.Decl
    Haddock.Backends.Xhtml.DocMarkup
    Haddock.Backends.Xhtml.Layout
    Haddock.Backends.Xhtml.Meta
    Haddock.Backends.Xhtml.Names
    Haddock.Backends.Xhtml.Themes
    Haddock.Backends.Xhtml.Types
    Haddock.Backends.Xhtml.Utils
    Haddock.Backends.LaTeX
    Haddock.Backends.HaddockDB
    Haddock.Backends.Hoogle
    Haddock.Backends.Hyperlinker
    Haddock.Backends.Hyperlinker.Ast
    Haddock.Backends.Hyperlinker.Parser
    Haddock.Backends.Hyperlinker.Renderer
    Haddock.Backends.Hyperlinker.Types
    Haddock.Backends.Hyperlinker.Utils
    Haddock.ModuleTree
    Haddock.Types
    Haddock.Doc
    Haddock.Version
    Haddock.InterfaceFile
    Haddock.Options
    Haddock.GhcUtils
    Haddock.Syb
    Haddock.Convert
    Paths_haddock_api

  autogen-modules:
    Paths_haddock_api

test-suite spec
  type:             exitcode-stdio-1.0
  default-language: Haskell2010
  main-is:          Spec.hs
  ghc-options: -Wall

  hs-source-dirs:
      test
    , src

  other-modules:
    Haddock
    Haddock.Backends.Hoogle
    Haddock.Backends.Hyperlinker
    Haddock.Backends.Hyperlinker.Ast
    Haddock.Backends.Hyperlinker.Renderer
    Haddock.Backends.Hyperlinker.Utils
    Haddock.Backends.LaTeX
    Haddock.Backends.Xhtml
    Haddock.Backends.Xhtml.Decl
    Haddock.Backends.Xhtml.DocMarkup
    Haddock.Backends.Xhtml.Layout
    Haddock.Backends.Xhtml.Meta
    Haddock.Backends.Xhtml.Names
    Haddock.Backends.Xhtml.Themes
    Haddock.Backends.Xhtml.Types
    Haddock.Backends.Xhtml.Utils
    Haddock.Convert
    Haddock.Doc
    Haddock.GhcUtils
    Haddock.Interface
    Haddock.Interface.AttachInstances
    Haddock.Interface.Create
    Haddock.Interface.Json
    Haddock.Interface.LexParseRn
    Haddock.Interface.ParseModuleHeader
    Haddock.Interface.Rename
    Haddock.Interface.Specialize
    Haddock.InterfaceFile
    Haddock.ModuleTree
    Haddock.Options
    Haddock.Parser
    Haddock.Syb
    Haddock.Types
    Haddock.Utils
    Haddock.Utils.Json
    Haddock.Version
    Paths_haddock_api
    Haddock.Backends.Hyperlinker.ParserSpec
    Haddock.Backends.Hyperlinker.Parser
    Haddock.Backends.Hyperlinker.Types

<<<<<<< HEAD
  build-depends: Cabal           ^>= 2.3
               , ghc             ^>= 8.7
=======
  build-depends: Cabal           ^>= 2.4
               , ghc             ^>= 8.6
>>>>>>> ed340cef
               , ghc-paths       ^>= 0.1.0.9
               , haddock-library ^>= 1.7.0
               , xhtml           ^>= 3000.2.2
               , hspec           >= 2.4.4 && < 2.6
               , QuickCheck      ^>= 2.11

  -- Versions for the dependencies below are transitively pinned by
  -- the non-reinstallable `ghc` package and hence need no version
  -- bounds
  build-depends: base
               , array
               , bytestring
               , containers
               , deepseq
               , directory
               , filepath
               , ghc-boot
               , transformers

  build-tool-depends:
    hspec-discover:hspec-discover >= 2.4.4 && < 2.6

source-repository head
  type:     git
  subdir:   haddock-api
  location: https://github.com/haskell/haddock.git<|MERGE_RESOLUTION|>--- conflicted
+++ resolved
@@ -41,13 +41,8 @@
 
   -- this package typically supports only single major versions
   build-depends: base            ^>= 4.12.0
-<<<<<<< HEAD
-               , Cabal           ^>= 2.3.0
+               , Cabal           ^>= 2.4.0
                , ghc             ^>= 8.7
-=======
-               , Cabal           ^>= 2.4.0
-               , ghc             ^>= 8.6
->>>>>>> ed340cef
                , ghc-paths       ^>= 0.1.0.9
                , haddock-library ^>= 1.7.0
                , xhtml           ^>= 3000.2.2
@@ -171,13 +166,8 @@
     Haddock.Backends.Hyperlinker.Parser
     Haddock.Backends.Hyperlinker.Types
 
-<<<<<<< HEAD
-  build-depends: Cabal           ^>= 2.3
+  build-depends: Cabal           ^>= 2.4
                , ghc             ^>= 8.7
-=======
-  build-depends: Cabal           ^>= 2.4
-               , ghc             ^>= 8.6
->>>>>>> ed340cef
                , ghc-paths       ^>= 0.1.0.9
                , haddock-library ^>= 1.7.0
                , xhtml           ^>= 3000.2.2
