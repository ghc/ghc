/* -----------------------------------------------------------------------------
 *
 * (c) The GHC Team 1998-2008
 *
 * Generational garbage collector
 *
 * Documentation on the architecture of the Garbage Collector can be
 * found in the online commentary:
 *
 *   http://ghc.haskell.org/trac/ghc/wiki/Commentary/Rts/Storage/GC
 *
 * ---------------------------------------------------------------------------*/

#include "PosixSource.h"
#include "Rts.h"
#include "HsFFI.h"

#include "GC.h"
#include "GCThread.h"
#include "GCTDecl.h"            // NB. before RtsSignals.h which
                                // clobbers REG_R1 on arm/Linux
#include "Compact.h"
#include "Evac.h"
#include "Scav.h"
#include "GCUtils.h"
#include "MarkStack.h"
#include "MarkWeak.h"
#include "Sparks.h"
#include "Sweep.h"

#include "Arena.h"
#include "Storage.h"
#include "RtsUtils.h"
#include "Apply.h"
#include "Updates.h"
#include "Stats.h"
#include "Schedule.h"
#include "Sanity.h"
#include "BlockAlloc.h"
#include "ProfHeap.h"
#include "Weak.h"
#include "Prelude.h"
#include "RtsSignals.h"
#include "STM.h"
#include "Trace.h"
#include "RetainerProfile.h"
#include "LdvProfile.h"
#include "RaiseAsync.h"
#include "Stable.h"
#include "CheckUnload.h"
#include "CNF.h"
#include "RtsFlags.h"

#if defined(PROFILING)
#include "RetainerProfile.h"
#endif

#include <string.h> // for memset()
#include <unistd.h>

/* -----------------------------------------------------------------------------
   Global variables
   -------------------------------------------------------------------------- */

/* STATIC OBJECT LIST.
 *
 * During GC:
 * We maintain a linked list of static objects that are still live.
 * The requirements for this list are:
 *
 *  - we need to scan the list while adding to it, in order to
 *    scavenge all the static objects (in the same way that
 *    breadth-first scavenging works for dynamic objects).
 *
 *  - we need to be able to tell whether an object is already on
 *    the list, to break loops.
 *
 * Each static object has a "static link field", which we use for
 * linking objects on to the list.  We use a stack-type list, consing
 * objects on the front as they are added (this means that the
 * scavenge phase is depth-first, not breadth-first, but that
 * shouldn't matter).
 *
 * A separate list is kept for objects that have been scavenged
 * already - this is so that we can zero all the marks afterwards.
 *
 * An object is on the list if its static link field is non-zero; this
 * means that we have to mark the end of the list with '1', not NULL.
 *
 * Extra notes for generational GC:
 *
 * Each generation has a static object list associated with it.  When
 * collecting generations up to N, we treat the static object lists
 * from generations > N as roots.
 *
 * We build up a static object list while collecting generations 0..N,
 * which is then appended to the static object list of generation N+1.
 */

/* N is the oldest generation being collected, where the generations
 * are numbered starting at 0.  A major GC (indicated by the major_gc
 * flag) is when we're collecting all generations.  We only attempt to
 * deal with static objects and GC CAFs when doing a major GC.
 */
uint32_t N;
bool major_gc;

/* Data used for allocation area sizing.
 */
static W_ g0_pcnt_kept = 30; // percentage of g0 live at last minor GC

/* Mut-list stats */
#if defined(DEBUG)
uint32_t mutlist_MUTVARS,
    mutlist_MUTARRS,
    mutlist_MVARS,
    mutlist_TVAR,
    mutlist_TVAR_WATCH_QUEUE,
    mutlist_TREC_CHUNK,
    mutlist_TREC_HEADER,
    mutlist_ATOMIC_INVARIANT,
    mutlist_INVARIANT_CHECK_QUEUE,
    mutlist_OTHERS;
#endif

/* Thread-local data for each GC thread
 */
gc_thread **gc_threads = NULL;

#if !defined(THREADED_RTS)
StgWord8 the_gc_thread[sizeof(gc_thread) + 64 * sizeof(gen_workspace)];
#endif

// Number of threads running in *this* GC.  Affects how many
// step->todos[] lists we have to look in to find work.
uint32_t n_gc_threads;

// For stats:
static long copied;        // *words* copied & scavenged during this GC

#if defined(PROF_SPIN) && defined(THREADED_RTS)
// spin and yield counts for the quasi-SpinLock in waitForGcThreads
volatile StgWord64 waitForGcThreads_spin = 0;
volatile StgWord64 waitForGcThreads_yield = 0;
volatile StgWord64 whitehole_gc_spin = 0;
#endif

bool work_stealing;

uint32_t static_flag = STATIC_FLAG_B;
uint32_t prev_static_flag = STATIC_FLAG_A;

DECLARE_GCT

/* -----------------------------------------------------------------------------
   Static function declarations
   -------------------------------------------------------------------------- */

static void mark_root               (void *user, StgClosure **root);
static void prepare_collected_gen   (generation *gen);
static void prepare_uncollected_gen (generation *gen);
static void init_gc_thread          (gc_thread *t);
static void resize_generations      (void);
static void resize_nursery          (void);
static void start_gc_threads        (void);
static void scavenge_until_all_done (void);
static StgWord inc_running          (void);
static StgWord dec_running          (void);
static void wakeup_gc_threads       (uint32_t me, bool idle_cap[]);
static void shutdown_gc_threads     (uint32_t me, bool idle_cap[]);
static void collect_gct_blocks      (void);
static void collect_pinned_object_blocks (void);
static void heapOverflow            (void);

#if defined(DEBUG)
static void gcCAFs                  (void);
#endif

/* -----------------------------------------------------------------------------
   The mark stack.
   -------------------------------------------------------------------------- */

bdescr *mark_stack_top_bd; // topmost block in the mark stack
bdescr *mark_stack_bd;     // current block in the mark stack
StgPtr mark_sp;            // pointer to the next unallocated mark stack entry

/* -----------------------------------------------------------------------------
   GarbageCollect: the main entry point to the garbage collector.

   The collect_gen parameter is gotten by calling calcNeeded().

   Locks held: all capabilities are held throughout GarbageCollect().
   -------------------------------------------------------------------------- */

void
GarbageCollect (uint32_t collect_gen,
                bool do_heap_census,
                uint32_t gc_type USED_IF_THREADS,
                Capability *cap,
                bool idle_cap[])
{
  bdescr *bd;
  generation *gen;
  StgWord live_blocks, live_words, par_max_copied, par_balanced_copied,
      gc_spin_spin, gc_spin_yield, mut_spin_spin, mut_spin_yield,
      any_work, no_work, scav_find_work;
#if defined(THREADED_RTS)
  gc_thread *saved_gct;
#endif
  uint32_t g, n;

  // necessary if we stole a callee-saves register for gct:
#if defined(THREADED_RTS)
  saved_gct = gct;
#endif

#if defined(PROFILING)
  CostCentreStack *save_CCS[n_capabilities];
#endif

  ACQUIRE_SM_LOCK;

#if defined(RTS_USER_SIGNALS)
  if (RtsFlags.MiscFlags.install_signal_handlers) {
    // block signals
    blockUserSignals();
  }
#endif

  ASSERT(sizeof(gen_workspace) == 16 * sizeof(StgWord));
  // otherwise adjust the padding in gen_workspace.

  // this is the main thread
  SET_GCT(gc_threads[cap->no]);

  // tell the stats department that we've started a GC
  stat_startGC(cap, gct);

  // lock the StablePtr table
  stableLock();

#if defined(DEBUG)
  mutlist_MUTVARS = 0;
  mutlist_MUTARRS = 0;
  mutlist_MVARS = 0;
  mutlist_TVAR = 0;
  mutlist_TVAR_WATCH_QUEUE = 0;
  mutlist_TREC_CHUNK = 0;
  mutlist_TREC_HEADER = 0;
  mutlist_ATOMIC_INVARIANT = 0;
  mutlist_INVARIANT_CHECK_QUEUE = 0;
  mutlist_OTHERS = 0;
#endif

  // attribute any costs to CCS_GC
#if defined(PROFILING)
  for (n = 0; n < n_capabilities; n++) {
      save_CCS[n] = capabilities[n]->r.rCCCS;
      capabilities[n]->r.rCCCS = CCS_GC;
  }
#endif

  /* Figure out which generation to collect
   */
  N = collect_gen;
  major_gc = (N == RtsFlags.GcFlags.generations-1);

  if (major_gc) {
      prev_static_flag = static_flag;
      static_flag =
          static_flag == STATIC_FLAG_A ? STATIC_FLAG_B : STATIC_FLAG_A;
  }

#if defined(THREADED_RTS)
  work_stealing = RtsFlags.ParFlags.parGcLoadBalancingEnabled &&
                  N >= RtsFlags.ParFlags.parGcLoadBalancingGen;
      // It's not always a good idea to do load balancing in parallel
      // GC.  In particular, for a parallel program we don't want to
      // lose locality by moving cached data into another CPU's cache
      // (this effect can be quite significant).
      //
      // We could have a more complex way to deterimine whether to do
      // work stealing or not, e.g. it might be a good idea to do it
      // if the heap is big.  For now, we just turn it on or off with
      // a flag.
#endif

  /* Start threads, so they can be spinning up while we finish initialisation.
   */
  start_gc_threads();

#if defined(THREADED_RTS)
  /* How many threads will be participating in this GC?
   * We don't try to parallelise minor GCs (unless the user asks for
   * it with +RTS -gn0), or mark/compact/sweep GC.
   */
  if (gc_type == SYNC_GC_PAR) {
      n_gc_threads = n_capabilities;
  } else {
      n_gc_threads = 1;
  }
#else
  n_gc_threads = 1;
#endif

  debugTrace(DEBUG_gc, "GC (gen %d, using %d thread(s))",
             N, n_gc_threads);

#if defined(DEBUG)
  // check for memory leaks if DEBUG is on
  memInventory(DEBUG_gc);
#endif

  // do this *before* we start scavenging
  collectFreshWeakPtrs();

  // check sanity *before* GC
  IF_DEBUG(sanity, checkSanity(false /* before GC */, major_gc));

  // gather blocks allocated using allocatePinned() from each capability
  // and put them on the g0->large_object list.
  collect_pinned_object_blocks();

  // Initialise all the generations that we're collecting.
  for (g = 0; g <= N; g++) {
      prepare_collected_gen(&generations[g]);
  }
  // Initialise all the generations that we're *not* collecting.
  for (g = N+1; g < RtsFlags.GcFlags.generations; g++) {
      prepare_uncollected_gen(&generations[g]);
  }

  // Prepare this gc_thread
  init_gc_thread(gct);

  /* Allocate a mark stack if we're doing a major collection.
   */
  if (major_gc && oldest_gen->mark) {
      mark_stack_bd     = allocBlock();
      mark_stack_top_bd = mark_stack_bd;
      mark_stack_bd->link = NULL;
      mark_stack_bd->u.back = NULL;
      mark_sp           = mark_stack_bd->start;
  } else {
      mark_stack_bd     = NULL;
      mark_stack_top_bd = NULL;
      mark_sp           = NULL;
  }

  /* -----------------------------------------------------------------------
   * follow all the roots that we know about:
   */

  // the main thread is running: this prevents any other threads from
  // exiting prematurely, so we can start them now.
  // NB. do this after the mutable lists have been saved above, otherwise
  // the other GC threads will be writing into the old mutable lists.
  inc_running();
  wakeup_gc_threads(gct->thread_index, idle_cap);

  traceEventGcWork(gct->cap);

  // scavenge the capability-private mutable lists.  This isn't part
  // of markSomeCapabilities() because markSomeCapabilities() can only
  // call back into the GC via mark_root() (due to the gct register
  // variable).
  if (n_gc_threads == 1) {
      for (n = 0; n < n_capabilities; n++) {
#if defined(THREADED_RTS)
          scavenge_capability_mut_Lists1(capabilities[n]);
#else
          scavenge_capability_mut_lists(capabilities[n]);
#endif
      }
  } else {
      scavenge_capability_mut_lists(gct->cap);
      for (n = 0; n < n_capabilities; n++) {
          if (idle_cap[n]) {
              markCapability(mark_root, gct, capabilities[n],
                             true/*don't mark sparks*/);
              scavenge_capability_mut_lists(capabilities[n]);
          }
      }
  }

  // follow roots from the CAF list (used by GHCi)
  gct->evac_gen_no = 0;
  markCAFs(mark_root, gct);

  // follow all the roots that the application knows about.
  gct->evac_gen_no = 0;
  if (n_gc_threads == 1) {
      for (n = 0; n < n_capabilities; n++) {
          markCapability(mark_root, gct, capabilities[n],
                         true/*don't mark sparks*/);
      }
  } else {
      markCapability(mark_root, gct, cap, true/*don't mark sparks*/);
  }

  markScheduler(mark_root, gct);

#if defined(RTS_USER_SIGNALS)
  // mark the signal handlers (signals should be already blocked)
  markSignalHandlers(mark_root, gct);
#endif

  // Mark the weak pointer list, and prepare to detect dead weak pointers.
  markWeakPtrList();
  initWeakForGC();

  // Mark the stable pointer table.
  markStableTables(mark_root, gct);

  /* -------------------------------------------------------------------------
   * Repeatedly scavenge all the areas we know about until there's no
   * more scavenging to be done.
   */
  for (;;)
  {
      scavenge_until_all_done();
      // The other threads are now stopped.  We might recurse back to
      // here, but from now on this is the only thread.

      // must be last...  invariant is that everything is fully
      // scavenged at this point.
      if (traverseWeakPtrList()) { // returns true if evaced something
          inc_running();
          continue;
      }

      // If we get to here, there's really nothing left to do.
      break;
  }

  shutdown_gc_threads(gct->thread_index, idle_cap);

  // Now see which stable names are still alive.
  gcStableTables();

#if defined(THREADED_RTS)
  if (n_gc_threads == 1) {
      for (n = 0; n < n_capabilities; n++) {
          pruneSparkQueue(capabilities[n]);
      }
  } else {
      for (n = 0; n < n_capabilities; n++) {
          if (n == cap->no || idle_cap[n]) {
              pruneSparkQueue(capabilities[n]);
         }
      }
  }
#endif

#if defined(PROFILING)
  // We call processHeapClosureForDead() on every closure destroyed during
  // the current garbage collection, so we invoke LdvCensusForDead().
  if (RtsFlags.ProfFlags.doHeapProfile == HEAP_BY_LDV
      || RtsFlags.ProfFlags.bioSelector != NULL) {
      RELEASE_SM_LOCK; // LdvCensusForDead may need to take the lock
      LdvCensusForDead(N);
      ACQUIRE_SM_LOCK;
  }
#endif

  // NO MORE EVACUATION AFTER THIS POINT!

  // Finally: compact or sweep the oldest generation.
  if (major_gc && oldest_gen->mark) {
      if (oldest_gen->compact)
          compact(gct->scavenged_static_objects);
      else
          sweep(oldest_gen);
  }

  copied = 0;
  par_max_copied = 0;
  par_balanced_copied = 0;
  gc_spin_spin = 0;
  gc_spin_yield = 0;
  mut_spin_spin = 0;
  mut_spin_yield = 0;
  any_work = 0;
  no_work = 0;
  scav_find_work = 0;
  {
      uint32_t i;
      uint64_t par_balanced_copied_acc = 0;
      const gc_thread* thread;

      for (i=0; i < n_gc_threads; i++) {
          copied += gc_threads[i]->copied;
      }
      for (i=0; i < n_gc_threads; i++) {
          thread = gc_threads[i];
          if (n_gc_threads > 1) {
              debugTrace(DEBUG_gc,"thread %d:", i);
              debugTrace(DEBUG_gc,"   copied           %ld",
                         thread->copied * sizeof(W_));
              debugTrace(DEBUG_gc,"   scanned          %ld",
                         thread->scanned * sizeof(W_));
              debugTrace(DEBUG_gc,"   any_work         %ld",
                         thread->any_work);
              debugTrace(DEBUG_gc,"   no_work          %ld",
                         thread->no_work);
              debugTrace(DEBUG_gc,"   scav_find_work %ld",
                         thread->scav_find_work);

#if defined(THREADED_RTS) && defined(PROF_SPIN)
              gc_spin_spin += thread->gc_spin.spin;
              gc_spin_yield += thread->gc_spin.yield;
              mut_spin_spin += thread->mut_spin.spin;
              mut_spin_yield += thread->mut_spin.yield;
#endif

              any_work += thread->any_work;
              no_work += thread->no_work;
              scav_find_work += thread->scav_find_work;

              par_max_copied = stg_max(gc_threads[i]->copied, par_max_copied);
              par_balanced_copied_acc +=
                  stg_min(n_gc_threads * gc_threads[i]->copied, copied);
          }
      }
      if (n_gc_threads > 1) {
          // See Note [Work Balance] for an explanation of this computation
          par_balanced_copied =
              (par_balanced_copied_acc - copied + (n_gc_threads - 1) / 2) /
              (n_gc_threads - 1);
      }
  }

  // Run through all the generations and tidy up.
  // We're going to:
  //   - count the amount of "live" data (live_words, live_blocks)
  //   - count the amount of "copied" data in this GC (copied)
  //   - free from-space
  //   - make to-space the new from-space (set BF_EVACUATED on all blocks)
  //
  live_words = 0;
  live_blocks = 0;

  for (g = 0; g < RtsFlags.GcFlags.generations; g++) {

    if (g == N) {
      generations[g].collections++; // for stats
      if (n_gc_threads > 1) generations[g].par_collections++;
    }

    // Count the mutable list as bytes "copied" for the purposes of
    // stats.  Every mutable list is copied during every GC.
    if (g > 0) {
        W_ mut_list_size = 0;
        for (n = 0; n < n_capabilities; n++) {
            mut_list_size += countOccupied(capabilities[n]->mut_lists[g]);
        }
        copied +=  mut_list_size;

        debugTrace(DEBUG_gc,
                   "mut_list_size: %lu (%d vars, %d arrays, %d MVARs, %d TVARs, %d TVAR_WATCH_QUEUEs, %d TREC_CHUNKs, %d TREC_HEADERs, %d ATOMIC_INVARIANTs, %d INVARIANT_CHECK_QUEUEs, %d others)",
                   (unsigned long)(mut_list_size * sizeof(W_)),
                   mutlist_MUTVARS, mutlist_MUTARRS, mutlist_MVARS,
                   mutlist_TVAR, mutlist_TVAR_WATCH_QUEUE,
                   mutlist_TREC_CHUNK, mutlist_TREC_HEADER,
                   mutlist_ATOMIC_INVARIANT,
                   mutlist_INVARIANT_CHECK_QUEUE,
                   mutlist_OTHERS);
    }

    bdescr *next, *prev;
    gen = &generations[g];

    // for generations we collected...
    if (g <= N) {

        /* free old memory and shift to-space into from-space for all
         * the collected generations (except the allocation area).  These
         * freed blocks will probaby be quickly recycled.
         */
        if (gen->mark)
        {
            // tack the new blocks on the end of the existing blocks
            if (gen->old_blocks != NULL) {

                prev = NULL;
                for (bd = gen->old_blocks; bd != NULL; bd = next) {

                    next = bd->link;

                    if (!(bd->flags & BF_MARKED))
                    {
                        if (prev == NULL) {
                            gen->old_blocks = next;
                        } else {
                            prev->link = next;
                        }
                        freeGroup(bd);
                        gen->n_old_blocks--;
                    }
                    else
                    {
                        gen->n_words += bd->free - bd->start;

                        // NB. this step might not be compacted next
                        // time, so reset the BF_MARKED flags.
                        // They are set before GC if we're going to
                        // compact.  (search for BF_MARKED above).
                        bd->flags &= ~BF_MARKED;

                        // between GCs, all blocks in the heap except
                        // for the nursery have the BF_EVACUATED flag set.
                        bd->flags |= BF_EVACUATED;

                        prev = bd;
                    }
                }

                if (prev != NULL) {
                    prev->link = gen->blocks;
                    gen->blocks = gen->old_blocks;
                }
            }
            // add the new blocks to the block tally
            gen->n_blocks += gen->n_old_blocks;
            ASSERT(countBlocks(gen->blocks) == gen->n_blocks);
            ASSERT(countOccupied(gen->blocks) == gen->n_words);
        }
        else // not copacted
        {
            freeChain(gen->old_blocks);
        }

        gen->old_blocks = NULL;
        gen->n_old_blocks = 0;

        /* LARGE OBJECTS.  The current live large objects are chained on
         * scavenged_large, having been moved during garbage
         * collection from large_objects.  Any objects left on the
         * large_objects list are therefore dead, so we free them here.
         */
        freeChain(gen->large_objects);
        gen->large_objects  = gen->scavenged_large_objects;
        gen->n_large_blocks = gen->n_scavenged_large_blocks;
        gen->n_large_words  = countOccupied(gen->large_objects);
        gen->n_new_large_words = 0;

        /* COMPACT_NFDATA. The currently live compacts are chained
         * to live_compact_objects, quite like large objects. And
         * objects left on the compact_objects list are dead.
         *
         * We don't run a simple freeChain because want to give the
         * CNF module some chance to free memory that freeChain would
         * not see (namely blocks appended to a CNF through a compactResize).
         *
         * See Note [Compact Normal Forms] for details.
         */
        for (bd = gen->compact_objects; bd; bd = next) {
            next = bd->link;
            compactFree(((StgCompactNFDataBlock*)bd->start)->owner);
        }
        gen->compact_objects = gen->live_compact_objects;
        gen->n_compact_blocks = gen->n_live_compact_blocks;
    }
    else // for generations > N
    {
        /* For older generations, we need to append the
         * scavenged_large_object list (i.e. large objects that have been
         * promoted during this GC) to the large_object list for that step.
         */
        for (bd = gen->scavenged_large_objects; bd; bd = next) {
            next = bd->link;
            dbl_link_onto(bd, &gen->large_objects);
            gen->n_large_words += bd->free - bd->start;
        }

        // And same for compacts
        for (bd = gen->live_compact_objects; bd; bd = next) {
            next = bd->link;
            dbl_link_onto(bd, &gen->compact_objects);
        }

        // add the new blocks we promoted during this GC
        gen->n_large_blocks += gen->n_scavenged_large_blocks;
        gen->n_compact_blocks += gen->n_live_compact_blocks;
    }

    ASSERT(countBlocks(gen->large_objects) == gen->n_large_blocks);
    ASSERT(countOccupied(gen->large_objects) == gen->n_large_words);
    // We can run the same assertion on compact objects because there
    // is memory "the GC doesn't see" (directly), but which is still
    // accounted in gen->n_compact_blocks

    gen->scavenged_large_objects = NULL;
    gen->n_scavenged_large_blocks = 0;
    gen->live_compact_objects = NULL;
    gen->n_live_compact_blocks = 0;

    // Count "live" data
    live_words  += genLiveWords(gen);
    live_blocks += genLiveBlocks(gen);

    // add in the partial blocks in the gen_workspaces
    {
        uint32_t i;
        for (i = 0; i < n_capabilities; i++) {
            live_words  += gcThreadLiveWords(i, gen->no);
            live_blocks += gcThreadLiveBlocks(i, gen->no);
        }
    }
  } // for all generations

  // update the max size of older generations after a major GC
  resize_generations();

  // Free the mark stack.
  if (mark_stack_top_bd != NULL) {
      debugTrace(DEBUG_gc, "mark stack: %d blocks",
                 countBlocks(mark_stack_top_bd));
      freeChain(mark_stack_top_bd);
  }

  // Free any bitmaps.
  for (g = 0; g <= N; g++) {
      gen = &generations[g];
      if (gen->bitmap != NULL) {
          freeGroup(gen->bitmap);
          gen->bitmap = NULL;
      }
  }

  resize_nursery();

  resetNurseries();

 // mark the garbage collected CAFs as dead
#if defined(DEBUG)
  if (major_gc) { gcCAFs(); }
#endif

  // Update the stable pointer hash table.
  updateStableTables(major_gc);

  // unlock the StablePtr table.  Must be before scheduleFinalizers(),
  // because a finalizer may call hs_free_fun_ptr() or
  // hs_free_stable_ptr(), both of which access the StablePtr table.
  stableUnlock();

  // Must be after stableUnlock(), because it might free stable ptrs.
  if (major_gc) {
      checkUnload (gct->scavenged_static_objects);
  }

#if defined(PROFILING)
  // resetStaticObjectForRetainerProfiling() must be called before
  // zeroing below.

  // ToDo: fix the gct->scavenged_static_objects below
  resetStaticObjectForRetainerProfiling(gct->scavenged_static_objects);
#endif

  // Start any pending finalizers.  Must be after
  // updateStableTables() and stableUnlock() (see #4221).
  RELEASE_SM_LOCK;
  scheduleFinalizers(cap, dead_weak_ptr_list);
  ACQUIRE_SM_LOCK;

  // check sanity after GC
  // before resurrectThreads(), because that might overwrite some
  // closures, which will cause problems with THREADED where we don't
  // fill slop.
  IF_DEBUG(sanity, checkSanity(true /* after GC */, major_gc));

  // If a heap census is due, we need to do it before
  // resurrectThreads(), for the same reason as checkSanity above:
  // resurrectThreads() will overwrite some closures and leave slop
  // behind.
  if (do_heap_census) {
      debugTrace(DEBUG_sched, "performing heap census");
      RELEASE_SM_LOCK;
      heapCensus(gct->gc_start_cpu);
      ACQUIRE_SM_LOCK;
  }

  // send exceptions to any threads which were about to die
  RELEASE_SM_LOCK;
  resurrectThreads(resurrected_threads);
  ACQUIRE_SM_LOCK;

  if (major_gc) {
      W_ need_prealloc, need_live, need, got;
      uint32_t i;

      need_live = 0;
      for (i = 0; i < RtsFlags.GcFlags.generations; i++) {
          need_live += genLiveBlocks(&generations[i]);
      }
      need_live = stg_max(RtsFlags.GcFlags.minOldGenSize, need_live);

      need_prealloc = 0;
      for (i = 0; i < n_nurseries; i++) {
          need_prealloc += nurseries[i].n_blocks;
      }
      need_prealloc += RtsFlags.GcFlags.largeAllocLim;
      need_prealloc += countAllocdBlocks(exec_block);
      need_prealloc += arenaBlocks();
#if defined(PROFILING)
      if (RtsFlags.ProfFlags.doHeapProfile == HEAP_BY_RETAINER) {
          need_prealloc = retainerStackBlocks();
      }
#endif

      /* If the amount of data remains constant, next major GC we'll
       * require (F+1)*live + prealloc. We leave (F+2)*live + prealloc
       * in order to reduce repeated deallocation and reallocation. #14702
       */
      need = need_prealloc + (RtsFlags.GcFlags.oldGenFactor + 2) * need_live;

      /* Also, if user set heap size, do not drop below it.
       */
      need = stg_max(RtsFlags.GcFlags.heapSizeSuggestion, need);

      /* But with a large nursery, the above estimate might exceed
       * maxHeapSize.  A large resident set size might make the OS
       * kill this process, or swap unnecessarily.  Therefore we
       * ensure that our estimate does not exceed maxHeapSize.
       */
      if (RtsFlags.GcFlags.maxHeapSize != 0) {
          need = stg_min(RtsFlags.GcFlags.maxHeapSize, need);
      }

      need = BLOCKS_TO_MBLOCKS(need);

      got = mblocks_allocated;

      if (got > need) {
          returnMemoryToOS(got - need);
      }
  }

  // extra GC trace info
  IF_DEBUG(gc, statDescribeGens());

#if defined(DEBUG)
  // symbol-table based profiling
  /*  heapCensus(to_blocks); */ /* ToDo */
#endif

  // restore enclosing cost centre
#if defined(PROFILING)
  for (n = 0; n < n_capabilities; n++) {
      capabilities[n]->r.rCCCS = save_CCS[n];
  }
#endif

#if defined(DEBUG)
  // check for memory leaks if DEBUG is on
  memInventory(DEBUG_gc);
#endif

  // ok, GC over: tell the stats department what happened.
  stat_endGC(cap, gct, live_words, copied,
             live_blocks * BLOCK_SIZE_W - live_words /* slop */,
             N, n_gc_threads, par_max_copied, par_balanced_copied,
             gc_spin_spin, gc_spin_yield, mut_spin_spin, mut_spin_yield,
             any_work, no_work, scav_find_work);

#if defined(RTS_USER_SIGNALS)
  if (RtsFlags.MiscFlags.install_signal_handlers) {
    // unblock signals again
    unblockUserSignals();
  }
#endif

  RELEASE_SM_LOCK;

  SET_GCT(saved_gct);
}

/* -----------------------------------------------------------------------------
   Heap overflow is indicated by setting a flag that the caller of
   GarbageCollect can check.  (not ideal, TODO: better)
<<<<<<< HEAD
   -------------------------------------------------------------------------- */

static void heapOverflow(void)
{
    heap_overflow = true;
}

/* -----------------------------------------------------------------------------
   Initialise the gc_thread structures.
=======
>>>>>>> affdea82
   -------------------------------------------------------------------------- */

static void heapOverflow(void)
{
    heap_overflow = true;
}

/* -----------------------------------------------------------------------------
   Initialise the gc_thread structures.
   -------------------------------------------------------------------------- */

static void
new_gc_thread (uint32_t n, gc_thread *t)
{
    uint32_t g;
    gen_workspace *ws;

    t->cap = capabilities[n];

#if defined(THREADED_RTS)
    t->id = 0;
    initSpinLock(&t->gc_spin);
    initSpinLock(&t->mut_spin);
    ACQUIRE_SPIN_LOCK(&t->gc_spin);
    ACQUIRE_SPIN_LOCK(&t->mut_spin);
    t->wakeup = GC_THREAD_INACTIVE;  // starts true, so we can wait for the
                          // thread to start up, see wakeup_gc_threads
#endif

    t->thread_index = n;
    t->free_blocks = NULL;
    t->gc_count = 0;

    init_gc_thread(t);

    for (g = 0; g < RtsFlags.GcFlags.generations; g++)
    {
        ws = &t->gens[g];
        ws->gen = &generations[g];
        ASSERT(g == ws->gen->no);
        ws->my_gct = t;

        // We want to call
        //   alloc_todo_block(ws,0);
        // but can't, because it uses gct which isn't set up at this point.
        // Hence, allocate a block for todo_bd manually:
        {
            bdescr *bd = allocBlockOnNode(capNoToNumaNode(n));
                // no lock, locks aren't initialised yet
            initBdescr(bd, ws->gen, ws->gen->to);
            bd->flags = BF_EVACUATED;
            bd->u.scan = bd->free = bd->start;

            ws->todo_bd = bd;
            ws->todo_free = bd->free;
            ws->todo_lim = bd->start + BLOCK_SIZE_W;
        }

        ws->todo_q = newWSDeque(128);
        ws->todo_overflow = NULL;
        ws->n_todo_overflow = 0;
        ws->todo_large_objects = NULL;

        ws->part_list = NULL;
        ws->n_part_blocks = 0;
        ws->n_part_words = 0;

        ws->scavd_list = NULL;
        ws->n_scavd_blocks = 0;
        ws->n_scavd_words = 0;
    }
}


void
initGcThreads (uint32_t from USED_IF_THREADS, uint32_t to USED_IF_THREADS)
{
#if defined(THREADED_RTS)
    uint32_t i;

    if (from > 0) {
        gc_threads = stgReallocBytes (gc_threads, to * sizeof(gc_thread*),
                                      "initGcThreads");
    } else {
        gc_threads = stgMallocBytes (to * sizeof(gc_thread*),
                                     "initGcThreads");
    }

    for (i = from; i < to; i++) {
        gc_threads[i] =
            stgMallocBytes(sizeof(gc_thread) +
                           RtsFlags.GcFlags.generations * sizeof(gen_workspace),
                           "alloc_gc_threads");

        new_gc_thread(i, gc_threads[i]);
    }
#else
    ASSERT(from == 0 && to == 1);
    gc_threads = stgMallocBytes (sizeof(gc_thread*),"alloc_gc_threads");
    gc_threads[0] = gct;
    new_gc_thread(0,gc_threads[0]);
#endif
}

void
freeGcThreads (void)
{
    uint32_t g;
    if (gc_threads != NULL) {
#if defined(THREADED_RTS)
        uint32_t i;
        for (i = 0; i < n_capabilities; i++) {
            for (g = 0; g < RtsFlags.GcFlags.generations; g++)
            {
                freeWSDeque(gc_threads[i]->gens[g].todo_q);
            }
            stgFree (gc_threads[i]);
        }
        stgFree (gc_threads);
#else
        for (g = 0; g < RtsFlags.GcFlags.generations; g++)
        {
            freeWSDeque(gc_threads[0]->gens[g].todo_q);
        }
        stgFree (gc_threads);
#endif
        gc_threads = NULL;
    }
}

/* ----------------------------------------------------------------------------
   Start GC threads
   ------------------------------------------------------------------------- */

static volatile StgWord gc_running_threads;

static StgWord
inc_running (void)
{
    StgWord new;
    new = atomic_inc(&gc_running_threads, 1);
    ASSERT(new <= n_gc_threads);
    return new;
}

static StgWord
dec_running (void)
{
    ASSERT(gc_running_threads != 0);
    return atomic_dec(&gc_running_threads);
}

static bool
any_work (void)
{
    int g;
    gen_workspace *ws;

    gct->any_work++;

    write_barrier();

    // scavenge objects in compacted generation
    if (mark_stack_bd != NULL && !mark_stack_empty()) {
        return true;
    }

    // Check for global work in any gen.  We don't need to check for
    // local work, because we have already exited scavenge_loop(),
    // which means there is no local work for this thread.
    for (g = 0; g < (int)RtsFlags.GcFlags.generations; g++) {
        ws = &gct->gens[g];
        if (ws->todo_large_objects) return true;
        if (!looksEmptyWSDeque(ws->todo_q)) return true;
        if (ws->todo_overflow) return true;
    }

#if defined(THREADED_RTS)
    if (work_stealing) {
        uint32_t n;
        // look for work to steal
        for (n = 0; n < n_gc_threads; n++) {
            if (n == gct->thread_index) continue;
            for (g = RtsFlags.GcFlags.generations-1; g >= 0; g--) {
                ws = &gc_threads[n]->gens[g];
                if (!looksEmptyWSDeque(ws->todo_q)) return true;
            }
        }
    }
#endif

    gct->no_work++;
#if defined(THREADED_RTS)
    yieldThread();
#endif

    return false;
}

static void
scavenge_until_all_done (void)
{
    DEBUG_ONLY( uint32_t r );


loop:
#if defined(THREADED_RTS)
    if (n_gc_threads > 1) {
        scavenge_loop();
    } else {
        scavenge_loop1();
    }
#else
    scavenge_loop();
#endif

    collect_gct_blocks();

    // scavenge_loop() only exits when there's no work to do

#if defined(DEBUG)
    r = dec_running();
#else
    dec_running();
#endif

    traceEventGcIdle(gct->cap);

    debugTrace(DEBUG_gc, "%d GC threads still running", r);

    while (gc_running_threads != 0) {
        // usleep(1);
        if (any_work()) {
            inc_running();
            traceEventGcWork(gct->cap);
            goto loop;
        }
        // any_work() does not remove the work from the queue, it
        // just checks for the presence of work.  If we find any,
        // then we increment gc_running_threads and go back to
        // scavenge_loop() to perform any pending work.
    }

    traceEventGcDone(gct->cap);
}

#if defined(THREADED_RTS)

void
gcWorkerThread (Capability *cap)
{
    gc_thread *saved_gct;

    // necessary if we stole a callee-saves register for gct:
    saved_gct = gct;

    SET_GCT(gc_threads[cap->no]);
    gct->id = osThreadId();

    // Wait until we're told to wake up
    RELEASE_SPIN_LOCK(&gct->mut_spin);
    // yieldThread();
    //    Strangely, adding a yieldThread() here makes the CPU time
    //    measurements more accurate on Linux, perhaps because it syncs
    //    the CPU time across the multiple cores.  Without this, CPU time
    //    is heavily skewed towards GC rather than MUT.
    gct->wakeup = GC_THREAD_STANDING_BY;
    debugTrace(DEBUG_gc, "GC thread %d standing by...", gct->thread_index);
    ACQUIRE_SPIN_LOCK(&gct->gc_spin);

    init_gc_thread(gct);

    traceEventGcWork(gct->cap);

    // Every thread evacuates some roots.
    gct->evac_gen_no = 0;
    markCapability(mark_root, gct, cap, true/*prune sparks*/);
    scavenge_capability_mut_lists(cap);

    scavenge_until_all_done();

#if defined(THREADED_RTS)
    // Now that the whole heap is marked, we discard any sparks that
    // were found to be unreachable.  The main GC thread is currently
    // marking heap reachable via weak pointers, so it is
    // non-deterministic whether a spark will be retained if it is
    // only reachable via weak pointers.  To fix this problem would
    // require another GC barrier, which is too high a price.
    pruneSparkQueue(cap);
#endif

    // Wait until we're told to continue
    RELEASE_SPIN_LOCK(&gct->gc_spin);
    gct->wakeup = GC_THREAD_WAITING_TO_CONTINUE;
    debugTrace(DEBUG_gc, "GC thread %d waiting to continue...",
               gct->thread_index);
    ACQUIRE_SPIN_LOCK(&gct->mut_spin);
    debugTrace(DEBUG_gc, "GC thread %d on my way...", gct->thread_index);

    SET_GCT(saved_gct);
}

#endif

#if defined(THREADED_RTS)

void
waitForGcThreads (Capability *cap USED_IF_THREADS, bool idle_cap[])
{
    const uint32_t n_threads = n_capabilities;
    const uint32_t me = cap->no;
    uint32_t i, j;
    bool retry = true;
    Time t0, t1, t2;

    t0 = t1 = t2 = getProcessElapsedTime();

    while(retry) {
        for (i=0; i < n_threads; i++) {
            if (i == me || idle_cap[i]) continue;
            if (gc_threads[i]->wakeup != GC_THREAD_STANDING_BY) {
                prodCapability(capabilities[i], cap->running_task);
            }
        }
        for (j=0; j < 10; j++) {
            retry = false;
            for (i=0; i < n_threads; i++) {
                if (i == me || idle_cap[i]) continue;
                write_barrier();
                interruptCapability(capabilities[i]);
                if (gc_threads[i]->wakeup != GC_THREAD_STANDING_BY) {
                    retry = true;
                }
            }
            if (!retry) break;
#if defined(PROF_SPIN)
            waitForGcThreads_yield++;
#endif
            yieldThread();
        }

        t2 = getProcessElapsedTime();
        if (RtsFlags.GcFlags.longGCSync != 0 &&
            t2 - t1 > RtsFlags.GcFlags.longGCSync) {
            /* call this every longGCSync of delay */
            rtsConfig.longGCSync(cap->no, t2 - t0);
            t1 = t2;
        }
        if (retry) {
#if defined(PROF_SPIN)
            // This is a bit strange, we'll get more yields than spins.
            // I guess that means it's not a spin-lock at all, but these
            // numbers are still useful (I think).
            waitForGcThreads_spin++;
#endif
        }
    }

    if (RtsFlags.GcFlags.longGCSync != 0 &&
        t2 - t0 > RtsFlags.GcFlags.longGCSync) {
        rtsConfig.longGCSyncEnd(t2 - t0);
    }
}

#endif // THREADED_RTS

static void
start_gc_threads (void)
{
#if defined(THREADED_RTS)
    gc_running_threads = 0;
#endif
}

static void
wakeup_gc_threads (uint32_t me USED_IF_THREADS,
                   bool idle_cap[] USED_IF_THREADS)
{
#if defined(THREADED_RTS)
    uint32_t i;

    if (n_gc_threads == 1) return;

    for (i=0; i < n_gc_threads; i++) {
        if (i == me || idle_cap[i]) continue;
        inc_running();
        debugTrace(DEBUG_gc, "waking up gc thread %d", i);
        if (gc_threads[i]->wakeup != GC_THREAD_STANDING_BY)
            barf("wakeup_gc_threads");

        gc_threads[i]->wakeup = GC_THREAD_RUNNING;
        ACQUIRE_SPIN_LOCK(&gc_threads[i]->mut_spin);
        RELEASE_SPIN_LOCK(&gc_threads[i]->gc_spin);
    }
#endif
}

// After GC is complete, we must wait for all GC threads to enter the
// standby state, otherwise they may still be executing inside
// any_work(), and may even remain awake until the next GC starts.
static void
shutdown_gc_threads (uint32_t me USED_IF_THREADS,
                     bool idle_cap[] USED_IF_THREADS)
{
#if defined(THREADED_RTS)
    uint32_t i;

    if (n_gc_threads == 1) return;

    for (i=0; i < n_gc_threads; i++) {
        if (i == me || idle_cap[i]) continue;
        while (gc_threads[i]->wakeup != GC_THREAD_WAITING_TO_CONTINUE) {
            busy_wait_nop();
            write_barrier();
        }
    }
#endif
}

#if defined(THREADED_RTS)
void
releaseGCThreads (Capability *cap USED_IF_THREADS, bool idle_cap[])
{
    const uint32_t n_threads = n_capabilities;
    const uint32_t me = cap->no;
    uint32_t i;
    for (i=0; i < n_threads; i++) {
        if (i == me || idle_cap[i]) continue;
        if (gc_threads[i]->wakeup != GC_THREAD_WAITING_TO_CONTINUE)
            barf("releaseGCThreads");

        gc_threads[i]->wakeup = GC_THREAD_INACTIVE;
        ACQUIRE_SPIN_LOCK(&gc_threads[i]->gc_spin);
        RELEASE_SPIN_LOCK(&gc_threads[i]->mut_spin);
    }
}
#endif

/* ----------------------------------------------------------------------------
   Initialise a generation that is to be collected
   ------------------------------------------------------------------------- */

static void
prepare_collected_gen (generation *gen)
{
    uint32_t i, g, n;
    gen_workspace *ws;
    bdescr *bd, *next;

    // Throw away the current mutable list.  Invariant: the mutable
    // list always has at least one block; this means we can avoid a
    // check for NULL in recordMutable().
    g = gen->no;
    if (g != 0) {
        for (i = 0; i < n_capabilities; i++) {
            freeChain(capabilities[i]->mut_lists[g]);
            capabilities[i]->mut_lists[g] =
                allocBlockOnNode(capNoToNumaNode(i));
        }
    }

    gen = &generations[g];
    ASSERT(gen->no == g);

    // we'll construct a new list of threads in this step
    // during GC, throw away the current list.
    gen->old_threads = gen->threads;
    gen->threads = END_TSO_QUEUE;

    // deprecate the existing blocks
    gen->old_blocks   = gen->blocks;
    gen->n_old_blocks = gen->n_blocks;
    gen->blocks       = NULL;
    gen->n_blocks     = 0;
    gen->n_words      = 0;
    gen->live_estimate = 0;

    // initialise the large object queues.
    ASSERT(gen->scavenged_large_objects == NULL);
    ASSERT(gen->n_scavenged_large_blocks == 0);
    ASSERT(gen->live_compact_objects == NULL);
    ASSERT(gen->n_live_compact_blocks == 0);

    // grab all the partial blocks stashed in the gc_thread workspaces and
    // move them to the old_blocks list of this gen.
    for (n = 0; n < n_capabilities; n++) {
        ws = &gc_threads[n]->gens[gen->no];

        for (bd = ws->part_list; bd != NULL; bd = next) {
            next = bd->link;
            bd->link = gen->old_blocks;
            gen->old_blocks = bd;
            gen->n_old_blocks += bd->blocks;
        }
        ws->part_list = NULL;
        ws->n_part_blocks = 0;
        ws->n_part_words = 0;

        ASSERT(ws->scavd_list == NULL);
        ASSERT(ws->n_scavd_blocks == 0);
        ASSERT(ws->n_scavd_words == 0);

        if (ws->todo_free != ws->todo_bd->start) {
            ws->todo_bd->free = ws->todo_free;
            ws->todo_bd->link = gen->old_blocks;
            gen->old_blocks = ws->todo_bd;
            gen->n_old_blocks += ws->todo_bd->blocks;
            alloc_todo_block(ws,0); // always has one block.
        }
    }

    // mark the small objects as from-space
    for (bd = gen->old_blocks; bd; bd = bd->link) {
        bd->flags &= ~BF_EVACUATED;
    }

    // mark the large objects as from-space
    for (bd = gen->large_objects; bd; bd = bd->link) {
        bd->flags &= ~BF_EVACUATED;
    }

    // mark the compact objects as from-space
    for (bd = gen->compact_objects; bd; bd = bd->link) {
        bd->flags &= ~BF_EVACUATED;
    }

    // for a compacted generation, we need to allocate the bitmap
    if (gen->mark) {
        StgWord bitmap_size; // in bytes
        bdescr *bitmap_bdescr;
        StgWord *bitmap;

        bitmap_size = gen->n_old_blocks * BLOCK_SIZE / BITS_IN(W_);

        if (bitmap_size > 0) {
            bitmap_bdescr = allocGroup((StgWord)BLOCK_ROUND_UP(bitmap_size)
                                       / BLOCK_SIZE);
            gen->bitmap = bitmap_bdescr;
            bitmap = bitmap_bdescr->start;

            debugTrace(DEBUG_gc, "bitmap_size: %d, bitmap: %p",
                       bitmap_size, bitmap);

            // don't forget to fill it with zeros!
            memset(bitmap, 0, bitmap_size);

            // For each block in this step, point to its bitmap from the
            // block descriptor.
            for (bd=gen->old_blocks; bd != NULL; bd = bd->link) {
                bd->u.bitmap = bitmap;
                bitmap += BLOCK_SIZE_W / BITS_IN(W_);

                // Also at this point we set the BF_MARKED flag
                // for this block.  The invariant is that
                // BF_MARKED is always unset, except during GC
                // when it is set on those blocks which will be
                // compacted.
                if (!(bd->flags & BF_FRAGMENTED)) {
                    bd->flags |= BF_MARKED;
                }

                // BF_SWEPT should be marked only for blocks that are being
                // collected in sweep()
                bd->flags &= ~BF_SWEPT;
            }
        }
    }
}


/* ----------------------------------------------------------------------------
   Save the mutable lists in saved_mut_lists
   ------------------------------------------------------------------------- */

static void
stash_mut_list (Capability *cap, uint32_t gen_no)
{
    cap->saved_mut_lists[gen_no] = cap->mut_lists[gen_no];
    cap->mut_lists[gen_no] = allocBlockOnNode_sync(cap->node);
}

/* ----------------------------------------------------------------------------
   Initialise a generation that is *not* to be collected
   ------------------------------------------------------------------------- */

static void
prepare_uncollected_gen (generation *gen)
{
    uint32_t i;


    ASSERT(gen->no > 0);

    // save the current mutable lists for this generation, and
    // allocate a fresh block for each one.  We'll traverse these
    // mutable lists as roots early on in the GC.
    for (i = 0; i < n_capabilities; i++) {
        stash_mut_list(capabilities[i], gen->no);
    }

    ASSERT(gen->scavenged_large_objects == NULL);
    ASSERT(gen->n_scavenged_large_blocks == 0);
}

/* -----------------------------------------------------------------------------
   Collect the completed blocks from a GC thread and attach them to
   the generation.
   -------------------------------------------------------------------------- */

static void
collect_gct_blocks (void)
{
    uint32_t g;
    gen_workspace *ws;
    bdescr *bd, *prev;

    for (g = 0; g < RtsFlags.GcFlags.generations; g++) {
        ws = &gct->gens[g];

        // there may still be a block attached to ws->todo_bd;
        // leave it there to use next time.

        if (ws->scavd_list != NULL) {
            ACQUIRE_SPIN_LOCK(&ws->gen->sync);

            ASSERT(gct->scan_bd == NULL);
            ASSERT(countBlocks(ws->scavd_list) == ws->n_scavd_blocks);

            prev = NULL;
            for (bd = ws->scavd_list; bd != NULL; bd = bd->link) {
                prev = bd;
            }
            if (prev != NULL) {
                prev->link = ws->gen->blocks;
                ws->gen->blocks = ws->scavd_list;
            }
            ws->gen->n_blocks += ws->n_scavd_blocks;
            ws->gen->n_words += ws->n_scavd_words;

            ws->scavd_list = NULL;
            ws->n_scavd_blocks = 0;
            ws->n_scavd_words = 0;

            RELEASE_SPIN_LOCK(&ws->gen->sync);
        }
    }
}

/* -----------------------------------------------------------------------------
   During mutation, any blocks that are filled by allocatePinned() are
   stashed on the local pinned_object_blocks list, to avoid needing to
   take a global lock.  Here we collect those blocks from the
   cap->pinned_object_blocks lists and put them on the
   main g0->large_object list.

   Returns: the number of words allocated this way, for stats
   purposes.
   -------------------------------------------------------------------------- */

static void
collect_pinned_object_blocks (void)
{
    uint32_t n;
    bdescr *bd, *prev;

    for (n = 0; n < n_capabilities; n++) {
        prev = NULL;
        for (bd = capabilities[n]->pinned_object_blocks; bd != NULL; bd = bd->link) {
            prev = bd;
        }
        if (prev != NULL) {
            prev->link = g0->large_objects;
            if (g0->large_objects != NULL) {
                g0->large_objects->u.back = prev;
            }
            g0->large_objects = capabilities[n]->pinned_object_blocks;
            capabilities[n]->pinned_object_blocks = 0;
        }
    }
}

/* -----------------------------------------------------------------------------
   Initialise a gc_thread before GC
   -------------------------------------------------------------------------- */

static void
init_gc_thread (gc_thread *t)
{
    t->static_objects = END_OF_STATIC_OBJECT_LIST;
    t->scavenged_static_objects = END_OF_STATIC_OBJECT_LIST;
    t->scan_bd = NULL;
    t->mut_lists = t->cap->mut_lists;
    t->evac_gen_no = 0;
    t->failed_to_evac = false;
    t->eager_promotion = true;
    t->thunk_selector_depth = 0;
    t->copied = 0;
    t->scanned = 0;
    t->any_work = 0;
    t->no_work = 0;
    t->scav_find_work = 0;
}

/* -----------------------------------------------------------------------------
   Function we pass to evacuate roots.
   -------------------------------------------------------------------------- */

static void
mark_root(void *user USED_IF_THREADS, StgClosure **root)
{
    // we stole a register for gct, but this function is called from
    // *outside* the GC where the register variable is not in effect,
    // so we need to save and restore it here.  NB. only call
    // mark_root() from the main GC thread, otherwise gct will be
    // incorrect.
#if defined(THREADED_RTS)
    gc_thread *saved_gct;
    saved_gct = gct;
#endif
    SET_GCT(user);

    evacuate(root);

    SET_GCT(saved_gct);
}

/* ----------------------------------------------------------------------------
   Reset the sizes of the older generations when we do a major
   collection.

   CURRENT STRATEGY: make all generations except zero the same size.
   We have to stay within the maximum heap size, and leave a certain
   percentage of the maximum heap size available to allocate into.
   ------------------------------------------------------------------------- */

static void
resize_generations (void)
{
    uint32_t g;

    if (major_gc && RtsFlags.GcFlags.generations > 1) {
        W_ live, size, min_alloc, words;
        const W_ max  = RtsFlags.GcFlags.maxHeapSize;
        const W_ gens = RtsFlags.GcFlags.generations;

        // live in the oldest generations
        if (oldest_gen->live_estimate != 0) {
            words = oldest_gen->live_estimate;
        } else {
            words = oldest_gen->n_words;
        }
        live = (words + BLOCK_SIZE_W - 1) / BLOCK_SIZE_W +
            oldest_gen->n_large_blocks +
            oldest_gen->n_compact_blocks;

        // default max size for all generations except zero
        size = stg_max(live * RtsFlags.GcFlags.oldGenFactor,
                       RtsFlags.GcFlags.minOldGenSize);

        if (RtsFlags.GcFlags.heapSizeSuggestionAuto) {
            if (max > 0) {
                RtsFlags.GcFlags.heapSizeSuggestion = stg_min(max, size);
            } else {
                RtsFlags.GcFlags.heapSizeSuggestion = size;
            }
        }

        // minimum size for generation zero
        min_alloc = stg_max((RtsFlags.GcFlags.pcFreeHeap * max) / 200,
                            RtsFlags.GcFlags.minAllocAreaSize
                            * (W_)n_capabilities);

        // Auto-enable compaction when the residency reaches a
        // certain percentage of the maximum heap size (default: 30%).
        if (RtsFlags.GcFlags.compact ||
            (max > 0 &&
             oldest_gen->n_blocks >
             (RtsFlags.GcFlags.compactThreshold * max) / 100)) {
            oldest_gen->mark = 1;
            oldest_gen->compact = 1;
//        debugBelch("compaction: on\n", live);
        } else {
            oldest_gen->mark = 0;
            oldest_gen->compact = 0;
//        debugBelch("compaction: off\n", live);
        }

        if (RtsFlags.GcFlags.sweep) {
            oldest_gen->mark = 1;
        }

        // if we're going to go over the maximum heap size, reduce the
        // size of the generations accordingly.  The calculation is
        // different if compaction is turned on, because we don't need
        // to double the space required to collect the old generation.
        if (max != 0) {

            // this test is necessary to ensure that the calculations
            // below don't have any negative results - we're working
            // with unsigned values here.
            if (max < min_alloc) {
                heapOverflow();
            }

            if (oldest_gen->compact) {
                if ( (size + (size - 1) * (gens - 2) * 2) + min_alloc > max ) {
                    size = (max - min_alloc) / ((gens - 1) * 2 - 1);
                }
            } else {
                if ( (size * (gens - 1) * 2) + min_alloc > max ) {
                    size = (max - min_alloc) / ((gens - 1) * 2);
                }
            }

            if (size < live) {
                heapOverflow();
            }
        }

#if 0
        debugBelch("live: %d, min_alloc: %d, size : %d, max = %d\n", live,
                   min_alloc, size, max);
#endif

        for (g = 0; g < gens; g++) {
            generations[g].max_blocks = size;
        }
    }
}

/* -----------------------------------------------------------------------------
   Calculate the new size of the nursery, and resize it.
   -------------------------------------------------------------------------- */

static void
resize_nursery (void)
{
    const StgWord min_nursery =
      RtsFlags.GcFlags.minAllocAreaSize * (StgWord)n_capabilities;

    if (RtsFlags.GcFlags.generations == 1)
    {   // Two-space collector:
        W_ blocks;

        /* set up a new nursery.  Allocate a nursery size based on a
         * function of the amount of live data (by default a factor of 2)
         * Use the blocks from the old nursery if possible, freeing up any
         * left over blocks.
         *
         * If we get near the maximum heap size, then adjust our nursery
         * size accordingly.  If the nursery is the same size as the live
         * data (L), then we need 3L bytes.  We can reduce the size of the
         * nursery to bring the required memory down near 2L bytes.
         *
         * A normal 2-space collector would need 4L bytes to give the same
         * performance we get from 3L bytes, reducing to the same
         * performance at 2L bytes.
         */
        blocks = generations[0].n_blocks;

        if ( RtsFlags.GcFlags.maxHeapSize != 0 &&
             blocks * RtsFlags.GcFlags.oldGenFactor * 2 >
             RtsFlags.GcFlags.maxHeapSize )
        {
            long adjusted_blocks;  // signed on purpose
            int pc_free;

            adjusted_blocks = (RtsFlags.GcFlags.maxHeapSize - 2 * blocks);

            debugTrace(DEBUG_gc, "near maximum heap size of 0x%x blocks, blocks = %d, adjusted to %ld",
                       RtsFlags.GcFlags.maxHeapSize, blocks, adjusted_blocks);

            pc_free = adjusted_blocks * 100 / RtsFlags.GcFlags.maxHeapSize;
            if (pc_free < RtsFlags.GcFlags.pcFreeHeap) /* might even * be < 0 */
            {
                heapOverflow();
            }
            blocks = adjusted_blocks;
        }
        else
        {
            blocks *= RtsFlags.GcFlags.oldGenFactor;
            if (blocks < min_nursery)
            {
                blocks = min_nursery;
            }
        }
        resizeNurseries(blocks);
    }
    else  // Generational collector
    {
        /*
         * If the user has given us a suggested heap size, adjust our
         * allocation area to make best use of the memory available.
         */
        if (RtsFlags.GcFlags.heapSizeSuggestion)
        {
            long blocks;
            StgWord needed;

            calcNeeded(false, &needed); // approx blocks needed at next GC

            /* Guess how much will be live in generation 0 step 0 next time.
             * A good approximation is obtained by finding the
             * percentage of g0 that was live at the last minor GC.
             *
             * We have an accurate figure for the amount of copied data in
             * 'copied', but we must convert this to a number of blocks, with
             * a small adjustment for estimated slop at the end of a block
             * (- 10 words).
             */
            if (N == 0)
            {
                g0_pcnt_kept = ((copied / (BLOCK_SIZE_W - 10)) * 100)
                    / countNurseryBlocks();
            }

            /* Estimate a size for the allocation area based on the
             * information available.  We might end up going slightly under
             * or over the suggested heap size, but we should be pretty
             * close on average.
             *
             * Formula:            suggested - needed
             *                ----------------------------
             *                    1 + g0_pcnt_kept/100
             *
             * where 'needed' is the amount of memory needed at the next
             * collection for collecting all gens except g0.
             */
            blocks =
                (((long)RtsFlags.GcFlags.heapSizeSuggestion - (long)needed) * 100) /
                (100 + (long)g0_pcnt_kept);

            if (blocks < (long)min_nursery) {
                blocks = min_nursery;
            }

            resizeNurseries((W_)blocks);
        }
        else
        {
            // we might have added extra blocks to the nursery, so
            // resize back to the original size again.
            resizeNurseriesFixed();
        }
    }
}

/* -----------------------------------------------------------------------------
   Sanity code for CAF garbage collection.

   With DEBUG turned on, we manage a CAF list in addition to the SRT
   mechanism.  After GC, we run down the CAF list and blackhole any
   CAFs which have been garbage collected.  This means we get an error
   whenever the program tries to enter a garbage collected CAF.

   Any garbage collected CAFs are taken off the CAF list at the same
   time.
   -------------------------------------------------------------------------- */

#if defined(DEBUG)

static void gcCAFs(void)
{
    StgIndStatic *p, *prev;

    const StgInfoTable *info;
    uint32_t i;

    i = 0;
    p = debug_caf_list;
    prev = NULL;

    for (p = debug_caf_list; p != (StgIndStatic*)END_OF_CAF_LIST;
         p = (StgIndStatic*)p->saved_info) {

        info = get_itbl((StgClosure*)p);
        ASSERT(info->type == IND_STATIC);

        if (p->static_link == NULL) {
            debugTrace(DEBUG_gccafs, "CAF gc'd at 0x%p", p);
            SET_INFO((StgClosure*)p,&stg_GCD_CAF_info); // stub it
            if (prev == NULL) {
                debug_caf_list = (StgIndStatic*)p->saved_info;
            } else {
                prev->saved_info = p->saved_info;
            }
        } else {
            prev = p;
            i++;
        }
    }

    debugTrace(DEBUG_gccafs, "%d CAFs live", i);
}
#endif<|MERGE_RESOLUTION|>--- conflicted
+++ resolved
@@ -879,18 +879,6 @@
 /* -----------------------------------------------------------------------------
    Heap overflow is indicated by setting a flag that the caller of
    GarbageCollect can check.  (not ideal, TODO: better)
-<<<<<<< HEAD
-   -------------------------------------------------------------------------- */
-
-static void heapOverflow(void)
-{
-    heap_overflow = true;
-}
-
-/* -----------------------------------------------------------------------------
-   Initialise the gc_thread structures.
-=======
->>>>>>> affdea82
    -------------------------------------------------------------------------- */
 
 static void heapOverflow(void)
