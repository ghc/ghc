/* -----------------------------------------------------------------------------
 *
 * (c) The GHC Team 1998-2014
 *
 * GC support for immutable non-GCed structures, also known as Compact
 * Normal Forms (CNF for short). This provides the RTS support for
 * the 'compact' package and the GHC.Compact module.
 *
 * ---------------------------------------------------------------------------*/

#define _GNU_SOURCE

#include "PosixSource.h"
#include "Rts.h"
#include "RtsUtils.h"

#include "Capability.h"
#include "GC.h"
#include "Storage.h"
#include "CNF.h"
#include "Hash.h"
#include "HeapAlloc.h"
#include "BlockAlloc.h"
#include "Trace.h"
#include "sm/ShouldCompact.h"

#include <string.h>

<<<<<<< HEAD
#ifdef HAVE_UNISTD_H
=======
#if defined(HAVE_UNISTD_H)
>>>>>>> affdea82
#include <unistd.h>
#endif
#if defined(HAVE_LIMITS_H)
#include <limits.h>
#endif

/*
  Note [Compact Normal Forms]
  ~~~~~~~~~~~~~~~~~~~~~~~~~~~

  A compact normal form (CNF) is a region of memory containing one or more
  Haskell data structures.  The goals are:

  * The CNF lives or dies as a single unit as far as the GC is concerned.  The
    GC does not traverse the data inside the CNF.

  * A CNF can be "serialized" (stored on disk or transmitted over a network).
    To "deserialize", all we need to do is adjust the addresses of the pointers
    within the CNF ("fixup"),  Deserializing can only be done in the context of
    the same Haskell binary that produced the CNF.

  Structure
  ~~~~~~~~~

  * In GHC.Compact we have
    data Compact a = Compact Compact# a

  * The Compact# primitive object is operated on by the primitives.

  * A single CNF looks like this:

  .---------,       .-------------------------------.        ,-------------
  | Compact |    ,--+-> StgCompactNFDataBlock       |   ,--->| StgCompac...
  +---------+    `--+--- self                       |   |    |   self
  |    .----+-.  ,--+--- owner                      |   |    |   wner
  +---------+ |  |  |    next ----------------------+---'    |   next -------->
  |    .    | |  |  |-------------------------------+        +-------------
  `----+----' `--+--+-> StgCompactNFData (Compact#) |        | more data...
       |            |    totalW                     |        |
       |            |    autoblockW                 |        |
       |            |    nursery                    |        |
       |            |    hash                       |        |
       |            |    last                       |        |
       |            |-------------------------------|        |
       `------------+--> data ...                   |        |
                    |                               |        |
                    |                               |        |
                    `-------------------------------'        `-------------

  * Each block in a CNF starts with a StgCompactNFDataBlock header

  * The blocks in a CNF are chained through the next field

  * Multiple CNFs are chained together using the bdescr->link and bdescr->u.prev
    fields of the bdescr.

  * The first block of a CNF (only) contains the StgCompactNFData (aka
    Compact#), right after the StgCompactNFDataBlock header.

  * The data inside a CNF block is ordinary closures

  * During compaction (with sharing enabled) the hash field points to
    a HashTable mapping heap addresses outside the compact to
    addresses within it.  If a GC strikes during compaction, this
    HashTable must be scanned by the GC.

  Invariants
  ~~~~~~~~~~

  (1) A CNF is self-contained.  The data within it does not have any external
      pointers.  EXCEPT: pointers to static constructors that are guaranteed to
      never refer (directly or indirectly) to CAFs are allowed, because the
      garbage collector does not have to track or follow these.

  (2) A CNF contains only immutable data: no THUNKS, FUNs, or mutable
      objects.  This helps maintain invariant (1).

  Details
  ~~~~~~~

  Blocks are appended to the chain automatically as needed, or manually with a
  compactResize() call, which also adjust the size of automatically appended
  blocks.

  Objects can be appended to the block currently marked to the nursery, or any
  of the later blocks if the nursery block is too full to fit the entire
  object. For each block in the chain (which can be multiple block allocator
  blocks), we use the bdescr of its beginning to store how full it is.
  After an object is appended, it is scavenged for any outgoing pointers,
  and all pointed to objects are appended, recursively, in a manner similar
  to copying GC (further discussion in the note [Appending to a Compact])

  We also flag each bdescr in each block allocator block of a compact
  (including those there were obtained as second or later from a single
  allocGroup(n) call) with the BF_COMPACT. This allows the GC to quickly
  realize that a given pointer is in a compact region, and trigger the
  CNF path.

  These two facts combined mean that in any compact block where some object
  begins bdescrs must be valid. For this simplicity this is achieved by
  restricting the maximum size of a compact block to 252 block allocator
  blocks (so that the total with the bdescr is one megablock).

  Compacts as a whole live in special list in each generation, where the
  list is held through the bd->link field of the bdescr of the StgCompactNFData
  closure (as for large objects). They live in a different list than large
  objects because the operation to free them is different (all blocks in
  a compact must be freed individually), and stats/sanity behavior are
  slightly different. This is also the reason that compact allocates memory
  using a special function instead of just calling allocate().

  Compacts are also suitable for network or disk serialization, and to
  that extent they support a pointer fixup operation, which adjusts pointers
  from a previous layout of the chain in memory to the new allocation.
  This works by constructing a temporary binary search table (in the C heap)
  of the old block addresses (which are known from the block header), and
  then searching for each pointer in the table, and adjusting it.
  It relies on ABI compatibility and static linking (or no ASLR) because it
  does not attempt to reconstruct info tables, and uses info tables to detect
  pointers. In practice this means only the exact same binary should be
  used.
*/

typedef enum {
    ALLOCATE_APPEND,
    ALLOCATE_NEW,
    ALLOCATE_IMPORT_NEW,
    ALLOCATE_IMPORT_APPEND,
} AllocateOp;

static StgCompactNFDataBlock *
compactAllocateBlockInternal(Capability            *cap,
                             StgWord                aligned_size,
                             StgCompactNFDataBlock *first,
                             AllocateOp             operation)
{
    StgCompactNFDataBlock *self;
    bdescr *block, *head;
    uint32_t n_blocks;
    generation *g;

    n_blocks = aligned_size / BLOCK_SIZE;

    // Attempting to allocate an object larger than maxHeapSize
    // should definitely be disallowed.  (bug #1791)
    if ((RtsFlags.GcFlags.maxHeapSize > 0 &&
         n_blocks >= RtsFlags.GcFlags.maxHeapSize) ||
        n_blocks >= HS_INT32_MAX)   // avoid overflow when
                                    // calling allocGroup() below
    {
        reportHeapOverflow();
        // reportHeapOverflow() doesn't exit (see #2592), but we aren't
        // in a position to do a clean shutdown here: we
        // either have to allocate the memory or exit now.
        // Allocating the memory would be bad, because the user
        // has requested that we not exceed maxHeapSize, so we
        // just exit.
        stg_exit(EXIT_HEAPOVERFLOW);
    }

    // It is imperative that first is the first block in the compact
    // (or NULL if the compact does not exist yet)
    // because the evacuate code does not update the generation of
    // blocks other than the first (so we would get the statistics
    // wrong and crash in Sanity)
    if (first != NULL) {
        block = Bdescr((P_)first);
        g = block->gen;
    } else {
        g = g0;
    }

    ACQUIRE_SM_LOCK;
    block = allocGroup(n_blocks);
    switch (operation) {
    case ALLOCATE_NEW:
        ASSERT(first == NULL);
        ASSERT(g == g0);
        dbl_link_onto(block, &g0->compact_objects);
        g->n_compact_blocks += block->blocks;
        g->n_new_large_words += aligned_size / sizeof(StgWord);
        break;

    case ALLOCATE_IMPORT_NEW:
        dbl_link_onto(block, &g0->compact_blocks_in_import);
        /* fallthrough */
    case ALLOCATE_IMPORT_APPEND:
        ASSERT(first == NULL);
        ASSERT(g == g0);
        g->n_compact_blocks_in_import += block->blocks;
        g->n_new_large_words += aligned_size / sizeof(StgWord);
        break;

    case ALLOCATE_APPEND:
        g->n_compact_blocks += block->blocks;
        if (g == g0)
            g->n_new_large_words += aligned_size / sizeof(StgWord);
        break;

    default:
#if defined(DEBUG)
        ASSERT(!"code should not be reached");
#else
        RTS_UNREACHABLE;
#endif
    }
    RELEASE_SM_LOCK;

    cap->total_allocated += aligned_size / sizeof(StgWord);

    self = (StgCompactNFDataBlock*) block->start;
    self->self = self;
    self->next = NULL;

    head = block;
    initBdescr(head, g, g);
    head->flags = BF_COMPACT;
    for (block = head + 1, n_blocks --; n_blocks > 0; block++, n_blocks--) {
        block->link = head;
        block->blocks = 0;
        block->flags = BF_COMPACT;
    }

    return self;
}

static inline StgCompactNFDataBlock *
compactGetFirstBlock(StgCompactNFData *str)
{
    return (StgCompactNFDataBlock*) ((W_)str - sizeof(StgCompactNFDataBlock));
}

static inline StgCompactNFData *
firstBlockGetCompact(StgCompactNFDataBlock *block)
{
    return (StgCompactNFData*) ((W_)block + sizeof(StgCompactNFDataBlock));
}

void
compactFree(StgCompactNFData *str)
{
    StgCompactNFDataBlock *block, *next;
    bdescr *bd;

    block = compactGetFirstBlock(str);

    for ( ; block; block = next) {
        next = block->next;
        bd = Bdescr((StgPtr)block);
        ASSERT((bd->flags & BF_EVACUATED) == 0);
        freeGroup(bd);
    }
}

void
compactMarkKnown(StgCompactNFData *str)
{
    bdescr *bd;
    StgCompactNFDataBlock *block;

    block = compactGetFirstBlock(str);
    for ( ; block; block = block->next) {
        bd = Bdescr((StgPtr)block);
        bd->flags |= BF_KNOWN;
    }
}

StgWord
countCompactBlocks(bdescr *outer)
{
    StgCompactNFDataBlock *block;
    W_ count;

    count = 0;
    while (outer) {
        bdescr *inner;

        block = (StgCompactNFDataBlock*)(outer->start);
        do {
            inner = Bdescr((P_)block);
            ASSERT(inner->flags & BF_COMPACT);

            count += inner->blocks;
            block = block->next;
        } while(block);

        outer = outer->link;
    }

    return count;
}

#if defined(DEBUG)
// Like countCompactBlocks, but adjusts the size so each mblock is assumed to
// only contain BLOCKS_PER_MBLOCK blocks.  Used in memInventory().
StgWord
countAllocdCompactBlocks(bdescr *outer)
{
    StgCompactNFDataBlock *block;
    W_ count;

    count = 0;
    while (outer) {
        bdescr *inner;

        block = (StgCompactNFDataBlock*)(outer->start);
        do {
            inner = Bdescr((P_)block);
            ASSERT(inner->flags & BF_COMPACT);

            count += inner->blocks;
            // See BlockAlloc.c:countAllocdBlocks()
            if (inner->blocks > BLOCKS_PER_MBLOCK) {
                count -= (MBLOCK_SIZE / BLOCK_SIZE - BLOCKS_PER_MBLOCK)
                    * (inner->blocks/(MBLOCK_SIZE/BLOCK_SIZE));
            }
            block = block->next;
        } while(block);

        outer = outer->link;
    }

    return count;
}
#endif

StgCompactNFData *
compactNew (Capability *cap, StgWord size)
{
    StgWord aligned_size;
    StgCompactNFDataBlock *block;
    StgCompactNFData *self;
    bdescr *bd;

    aligned_size = BLOCK_ROUND_UP(size + sizeof(StgCompactNFData)
                                  + sizeof(StgCompactNFDataBlock));

    // Don't allow sizes larger than a megablock, because we can't use the
    // memory after the first mblock for storing objects.
    if (aligned_size >= BLOCK_SIZE * BLOCKS_PER_MBLOCK)
        aligned_size = BLOCK_SIZE * BLOCKS_PER_MBLOCK;

    block = compactAllocateBlockInternal(cap, aligned_size, NULL,
                                         ALLOCATE_NEW);

    self = firstBlockGetCompact(block);
    SET_HDR((StgClosure*)self, &stg_COMPACT_NFDATA_CLEAN_info, CCS_SYSTEM);
    self->autoBlockW = aligned_size / sizeof(StgWord);
    self->nursery = block;
    self->last = block;
    self->hash = NULL;

    block->owner = self;

    bd = Bdescr((P_)block);
    bd->free = (StgPtr)((W_)self + sizeof(StgCompactNFData));
    self->hp = bd->free;
    self->hpLim = bd->start + bd->blocks * BLOCK_SIZE_W;

    self->totalW = bd->blocks * BLOCK_SIZE_W;

    debugTrace(DEBUG_compact, "compactNew: size %" FMT_Word, size);

    return self;
}

static StgCompactNFDataBlock *
compactAppendBlock (Capability       *cap,
                    StgCompactNFData *str,
                    StgWord           aligned_size)
{
    StgCompactNFDataBlock *block;
    bdescr *bd;

    block = compactAllocateBlockInternal(cap, aligned_size,
                                         compactGetFirstBlock(str),
                                         ALLOCATE_APPEND);
    block->owner = str;
    block->next = NULL;

    ASSERT(str->last->next == NULL);
    str->last->next = block;
    str->last = block;

    bd = Bdescr((P_)block);
    bd->free = (StgPtr)((W_)block + sizeof(StgCompactNFDataBlock));
    ASSERT(bd->free == (StgPtr)block + sizeofW(StgCompactNFDataBlock));

    str->totalW += bd->blocks * BLOCK_SIZE_W;

    return block;
}

void
compactResize (Capability *cap, StgCompactNFData *str, StgWord new_size)
{
    StgWord aligned_size;

    aligned_size = BLOCK_ROUND_UP(new_size + sizeof(StgCompactNFDataBlock));

    // Don't allow sizes larger than a megablock, because we can't use the
    // memory after the first mblock for storing objects.
    if (aligned_size >= BLOCK_SIZE * BLOCKS_PER_MBLOCK)
        aligned_size = BLOCK_SIZE * BLOCKS_PER_MBLOCK;

    str->autoBlockW = aligned_size / sizeof(StgWord);
    compactAppendBlock(cap, str, aligned_size);
}

STATIC_INLINE bool
has_room_for  (bdescr *bd, StgWord sizeW)
{
    return (bd->free < bd->start + BLOCK_SIZE_W * BLOCKS_PER_MBLOCK
            && bd->free + sizeW <= bd->start + BLOCK_SIZE_W * bd->blocks);
}

static bool
block_is_full (StgCompactNFDataBlock *block)
{
    bdescr *bd;

    // We consider a block full if we could not fit
    // an entire closure with 7 payload items
    // (this leaves a slop of 64 bytes at most, but
    // it avoids leaving a block almost empty to fit
    // a large byte array, while at the same time
    // it avoids trying to allocate a large closure
    // in a chain of almost empty blocks)

    bd = Bdescr((StgPtr)block);
    return (!has_room_for(bd,7));
}

void *
allocateForCompact (Capability *cap,
                    StgCompactNFData *str,
                    StgWord sizeW)
{
    StgPtr to;
    StgWord next_size;
    StgCompactNFDataBlock *block;
    bdescr *bd;

    ASSERT(str->nursery != NULL);
    ASSERT(str->hp > Bdescr((P_)str->nursery)->start);
    ASSERT(str->hp <= Bdescr((P_)str->nursery)->start +
           Bdescr((P_)str->nursery)->blocks * BLOCK_SIZE_W);

 retry:
    if (str->hp + sizeW < str->hpLim) {
        to = str->hp;
        str->hp += sizeW;
        return to;
    }

    bd = Bdescr((P_)str->nursery);
    bd->free = str->hp;

    // We know it doesn't fit in the nursery
    // if it is a large object, allocate a new block
    if (sizeW > LARGE_OBJECT_THRESHOLD/sizeof(W_)) {
        next_size = BLOCK_ROUND_UP(sizeW*sizeof(W_) +
                                   sizeof(StgCompactNFData));
        block = compactAppendBlock(cap, str, next_size);
        bd = Bdescr((P_)block);
        to = bd->free;
        bd->free += sizeW;
        return to;
    }

    // move the nursery past full blocks
    if (block_is_full (str->nursery)) {
        do {
            str->nursery = str->nursery->next;
        } while (str->nursery && block_is_full(str->nursery));

        if (str->nursery == NULL) {
            str->nursery = compactAppendBlock(cap, str,
                                              str->autoBlockW * sizeof(W_));
        }
        bd = Bdescr((P_)str->nursery);
        str->hp = bd->free;
        str->hpLim = bd->start + bd->blocks * BLOCK_SIZE_W;
        goto retry;
    }

    // try subsequent blocks
    for (block = str->nursery->next; block != NULL; block = block->next) {
        bd = Bdescr((P_)block);
        if (has_room_for(bd,sizeW)) {
            to = bd->free;
            bd->free += sizeW;
            return to;
        }
    }

    // If all else fails, allocate a new block of the right size.
    next_size = stg_max(str->autoBlockW * sizeof(StgWord),
                    BLOCK_ROUND_UP(sizeW * sizeof(StgWord)
                                   + sizeof(StgCompactNFDataBlock)));

    block = compactAppendBlock(cap, str, next_size);
    bd = Bdescr((P_)block);
    to = bd->free;
    bd->free += sizeW;
    return to;
}


void
insertCompactHash (Capability *cap,
                   StgCompactNFData *str,
                   StgClosure *p, StgClosure *to)
{
    insertHashTable(str->hash, (StgWord)p, (const void*)to);
    if (str->header.info == &stg_COMPACT_NFDATA_CLEAN_info) {
        str->header.info = &stg_COMPACT_NFDATA_DIRTY_info;
        recordClosureMutated(cap, (StgClosure*)str);
    }
}


StgWord
compactContains (StgCompactNFData *str, StgPtr what)
{
    bdescr *bd;

    // This check is the reason why this needs to be
    // implemented in C instead of (possibly faster) Cmm
    if (!HEAP_ALLOCED (what))
        return 0;

    // Note that we don't care about tags, they are eaten
    // away by the Bdescr operation anyway
    bd = Bdescr((P_)what);
    return (bd->flags & BF_COMPACT) != 0 &&
        (str == NULL || objectGetCompact((StgClosure*)what) == str);
}

StgCompactNFDataBlock *
compactAllocateBlock(Capability            *cap,
                     StgWord                size,
                     StgCompactNFDataBlock *previous)
{
    StgWord aligned_size;
    StgCompactNFDataBlock *block;
    bdescr *bd;

    aligned_size = BLOCK_ROUND_UP(size);

    // We do not link the new object into the generation ever
    // - we cannot let the GC know about this object until we're done
    // importing it and we have fixed up all info tables and stuff
    //
    // but we do update n_compact_blocks, otherwise memInventory()
    // in Sanity will think we have a memory leak, because it compares
    // the blocks he knows about with the blocks obtained by the
    // block allocator
    // (if by chance a memory leak does happen due to a bug somewhere
    // else, memInventory will also report that all compact blocks
    // associated with this compact are leaked - but they are not really,
    // we have a pointer to them and we're not losing track of it, it's
    // just we can't use the GC until we're done with the import)
    //
    // (That btw means that the high level import code must be careful
    // not to lose the pointer, so don't use the primops directly
    // unless you know what you're doing!)

    // Other trickery: we pass NULL as first, which means our blocks
    // are always in generation 0
    // This is correct because the GC has never seen the blocks so
    // it had no chance of promoting them

    block = compactAllocateBlockInternal(cap, aligned_size, NULL,
                                         previous != NULL ? ALLOCATE_IMPORT_APPEND : ALLOCATE_IMPORT_NEW);
    if (previous != NULL)
        previous->next = block;

    bd = Bdescr((P_)block);
    bd->free = (P_)((W_)bd->start + size);

    return block;
}

//
// shouldCompact(c,p): returns:
//    SHOULDCOMPACT_IN_CNF if the object is in c
//    SHOULDCOMPACT_STATIC if the object is static
//    SHOULDCOMPACT_NOTIN_CNF if the object is dynamic and not in c
//
StgWord shouldCompact (StgCompactNFData *str, StgClosure *p)
{
    bdescr *bd;

    if (!HEAP_ALLOCED(p))
        return SHOULDCOMPACT_STATIC;  // we have to copy static closures too

    bd = Bdescr((P_)p);
    if (bd->flags & BF_PINNED) {
        return SHOULDCOMPACT_PINNED;
    }
    if ((bd->flags & BF_COMPACT) && objectGetCompact(p) == str) {
        return SHOULDCOMPACT_IN_CNF;
    } else {
        return SHOULDCOMPACT_NOTIN_CNF;
    }
}

/* -----------------------------------------------------------------------------
   Sanity-checking a compact
   -------------------------------------------------------------------------- */

#if defined(DEBUG)
STATIC_INLINE void
check_object_in_compact (StgCompactNFData *str, StgClosure *p)
{
    bdescr *bd;

    // Only certain static closures are allowed to be referenced from
    // a compact, but let's be generous here and assume that all
    // static closures are OK.
    if (!HEAP_ALLOCED(p))
        return;

    bd = Bdescr((P_)p);
    ASSERT((bd->flags & BF_COMPACT) != 0 && objectGetCompact(p) == str);
}

static void
verify_mut_arr_ptrs (StgCompactNFData *str,
                     StgMutArrPtrs    *a)
{
    StgPtr p, q;

    p = (StgPtr)&a->payload[0];
    q = (StgPtr)&a->payload[a->ptrs];
    for (; p < q; p++) {
        check_object_in_compact(str, UNTAG_CLOSURE(*(StgClosure**)p));
    }

    return;
}

static void
verify_consistency_block (StgCompactNFData *str, StgCompactNFDataBlock *block)
{
    bdescr *bd;
    StgPtr p;
    const StgInfoTable *info;
    StgClosure *q;

    p = (P_)firstBlockGetCompact(block);
    bd = Bdescr((P_)block);
    while (p < bd->free) {
        q = (StgClosure*)p;

        ASSERT(LOOKS_LIKE_CLOSURE_PTR(q));

        info = get_itbl(q);
        switch (info->type) {
        case CONSTR_1_0:
            check_object_in_compact(str, UNTAG_CLOSURE(q->payload[0]));
            /* fallthrough */
        case CONSTR_0_1:
            p += sizeofW(StgClosure) + 1;
            break;

        case CONSTR_2_0:
            check_object_in_compact(str, UNTAG_CLOSURE(q->payload[1]));
            /* fallthrough */
        case CONSTR_1_1:
            check_object_in_compact(str, UNTAG_CLOSURE(q->payload[0]));
            /* fallthrough */
        case CONSTR_0_2:
            p += sizeofW(StgClosure) + 2;
            break;

        case CONSTR:
        case PRIM:
        case CONSTR_NOCAF:
        {
            uint32_t i;

            for (i = 0; i < info->layout.payload.ptrs; i++) {
                check_object_in_compact(str, UNTAG_CLOSURE(q->payload[i]));
            }
            p += sizeofW(StgClosure) + info->layout.payload.ptrs +
                info->layout.payload.nptrs;
            break;
        }

        case ARR_WORDS:
            p += arr_words_sizeW((StgArrBytes*)p);
            break;

        case MUT_ARR_PTRS_FROZEN:
        case MUT_ARR_PTRS_FROZEN0:
            verify_mut_arr_ptrs(str, (StgMutArrPtrs*)p);
            p += mut_arr_ptrs_sizeW((StgMutArrPtrs*)p);
            break;

        case SMALL_MUT_ARR_PTRS_FROZEN:
        case SMALL_MUT_ARR_PTRS_FROZEN0:
        {
            uint32_t i;
            StgSmallMutArrPtrs *arr = (StgSmallMutArrPtrs*)p;

            for (i = 0; i < arr->ptrs; i++)
                check_object_in_compact(str, UNTAG_CLOSURE(arr->payload[i]));

            p += sizeofW(StgSmallMutArrPtrs) + arr->ptrs;
            break;
        }

        case COMPACT_NFDATA:
            p += sizeofW(StgCompactNFData);
            break;

        default:
            barf("verify_consistency_block");
        }
    }

    return;
}

static void
verify_consistency_loop (StgCompactNFData *str)
{
    StgCompactNFDataBlock *block;

    block = compactGetFirstBlock(str);
    do {
        verify_consistency_block(str, block);
        block = block->next;
    } while (block && block->owner);
}

void verifyCompact (StgCompactNFData *str USED_IF_DEBUG)
{
    IF_DEBUG(sanity, verify_consistency_loop(str));
}
#endif // DEBUG

/* -----------------------------------------------------------------------------
   Fixing up pointers
   -------------------------------------------------------------------------- */

STATIC_INLINE bool
any_needs_fixup(StgCompactNFDataBlock *block)
{
    // ->next pointers are always valid, even if some blocks were
    // not allocated where we want them, because compactAllocateAt()
    // will take care to adjust them

    do {
        if (block->self != block)
            return true;
        block = block->next;
    } while (block && block->owner);

    return false;
}

#if defined(DEBUG)
static void
spew_failing_pointer(StgWord *fixup_table, uint32_t count, StgWord address)
{
    uint32_t i;
    StgWord key, value;
    StgCompactNFDataBlock *block;
    bdescr *bd;
    StgWord size;

    debugBelch("Failed to adjust 0x%" FMT_HexWord ". Block dump follows...\n",
               address);

    for (i  = 0; i < count; i++) {
        key = fixup_table [2 * i];
        value = fixup_table [2 * i + 1];

        block = (StgCompactNFDataBlock*)value;
        bd = Bdescr((P_)block);
        size = (W_)bd->free - (W_)bd->start;

        debugBelch("%" FMT_Word32 ": was 0x%" FMT_HexWord "-0x%" FMT_HexWord
                   ", now 0x%" FMT_HexWord "-0x%" FMT_HexWord "\n", i, key,
                   key+size, value, value+size);
    }
}
#endif

STATIC_INLINE StgCompactNFDataBlock *
find_pointer(StgWord *fixup_table, uint32_t count, StgClosure *q)
{
    StgWord address = (W_)q;
    uint32_t a, b, c;
    StgWord key, value;
    bdescr *bd;

    a = 0;
    b = count;
    while (a < b-1) {
        c = (a+b)/2;

        key = fixup_table[c * 2];
        value = fixup_table[c * 2 + 1];

        if (key > address)
            b = c;
        else
            a = c;
    }

    // three cases here: 0, 1 or 2 blocks to check
    for ( ; a < b; a++) {
        key = fixup_table[a * 2];
        value = fixup_table[a * 2 + 1];

        if (key > address)
            goto fail;

        bd = Bdescr((P_)value);

        if (key + bd->blocks * BLOCK_SIZE <= address)
            goto fail;

        return (StgCompactNFDataBlock*)value;
    }

 fail:
    // We should never get here

#if defined(DEBUG)
    spew_failing_pointer(fixup_table, count, address);
#endif
    return NULL;
}

static bool
fixup_one_pointer(StgWord *fixup_table, uint32_t count, StgClosure **p)
{
    StgWord tag;
    StgClosure *q;
    StgCompactNFDataBlock *block;


    q = *p;
    tag = GET_CLOSURE_TAG(q);
    q = UNTAG_CLOSURE(q);

    // We can encounter a pointer outside the compact if it points to
    // a static constructor that does not (directly or indirectly)
    // reach any CAFs. (see Note [Compact Normal Forms])
    if (!HEAP_ALLOCED(q))
        return true;

    block = find_pointer(fixup_table, count, q);
    if (block == NULL)
        return false;
    if (block == block->self)
        return true;

    q = (StgClosure*)((W_)q - (W_)block->self + (W_)block);
    *p = TAG_CLOSURE(tag, q);

    return true;
}

static bool
fixup_mut_arr_ptrs (StgWord          *fixup_table,
                    uint32_t               count,
                    StgMutArrPtrs    *a)
{
    StgPtr p, q;

    p = (StgPtr)&a->payload[0];
    q = (StgPtr)&a->payload[a->ptrs];
    for (; p < q; p++) {
        if (!fixup_one_pointer(fixup_table, count, (StgClosure**)p))
            return false;
    }

    return true;
}

static bool
fixup_block(StgCompactNFDataBlock *block, StgWord *fixup_table, uint32_t count)
{
    const StgInfoTable *info;
    bdescr *bd;
    StgPtr p;

    bd = Bdescr((P_)block);
    p = bd->start + sizeofW(StgCompactNFDataBlock);
    while (p < bd->free) {
        ASSERT(LOOKS_LIKE_CLOSURE_PTR(p));
        info = get_itbl((StgClosure*)p);

        switch (info->type) {
        case CONSTR_1_0:
            if (!fixup_one_pointer(fixup_table, count,
                                   &((StgClosure*)p)->payload[0]))
                return false;
            /* fallthrough */
        case CONSTR_0_1:
            p += sizeofW(StgClosure) + 1;
            break;

        case CONSTR_2_0:
            if (!fixup_one_pointer(fixup_table, count,
                                   &((StgClosure*)p)->payload[1]))
                return false;
            /* fallthrough */
        case CONSTR_1_1:
            if (!fixup_one_pointer(fixup_table, count,
                                   &((StgClosure*)p)->payload[0]))
                return false;
            /* fallthrough */
        case CONSTR_0_2:
            p += sizeofW(StgClosure) + 2;
            break;

        case CONSTR:
        case PRIM:
        case CONSTR_NOCAF:
        {
            StgPtr end;

            end = (P_)((StgClosure *)p)->payload + info->layout.payload.ptrs;
            for (p = (P_)((StgClosure *)p)->payload; p < end; p++) {
                if (!fixup_one_pointer(fixup_table, count, (StgClosure **)p))
                    return false;
            }
            p += info->layout.payload.nptrs;
            break;
        }

        case ARR_WORDS:
            p += arr_words_sizeW((StgArrBytes*)p);
            break;

        case MUT_ARR_PTRS_FROZEN:
        case MUT_ARR_PTRS_FROZEN0:
            fixup_mut_arr_ptrs(fixup_table, count, (StgMutArrPtrs*)p);
            p += mut_arr_ptrs_sizeW((StgMutArrPtrs*)p);
            break;

        case SMALL_MUT_ARR_PTRS_FROZEN:
        case SMALL_MUT_ARR_PTRS_FROZEN0:
        {
            uint32_t i;
            StgSmallMutArrPtrs *arr = (StgSmallMutArrPtrs*)p;

            for (i = 0; i < arr->ptrs; i++) {
                if (!fixup_one_pointer(fixup_table, count,
                                       &arr->payload[i]))
                    return false;
            }

            p += sizeofW(StgSmallMutArrPtrs) + arr->ptrs;
            break;
        }

        case COMPACT_NFDATA:
            if (p == (bd->start + sizeofW(StgCompactNFDataBlock))) {
                // Ignore the COMPACT_NFDATA header
                // (it will be fixed up later)
                p += sizeofW(StgCompactNFData);
                break;
            }

            // fall through

        default:
            debugBelch("Invalid non-NFData closure (type %d) in Compact\n",
                       info->type);
            return false;
        }
    }

    return true;
}

static int
cmp_fixup_table_item (const void *e1, const void *e2)
{
    const StgWord *w1 = e1;
    const StgWord *w2 = e2;

    return *w1 - *w2;
}

static StgWord *
build_fixup_table (StgCompactNFDataBlock *block, uint32_t *pcount)
{
    uint32_t count;
    StgCompactNFDataBlock *tmp;
    StgWord *table;

    count = 0;
    tmp = block;
    do {
        count++;
        tmp = tmp->next;
    } while(tmp && tmp->owner);

    table = stgMallocBytes(sizeof(StgWord) * 2 * count, "build_fixup_table");

    count = 0;
    do {
        table[count * 2] = (W_)block->self;
        table[count * 2 + 1] = (W_)block;
        count++;
        block = block->next;
    } while(block && block->owner);

    qsort(table, count, sizeof(StgWord) * 2, cmp_fixup_table_item);

    *pcount = count;
    return table;
}

static bool
fixup_loop(StgCompactNFDataBlock *block, StgClosure **proot)
{
    StgWord *table;
    bool ok;
    uint32_t count;

    table = build_fixup_table (block, &count);

    do {
        if (!fixup_block(block, table, count)) {
            ok = false;
            goto out;
        }

        block = block->next;
    } while(block && block->owner);

    ok = fixup_one_pointer(table, count, proot);

 out:
    stgFree(table);
    return ok;
}

static void
fixup_early(StgCompactNFData *str, StgCompactNFDataBlock *block)
{
    StgCompactNFDataBlock *last;

    do {
        last = block;
        block = block->next;
    } while(block);

    str->last = last;
}

static void
fixup_late(StgCompactNFData *str, StgCompactNFDataBlock *block)
{
    StgCompactNFDataBlock *nursery;
    bdescr *bd;
    StgWord totalW;

    nursery = block;
    totalW = 0;
    do {
        block->self = block;

        bd = Bdescr((P_)block);
        totalW += bd->blocks * BLOCK_SIZE_W;

        if (block->owner != NULL) {
            if (bd->free != bd->start)
                nursery = block;
            block->owner = str;
        }

        block = block->next;
    } while(block);

    str->nursery = nursery;
    bd = Bdescr((P_)nursery);
    str->hp = bd->free;
    str->hpLim = bd->start + bd->blocks * BLOCK_SIZE_W;

    str->totalW = totalW;
}

static StgClosure *
maybe_fixup_internal_pointers (StgCompactNFDataBlock *block,
                               StgClosure            *root)
{
    bool ok;
    StgClosure **proot;

    // Check for fast path
    if (!any_needs_fixup(block))
        return root;

    IF_DEBUG(compact, debugBelch("Compact imported at the wrong address, "
                            "will fix up internal pointers\n"));

    // I am PROOT!
    proot = &root;

    ok = fixup_loop(block, proot);
    if (!ok)
        *proot = NULL;

    return *proot;
}

StgPtr
compactFixupPointers(StgCompactNFData *str,
                     StgClosure       *root)
{
    StgCompactNFDataBlock *block;
    bdescr *bd;
    StgWord total_blocks;

    block = compactGetFirstBlock(str);

    fixup_early(str, block);

    root = maybe_fixup_internal_pointers(block, root);

    // Do the late fixup even if we did not fixup all
    // internal pointers, we need that for GC and Sanity
    fixup_late(str, block);

    // Now we're ready to let the GC, Sanity, the profiler
    // etc. know about this object
    bd = Bdescr((P_)block);

    total_blocks = str->totalW / BLOCK_SIZE_W;

    ACQUIRE_SM_LOCK;
    ASSERT(bd->gen == g0);
    ASSERT(g0->n_compact_blocks_in_import >= total_blocks);
    g0->n_compact_blocks_in_import -= total_blocks;
    g0->n_compact_blocks += total_blocks;
    dbl_link_remove(bd, &g0->compact_blocks_in_import);
    dbl_link_onto(bd, &g0->compact_objects);
    RELEASE_SM_LOCK;

#if defined(DEBUG)
    if (root)
        verify_consistency_loop(str);
#endif

    return (StgPtr)root;
}<|MERGE_RESOLUTION|>--- conflicted
+++ resolved
@@ -26,11 +26,7 @@
 
 #include <string.h>
 
-<<<<<<< HEAD
-#ifdef HAVE_UNISTD_H
-=======
 #if defined(HAVE_UNISTD_H)
->>>>>>> affdea82
 #include <unistd.h>
 #endif
 #if defined(HAVE_LIMITS_H)
