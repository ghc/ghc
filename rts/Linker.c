/* -----------------------------------------------------------------------------
 *
 * (c) The GHC Team, 2000-2012
 *
 * RTS Object Linker
 *
 * ---------------------------------------------------------------------------*/

#if 0
#include "PosixSource.h"
#endif

/* Linux needs _GNU_SOURCE to get RTLD_DEFAULT from <dlfcn.h> and
   MREMAP_MAYMOVE from <sys/mman.h>.
 */
#if defined(__linux__)  || defined(__GLIBC__)
#define _GNU_SOURCE 1
#endif

#include "Rts.h"
#include "HsFFI.h"

#include "sm/Storage.h"
#include "Stats.h"
#include "Hash.h"
#include "LinkerInternals.h"
#include "RtsUtils.h"
#include "Trace.h"
#include "StgPrimFloat.h" // for __int_encodeFloat etc.
#include "Stable.h"
#include "Proftimer.h"

#if !defined(mingw32_HOST_OS)
#include "posix/Signals.h"
#endif

// get protos for is*()
#include <ctype.h>

#ifdef HAVE_SYS_TYPES_H
#include <sys/types.h>
#endif

#include <inttypes.h>
#include <stdlib.h>
#include <string.h>
#include <stdio.h>
#include <assert.h>

#ifdef HAVE_SYS_STAT_H
#include <sys/stat.h>
#endif

#if defined(HAVE_DLFCN_H)
#include <dlfcn.h>
#endif

#if defined(cygwin32_HOST_OS)
#ifdef HAVE_DIRENT_H
#include <dirent.h>
#endif

#ifdef HAVE_SYS_TIME_H
#include <sys/time.h>
#endif
#include <regex.h>
#include <sys/fcntl.h>
#include <sys/termios.h>
#include <sys/utime.h>
#include <sys/utsname.h>
#include <sys/wait.h>
#endif

#if (defined(powerpc_HOST_ARCH) && defined(linux_HOST_OS)) \
 || (!defined(powerpc_HOST_ARCH) && \
    (   defined(linux_HOST_OS)     || defined(freebsd_HOST_OS) || \
        defined(dragonfly_HOST_OS) || defined(netbsd_HOST_OS ) || \
        defined(openbsd_HOST_OS  ) || defined(darwin_HOST_OS ) || \
        defined(kfreebsdgnu_HOST_OS) || defined(gnu_HOST_OS)))
/* Don't use mmap on powerpc_HOST_ARCH as mmap doesn't support
 * reallocating but we need to allocate jump islands just after each
 * object images. Otherwise relative branches to jump islands can fail
 * due to 24-bits displacement overflow.
 */
#define USE_MMAP
#include <fcntl.h>
#include <sys/mman.h>

#ifdef HAVE_UNISTD_H
#include <unistd.h>
#endif

#endif


/* PowerPC has relative branch instructions with only 24 bit displacements
 * and therefore needs jump islands contiguous with each object code module.
 */
#if (defined(USE_MMAP) && defined(powerpc_HOST_ARCH) && defined(linux_HOST_OS))
#define USE_CONTIGUOUS_MMAP 1
#else
#define USE_CONTIGUOUS_MMAP 0
#endif

#if defined(linux_HOST_OS) || defined(solaris2_HOST_OS) || defined(freebsd_HOST_OS) || defined(kfreebsdgnu_HOST_OS) || defined(dragonfly_HOST_OS) || defined(netbsd_HOST_OS) || defined(openbsd_HOST_OS) || defined(gnu_HOST_OS)
#  define OBJFORMAT_ELF
#  include <regex.h>    // regex is already used by dlopen() so this is OK
                        // to use here without requiring an additional lib
#elif defined(cygwin32_HOST_OS) || defined (mingw32_HOST_OS)
#  define OBJFORMAT_PEi386
#  include <windows.h>
#  include <math.h>
#elif defined(darwin_HOST_OS)
#  define OBJFORMAT_MACHO
#  include <regex.h>
#  include <mach/machine.h>
#  include <mach-o/fat.h>
#  include <mach-o/loader.h>
#  include <mach-o/nlist.h>
#  include <mach-o/reloc.h>
#if !defined(HAVE_DLFCN_H)
#  include <mach-o/dyld.h>
#endif
#if defined(powerpc_HOST_ARCH)
#  include <mach-o/ppc/reloc.h>
#endif
#if defined(x86_64_HOST_ARCH)
#  include <mach-o/x86_64/reloc.h>
#endif
#endif

#if defined(x86_64_HOST_ARCH) && defined(darwin_HOST_OS)
#define ALWAYS_PIC
#endif

#if defined(dragonfly_HOST_OS)
#include <sys/tls.h>
#endif

// Defining this as 'int' rather than 'const int' means that we don't get
// warnings like
//    error: function might be possible candidate for attribute ‘noreturn’
// from gcc:
#ifdef DYNAMIC_BY_DEFAULT
int dynamicByDefault = 1;
#else
int dynamicByDefault = 0;
#endif

/* Hash table mapping symbol names to Symbol */
static /*Str*/HashTable *symhash;

/* Hash table mapping symbol names to StgStablePtr */
static /*Str*/HashTable *stablehash;

/* List of currently loaded objects */
ObjectCode *objects = NULL;     /* initially empty */

static HsInt loadOc( ObjectCode* oc );
static ObjectCode* mkOc( pathchar *path, char *image, int imageSize,
                         char *archiveMemberName
#ifndef USE_MMAP
#ifdef darwin_HOST_OS
                       , int misalignment
#endif
#endif
                       );

// Use wchar_t for pathnames on Windows (#5697)
#if defined(mingw32_HOST_OS)
#define pathcmp wcscmp
#define pathlen wcslen
#define pathopen _wfopen
#define pathstat _wstat
#define struct_stat struct _stat
#define open wopen
#define WSTR(s) L##s
#define PATH_FMT "S"
#else
#define pathcmp strcmp
#define pathlen strlen
#define pathopen fopen
#define pathstat stat
#define struct_stat struct stat
#define WSTR(s) s
#define PATH_FMT "s"
#endif

static pathchar* pathdup(pathchar *path)
{
    pathchar *ret;
#if defined(mingw32_HOST_OS)
    ret = wcsdup(path);
#else
    /* sigh, strdup() isn't a POSIX function, so do it the long way */
    ret = stgMallocBytes( strlen(path)+1, "loadObj" );
    strcpy(ret, path);
#endif
    return ret;
}


#if defined(OBJFORMAT_ELF)
static int ocVerifyImage_ELF    ( ObjectCode* oc );
static int ocGetNames_ELF       ( ObjectCode* oc );
static int ocResolve_ELF        ( ObjectCode* oc );
#if defined(powerpc_HOST_ARCH) || defined(x86_64_HOST_ARCH) || defined(arm_HOST_ARCH)
static int ocAllocateSymbolExtras_ELF ( ObjectCode* oc );
#endif
#elif defined(OBJFORMAT_PEi386)
static int ocVerifyImage_PEi386 ( ObjectCode* oc );
static int ocGetNames_PEi386    ( ObjectCode* oc );
static int ocResolve_PEi386     ( ObjectCode* oc );
static void *lookupSymbolInDLLs ( unsigned char *lbl );
static void zapTrailingAtSign   ( unsigned char *sym );
#elif defined(OBJFORMAT_MACHO)
static int ocVerifyImage_MachO    ( ObjectCode* oc );
static int ocGetNames_MachO       ( ObjectCode* oc );
static int ocResolve_MachO        ( ObjectCode* oc );

#ifndef USE_MMAP
static int machoGetMisalignment( FILE * );
#endif
#if defined(powerpc_HOST_ARCH) || defined(x86_64_HOST_ARCH)
static int ocAllocateSymbolExtras_MachO ( ObjectCode* oc );
#endif
#ifdef powerpc_HOST_ARCH
static void machoInitSymbolsWithoutUnderscore( void );
#endif
#endif

/* on x86_64 we have a problem with relocating symbol references in
 * code that was compiled without -fPIC.  By default, the small memory
 * model is used, which assumes that symbol references can fit in a
 * 32-bit slot.  The system dynamic linker makes this work for
 * references to shared libraries by either (a) allocating a jump
 * table slot for code references, or (b) moving the symbol at load
 * time (and copying its contents, if necessary) for data references.
 *
 * We unfortunately can't tell whether symbol references are to code
 * or data.  So for now we assume they are code (the vast majority
 * are), and allocate jump-table slots.  Unfortunately this will
 * SILENTLY generate crashing code for data references.  This hack is
 * enabled by X86_64_ELF_NONPIC_HACK.
 *
 * One workaround is to use shared Haskell libraries.  This is
 * coming.  Another workaround is to keep the static libraries but
 * compile them with -fPIC, because that will generate PIC references
 * to data which can be relocated.  The PIC code is still too green to
 * do this systematically, though.
 *
 * See bug #781
 * See thread http://www.haskell.org/pipermail/cvs-ghc/2007-September/038458.html
 *
 * Naming Scheme for Symbol Macros
 *
 * SymI_*: symbol is internal to the RTS. It resides in an object
 *         file/library that is statically.
 * SymE_*: symbol is external to the RTS library. It might be linked
 *         dynamically.
 *
 * Sym*_HasProto  : the symbol prototype is imported in an include file
 *                  or defined explicitly
 * Sym*_NeedsProto: the symbol is undefined and we add a dummy
 *                  default proto extern void sym(void);
 */
#define X86_64_ELF_NONPIC_HACK 1

/* Link objects into the lower 2Gb on x86_64.  GHC assumes the
 * small memory model on this architecture (see gcc docs,
 * -mcmodel=small).
 *
 * MAP_32BIT not available on OpenBSD/amd64
 */
#if defined(x86_64_HOST_ARCH) && defined(MAP_32BIT)
#define TRY_MAP_32BIT MAP_32BIT
#else
#define TRY_MAP_32BIT 0
#endif

/*
 * Due to the small memory model (see above), on x86_64 we have to map
 * all our non-PIC object files into the low 2Gb of the address space
 * (why 2Gb and not 4Gb?  Because all addresses must be reachable
 * using a 32-bit signed PC-relative offset). On Linux we can do this
 * using the MAP_32BIT flag to mmap(), however on other OSs
 * (e.g. *BSD, see #2063, and also on Linux inside Xen, see #2512), we
 * can't do this.  So on these systems, we have to pick a base address
 * in the low 2Gb of the address space and try to allocate memory from
 * there.
 *
 * We pick a default address based on the OS, but also make this
 * configurable via an RTS flag (+RTS -xm)
 */
#if !defined(ALWAYS_PIC) && defined(x86_64_HOST_ARCH)

#if defined(MAP_32BIT)
// Try to use MAP_32BIT
#define MMAP_32BIT_BASE_DEFAULT 0
#else
// A guess: 1Gb.
#define MMAP_32BIT_BASE_DEFAULT 0x40000000
#endif

static void *mmap_32bit_base = (void *)MMAP_32BIT_BASE_DEFAULT;
#endif

/* MAP_ANONYMOUS is MAP_ANON on some systems, e.g. OpenBSD */
#if !defined(MAP_ANONYMOUS) && defined(MAP_ANON)
#define MAP_ANONYMOUS MAP_ANON
#endif

/* -----------------------------------------------------------------------------
 * Built-in symbols from the RTS
 */

typedef struct _RtsSymbolVal {
    char   *lbl;
    void   *addr;
} RtsSymbolVal;

#define Maybe_Stable_Names      SymI_HasProto(stg_mkWeakzh)                     \
                                SymI_HasProto(stg_mkWeakNoFinalizzerzh)         \
                                SymI_HasProto(stg_mkWeakForeignEnvzh)           \
                                SymI_HasProto(stg_makeStableNamezh)             \
                                SymI_HasProto(stg_finalizzeWeakzh)

#if !defined (mingw32_HOST_OS)
#define RTS_POSIX_ONLY_SYMBOLS                  \
      SymI_HasProto(__hscore_get_saved_termios) \
      SymI_HasProto(__hscore_set_saved_termios) \
      SymI_HasProto(shutdownHaskellAndSignal)   \
      SymI_HasProto(signal_handlers)            \
      SymI_HasProto(stg_sig_install)            \
      SymI_HasProto(rtsTimerSignal)             \
      SymI_HasProto(atexit)                     \
      SymI_NeedsProto(nocldstop)
#endif

#if defined (cygwin32_HOST_OS)
#define RTS_MINGW_ONLY_SYMBOLS /**/
/* Don't have the ability to read import libs / archives, so
 * we have to stupidly list a lot of what libcygwin.a
 * exports; sigh.
 */
#define RTS_CYGWIN_ONLY_SYMBOLS                          \
      SymI_HasProto(regfree)                             \
      SymI_HasProto(regexec)                             \
      SymI_HasProto(regerror)                            \
      SymI_HasProto(regcomp)                             \
      SymI_HasProto(__errno)                             \
      SymI_HasProto(access)                              \
      SymI_HasProto(chmod)                               \
      SymI_HasProto(chdir)                               \
      SymI_HasProto(close)                               \
      SymI_HasProto(creat)                               \
      SymI_HasProto(dup)                                 \
      SymI_HasProto(dup2)                                \
      SymI_HasProto(fstat)                               \
      SymI_HasProto(fcntl)                               \
      SymI_HasProto(getcwd)                              \
      SymI_HasProto(getenv)                              \
      SymI_HasProto(lseek)                               \
      SymI_HasProto(open)                                \
      SymI_HasProto(fpathconf)                           \
      SymI_HasProto(pathconf)                            \
      SymI_HasProto(stat)                                \
      SymI_HasProto(pow)                                 \
      SymI_HasProto(tanh)                                \
      SymI_HasProto(cosh)                                \
      SymI_HasProto(sinh)                                \
      SymI_HasProto(atan)                                \
      SymI_HasProto(acos)                                \
      SymI_HasProto(asin)                                \
      SymI_HasProto(tan)                                 \
      SymI_HasProto(cos)                                 \
      SymI_HasProto(sin)                                 \
      SymI_HasProto(exp)                                 \
      SymI_HasProto(log)                                 \
      SymI_HasProto(sqrt)                                \
      SymI_HasProto(localtime_r)                         \
      SymI_HasProto(gmtime_r)                            \
      SymI_HasProto(mktime)                              \
      SymI_NeedsProto(_imp___tzname)                     \
      SymI_HasProto(gettimeofday)                        \
      SymI_HasProto(timezone)                            \
      SymI_HasProto(tcgetattr)                           \
      SymI_HasProto(tcsetattr)                           \
      SymI_HasProto(memcpy)                              \
      SymI_HasProto(memmove)                             \
      SymI_HasProto(realloc)                             \
      SymI_HasProto(malloc)                              \
      SymI_HasProto(free)                                \
      SymI_HasProto(fork)                                \
      SymI_HasProto(lstat)                               \
      SymI_HasProto(isatty)                              \
      SymI_HasProto(mkdir)                               \
      SymI_HasProto(opendir)                             \
      SymI_HasProto(readdir)                             \
      SymI_HasProto(rewinddir)                           \
      SymI_HasProto(closedir)                            \
      SymI_HasProto(link)                                \
      SymI_HasProto(mkfifo)                              \
      SymI_HasProto(pipe)                                \
      SymI_HasProto(read)                                \
      SymI_HasProto(rename)                              \
      SymI_HasProto(rmdir)                               \
      SymI_HasProto(select)                              \
      SymI_HasProto(system)                              \
      SymI_HasProto(write)                               \
      SymI_HasProto(strcmp)                              \
      SymI_HasProto(strcpy)                              \
      SymI_HasProto(strncpy)                             \
      SymI_HasProto(strerror)                            \
      SymI_HasProto(sigaddset)                           \
      SymI_HasProto(sigemptyset)                         \
      SymI_HasProto(sigprocmask)                         \
      SymI_HasProto(umask)                               \
      SymI_HasProto(uname)                               \
      SymI_HasProto(unlink)                              \
      SymI_HasProto(utime)                               \
      SymI_HasProto(waitpid)

#elif defined(mingw32_HOST_OS)
#define RTS_POSIX_ONLY_SYMBOLS  /**/
#define RTS_CYGWIN_ONLY_SYMBOLS /**/

#if HAVE_GETTIMEOFDAY
#define RTS_MINGW_GETTIMEOFDAY_SYM SymI_NeedsProto(gettimeofday)
#else
#define RTS_MINGW_GETTIMEOFDAY_SYM /**/
#endif

#if HAVE___MINGW_VFPRINTF
#define RTS___MINGW_VFPRINTF_SYM SymI_HasProto(__mingw_vfprintf)
#else
#define RTS___MINGW_VFPRINTF_SYM /**/
#endif

#if defined(i386_HOST_ARCH)
#define RTS_WIN32_ONLY(X) X
#else
#define RTS_WIN32_ONLY(X) /**/
#endif

#if defined(x86_64_HOST_ARCH)
#define RTS_WIN64_ONLY(X) X
#else
#define RTS_WIN64_ONLY(X) /**/
#endif

/* These are statically linked from the mingw libraries into the ghc
   executable, so we have to employ this hack. */
#define RTS_MINGW_ONLY_SYMBOLS                           \
      SymI_HasProto(stg_asyncReadzh)                     \
      SymI_HasProto(stg_asyncWritezh)                    \
      SymI_HasProto(stg_asyncDoProczh)                   \
      SymI_HasProto(getWin32ProgArgv)                    \
      SymI_HasProto(setWin32ProgArgv)                    \
      SymI_HasProto(memset)                              \
      SymI_HasProto(inet_ntoa)                           \
      SymI_HasProto(inet_addr)                           \
      SymI_HasProto(htonl)                               \
      SymI_HasProto(recvfrom)                            \
      SymI_HasProto(listen)                              \
      SymI_HasProto(bind)                                \
      SymI_HasProto(shutdown)                            \
      SymI_HasProto(connect)                             \
      SymI_HasProto(htons)                               \
      SymI_HasProto(ntohs)                               \
      SymI_HasProto(getservbyname)                       \
      SymI_HasProto(getservbyport)                       \
      SymI_HasProto(getprotobynumber)                    \
      SymI_HasProto(getprotobyname)                      \
      SymI_HasProto(gethostbyname)                       \
      SymI_HasProto(gethostbyaddr)                       \
      SymI_HasProto(gethostname)                         \
      SymI_HasProto(strcpy)                              \
      SymI_HasProto(strncpy)                             \
      SymI_HasProto(abort)                               \
      RTS_WIN32_ONLY(SymI_NeedsProto(_alloca))           \
      SymI_HasProto(isxdigit)                            \
      SymI_HasProto(isupper)                             \
      SymI_HasProto(ispunct)                             \
      SymI_HasProto(islower)                             \
      SymI_HasProto(isspace)                             \
      SymI_HasProto(isprint)                             \
      SymI_HasProto(isdigit)                             \
      SymI_HasProto(iscntrl)                             \
      SymI_HasProto(isalpha)                             \
      SymI_HasProto(isalnum)                             \
      SymI_HasProto(isascii)                             \
      RTS___MINGW_VFPRINTF_SYM                           \
      SymI_HasProto(strcmp)                              \
      SymI_HasProto(memmove)                             \
      SymI_HasProto(realloc)                             \
      SymI_HasProto(malloc)                              \
      SymI_HasProto(pow)                                 \
      SymI_HasProto(tanh)                                \
      SymI_HasProto(cosh)                                \
      SymI_HasProto(sinh)                                \
      SymI_HasProto(atan)                                \
      SymI_HasProto(acos)                                \
      SymI_HasProto(asin)                                \
      SymI_HasProto(tan)                                 \
      SymI_HasProto(cos)                                 \
      SymI_HasProto(sin)                                 \
      SymI_HasProto(exp)                                 \
      SymI_HasProto(log)                                 \
      SymI_HasProto(sqrt)                                \
      SymI_HasProto(powf)                                \
      SymI_HasProto(tanhf)                               \
      SymI_HasProto(coshf)                               \
      SymI_HasProto(sinhf)                               \
      SymI_HasProto(atanf)                               \
      SymI_HasProto(acosf)                               \
      SymI_HasProto(asinf)                               \
      SymI_HasProto(tanf)                                \
      SymI_HasProto(cosf)                                \
      SymI_HasProto(sinf)                                \
      SymI_HasProto(expf)                                \
      SymI_HasProto(logf)                                \
      SymI_HasProto(sqrtf)                               \
      SymI_HasProto(erf)                                 \
      SymI_HasProto(erfc)                                \
      SymI_HasProto(erff)                                \
      SymI_HasProto(erfcf)                               \
      SymI_HasProto(memcpy)                              \
      SymI_HasProto(rts_InstallConsoleEvent)             \
      SymI_HasProto(rts_ConsoleHandlerDone)              \
      SymI_NeedsProto(mktime)                            \
      RTS_WIN32_ONLY(SymI_NeedsProto(_imp___timezone))   \
      RTS_WIN32_ONLY(SymI_NeedsProto(_imp___tzname))     \
      RTS_WIN32_ONLY(SymI_NeedsProto(_imp__tzname))      \
      RTS_WIN32_ONLY(SymI_NeedsProto(_imp___iob))        \
      RTS_WIN32_ONLY(SymI_NeedsProto(_imp___osver))      \
      SymI_NeedsProto(localtime)                         \
      SymI_NeedsProto(gmtime)                            \
      SymI_NeedsProto(opendir)                           \
      SymI_NeedsProto(readdir)                           \
      SymI_NeedsProto(rewinddir)                         \
      RTS_WIN32_ONLY(SymI_NeedsProto(_imp____mb_cur_max)) \
      RTS_WIN32_ONLY(SymI_NeedsProto(_imp___pctype))     \
      RTS_WIN32_ONLY(SymI_NeedsProto(__chkstk))          \
      RTS_WIN64_ONLY(SymI_NeedsProto(__imp___iob_func))  \
      RTS_WIN64_ONLY(SymI_NeedsProto(___chkstk_ms))      \
      RTS_WIN64_ONLY(SymI_NeedsProto(__imp_localeconv))  \
      RTS_WIN64_ONLY(SymI_NeedsProto(__imp_islower))     \
      RTS_WIN64_ONLY(SymI_NeedsProto(__imp_isspace))     \
      RTS_WIN64_ONLY(SymI_NeedsProto(__imp_isxdigit))    \
      RTS_WIN64_ONLY(SymI_HasProto(close))               \
      RTS_WIN64_ONLY(SymI_HasProto(read))                \
      RTS_WIN64_ONLY(SymI_HasProto(dup))                 \
      RTS_WIN64_ONLY(SymI_HasProto(dup2))                \
      RTS_WIN64_ONLY(SymI_HasProto(write))               \
      SymI_NeedsProto(getpid)                            \
      RTS_WIN64_ONLY(SymI_HasProto(access))              \
      SymI_HasProto(chmod)                               \
      RTS_WIN64_ONLY(SymI_HasProto(creat))               \
      RTS_WIN64_ONLY(SymI_HasProto(umask))               \
      SymI_HasProto(unlink)                              \
      RTS_WIN64_ONLY(SymI_NeedsProto(__imp__errno))      \
      RTS_WIN64_ONLY(SymI_NeedsProto(ftruncate64))       \
      RTS_WIN64_ONLY(SymI_HasProto(setmode))             \
      RTS_WIN64_ONLY(SymI_NeedsProto(__imp__wstat64))    \
      RTS_WIN64_ONLY(SymI_NeedsProto(__imp__fstat64))    \
      RTS_WIN64_ONLY(SymI_NeedsProto(__imp__wsopen))     \
      RTS_WIN64_ONLY(SymI_HasProto(__imp__environ))      \
      RTS_WIN64_ONLY(SymI_NeedsProto(__imp_GetFileAttributesA))          \
      RTS_WIN64_ONLY(SymI_NeedsProto(__imp_GetFileInformationByHandle))  \
      RTS_WIN64_ONLY(SymI_NeedsProto(__imp_GetFileType))                 \
      RTS_WIN64_ONLY(SymI_NeedsProto(__imp_GetLastError))                \
      RTS_WIN64_ONLY(SymI_NeedsProto(__imp_QueryPerformanceFrequency))   \
      RTS_WIN64_ONLY(SymI_NeedsProto(__imp_QueryPerformanceCounter))     \
      RTS_WIN64_ONLY(SymI_NeedsProto(__imp_GetTickCount))                \
      RTS_WIN64_ONLY(SymI_NeedsProto(__imp_WaitForSingleObject))         \
      RTS_WIN64_ONLY(SymI_NeedsProto(__imp_PeekConsoleInputA))           \
      RTS_WIN64_ONLY(SymI_NeedsProto(__imp_ReadConsoleInputA))           \
      RTS_WIN64_ONLY(SymI_NeedsProto(__imp_PeekNamedPipe))               \
      RTS_WIN64_ONLY(SymI_NeedsProto(__imp__isatty))                     \
      RTS_WIN64_ONLY(SymI_NeedsProto(__imp_select))                      \
      RTS_WIN64_ONLY(SymI_HasProto(isatty))                              \
      RTS_WIN64_ONLY(SymI_NeedsProto(__imp__get_osfhandle))              \
      RTS_WIN64_ONLY(SymI_NeedsProto(__imp_GetConsoleMode))              \
      RTS_WIN64_ONLY(SymI_NeedsProto(__imp_SetConsoleMode))              \
      RTS_WIN64_ONLY(SymI_NeedsProto(__imp_FlushConsoleInputBuffer))     \
      RTS_WIN64_ONLY(SymI_HasProto(free))                                \
      RTS_WIN64_ONLY(SymI_NeedsProto(raise))                             \
      RTS_WIN64_ONLY(SymI_NeedsProto(_getpid))                           \
      RTS_WIN64_ONLY(SymI_HasProto(getc))                                \
      RTS_WIN64_ONLY(SymI_HasProto(ungetc))                              \
      RTS_WIN64_ONLY(SymI_HasProto(puts))                                \
      RTS_WIN64_ONLY(SymI_HasProto(putc))                                \
      RTS_WIN64_ONLY(SymI_HasProto(putchar))                             \
      RTS_WIN64_ONLY(SymI_HasProto(fputc))                               \
      RTS_WIN64_ONLY(SymI_HasProto(fread))                               \
      RTS_WIN64_ONLY(SymI_HasProto(fwrite))                              \
      RTS_WIN64_ONLY(SymI_HasProto(ferror))                              \
      RTS_WIN64_ONLY(SymI_HasProto(printf))                              \
      RTS_WIN64_ONLY(SymI_HasProto(fprintf))                             \
      RTS_WIN64_ONLY(SymI_HasProto(sprintf))                             \
      RTS_WIN64_ONLY(SymI_HasProto(vsprintf))                            \
      RTS_WIN64_ONLY(SymI_HasProto(sscanf))                              \
      RTS_WIN64_ONLY(SymI_HasProto(ldexp))                               \
      RTS_WIN64_ONLY(SymI_HasProto(strlen))                              \
      RTS_WIN64_ONLY(SymI_HasProto(strnlen))                             \
      RTS_WIN64_ONLY(SymI_HasProto(strchr))                              \
      RTS_WIN64_ONLY(SymI_HasProto(strtol))                              \
      RTS_WIN64_ONLY(SymI_HasProto(strerror))                            \
      RTS_WIN64_ONLY(SymI_HasProto(memchr))                              \
      RTS_WIN64_ONLY(SymI_HasProto(memcmp))                              \
      RTS_WIN64_ONLY(SymI_HasProto(wcscpy))                              \
      RTS_WIN64_ONLY(SymI_HasProto(wcslen))                              \
      RTS_WIN64_ONLY(SymI_HasProto(_lseeki64))                           \
      RTS_WIN64_ONLY(SymI_HasProto(_wchmod))                             \
      RTS_WIN64_ONLY(SymI_HasProto(closesocket))                         \
      RTS_WIN64_ONLY(SymI_HasProto(send))                                \
      RTS_WIN64_ONLY(SymI_HasProto(recv))                                \
      RTS_WIN64_ONLY(SymI_HasProto(bsearch))                             \
      RTS_WIN64_ONLY(SymI_HasProto(CommandLineToArgvW))                  \
      RTS_WIN64_ONLY(SymI_HasProto(CreateBitmap))                        \
      RTS_WIN64_ONLY(SymI_HasProto(CreateBitmapIndirect))                \
      RTS_WIN64_ONLY(SymI_HasProto(CreateCompatibleBitmap))              \
      RTS_WIN64_ONLY(SymI_HasProto(CreateDIBPatternBrushPt))             \
      RTS_WIN64_ONLY(SymI_HasProto(CreateDIBitmap))                      \
      RTS_WIN64_ONLY(SymI_HasProto(SetBitmapDimensionEx))                \
      RTS_WIN64_ONLY(SymI_HasProto(GetBitmapDimensionEx))                \
      RTS_WIN64_ONLY(SymI_HasProto(GetStockObject))                      \
      RTS_WIN64_ONLY(SymI_HasProto(GetObjectW))                          \
      RTS_WIN64_ONLY(SymI_HasProto(DeleteObject))                        \
      RTS_WIN64_ONLY(SymI_HasProto(SetDIBits))                           \
      RTS_WIN64_ONLY(SymI_HasProto(GetDIBits))                           \
      RTS_WIN64_ONLY(SymI_HasProto(CreateSolidBrush))                    \
      RTS_WIN64_ONLY(SymI_HasProto(CreateHatchBrush))                    \
      RTS_WIN64_ONLY(SymI_HasProto(CreatePatternBrush))                  \
      RTS_WIN64_ONLY(SymI_HasProto(CreateFontW))                         \
      RTS_WIN64_ONLY(SymI_HasProto(AngleArc)) \
      RTS_WIN64_ONLY(SymI_HasProto(Arc)) \
      RTS_WIN64_ONLY(SymI_HasProto(ArcTo)) \
      RTS_WIN64_ONLY(SymI_HasProto(BeginPath)) \
      RTS_WIN64_ONLY(SymI_HasProto(BitBlt)) \
      RTS_WIN64_ONLY(SymI_HasProto(CancelDC)) \
      RTS_WIN64_ONLY(SymI_HasProto(Chord)) \
      RTS_WIN64_ONLY(SymI_HasProto(CloseFigure)) \
      RTS_WIN64_ONLY(SymI_HasProto(CombineRgn)) \
      RTS_WIN64_ONLY(SymI_HasProto(CreateCompatibleDC)) \
      RTS_WIN64_ONLY(SymI_HasProto(CreateEllipticRgn)) \
      RTS_WIN64_ONLY(SymI_HasProto(CreateEllipticRgnIndirect)) \
      RTS_WIN64_ONLY(SymI_HasProto(CreatePen)) \
      RTS_WIN64_ONLY(SymI_HasProto(CreatePolygonRgn)) \
      RTS_WIN64_ONLY(SymI_HasProto(CreateRectRgn)) \
      RTS_WIN64_ONLY(SymI_HasProto(CreateRectRgnIndirect)) \
      RTS_WIN64_ONLY(SymI_HasProto(CreateRoundRectRgn)) \
      RTS_WIN64_ONLY(SymI_HasProto(DeleteDC)) \
      RTS_WIN64_ONLY(SymI_HasProto(Ellipse)) \
      RTS_WIN64_ONLY(SymI_HasProto(EndPath)) \
      RTS_WIN64_ONLY(SymI_HasProto(EqualRgn)) \
      RTS_WIN64_ONLY(SymI_HasProto(ExtSelectClipRgn)) \
      RTS_WIN64_ONLY(SymI_HasProto(FillPath)) \
      RTS_WIN64_ONLY(SymI_HasProto(FillRgn)) \
      RTS_WIN64_ONLY(SymI_HasProto(FlattenPath)) \
      RTS_WIN64_ONLY(SymI_HasProto(FrameRgn)) \
      RTS_WIN64_ONLY(SymI_HasProto(GetArcDirection)) \
      RTS_WIN64_ONLY(SymI_HasProto(GetBkColor)) \
      RTS_WIN64_ONLY(SymI_HasProto(GetBkMode)) \
      RTS_WIN64_ONLY(SymI_HasProto(GetBrushOrgEx)) \
      RTS_WIN64_ONLY(SymI_HasProto(GetCurrentObject)) \
      RTS_WIN64_ONLY(SymI_HasProto(GetDCOrgEx)) \
      RTS_WIN64_ONLY(SymI_HasProto(GetGraphicsMode)) \
      RTS_WIN64_ONLY(SymI_HasProto(GetMiterLimit)) \
      RTS_WIN64_ONLY(SymI_HasProto(GetPolyFillMode)) \
      RTS_WIN64_ONLY(SymI_HasProto(GetRgnBox)) \
      RTS_WIN64_ONLY(SymI_HasProto(GetStretchBltMode)) \
      RTS_WIN64_ONLY(SymI_HasProto(GetTextAlign)) \
      RTS_WIN64_ONLY(SymI_HasProto(GetTextCharacterExtra)) \
      RTS_WIN64_ONLY(SymI_HasProto(GetTextColor)) \
      RTS_WIN64_ONLY(SymI_HasProto(GetTextExtentPoint32W)) \
      RTS_WIN64_ONLY(SymI_HasProto(InvertRgn)) \
      RTS_WIN64_ONLY(SymI_HasProto(LineTo)) \
      RTS_WIN64_ONLY(SymI_HasProto(MaskBlt)) \
      RTS_WIN64_ONLY(SymI_HasProto(MoveToEx)) \
      RTS_WIN64_ONLY(SymI_HasProto(OffsetRgn)) \
      RTS_WIN64_ONLY(SymI_HasProto(PaintRgn)) \
      RTS_WIN64_ONLY(SymI_HasProto(PathToRegion)) \
      RTS_WIN64_ONLY(SymI_HasProto(Pie)) \
      RTS_WIN64_ONLY(SymI_HasProto(PlgBlt)) \
      RTS_WIN64_ONLY(SymI_HasProto(PolyBezier)) \
      RTS_WIN64_ONLY(SymI_HasProto(PolyBezierTo)) \
      RTS_WIN64_ONLY(SymI_HasProto(Polygon)) \
      RTS_WIN64_ONLY(SymI_HasProto(Polyline)) \
      RTS_WIN64_ONLY(SymI_HasProto(PolylineTo)) \
      RTS_WIN64_ONLY(SymI_HasProto(PtInRegion)) \
      RTS_WIN64_ONLY(SymI_HasProto(Rectangle)) \
      RTS_WIN64_ONLY(SymI_HasProto(RectInRegion)) \
      RTS_WIN64_ONLY(SymI_HasProto(RestoreDC)) \
      RTS_WIN64_ONLY(SymI_HasProto(RoundRect)) \
      RTS_WIN64_ONLY(SymI_HasProto(SaveDC)) \
      RTS_WIN64_ONLY(SymI_HasProto(SelectClipPath)) \
      RTS_WIN64_ONLY(SymI_HasProto(SelectClipRgn)) \
      RTS_WIN64_ONLY(SymI_HasProto(SelectObject)) \
      RTS_WIN64_ONLY(SymI_HasProto(SelectPalette)) \
      RTS_WIN64_ONLY(SymI_HasProto(SetArcDirection)) \
      RTS_WIN64_ONLY(SymI_HasProto(SetBkColor)) \
      RTS_WIN64_ONLY(SymI_HasProto(SetBkMode)) \
      RTS_WIN64_ONLY(SymI_HasProto(SetBrushOrgEx)) \
      RTS_WIN64_ONLY(SymI_HasProto(SetGraphicsMode)) \
      RTS_WIN64_ONLY(SymI_HasProto(SetMiterLimit)) \
      RTS_WIN64_ONLY(SymI_HasProto(SetPolyFillMode)) \
      RTS_WIN64_ONLY(SymI_HasProto(SetStretchBltMode)) \
      RTS_WIN64_ONLY(SymI_HasProto(SetTextAlign)) \
      RTS_WIN64_ONLY(SymI_HasProto(SetTextCharacterExtra)) \
      RTS_WIN64_ONLY(SymI_HasProto(SetTextColor)) \
      RTS_WIN64_ONLY(SymI_HasProto(StretchBlt)) \
      RTS_WIN64_ONLY(SymI_HasProto(StrokeAndFillPath)) \
      RTS_WIN64_ONLY(SymI_HasProto(StrokePath)) \
      RTS_WIN64_ONLY(SymI_HasProto(TextOutW)) \
      RTS_WIN64_ONLY(SymI_HasProto(timeGetTime)) \
      RTS_WIN64_ONLY(SymI_HasProto(WidenPath)) \
      RTS_WIN64_ONLY(SymI_HasProto(GetFileSecurityW)) \
      RTS_WIN64_ONLY(SymI_HasProto(RegCloseKey)) \
      RTS_WIN64_ONLY(SymI_HasProto(RegConnectRegistryW)) \
      RTS_WIN64_ONLY(SymI_HasProto(RegCreateKeyExW)) \
      RTS_WIN64_ONLY(SymI_HasProto(RegCreateKeyW)) \
      RTS_WIN64_ONLY(SymI_HasProto(RegDeleteKeyW)) \
      RTS_WIN64_ONLY(SymI_HasProto(RegDeleteValueW)) \
      RTS_WIN64_ONLY(SymI_HasProto(RegEnumKeyW)) \
      RTS_WIN64_ONLY(SymI_HasProto(RegEnumValueW)) \
      RTS_WIN64_ONLY(SymI_HasProto(RegFlushKey)) \
      RTS_WIN64_ONLY(SymI_HasProto(RegLoadKeyW)) \
      RTS_WIN64_ONLY(SymI_HasProto(RegNotifyChangeKeyValue)) \
      RTS_WIN64_ONLY(SymI_HasProto(RegOpenKeyExW)) \
      RTS_WIN64_ONLY(SymI_HasProto(RegOpenKeyW)) \
      RTS_WIN64_ONLY(SymI_HasProto(RegQueryInfoKeyW)) \
      RTS_WIN64_ONLY(SymI_HasProto(RegQueryValueExW)) \
      RTS_WIN64_ONLY(SymI_HasProto(RegQueryValueW)) \
      RTS_WIN64_ONLY(SymI_HasProto(RegReplaceKeyW)) \
      RTS_WIN64_ONLY(SymI_HasProto(RegRestoreKeyW)) \
      RTS_WIN64_ONLY(SymI_HasProto(RegSaveKeyW)) \
      RTS_WIN64_ONLY(SymI_HasProto(RegSetValueExW)) \
      RTS_WIN64_ONLY(SymI_HasProto(RegSetValueW)) \
      RTS_WIN64_ONLY(SymI_HasProto(RegUnLoadKeyW)) \
      RTS_WIN64_ONLY(SymI_NeedsProto(SHGetFolderPathW)) \
      RTS_WIN64_ONLY(SymI_NeedsProto(__imp_SetWindowLongPtrW)) \
      RTS_WIN64_ONLY(SymI_NeedsProto(__imp_GetWindowLongPtrW)) \
      RTS_WIN64_ONLY(SymI_NeedsProto(__imp_MenuItemFromPoint)) \
      RTS_WIN64_ONLY(SymI_NeedsProto(__imp_ChildWindowFromPoint)) \
      RTS_WIN64_ONLY(SymI_NeedsProto(__imp_ChildWindowFromPointEx)) \
      RTS_WIN64_ONLY(SymI_NeedsProto(__imp_DeleteObject)) \
      RTS_WIN64_ONLY(SymI_NeedsProto(__imp_UnmapViewOfFile)) \
      RTS_WIN64_ONLY(SymI_NeedsProto(__imp_CloseHandle)) \
      RTS_WIN64_ONLY(SymI_NeedsProto(__imp_FreeLibrary)) \
      RTS_WIN64_ONLY(SymI_NeedsProto(__imp_GetMessageW)) \
      RTS_WIN64_ONLY(SymI_NeedsProto(__imp_TranslateMessage)) \
      RTS_WIN64_ONLY(SymI_NeedsProto(__imp_DispatchMessageW)) \
      RTS_WIN64_ONLY(SymI_NeedsProto(__imp_DefWindowProcW)) \
      RTS_WIN64_ONLY(SymI_NeedsProto(__imp_GetDIBits)) \
      RTS_WIN64_ONLY(SymI_NeedsProto(__imp_GlobalAlloc)) \
      RTS_WIN64_ONLY(SymI_NeedsProto(__imp_GlobalFree)) \
      RTS_WIN64_ONLY(SymI_NeedsProto(__imp_CreateFileW)) \
      RTS_WIN64_ONLY(SymI_NeedsProto(__imp_WriteFile)) \
      RTS_WIN64_ONLY(SymI_NeedsProto(__imp_CreateCompatibleBitmap)) \
      RTS_WIN64_ONLY(SymI_NeedsProto(__imp_SelectObject)) \
      RTS_WIN64_ONLY(SymI_NeedsProto(__imp_Polygon)) \
      RTS_WIN64_ONLY(SymI_NeedsProto(__imp_FormatMessageW)) \
      RTS_WIN64_ONLY(SymI_NeedsProto(__imp__localtime64)) \
      RTS_WIN64_ONLY(SymI_NeedsProto(__imp__tzname)) \
      RTS_WIN64_ONLY(SymI_NeedsProto(__imp__timezone)) \
      RTS_WIN64_ONLY(SymI_NeedsProto(__imp_CreatePipe)) \
      RTS_WIN64_ONLY(SymI_NeedsProto(__imp_SetHandleInformation)) \
      RTS_WIN64_ONLY(SymI_NeedsProto(__imp_GetStdHandle)) \
      RTS_WIN64_ONLY(SymI_NeedsProto(__imp_GetCurrentProcess)) \
      RTS_WIN64_ONLY(SymI_NeedsProto(__imp_DuplicateHandle)) \
      RTS_WIN64_ONLY(SymI_NeedsProto(__imp_CreateProcessW)) \
      RTS_WIN64_ONLY(SymI_NeedsProto(__imp_TerminateProcess)) \
      RTS_WIN64_ONLY(SymI_NeedsProto(__imp__open_osfhandle)) \
      RTS_WIN64_ONLY(SymI_NeedsProto(__imp_GetExitCodeProcess)) \
      RTS_MINGW_GETTIMEOFDAY_SYM                         \
      SymI_NeedsProto(closedir)

#else
#define RTS_MINGW_ONLY_SYMBOLS /**/
#define RTS_CYGWIN_ONLY_SYMBOLS /**/
#endif


#if defined(darwin_HOST_OS) && HAVE_PRINTF_LDBLSTUB
#define RTS_DARWIN_ONLY_SYMBOLS                             \
     SymI_NeedsProto(asprintf$LDBLStub)                     \
     SymI_NeedsProto(err$LDBLStub)                          \
     SymI_NeedsProto(errc$LDBLStub)                         \
     SymI_NeedsProto(errx$LDBLStub)                         \
     SymI_NeedsProto(fprintf$LDBLStub)                      \
     SymI_NeedsProto(fscanf$LDBLStub)                       \
     SymI_NeedsProto(fwprintf$LDBLStub)                     \
     SymI_NeedsProto(fwscanf$LDBLStub)                      \
     SymI_NeedsProto(printf$LDBLStub)                       \
     SymI_NeedsProto(scanf$LDBLStub)                        \
     SymI_NeedsProto(snprintf$LDBLStub)                     \
     SymI_NeedsProto(sprintf$LDBLStub)                      \
     SymI_NeedsProto(sscanf$LDBLStub)                       \
     SymI_NeedsProto(strtold$LDBLStub)                      \
     SymI_NeedsProto(swprintf$LDBLStub)                     \
     SymI_NeedsProto(swscanf$LDBLStub)                      \
     SymI_NeedsProto(syslog$LDBLStub)                       \
     SymI_NeedsProto(vasprintf$LDBLStub)                    \
     SymI_NeedsProto(verr$LDBLStub)                         \
     SymI_NeedsProto(verrc$LDBLStub)                        \
     SymI_NeedsProto(verrx$LDBLStub)                        \
     SymI_NeedsProto(vfprintf$LDBLStub)                     \
     SymI_NeedsProto(vfscanf$LDBLStub)                      \
     SymI_NeedsProto(vfwprintf$LDBLStub)                    \
     SymI_NeedsProto(vfwscanf$LDBLStub)                     \
     SymI_NeedsProto(vprintf$LDBLStub)                      \
     SymI_NeedsProto(vscanf$LDBLStub)                       \
     SymI_NeedsProto(vsnprintf$LDBLStub)                    \
     SymI_NeedsProto(vsprintf$LDBLStub)                     \
     SymI_NeedsProto(vsscanf$LDBLStub)                      \
     SymI_NeedsProto(vswprintf$LDBLStub)                    \
     SymI_NeedsProto(vswscanf$LDBLStub)                     \
     SymI_NeedsProto(vsyslog$LDBLStub)                      \
     SymI_NeedsProto(vwarn$LDBLStub)                        \
     SymI_NeedsProto(vwarnc$LDBLStub)                       \
     SymI_NeedsProto(vwarnx$LDBLStub)                       \
     SymI_NeedsProto(vwprintf$LDBLStub)                     \
     SymI_NeedsProto(vwscanf$LDBLStub)                      \
     SymI_NeedsProto(warn$LDBLStub)                         \
     SymI_NeedsProto(warnc$LDBLStub)                        \
     SymI_NeedsProto(warnx$LDBLStub)                        \
     SymI_NeedsProto(wcstold$LDBLStub)                      \
     SymI_NeedsProto(wprintf$LDBLStub)                      \
     SymI_NeedsProto(wscanf$LDBLStub)
#else
#define RTS_DARWIN_ONLY_SYMBOLS
#endif

#ifndef SMP
# define MAIN_CAP_SYM SymI_HasProto(MainCapability)
#else
# define MAIN_CAP_SYM
#endif

#if !defined(mingw32_HOST_OS)
#define RTS_USER_SIGNALS_SYMBOLS        \
   SymI_HasProto(setIOManagerControlFd) \
   SymI_HasProto(setIOManagerWakeupFd)  \
   SymI_HasProto(ioManagerWakeup)       \
   SymI_HasProto(blockUserSignals)      \
   SymI_HasProto(unblockUserSignals)
#else
#define RTS_USER_SIGNALS_SYMBOLS        \
   SymI_HasProto(ioManagerWakeup)       \
   SymI_HasProto(sendIOManagerEvent)    \
   SymI_HasProto(readIOManagerEvent)    \
   SymI_HasProto(getIOManagerEvent)     \
   SymI_HasProto(console_handler)
#endif

#define RTS_LIBFFI_SYMBOLS                                  \
     SymE_NeedsProto(ffi_prep_cif)                          \
     SymE_NeedsProto(ffi_call)                              \
     SymE_NeedsProto(ffi_type_void)                         \
     SymE_NeedsProto(ffi_type_float)                        \
     SymE_NeedsProto(ffi_type_double)                       \
     SymE_NeedsProto(ffi_type_sint64)                       \
     SymE_NeedsProto(ffi_type_uint64)                       \
     SymE_NeedsProto(ffi_type_sint32)                       \
     SymE_NeedsProto(ffi_type_uint32)                       \
     SymE_NeedsProto(ffi_type_sint16)                       \
     SymE_NeedsProto(ffi_type_uint16)                       \
     SymE_NeedsProto(ffi_type_sint8)                        \
     SymE_NeedsProto(ffi_type_uint8)                        \
     SymE_NeedsProto(ffi_type_pointer)

#ifdef TABLES_NEXT_TO_CODE
#define RTS_RET_SYMBOLS /* nothing */
#else
#define RTS_RET_SYMBOLS                                 \
      SymI_HasProto(stg_enter_ret)                      \
      SymI_HasProto(stg_gc_fun_ret)                     \
      SymI_HasProto(stg_ap_v_ret)                       \
      SymI_HasProto(stg_ap_f_ret)                       \
      SymI_HasProto(stg_ap_d_ret)                       \
      SymI_HasProto(stg_ap_l_ret)                       \
      SymI_HasProto(stg_ap_v16_ret)                     \
      SymI_HasProto(stg_ap_n_ret)                       \
      SymI_HasProto(stg_ap_p_ret)                       \
      SymI_HasProto(stg_ap_pv_ret)                      \
      SymI_HasProto(stg_ap_pp_ret)                      \
      SymI_HasProto(stg_ap_ppv_ret)                     \
      SymI_HasProto(stg_ap_ppp_ret)                     \
      SymI_HasProto(stg_ap_pppv_ret)                    \
      SymI_HasProto(stg_ap_pppp_ret)                    \
      SymI_HasProto(stg_ap_ppppp_ret)                   \
      SymI_HasProto(stg_ap_pppppp_ret)
#endif

/* Modules compiled with -ticky may mention ticky counters */
/* This list should marry up with the one in $(TOP)/includes/stg/Ticky.h */
#define RTS_TICKY_SYMBOLS                               \
      SymI_NeedsProto(ticky_entry_ctrs)                 \
      SymI_NeedsProto(top_ct)                           \
                                                        \
      SymI_HasProto(ENT_VIA_NODE_ctr)                   \
      SymI_HasProto(ENT_STATIC_THK_ctr)                 \
      SymI_HasProto(ENT_DYN_THK_ctr)                    \
      SymI_HasProto(ENT_STATIC_FUN_DIRECT_ctr)          \
      SymI_HasProto(ENT_DYN_FUN_DIRECT_ctr)             \
      SymI_HasProto(ENT_STATIC_CON_ctr)                 \
      SymI_HasProto(ENT_DYN_CON_ctr)                    \
      SymI_HasProto(ENT_STATIC_IND_ctr)                 \
      SymI_HasProto(ENT_DYN_IND_ctr)                    \
      SymI_HasProto(ENT_PERM_IND_ctr)                   \
      SymI_HasProto(ENT_PAP_ctr)                        \
      SymI_HasProto(ENT_AP_ctr)                         \
      SymI_HasProto(ENT_AP_STACK_ctr)                   \
      SymI_HasProto(ENT_BH_ctr)                         \
      SymI_HasProto(UNKNOWN_CALL_ctr)                   \
      SymI_HasProto(SLOW_CALL_v_ctr)                    \
      SymI_HasProto(SLOW_CALL_f_ctr)                    \
      SymI_HasProto(SLOW_CALL_d_ctr)                    \
      SymI_HasProto(SLOW_CALL_l_ctr)                    \
      SymI_HasProto(SLOW_CALL_n_ctr)                    \
      SymI_HasProto(SLOW_CALL_p_ctr)                    \
      SymI_HasProto(SLOW_CALL_pv_ctr)                   \
      SymI_HasProto(SLOW_CALL_pp_ctr)                   \
      SymI_HasProto(SLOW_CALL_ppv_ctr)                  \
      SymI_HasProto(SLOW_CALL_ppp_ctr)                  \
      SymI_HasProto(SLOW_CALL_pppv_ctr)                 \
      SymI_HasProto(SLOW_CALL_pppp_ctr)                 \
      SymI_HasProto(SLOW_CALL_ppppp_ctr)                \
      SymI_HasProto(SLOW_CALL_pppppp_ctr)               \
      SymI_HasProto(SLOW_CALL_OTHER_ctr)                \
      SymI_HasProto(ticky_slow_call_unevald)            \
      SymI_HasProto(SLOW_CALL_ctr)                      \
      SymI_HasProto(MULTI_CHUNK_SLOW_CALL_ctr)          \
      SymI_HasProto(MULTI_CHUNK_SLOW_CALL_CHUNKS_ctr)   \
      SymI_HasProto(KNOWN_CALL_ctr)                     \
      SymI_HasProto(KNOWN_CALL_TOO_FEW_ARGS_ctr)        \
      SymI_HasProto(KNOWN_CALL_EXTRA_ARGS_ctr)          \
      SymI_HasProto(SLOW_CALL_FUN_TOO_FEW_ctr)          \
      SymI_HasProto(SLOW_CALL_FUN_CORRECT_ctr)          \
      SymI_HasProto(SLOW_CALL_FUN_TOO_MANY_ctr)         \
      SymI_HasProto(SLOW_CALL_PAP_TOO_FEW_ctr)          \
      SymI_HasProto(SLOW_CALL_PAP_CORRECT_ctr)          \
      SymI_HasProto(SLOW_CALL_PAP_TOO_MANY_ctr)         \
      SymI_HasProto(SLOW_CALL_UNEVALD_ctr)              \
      SymI_HasProto(UPDF_OMITTED_ctr)                   \
      SymI_HasProto(UPDF_PUSHED_ctr)                    \
      SymI_HasProto(CATCHF_PUSHED_ctr)                  \
      SymI_HasProto(UPDF_RCC_PUSHED_ctr)                \
      SymI_HasProto(UPDF_RCC_OMITTED_ctr)               \
      SymI_HasProto(UPD_SQUEEZED_ctr)                   \
      SymI_HasProto(UPD_CON_IN_NEW_ctr)                 \
      SymI_HasProto(UPD_CON_IN_PLACE_ctr)               \
      SymI_HasProto(UPD_PAP_IN_NEW_ctr)                 \
      SymI_HasProto(UPD_PAP_IN_PLACE_ctr)               \
      SymI_HasProto(ALLOC_HEAP_ctr)                     \
      SymI_HasProto(ALLOC_HEAP_tot)                     \
      SymI_HasProto(ALLOC_FUN_ctr)                      \
      SymI_HasProto(ALLOC_FUN_adm)                      \
      SymI_HasProto(ALLOC_FUN_gds)                      \
      SymI_HasProto(ALLOC_FUN_slp)                      \
      SymI_HasProto(UPD_NEW_IND_ctr)                    \
      SymI_HasProto(UPD_NEW_PERM_IND_ctr)               \
      SymI_HasProto(UPD_OLD_IND_ctr)                    \
      SymI_HasProto(UPD_OLD_PERM_IND_ctr)               \
      SymI_HasProto(UPD_BH_UPDATABLE_ctr)               \
      SymI_HasProto(UPD_BH_SINGLE_ENTRY_ctr)            \
      SymI_HasProto(UPD_CAF_BH_UPDATABLE_ctr)           \
      SymI_HasProto(UPD_CAF_BH_SINGLE_ENTRY_ctr)        \
      SymI_HasProto(GC_SEL_ABANDONED_ctr)               \
      SymI_HasProto(GC_SEL_MINOR_ctr)                   \
      SymI_HasProto(GC_SEL_MAJOR_ctr)                   \
      SymI_HasProto(GC_FAILED_PROMOTION_ctr)            \
      SymI_HasProto(ALLOC_UP_THK_ctr)                   \
      SymI_HasProto(ALLOC_SE_THK_ctr)                   \
      SymI_HasProto(ALLOC_THK_adm)                      \
      SymI_HasProto(ALLOC_THK_gds)                      \
      SymI_HasProto(ALLOC_THK_slp)                      \
      SymI_HasProto(ALLOC_CON_ctr)                      \
      SymI_HasProto(ALLOC_CON_adm)                      \
      SymI_HasProto(ALLOC_CON_gds)                      \
      SymI_HasProto(ALLOC_CON_slp)                      \
      SymI_HasProto(ALLOC_TUP_ctr)                      \
      SymI_HasProto(ALLOC_TUP_adm)                      \
      SymI_HasProto(ALLOC_TUP_gds)                      \
      SymI_HasProto(ALLOC_TUP_slp)                      \
      SymI_HasProto(ALLOC_BH_ctr)                       \
      SymI_HasProto(ALLOC_BH_adm)                       \
      SymI_HasProto(ALLOC_BH_gds)                       \
      SymI_HasProto(ALLOC_BH_slp)                       \
      SymI_HasProto(ALLOC_PRIM_ctr)                     \
      SymI_HasProto(ALLOC_PRIM_adm)                     \
      SymI_HasProto(ALLOC_PRIM_gds)                     \
      SymI_HasProto(ALLOC_PRIM_slp)                     \
      SymI_HasProto(ALLOC_PAP_ctr)                      \
      SymI_HasProto(ALLOC_PAP_adm)                      \
      SymI_HasProto(ALLOC_PAP_gds)                      \
      SymI_HasProto(ALLOC_PAP_slp)                      \
      SymI_HasProto(ALLOC_TSO_ctr)                      \
      SymI_HasProto(ALLOC_TSO_adm)                      \
      SymI_HasProto(ALLOC_TSO_gds)                      \
      SymI_HasProto(ALLOC_TSO_slp)                      \
      SymI_HasProto(RET_NEW_ctr)                        \
      SymI_HasProto(RET_OLD_ctr)                        \
      SymI_HasProto(RET_UNBOXED_TUP_ctr)                \
      SymI_HasProto(RET_SEMI_loads_avoided)


// On most platforms, the garbage collector rewrites references
//      to small integer and char objects to a set of common, shared ones.
//
// We don't do this when compiling to Windows DLLs at the moment because
//      it doesn't support cross package data references well.
//
#if defined(COMPILING_WINDOWS_DLL)
#define RTS_INTCHAR_SYMBOLS
#else
#define RTS_INTCHAR_SYMBOLS                             \
      SymI_HasProto(stg_CHARLIKE_closure)               \
      SymI_HasProto(stg_INTLIKE_closure)
#endif


<<<<<<< HEAD
#define RTS_SYMBOLS                                     \
      Maybe_Stable_Names                                \
      RTS_TICKY_SYMBOLS                                 \
      SymI_HasProto(StgReturn)                          \
      SymI_HasProto(stg_enter_info)                     \
      SymI_HasProto(stg_gc_void_info)                   \
      SymI_HasProto(__stg_gc_enter_1)                   \
      SymI_HasProto(stg_gc_noregs)                      \
      SymI_HasProto(stg_gc_unpt_r1_info)                \
      SymI_HasProto(stg_gc_unpt_r1)                     \
      SymI_HasProto(stg_gc_unbx_r1_info)                \
      SymI_HasProto(stg_gc_unbx_r1)                     \
      SymI_HasProto(stg_gc_f1_info)                     \
      SymI_HasProto(stg_gc_f1)                          \
      SymI_HasProto(stg_gc_d1_info)                     \
      SymI_HasProto(stg_gc_d1)                          \
      SymI_HasProto(stg_gc_l1_info)                     \
      SymI_HasProto(stg_gc_l1)                          \
      SymI_HasProto(__stg_gc_fun)                       \
      SymI_HasProto(stg_gc_fun_info)                    \
      SymI_HasProto(stg_gc_gen)                         \
      SymI_HasProto(stg_gc_gen_info)                    \
      SymI_HasProto(stg_gc_gen_hp)                      \
      SymI_HasProto(stg_gc_ut)                          \
      SymI_HasProto(stg_gen_yield)                      \
      SymI_HasProto(stg_yield_noregs)                   \
      SymI_HasProto(stg_yield_to_interpreter)           \
      SymI_HasProto(stg_gen_block)                      \
      SymI_HasProto(stg_block_noregs)                   \
      SymI_HasProto(stg_block_1)                        \
      SymI_HasProto(stg_block_takemvar)                 \
      SymI_HasProto(stg_block_putmvar)                  \
      MAIN_CAP_SYM                                      \
      SymI_HasProto(MallocFailHook)                     \
      SymI_HasProto(OnExitHook)                         \
      SymI_HasProto(OutOfHeapHook)                      \
      SymI_HasProto(StackOverflowHook)                  \
      SymI_HasProto(addDLL)                             \
      SymI_HasProto(__int_encodeDouble)                 \
      SymI_HasProto(__word_encodeDouble)                \
      SymI_HasProto(__2Int_encodeDouble)                \
      SymI_HasProto(__int_encodeFloat)                  \
      SymI_HasProto(__word_encodeFloat)                 \
      SymI_HasProto(stg_atomicallyzh)                   \
      SymI_HasProto(barf)                               \
      SymI_HasProto(debugBelch)                         \
      SymI_HasProto(errorBelch)                         \
      SymI_HasProto(sysErrorBelch)                      \
      SymI_HasProto(stg_getMaskingStatezh)              \
      SymI_HasProto(stg_maskAsyncExceptionszh)          \
      SymI_HasProto(stg_maskUninterruptiblezh)          \
      SymI_HasProto(stg_catchzh)                        \
      SymI_HasProto(stg_catchRetryzh)                   \
      SymI_HasProto(stg_catchSTMzh)                     \
      SymI_HasProto(stg_checkzh)                        \
      SymI_HasProto(closure_flags)                      \
      SymI_HasProto(cmp_thread)                         \
      SymI_HasProto(createAdjustor)                     \
      SymI_HasProto(stg_decodeDoublezu2Intzh)           \
      SymI_HasProto(stg_decodeFloatzuIntzh)             \
      SymI_HasProto(defaultsHook)                       \
      SymI_HasProto(stg_delayzh)                        \
      SymI_HasProto(stg_deRefWeakzh)                    \
      SymI_HasProto(stg_deRefStablePtrzh)               \
      SymI_HasProto(dirty_MUT_VAR)                      \
      SymI_HasProto(stg_forkzh)                         \
      SymI_HasProto(stg_forkOnzh)                       \
      SymI_HasProto(stg_newSContzh)                     \
      SymI_HasProto(stg_getSContzh)                     \
      SymI_HasProto(stg_atomicSwitchzh)                 \
      SymI_HasProto(stg_sleepCapabilityzh)              \
      SymI_HasProto(stg_getSContIdzh)                   \
      SymI_HasProto(stg_getSContCapabilityzh)           \
      SymI_HasProto(stg_defaultUpcallErrorzh)           \
      SymI_HasProto(stg_getCurrentCapabilityzh)         \
      SymI_HasProto(stg_getSLSzh)                       \
      SymI_HasProto(stg_setSLSzh)                       \
      SymI_HasProto(stg_killSContzh)                    \
      SymI_HasProto(stg_getStatusTVarzh)                \
      SymI_HasProto(stg_setScheduleSContActionzh)       \
      SymI_HasProto(stg_getScheduleSContActionzh)       \
      SymI_HasProto(stg_setYieldControlActionzh)        \
      SymI_HasProto(stg_getYieldControlActionzh)        \
      SymI_HasProto(stg_setFinalizzerzh)                \
      SymI_HasProto(stg_scheduleThreadOnFreeCapzh)      \
      SymI_HasProto(stg_setSContCapabilityzh)           \
      SymI_HasProto(stg_isThreadBoundzh)                \
      SymI_HasProto(forkProcess)                        \
      SymI_HasProto(forkOS_createThread)                \
      SymI_HasProto(forkOS_createThreadForSCont)        \
      SymI_HasProto(freeHaskellFunctionPtr)             \
=======
#define RTS_SYMBOLS                                                     \
      Maybe_Stable_Names                                                \
      RTS_TICKY_SYMBOLS                                                 \
      SymI_HasProto(StgReturn)                                          \
      SymI_HasProto(stg_gc_noregs)                                      \
      SymI_HasProto(stg_ret_v_info)                                     \
      SymI_HasProto(stg_ret_p_info)                                     \
      SymI_HasProto(stg_ret_n_info)                                     \
      SymI_HasProto(stg_ret_f_info)                                     \
      SymI_HasProto(stg_ret_d_info)                                     \
      SymI_HasProto(stg_ret_l_info)                                     \
      SymI_HasProto(stg_gc_prim_p)                                      \
      SymI_HasProto(stg_gc_prim_pp)                                     \
      SymI_HasProto(stg_gc_prim_n)                                      \
      SymI_HasProto(stg_enter_info)                                     \
      SymI_HasProto(__stg_gc_enter_1)                                   \
      SymI_HasProto(stg_gc_unpt_r1)                                     \
      SymI_HasProto(stg_gc_unbx_r1)                                     \
      SymI_HasProto(stg_gc_f1)                                          \
      SymI_HasProto(stg_gc_d1)                                          \
      SymI_HasProto(stg_gc_l1)                                          \
      SymI_HasProto(stg_gc_pp)                                          \
      SymI_HasProto(stg_gc_ppp)                                         \
      SymI_HasProto(stg_gc_pppp)                                        \
      SymI_HasProto(__stg_gc_fun)                                       \
      SymI_HasProto(stg_gc_fun_info)                                    \
      SymI_HasProto(stg_yield_noregs)                                   \
      SymI_HasProto(stg_yield_to_interpreter)                           \
      SymI_HasProto(stg_block_noregs)                                   \
      SymI_HasProto(stg_block_takemvar)                                 \
      SymI_HasProto(stg_block_putmvar)                                  \
      MAIN_CAP_SYM                                                      \
      SymI_HasProto(MallocFailHook)                                     \
      SymI_HasProto(OnExitHook)                                         \
      SymI_HasProto(OutOfHeapHook)                                      \
      SymI_HasProto(StackOverflowHook)                                  \
      SymI_HasProto(addDLL)                                             \
      SymI_HasProto(__int_encodeDouble)                                 \
      SymI_HasProto(__word_encodeDouble)                                \
      SymI_HasProto(__2Int_encodeDouble)                                \
      SymI_HasProto(__int_encodeFloat)                                  \
      SymI_HasProto(__word_encodeFloat)                                 \
      SymI_HasProto(stg_atomicallyzh)                                   \
      SymI_HasProto(barf)                                               \
      SymI_HasProto(debugBelch)                                         \
      SymI_HasProto(errorBelch)                                         \
      SymI_HasProto(sysErrorBelch)                                      \
      SymI_HasProto(stg_getMaskingStatezh)                              \
      SymI_HasProto(stg_maskAsyncExceptionszh)                          \
      SymI_HasProto(stg_maskUninterruptiblezh)                          \
      SymI_HasProto(stg_catchzh)                                        \
      SymI_HasProto(stg_catchRetryzh)                                   \
      SymI_HasProto(stg_catchSTMzh)                                     \
      SymI_HasProto(stg_checkzh)                                        \
      SymI_HasProto(closure_flags)                                      \
      SymI_HasProto(cmp_thread)                                         \
      SymI_HasProto(createAdjustor)                                     \
      SymI_HasProto(stg_decodeDoublezu2Intzh)                           \
      SymI_HasProto(stg_decodeFloatzuIntzh)                             \
      SymI_HasProto(defaultsHook)                                       \
      SymI_HasProto(stg_delayzh)                                        \
      SymI_HasProto(stg_deRefWeakzh)                                    \
      SymI_HasProto(stg_deRefStablePtrzh)                               \
      SymI_HasProto(dirty_MUT_VAR)                                      \
      SymI_HasProto(dirty_TVAR)                                         \
      SymI_HasProto(stg_forkzh)                                         \
      SymI_HasProto(stg_forkOnzh)                                       \
      SymI_HasProto(forkProcess)                                        \
      SymI_HasProto(forkOS_createThread)                                \
      SymI_HasProto(freeHaskellFunctionPtr)                             \
>>>>>>> 96ce0b02
      SymI_HasProto(getOrSetGHCConcSignalSignalHandlerStore)            \
      SymI_HasProto(getOrSetGHCConcWindowsPendingDelaysStore)           \
      SymI_HasProto(getOrSetGHCConcWindowsIOManagerThreadStore)         \
      SymI_HasProto(getOrSetGHCConcWindowsProddingStore)                \
      SymI_HasProto(getOrSetSystemEventThreadEventManagerStore)         \
      SymI_HasProto(getOrSetSystemEventThreadIOManagerThreadStore)      \
      SymI_HasProto(getOrSetSystemTimerThreadEventManagerStore)         \
      SymI_HasProto(getOrSetSystemTimerThreadIOManagerThreadStore)      \
      SymI_HasProto(getGCStats)                                         \
      SymI_HasProto(getGCStatsEnabled)                                  \
      SymI_HasProto(genSymZh)                                           \
      SymI_HasProto(genericRaise)                                       \
      SymI_HasProto(getProgArgv)                                        \
      SymI_HasProto(getFullProgArgv)                                    \
      SymI_HasProto(getStablePtr)                                       \
      SymI_HasProto(hs_init)                                            \
      SymI_HasProto(hs_exit)                                            \
      SymI_HasProto(hs_set_argv)                                        \
      SymI_HasProto(hs_add_root)                                        \
      SymI_HasProto(hs_perform_gc)                                      \
      SymI_HasProto(hs_lock_stable_tables)                              \
      SymI_HasProto(hs_unlock_stable_tables)                            \
      SymI_HasProto(hs_free_stable_ptr)                                 \
      SymI_HasProto(hs_free_stable_ptr_unsafe)                          \
      SymI_HasProto(hs_free_fun_ptr)                                    \
      SymI_HasProto(hs_hpc_rootModule)                                  \
      SymI_HasProto(hs_hpc_module)                                      \
      SymI_HasProto(initLinker)                                         \
      SymI_HasProto(stg_unpackClosurezh)                                \
      SymI_HasProto(stg_getApStackValzh)                                \
      SymI_HasProto(stg_getSparkzh)                                     \
      SymI_HasProto(stg_numSparkszh)                                    \
      SymI_HasProto(stg_isCurrentThreadBoundzh)                         \
      SymI_HasProto(stg_isEmptyMVarzh)                                  \
      SymI_HasProto(stg_killThreadzh)                                   \
      SymI_HasProto(loadArchive)                                        \
      SymI_HasProto(loadObj)                                            \
      SymI_HasProto(insertStableSymbol)                                 \
      SymI_HasProto(insertSymbol)                                       \
      SymI_HasProto(lookupSymbol)                                       \
      SymI_HasProto(stg_makeStablePtrzh)                                \
      SymI_HasProto(stg_mkApUpd0zh)                                     \
      SymI_HasProto(stg_myThreadIdzh)                                   \
      SymI_HasProto(stg_labelThreadzh)                                  \
      SymI_HasProto(stg_newArrayzh)                                     \
      SymI_HasProto(stg_newArrayArrayzh)                                \
      SymI_HasProto(stg_newBCOzh)                                       \
      SymI_HasProto(stg_newByteArrayzh)                                 \
      SymI_HasProto_redirect(newCAF, newDynCAF)                         \
      SymI_HasProto(stg_newMVarzh)                                      \
      SymI_HasProto(stg_newMutVarzh)                                    \
      SymI_HasProto(stg_newTVarzh)                                      \
      SymI_HasProto(stg_noDuplicatezh)                                  \
      SymI_HasProto(stg_atomicModifyMutVarzh)                           \
      SymI_HasProto(stg_casMutVarzh)                                    \
      SymI_HasProto(stg_newPinnedByteArrayzh)                           \
      SymI_HasProto(stg_newAlignedPinnedByteArrayzh)                    \
      SymI_HasProto(newSpark)                                           \
      SymI_HasProto(performGC)                                          \
      SymI_HasProto(performMajorGC)                                     \
      SymI_HasProto(prog_argc)                                          \
      SymI_HasProto(prog_argv)                                          \
      SymI_HasProto(stg_putMVarzh)                                      \
      SymI_HasProto(stg_raisezh)                                        \
      SymI_HasProto(stg_raiseIOzh)                                      \
      SymI_HasProto(stg_readTVarzh)                                     \
      SymI_HasProto(stg_readTVarIOzh)                                   \
      SymI_HasProto(resumeThread)                                       \
      SymI_HasProto(setNumCapabilities)                                 \
      SymI_HasProto(getNumberOfProcessors)                              \
      SymI_HasProto(resolveObjs)                                        \
      SymI_HasProto(stg_retryzh)                                        \
      SymI_HasProto(rts_apply)                                          \
      SymI_HasProto(rts_checkSchedStatus)                               \
      SymI_HasProto(rts_eval)                                           \
      SymI_HasProto(rts_evalIO)                                         \
      SymI_HasProto(rts_evalLazyIO)                                     \
      SymI_HasProto(rts_evalStableIO)                                   \
      SymI_HasProto(rts_eval_)                                          \
      SymI_HasProto(rts_getBool)                                        \
      SymI_HasProto(rts_getChar)                                        \
      SymI_HasProto(rts_getDouble)                                      \
      SymI_HasProto(rts_getFloat)                                       \
      SymI_HasProto(rts_getInt)                                         \
      SymI_HasProto(rts_getInt8)                                        \
      SymI_HasProto(rts_getInt16)                                       \
      SymI_HasProto(rts_getInt32)                                       \
      SymI_HasProto(rts_getInt64)                                       \
      SymI_HasProto(rts_getPtr)                                         \
      SymI_HasProto(rts_getFunPtr)                                      \
      SymI_HasProto(rts_getStablePtr)                                   \
      SymI_HasProto(rts_getThreadId)                                    \
      SymI_HasProto(rts_getWord)                                        \
      SymI_HasProto(rts_getWord8)                                       \
      SymI_HasProto(rts_getWord16)                                      \
      SymI_HasProto(rts_getWord32)                                      \
      SymI_HasProto(rts_getWord64)                                      \
      SymI_HasProto(rts_lock)                                           \
      SymI_HasProto(rts_mkBool)                                         \
      SymI_HasProto(rts_mkChar)                                         \
      SymI_HasProto(rts_mkDouble)                                       \
      SymI_HasProto(rts_mkFloat)                                        \
      SymI_HasProto(rts_mkInt)                                          \
      SymI_HasProto(rts_mkInt8)                                         \
      SymI_HasProto(rts_mkInt16)                                        \
      SymI_HasProto(rts_mkInt32)                                        \
      SymI_HasProto(rts_mkInt64)                                        \
      SymI_HasProto(rts_mkPtr)                                          \
      SymI_HasProto(rts_mkFunPtr)                                       \
      SymI_HasProto(rts_mkStablePtr)                                    \
      SymI_HasProto(rts_mkString)                                       \
      SymI_HasProto(rts_mkWord)                                         \
      SymI_HasProto(rts_mkWord8)                                        \
      SymI_HasProto(rts_mkWord16)                                       \
      SymI_HasProto(rts_mkWord32)                                       \
      SymI_HasProto(rts_mkWord64)                                       \
      SymI_HasProto(rts_unlock)                                         \
      SymI_HasProto(rts_unsafeGetMyCapability)                          \
      SymI_HasProto(rtsSupportsBoundThreads)                            \
      SymI_HasProto(rts_isProfiled)                                     \
      SymI_HasProto(setProgArgv)                                        \
      SymI_HasProto(startupHaskell)                                     \
      SymI_HasProto(shutdownHaskell)                                    \
      SymI_HasProto(shutdownHaskellAndExit)                             \
      SymI_HasProto(stable_name_table)                                  \
      SymI_HasProto(stable_ptr_table)                                   \
      SymI_HasProto(stackOverflow)                                      \
      SymI_HasProto(stg_CAF_BLACKHOLE_info)                             \
      SymI_HasProto(stg_BLACKHOLE_info)                                 \
      SymI_HasProto(__stg_EAGER_BLACKHOLE_info)                         \
      SymI_HasProto(stg_BLOCKING_QUEUE_CLEAN_info)                      \
      SymI_HasProto(stg_BLOCKING_QUEUE_DIRTY_info)                      \
      SymI_HasProto(startTimer)                                         \
      SymI_HasProto(stg_MVAR_CLEAN_info)                                \
      SymI_HasProto(stg_MVAR_DIRTY_info)                                \
      SymI_HasProto(stg_TVAR_CLEAN_info)                                \
      SymI_HasProto(stg_TVAR_DIRTY_info)                                \
      SymI_HasProto(stg_IND_STATIC_info)                                \
      SymI_HasProto(stg_ARR_WORDS_info)                                 \
      SymI_HasProto(stg_MUT_ARR_PTRS_DIRTY_info)                        \
      SymI_HasProto(stg_MUT_ARR_PTRS_FROZEN_info)                       \
      SymI_HasProto(stg_MUT_ARR_PTRS_FROZEN0_info)                      \
      SymI_HasProto(stg_WEAK_info)                                      \
      SymI_HasProto(stg_ap_v_info)                                      \
      SymI_HasProto(stg_ap_f_info)                                      \
      SymI_HasProto(stg_ap_d_info)                                      \
      SymI_HasProto(stg_ap_l_info)                                      \
      SymI_HasProto(stg_ap_v16_info)                                    \
      SymI_HasProto(stg_ap_n_info)                                      \
      SymI_HasProto(stg_ap_p_info)                                      \
      SymI_HasProto(stg_ap_pv_info)                                     \
      SymI_HasProto(stg_ap_pp_info)                                     \
      SymI_HasProto(stg_ap_ppv_info)                                    \
      SymI_HasProto(stg_ap_ppp_info)                                    \
      SymI_HasProto(stg_ap_pppv_info)                                   \
      SymI_HasProto(stg_ap_pppp_info)                                   \
      SymI_HasProto(stg_ap_ppppp_info)                                  \
      SymI_HasProto(stg_ap_pppppp_info)                                 \
      SymI_HasProto(stg_ap_0_fast)                                      \
      SymI_HasProto(stg_ap_v_fast)                                      \
      SymI_HasProto(stg_ap_f_fast)                                      \
      SymI_HasProto(stg_ap_d_fast)                                      \
      SymI_HasProto(stg_ap_l_fast)                                      \
      SymI_HasProto(stg_ap_v16_fast)                                    \
      SymI_HasProto(stg_ap_n_fast)                                      \
      SymI_HasProto(stg_ap_p_fast)                                      \
      SymI_HasProto(stg_ap_pv_fast)                                     \
      SymI_HasProto(stg_ap_pp_fast)                                     \
      SymI_HasProto(stg_ap_ppv_fast)                                    \
      SymI_HasProto(stg_ap_ppp_fast)                                    \
      SymI_HasProto(stg_ap_pppv_fast)                                   \
      SymI_HasProto(stg_ap_pppp_fast)                                   \
      SymI_HasProto(stg_ap_ppppp_fast)                                  \
      SymI_HasProto(stg_ap_pppppp_fast)                                 \
      SymI_HasProto(stg_ap_1_upd_info)                                  \
      SymI_HasProto(stg_ap_2_upd_info)                                  \
      SymI_HasProto(stg_ap_3_upd_info)                                  \
      SymI_HasProto(stg_ap_4_upd_info)                                  \
      SymI_HasProto(stg_ap_5_upd_info)                                  \
      SymI_HasProto(stg_ap_6_upd_info)                                  \
      SymI_HasProto(stg_ap_7_upd_info)                                  \
      SymI_HasProto(stg_exit)                                           \
      SymI_HasProto(stg_sel_0_upd_info)                                 \
      SymI_HasProto(stg_sel_10_upd_info)                                \
      SymI_HasProto(stg_sel_11_upd_info)                                \
      SymI_HasProto(stg_sel_12_upd_info)                                \
      SymI_HasProto(stg_sel_13_upd_info)                                \
      SymI_HasProto(stg_sel_14_upd_info)                                \
      SymI_HasProto(stg_sel_15_upd_info)                                \
      SymI_HasProto(stg_sel_1_upd_info)                                 \
      SymI_HasProto(stg_sel_2_upd_info)                                 \
      SymI_HasProto(stg_sel_3_upd_info)                                 \
      SymI_HasProto(stg_sel_4_upd_info)                                 \
      SymI_HasProto(stg_sel_5_upd_info)                                 \
      SymI_HasProto(stg_sel_6_upd_info)                                 \
      SymI_HasProto(stg_sel_7_upd_info)                                 \
      SymI_HasProto(stg_sel_8_upd_info)                                 \
      SymI_HasProto(stg_sel_9_upd_info)                                 \
      SymI_HasProto(stg_upd_frame_info)                                 \
      SymI_HasProto(stg_bh_upd_frame_info)                              \
      SymI_HasProto(suspendThread)                                      \
      SymI_HasProto(stg_takeMVarzh)                                     \
      SymI_HasProto(stg_threadStatuszh)                                 \
      SymI_HasProto(stg_tryPutMVarzh)                                   \
      SymI_HasProto(stg_tryTakeMVarzh)                                  \
      SymI_HasProto(stg_unmaskAsyncExceptionszh)                        \
      SymI_HasProto(unloadObj)                                          \
      SymI_HasProto(stg_unsafeThawArrayzh)                              \
      SymI_HasProto(stg_waitReadzh)                                     \
      SymI_HasProto(stg_waitWritezh)                                    \
      SymI_HasProto(stg_writeTVarzh)                                    \
      SymI_HasProto(stg_yieldzh)                                        \
      SymI_NeedsProto(stg_interp_constr_entry)                          \
      SymI_HasProto(stg_arg_bitmaps)                                    \
      SymI_HasProto(large_alloc_lim)                                    \
      SymI_HasProto(g0)                                                 \
      SymI_HasProto(allocate)                                           \
      SymI_HasProto(allocateExec)                                       \
      SymI_HasProto(freeExec)                                           \
      SymI_HasProto(getAllocations)                                     \
      SymI_HasProto(revertCAFs)                                         \
      SymI_HasProto(RtsFlags)                                           \
      SymI_NeedsProto(rts_breakpoint_io_action)                         \
      SymI_NeedsProto(rts_stop_next_breakpoint)                         \
      SymI_NeedsProto(rts_stop_on_exception)                            \
      SymI_HasProto(stopTimer)                                          \
      SymI_HasProto(n_capabilities)                                     \
      SymI_HasProto(enabled_capabilities)                               \
      SymI_HasProto(stg_traceCcszh)                                     \
      SymI_HasProto(stg_traceEventzh)                                   \
      SymI_HasProto(stg_traceMarkerzh)                                  \
      SymI_HasProto(getMonotonicNSec)                                   \
      SymI_HasProto(lockFile)                                           \
      SymI_HasProto(unlockFile)                                         \
      SymI_HasProto(startProfTimer)                                     \
      SymI_HasProto(stopProfTimer)                                      \
      RTS_USER_SIGNALS_SYMBOLS                                          \
      RTS_INTCHAR_SYMBOLS


// 64-bit support functions in libgcc.a
#if defined(__GNUC__) && SIZEOF_VOID_P <= 4 && !defined(_ABIN32)
#define RTS_LIBGCC_SYMBOLS                             \
      SymI_NeedsProto(__divdi3)                        \
      SymI_NeedsProto(__udivdi3)                       \
      SymI_NeedsProto(__moddi3)                        \
      SymI_NeedsProto(__umoddi3)                       \
      SymI_NeedsProto(__muldi3)                        \
      SymI_NeedsProto(__ashldi3)                       \
      SymI_NeedsProto(__ashrdi3)                       \
      SymI_NeedsProto(__lshrdi3)                       \
      SymI_NeedsProto(__fixunsdfdi)
#else
#define RTS_LIBGCC_SYMBOLS
#endif

#if defined(darwin_HOST_OS) && defined(powerpc_HOST_ARCH)
      // Symbols that don't have a leading underscore
      // on Mac OS X. They have to receive special treatment,
      // see machoInitSymbolsWithoutUnderscore()
#define RTS_MACHO_NOUNDERLINE_SYMBOLS                   \
      SymI_NeedsProto(saveFP)                           \
      SymI_NeedsProto(restFP)
#endif

/* entirely bogus claims about types of these symbols */
#define SymI_NeedsProto(vvv)  extern void vvv(void);
#if defined(COMPILING_WINDOWS_DLL)
#define SymE_HasProto(vvv)    SymE_HasProto(vvv);
#  if defined(x86_64_HOST_ARCH)
#    define SymE_NeedsProto(vvv)    extern void __imp_ ## vvv (void);
#  else
#    define SymE_NeedsProto(vvv)    extern void _imp__ ## vvv (void);
#  endif
#else
#define SymE_NeedsProto(vvv)  SymI_NeedsProto(vvv);
#define SymE_HasProto(vvv)    SymI_HasProto(vvv)
#endif
#define SymI_HasProto(vvv) /**/
#define SymI_HasProto_redirect(vvv,xxx) /**/
RTS_SYMBOLS
RTS_RET_SYMBOLS
RTS_POSIX_ONLY_SYMBOLS
RTS_MINGW_ONLY_SYMBOLS
RTS_CYGWIN_ONLY_SYMBOLS
RTS_DARWIN_ONLY_SYMBOLS
RTS_LIBGCC_SYMBOLS
RTS_LIBFFI_SYMBOLS
#undef SymI_NeedsProto
#undef SymI_HasProto
#undef SymI_HasProto_redirect
#undef SymE_HasProto
#undef SymE_NeedsProto

#ifdef LEADING_UNDERSCORE
#define MAYBE_LEADING_UNDERSCORE_STR(s) ("_" s)
#else
#define MAYBE_LEADING_UNDERSCORE_STR(s) (s)
#endif

#define SymI_HasProto(vvv) { MAYBE_LEADING_UNDERSCORE_STR(#vvv), \
                    (void*)(&(vvv)) },
#define SymE_HasProto(vvv) { MAYBE_LEADING_UNDERSCORE_STR(#vvv), \
            (void*)DLL_IMPORT_DATA_REF(vvv) },

#define SymI_NeedsProto(vvv) SymI_HasProto(vvv)
#define SymE_NeedsProto(vvv) SymE_HasProto(vvv)

// SymI_HasProto_redirect allows us to redirect references to one symbol to
// another symbol.  See newCAF/newDynCAF for an example.
#define SymI_HasProto_redirect(vvv,xxx)   \
    { MAYBE_LEADING_UNDERSCORE_STR(#vvv), \
      (void*)(&(xxx)) },

static RtsSymbolVal rtsSyms[] = {
      RTS_SYMBOLS
      RTS_RET_SYMBOLS
      RTS_POSIX_ONLY_SYMBOLS
      RTS_MINGW_ONLY_SYMBOLS
      RTS_CYGWIN_ONLY_SYMBOLS
      RTS_DARWIN_ONLY_SYMBOLS
      RTS_LIBGCC_SYMBOLS
      RTS_LIBFFI_SYMBOLS
#if defined(darwin_HOST_OS) && defined(i386_HOST_ARCH)
      // dyld stub code contains references to this,
      // but it should never be called because we treat
      // lazy pointers as nonlazy.
      { "dyld_stub_binding_helper", (void*)0xDEADBEEF },
#endif
      { 0, 0 } /* sentinel */
};


/* -----------------------------------------------------------------------------
 * Insert symbols into hash tables, checking for duplicates.
 */

static void ghciInsertStrHashTable ( pathchar* obj_name,
                                     HashTable *table,
                                     char* key,
                                     void *data
                                   )
{
   if (lookupHashTable(table, (StgWord)key) == NULL)
   {
      insertStrHashTable(table, (StgWord)key, data);
      return;
   }
   debugBelch(
      "\n\n"
      "GHCi runtime linker: fatal error: I found a duplicate definition for symbol\n"
      "   %s\n"
      "whilst processing object file\n"
      "   %" PATH_FMT "\n"
      "This could be caused by:\n"
      "   * Loading two different object files which export the same symbol\n"
      "   * Specifying the same object file twice on the GHCi command line\n"
      "   * An incorrect `package.conf' entry, causing some object to be\n"
      "     loaded twice.\n"
      "GHCi cannot safely continue in this situation.  Exiting now.  Sorry.\n"
      "\n",
      (char*)key,
      obj_name
   );
   stg_exit(1);
}
/* -----------------------------------------------------------------------------
 * initialize the object linker
 */


static int linker_init_done = 0 ;

#if defined(OBJFORMAT_ELF) || defined(OBJFORMAT_MACHO)
static void *dl_prog_handle;
static regex_t re_invalid;
static regex_t re_realso;
#ifdef THREADED_RTS
static Mutex dl_mutex; // mutex to protect dlopen/dlerror critical section
#endif
#endif

void
initLinker( void )
{
    RtsSymbolVal *sym;
#if defined(OBJFORMAT_ELF) || defined(OBJFORMAT_MACHO)
    int compileResult;
#endif

    IF_DEBUG(linker, debugBelch("initLinker: start\n"));

    /* Make initLinker idempotent, so we can call it
       before every relevant operation; that means we
       don't need to initialise the linker separately */
    if (linker_init_done == 1) {
        IF_DEBUG(linker, debugBelch("initLinker: idempotent return\n"));
        return;
    } else {
        linker_init_done = 1;
    }

#if defined(THREADED_RTS) && (defined(OBJFORMAT_ELF) || defined(OBJFORMAT_MACHO))
    initMutex(&dl_mutex);
#endif
    stablehash = allocStrHashTable();
    symhash = allocStrHashTable();

    /* populate the symbol table with stuff from the RTS */
    for (sym = rtsSyms; sym->lbl != NULL; sym++) {
        ghciInsertStrHashTable(WSTR("(GHCi built-in symbols)"),
                               symhash, sym->lbl, sym->addr);
        IF_DEBUG(linker, debugBelch("initLinker: inserting rts symbol %s, %p\n", sym->lbl, sym->addr));
    }
#   if defined(OBJFORMAT_MACHO) && defined(powerpc_HOST_ARCH)
    machoInitSymbolsWithoutUnderscore();
#   endif

#   if defined(OBJFORMAT_ELF) || defined(OBJFORMAT_MACHO)
#   if defined(RTLD_DEFAULT)
    dl_prog_handle = RTLD_DEFAULT;
#   else
    dl_prog_handle = dlopen(NULL, RTLD_LAZY);
#   endif /* RTLD_DEFAULT */

    compileResult = regcomp(&re_invalid,
           "(([^ \t()])+\\.so([^ \t:()])*):([ \t])*(invalid ELF header|file too short)",
           REG_EXTENDED);
    if (compileResult != 0) {
        barf("Compiling re_invalid failed");
    }
    compileResult = regcomp(&re_realso,
           "(GROUP|INPUT) *\\( *([^ )]+)",
           REG_EXTENDED);
    if (compileResult != 0) {
        barf("Compiling re_realso failed");
    }
#   endif

#if !defined(ALWAYS_PIC) && defined(x86_64_HOST_ARCH)
    if (RtsFlags.MiscFlags.linkerMemBase != 0) {
        // User-override for mmap_32bit_base
        mmap_32bit_base = (void*)RtsFlags.MiscFlags.linkerMemBase;
    }
#endif

#if defined(mingw32_HOST_OS)
    /*
     * These two libraries cause problems when added to the static link,
     * but are necessary for resolving symbols in GHCi, hence we load
     * them manually here.
     */
    addDLL(WSTR("msvcrt"));
    addDLL(WSTR("kernel32"));
#endif

    IF_DEBUG(linker, debugBelch("initLinker: done\n"));
    return;
}

void
exitLinker( void ) {
#if defined(OBJFORMAT_ELF) || defined(OBJFORMAT_MACHO)
   if (linker_init_done == 1) {
      regfree(&re_invalid);
      regfree(&re_realso);
#ifdef THREADED_RTS
      closeMutex(&dl_mutex);
#endif
   }
#endif
}

/* -----------------------------------------------------------------------------
 *                  Loading DLL or .so dynamic libraries
 * -----------------------------------------------------------------------------
 *
 * Add a DLL from which symbols may be found.  In the ELF case, just
 * do RTLD_GLOBAL-style add, so no further messing around needs to
 * happen in order that symbols in the loaded .so are findable --
 * lookupSymbol() will subsequently see them by dlsym on the program's
 * dl-handle.  Returns NULL if success, otherwise ptr to an err msg.
 *
 * In the PEi386 case, open the DLLs and put handles to them in a
 * linked list.  When looking for a symbol, try all handles in the
 * list.  This means that we need to load even DLLs that are guaranteed
 * to be in the ghc.exe image already, just so we can get a handle
 * to give to loadSymbol, so that we can find the symbols.  For such
 * libraries, the LoadLibrary call should be a no-op except for returning
 * the handle.
 *
 */

#if defined(OBJFORMAT_PEi386)
/* A record for storing handles into DLLs. */

typedef
   struct _OpenedDLL {
      pathchar*          name;
      struct _OpenedDLL* next;
      HINSTANCE instance;
   }
   OpenedDLL;

/* A list thereof. */
static OpenedDLL* opened_dlls = NULL;
#endif

#  if defined(OBJFORMAT_ELF) || defined(OBJFORMAT_MACHO)

/* Suppose in ghci we load a temporary SO for a module containing
       f = 1
   and then modify the module, recompile, and load another temporary
   SO with
       f = 2
   Then as we don't unload the first SO, dlsym will find the
       f = 1
   symbol whereas we want the
       f = 2
   symbol. We therefore need to keep our own SO handle list, and
   try SOs in the right order. */

typedef
   struct _OpenedSO {
      struct _OpenedSO* next;
      void *handle;
   }
   OpenedSO;

/* A list thereof. */
static OpenedSO* openedSOs = NULL;

static const char *
internal_dlopen(const char *dll_name)
{
   OpenedSO* o_so;
   void *hdl;
   const char *errmsg;
   char *errmsg_copy;

   // omitted: RTLD_NOW
   // see http://www.haskell.org/pipermail/cvs-ghc/2007-September/038570.html
   IF_DEBUG(linker,
      debugBelch("internal_dlopen: dll_name = '%s'\n", dll_name));

   //-------------- Begin critical section ------------------
   // This critical section is necessary because dlerror() is not
   // required to be reentrant (see POSIX -- IEEE Std 1003.1-2008)
   // Also, the error message returned must be copied to preserve it
   // (see POSIX also)

   ACQUIRE_LOCK(&dl_mutex);
   hdl = dlopen(dll_name, RTLD_LAZY | RTLD_GLOBAL);

   errmsg = NULL;
   if (hdl == NULL) {
      /* dlopen failed; return a ptr to the error msg. */
      errmsg = dlerror();
      if (errmsg == NULL) errmsg = "addDLL: unknown error";
      errmsg_copy = stgMallocBytes(strlen(errmsg)+1, "addDLL");
      strcpy(errmsg_copy, errmsg);
      errmsg = errmsg_copy;
   }
   o_so = stgMallocBytes(sizeof(OpenedSO), "addDLL");
   o_so->handle = hdl;
   o_so->next   = openedSOs;
   openedSOs    = o_so;

   RELEASE_LOCK(&dl_mutex);
   //--------------- End critical section -------------------

   return errmsg;
}

static void *
internal_dlsym(void *hdl, const char *symbol) {
    OpenedSO* o_so;
    void *v;

    // We acquire dl_mutex as concurrent dl* calls may alter dlerror
    ACQUIRE_LOCK(&dl_mutex);
    dlerror();
    for (o_so = openedSOs; o_so != NULL; o_so = o_so->next) {
        v = dlsym(o_so->handle, symbol);
        if (dlerror() == NULL) {
            RELEASE_LOCK(&dl_mutex);
            return v;
        }
    }
    v = dlsym(hdl, symbol)
    RELEASE_LOCK(&dl_mutex);
    return v;
}
#  endif

const char *
addDLL( pathchar *dll_name )
{
#  if defined(OBJFORMAT_ELF) || defined(OBJFORMAT_MACHO)
   /* ------------------- ELF DLL loader ------------------- */

#define NMATCH 5
   regmatch_t match[NMATCH];
   const char *errmsg;
   FILE* fp;
   size_t match_length;
#define MAXLINE 1000
   char line[MAXLINE];
   int result;

   initLinker();

   IF_DEBUG(linker, debugBelch("addDLL: dll_name = '%s'\n", dll_name));
   errmsg = internal_dlopen(dll_name);

   if (errmsg == NULL) {
      return NULL;
   }

   // GHC Trac ticket #2615
   // On some systems (e.g., Gentoo Linux) dynamic files (e.g. libc.so)
   // contain linker scripts rather than ELF-format object code. This
   // code handles the situation by recognizing the real object code
   // file name given in the linker script.
   //
   // If an "invalid ELF header" error occurs, it is assumed that the
   // .so file contains a linker script instead of ELF object code.
   // In this case, the code looks for the GROUP ( ... ) linker
   // directive. If one is found, the first file name inside the
   // parentheses is treated as the name of a dynamic library and the
   // code attempts to dlopen that file. If this is also unsuccessful,
   // an error message is returned.

   // see if the error message is due to an invalid ELF header
   IF_DEBUG(linker, debugBelch("errmsg = '%s'\n", errmsg));
   result = regexec(&re_invalid, errmsg, (size_t) NMATCH, match, 0);
   IF_DEBUG(linker, debugBelch("result = %i\n", result));
   if (result == 0) {
      // success -- try to read the named file as a linker script
      match_length = (size_t) stg_min((match[1].rm_eo - match[1].rm_so),
                                 MAXLINE-1);
      strncpy(line, (errmsg+(match[1].rm_so)),match_length);
      line[match_length] = '\0'; // make sure string is null-terminated
      IF_DEBUG(linker, debugBelch ("file name = '%s'\n", line));
      if ((fp = fopen(line, "r")) == NULL) {
         return errmsg; // return original error if open fails
      }
      // try to find a GROUP or INPUT ( ... ) command
      while (fgets(line, MAXLINE, fp) != NULL) {
         IF_DEBUG(linker, debugBelch("input line = %s", line));
         if (regexec(&re_realso, line, (size_t) NMATCH, match, 0) == 0) {
            // success -- try to dlopen the first named file
            IF_DEBUG(linker, debugBelch("match%s\n",""));
            line[match[2].rm_eo] = '\0';
            errmsg = internal_dlopen(line+match[2].rm_so);
            break;
         }
         // if control reaches here, no GROUP or INPUT ( ... ) directive
         // was found and the original error message is returned to the
         // caller
      }
      fclose(fp);
   }
   return errmsg;

#  elif defined(OBJFORMAT_PEi386)
   /* ------------------- Win32 DLL loader ------------------- */

   pathchar*      buf;
   OpenedDLL* o_dll;
   HINSTANCE  instance;

   initLinker();

   /* debugBelch("\naddDLL; dll_name = `%s'\n", dll_name); */

   /* See if we've already got it, and ignore if so. */
   for (o_dll = opened_dlls; o_dll != NULL; o_dll = o_dll->next) {
      if (0 == pathcmp(o_dll->name, dll_name))
         return NULL;
   }

   /* The file name has no suffix (yet) so that we can try
      both foo.dll and foo.drv

      The documentation for LoadLibrary says:
        If no file name extension is specified in the lpFileName
        parameter, the default library extension .dll is
        appended. However, the file name string can include a trailing
        point character (.) to indicate that the module name has no
        extension. */

   buf = stgMallocBytes((pathlen(dll_name) + 10) * sizeof(wchar_t), "addDLL");
   swprintf(buf, L"%s.DLL", dll_name);
   instance = LoadLibraryW(buf);
   if (instance == NULL) {
       if (GetLastError() != ERROR_MOD_NOT_FOUND) goto error;
       // KAA: allow loading of drivers (like winspool.drv)
       swprintf(buf, L"%s.DRV", dll_name);
       instance = LoadLibraryW(buf);
       if (instance == NULL) {
           if (GetLastError() != ERROR_MOD_NOT_FOUND) goto error;
           // #1883: allow loading of unix-style libfoo.dll DLLs
           swprintf(buf, L"lib%s.DLL", dll_name);
           instance = LoadLibraryW(buf);
           if (instance == NULL) {
               goto error;
           }
       }
   }
   stgFree(buf);

   /* Add this DLL to the list of DLLs in which to search for symbols. */
   o_dll = stgMallocBytes( sizeof(OpenedDLL), "addDLL" );
   o_dll->name     = pathdup(dll_name);
   o_dll->instance = instance;
   o_dll->next     = opened_dlls;
   opened_dlls     = o_dll;

   return NULL;

error:
   stgFree(buf);
   sysErrorBelch("%" PATH_FMT, dll_name);

   /* LoadLibrary failed; return a ptr to the error msg. */
   return "addDLL: could not load DLL";

#  else
   barf("addDLL: not implemented on this platform");
#  endif
}

/* -----------------------------------------------------------------------------
 * insert a stable symbol in the hash table
 */

void
insertStableSymbol(pathchar* obj_name, char* key, StgPtr p)
{
  ghciInsertStrHashTable(obj_name, stablehash, key, getStablePtr(p));
}


/* -----------------------------------------------------------------------------
 * insert a symbol in the hash table
 */
void
insertSymbol(pathchar* obj_name, char* key, void* data)
{
  ghciInsertStrHashTable(obj_name, symhash, key, data);
}

/* -----------------------------------------------------------------------------
 * lookup a symbol in the hash table
 */
void *
lookupSymbol( char *lbl )
{
    void *val;
    IF_DEBUG(linker, debugBelch("lookupSymbol: looking up %s\n", lbl));
    initLinker() ;
    ASSERT(symhash != NULL);
    val = lookupStrHashTable(symhash, lbl);

    if (val == NULL) {
        IF_DEBUG(linker, debugBelch("lookupSymbol: symbol not found\n"));
#       if defined(OBJFORMAT_ELF)
        return internal_dlsym(dl_prog_handle, lbl);
#       elif defined(OBJFORMAT_MACHO)
#       if HAVE_DLFCN_H
        /* On OS X 10.3 and later, we use dlsym instead of the old legacy
           interface.

           HACK: On OS X, all symbols are prefixed with an underscore.
                 However, dlsym wants us to omit the leading underscore from the
                 symbol name -- the dlsym routine puts it back on before searching
		 for the symbol. For now, we simply strip it off here (and ONLY
                 here).
        */
        IF_DEBUG(linker, debugBelch("lookupSymbol: looking up %s with dlsym\n", lbl));
	ASSERT(lbl[0] == '_');
	return internal_dlsym(dl_prog_handle, lbl + 1);
#       else
        if (NSIsSymbolNameDefined(lbl)) {
            NSSymbol symbol = NSLookupAndBindSymbol(lbl);
            return NSAddressOfSymbol(symbol);
        } else {
            return NULL;
        }
#       endif /* HAVE_DLFCN_H */
#       elif defined(OBJFORMAT_PEi386)
        void* sym;

        sym = lookupSymbolInDLLs((unsigned char*)lbl);
        if (sym != NULL) { return sym; };

        // Also try looking up the symbol without the @N suffix.  Some
        // DLLs have the suffixes on their symbols, some don't.
        zapTrailingAtSign ( (unsigned char*)lbl );
        sym = lookupSymbolInDLLs((unsigned char*)lbl);
        if (sym != NULL) { return sym; };
        return NULL;

#       else
        ASSERT(2+2 == 5);
        return NULL;
#       endif
    } else {
        IF_DEBUG(linker, debugBelch("lookupSymbol: value of %s is %p\n", lbl, val));
        return val;
    }
}

/* -----------------------------------------------------------------------------
 * Debugging aid: look in GHCi's object symbol tables for symbols
 * within DELTA bytes of the specified address, and show their names.
 */
#ifdef DEBUG
void ghci_enquire ( char* addr );

void ghci_enquire ( char* addr )
{
   int   i;
   char* sym;
   char* a;
   const int DELTA = 64;
   ObjectCode* oc;

   initLinker();

   for (oc = objects; oc; oc = oc->next) {
      for (i = 0; i < oc->n_symbols; i++) {
         sym = oc->symbols[i];
         if (sym == NULL) continue;
         a = NULL;
         if (a == NULL) {
            a = lookupStrHashTable(symhash, sym);
         }
         if (a == NULL) {
             // debugBelch("ghci_enquire: can't find %s\n", sym);
         }
         else if (addr-DELTA <= a && a <= addr+DELTA) {
            debugBelch("%p + %3d  ==  `%s'\n", addr, (int)(a - addr), sym);
         }
      }
   }
}
#endif

#ifdef USE_MMAP
#define ROUND_UP(x,size) ((x + size - 1) & ~(size - 1))

static void *
mmapForLinker (size_t bytes, nat flags, int fd)
{
   void *map_addr = NULL;
   void *result;
   int pagesize, size;
   static nat fixed = 0;

   IF_DEBUG(linker, debugBelch("mmapForLinker: start\n"));
   pagesize = getpagesize();
   size = ROUND_UP(bytes, pagesize);

#if !defined(ALWAYS_PIC) && defined(x86_64_HOST_ARCH)
mmap_again:

   if (mmap_32bit_base != 0) {
       map_addr = mmap_32bit_base;
   }
#endif

   IF_DEBUG(linker, debugBelch("mmapForLinker: \tprotection %#0x\n", PROT_EXEC | PROT_READ | PROT_WRITE));
   IF_DEBUG(linker, debugBelch("mmapForLinker: \tflags      %#0x\n", MAP_PRIVATE | TRY_MAP_32BIT | fixed | flags));
   result = mmap(map_addr, size, PROT_EXEC|PROT_READ|PROT_WRITE,
                    MAP_PRIVATE|TRY_MAP_32BIT|fixed|flags, fd, 0);

   if (result == MAP_FAILED) {
       sysErrorBelch("mmap %" FMT_Word " bytes at %p",(W_)size,map_addr);
       errorBelch("Try specifying an address with +RTS -xm<addr> -RTS");
       stg_exit(EXIT_FAILURE);
   }

#if !defined(ALWAYS_PIC) && defined(x86_64_HOST_ARCH)
   if (mmap_32bit_base != 0) {
       if (result == map_addr) {
           mmap_32bit_base = (StgWord8*)map_addr + size;
       } else {
           if ((W_)result > 0x80000000) {
               // oops, we were given memory over 2Gb
#if defined(freebsd_HOST_OS)  || defined(kfreebsdgnu_HOST_OS) || defined(dragonfly_HOST_OS)
               // Some platforms require MAP_FIXED.  This is normally
               // a bad idea, because MAP_FIXED will overwrite
               // existing mappings.
               munmap(result,size);
               fixed = MAP_FIXED;
               goto mmap_again;
#else
               barf("loadObj: failed to mmap() memory below 2Gb; asked for %lu bytes at %p.  Try specifying an address with +RTS -xm<addr> -RTS", size, map_addr, result);
#endif
           } else {
               // hmm, we were given memory somewhere else, but it's
               // still under 2Gb so we can use it.  Next time, ask
               // for memory right after the place we just got some
               mmap_32bit_base = (StgWord8*)result + size;
           }
       }
   } else {
       if ((W_)result > 0x80000000) {
           // oops, we were given memory over 2Gb
           // ... try allocating memory somewhere else?;
           debugTrace(DEBUG_linker,"MAP_32BIT didn't work; gave us %lu bytes at 0x%p", bytes, result);
           munmap(result, size);

           // Set a base address and try again... (guess: 1Gb)
           mmap_32bit_base = (void*)0x40000000;
           goto mmap_again;
       }
   }
#endif

   IF_DEBUG(linker, debugBelch("mmapForLinker: mapped %" FMT_Word " bytes starting at %p\n", (W_)size, result));
   IF_DEBUG(linker, debugBelch("mmapForLinker: done\n"));
   return result;
}
#endif // USE_MMAP

static ObjectCode*
mkOc( pathchar *path, char *image, int imageSize,
      char *archiveMemberName
#ifndef USE_MMAP
#ifdef darwin_HOST_OS
    , int misalignment
#endif
#endif
    ) {
   ObjectCode* oc;

   IF_DEBUG(linker, debugBelch("mkOc: start\n"));
   oc = stgMallocBytes(sizeof(ObjectCode), "loadArchive(oc)");

#  if defined(OBJFORMAT_ELF)
   oc->formatName = "ELF";
#  elif defined(OBJFORMAT_PEi386)
   oc->formatName = "PEi386";
#  elif defined(OBJFORMAT_MACHO)
   oc->formatName = "Mach-O";
#  else
   stgFree(oc);
   barf("loadObj: not implemented on this platform");
#  endif

   oc->image = image;
   oc->fileName = pathdup(path);

   if (archiveMemberName) {
       oc->archiveMemberName = stgMallocBytes( strlen(archiveMemberName)+1, "loadObj" );
       strcpy(oc->archiveMemberName, archiveMemberName);
   }
   else {
       oc->archiveMemberName = NULL;
   }

   oc->fileSize          = imageSize;
   oc->symbols           = NULL;
   oc->sections          = NULL;
   oc->proddables        = NULL;

#ifndef USE_MMAP
#ifdef darwin_HOST_OS
   oc->misalignment = misalignment;
#endif
#endif

   /* chain it onto the list of objects */
   oc->next              = objects;
   objects               = oc;

   IF_DEBUG(linker, debugBelch("mkOc: done\n"));
   return oc;
}

HsInt
loadArchive( pathchar *path )
{
    ObjectCode* oc;
    char *image;
    int memberSize;
    FILE *f;
    int n;
    size_t thisFileNameSize;
    char *fileName;
    size_t fileNameSize;
    int isObject, isGnuIndex;
    char tmp[20];
    char *gnuFileIndex;
    int gnuFileIndexSize;
#if defined(darwin_HOST_OS)
    int i;
    uint32_t nfat_arch, nfat_offset, cputype, cpusubtype;
#if defined(i386_HOST_ARCH)
    const uint32_t mycputype = CPU_TYPE_X86;
    const uint32_t mycpusubtype = CPU_SUBTYPE_X86_ALL;
#elif defined(x86_64_HOST_ARCH)
    const uint32_t mycputype = CPU_TYPE_X86_64;
    const uint32_t mycpusubtype = CPU_SUBTYPE_X86_64_ALL;
#elif defined(powerpc_HOST_ARCH)
    const uint32_t mycputype = CPU_TYPE_POWERPC;
    const uint32_t mycpusubtype = CPU_SUBTYPE_POWERPC_ALL;
#elif defined(powerpc64_HOST_ARCH)
    const uint32_t mycputype = CPU_TYPE_POWERPC64;
    const uint32_t mycpusubtype = CPU_SUBTYPE_POWERPC_ALL;
#else
#error Unknown Darwin architecture
#endif
#if !defined(USE_MMAP)
    int misalignment;
#endif
#endif

    IF_DEBUG(linker, debugBelch("loadArchive: start\n"));
    IF_DEBUG(linker, debugBelch("loadArchive: Loading archive `%" PATH_FMT" '\n", path));

    if (dynamicByDefault) {
        barf("loadArchive called, but using dynlibs by default (%s)", path);
    }

    gnuFileIndex = NULL;
    gnuFileIndexSize = 0;

    fileNameSize = 32;
    fileName = stgMallocBytes(fileNameSize, "loadArchive(fileName)");

    f = pathopen(path, WSTR("rb"));
    if (!f)
        barf("loadObj: can't read `%s'", path);

    /* Check if this is an archive by looking for the magic "!<arch>\n"
     * string.  Usually, if this fails, we barf and quit.  On Darwin however,
     * we may have a fat archive, which contains archives for more than
     * one architecture.  Fat archives start with the magic number 0xcafebabe,
     * always stored big endian.  If we find a fat_header, we scan through
     * the fat_arch structs, searching through for one for our host
     * architecture.  If a matching struct is found, we read the offset
     * of our archive data (nfat_offset) and seek forward nfat_offset bytes
     * from the start of the file.
     *
     * A subtlety is that all of the members of the fat_header and fat_arch
     * structs are stored big endian, so we need to call byte order
     * conversion functions.
     *
     * If we find the appropriate architecture in a fat archive, we gobble
     * its magic "!<arch>\n" string and continue processing just as if
     * we had a single architecture archive.
     */

    n = fread ( tmp, 1, 8, f );
    if (n != 8)
        barf("loadArchive: Failed reading header from `%s'", path);
    if (strncmp(tmp, "!<arch>\n", 8) != 0) {

#if defined(darwin_HOST_OS)
        /* Not a standard archive, look for a fat archive magic number: */
        if (ntohl(*(uint32_t *)tmp) == FAT_MAGIC) {
            nfat_arch = ntohl(*(uint32_t *)(tmp + 4));
            IF_DEBUG(linker, debugBelch("loadArchive: found a fat archive containing %d architectures\n", nfat_arch));
            nfat_offset = 0;

            for (i = 0; i < (int)nfat_arch; i++) {
                /* search for the right arch */
                n = fread( tmp, 1, 20, f );
                if (n != 8)
                    barf("loadArchive: Failed reading arch from `%s'", path);
                cputype = ntohl(*(uint32_t *)tmp);
                cpusubtype = ntohl(*(uint32_t *)(tmp + 4));

                if (cputype == mycputype && cpusubtype == mycpusubtype) {
                    IF_DEBUG(linker, debugBelch("loadArchive: found my archive in a fat archive\n"));
                    nfat_offset = ntohl(*(uint32_t *)(tmp + 8));
                    break;
                }
            }

            if (nfat_offset == 0) {
               barf ("loadArchive: searched %d architectures, but no host arch found", (int)nfat_arch);
            }
            else {
                n = fseek( f, nfat_offset, SEEK_SET );
                if (n != 0)
                    barf("loadArchive: Failed to seek to arch in `%s'", path);
                n = fread ( tmp, 1, 8, f );
                if (n != 8)
                    barf("loadArchive: Failed reading header from `%s'", path);
                if (strncmp(tmp, "!<arch>\n", 8) != 0) {
                    barf("loadArchive: couldn't find archive in `%s' at offset %d", path, nfat_offset);
                }
            }
        }
        else {
            barf("loadArchive: Neither an archive, nor a fat archive: `%s'", path);
        }

#else
        barf("loadArchive: Not an archive: `%s'", path);
#endif
    }

    IF_DEBUG(linker, debugBelch("loadArchive: loading archive contents\n"));

    while(1) {
        n = fread ( fileName, 1, 16, f );
        if (n != 16) {
            if (feof(f)) {
                IF_DEBUG(linker, debugBelch("loadArchive: EOF while reading from '%" PATH_FMT "'\n", path));
                break;
            }
            else {
                barf("loadArchive: Failed reading file name from `%s'", path);
            }
        }

#if defined(darwin_HOST_OS)
        if (strncmp(fileName, "!<arch>\n", 8) == 0) {
            IF_DEBUG(linker, debugBelch("loadArchive: found the start of another archive, breaking\n"));
            break;
        }
#endif

        n = fread ( tmp, 1, 12, f );
        if (n != 12)
            barf("loadArchive: Failed reading mod time from `%s'", path);
        n = fread ( tmp, 1, 6, f );
        if (n != 6)
            barf("loadArchive: Failed reading owner from `%s'", path);
        n = fread ( tmp, 1, 6, f );
        if (n != 6)
            barf("loadArchive: Failed reading group from `%s'", path);
        n = fread ( tmp, 1, 8, f );
        if (n != 8)
            barf("loadArchive: Failed reading mode from `%s'", path);
        n = fread ( tmp, 1, 10, f );
        if (n != 10)
            barf("loadArchive: Failed reading size from `%s'", path);
        tmp[10] = '\0';
        for (n = 0; isdigit(tmp[n]); n++);
        tmp[n] = '\0';
        memberSize = atoi(tmp);

        IF_DEBUG(linker, debugBelch("loadArchive: size of this archive member is %d\n", memberSize));
        n = fread ( tmp, 1, 2, f );
        if (n != 2)
            barf("loadArchive: Failed reading magic from `%s'", path);
        if (strncmp(tmp, "\x60\x0A", 2) != 0)
            barf("loadArchive: Failed reading magic from `%s' at %ld. Got %c%c",
                 path, ftell(f), tmp[0], tmp[1]);

        isGnuIndex = 0;
        /* Check for BSD-variant large filenames */
        if (0 == strncmp(fileName, "#1/", 3)) {
            fileName[16] = '\0';
            if (isdigit(fileName[3])) {
                for (n = 4; isdigit(fileName[n]); n++);
                fileName[n] = '\0';
                thisFileNameSize = atoi(fileName + 3);
                memberSize -= thisFileNameSize;
                if (thisFileNameSize >= fileNameSize) {
                    /* Double it to avoid potentially continually
                       increasing it by 1 */
                    fileNameSize = thisFileNameSize * 2;
                    fileName = stgReallocBytes(fileName, fileNameSize, "loadArchive(fileName)");
                }
                n = fread ( fileName, 1, thisFileNameSize, f );
                if (n != (int)thisFileNameSize) {
                    barf("loadArchive: Failed reading filename from `%s'",
                         path);
                }
                fileName[thisFileNameSize] = 0;

                /* On OS X at least, thisFileNameSize is the size of the
                   fileName field, not the length of the fileName
                   itself. */
                thisFileNameSize = strlen(fileName);
            }
            else {
                barf("loadArchive: BSD-variant filename size not found while reading filename from `%s'", path);
            }
        }
        /* Check for GNU file index file */
        else if (0 == strncmp(fileName, "//", 2)) {
            fileName[0] = '\0';
            thisFileNameSize = 0;
            isGnuIndex = 1;
        }
        /* Check for a file in the GNU file index */
        else if (fileName[0] == '/') {
            if (isdigit(fileName[1])) {
                int i;

                for (n = 2; isdigit(fileName[n]); n++);
                fileName[n] = '\0';
                n = atoi(fileName + 1);

                if (gnuFileIndex == NULL) {
                    barf("loadArchive: GNU-variant filename without an index while reading from `%s'", path);
                }
                if (n < 0 || n > gnuFileIndexSize) {
                    barf("loadArchive: GNU-variant filename offset %d out of range [0..%d] while reading filename from `%s'", n, gnuFileIndexSize, path);
                }
                if (n != 0 && gnuFileIndex[n - 1] != '\n') {
                    barf("loadArchive: GNU-variant filename offset %d invalid (range [0..%d]) while reading filename from `%s'", n, gnuFileIndexSize, path);
                }
                for (i = n; gnuFileIndex[i] != '/'; i++);
                thisFileNameSize = i - n;
                if (thisFileNameSize >= fileNameSize) {
                    /* Double it to avoid potentially continually
                       increasing it by 1 */
                    fileNameSize = thisFileNameSize * 2;
                    fileName = stgReallocBytes(fileName, fileNameSize, "loadArchive(fileName)");
                }
                memcpy(fileName, gnuFileIndex + n, thisFileNameSize);
                fileName[thisFileNameSize] = '\0';
            }
            else if (fileName[1] == ' ') {
                fileName[0] = '\0';
                thisFileNameSize = 0;
            }
            else {
                barf("loadArchive: GNU-variant filename offset not found while reading filename from `%s'", path);
            }
        }
        /* Finally, the case where the filename field actually contains
           the filename */
        else {
            /* GNU ar terminates filenames with a '/', this allowing
               spaces in filenames. So first look to see if there is a
               terminating '/'. */
            for (thisFileNameSize = 0;
                 thisFileNameSize < 16;
                 thisFileNameSize++) {
                if (fileName[thisFileNameSize] == '/') {
                    fileName[thisFileNameSize] = '\0';
                    break;
                }
            }
            /* If we didn't find a '/', then a space teminates the
               filename. Note that if we don't find one, then
               thisFileNameSize ends up as 16, and we already have the
               '\0' at the end. */
            if (thisFileNameSize == 16) {
                for (thisFileNameSize = 0;
                     thisFileNameSize < 16;
                     thisFileNameSize++) {
                    if (fileName[thisFileNameSize] == ' ') {
                        fileName[thisFileNameSize] = '\0';
                        break;
                    }
                }
            }
        }

        IF_DEBUG(linker,
                 debugBelch("loadArchive: Found member file `%s'\n", fileName));

        isObject = thisFileNameSize >= 2
                && fileName[thisFileNameSize - 2] == '.'
                && fileName[thisFileNameSize - 1] == 'o';

        IF_DEBUG(linker, debugBelch("loadArchive: \tthisFileNameSize = %d\n", (int)thisFileNameSize));
        IF_DEBUG(linker, debugBelch("loadArchive: \tisObject = %d\n", isObject));

        if (isObject) {
            char *archiveMemberName;

            IF_DEBUG(linker, debugBelch("loadArchive: Member is an object file...loading...\n"));

            /* We can't mmap from the archive directly, as object
               files need to be 8-byte aligned but files in .ar
               archives are 2-byte aligned. When possible we use mmap
               to get some anonymous memory, as on 64-bit platforms if
               we use malloc then we can be given memory above 2^32.
               In the mmap case we're probably wasting lots of space;
               we could do better. */
#if defined(USE_MMAP)
            image = mmapForLinker(memberSize, MAP_ANONYMOUS, -1);
#elif defined(mingw32_HOST_OS)
        // TODO: We would like to use allocateExec here, but allocateExec
        //       cannot currently allocate blocks large enough.
            {
                int offset;
#if defined(x86_64_HOST_ARCH)
                /* We get back 8-byte aligned memory (is that guaranteed?), but
                   the offsets to the sections within the file are all 4 mod 8
                   (is that guaranteed?). We therefore need to offset the image
                   by 4, so that all the pointers are 8-byte aligned, so that
                   pointer tagging works. */
                offset = 4;
#else
                offset = 0;
#endif
                image = VirtualAlloc(NULL, memberSize + offset,
                                     MEM_RESERVE | MEM_COMMIT,
                                     PAGE_EXECUTE_READWRITE);
                image += offset;
            }
#elif defined(darwin_HOST_OS)
            /* See loadObj() */
            misalignment = machoGetMisalignment(f);
            image = stgMallocBytes(memberSize + misalignment, "loadArchive(image)");
            image += misalignment;
#else
            image = stgMallocBytes(memberSize, "loadArchive(image)");
#endif
            n = fread ( image, 1, memberSize, f );
            if (n != memberSize) {
                barf("loadArchive: error whilst reading `%s'", path);
            }

            archiveMemberName = stgMallocBytes(pathlen(path) + thisFileNameSize + 3,
                                               "loadArchive(file)");
            sprintf(archiveMemberName, "%" PATH_FMT "(%.*s)",
                    path, (int)thisFileNameSize, fileName);

            oc = mkOc(path, image, memberSize, archiveMemberName
#ifndef USE_MMAP
#ifdef darwin_HOST_OS
                     , misalignment
#endif
#endif
                     );

            stgFree(archiveMemberName);

            if (0 == loadOc(oc)) {
                stgFree(fileName);
                return 0;
            }
        }
        else if (isGnuIndex) {
            if (gnuFileIndex != NULL) {
                barf("loadArchive: GNU-variant index found, but already have an index, while reading filename from `%s'", path);
            }
            IF_DEBUG(linker, debugBelch("loadArchive: Found GNU-variant file index\n"));
#ifdef USE_MMAP
            gnuFileIndex = mmapForLinker(memberSize + 1, MAP_ANONYMOUS, -1);
#else
            gnuFileIndex = stgMallocBytes(memberSize + 1, "loadArchive(image)");
#endif
            n = fread ( gnuFileIndex, 1, memberSize, f );
            if (n != memberSize) {
                barf("loadArchive: error whilst reading `%s'", path);
            }
            gnuFileIndex[memberSize] = '/';
            gnuFileIndexSize = memberSize;
        }
        else {
            IF_DEBUG(linker, debugBelch("loadArchive: '%s' does not appear to be an object file\n", fileName));
            n = fseek(f, memberSize, SEEK_CUR);
            if (n != 0)
                barf("loadArchive: error whilst seeking by %d in `%s'",
                     memberSize, path);
        }

        /* .ar files are 2-byte aligned */
        if (memberSize % 2) {
            IF_DEBUG(linker, debugBelch("loadArchive: trying to read one pad byte\n"));
            n = fread ( tmp, 1, 1, f );
            if (n != 1) {
                if (feof(f)) {
                    IF_DEBUG(linker, debugBelch("loadArchive: found EOF while reading one pad byte\n"));
                    break;
                }
                else {
                    barf("loadArchive: Failed reading padding from `%s'", path);
                }
            }
            IF_DEBUG(linker, debugBelch("loadArchive: successfully read one pad byte\n"));
        }
        IF_DEBUG(linker, debugBelch("loadArchive: reached end of archive loading while loop\n"));
    }

    fclose(f);

    stgFree(fileName);
    if (gnuFileIndex != NULL) {
#ifdef USE_MMAP
        munmap(gnuFileIndex, gnuFileIndexSize + 1);
#else
        stgFree(gnuFileIndex);
#endif
    }

    IF_DEBUG(linker, debugBelch("loadArchive: done\n"));
    return 1;
}

/* -----------------------------------------------------------------------------
 * Load an obj (populate the global symbol table, but don't resolve yet)
 *
 * Returns: 1 if ok, 0 on error.
 */
HsInt
loadObj( pathchar *path )
{
   ObjectCode* oc;
   char *image;
   int fileSize;
   struct_stat st;
   int r;
#ifdef USE_MMAP
   int fd;
#else
   FILE *f;
#  if defined(darwin_HOST_OS)
   int misalignment;
#  endif
#endif
   IF_DEBUG(linker, debugBelch("loadObj %" PATH_FMT "\n", path));

   if (dynamicByDefault) {
       barf("loadObj called, but using dynlibs by default (%s)", path);
   }

   initLinker();

   /* debugBelch("loadObj %s\n", path ); */

   /* Check that we haven't already loaded this object.
      Ignore requests to load multiple times */
   {
       ObjectCode *o;
       int is_dup = 0;
       for (o = objects; o; o = o->next) {
          if (0 == pathcmp(o->fileName, path)) {
             is_dup = 1;
             break; /* don't need to search further */
          }
       }
       if (is_dup) {
          IF_DEBUG(linker, debugBelch(
            "GHCi runtime linker: warning: looks like you're trying to load the\n"
            "same object file twice:\n"
            "   %" PATH_FMT "\n"
            "GHCi will ignore this, but be warned.\n"
            , path));
          return 1; /* success */
       }
   }

   r = pathstat(path, &st);
   if (r == -1) {
       IF_DEBUG(linker, debugBelch("File doesn't exist\n"));
       return 0;
   }

   fileSize = st.st_size;

#ifdef USE_MMAP
   /* On many architectures malloc'd memory isn't executable, so we need to use mmap. */

#if defined(openbsd_HOST_OS)
   fd = open(path, O_RDONLY, S_IRUSR);
#else
   fd = open(path, O_RDONLY);
#endif
   if (fd == -1)
      barf("loadObj: can't open `%s'", path);

   image = mmapForLinker(fileSize, 0, fd);

   close(fd);

#else /* !USE_MMAP */
   /* load the image into memory */
   f = pathopen(path, WSTR("rb"));
   if (!f)
       barf("loadObj: can't read `%" PATH_FMT "'", path);

#   if defined(mingw32_HOST_OS)
        // TODO: We would like to use allocateExec here, but allocateExec
        //       cannot currently allocate blocks large enough.
    {
        int offset;
#if defined(x86_64_HOST_ARCH)
        /* We get back 8-byte aligned memory (is that guaranteed?), but
           the offsets to the sections within the file are all 4 mod 8
           (is that guaranteed?). We therefore need to offset the image
           by 4, so that all the pointers are 8-byte aligned, so that
           pointer tagging works. */
        offset = 4;
#else
        offset = 0;
#endif
      image = VirtualAlloc(NULL, fileSize + offset, MEM_RESERVE | MEM_COMMIT,
                             PAGE_EXECUTE_READWRITE);
      image += offset;
    }
#   elif defined(darwin_HOST_OS)
    // In a Mach-O .o file, all sections can and will be misaligned
    // if the total size of the headers is not a multiple of the
    // desired alignment. This is fine for .o files that only serve
    // as input for the static linker, but it's not fine for us,
    // as SSE (used by gcc for floating point) and Altivec require
    // 16-byte alignment.
    // We calculate the correct alignment from the header before
    // reading the file, and then we misalign image on purpose so
    // that the actual sections end up aligned again.
   misalignment = machoGetMisalignment(f);
   image = stgMallocBytes(fileSize + misalignment, "loadObj(image)");
   image += misalignment;
#  else
   image = stgMallocBytes(fileSize, "loadObj(image)");
#  endif

   {
       int n;
       n = fread ( image, 1, fileSize, f );
       if (n != fileSize)
           barf("loadObj: error whilst reading `%s'", path);
   }
   fclose(f);
#endif /* USE_MMAP */

   oc = mkOc(path, image, fileSize, NULL
#ifndef USE_MMAP
#ifdef darwin_HOST_OS
            , misalignment
#endif
#endif
            );

   return loadOc(oc);
}

static HsInt
loadOc( ObjectCode* oc ) {
   int r;

   IF_DEBUG(linker, debugBelch("loadOc: start\n"));

#  if defined(OBJFORMAT_MACHO) && (defined(powerpc_HOST_ARCH) || defined(x86_64_HOST_ARCH))
   r = ocAllocateSymbolExtras_MachO ( oc );
   if (!r) {
       IF_DEBUG(linker, debugBelch("loadOc: ocAllocateSymbolExtras_MachO failed\n"));
       return r;
   }
#  elif defined(OBJFORMAT_ELF) && (defined(powerpc_HOST_ARCH) || defined(x86_64_HOST_ARCH) || defined(arm_HOST_ARCH))
   r = ocAllocateSymbolExtras_ELF ( oc );
   if (!r) {
       IF_DEBUG(linker, debugBelch("loadOc: ocAllocateSymbolExtras_ELF failed\n"));
       return r;
   }
#endif

   /* verify the in-memory image */
#  if defined(OBJFORMAT_ELF)
   r = ocVerifyImage_ELF ( oc );
#  elif defined(OBJFORMAT_PEi386)
   r = ocVerifyImage_PEi386 ( oc );
#  elif defined(OBJFORMAT_MACHO)
   r = ocVerifyImage_MachO ( oc );
#  else
   barf("loadObj: no verify method");
#  endif
   if (!r) {
       IF_DEBUG(linker, debugBelch("loadOc: ocVerifyImage_* failed\n"));
       return r;
   }

   /* build the symbol list for this image */
#  if defined(OBJFORMAT_ELF)
   r = ocGetNames_ELF ( oc );
#  elif defined(OBJFORMAT_PEi386)
   r = ocGetNames_PEi386 ( oc );
#  elif defined(OBJFORMAT_MACHO)
   r = ocGetNames_MachO ( oc );
#  else
   barf("loadObj: no getNames method");
#  endif
   if (!r) {
       IF_DEBUG(linker, debugBelch("loadOc: ocGetNames_* failed\n"));
       return r;
   }

   /* loaded, but not resolved yet */
   oc->status = OBJECT_LOADED;
   IF_DEBUG(linker, debugBelch("loadOc: done.\n"));

   return 1;
}

/* -----------------------------------------------------------------------------
 * resolve all the currently unlinked objects in memory
 *
 * Returns: 1 if ok, 0 on error.
 */
HsInt
resolveObjs( void )
{
    ObjectCode *oc;
    int r;

    IF_DEBUG(linker, debugBelch("resolveObjs: start\n"));
    initLinker();

    for (oc = objects; oc; oc = oc->next) {
        if (oc->status != OBJECT_RESOLVED) {
#           if defined(OBJFORMAT_ELF)
            r = ocResolve_ELF ( oc );
#           elif defined(OBJFORMAT_PEi386)
            r = ocResolve_PEi386 ( oc );
#           elif defined(OBJFORMAT_MACHO)
            r = ocResolve_MachO ( oc );
#           else
            barf("resolveObjs: not implemented on this platform");
#           endif
            if (!r) { return r; }
            oc->status = OBJECT_RESOLVED;
        }
    }
    IF_DEBUG(linker, debugBelch("resolveObjs: done\n"));
    return 1;
}

/* -----------------------------------------------------------------------------
 * delete an object from the pool
 */
HsInt
unloadObj( pathchar *path )
{
    ObjectCode *oc, *prev;
    HsBool unloadedAnyObj = HS_BOOL_FALSE;

    ASSERT(symhash != NULL);
    ASSERT(objects != NULL);

    initLinker();

    prev = NULL;
    for (oc = objects; oc; prev = oc, oc = oc->next) {
        if (!pathcmp(oc->fileName,path)) {

            /* Remove all the mappings for the symbols within this
             * object..
             */
            {
                int i;
                for (i = 0; i < oc->n_symbols; i++) {
                   if (oc->symbols[i] != NULL) {
                       removeStrHashTable(symhash, oc->symbols[i], NULL);
                   }
                }
            }

            if (prev == NULL) {
                objects = oc->next;
            } else {
                prev->next = oc->next;
            }

            // We're going to leave this in place, in case there are
            // any pointers from the heap into it:
                // #ifdef mingw32_HOST_OS
                // If uncommenting, note that currently oc->image is
                // not the right address to free on Win64, as we added
                // 4 bytes of padding at the start
                //  VirtualFree(oc->image);
                // #else
            //  stgFree(oc->image);
            // #endif
            stgFree(oc->fileName);
            stgFree(oc->archiveMemberName);
            stgFree(oc->symbols);
            stgFree(oc->sections);
            stgFree(oc);

            /* This could be a member of an archive so continue
             * unloading other members. */
            unloadedAnyObj = HS_BOOL_TRUE;
        }
    }

    if (unloadedAnyObj) {
        return 1;
    }
    else {
        errorBelch("unloadObj: can't find `%" PATH_FMT "' to unload", path);
        return 0;
    }
}

/* -----------------------------------------------------------------------------
 * Sanity checking.  For each ObjectCode, maintain a list of address ranges
 * which may be prodded during relocation, and abort if we try and write
 * outside any of these.
 */
static void
addProddableBlock ( ObjectCode* oc, void* start, int size )
{
   ProddableBlock* pb
      = stgMallocBytes(sizeof(ProddableBlock), "addProddableBlock");

   IF_DEBUG(linker, debugBelch("addProddableBlock: %p %p %d\n", oc, start, size));
   ASSERT(size > 0);
   pb->start      = start;
   pb->size       = size;
   pb->next       = oc->proddables;
   oc->proddables = pb;
}

static void
checkProddableBlock (ObjectCode *oc, void *addr, size_t size )
{
   ProddableBlock* pb;

   for (pb = oc->proddables; pb != NULL; pb = pb->next) {
      char* s = (char*)(pb->start);
      char* e = s + pb->size;
      char* a = (char*)addr;
      if (a >= s && (a+size) <= e) return;
   }
   barf("checkProddableBlock: invalid fixup in runtime linker: %p", addr);
}

/* -----------------------------------------------------------------------------
 * Section management.
 */
static void
addSection ( ObjectCode* oc, SectionKind kind,
                         void* start, void* end )
{
   Section* s   = stgMallocBytes(sizeof(Section), "addSection");
   s->start     = start;
   s->end       = end;
   s->kind      = kind;
   s->next      = oc->sections;
   oc->sections = s;

   IF_DEBUG(linker, debugBelch("addSection: %p-%p (size %lld), kind %d\n",
                               start, ((char*)end)-1, ((long long)(size_t)end) - ((long long)(size_t)start) + 1, kind ));
}


/* --------------------------------------------------------------------------
 * Symbol Extras.
 * This is about allocating a small chunk of memory for every symbol in the
 * object file. We make sure that the SymboLExtras are always "in range" of
 * limited-range PC-relative instructions on various platforms by allocating
 * them right next to the object code itself.
 */

#if defined(powerpc_HOST_ARCH) || defined(x86_64_HOST_ARCH) || defined(arm_HOST_ARCH)
#if !defined(x86_64_HOST_ARCH) || !defined(mingw32_HOST_OS)

/*
  ocAllocateSymbolExtras

  Allocate additional space at the end of the object file image to make room
  for jump islands (powerpc, x86_64, arm) and GOT entries (x86_64).

  PowerPC relative branch instructions have a 24 bit displacement field.
  As PPC code is always 4-byte-aligned, this yields a +-32MB range.
  If a particular imported symbol is outside this range, we have to redirect
  the jump to a short piece of new code that just loads the 32bit absolute
  address and jumps there.
  On x86_64, PC-relative jumps and PC-relative accesses to the GOT are limited
  to 32 bits (+-2GB).

  This function just allocates space for one SymbolExtra for every
  undefined symbol in the object file. The code for the jump islands is
  filled in by makeSymbolExtra below.
*/

static int ocAllocateSymbolExtras( ObjectCode* oc, int count, int first )
{
#ifdef USE_MMAP
  int pagesize, n, m;
#endif
  int aligned;
#ifndef USE_MMAP
  int misalignment = 0;
#ifdef darwin_HOST_OS
  misalignment = oc->misalignment;
#endif
#endif

  if( count > 0 )
  {
    // round up to the nearest 4
    aligned = (oc->fileSize + 3) & ~3;

#ifdef USE_MMAP
    pagesize = getpagesize();
    n = ROUND_UP( oc->fileSize, pagesize );
    m = ROUND_UP( aligned + sizeof (SymbolExtra) * count, pagesize );

    /* we try to use spare space at the end of the last page of the
     * image for the jump islands, but if there isn't enough space
     * then we have to map some (anonymously, remembering MAP_32BIT).
     */
    if( m > n ) // we need to allocate more pages
    {
        if (USE_CONTIGUOUS_MMAP)
        {
            /* Keep image and symbol_extras contiguous */
            void *new = mmapForLinker(n + (sizeof(SymbolExtra) * count),
                                  MAP_ANONYMOUS, -1);
            if (new)
            {
                memcpy(new, oc->image, oc->fileSize);
                munmap(oc->image, n);
                oc->image = new;
                oc->symbol_extras = (SymbolExtra *) (oc->image + n);
            }
            else
                oc->symbol_extras = NULL;
        }
        else
        {
            oc->symbol_extras = mmapForLinker(sizeof(SymbolExtra) * count,
                                          MAP_ANONYMOUS, -1);
        }
    }
    else
    {
        oc->symbol_extras = (SymbolExtra *) (oc->image + aligned);
    }
#else
    oc->image -= misalignment;
    oc->image = stgReallocBytes( oc->image,
                                 misalignment +
                                 aligned + sizeof (SymbolExtra) * count,
                                 "ocAllocateSymbolExtras" );
    oc->image += misalignment;

    oc->symbol_extras = (SymbolExtra *) (oc->image + aligned);
#endif /* USE_MMAP */

    memset( oc->symbol_extras, 0, sizeof (SymbolExtra) * count );
  }
  else
    oc->symbol_extras = NULL;

  oc->first_symbol_extra = first;
  oc->n_symbol_extras = count;

  return 1;
}

#endif
#endif // defined(powerpc_HOST_ARCH) || defined(x86_64_HOST_ARCH) || defined(arm_HOST_ARCH)

#if defined(arm_HOST_ARCH)

static void
ocFlushInstructionCache( ObjectCode *oc )
{
    // Object code
    __clear_cache(oc->image, oc->image + oc->fileSize);
    // Jump islands
    __clear_cache(oc->symbol_extras, &oc->symbol_extras[oc->n_symbol_extras]);
}

#endif

#if defined(powerpc_HOST_ARCH) || defined(x86_64_HOST_ARCH)
#if !defined(x86_64_HOST_ARCH) || !defined(mingw32_HOST_OS)

static SymbolExtra* makeSymbolExtra( ObjectCode* oc,
                                     unsigned long symbolNumber,
                                     unsigned long target )
{
  SymbolExtra *extra;

  ASSERT( symbolNumber >= oc->first_symbol_extra
        && symbolNumber - oc->first_symbol_extra < oc->n_symbol_extras);

  extra = &oc->symbol_extras[symbolNumber - oc->first_symbol_extra];

#ifdef powerpc_HOST_ARCH
  // lis r12, hi16(target)
  extra->jumpIsland.lis_r12     = 0x3d80;
  extra->jumpIsland.hi_addr     = target >> 16;

  // ori r12, r12, lo16(target)
  extra->jumpIsland.ori_r12_r12 = 0x618c;
  extra->jumpIsland.lo_addr     = target & 0xffff;

  // mtctr r12
  extra->jumpIsland.mtctr_r12   = 0x7d8903a6;

  // bctr
  extra->jumpIsland.bctr        = 0x4e800420;
#endif
#ifdef x86_64_HOST_ARCH
  // jmp *-14(%rip)
  static uint8_t jmp[] = { 0xFF, 0x25, 0xF2, 0xFF, 0xFF, 0xFF };
  extra->addr = target;
  memcpy(extra->jumpIsland, jmp, 6);
#endif

  return extra;
}

#endif
#endif // defined(powerpc_HOST_ARCH) || defined(x86_64_HOST_ARCH)

#ifdef arm_HOST_ARCH
static SymbolExtra* makeArmSymbolExtra( ObjectCode* oc,
                                        unsigned long symbolNumber,
                                        unsigned long target,
                                        int fromThumb,
                                        int toThumb )
{
  SymbolExtra *extra;

  ASSERT( symbolNumber >= oc->first_symbol_extra
        && symbolNumber - oc->first_symbol_extra < oc->n_symbol_extras);

  extra = &oc->symbol_extras[symbolNumber - oc->first_symbol_extra];

  // Make sure instruction mode bit is set properly
  if (toThumb)
    target |= 1;
  else
    target &= ~1;

  if (!fromThumb) {
    // In ARM encoding:
    //   movw r12, #0
    //   movt r12, #0
    //   bx r12
    uint32_t code[] = { 0xe300c000, 0xe340c000, 0xe12fff1c };

    // Patch lower half-word into movw
    code[0] |= ((target>>12) & 0xf) << 16;
    code[0] |= target & 0xfff;
    // Patch upper half-word into movt
    target >>= 16;
    code[1] |= ((target>>12) & 0xf) << 16;
    code[1] |= target & 0xfff;

    memcpy(extra->jumpIsland, code, 12);

  } else {
    // In Thumb encoding:
    //   movw r12, #0
    //   movt r12, #0
    //   bx r12
    uint16_t code[] = { 0xf240,  0x0c00,
                        0xf2c0,  0x0c00,
                        0x4760 };

    // Patch lower half-word into movw
    code[0] |= (target>>12) & 0xf;
    code[0] |= ((target>>11) & 0x1) << 10;
    code[1] |= ((target>>8) & 0x7) << 12;
    code[1] |= target & 0xff;
    // Patch upper half-word into movt
    target >>= 16;
    code[2] |= (target>>12) & 0xf;
    code[2] |= ((target>>11) & 0x1) << 10;
    code[3] |= ((target>>8) & 0x7) << 12;
    code[3] |= target & 0xff;

    memcpy(extra->jumpIsland, code, 10);
  }

  return extra;
}
#endif // arm_HOST_ARCH

/* --------------------------------------------------------------------------
 * PowerPC specifics (instruction cache flushing)
 * ------------------------------------------------------------------------*/

#ifdef powerpc_HOST_ARCH
/*
   ocFlushInstructionCache

   Flush the data & instruction caches.
   Because the PPC has split data/instruction caches, we have to
   do that whenever we modify code at runtime.
 */

static void
ocFlushInstructionCacheFrom(void* begin, size_t length)
{
    size_t         n = (length + 3) / 4;
    unsigned long* p = begin;

    while (n--)
    {
        __asm__ volatile ( "dcbf 0,%0\n\t"
                           "sync\n\t"
                           "icbi 0,%0"
                           :
                           : "r" (p)
                         );
        p++;
    }
    __asm__ volatile ( "sync\n\t"
                       "isync"
                     );
}

static void
ocFlushInstructionCache( ObjectCode *oc )
{
    /* The main object code */
    ocFlushInstructionCacheFrom(oc->image
#ifdef darwin_HOST_OS
            + oc->misalignment
#endif
            , oc->fileSize);

    /* Jump Islands */
    ocFlushInstructionCacheFrom(oc->symbol_extras, sizeof(SymbolExtra) * oc->n_symbol_extras);
}
#endif /* powerpc_HOST_ARCH */


/* --------------------------------------------------------------------------
 * PEi386 specifics (Win32 targets)
 * ------------------------------------------------------------------------*/

/* The information for this linker comes from
      Microsoft Portable Executable
      and Common Object File Format Specification
      revision 5.1 January 1998
   which SimonM says comes from the MS Developer Network CDs.

   It can be found there (on older CDs), but can also be found
   online at:

      http://www.microsoft.com/hwdev/hardware/PECOFF.asp

   (this is Rev 6.0 from February 1999).

   Things move, so if that fails, try searching for it via

      http://www.google.com/search?q=PE+COFF+specification

   The ultimate reference for the PE format is the Winnt.h
   header file that comes with the Platform SDKs; as always,
   implementations will drift wrt their documentation.

   A good background article on the PE format is Matt Pietrek's
   March 1994 article in Microsoft System Journal (MSJ)
   (Vol.9, No. 3): "Peering Inside the PE: A Tour of the
   Win32 Portable Executable File Format." The info in there
   has recently been updated in a two part article in
   MSDN magazine, issues Feb and March 2002,
   "Inside Windows: An In-Depth Look into the Win32 Portable
   Executable File Format"

   John Levine's book "Linkers and Loaders" contains useful
   info on PE too.
*/


#if defined(OBJFORMAT_PEi386)



typedef unsigned char  UChar;
typedef unsigned short UInt16;
typedef unsigned int   UInt32;
typedef          int   Int32;
typedef unsigned long long int UInt64;


typedef
   struct {
      UInt16 Machine;
      UInt16 NumberOfSections;
      UInt32 TimeDateStamp;
      UInt32 PointerToSymbolTable;
      UInt32 NumberOfSymbols;
      UInt16 SizeOfOptionalHeader;
      UInt16 Characteristics;
   }
   COFF_header;

#define sizeof_COFF_header 20


typedef
   struct {
      UChar  Name[8];
      UInt32 VirtualSize;
      UInt32 VirtualAddress;
      UInt32 SizeOfRawData;
      UInt32 PointerToRawData;
      UInt32 PointerToRelocations;
      UInt32 PointerToLinenumbers;
      UInt16 NumberOfRelocations;
      UInt16 NumberOfLineNumbers;
      UInt32 Characteristics;
   }
   COFF_section;

#define sizeof_COFF_section 40


typedef
   struct {
      UChar  Name[8];
      UInt32 Value;
      UInt16 SectionNumber;
      UInt16 Type;
      UChar  StorageClass;
      UChar  NumberOfAuxSymbols;
   }
   COFF_symbol;

#define sizeof_COFF_symbol 18


typedef
   struct {
      UInt32 VirtualAddress;
      UInt32 SymbolTableIndex;
      UInt16 Type;
   }
   COFF_reloc;

#define sizeof_COFF_reloc 10


/* From PE spec doc, section 3.3.2 */
/* Note use of MYIMAGE_* since IMAGE_* are already defined in
   windows.h -- for the same purpose, but I want to know what I'm
   getting, here. */
#define MYIMAGE_FILE_RELOCS_STRIPPED     0x0001
#define MYIMAGE_FILE_EXECUTABLE_IMAGE    0x0002
#define MYIMAGE_FILE_DLL                 0x2000
#define MYIMAGE_FILE_SYSTEM              0x1000
#define MYIMAGE_FILE_BYTES_REVERSED_HI   0x8000
#define MYIMAGE_FILE_BYTES_REVERSED_LO   0x0080
#define MYIMAGE_FILE_32BIT_MACHINE       0x0100

/* From PE spec doc, section 5.4.2 and 5.4.4 */
#define MYIMAGE_SYM_CLASS_EXTERNAL       2
#define MYIMAGE_SYM_CLASS_STATIC         3
#define MYIMAGE_SYM_UNDEFINED            0

/* From PE spec doc, section 4.1 */
#define MYIMAGE_SCN_CNT_CODE             0x00000020
#define MYIMAGE_SCN_CNT_INITIALIZED_DATA 0x00000040
#define MYIMAGE_SCN_LNK_NRELOC_OVFL      0x01000000

/* From PE spec doc, section 5.2.1 */
#define MYIMAGE_REL_I386_DIR32           0x0006
#define MYIMAGE_REL_I386_REL32           0x0014


/* We use myindex to calculate array addresses, rather than
   simply doing the normal subscript thing.  That's because
   some of the above structs have sizes which are not
   a whole number of words.  GCC rounds their sizes up to a
   whole number of words, which means that the address calcs
   arising from using normal C indexing or pointer arithmetic
   are just plain wrong.  Sigh.
*/
static UChar *
myindex ( int scale, void* base, int index )
{
   return
      ((UChar*)base) + scale * index;
}


static void
printName ( UChar* name, UChar* strtab )
{
   if (name[0]==0 && name[1]==0 && name[2]==0 && name[3]==0) {
      UInt32 strtab_offset = * (UInt32*)(name+4);
      debugBelch("%s", strtab + strtab_offset );
   } else {
      int i;
      for (i = 0; i < 8; i++) {
         if (name[i] == 0) break;
         debugBelch("%c", name[i] );
      }
   }
}


static void
copyName ( UChar* name, UChar* strtab, UChar* dst, int dstSize )
{
   if (name[0]==0 && name[1]==0 && name[2]==0 && name[3]==0) {
      UInt32 strtab_offset = * (UInt32*)(name+4);
      strncpy ( (char*)dst, (char*)strtab+strtab_offset, dstSize );
      dst[dstSize-1] = 0;
   } else {
      int i = 0;
      while (1) {
         if (i >= 8) break;
         if (name[i] == 0) break;
         dst[i] = name[i];
         i++;
      }
      dst[i] = 0;
   }
}


static UChar *
cstring_from_COFF_symbol_name ( UChar* name, UChar* strtab )
{
   UChar* newstr;
   /* If the string is longer than 8 bytes, look in the
      string table for it -- this will be correctly zero terminated.
   */
   if (name[0]==0 && name[1]==0 && name[2]==0 && name[3]==0) {
      UInt32 strtab_offset = * (UInt32*)(name+4);
      return ((UChar*)strtab) + strtab_offset;
   }
   /* Otherwise, if shorter than 8 bytes, return the original,
      which by defn is correctly terminated.
   */
   if (name[7]==0) return name;
   /* The annoying case: 8 bytes.  Copy into a temporary
      (XXX which is never freed ...)
   */
   newstr = stgMallocBytes(9, "cstring_from_COFF_symbol_name");
   ASSERT(newstr);
   strncpy((char*)newstr,(char*)name,8);
   newstr[8] = 0;
   return newstr;
}

/* Getting the name of a section is mildly tricky, so we make a
   function for it.  Sadly, in one case we have to copy the string
   (when it is exactly 8 bytes long there's no trailing '\0'), so for
   consistency we *always* copy the string; the caller must free it
*/
static char *
cstring_from_section_name (UChar* name, UChar* strtab)
{
    char *newstr;

    if (name[0]=='/') {
        int strtab_offset = strtol((char*)name+1,NULL,10);
        int len = strlen(((char*)strtab) + strtab_offset);

        newstr = stgMallocBytes(len+1, "cstring_from_section_symbol_name");
        strcpy((char*)newstr, (char*)((UChar*)strtab) + strtab_offset);
        return newstr;
    }
    else
    {
        newstr = stgMallocBytes(9, "cstring_from_section_symbol_name");
        ASSERT(newstr);
        strncpy((char*)newstr,(char*)name,8);
        newstr[8] = 0;
        return newstr;
    }
}

/* Just compares the short names (first 8 chars) */
static COFF_section *
findPEi386SectionCalled ( ObjectCode* oc,  UChar* name )
{
   int i;
   COFF_header* hdr
      = (COFF_header*)(oc->image);
   COFF_section* sectab
      = (COFF_section*) (
           ((UChar*)(oc->image))
           + sizeof_COFF_header + hdr->SizeOfOptionalHeader
        );
   for (i = 0; i < hdr->NumberOfSections; i++) {
      UChar* n1;
      UChar* n2;
      COFF_section* section_i
         = (COFF_section*)
           myindex ( sizeof_COFF_section, sectab, i );
      n1 = (UChar*) &(section_i->Name);
      n2 = name;
      if (n1[0]==n2[0] && n1[1]==n2[1] && n1[2]==n2[2] &&
          n1[3]==n2[3] && n1[4]==n2[4] && n1[5]==n2[5] &&
          n1[6]==n2[6] && n1[7]==n2[7])
         return section_i;
   }

   return NULL;
}

static void
zapTrailingAtSign ( UChar* sym )
{
#  define my_isdigit(c) ((c) >= '0' && (c) <= '9')
   int i, j;
   if (sym[0] == 0) return;
   i = 0;
   while (sym[i] != 0) i++;
   i--;
   j = i;
   while (j > 0 && my_isdigit(sym[j])) j--;
   if (j > 0 && sym[j] == '@' && j != i) sym[j] = 0;
#  undef my_isdigit
}

static void *
lookupSymbolInDLLs ( UChar *lbl )
{
    OpenedDLL* o_dll;
    void *sym;

    for (o_dll = opened_dlls; o_dll != NULL; o_dll = o_dll->next) {
        /* debugBelch("look in %s for %s\n", o_dll->name, lbl); */

        if (lbl[0] == '_') {
            /* HACK: if the name has an initial underscore, try stripping
               it off & look that up first. I've yet to verify whether there's
               a Rule that governs whether an initial '_' *should always* be
               stripped off when mapping from import lib name to the DLL name.
            */
            sym = GetProcAddress(o_dll->instance, (char*)(lbl+1));
            if (sym != NULL) {
                /*debugBelch("found %s in %s\n", lbl+1,o_dll->name);*/
                return sym;
            }
        }
        sym = GetProcAddress(o_dll->instance, (char*)lbl);
        if (sym != NULL) {
            /*debugBelch("found %s in %s\n", lbl,o_dll->name);*/
            return sym;
           }
    }
    return NULL;
}


static int
ocVerifyImage_PEi386 ( ObjectCode* oc )
{
   int i;
   UInt32 j, noRelocs;
   COFF_header*  hdr;
   COFF_section* sectab;
   COFF_symbol*  symtab;
   UChar*        strtab;
   /* debugBelch("\nLOADING %s\n", oc->fileName); */
   hdr = (COFF_header*)(oc->image);
   sectab = (COFF_section*) (
               ((UChar*)(oc->image))
               + sizeof_COFF_header + hdr->SizeOfOptionalHeader
            );
   symtab = (COFF_symbol*) (
               ((UChar*)(oc->image))
               + hdr->PointerToSymbolTable
            );
   strtab = ((UChar*)symtab)
            + hdr->NumberOfSymbols * sizeof_COFF_symbol;

#if defined(i386_HOST_ARCH)
   if (hdr->Machine != 0x14c) {
      errorBelch("%" PATH_FMT ": Not x86 PEi386", oc->fileName);
      return 0;
   }
#elif defined(x86_64_HOST_ARCH)
   if (hdr->Machine != 0x8664) {
      errorBelch("%" PATH_FMT ": Not x86_64 PEi386", oc->fileName);
      return 0;
   }
#else
   errorBelch("PEi386 not supported on this arch");
#endif

   if (hdr->SizeOfOptionalHeader != 0) {
      errorBelch("%" PATH_FMT ": PEi386 with nonempty optional header", oc->fileName);
      return 0;
   }
   if ( /* (hdr->Characteristics & MYIMAGE_FILE_RELOCS_STRIPPED) || */
        (hdr->Characteristics & MYIMAGE_FILE_EXECUTABLE_IMAGE) ||
        (hdr->Characteristics & MYIMAGE_FILE_DLL) ||
        (hdr->Characteristics & MYIMAGE_FILE_SYSTEM) ) {
      errorBelch("%" PATH_FMT ": Not a PEi386 object file", oc->fileName);
      return 0;
   }
   if ( (hdr->Characteristics & MYIMAGE_FILE_BYTES_REVERSED_HI)
        /* || !(hdr->Characteristics & MYIMAGE_FILE_32BIT_MACHINE) */ ) {
      errorBelch("%" PATH_FMT ": Invalid PEi386 word size or endiannness: %d",
                 oc->fileName,
                 (int)(hdr->Characteristics));
      return 0;
   }
   /* If the string table size is way crazy, this might indicate that
      there are more than 64k relocations, despite claims to the
      contrary.  Hence this test. */
   /* debugBelch("strtab size %d\n", * (UInt32*)strtab); */
#if 0
   if ( (*(UInt32*)strtab) > 600000 ) {
      /* Note that 600k has no special significance other than being
         big enough to handle the almost-2MB-sized lumps that
         constitute HSwin32*.o. */
      debugBelch("PEi386 object has suspiciously large string table; > 64k relocs?");
      return 0;
   }
#endif

   /* No further verification after this point; only debug printing. */
   i = 0;
   IF_DEBUG(linker, i=1);
   if (i == 0) return 1;

   debugBelch( "sectab offset = %" FMT_Int "\n", ((UChar*)sectab) - ((UChar*)hdr) );
   debugBelch( "symtab offset = %" FMT_Int "\n", ((UChar*)symtab) - ((UChar*)hdr) );
   debugBelch( "strtab offset = %" FMT_Int "\n", ((UChar*)strtab) - ((UChar*)hdr) );

   debugBelch("\n" );
   debugBelch( "Machine:           0x%x\n", (UInt32)(hdr->Machine) );
   debugBelch( "# sections:        %d\n",   (UInt32)(hdr->NumberOfSections) );
   debugBelch( "time/date:         0x%x\n", (UInt32)(hdr->TimeDateStamp) );
   debugBelch( "symtab offset:     %d\n",   (UInt32)(hdr->PointerToSymbolTable) );
   debugBelch( "# symbols:         %d\n",   (UInt32)(hdr->NumberOfSymbols) );
   debugBelch( "sz of opt hdr:     %d\n",   (UInt32)(hdr->SizeOfOptionalHeader) );
   debugBelch( "characteristics:   0x%x\n", (UInt32)(hdr->Characteristics) );

   /* Print the section table. */
   debugBelch("\n" );
   for (i = 0; i < hdr->NumberOfSections; i++) {
      COFF_reloc* reltab;
      COFF_section* sectab_i
         = (COFF_section*)
           myindex ( sizeof_COFF_section, sectab, i );
      debugBelch(
                "\n"
                "section %d\n"
                "     name `",
                i
              );
      printName ( sectab_i->Name, strtab );
      debugBelch(
                "'\n"
                "    vsize %d\n"
                "    vaddr %d\n"
                "  data sz %d\n"
                " data off %d\n"
                "  num rel %d\n"
                "  off rel %d\n"
                "  ptr raw 0x%x\n",
                sectab_i->VirtualSize,
                sectab_i->VirtualAddress,
                sectab_i->SizeOfRawData,
                sectab_i->PointerToRawData,
                sectab_i->NumberOfRelocations,
                sectab_i->PointerToRelocations,
                sectab_i->PointerToRawData
              );
      reltab = (COFF_reloc*) (
                  ((UChar*)(oc->image)) + sectab_i->PointerToRelocations
               );

      if ( sectab_i->Characteristics & MYIMAGE_SCN_LNK_NRELOC_OVFL ) {
        /* If the relocation field (a short) has overflowed, the
         * real count can be found in the first reloc entry.
         *
         * See Section 4.1 (last para) of the PE spec (rev6.0).
         */
        COFF_reloc* rel = (COFF_reloc*)
                           myindex ( sizeof_COFF_reloc, reltab, 0 );
        noRelocs = rel->VirtualAddress;
        j = 1;
      } else {
        noRelocs = sectab_i->NumberOfRelocations;
        j = 0;
      }

      for (; j < noRelocs; j++) {
         COFF_symbol* sym;
         COFF_reloc* rel = (COFF_reloc*)
                           myindex ( sizeof_COFF_reloc, reltab, j );
         debugBelch(
                   "        type 0x%-4x   vaddr 0x%-8x   name `",
                   (UInt32)rel->Type,
                   rel->VirtualAddress );
         sym = (COFF_symbol*)
               myindex ( sizeof_COFF_symbol, symtab, rel->SymbolTableIndex );
         /* Hmm..mysterious looking offset - what's it for? SOF */
         printName ( sym->Name, strtab -10 );
         debugBelch("'\n" );
      }

      debugBelch("\n" );
   }
   debugBelch("\n" );
   debugBelch("string table has size 0x%x\n", * (UInt32*)strtab );
   debugBelch("---START of string table---\n");
   for (i = 4; i < *(Int32*)strtab; i++) {
      if (strtab[i] == 0)
         debugBelch("\n"); else
         debugBelch("%c", strtab[i] );
   }
   debugBelch("--- END  of string table---\n");

   debugBelch("\n" );
   i = 0;
   while (1) {
      COFF_symbol* symtab_i;
      if (i >= (Int32)(hdr->NumberOfSymbols)) break;
      symtab_i = (COFF_symbol*)
                 myindex ( sizeof_COFF_symbol, symtab, i );
      debugBelch(
                "symbol %d\n"
                "     name `",
                i
              );
      printName ( symtab_i->Name, strtab );
      debugBelch(
                "'\n"
                "    value 0x%x\n"
                "   1+sec# %d\n"
                "     type 0x%x\n"
                "   sclass 0x%x\n"
                "     nAux %d\n",
                symtab_i->Value,
                (Int32)(symtab_i->SectionNumber),
                (UInt32)symtab_i->Type,
                (UInt32)symtab_i->StorageClass,
                (UInt32)symtab_i->NumberOfAuxSymbols
              );
      i += symtab_i->NumberOfAuxSymbols;
      i++;
   }

   debugBelch("\n" );
   return 1;
}


static int
ocGetNames_PEi386 ( ObjectCode* oc )
{
   COFF_header*  hdr;
   COFF_section* sectab;
   COFF_symbol*  symtab;
   UChar*        strtab;

   UChar* sname;
   void*  addr;
   int    i;

   hdr = (COFF_header*)(oc->image);
   sectab = (COFF_section*) (
               ((UChar*)(oc->image))
               + sizeof_COFF_header + hdr->SizeOfOptionalHeader
            );
   symtab = (COFF_symbol*) (
               ((UChar*)(oc->image))
               + hdr->PointerToSymbolTable
            );
   strtab = ((UChar*)(oc->image))
            + hdr->PointerToSymbolTable
            + hdr->NumberOfSymbols * sizeof_COFF_symbol;

   /* Allocate space for any (local, anonymous) .bss sections. */

   for (i = 0; i < hdr->NumberOfSections; i++) {
      UInt32 bss_sz;
      UChar* zspace;
      COFF_section* sectab_i
         = (COFF_section*)
           myindex ( sizeof_COFF_section, sectab, i );

      char *secname = cstring_from_section_name(sectab_i->Name, strtab);

      if (0 != strcmp(secname, ".bss")) {
          stgFree(secname);
          continue;
      }

      stgFree(secname);

      /* sof 10/05: the PE spec text isn't too clear regarding what
       * the SizeOfRawData field is supposed to hold for object
       * file sections containing just uninitialized data -- for executables,
       * it is supposed to be zero; unclear what it's supposed to be
       * for object files. However, VirtualSize is guaranteed to be
       * zero for object files, which definitely suggests that SizeOfRawData
       * will be non-zero (where else would the size of this .bss section be
       * stored?) Looking at the COFF_section info for incoming object files,
       * this certainly appears to be the case.
       *
       * => I suspect we've been incorrectly handling .bss sections in (relocatable)
       * object files up until now. This turned out to bite us with ghc-6.4.1's use
       * of gcc-3.4.x, which has started to emit initially-zeroed-out local 'static'
       * variable decls into to the .bss section. (The specific function in Q which
       * triggered this is libraries/base/cbits/dirUtils.c:__hscore_getFolderPath())
       */
      if (sectab_i->VirtualSize == 0 && sectab_i->SizeOfRawData == 0) continue;
      /* This is a non-empty .bss section.  Allocate zeroed space for
         it, and set its PointerToRawData field such that oc->image +
         PointerToRawData == addr_of_zeroed_space.  */
      bss_sz = sectab_i->VirtualSize;
      if ( bss_sz < sectab_i->SizeOfRawData) { bss_sz = sectab_i->SizeOfRawData; }
      zspace = stgCallocBytes(1, bss_sz, "ocGetNames_PEi386(anonymous bss)");
      sectab_i->PointerToRawData = ((UChar*)zspace) - ((UChar*)(oc->image));
      addProddableBlock(oc, zspace, bss_sz);
      /* debugBelch("BSS anon section at 0x%x\n", zspace); */
   }

   /* Copy section information into the ObjectCode. */

   for (i = 0; i < hdr->NumberOfSections; i++) {
      UChar* start;
      UChar* end;
      UInt32 sz;

      SectionKind kind
         = SECTIONKIND_OTHER;
      COFF_section* sectab_i
         = (COFF_section*)
           myindex ( sizeof_COFF_section, sectab, i );

      char *secname = cstring_from_section_name(sectab_i->Name, strtab);

      IF_DEBUG(linker, debugBelch("section name = %s\n", secname ));

#     if 0
      /* I'm sure this is the Right Way to do it.  However, the
         alternative of testing the sectab_i->Name field seems to
         work ok with Cygwin.
      */
      if (sectab_i->Characteristics & MYIMAGE_SCN_CNT_CODE ||
          sectab_i->Characteristics & MYIMAGE_SCN_CNT_INITIALIZED_DATA)
         kind = SECTIONKIND_CODE_OR_RODATA;
#     endif

      if (0==strcmp(".text",(char*)secname) ||
          0==strcmp(".text.startup",(char*)secname) ||
          0==strcmp(".rdata",(char*)secname)||
          0==strcmp(".rodata",(char*)secname))
         kind = SECTIONKIND_CODE_OR_RODATA;
      if (0==strcmp(".data",(char*)secname) ||
          0==strcmp(".bss",(char*)secname))
         kind = SECTIONKIND_RWDATA;

      ASSERT(sectab_i->SizeOfRawData == 0 || sectab_i->VirtualSize == 0);
      sz = sectab_i->SizeOfRawData;
      if (sz < sectab_i->VirtualSize) sz = sectab_i->VirtualSize;

      start = ((UChar*)(oc->image)) + sectab_i->PointerToRawData;
      end   = start + sz - 1;

      if (kind == SECTIONKIND_OTHER
          /* Ignore sections called which contain stabs debugging
             information. */
          && 0 != strcmp(".stab", (char*)secname)
          && 0 != strcmp(".stabstr", (char*)secname)
          /* Ignore sections called which contain exception information. */
          && 0 != strcmp(".pdata", (char*)secname)
          && 0 != strcmp(".xdata", (char*)secname)
          /* ignore constructor section for now */
          && 0 != strcmp(".ctors", (char*)secname)
          /* ignore section generated from .ident */
          && 0!= strncmp(".debug", (char*)secname, 6)
          /* ignore unknown section that appeared in gcc 3.4.5(?) */
          && 0!= strcmp(".reloc", (char*)secname)
          && 0 != strcmp(".rdata$zzz", (char*)secname)
         ) {
         errorBelch("Unknown PEi386 section name `%s' (while processing: %" PATH_FMT")", secname, oc->fileName);
         stgFree(secname);
         return 0;
      }

      if (kind != SECTIONKIND_OTHER && end >= start) {
          if ((((size_t)(start)) % sizeof(void *)) != 0) {
              barf("Misaligned section: %p", start);
          }

         addSection(oc, kind, start, end);
         addProddableBlock(oc, start, end - start + 1);
      }

      stgFree(secname);
   }

   /* Copy exported symbols into the ObjectCode. */

   oc->n_symbols = hdr->NumberOfSymbols;
   oc->symbols   = stgMallocBytes(oc->n_symbols * sizeof(char*),
                                  "ocGetNames_PEi386(oc->symbols)");
   /* Call me paranoid; I don't care. */
   for (i = 0; i < oc->n_symbols; i++)
      oc->symbols[i] = NULL;

   i = 0;
   while (1) {
      COFF_symbol* symtab_i;
      if (i >= (Int32)(hdr->NumberOfSymbols)) break;
      symtab_i = (COFF_symbol*)
                 myindex ( sizeof_COFF_symbol, symtab, i );

      addr  = NULL;

      if (symtab_i->StorageClass == MYIMAGE_SYM_CLASS_EXTERNAL
          && symtab_i->SectionNumber != MYIMAGE_SYM_UNDEFINED) {
         /* This symbol is global and defined, viz, exported */
         /* for MYIMAGE_SYMCLASS_EXTERNAL
                && !MYIMAGE_SYM_UNDEFINED,
            the address of the symbol is:
                address of relevant section + offset in section
         */
         COFF_section* sectabent
            = (COFF_section*) myindex ( sizeof_COFF_section,
                                        sectab,
                                        symtab_i->SectionNumber-1 );
         addr = ((UChar*)(oc->image))
                + (sectabent->PointerToRawData
                   + symtab_i->Value);
      }
      else
      if (symtab_i->SectionNumber == MYIMAGE_SYM_UNDEFINED
          && symtab_i->Value > 0) {
         /* This symbol isn't in any section at all, ie, global bss.
            Allocate zeroed space for it. */
         addr = stgCallocBytes(1, symtab_i->Value,
                               "ocGetNames_PEi386(non-anonymous bss)");
         addSection(oc, SECTIONKIND_RWDATA, addr,
                        ((UChar*)addr) + symtab_i->Value - 1);
         addProddableBlock(oc, addr, symtab_i->Value);
         /* debugBelch("BSS      section at 0x%x\n", addr); */
      }

      if (addr != NULL ) {
         sname = cstring_from_COFF_symbol_name ( symtab_i->Name, strtab );
         /* debugBelch("addSymbol %p `%s \n", addr,sname);  */
         IF_DEBUG(linker, debugBelch("addSymbol %p `%s'\n", addr,sname);)
         ASSERT(i >= 0 && i < oc->n_symbols);
         /* cstring_from_COFF_symbol_name always succeeds. */
         oc->symbols[i] = (char*)sname;
         ghciInsertStrHashTable(oc->fileName, symhash, (char*)sname, addr);
      } else {
#        if 0
         debugBelch(
                   "IGNORING symbol %d\n"
                   "     name `",
                   i
                 );
         printName ( symtab_i->Name, strtab );
         debugBelch(
                   "'\n"
                   "    value 0x%x\n"
                   "   1+sec# %d\n"
                   "     type 0x%x\n"
                   "   sclass 0x%x\n"
                   "     nAux %d\n",
                   symtab_i->Value,
                   (Int32)(symtab_i->SectionNumber),
                   (UInt32)symtab_i->Type,
                   (UInt32)symtab_i->StorageClass,
                   (UInt32)symtab_i->NumberOfAuxSymbols
                 );
#        endif
      }

      i += symtab_i->NumberOfAuxSymbols;
      i++;
   }

   return 1;
}


static int
ocResolve_PEi386 ( ObjectCode* oc )
{
   COFF_header*  hdr;
   COFF_section* sectab;
   COFF_symbol*  symtab;
   UChar*        strtab;

   UInt32        A;
   size_t        S;
   void *        pP;

   int i;
   UInt32 j, noRelocs;

   /* ToDo: should be variable-sized?  But is at least safe in the
      sense of buffer-overrun-proof. */
   UChar symbol[1000];
   /* debugBelch("resolving for %s\n", oc->fileName); */

   hdr = (COFF_header*)(oc->image);
   sectab = (COFF_section*) (
               ((UChar*)(oc->image))
               + sizeof_COFF_header + hdr->SizeOfOptionalHeader
            );
   symtab = (COFF_symbol*) (
               ((UChar*)(oc->image))
               + hdr->PointerToSymbolTable
            );
   strtab = ((UChar*)(oc->image))
            + hdr->PointerToSymbolTable
            + hdr->NumberOfSymbols * sizeof_COFF_symbol;

   for (i = 0; i < hdr->NumberOfSections; i++) {
      COFF_section* sectab_i
         = (COFF_section*)
           myindex ( sizeof_COFF_section, sectab, i );
      COFF_reloc* reltab
         = (COFF_reloc*) (
              ((UChar*)(oc->image)) + sectab_i->PointerToRelocations
           );

      char *secname = cstring_from_section_name(sectab_i->Name, strtab);

      /* Ignore sections called which contain stabs debugging
         information. */
      if (0 == strcmp(".stab", (char*)secname)
          || 0 == strcmp(".stabstr", (char*)secname)
          || 0 == strcmp(".pdata", (char*)secname)
          || 0 == strcmp(".xdata", (char*)secname)
          || 0 == strcmp(".ctors", (char*)secname)
          || 0 == strncmp(".debug", (char*)secname, 6)
          || 0 == strcmp(".rdata$zzz", (char*)secname)) {
          stgFree(secname);
          continue;
      }

      stgFree(secname);

      if ( sectab_i->Characteristics & MYIMAGE_SCN_LNK_NRELOC_OVFL ) {
        /* If the relocation field (a short) has overflowed, the
         * real count can be found in the first reloc entry.
         *
         * See Section 4.1 (last para) of the PE spec (rev6.0).
         *
         * Nov2003 update: the GNU linker still doesn't correctly
         * handle the generation of relocatable object files with
         * overflown relocations. Hence the output to warn of potential
         * troubles.
         */
        COFF_reloc* rel = (COFF_reloc*)
                           myindex ( sizeof_COFF_reloc, reltab, 0 );
        noRelocs = rel->VirtualAddress;

        /* 10/05: we now assume (and check for) a GNU ld that is capable
         * of handling object files with (>2^16) of relocs.
         */
#if 0
        debugBelch("WARNING: Overflown relocation field (# relocs found: %u)\n",
                   noRelocs);
#endif
        j = 1;
      } else {
        noRelocs = sectab_i->NumberOfRelocations;
        j = 0;
      }

      for (; j < noRelocs; j++) {
         COFF_symbol* sym;
         COFF_reloc* reltab_j
            = (COFF_reloc*)
              myindex ( sizeof_COFF_reloc, reltab, j );

         /* the location to patch */
         pP = (
                 ((UChar*)(oc->image))
                 + (sectab_i->PointerToRawData
                    + reltab_j->VirtualAddress
                    - sectab_i->VirtualAddress )
              );
         /* the existing contents of pP */
         A = *(UInt32*)pP;
         /* the symbol to connect to */
         sym = (COFF_symbol*)
               myindex ( sizeof_COFF_symbol,
                         symtab, reltab_j->SymbolTableIndex );
         IF_DEBUG(linker,
                  debugBelch(
                            "reloc sec %2d num %3d:  type 0x%-4x   "
                            "vaddr 0x%-8x   name `",
                            i, j,
                            (UInt32)reltab_j->Type,
                            reltab_j->VirtualAddress );
                            printName ( sym->Name, strtab );
                            debugBelch("'\n" ));

         if (sym->StorageClass == MYIMAGE_SYM_CLASS_STATIC) {
            COFF_section* section_sym
               = findPEi386SectionCalled ( oc, sym->Name );
            if (!section_sym) {
               errorBelch("%" PATH_FMT ": can't find section `%s'", oc->fileName, sym->Name);
               return 0;
            }
            S = ((size_t)(oc->image))
              + ((size_t)(section_sym->PointerToRawData))
              + ((size_t)(sym->Value));
         } else {
            copyName ( sym->Name, strtab, symbol, 1000-1 );
            S = (size_t) lookupSymbol( (char*)symbol );
            if ((void*)S != NULL) goto foundit;
            errorBelch("%" PATH_FMT ": unknown symbol `%s'", oc->fileName, symbol);
            return 0;
           foundit:;
         }
         /* All supported relocations write at least 4 bytes */
         checkProddableBlock(oc, pP, 4);
         switch (reltab_j->Type) {
#if defined(i386_HOST_ARCH)
            case MYIMAGE_REL_I386_DIR32:
               *(UInt32 *)pP = ((UInt32)S) + A;
               break;
            case MYIMAGE_REL_I386_REL32:
               /* Tricky.  We have to insert a displacement at
                  pP which, when added to the PC for the _next_
                  insn, gives the address of the target (S).
                  Problem is to know the address of the next insn
                  when we only know pP.  We assume that this
                  literal field is always the last in the insn,
                  so that the address of the next insn is pP+4
                  -- hence the constant 4.
                  Also I don't know if A should be added, but so
                  far it has always been zero.

                  SOF 05/2005: 'A' (old contents of *pP) have been observed
                  to contain values other than zero (the 'wx' object file
                  that came with wxhaskell-0.9.4; dunno how it was compiled..).
                  So, add displacement to old value instead of asserting
                  A to be zero. Fixes wxhaskell-related crashes, and no other
                  ill effects have been observed.

                  Update: the reason why we're seeing these more elaborate
                  relocations is due to a switch in how the NCG compiles SRTs
                  and offsets to them from info tables. SRTs live in .(ro)data,
                  while info tables live in .text, causing GAS to emit REL32/DISP32
                  relocations with non-zero values. Adding the displacement is
                  the right thing to do.
               */
               *(UInt32 *)pP = ((UInt32)S) + A - ((UInt32)(size_t)pP) - 4;
               break;
#elif defined(x86_64_HOST_ARCH)
            case 2:  /* R_X86_64_32 */
            case 17: /* R_X86_64_32S */
               {
                   size_t v;
                   v = S + ((size_t)A);
                   if (v >> 32) {
                       copyName ( sym->Name, strtab, symbol, 1000-1 );
                       barf("R_X86_64_32[S]: High bits are set in %zx for %s",
                            v, (char *)symbol);
                   }
                   *(UInt32 *)pP = (UInt32)v;
               break;
               }
            case 4: /* R_X86_64_PC32 */
               {
                   intptr_t v;
                   v = ((intptr_t)S) + ((intptr_t)(Int32)A) - ((intptr_t)pP) - 4;
                   if ((v >> 32) && ((-v) >> 32)) {
                       copyName ( sym->Name, strtab, symbol, 1000-1 );
                       barf("R_X86_64_PC32: High bits are set in %zx for %s",
                            v, (char *)symbol);
                   }
                   *(UInt32 *)pP = (UInt32)v;
                   break;
               }
            case 1: /* R_X86_64_64 */
               {
                 UInt64 A;
                 checkProddableBlock(oc, pP, 8);
                 A = *(UInt64*)pP;
                 *(UInt64 *)pP = ((UInt64)S) + ((UInt64)A);
                 break;
               }
#endif
            default:
               debugBelch("%" PATH_FMT ": unhandled PEi386 relocation type %d",
                     oc->fileName, reltab_j->Type);
               return 0;
         }

      }
   }

   IF_DEBUG(linker, debugBelch("completed %" PATH_FMT, oc->fileName));
   return 1;
}

#endif /* defined(OBJFORMAT_PEi386) */


/* --------------------------------------------------------------------------
 * ELF specifics
 * ------------------------------------------------------------------------*/

#if defined(OBJFORMAT_ELF)

#define FALSE 0
#define TRUE  1

#if defined(sparc_HOST_ARCH)
#  define ELF_TARGET_SPARC  /* Used inside <elf.h> */
#elif defined(i386_HOST_ARCH)
#  define ELF_TARGET_386    /* Used inside <elf.h> */
#elif defined(x86_64_HOST_ARCH)
#  define ELF_TARGET_X64_64
#  define ELF_64BIT
#  define ELF_TARGET_AMD64 /* Used inside <elf.h> on Solaris 11 */
#elif defined(powerpc64_HOST_ARCH)
#  define ELF_64BIT
#endif

#if !defined(openbsd_HOST_OS)
#  include <elf.h>
#else
/* openbsd elf has things in different places, with diff names */
#  include <elf_abi.h>
#  include <machine/reloc.h>
#  define R_386_32    RELOC_32
#  define R_386_PC32  RELOC_PC32
#endif

/* If elf.h doesn't define it */
#  ifndef R_X86_64_PC64
#    define R_X86_64_PC64 24
#  endif

/*
 * Workaround for libc implementations (e.g. eglibc) with incomplete
 * relocation lists
 */
#ifndef R_ARM_THM_CALL
#  define R_ARM_THM_CALL      10
#endif
#ifndef R_ARM_CALL
#  define R_ARM_CALL      28
#endif
#ifndef R_ARM_JUMP24
#  define R_ARM_JUMP24      29
#endif
#ifndef R_ARM_THM_JUMP24
#  define R_ARM_THM_JUMP24      30
#endif
#ifndef R_ARM_TARGET1
#  define R_ARM_TARGET1      38
#endif
#ifndef R_ARM_MOVW_ABS_NC
#  define R_ARM_MOVW_ABS_NC      43
#endif
#ifndef R_ARM_MOVT_ABS
#  define R_ARM_MOVT_ABS      44
#endif
#ifndef R_ARM_THM_MOVW_ABS_NC
#  define R_ARM_THM_MOVW_ABS_NC   47
#endif
#ifndef R_ARM_THM_MOVT_ABS
#  define R_ARM_THM_MOVT_ABS      48
#endif
#ifndef R_ARM_THM_JUMP11
#  define R_ARM_THM_JUMP11      102
#endif
#ifndef R_ARM_THM_JUMP8
#  define R_ARM_THM_JUMP8      103
#endif

/*
 * Define a set of types which can be used for both ELF32 and ELF64
 */

#ifdef ELF_64BIT
#define ELFCLASS    ELFCLASS64
#define Elf_Addr    Elf64_Addr
#define Elf_Word    Elf64_Word
#define Elf_Sword   Elf64_Sword
#define Elf_Ehdr    Elf64_Ehdr
#define Elf_Phdr    Elf64_Phdr
#define Elf_Shdr    Elf64_Shdr
#define Elf_Sym     Elf64_Sym
#define Elf_Rel     Elf64_Rel
#define Elf_Rela    Elf64_Rela
#ifndef ELF_ST_TYPE
#define ELF_ST_TYPE ELF64_ST_TYPE
#endif
#ifndef ELF_ST_BIND
#define ELF_ST_BIND ELF64_ST_BIND
#endif
#ifndef ELF_R_TYPE
#define ELF_R_TYPE  ELF64_R_TYPE
#endif
#ifndef ELF_R_SYM
#define ELF_R_SYM   ELF64_R_SYM
#endif
#else
#define ELFCLASS    ELFCLASS32
#define Elf_Addr    Elf32_Addr
#define Elf_Word    Elf32_Word
#define Elf_Sword   Elf32_Sword
#define Elf_Ehdr    Elf32_Ehdr
#define Elf_Phdr    Elf32_Phdr
#define Elf_Shdr    Elf32_Shdr
#define Elf_Sym     Elf32_Sym
#define Elf_Rel     Elf32_Rel
#define Elf_Rela    Elf32_Rela
#ifndef ELF_ST_TYPE
#define ELF_ST_TYPE ELF32_ST_TYPE
#endif
#ifndef ELF_ST_BIND
#define ELF_ST_BIND ELF32_ST_BIND
#endif
#ifndef ELF_R_TYPE
#define ELF_R_TYPE  ELF32_R_TYPE
#endif
#ifndef ELF_R_SYM
#define ELF_R_SYM   ELF32_R_SYM
#endif
#endif


/*
 * Functions to allocate entries in dynamic sections.  Currently we simply
 * preallocate a large number, and we don't check if a entry for the given
 * target already exists (a linear search is too slow).  Ideally these
 * entries would be associated with symbols.
 */

/* These sizes sufficient to load HSbase + HShaskell98 + a few modules */
#define GOT_SIZE            0x20000
#define FUNCTION_TABLE_SIZE 0x10000
#define PLT_SIZE            0x08000

#ifdef ELF_NEED_GOT
static Elf_Addr got[GOT_SIZE];
static unsigned int gotIndex;
static Elf_Addr gp_val = (Elf_Addr)got;

static Elf_Addr
allocateGOTEntry(Elf_Addr target)
{
   Elf_Addr *entry;

   if (gotIndex >= GOT_SIZE)
      barf("Global offset table overflow");

   entry = &got[gotIndex++];
   *entry = target;
   return (Elf_Addr)entry;
}
#endif

#ifdef ELF_FUNCTION_DESC
typedef struct {
   Elf_Addr ip;
   Elf_Addr gp;
} FunctionDesc;

static FunctionDesc functionTable[FUNCTION_TABLE_SIZE];
static unsigned int functionTableIndex;

static Elf_Addr
allocateFunctionDesc(Elf_Addr target)
{
   FunctionDesc *entry;

   if (functionTableIndex >= FUNCTION_TABLE_SIZE)
      barf("Function table overflow");

   entry = &functionTable[functionTableIndex++];
   entry->ip = target;
   entry->gp = (Elf_Addr)gp_val;
   return (Elf_Addr)entry;
}

static Elf_Addr
copyFunctionDesc(Elf_Addr target)
{
   FunctionDesc *olddesc = (FunctionDesc *)target;
   FunctionDesc *newdesc;

   newdesc = (FunctionDesc *)allocateFunctionDesc(olddesc->ip);
   newdesc->gp = olddesc->gp;
   return (Elf_Addr)newdesc;
}
#endif

#ifdef ELF_NEED_PLT

typedef struct {
   unsigned char code[sizeof(plt_code)];
} PLTEntry;

static Elf_Addr
allocatePLTEntry(Elf_Addr target, ObjectCode *oc)
{
   PLTEntry *plt = (PLTEntry *)oc->plt;
   PLTEntry *entry;

   if (oc->pltIndex >= PLT_SIZE)
      barf("Procedure table overflow");

   entry = &plt[oc->pltIndex++];
   memcpy(entry->code, plt_code, sizeof(entry->code));
   PLT_RELOC(entry->code, target);
   return (Elf_Addr)entry;
}

static unsigned int
PLTSize(void)
{
   return (PLT_SIZE * sizeof(PLTEntry));
}
#endif


/*
 * Generic ELF functions
 */

static int
ocVerifyImage_ELF ( ObjectCode* oc )
{
   Elf_Shdr* shdr;
   Elf_Sym*  stab;
   int i, j, nent, nstrtab, nsymtabs;
   char* sh_strtab;

   char*     ehdrC = (char*)(oc->image);
   Elf_Ehdr* ehdr  = (Elf_Ehdr*)ehdrC;

   if (ehdr->e_ident[EI_MAG0] != ELFMAG0 ||
       ehdr->e_ident[EI_MAG1] != ELFMAG1 ||
       ehdr->e_ident[EI_MAG2] != ELFMAG2 ||
       ehdr->e_ident[EI_MAG3] != ELFMAG3) {
      errorBelch("%s: not an ELF object", oc->fileName);
      return 0;
   }

   if (ehdr->e_ident[EI_CLASS] != ELFCLASS) {
      errorBelch("%s: unsupported ELF format", oc->fileName);
      return 0;
   }

   if (ehdr->e_ident[EI_DATA] == ELFDATA2LSB) {
       IF_DEBUG(linker,debugBelch( "Is little-endian\n" ));
   } else
   if (ehdr->e_ident[EI_DATA] == ELFDATA2MSB) {
       IF_DEBUG(linker,debugBelch( "Is big-endian\n" ));
   } else {
       errorBelch("%s: unknown endiannness", oc->fileName);
       return 0;
   }

   if (ehdr->e_type != ET_REL) {
      errorBelch("%s: not a relocatable object (.o) file", oc->fileName);
      return 0;
   }
   IF_DEBUG(linker, debugBelch( "Is a relocatable object (.o) file\n" ));

   IF_DEBUG(linker,debugBelch( "Architecture is " ));
   switch (ehdr->e_machine) {
#ifdef EM_ARM
      case EM_ARM:   IF_DEBUG(linker,debugBelch( "arm" )); break;
#endif
      case EM_386:   IF_DEBUG(linker,debugBelch( "x86" )); break;
#ifdef EM_SPARC32PLUS
      case EM_SPARC32PLUS:
#endif
      case EM_SPARC: IF_DEBUG(linker,debugBelch( "sparc" )); break;
#ifdef EM_IA_64
      case EM_IA_64: IF_DEBUG(linker,debugBelch( "ia64" )); break;
#endif
      case EM_PPC:   IF_DEBUG(linker,debugBelch( "powerpc32" )); break;
#ifdef EM_X86_64
      case EM_X86_64: IF_DEBUG(linker,debugBelch( "x86_64" )); break;
#elif defined(EM_AMD64)
      case EM_AMD64: IF_DEBUG(linker,debugBelch( "amd64" )); break;
#endif
      default:       IF_DEBUG(linker,debugBelch( "unknown" ));
                     errorBelch("%s: unknown architecture (e_machine == %d)"
                                , oc->fileName, ehdr->e_machine);
                     return 0;
   }

   IF_DEBUG(linker,debugBelch(
             "\nSection header table: start %ld, n_entries %d, ent_size %d\n",
             (long)ehdr->e_shoff, ehdr->e_shnum, ehdr->e_shentsize  ));

   ASSERT (ehdr->e_shentsize == sizeof(Elf_Shdr));

   shdr = (Elf_Shdr*) (ehdrC + ehdr->e_shoff);

   if (ehdr->e_shstrndx == SHN_UNDEF) {
      errorBelch("%s: no section header string table", oc->fileName);
      return 0;
   } else {
      IF_DEBUG(linker,debugBelch( "Section header string table is section %d\n",
                          ehdr->e_shstrndx));
      sh_strtab = ehdrC + shdr[ehdr->e_shstrndx].sh_offset;
   }

   for (i = 0; i < ehdr->e_shnum; i++) {
      IF_DEBUG(linker,debugBelch("%2d:  ", i ));
      IF_DEBUG(linker,debugBelch("type=%2d  ", (int)shdr[i].sh_type ));
      IF_DEBUG(linker,debugBelch("size=%4d  ", (int)shdr[i].sh_size ));
      IF_DEBUG(linker,debugBelch("offs=%4d  ", (int)shdr[i].sh_offset ));
      IF_DEBUG(linker,debugBelch("  (%p .. %p)  ",
               ehdrC + shdr[i].sh_offset,
                      ehdrC + shdr[i].sh_offset + shdr[i].sh_size - 1));

#define SECTION_INDEX_VALID(ndx) (ndx > SHN_UNDEF && ndx < ehdr->e_shnum)

      switch (shdr[i].sh_type) {

        case SHT_REL:
        case SHT_RELA:
          IF_DEBUG(linker,debugBelch( shdr[i].sh_type == SHT_REL ? "Rel  " : "RelA "));

          if (!SECTION_INDEX_VALID(shdr[i].sh_link)) {
            if (shdr[i].sh_link == SHN_UNDEF)
              errorBelch("\n%s: relocation section #%d has no symbol table\n"
                         "This object file has probably been fully striped. "
                         "Such files cannot be linked.\n",
                         oc->archiveMemberName ? oc->archiveMemberName : oc->fileName, i);
            else
              errorBelch("\n%s: relocation section #%d has an invalid link field (%d)\n",
                         oc->archiveMemberName ? oc->archiveMemberName : oc->fileName,
                         i, shdr[i].sh_link);
            return 0;
          }
          if (shdr[shdr[i].sh_link].sh_type != SHT_SYMTAB) {
            errorBelch("\n%s: relocation section #%d does not link to a symbol table\n",
                       oc->archiveMemberName ? oc->archiveMemberName : oc->fileName, i);
            return 0;
          }
          if (!SECTION_INDEX_VALID(shdr[i].sh_info)) {
            errorBelch("\n%s: relocation section #%d has an invalid info field (%d)\n",
                       oc->archiveMemberName ? oc->archiveMemberName : oc->fileName,
                       i, shdr[i].sh_info);
            return 0;
          }

          break;
        case SHT_SYMTAB:
          IF_DEBUG(linker,debugBelch("Sym  "));

          if (!SECTION_INDEX_VALID(shdr[i].sh_link)) {
            errorBelch("\n%s: symbol table section #%d has an invalid link field (%d)\n",
                       oc->archiveMemberName ? oc->archiveMemberName : oc->fileName,
                       i, shdr[i].sh_link);
            return 0;
          }
          if (shdr[shdr[i].sh_link].sh_type != SHT_STRTAB) {
            errorBelch("\n%s: symbol table section #%d does not link to a string table\n",
                       oc->archiveMemberName ? oc->archiveMemberName : oc->fileName, i);

            return 0;
          }
          break;
        case SHT_STRTAB: IF_DEBUG(linker,debugBelch("Str  ")); break;
        default:         IF_DEBUG(linker,debugBelch("     ")); break;
      }
      if (sh_strtab) {
          IF_DEBUG(linker,debugBelch("sname=%s\n", sh_strtab + shdr[i].sh_name ));
      }
   }

   IF_DEBUG(linker,debugBelch( "\nString tables\n" ));
   nstrtab = 0;
   for (i = 0; i < ehdr->e_shnum; i++) {
      if (shdr[i].sh_type == SHT_STRTAB
          /* Ignore the section header's string table. */
          && i != ehdr->e_shstrndx
          /* Ignore string tables named .stabstr, as they contain
             debugging info. */
          && 0 != memcmp(".stabstr", sh_strtab + shdr[i].sh_name, 8)
         ) {
         IF_DEBUG(linker,debugBelch("   section %d is a normal string table\n", i ));
         nstrtab++;
      }
   }
   if (nstrtab == 0) {
      IF_DEBUG(linker,debugBelch("   no normal string tables (potentially, but not necessarily a problem)\n"));
   }

   nsymtabs = 0;
   IF_DEBUG(linker,debugBelch( "Symbol tables\n" ));
   for (i = 0; i < ehdr->e_shnum; i++) {
      if (shdr[i].sh_type != SHT_SYMTAB) continue;
      IF_DEBUG(linker,debugBelch( "section %d is a symbol table\n", i ));
      nsymtabs++;
      stab = (Elf_Sym*) (ehdrC + shdr[i].sh_offset);
      nent = shdr[i].sh_size / sizeof(Elf_Sym);
      IF_DEBUG(linker,debugBelch( "   number of entries is apparently %d (%ld rem)\n",
               nent,
               (long)shdr[i].sh_size % sizeof(Elf_Sym)
             ));
      if (0 != shdr[i].sh_size % sizeof(Elf_Sym)) {
         errorBelch("%s: non-integral number of symbol table entries", oc->fileName);
         return 0;
      }
      for (j = 0; j < nent; j++) {
         IF_DEBUG(linker,debugBelch("   %2d  ", j ));
         IF_DEBUG(linker,debugBelch("  sec=%-5d  size=%-3d  val=%5p  ",
                             (int)stab[j].st_shndx,
                             (int)stab[j].st_size,
                             (char*)stab[j].st_value ));

         IF_DEBUG(linker,debugBelch("type=" ));
         switch (ELF_ST_TYPE(stab[j].st_info)) {
            case STT_NOTYPE:  IF_DEBUG(linker,debugBelch("notype " )); break;
            case STT_OBJECT:  IF_DEBUG(linker,debugBelch("object " )); break;
            case STT_FUNC  :  IF_DEBUG(linker,debugBelch("func   " )); break;
            case STT_SECTION: IF_DEBUG(linker,debugBelch("section" )); break;
            case STT_FILE:    IF_DEBUG(linker,debugBelch("file   " )); break;
            default:          IF_DEBUG(linker,debugBelch("?      " )); break;
         }
         IF_DEBUG(linker,debugBelch("  " ));

         IF_DEBUG(linker,debugBelch("bind=" ));
         switch (ELF_ST_BIND(stab[j].st_info)) {
            case STB_LOCAL :  IF_DEBUG(linker,debugBelch("local " )); break;
            case STB_GLOBAL:  IF_DEBUG(linker,debugBelch("global" )); break;
            case STB_WEAK  :  IF_DEBUG(linker,debugBelch("weak  " )); break;
            default:          IF_DEBUG(linker,debugBelch("?     " )); break;
         }
         IF_DEBUG(linker,debugBelch("  " ));

         IF_DEBUG(linker,debugBelch("name=%s\n",
                        ehdrC + shdr[shdr[i].sh_link].sh_offset
                              + stab[j].st_name ));
      }
   }

   if (nsymtabs == 0) {
     // Not having a symbol table is not in principle a problem.
     // When an object file has no symbols then the 'strip' program
     // typically will remove the symbol table entirely.
     IF_DEBUG(linker,debugBelch("   no symbol tables (potentially, but not necessarily a problem)\n"));
   }

   return 1;
}

static int getSectionKind_ELF( Elf_Shdr *hdr, int *is_bss )
{
    *is_bss = FALSE;

    if (hdr->sh_type == SHT_PROGBITS
        && (hdr->sh_flags & SHF_ALLOC) && (hdr->sh_flags & SHF_EXECINSTR)) {
        /* .text-style section */
        return SECTIONKIND_CODE_OR_RODATA;
    }

    if (hdr->sh_type == SHT_PROGBITS
            && (hdr->sh_flags & SHF_ALLOC) && (hdr->sh_flags & SHF_WRITE)) {
            /* .data-style section */
            return SECTIONKIND_RWDATA;
    }

    if (hdr->sh_type == SHT_PROGBITS
        && (hdr->sh_flags & SHF_ALLOC) && !(hdr->sh_flags & SHF_WRITE)) {
        /* .rodata-style section */
        return SECTIONKIND_CODE_OR_RODATA;
    }

    if (hdr->sh_type == SHT_NOBITS
        && (hdr->sh_flags & SHF_ALLOC) && (hdr->sh_flags & SHF_WRITE)) {
        /* .bss-style section */
        *is_bss = TRUE;
        return SECTIONKIND_RWDATA;
    }

    return SECTIONKIND_OTHER;
}


static int
ocGetNames_ELF ( ObjectCode* oc )
{
   int i, j, nent;
   Elf_Sym* stab;

   char*     ehdrC    = (char*)(oc->image);
   Elf_Ehdr* ehdr     = (Elf_Ehdr*)ehdrC;
   char*     strtab;
   Elf_Shdr* shdr     = (Elf_Shdr*) (ehdrC + ehdr->e_shoff);

   ASSERT(symhash != NULL);

   for (i = 0; i < ehdr->e_shnum; i++) {
      /* Figure out what kind of section it is.  Logic derived from
         Figure 1.14 ("Special Sections") of the ELF document
         ("Portable Formats Specification, Version 1.1"). */
      int         is_bss = FALSE;
      SectionKind kind   = getSectionKind_ELF(&shdr[i], &is_bss);

      if (is_bss && shdr[i].sh_size > 0) {
         /* This is a non-empty .bss section.  Allocate zeroed space for
            it, and set its .sh_offset field such that
            ehdrC + .sh_offset == addr_of_zeroed_space.  */
         char* zspace = stgCallocBytes(1, shdr[i].sh_size,
                                       "ocGetNames_ELF(BSS)");
         shdr[i].sh_offset = ((char*)zspace) - ((char*)ehdrC);
         /*
         debugBelch("BSS section at 0x%x, size %d\n",
                         zspace, shdr[i].sh_size);
         */
      }

      /* fill in the section info */
      if (kind != SECTIONKIND_OTHER && shdr[i].sh_size > 0) {
         addProddableBlock(oc, ehdrC + shdr[i].sh_offset, shdr[i].sh_size);
         addSection(oc, kind, ehdrC + shdr[i].sh_offset,
                        ehdrC + shdr[i].sh_offset + shdr[i].sh_size - 1);
      }

      if (shdr[i].sh_type != SHT_SYMTAB) continue;

      /* copy stuff into this module's object symbol table */
      stab = (Elf_Sym*) (ehdrC + shdr[i].sh_offset);
      strtab = ehdrC + shdr[shdr[i].sh_link].sh_offset;
      nent = shdr[i].sh_size / sizeof(Elf_Sym);

      oc->n_symbols = nent;
      oc->symbols = stgMallocBytes(oc->n_symbols * sizeof(char*),
                                   "ocGetNames_ELF(oc->symbols)");

      //TODO: we ignore local symbols anyway right? So we can use the
      //      shdr[i].sh_info to get the index of the first non-local symbol
      // ie we should use j = shdr[i].sh_info
      for (j = 0; j < nent; j++) {

         char  isLocal = FALSE; /* avoids uninit-var warning */
         char* ad      = NULL;
         char* nm      = strtab + stab[j].st_name;
         int   secno   = stab[j].st_shndx;

         /* Figure out if we want to add it; if so, set ad to its
            address.  Otherwise leave ad == NULL. */

         if (secno == SHN_COMMON) {
            isLocal = FALSE;
            ad = stgCallocBytes(1, stab[j].st_size, "ocGetNames_ELF(COMMON)");
            /*
            debugBelch("COMMON symbol, size %d name %s\n",
                            stab[j].st_size, nm);
            */
            /* Pointless to do addProddableBlock() for this area,
               since the linker should never poke around in it. */
         }
         else
         if ( ( ELF_ST_BIND(stab[j].st_info)==STB_GLOBAL
                || ELF_ST_BIND(stab[j].st_info)==STB_LOCAL
              )
              /* and not an undefined symbol */
              && stab[j].st_shndx != SHN_UNDEF
              /* and not in a "special section" */
              && stab[j].st_shndx < SHN_LORESERVE
              &&
              /* and it's a not a section or string table or anything silly */
              ( ELF_ST_TYPE(stab[j].st_info)==STT_FUNC ||
                ELF_ST_TYPE(stab[j].st_info)==STT_OBJECT ||
                ELF_ST_TYPE(stab[j].st_info)==STT_NOTYPE
              )
            ) {
            /* Section 0 is the undefined section, hence > and not >=. */
            ASSERT(secno > 0 && secno < ehdr->e_shnum);
            /*
            if (shdr[secno].sh_type == SHT_NOBITS) {
               debugBelch("   BSS symbol, size %d off %d name %s\n",
                               stab[j].st_size, stab[j].st_value, nm);
            }
            */
            ad = ehdrC + shdr[ secno ].sh_offset + stab[j].st_value;
            if (ELF_ST_BIND(stab[j].st_info)==STB_LOCAL) {
               isLocal = TRUE;
            } else {
#ifdef ELF_FUNCTION_DESC
               /* dlsym() and the initialisation table both give us function
                * descriptors, so to be consistent we store function descriptors
                * in the symbol table */
               if (ELF_ST_TYPE(stab[j].st_info) == STT_FUNC)
                   ad = (char *)allocateFunctionDesc((Elf_Addr)ad);
#endif
               IF_DEBUG(linker,debugBelch( "addOTabName(GLOB): %10p  %s %s\n",
                                      ad, oc->fileName, nm ));
               isLocal = FALSE;
            }
         }

         /* And the decision is ... */

         if (ad != NULL) {
            ASSERT(nm != NULL);
            oc->symbols[j] = nm;
            /* Acquire! */
            if (isLocal) {
               /* Ignore entirely. */
            } else {
               ghciInsertStrHashTable(oc->fileName, symhash, nm, ad);
            }
         } else {
            /* Skip. */
            IF_DEBUG(linker,debugBelch( "skipping `%s'\n",
                                   strtab + stab[j].st_name ));
            /*
            debugBelch(
                    "skipping   bind = %d,  type = %d,  shndx = %d   `%s'\n",
                    (int)ELF_ST_BIND(stab[j].st_info),
                    (int)ELF_ST_TYPE(stab[j].st_info),
                    (int)stab[j].st_shndx,
                    strtab + stab[j].st_name
                   );
            */
            oc->symbols[j] = NULL;
         }

      }
   }

   return 1;
}

/* Do ELF relocations which lack an explicit addend.  All x86-linux
   and arm-linux relocations appear to be of this form. */
static int
do_Elf_Rel_relocations ( ObjectCode* oc, char* ehdrC,
                         Elf_Shdr* shdr, int shnum )
{
   int j;
   char *symbol;
   Elf_Word* targ;
   Elf_Rel*  rtab = (Elf_Rel*) (ehdrC + shdr[shnum].sh_offset);
   Elf_Sym*  stab;
   char*     strtab;
   int         nent = shdr[shnum].sh_size / sizeof(Elf_Rel);
   int target_shndx = shdr[shnum].sh_info;
   int symtab_shndx = shdr[shnum].sh_link;
   int strtab_shndx = shdr[symtab_shndx].sh_link;

   stab  = (Elf_Sym*) (ehdrC + shdr[ symtab_shndx ].sh_offset);
   strtab= (char*)    (ehdrC + shdr[ strtab_shndx ].sh_offset);
   targ  = (Elf_Word*)(ehdrC + shdr[ target_shndx ].sh_offset);
   IF_DEBUG(linker,debugBelch( "relocations for section %d using symtab %d and strtab %d\n",
                          target_shndx, symtab_shndx, strtab_shndx ));

   /* Skip sections that we're not interested in. */
   {
       int is_bss;
       SectionKind kind = getSectionKind_ELF(&shdr[target_shndx], &is_bss);
       if (kind == SECTIONKIND_OTHER) {
           IF_DEBUG(linker,debugBelch( "skipping (target section not loaded)"));
           return 1;
       }
   }

   for (j = 0; j < nent; j++) {
      Elf_Addr offset = rtab[j].r_offset;
      Elf_Addr info   = rtab[j].r_info;

      Elf_Addr  P  = ((Elf_Addr)targ) + offset;
      Elf_Word* pP = (Elf_Word*)P;
#if defined(i386_HOST_ARCH) || defined(DEBUG)
      Elf_Addr  A  = *pP;
#endif
      Elf_Addr  S;
      void*     S_tmp;
#ifdef i386_HOST_ARCH
      Elf_Addr  value;
#endif
      StgStablePtr stablePtr;
      StgPtr stableVal;
#ifdef arm_HOST_ARCH
      int is_target_thm=0, T=0;
#endif

      IF_DEBUG(linker,debugBelch( "Rel entry %3d is raw(%6p %6p)",
                             j, (void*)offset, (void*)info ));
      if (!info) {
         IF_DEBUG(linker,debugBelch( " ZERO" ));
         S = 0;
      } else {
         Elf_Sym sym = stab[ELF_R_SYM(info)];
         /* First see if it is a local symbol. */
         if (ELF_ST_BIND(sym.st_info) == STB_LOCAL) {
            /* Yes, so we can get the address directly from the ELF symbol
               table. */
            symbol = sym.st_name==0 ? "(noname)" : strtab+sym.st_name;
            S = (Elf_Addr)
                (ehdrC + shdr[ sym.st_shndx ].sh_offset
                       + stab[ELF_R_SYM(info)].st_value);

         } else {
            symbol = strtab + sym.st_name;
            stablePtr = (StgStablePtr)lookupHashTable(stablehash, (StgWord)symbol);
            if (NULL == stablePtr) {
              /* No, so look up the name in our global table. */
              S_tmp = lookupSymbol( symbol );
              S = (Elf_Addr)S_tmp;
            } else {
              stableVal = deRefStablePtr( stablePtr );
              S_tmp = stableVal;
              S = (Elf_Addr)S_tmp;
            }
         }
         if (!S) {
            errorBelch("%s: unknown symbol `%s'", oc->fileName, symbol);
            return 0;
         }
         IF_DEBUG(linker,debugBelch( "`%s' resolves to %p\n", symbol, (void*)S ));

#ifdef arm_HOST_ARCH
         // Thumb instructions have bit 0 of symbol's st_value set
         is_target_thm = S & 0x1;
         T = sym.st_info & STT_FUNC && is_target_thm;

         // Make sure we clear bit 0. Strictly speaking we should have done
         // this to st_value above but I believe alignment requirements should
         // ensure that no instructions start on an odd address
         S &= ~1;
#endif
      }

      IF_DEBUG(linker,debugBelch( "Reloc: P = %p   S = %p   A = %p\n",
                             (void*)P, (void*)S, (void*)A ));
      checkProddableBlock ( oc, pP, sizeof(Elf_Word) );

#ifdef i386_HOST_ARCH
      value = S + A;
#endif

      switch (ELF_R_TYPE(info)) {
#        ifdef i386_HOST_ARCH
         case R_386_32:   *pP = value;     break;
         case R_386_PC32: *pP = value - P; break;
#        endif

#        ifdef arm_HOST_ARCH
         case R_ARM_ABS32:
         case R_ARM_TARGET1:  // Specified by Linux ARM ABI to be equivalent to ABS32
            *(Elf32_Word *)P += S;
            *(Elf32_Word *)P |= T;
            break;

         case R_ARM_REL32:
            *(Elf32_Word *)P += S;
            *(Elf32_Word *)P |= T;
            *(Elf32_Word *)P -= P;
            break;

         case R_ARM_CALL:
         case R_ARM_JUMP24:
         {
            StgWord32 *word = (StgWord32 *)P;
            StgInt32 imm = (*word & 0x00ffffff) << 2;
            StgInt32 offset;
            int overflow;

            // Sign extend 24 to 32 bits
            if (imm & 0x02000000)
               imm -= 0x04000000;
            offset = ((S + imm) | T) - P;

            overflow = offset <= (StgInt32)0xfe000000 || offset >= (StgInt32)0x02000000;

            if ((is_target_thm && ELF_R_TYPE(info) == R_ARM_JUMP24) || overflow) {
               // Generate veneer
               // The +8 below is to undo the PC-bias compensation done by the object producer
               SymbolExtra *extra = makeArmSymbolExtra(oc, ELF_R_SYM(info), S+imm+8, 0, is_target_thm);
               // The -8 below is to compensate for PC bias
               offset = (StgWord32) &extra->jumpIsland - P - 8;
               offset &= ~1; // Clear thumb indicator bit
            } else if (is_target_thm && ELF_R_TYPE(info) == R_ARM_CALL) {
               StgWord32 cond = (*word & 0xf0000000) >> 28;
               if (cond == 0xe) {
                  // Change instruction to BLX
                  *word |= 0xf0000000; // Set first nibble
                  *word = (*word & ~0x01ffffff)
                        | ((offset >> 2) & 0x00ffffff)  // imm24
                        | ((offset & 0x2) << 23);       // H
                  break;
               } else {
                  errorBelch("%s: Can't transition from ARM to Thumb when cond != 0xe\n",
                        oc->fileName);
                  return 0;
               }
            }

            offset >>= 2;
            *word = (*word & ~0x00ffffff)
                  | (offset & 0x00ffffff);
            break;
         }

         case R_ARM_MOVT_ABS:
         case R_ARM_MOVW_ABS_NC:
         {
            StgWord32 *word = (StgWord32 *)P;
            StgInt32 offset = ((*word & 0xf0000) >> 4)
                            | (*word & 0xfff);
            // Sign extend from 16 to 32 bits
            offset = (offset ^ 0x8000) - 0x8000;

            offset += S;
            if (ELF_R_TYPE(info) == R_ARM_MOVT_ABS)
               offset >>= 16;
            else
               offset |= T;

            *word = (*word & 0xfff0f000)
                  | ((offset & 0xf000) << 4)
                  | (offset & 0x0fff);
            break;
         }

         case R_ARM_THM_CALL:
         case R_ARM_THM_JUMP24:
         {
            StgWord16 *upper = (StgWord16 *)P;
            StgWord16 *lower = (StgWord16 *)(P + 2);

            int overflow;
            int to_thm = (*lower >> 12) & 1;
            int sign = (*upper >> 10) & 1;
            int j1, j2, i1, i2;

            // Decode immediate value
            j1 = (*lower >> 13) & 1; i1 = ~(j1 ^ sign) & 1;
            j2 = (*lower >> 11) & 1; i2 = ~(j2 ^ sign) & 1;
            StgInt32 imm = (sign << 24)
                         | (i1 << 23)
                         | (i2 << 22)
                         | ((*upper & 0x03ff) << 12)
                         | ((*lower & 0x07ff) << 1);

            // Sign extend 25 to 32 bits
            if (imm & 0x01000000)
               imm -= 0x02000000;

            offset = ((imm + S) | T) - P;
            overflow = offset <= (StgWord32)0xff000000 || offset >= (StgWord32)0x01000000;

            if ((!is_target_thm && ELF_R_TYPE(info) == R_ARM_THM_JUMP24) || overflow) {
               // Generate veneer
               SymbolExtra *extra = makeArmSymbolExtra(oc, ELF_R_SYM(info), S+imm+4, 1, is_target_thm);
               offset = (StgWord32) &extra->jumpIsland - P - 4;
               to_thm = 1;
            } else if (!is_target_thm && ELF_R_TYPE(info) == R_ARM_THM_CALL) {
               offset &= ~0x3;
               to_thm = 0;
            }

            // Reencode instruction
            i1 = ~(offset >> 23) & 1; j1 = sign ^ i1;
            i2 = ~(offset >> 22) & 1; j2 = sign ^ i2;
            *upper = ( (*upper & 0xf800)
                   | (sign << 10)
                   | ((offset >> 12) & 0x03ff) );
            *lower = ( (*lower & 0xd000)
                   | (j1 << 13)
                   | (to_thm << 12)
                   | (j2 << 11)
                   | ((offset >> 1) & 0x07ff) );
            break;
         }

         case R_ARM_THM_MOVT_ABS:
         case R_ARM_THM_MOVW_ABS_NC:
         {
            StgWord16 *upper = (StgWord16 *)P;
            StgWord16 *lower = (StgWord16 *)(P + 2);
            StgInt32 offset = ((*upper & 0x000f) << 12)
                            | ((*upper & 0x0400) << 1)
                            | ((*lower & 0x7000) >> 4)
                            | (*lower & 0x00ff);

            offset = (offset ^ 0x8000) - 0x8000; // Sign extend
            offset += S;
            if (ELF_R_TYPE(info) == R_ARM_THM_MOVW_ABS_NC)
                   offset |= T;
            else if (ELF_R_TYPE(info) == R_ARM_THM_MOVT_ABS)
                   offset >>= 16;

            *upper = ( (*upper & 0xfbf0)
                   | ((offset & 0xf000) >> 12)
                   | ((offset & 0x0800) >> 1) );
            *lower = ( (*lower & 0x8f00)
                   | ((offset & 0x0700) << 4)
                   | (offset & 0x00ff) );
            break;
         }

         case R_ARM_THM_JUMP8:
         {
            StgWord16 *word = (StgWord16 *)P;
            StgWord offset = *word & 0x01fe;
            offset += S - P;
            if (!is_target_thm) {
               errorBelch("%s: Thumb to ARM transition with JUMP8 relocation not supported\n",
                     oc->fileName);
               return 0;
            }

            *word = (*word & ~0x01fe)
                  | (offset & 0x01fe);
            break;
         }

         case R_ARM_THM_JUMP11:
         {
            StgWord16 *word = (StgWord16 *)P;
            StgWord offset = *word & 0x0ffe;
            offset += S - P;
            if (!is_target_thm) {
               errorBelch("%s: Thumb to ARM transition with JUMP11 relocation not supported\n",
                     oc->fileName);
               return 0;
            }

            *word = (*word & ~0x0ffe)
                  | (offset & 0x0ffe);
            break;
         }

#        endif // arm_HOST_ARCH

         default:
            errorBelch("%s: unhandled ELF relocation(Rel) type %" FMT_Word "\n",
                  oc->fileName, (W_)ELF_R_TYPE(info));
            return 0;
      }

   }
   return 1;
}

/* Do ELF relocations for which explicit addends are supplied.
   sparc-solaris relocations appear to be of this form. */
static int
do_Elf_Rela_relocations ( ObjectCode* oc, char* ehdrC,
                          Elf_Shdr* shdr, int shnum )
{
   int j;
   char *symbol = NULL;
   Elf_Rela* rtab = (Elf_Rela*) (ehdrC + shdr[shnum].sh_offset);
   Elf_Sym*  stab;
   char*     strtab;
   int         nent = shdr[shnum].sh_size / sizeof(Elf_Rela);
   int symtab_shndx = shdr[shnum].sh_link;
   int strtab_shndx = shdr[symtab_shndx].sh_link;
#if defined(DEBUG) || defined(sparc_HOST_ARCH) || defined(ia64_HOST_ARCH) || defined(powerpc_HOST_ARCH) || defined(x86_64_HOST_ARCH)
   /* This #ifdef only serves to avoid unused-var warnings. */
   Elf_Addr targ;
   int target_shndx = shdr[shnum].sh_info;
#endif

   stab  = (Elf_Sym*) (ehdrC + shdr[ symtab_shndx ].sh_offset);
   strtab= (char*)    (ehdrC + shdr[ strtab_shndx ].sh_offset);
#if defined(DEBUG) || defined(sparc_HOST_ARCH) || defined(ia64_HOST_ARCH) || defined(powerpc_HOST_ARCH) || defined(x86_64_HOST_ARCH)
   /* This #ifdef only serves to avoid set-but-not-used warnings */
   targ  = (Elf_Addr) (ehdrC + shdr[ target_shndx ].sh_offset);
#endif
   IF_DEBUG(linker,debugBelch( "relocations for section %d using symtab %d\n",
                          target_shndx, symtab_shndx ));

   for (j = 0; j < nent; j++) {
#if defined(DEBUG) || defined(sparc_HOST_ARCH) || defined(ia64_HOST_ARCH) || defined(powerpc_HOST_ARCH) || defined(x86_64_HOST_ARCH)
      /* This #ifdef only serves to avoid unused-var warnings. */
      Elf_Addr  offset = rtab[j].r_offset;
      Elf_Addr  P      = targ + offset;
      Elf_Addr  A      = rtab[j].r_addend;
#endif
#if defined(sparc_HOST_ARCH) || defined(ia64_HOST_ARCH) || defined(powerpc_HOST_ARCH) || defined(x86_64_HOST_ARCH)
      Elf_Addr  value;
#endif
      Elf_Addr  info   = rtab[j].r_info;
      Elf_Addr  S;
      void*     S_tmp;
#     if defined(sparc_HOST_ARCH)
      Elf_Word* pP = (Elf_Word*)P;
      Elf_Word  w1, w2;
#     elif defined(powerpc_HOST_ARCH)
      Elf_Sword delta;
#     endif

      IF_DEBUG(linker,debugBelch( "Rel entry %3d is raw(%6p %6p %6p)   ",
                             j, (void*)offset, (void*)info,
                                (void*)A ));
      if (!info) {
         IF_DEBUG(linker,debugBelch( " ZERO" ));
         S = 0;
      } else {
         Elf_Sym sym = stab[ELF_R_SYM(info)];
         /* First see if it is a local symbol. */
         if (ELF_ST_BIND(sym.st_info) == STB_LOCAL) {
            /* Yes, so we can get the address directly from the ELF symbol
               table. */
            symbol = sym.st_name==0 ? "(noname)" : strtab+sym.st_name;
            S = (Elf_Addr)
                (ehdrC + shdr[ sym.st_shndx ].sh_offset
                       + stab[ELF_R_SYM(info)].st_value);
#ifdef ELF_FUNCTION_DESC
            /* Make a function descriptor for this function */
            if (S && ELF_ST_TYPE(sym.st_info) == STT_FUNC) {
               S = allocateFunctionDesc(S + A);
               A = 0;
            }
#endif
         } else {
            /* No, so look up the name in our global table. */
            symbol = strtab + sym.st_name;
            S_tmp = lookupSymbol( symbol );
            S = (Elf_Addr)S_tmp;

#ifdef ELF_FUNCTION_DESC
            /* If a function, already a function descriptor - we would
               have to copy it to add an offset. */
            if (S && (ELF_ST_TYPE(sym.st_info) == STT_FUNC) && (A != 0))
               errorBelch("%s: function %s with addend %p", oc->fileName, symbol, (void *)A);
#endif
         }
         if (!S) {
           errorBelch("%s: unknown symbol `%s'", oc->fileName, symbol);
           return 0;
         }
         IF_DEBUG(linker,debugBelch( "`%s' resolves to %p", symbol, (void*)S ));
      }

      IF_DEBUG(linker,debugBelch("Reloc: P = %p   S = %p   A = %p\n",
                                        (void*)P, (void*)S, (void*)A ));
      /* checkProddableBlock ( oc, (void*)P ); */

#if defined(sparc_HOST_ARCH) || defined(ia64_HOST_ARCH) || defined(powerpc_HOST_ARCH) || defined(x86_64_HOST_ARCH)
      value = S + A;
#endif

      switch (ELF_R_TYPE(info)) {
#        if defined(sparc_HOST_ARCH)
         case R_SPARC_WDISP30:
            w1 = *pP & 0xC0000000;
            w2 = (Elf_Word)((value - P) >> 2);
            ASSERT((w2 & 0xC0000000) == 0);
            w1 |= w2;
            *pP = w1;
            break;
         case R_SPARC_HI22:
            w1 = *pP & 0xFFC00000;
            w2 = (Elf_Word)(value >> 10);
            ASSERT((w2 & 0xFFC00000) == 0);
            w1 |= w2;
            *pP = w1;
            break;
         case R_SPARC_LO10:
            w1 = *pP & ~0x3FF;
            w2 = (Elf_Word)(value & 0x3FF);
            ASSERT((w2 & ~0x3FF) == 0);
            w1 |= w2;
            *pP = w1;
            break;

         /* According to the Sun documentation:
            R_SPARC_UA32
            This relocation type resembles R_SPARC_32, except it refers to an
            unaligned word. That is, the word to be relocated must be treated
            as four separate bytes with arbitrary alignment, not as a word
            aligned according to the architecture requirements.
         */
         case R_SPARC_UA32:
            w2  = (Elf_Word)value;

            // SPARC doesn't do misaligned writes of 32 bit words,
            //       so we have to do this one byte-at-a-time.
            char *pPc   = (char*)pP;
            pPc[0]      = (char) ((Elf_Word)(w2 & 0xff000000) >> 24);
            pPc[1]      = (char) ((Elf_Word)(w2 & 0x00ff0000) >> 16);
            pPc[2]      = (char) ((Elf_Word)(w2 & 0x0000ff00) >> 8);
            pPc[3]      = (char) ((Elf_Word)(w2 & 0x000000ff));
            break;

         case R_SPARC_32:
            w2 = (Elf_Word)value;
            *pP = w2;
            break;
#        elif defined(powerpc_HOST_ARCH)
         case R_PPC_ADDR16_LO:
            *(Elf32_Half*) P = value;
            break;

         case R_PPC_ADDR16_HI:
            *(Elf32_Half*) P = value >> 16;
            break;

         case R_PPC_ADDR16_HA:
            *(Elf32_Half*) P = (value + 0x8000) >> 16;
            break;

         case R_PPC_ADDR32:
            *(Elf32_Word *) P = value;
            break;

         case R_PPC_REL32:
            *(Elf32_Word *) P = value - P;
            break;

         case R_PPC_REL24:
            delta = value - P;

            if( delta << 6 >> 6 != delta )
            {
               value = (Elf_Addr) (&makeSymbolExtra( oc, ELF_R_SYM(info), value )
                                        ->jumpIsland);
               delta = value - P;

               if( value == 0 || delta << 6 >> 6 != delta )
               {
                  barf( "Unable to make SymbolExtra for #%d",
                        ELF_R_SYM(info) );
                  return 0;
               }
            }

            *(Elf_Word *) P = (*(Elf_Word *) P & 0xfc000003)
                                          | (delta & 0x3fffffc);
            break;
#        endif

#if x86_64_HOST_ARCH
      case R_X86_64_64:
          *(Elf64_Xword *)P = value;
          break;

      case R_X86_64_PC32:
      {
#if defined(ALWAYS_PIC)
          barf("R_X86_64_PC32 relocation, but ALWAYS_PIC.");
#else
          StgInt64 off = value - P;
          if (off >= 0x7fffffffL || off < -0x80000000L) {
#if X86_64_ELF_NONPIC_HACK
              StgInt64 pltAddress = (StgInt64) &makeSymbolExtra(oc, ELF_R_SYM(info), S)
                                                -> jumpIsland;
              off = pltAddress + A - P;
#else
              barf("R_X86_64_PC32 relocation out of range: %s = %p\nRecompile %s with -fPIC.",
                   symbol, off, oc->fileName );
#endif
          }
          *(Elf64_Word *)P = (Elf64_Word)off;
#endif
          break;
      }

      case R_X86_64_PC64:
      {
          StgInt64 off = value - P;
          *(Elf64_Word *)P = (Elf64_Word)off;
          break;
      }

      case R_X86_64_32:
#if defined(ALWAYS_PIC)
          barf("R_X86_64_32 relocation, but ALWAYS_PIC.");
#else
          if (value >= 0x7fffffffL) {
#if X86_64_ELF_NONPIC_HACK
              StgInt64 pltAddress = (StgInt64) &makeSymbolExtra(oc, ELF_R_SYM(info), S)
                                                -> jumpIsland;
              value = pltAddress + A;
#else
              barf("R_X86_64_32 relocation out of range: %s = %p\nRecompile %s with -fPIC.",
                   symbol, value, oc->fileName );
#endif
          }
          *(Elf64_Word *)P = (Elf64_Word)value;
#endif
          break;

      case R_X86_64_32S:
#if defined(ALWAYS_PIC)
          barf("R_X86_64_32S relocation, but ALWAYS_PIC.");
#else
          if ((StgInt64)value > 0x7fffffffL || (StgInt64)value < -0x80000000L) {
#if X86_64_ELF_NONPIC_HACK
              StgInt64 pltAddress = (StgInt64) &makeSymbolExtra(oc, ELF_R_SYM(info), S)
                                                -> jumpIsland;
              value = pltAddress + A;
#else
              barf("R_X86_64_32S relocation out of range: %s = %p\nRecompile %s with -fPIC.",
                   symbol, value, oc->fileName );
#endif
          }
          *(Elf64_Sword *)P = (Elf64_Sword)value;
#endif
          break;

      case R_X86_64_GOTPCREL:
      {
          StgInt64 gotAddress = (StgInt64) &makeSymbolExtra(oc, ELF_R_SYM(info), S)->addr;
          StgInt64 off = gotAddress + A - P;
          *(Elf64_Word *)P = (Elf64_Word)off;
          break;
      }
#if defined(dragonfly_HOST_OS)
      case R_X86_64_GOTTPOFF:
      {
#if defined(ALWAYS_PIC)
          barf("R_X86_64_GOTTPOFF relocation, but ALWAYS_PIC.");
#else
        /* determine the offset of S to the current thread's tls
           area 
           XXX: Move this to the beginning of function */
          struct tls_info ti;
          get_tls_area(0, &ti, sizeof(ti));
          /* make entry in GOT that contains said offset */
          StgInt64 gotEntry = (StgInt64) &makeSymbolExtra(oc, ELF_R_SYM(info), 
                                         (S - (Elf64_Addr)(ti.base)))->addr;
          *(Elf64_Word *)P = gotEntry + A - P;
#endif
          break;
      }
#endif



      case R_X86_64_PLT32:
      {
#if defined(ALWAYS_PIC)
          barf("R_X86_64_PLT32 relocation, but ALWAYS_PIC.");
#else
          StgInt64 off = value - P;
          if (off >= 0x7fffffffL || off < -0x80000000L) {
              StgInt64 pltAddress = (StgInt64) &makeSymbolExtra(oc, ELF_R_SYM(info), S)
                                                    -> jumpIsland;
              off = pltAddress + A - P;
          }
          *(Elf64_Word *)P = (Elf64_Word)off;
#endif
          break;
      }
#endif

         default:
            errorBelch("%s: unhandled ELF relocation(RelA) type %" FMT_Word "\n",
                  oc->fileName, (W_)ELF_R_TYPE(info));
            return 0;
      }

   }
   return 1;
}

static int
ocResolve_ELF ( ObjectCode* oc )
{
   int   shnum, ok;
   char*     ehdrC = (char*)(oc->image);
   Elf_Ehdr* ehdr  = (Elf_Ehdr*) ehdrC;
   Elf_Shdr* shdr  = (Elf_Shdr*) (ehdrC + ehdr->e_shoff);

   /* Process the relocation sections. */
   for (shnum = 0; shnum < ehdr->e_shnum; shnum++) {
      if (shdr[shnum].sh_type == SHT_REL) {
         ok = do_Elf_Rel_relocations ( oc, ehdrC, shdr, shnum );
         if (!ok) return ok;
      }
      else
      if (shdr[shnum].sh_type == SHT_RELA) {
         ok = do_Elf_Rela_relocations ( oc, ehdrC, shdr, shnum );
         if (!ok) return ok;
      }
   }

#if defined(powerpc_HOST_ARCH) || defined(arm_HOST_ARCH)
   ocFlushInstructionCache( oc );
#endif

   return 1;
}

/*
 * PowerPC & X86_64 ELF specifics
 */

#if defined(powerpc_HOST_ARCH) || defined(x86_64_HOST_ARCH) || defined(arm_HOST_ARCH)

static int ocAllocateSymbolExtras_ELF( ObjectCode *oc )
{
  Elf_Ehdr *ehdr;
  Elf_Shdr* shdr;
  int i;

  ehdr = (Elf_Ehdr *) oc->image;
  shdr = (Elf_Shdr *) ( ((char *)oc->image) + ehdr->e_shoff );

  for( i = 0; i < ehdr->e_shnum; i++ )
    if( shdr[i].sh_type == SHT_SYMTAB )
      break;

  if( i == ehdr->e_shnum )
  {
    // Not having a symbol table is not in principle a problem.
    // When an object file has no symbols then the 'strip' program
    // typically will remove the symbol table entirely.
    IF_DEBUG(linker, debugBelch( "The ELF file %s contains no symtab\n",
             oc->archiveMemberName ? oc->archiveMemberName : oc->fileName ));
    return 1;
  }

  if( shdr[i].sh_entsize != sizeof( Elf_Sym ) )
  {
    errorBelch( "The entry size (%d) of the symtab isn't %d\n",
      (int) shdr[i].sh_entsize, (int) sizeof( Elf_Sym ) );

    return 0;
  }

  return ocAllocateSymbolExtras( oc, shdr[i].sh_size / sizeof( Elf_Sym ), 0 );
}

#endif /* powerpc */

#endif /* ELF */

/* --------------------------------------------------------------------------
 * Mach-O specifics
 * ------------------------------------------------------------------------*/

#if defined(OBJFORMAT_MACHO)

/*
  Support for MachO linking on Darwin/MacOS X
  by Wolfgang Thaller (wolfgang.thaller@gmx.net)

  I hereby formally apologize for the hackish nature of this code.
  Things that need to be done:
  *) implement ocVerifyImage_MachO
  *) add still more sanity checks.
*/

#if x86_64_HOST_ARCH || powerpc64_HOST_ARCH
#define mach_header mach_header_64
#define segment_command segment_command_64
#define section section_64
#define nlist nlist_64
#endif

#ifdef powerpc_HOST_ARCH
static int
ocAllocateSymbolExtras_MachO(ObjectCode* oc)
{
    struct mach_header *header = (struct mach_header *) oc->image;
    struct load_command *lc = (struct load_command *) (header + 1);
    unsigned i;

    IF_DEBUG(linker, debugBelch("ocAllocateSymbolExtras_MachO: start\n"));

    for (i = 0; i < header->ncmds; i++) {
        if (lc->cmd == LC_SYMTAB) {

                // Find out the first and last undefined external
                // symbol, so we don't have to allocate too many
            // jump islands/GOT entries.

            struct symtab_command *symLC = (struct symtab_command *) lc;
            unsigned min = symLC->nsyms, max = 0;
            struct nlist *nlist =
                symLC ? (struct nlist*) ((char*) oc->image + symLC->symoff)
                      : NULL;

            for (i = 0; i < symLC->nsyms; i++) {

                if (nlist[i].n_type & N_STAB) {
                    ;
                } else if (nlist[i].n_type & N_EXT) {

                    if((nlist[i].n_type & N_TYPE) == N_UNDF
                        && (nlist[i].n_value == 0)) {

                        if (i < min) {
                            min = i;
                        }

                        if (i > max) {
                            max = i;
                    }
                }
            }
            }

            if (max >= min) {
                return ocAllocateSymbolExtras(oc, max - min + 1, min);
            }

            break;
        }

        lc = (struct load_command *) ( ((char *)lc) + lc->cmdsize );
    }

    return ocAllocateSymbolExtras(oc,0,0);
}

#endif
#ifdef x86_64_HOST_ARCH
static int
ocAllocateSymbolExtras_MachO(ObjectCode* oc)
{
    struct mach_header *header = (struct mach_header *) oc->image;
    struct load_command *lc = (struct load_command *) (header + 1);
    unsigned i;

    IF_DEBUG(linker, debugBelch("ocAllocateSymbolExtras_MachO: start\n"));

    for (i = 0; i < header->ncmds; i++) {
        if (lc->cmd == LC_SYMTAB) {

                // Just allocate one entry for every symbol
            struct symtab_command *symLC = (struct symtab_command *) lc;

            IF_DEBUG(linker, debugBelch("ocAllocateSymbolExtras_MachO: allocate %d symbols\n", symLC->nsyms));
            IF_DEBUG(linker, debugBelch("ocAllocateSymbolExtras_MachO: done\n"));
            return ocAllocateSymbolExtras(oc, symLC->nsyms, 0);
        }

        lc = (struct load_command *) ( ((char *)lc) + lc->cmdsize );
    }

    IF_DEBUG(linker, debugBelch("ocAllocateSymbolExtras_MachO: allocated no symbols\n"));
    IF_DEBUG(linker, debugBelch("ocAllocateSymbolExtras_MachO: done\n"));
    return ocAllocateSymbolExtras(oc,0,0);
}
#endif

static int
ocVerifyImage_MachO(ObjectCode * oc)
{
    char *image = (char*) oc->image;
    struct mach_header *header = (struct mach_header*) image;

    IF_DEBUG(linker, debugBelch("ocVerifyImage_MachO: start\n"));

#if x86_64_HOST_ARCH || powerpc64_HOST_ARCH
    if(header->magic != MH_MAGIC_64) {
        errorBelch("Could not load image %s: bad magic!\n"
                   "  Expected %08x (64bit), got %08x%s\n",
                   oc->fileName, MH_MAGIC_64, header->magic,
                   header->magic == MH_MAGIC ? " (32bit)." : ".");
        return 0;
    }
#else
    if(header->magic != MH_MAGIC) {
        errorBelch("Could not load image %s: bad magic!\n"
                   "  Expected %08x (32bit), got %08x%s\n",
                   oc->fileName, MH_MAGIC, header->magic,
                   header->magic == MH_MAGIC_64 ? " (64bit)." : ".");
        return 0;
    }
#endif

    // FIXME: do some more verifying here
    IF_DEBUG(linker, debugBelch("ocVerifyImage_MachO: done\n"));
    return 1;
}

static int
resolveImports(
    ObjectCode* oc,
    char *image,
    struct symtab_command *symLC,
    struct section *sect,    // ptr to lazy or non-lazy symbol pointer section
    unsigned long *indirectSyms,
    struct nlist *nlist)
{
    unsigned i;
    size_t itemSize = 4;

    IF_DEBUG(linker, debugBelch("resolveImports: start\n"));

#if i386_HOST_ARCH
    int isJumpTable = 0;

    if (strcmp(sect->sectname,"__jump_table") == 0) {
        isJumpTable = 1;
        itemSize = 5;
        ASSERT(sect->reserved2 == itemSize);
    }

#endif

    for(i = 0; i * itemSize < sect->size; i++)
    {
        // according to otool, reserved1 contains the first index into the indirect symbol table
        struct nlist *symbol = &nlist[indirectSyms[sect->reserved1+i]];
        char *nm = image + symLC->stroff + symbol->n_un.n_strx;
        void *addr = NULL;

        IF_DEBUG(linker, debugBelch("resolveImports: resolving %s\n", nm));

        if ((symbol->n_type & N_TYPE) == N_UNDF
            && (symbol->n_type & N_EXT) && (symbol->n_value != 0)) {
            addr = (void*) (symbol->n_value);
            IF_DEBUG(linker, debugBelch("resolveImports: undefined external %s has value %p\n", nm, addr));
        } else {
            addr = lookupSymbol(nm);
            IF_DEBUG(linker, debugBelch("resolveImports: looking up %s, %p\n", nm, addr));
        }

        if (addr == NULL)
        {
	    errorBelch("\nlookupSymbol failed in resolveImports\n"
		       "%s: unknown symbol `%s'", oc->fileName, nm);
            return 0;
        }
        ASSERT(addr);

#if i386_HOST_ARCH
        if (isJumpTable) {
            checkProddableBlock(oc,image + sect->offset + i*itemSize, 5);

            *(image + sect->offset + i * itemSize) = 0xe9; // jmp opcode
            *(unsigned*)(image + sect->offset + i*itemSize + 1)
                = (char*)addr - (image + sect->offset + i*itemSize + 5);
        }
        else
#endif
        {
            checkProddableBlock(oc,
                                ((void**)(image + sect->offset)) + i,
                                sizeof(void *));
            ((void**)(image + sect->offset))[i] = addr;
        }
    }

    IF_DEBUG(linker, debugBelch("resolveImports: done\n"));
    return 1;
}

static unsigned long
relocateAddress(
    ObjectCode* oc,
    int nSections,
    struct section* sections,
    unsigned long address)
{
    int i;
    IF_DEBUG(linker, debugBelch("relocateAddress: start\n"));
    for (i = 0; i < nSections; i++)
    {
            IF_DEBUG(linker, debugBelch("    relocating address in section %d\n", i));
        if (sections[i].addr <= address
            && address < sections[i].addr + sections[i].size)
        {
            return (unsigned long)oc->image
                    + sections[i].offset + address - sections[i].addr;
        }
    }
    barf("Invalid Mach-O file:"
         "Address out of bounds while relocating object file");
    return 0;
}

static int
relocateSection(
    ObjectCode* oc,
    char *image,
    struct symtab_command *symLC, struct nlist *nlist,
    int nSections, struct section* sections, struct section *sect)
{
    struct relocation_info *relocs;
    int i, n;

    IF_DEBUG(linker, debugBelch("relocateSection: start\n"));

    if(!strcmp(sect->sectname,"__la_symbol_ptr"))
        return 1;
    else if(!strcmp(sect->sectname,"__nl_symbol_ptr"))
        return 1;
    else if(!strcmp(sect->sectname,"__la_sym_ptr2"))
        return 1;
    else if(!strcmp(sect->sectname,"__la_sym_ptr3"))
        return 1;

    n = sect->nreloc;
    IF_DEBUG(linker, debugBelch("relocateSection: number of relocations: %d\n", n));

    relocs = (struct relocation_info*) (image + sect->reloff);

    for(i = 0; i < n; i++)
    {
#ifdef x86_64_HOST_ARCH
        struct relocation_info *reloc = &relocs[i];

        char    *thingPtr = image + sect->offset + reloc->r_address;
        uint64_t thing;
        /* We shouldn't need to initialise this, but gcc on OS X 64 bit
           complains that it may be used uninitialized if we don't */
        uint64_t value = 0;
        uint64_t baseValue;
        int type = reloc->r_type;

	IF_DEBUG(linker, debugBelch("relocateSection: relocation %d\n", i));
	IF_DEBUG(linker, debugBelch("               : type      = %d\n", reloc->r_type));
	IF_DEBUG(linker, debugBelch("               : address   = %d\n", reloc->r_address));
	IF_DEBUG(linker, debugBelch("               : symbolnum = %u\n", reloc->r_symbolnum));
	IF_DEBUG(linker, debugBelch("               : pcrel     = %d\n", reloc->r_pcrel));
	IF_DEBUG(linker, debugBelch("               : length    = %d\n", reloc->r_length));
	IF_DEBUG(linker, debugBelch("               : extern    = %d\n", reloc->r_extern));
	IF_DEBUG(linker, debugBelch("               : type      = %d\n", reloc->r_type));

        switch(reloc->r_length)
        {
            case 0:
                checkProddableBlock(oc,thingPtr,1);
                thing = *(uint8_t*)thingPtr;
                baseValue = (uint64_t)thingPtr + 1;
                break;
            case 1:
                checkProddableBlock(oc,thingPtr,2);
                thing = *(uint16_t*)thingPtr;
                baseValue = (uint64_t)thingPtr + 2;
                break;
            case 2:
                checkProddableBlock(oc,thingPtr,4);
                thing = *(uint32_t*)thingPtr;
                baseValue = (uint64_t)thingPtr + 4;
                break;
            case 3:
                checkProddableBlock(oc,thingPtr,8);
                thing = *(uint64_t*)thingPtr;
                baseValue = (uint64_t)thingPtr + 8;
                break;
            default:
                barf("Unknown size.");
        }

        IF_DEBUG(linker,
                 debugBelch("relocateSection: length = %d, thing = %" PRId64 ", baseValue = %p\n",
                            reloc->r_length, thing, (char *)baseValue));

        if (type == X86_64_RELOC_GOT
         || type == X86_64_RELOC_GOT_LOAD)
        {
            struct nlist *symbol = &nlist[reloc->r_symbolnum];
            char *nm = image + symLC->stroff + symbol->n_un.n_strx;
	    void *addr = NULL;

            IF_DEBUG(linker, debugBelch("relocateSection: making jump island for %s, extern = %d, X86_64_RELOC_GOT\n", nm, reloc->r_extern));

            ASSERT(reloc->r_extern);
	    if (reloc->r_extern == 0) {
		    errorBelch("\nrelocateSection: global offset table relocation for symbol with r_extern == 0\n");
	    }

	    if (symbol->n_type & N_EXT) {
		    // The external bit is set, meaning the symbol is exported,
		    // and therefore can be looked up in this object module's
		    // symtab, or it is undefined, meaning dlsym must be used
		    // to resolve it.

		    addr = lookupSymbol(nm);
		    IF_DEBUG(linker, debugBelch("relocateSection: looked up %s, "
						"external X86_64_RELOC_GOT or X86_64_RELOC_GOT_LOAD\n", nm));
		    IF_DEBUG(linker, debugBelch("               : addr = %p\n", addr));

		    if (addr == NULL) {
			    errorBelch("\nlookupSymbol failed in relocateSection (RELOC_GOT)\n"
				       "%s: unknown symbol `%s'", oc->fileName, nm);
			    return 0;
		    }
	    } else {
		    IF_DEBUG(linker, debugBelch("relocateSection: %s is not an exported symbol\n", nm));

		    // The symbol is not exported, or defined in another
		    // module, so it must be in the current object module,
		    // at the location given by the section index and
		    // symbol address (symbol->n_value)

		    if ((symbol->n_type & N_TYPE) == N_SECT) {
			    addr = (void *)relocateAddress(oc, nSections, sections, symbol->n_value);
			    IF_DEBUG(linker, debugBelch("relocateSection: calculated relocation %p of "
							"non-external X86_64_RELOC_GOT or X86_64_RELOC_GOT_LOAD\n",
							(void *)symbol->n_value));
			    IF_DEBUG(linker, debugBelch("               : addr = %p\n", addr));
		    } else {
			    errorBelch("\nrelocateSection: %s is not exported,"
				       " and should be defined in a section, but isn't!\n", nm);
		    }
	    }

            value = (uint64_t) &makeSymbolExtra(oc, reloc->r_symbolnum, (unsigned long)addr)->addr;

            type = X86_64_RELOC_SIGNED;
        }
        else if (reloc->r_extern)
        {
            struct nlist *symbol = &nlist[reloc->r_symbolnum];
            char *nm = image + symLC->stroff + symbol->n_un.n_strx;
	    void *addr = NULL;

            IF_DEBUG(linker, debugBelch("relocateSection: looking up external symbol %s\n", nm));
            IF_DEBUG(linker, debugBelch("               : type  = %d\n", symbol->n_type));
            IF_DEBUG(linker, debugBelch("               : sect  = %d\n", symbol->n_sect));
            IF_DEBUG(linker, debugBelch("               : desc  = %d\n", symbol->n_desc));
            IF_DEBUG(linker, debugBelch("               : value = %p\n", (void *)symbol->n_value));

            if ((symbol->n_type & N_TYPE) == N_SECT) {
                value = relocateAddress(oc, nSections, sections,
                                        symbol->n_value);
                IF_DEBUG(linker, debugBelch("relocateSection, defined external symbol %s, relocated address %p\n", nm, (void *)value));
            }
            else {
                addr = lookupSymbol(nm);
		if (addr == NULL)
		{
		     errorBelch("\nlookupSymbol failed in relocateSection (relocate external)\n"
				"%s: unknown symbol `%s'", oc->fileName, nm);
		     return 0;
		}

		value = (uint64_t) addr;
                IF_DEBUG(linker, debugBelch("relocateSection: external symbol %s, address %p\n", nm, (void *)value));
            }
        }
        else
        {
	    // If the relocation is not through the global offset table
	    // or external, then set the value to the baseValue.  This
	    // will leave displacements into the __const section
	    // unchanged (as they ought to be).

	    value = baseValue;
        }

        IF_DEBUG(linker, debugBelch("relocateSection: value = %p\n", (void *)value));

        if (type == X86_64_RELOC_BRANCH)
        {
            if((int32_t)(value - baseValue) != (int64_t)(value - baseValue))
            {
                ASSERT(reloc->r_extern);
                value = (uint64_t) &makeSymbolExtra(oc, reloc->r_symbolnum, value)
                                        -> jumpIsland;
            }
            ASSERT((int32_t)(value - baseValue) == (int64_t)(value - baseValue));
            type = X86_64_RELOC_SIGNED;
        }

        switch(type)
        {
            case X86_64_RELOC_UNSIGNED:
                ASSERT(!reloc->r_pcrel);
                thing += value;
                break;
            case X86_64_RELOC_SIGNED:
            case X86_64_RELOC_SIGNED_1:
            case X86_64_RELOC_SIGNED_2:
            case X86_64_RELOC_SIGNED_4:
                ASSERT(reloc->r_pcrel);
                thing += value - baseValue;
                break;
            case X86_64_RELOC_SUBTRACTOR:
                ASSERT(!reloc->r_pcrel);
                thing -= value;
                break;
            default:
                barf("unkown relocation");
        }

        switch(reloc->r_length)
        {
            case 0:
                *(uint8_t*)thingPtr = thing;
                break;
            case 1:
                *(uint16_t*)thingPtr = thing;
                break;
            case 2:
                *(uint32_t*)thingPtr = thing;
                break;
            case 3:
                *(uint64_t*)thingPtr = thing;
                break;
        }
#else
        if(relocs[i].r_address & R_SCATTERED)
        {
            struct scattered_relocation_info *scat =
                (struct scattered_relocation_info*) &relocs[i];

            if(!scat->r_pcrel)
            {
                if(scat->r_length == 2)
                {
                    unsigned long word = 0;
                    unsigned long* wordPtr = (unsigned long*) (image + sect->offset + scat->r_address);

                    /* In this check we assume that sizeof(unsigned long) = 2 * sizeof(unsigned short)
                       on powerpc_HOST_ARCH */
                    checkProddableBlock(oc,wordPtr,sizeof(unsigned long));

                    // Note on relocation types:
                    // i386 uses the GENERIC_RELOC_* types,
                    // while ppc uses special PPC_RELOC_* types.
                    // *_RELOC_VANILLA and *_RELOC_PAIR have the same value
                    // in both cases, all others are different.
                    // Therefore, we use GENERIC_RELOC_VANILLA
                    // and GENERIC_RELOC_PAIR instead of the PPC variants,
                    // and use #ifdefs for the other types.

                    // Step 1: Figure out what the relocated value should be
                    if (scat->r_type == GENERIC_RELOC_VANILLA) {
                        word = *wordPtr
                             + (unsigned long) relocateAddress(oc,
                                                                nSections,
                                                                sections,
                                                                scat->r_value)
                                        - scat->r_value;
                    }
#ifdef powerpc_HOST_ARCH
                    else if(scat->r_type == PPC_RELOC_SECTDIFF
                        || scat->r_type == PPC_RELOC_LO16_SECTDIFF
                        || scat->r_type == PPC_RELOC_HI16_SECTDIFF
                        || scat->r_type == PPC_RELOC_HA16_SECTDIFF
                        || scat->r_type == PPC_RELOC_LOCAL_SECTDIFF)
#else
                    else if(scat->r_type == GENERIC_RELOC_SECTDIFF
                        || scat->r_type == GENERIC_RELOC_LOCAL_SECTDIFF)
#endif
                    {
                        struct scattered_relocation_info *pair =
                                (struct scattered_relocation_info*) &relocs[i+1];

                        if (!pair->r_scattered || pair->r_type != GENERIC_RELOC_PAIR) {
                            barf("Invalid Mach-O file: "
                                 "RELOC_*_SECTDIFF not followed by RELOC_PAIR");
                        }

                        word = (unsigned long)
                               (relocateAddress(oc, nSections, sections, scat->r_value)
                              - relocateAddress(oc, nSections, sections, pair->r_value));
                        i++;
                    }
#ifdef powerpc_HOST_ARCH
                    else if(scat->r_type == PPC_RELOC_HI16
                         || scat->r_type == PPC_RELOC_LO16
                         || scat->r_type == PPC_RELOC_HA16
                         || scat->r_type == PPC_RELOC_LO14)
                    {   // these are generated by label+offset things
                        struct relocation_info *pair = &relocs[i+1];

                        if ((pair->r_address & R_SCATTERED) || pair->r_type != PPC_RELOC_PAIR) {
                            barf("Invalid Mach-O file: "
                                 "PPC_RELOC_* not followed by PPC_RELOC_PAIR");
                        }

                        if(scat->r_type == PPC_RELOC_LO16)
                        {
                            word = ((unsigned short*) wordPtr)[1];
                            word |= ((unsigned long) relocs[i+1].r_address & 0xFFFF) << 16;
                        }
                        else if(scat->r_type == PPC_RELOC_LO14)
                        {
                            barf("Unsupported Relocation: PPC_RELOC_LO14");
                            word = ((unsigned short*) wordPtr)[1] & 0xFFFC;
                            word |= ((unsigned long) relocs[i+1].r_address & 0xFFFF) << 16;
                        }
                        else if(scat->r_type == PPC_RELOC_HI16)
                        {
                            word = ((unsigned short*) wordPtr)[1] << 16;
                            word |= ((unsigned long) relocs[i+1].r_address & 0xFFFF);
                        }
                        else if(scat->r_type == PPC_RELOC_HA16)
                        {
                            word = ((unsigned short*) wordPtr)[1] << 16;
                            word += ((short)relocs[i+1].r_address & (short)0xFFFF);
                        }


                        word += (unsigned long) relocateAddress(oc, nSections, sections, scat->r_value)
                                                - scat->r_value;

                        i++;
                    }
 #endif
                    else {
                        barf ("Don't know how to handle this Mach-O "
                              "scattered relocation entry: "
                              "object file %s; entry type %ld; "
                              "address %#lx\n",
                              OC_INFORMATIVE_FILENAME(oc),
                              scat->r_type,
                              scat->r_address);
                        return 0;
                     }

#ifdef powerpc_HOST_ARCH
                    if(scat->r_type == GENERIC_RELOC_VANILLA
                        || scat->r_type == PPC_RELOC_SECTDIFF)
#else
                    if(scat->r_type == GENERIC_RELOC_VANILLA
                        || scat->r_type == GENERIC_RELOC_SECTDIFF
                        || scat->r_type == GENERIC_RELOC_LOCAL_SECTDIFF)
#endif
                    {
                        *wordPtr = word;
                    }
#ifdef powerpc_HOST_ARCH
                    else if (scat->r_type == PPC_RELOC_LO16_SECTDIFF
                          || scat->r_type == PPC_RELOC_LO16)
                    {
                        ((unsigned short*) wordPtr)[1] = word & 0xFFFF;
                    }
                    else if (scat->r_type == PPC_RELOC_HI16_SECTDIFF
                          || scat->r_type == PPC_RELOC_HI16)
                    {
                        ((unsigned short*) wordPtr)[1] = (word >> 16) & 0xFFFF;
                    }
                    else if (scat->r_type == PPC_RELOC_HA16_SECTDIFF
                          || scat->r_type == PPC_RELOC_HA16)
                    {
                        ((unsigned short*) wordPtr)[1] = ((word >> 16) & 0xFFFF)
                            + ((word & (1<<15)) ? 1 : 0);
                    }
#endif
                }
                else
                {
                    barf("Can't handle Mach-O scattered relocation entry "
                         "with this r_length tag: "
                         "object file %s; entry type %ld; "
                         "r_length tag %ld; address %#lx\n",
                         OC_INFORMATIVE_FILENAME(oc),
                         scat->r_type,
                         scat->r_length,
                         scat->r_address);
                    return 0;
                }
            }
            else /* scat->r_pcrel */
            {
                barf("Don't know how to handle *PC-relative* Mach-O "
                     "scattered relocation entry: "
                     "object file %s; entry type %ld; address %#lx\n",
                     OC_INFORMATIVE_FILENAME(oc),
                     scat->r_type,
                     scat->r_address);
               return 0;
            }

        }
        else /* !(relocs[i].r_address & R_SCATTERED) */
        {
            struct relocation_info *reloc = &relocs[i];
            if (reloc->r_pcrel && !reloc->r_extern) {
                IF_DEBUG(linker, debugBelch("relocateSection: pc relative but not external, skipping\n"));
                continue;
            }

            if (reloc->r_length == 2) {
                unsigned long word = 0;
#ifdef powerpc_HOST_ARCH
                unsigned long jumpIsland = 0;
                long offsetToJumpIsland = 0xBADBAD42; // initialise to bad value
                                                      // to avoid warning and to catch
                                                      // bugs.
#endif

                unsigned long* wordPtr = (unsigned long*) (image + sect->offset + reloc->r_address);

                /* In this check we assume that sizeof(unsigned long) = 2 * sizeof(unsigned short)
                   on powerpc_HOST_ARCH */
                checkProddableBlock(oc,wordPtr, sizeof(unsigned long));

                if (reloc->r_type == GENERIC_RELOC_VANILLA) {
                    word = *wordPtr;
                }
#ifdef powerpc_HOST_ARCH
                else if (reloc->r_type == PPC_RELOC_LO16) {
                    word = ((unsigned short*) wordPtr)[1];
                    word |= ((unsigned long) relocs[i+1].r_address & 0xFFFF) << 16;
                }
                else if (reloc->r_type == PPC_RELOC_HI16) {
                    word = ((unsigned short*) wordPtr)[1] << 16;
                    word |= ((unsigned long) relocs[i+1].r_address & 0xFFFF);
                }
                else if (reloc->r_type == PPC_RELOC_HA16) {
                    word = ((unsigned short*) wordPtr)[1] << 16;
                    word += ((short)relocs[i+1].r_address & (short)0xFFFF);
                }
                else if (reloc->r_type == PPC_RELOC_BR24) {
                    word = *wordPtr;
                    word = (word & 0x03FFFFFC) | ((word & 0x02000000) ? 0xFC000000 : 0);
                }
#endif
                else {
                    barf("Can't handle this Mach-O relocation entry "
                         "(not scattered): "
                         "object file %s; entry type %ld; address %#lx\n",
                         OC_INFORMATIVE_FILENAME(oc),
                         reloc->r_type,
                         reloc->r_address);
                    return 0;
                }

                if (!reloc->r_extern) {
                    long delta = sections[reloc->r_symbolnum-1].offset
                        - sections[reloc->r_symbolnum-1].addr
                        + ((long) image);

                    word += delta;
                }
                else {
                    struct nlist *symbol = &nlist[reloc->r_symbolnum];
                    char *nm = image + symLC->stroff + symbol->n_un.n_strx;
                    void *symbolAddress = lookupSymbol(nm);

                    if (!symbolAddress) {
                        errorBelch("\nunknown symbol `%s'", nm);
                        return 0;
                    }

                    if (reloc->r_pcrel) {
#ifdef powerpc_HOST_ARCH
                            // In the .o file, this should be a relative jump to NULL
                            // and we'll change it to a relative jump to the symbol
                        ASSERT(word + reloc->r_address == 0);
                        jumpIsland = (unsigned long)
                                        &makeSymbolExtra(oc,
                                                         reloc->r_symbolnum,
                                                         (unsigned long) symbolAddress)
                                         -> jumpIsland;
                        if (jumpIsland != 0) {
                            offsetToJumpIsland = word + jumpIsland
                                - (((long)image) + sect->offset - sect->addr);
                        }
#endif
                        word += (unsigned long) symbolAddress
                                - (((long)image) + sect->offset - sect->addr);
                    }
                    else {
                        word += (unsigned long) symbolAddress;
                    }
                }

                if (reloc->r_type == GENERIC_RELOC_VANILLA) {
                    *wordPtr = word;
                    continue;
                }
#ifdef powerpc_HOST_ARCH
                else if(reloc->r_type == PPC_RELOC_LO16)
                {
                    ((unsigned short*) wordPtr)[1] = word & 0xFFFF;
                    i++;
                    continue;
                }
                else if(reloc->r_type == PPC_RELOC_HI16)
                {
                    ((unsigned short*) wordPtr)[1] = (word >> 16) & 0xFFFF;
                    i++;
                    continue;
                }
                else if(reloc->r_type == PPC_RELOC_HA16)
                {
                    ((unsigned short*) wordPtr)[1] = ((word >> 16) & 0xFFFF)
                        + ((word & (1<<15)) ? 1 : 0);
                    i++;
                    continue;
                }
                else if(reloc->r_type == PPC_RELOC_BR24)
                {
                    if ((word & 0x03) != 0) {
                        barf("%s: unconditional relative branch with a displacement "
                             "which isn't a multiple of 4 bytes: %#lx",
                             OC_INFORMATIVE_FILENAME(oc),
                             word);
                    }

                    if((word & 0xFE000000) != 0xFE000000 &&
                        (word & 0xFE000000) != 0x00000000) {
                        // The branch offset is too large.
                        // Therefore, we try to use a jump island.
                        if (jumpIsland == 0) {
                            barf("%s: unconditional relative branch out of range: "
                                 "no jump island available: %#lx",
                                 OC_INFORMATIVE_FILENAME(oc),
                                 word);
                        }

                        word = offsetToJumpIsland;

                        if((word & 0xFE000000) != 0xFE000000 &&
                            (word & 0xFE000000) != 0x00000000) {
                            barf("%s: unconditional relative branch out of range: "
                                 "jump island out of range: %#lx",
                                 OC_INFORMATIVE_FILENAME(oc),
                                 word);
                    }
                    }
                    *wordPtr = (*wordPtr & 0xFC000003) | (word & 0x03FFFFFC);
                    continue;
                }
#endif
            }
            else
            {
                 barf("Can't handle Mach-O relocation entry (not scattered) "
                      "with this r_length tag: "
                      "object file %s; entry type %ld; "
                      "r_length tag %ld; address %#lx\n",
                      OC_INFORMATIVE_FILENAME(oc),
                      reloc->r_type,
                      reloc->r_length,
                      reloc->r_address);
                 return 0;
            }
        }
#endif
    }

    IF_DEBUG(linker, debugBelch("relocateSection: done\n"));
    return 1;
}

static int
ocGetNames_MachO(ObjectCode* oc)
{
    char *image = (char*) oc->image;
    struct mach_header *header = (struct mach_header*) image;
    struct load_command *lc = (struct load_command*) (image + sizeof(struct mach_header));
    unsigned i,curSymbol = 0;
    struct segment_command *segLC = NULL;
    struct section *sections;
    struct symtab_command *symLC = NULL;
    struct nlist *nlist;
    unsigned long commonSize = 0;
    char    *commonStorage = NULL;
    unsigned long commonCounter;

    IF_DEBUG(linker,debugBelch("ocGetNames_MachO: start\n"));

    for(i=0;i<header->ncmds;i++)
    {
        if (lc->cmd == LC_SEGMENT || lc->cmd == LC_SEGMENT_64) {
            segLC = (struct segment_command*) lc;
        }
        else if (lc->cmd == LC_SYMTAB) {
            symLC = (struct symtab_command*) lc;
        }

        lc = (struct load_command *) ( ((char*)lc) + lc->cmdsize );
    }

    sections = (struct section*) (segLC+1);
    nlist = symLC ? (struct nlist*) (image + symLC->symoff)
                  : NULL;

    if (!segLC) {
        barf("ocGetNames_MachO: no segment load command");
    }

    IF_DEBUG(linker, debugBelch("ocGetNames_MachO: will load %d sections\n", segLC->nsects));
    for(i=0;i<segLC->nsects;i++)
    {
        IF_DEBUG(linker, debugBelch("ocGetNames_MachO: section %d\n", i));

        if (sections[i].size == 0) {
            IF_DEBUG(linker, debugBelch("ocGetNames_MachO: found a zero length section, skipping\n"));
            continue;
        }

        if((sections[i].flags & SECTION_TYPE) == S_ZEROFILL)
        {
#ifdef USE_MMAP
            char * zeroFillArea = mmapForLinker(sections[i].size, MAP_ANONYMOUS, -1);
            memset(zeroFillArea, 0, sections[i].size);
#else
            char * zeroFillArea = stgCallocBytes(1,sections[i].size,
                                      "ocGetNames_MachO(common symbols)");
#endif
            sections[i].offset = zeroFillArea - image;
        }

        if (!strcmp(sections[i].sectname,"__text")) {

            IF_DEBUG(linker, debugBelch("ocGetNames_MachO: adding __text section\n"));
            addSection(oc, SECTIONKIND_CODE_OR_RODATA,
                (void*) (image + sections[i].offset),
                (void*) (image + sections[i].offset + sections[i].size));
        }
        else if (!strcmp(sections[i].sectname,"__const")) {

            IF_DEBUG(linker, debugBelch("ocGetNames_MachO: adding __const section\n"));
            addSection(oc, SECTIONKIND_RWDATA,
                (void*) (image + sections[i].offset),
                (void*) (image + sections[i].offset + sections[i].size));
        }
        else if (!strcmp(sections[i].sectname,"__data")) {

            IF_DEBUG(linker, debugBelch("ocGetNames_MachO: adding __data section\n"));
            addSection(oc, SECTIONKIND_RWDATA,
                (void*) (image + sections[i].offset),
                (void*) (image + sections[i].offset + sections[i].size));
        }
        else if(!strcmp(sections[i].sectname,"__bss")
                || !strcmp(sections[i].sectname,"__common")) {

            IF_DEBUG(linker, debugBelch("ocGetNames_MachO: adding __bss section\n"));
            addSection(oc, SECTIONKIND_RWDATA,
                (void*) (image + sections[i].offset),
                (void*) (image + sections[i].offset + sections[i].size));
        }
        addProddableBlock(oc,
                          (void *) (image + sections[i].offset),
                                        sections[i].size);
    }

        // count external symbols defined here
    oc->n_symbols = 0;
    if (symLC) {
        for (i = 0; i < symLC->nsyms; i++) {
            if (nlist[i].n_type & N_STAB) {
                ;
            }
            else if(nlist[i].n_type & N_EXT)
            {
                if((nlist[i].n_type & N_TYPE) == N_UNDF
                    && (nlist[i].n_value != 0))
                {
                    commonSize += nlist[i].n_value;
                    oc->n_symbols++;
                }
                else if((nlist[i].n_type & N_TYPE) == N_SECT)
                    oc->n_symbols++;
            }
        }
    }
    IF_DEBUG(linker, debugBelch("ocGetNames_MachO: %d external symbols\n", oc->n_symbols));
    oc->symbols = stgMallocBytes(oc->n_symbols * sizeof(char*),
                                   "ocGetNames_MachO(oc->symbols)");

    if(symLC)
    {
        for(i=0;i<symLC->nsyms;i++)
        {
            if(nlist[i].n_type & N_STAB)
                ;
            else if((nlist[i].n_type & N_TYPE) == N_SECT)
            {
                if(nlist[i].n_type & N_EXT)
                {
                    char *nm = image + symLC->stroff + nlist[i].n_un.n_strx;
                    if ((nlist[i].n_desc & N_WEAK_DEF) && lookupSymbol(nm)) {
                        // weak definition, and we already have a definition
                        IF_DEBUG(linker, debugBelch("    weak: %s\n", nm));
                    }
                    else
                    {
                            IF_DEBUG(linker, debugBelch("ocGetNames_MachO: inserting %s\n", nm));
                            ghciInsertStrHashTable(oc->fileName, symhash, nm,
                                                    image
                                                    + sections[nlist[i].n_sect-1].offset
                                                    - sections[nlist[i].n_sect-1].addr
                                                    + nlist[i].n_value);
                            oc->symbols[curSymbol++] = nm;
                    }
                }
                else
                {
                    IF_DEBUG(linker, debugBelch("ocGetNames_MachO: \t...not external, skipping\n"));
                }
            }
            else
            {
                IF_DEBUG(linker, debugBelch("ocGetNames_MachO: \t...not defined in this section, skipping\n"));
            }
        }
    }

    commonStorage = stgCallocBytes(1,commonSize,"ocGetNames_MachO(common symbols)");
    commonCounter = (unsigned long)commonStorage;

    if (symLC) {
        for (i = 0; i < symLC->nsyms; i++) {
            if((nlist[i].n_type & N_TYPE) == N_UNDF
             && (nlist[i].n_type & N_EXT)
             && (nlist[i].n_value != 0)) {

                char *nm = image + symLC->stroff + nlist[i].n_un.n_strx;
                unsigned long sz = nlist[i].n_value;

                nlist[i].n_value = commonCounter;

                IF_DEBUG(linker, debugBelch("ocGetNames_MachO: inserting common symbol: %s\n", nm));
                ghciInsertStrHashTable(oc->fileName, symhash, nm,
                                       (void*)commonCounter);
                oc->symbols[curSymbol++] = nm;

                commonCounter += sz;
            }
        }
    }

    IF_DEBUG(linker, debugBelch("ocGetNames_MachO: done\n"));
    return 1;
}

static int
ocResolve_MachO(ObjectCode* oc)
{
    char *image = (char*) oc->image;
    struct mach_header *header = (struct mach_header*) image;
    struct load_command *lc = (struct load_command*) (image + sizeof(struct mach_header));
    unsigned i;
    struct segment_command *segLC = NULL;
    struct section *sections;
    struct symtab_command *symLC = NULL;
    struct dysymtab_command *dsymLC = NULL;
    struct nlist *nlist;

    IF_DEBUG(linker, debugBelch("ocResolve_MachO: start\n"));
    for (i = 0; i < header->ncmds; i++)
    {
        if (lc->cmd == LC_SEGMENT || lc->cmd == LC_SEGMENT_64) {
            segLC = (struct segment_command*) lc;
            IF_DEBUG(linker, debugBelch("ocResolve_MachO: found a 32 or 64 bit segment load command\n"));
        }
        else if (lc->cmd == LC_SYMTAB) {
            symLC = (struct symtab_command*) lc;
            IF_DEBUG(linker, debugBelch("ocResolve_MachO: found a symbol table load command\n"));
        }
        else if (lc->cmd == LC_DYSYMTAB) {
            dsymLC = (struct dysymtab_command*) lc;
            IF_DEBUG(linker, debugBelch("ocResolve_MachO: found a dynamic symbol table load command\n"));
        }

        lc = (struct load_command *) ( ((char*)lc) + lc->cmdsize );
    }

    sections = (struct section*) (segLC+1);
    nlist = symLC ? (struct nlist*) (image + symLC->symoff)
                  : NULL;

    if(dsymLC)
    {
        unsigned long *indirectSyms
            = (unsigned long*) (image + dsymLC->indirectsymoff);

        IF_DEBUG(linker, debugBelch("ocResolve_MachO: resolving dsymLC\n"));
        for (i = 0; i < segLC->nsects; i++)
        {
            if(    !strcmp(sections[i].sectname,"__la_symbol_ptr")
                || !strcmp(sections[i].sectname,"__la_sym_ptr2")
                || !strcmp(sections[i].sectname,"__la_sym_ptr3"))
            {
                if(!resolveImports(oc,image,symLC,&sections[i],indirectSyms,nlist))
                    return 0;
            }
            else if(!strcmp(sections[i].sectname,"__nl_symbol_ptr")
                ||  !strcmp(sections[i].sectname,"__pointers"))
            {
                if(!resolveImports(oc,image,symLC,&sections[i],indirectSyms,nlist))
                    return 0;
            }
            else if(!strcmp(sections[i].sectname,"__jump_table"))
            {
                if(!resolveImports(oc,image,symLC,&sections[i],indirectSyms,nlist))
                    return 0;
            }
            else
            {
                IF_DEBUG(linker, debugBelch("ocResolve_MachO: unknown section\n"));
            }
        }
    }

    for(i=0;i<segLC->nsects;i++)
    {
            IF_DEBUG(linker, debugBelch("ocResolve_MachO: relocating section %d\n", i));

        if (!relocateSection(oc,image,symLC,nlist,segLC->nsects,sections,&sections[i]))
            return 0;
    }

#if defined (powerpc_HOST_ARCH)
    ocFlushInstructionCache( oc );
#endif

    return 1;
}

#ifdef powerpc_HOST_ARCH
/*
 * The Mach-O object format uses leading underscores. But not everywhere.
 * There is a small number of runtime support functions defined in
 * libcc_dynamic.a whose name does not have a leading underscore.
 * As a consequence, we can't get their address from C code.
 * We have to use inline assembler just to take the address of a function.
 * Yuck.
 */

extern void* symbolsWithoutUnderscore[];

static void
machoInitSymbolsWithoutUnderscore(void)
{
    void **p = symbolsWithoutUnderscore;
    __asm__ volatile(".globl _symbolsWithoutUnderscore\n.data\n_symbolsWithoutUnderscore:");

#undef SymI_NeedsProto
#define SymI_NeedsProto(x)  \
    __asm__ volatile(".long " # x);

    RTS_MACHO_NOUNDERLINE_SYMBOLS

    __asm__ volatile(".text");

#undef SymI_NeedsProto
#define SymI_NeedsProto(x)  \
    ghciInsertStrHashTable("(GHCi built-in symbols)", symhash, #x, *p++);

    RTS_MACHO_NOUNDERLINE_SYMBOLS

#undef SymI_NeedsProto
}
#endif

#ifndef USE_MMAP
/*
 * Figure out by how much to shift the entire Mach-O file in memory
 * when loading so that its single segment ends up 16-byte-aligned
 */
static int
machoGetMisalignment( FILE * f )
{
    struct mach_header header;
    int misalignment;

    {
        int n = fread(&header, sizeof(header), 1, f);
        if (n != 1) {
            barf("machoGetMisalignment: can't read the Mach-O header");
        }
    }
    fseek(f, -sizeof(header), SEEK_CUR);

#if x86_64_HOST_ARCH || powerpc64_HOST_ARCH
    if(header.magic != MH_MAGIC_64) {
        barf("Bad magic. Expected: %08x, got: %08x.",
             MH_MAGIC_64, header.magic);
    }
#else
    if(header.magic != MH_MAGIC) {
        barf("Bad magic. Expected: %08x, got: %08x.",
             MH_MAGIC, header.magic);
    }
#endif

    misalignment = (header.sizeofcmds + sizeof(header))
                    & 0xF;

    return misalignment ? (16 - misalignment) : 0;
}
#endif

#endif<|MERGE_RESOLUTION|>--- conflicted
+++ resolved
@@ -1022,99 +1022,6 @@
 #endif
 
 
-<<<<<<< HEAD
-#define RTS_SYMBOLS                                     \
-      Maybe_Stable_Names                                \
-      RTS_TICKY_SYMBOLS                                 \
-      SymI_HasProto(StgReturn)                          \
-      SymI_HasProto(stg_enter_info)                     \
-      SymI_HasProto(stg_gc_void_info)                   \
-      SymI_HasProto(__stg_gc_enter_1)                   \
-      SymI_HasProto(stg_gc_noregs)                      \
-      SymI_HasProto(stg_gc_unpt_r1_info)                \
-      SymI_HasProto(stg_gc_unpt_r1)                     \
-      SymI_HasProto(stg_gc_unbx_r1_info)                \
-      SymI_HasProto(stg_gc_unbx_r1)                     \
-      SymI_HasProto(stg_gc_f1_info)                     \
-      SymI_HasProto(stg_gc_f1)                          \
-      SymI_HasProto(stg_gc_d1_info)                     \
-      SymI_HasProto(stg_gc_d1)                          \
-      SymI_HasProto(stg_gc_l1_info)                     \
-      SymI_HasProto(stg_gc_l1)                          \
-      SymI_HasProto(__stg_gc_fun)                       \
-      SymI_HasProto(stg_gc_fun_info)                    \
-      SymI_HasProto(stg_gc_gen)                         \
-      SymI_HasProto(stg_gc_gen_info)                    \
-      SymI_HasProto(stg_gc_gen_hp)                      \
-      SymI_HasProto(stg_gc_ut)                          \
-      SymI_HasProto(stg_gen_yield)                      \
-      SymI_HasProto(stg_yield_noregs)                   \
-      SymI_HasProto(stg_yield_to_interpreter)           \
-      SymI_HasProto(stg_gen_block)                      \
-      SymI_HasProto(stg_block_noregs)                   \
-      SymI_HasProto(stg_block_1)                        \
-      SymI_HasProto(stg_block_takemvar)                 \
-      SymI_HasProto(stg_block_putmvar)                  \
-      MAIN_CAP_SYM                                      \
-      SymI_HasProto(MallocFailHook)                     \
-      SymI_HasProto(OnExitHook)                         \
-      SymI_HasProto(OutOfHeapHook)                      \
-      SymI_HasProto(StackOverflowHook)                  \
-      SymI_HasProto(addDLL)                             \
-      SymI_HasProto(__int_encodeDouble)                 \
-      SymI_HasProto(__word_encodeDouble)                \
-      SymI_HasProto(__2Int_encodeDouble)                \
-      SymI_HasProto(__int_encodeFloat)                  \
-      SymI_HasProto(__word_encodeFloat)                 \
-      SymI_HasProto(stg_atomicallyzh)                   \
-      SymI_HasProto(barf)                               \
-      SymI_HasProto(debugBelch)                         \
-      SymI_HasProto(errorBelch)                         \
-      SymI_HasProto(sysErrorBelch)                      \
-      SymI_HasProto(stg_getMaskingStatezh)              \
-      SymI_HasProto(stg_maskAsyncExceptionszh)          \
-      SymI_HasProto(stg_maskUninterruptiblezh)          \
-      SymI_HasProto(stg_catchzh)                        \
-      SymI_HasProto(stg_catchRetryzh)                   \
-      SymI_HasProto(stg_catchSTMzh)                     \
-      SymI_HasProto(stg_checkzh)                        \
-      SymI_HasProto(closure_flags)                      \
-      SymI_HasProto(cmp_thread)                         \
-      SymI_HasProto(createAdjustor)                     \
-      SymI_HasProto(stg_decodeDoublezu2Intzh)           \
-      SymI_HasProto(stg_decodeFloatzuIntzh)             \
-      SymI_HasProto(defaultsHook)                       \
-      SymI_HasProto(stg_delayzh)                        \
-      SymI_HasProto(stg_deRefWeakzh)                    \
-      SymI_HasProto(stg_deRefStablePtrzh)               \
-      SymI_HasProto(dirty_MUT_VAR)                      \
-      SymI_HasProto(stg_forkzh)                         \
-      SymI_HasProto(stg_forkOnzh)                       \
-      SymI_HasProto(stg_newSContzh)                     \
-      SymI_HasProto(stg_getSContzh)                     \
-      SymI_HasProto(stg_atomicSwitchzh)                 \
-      SymI_HasProto(stg_sleepCapabilityzh)              \
-      SymI_HasProto(stg_getSContIdzh)                   \
-      SymI_HasProto(stg_getSContCapabilityzh)           \
-      SymI_HasProto(stg_defaultUpcallErrorzh)           \
-      SymI_HasProto(stg_getCurrentCapabilityzh)         \
-      SymI_HasProto(stg_getSLSzh)                       \
-      SymI_HasProto(stg_setSLSzh)                       \
-      SymI_HasProto(stg_killSContzh)                    \
-      SymI_HasProto(stg_getStatusTVarzh)                \
-      SymI_HasProto(stg_setScheduleSContActionzh)       \
-      SymI_HasProto(stg_getScheduleSContActionzh)       \
-      SymI_HasProto(stg_setYieldControlActionzh)        \
-      SymI_HasProto(stg_getYieldControlActionzh)        \
-      SymI_HasProto(stg_setFinalizzerzh)                \
-      SymI_HasProto(stg_scheduleThreadOnFreeCapzh)      \
-      SymI_HasProto(stg_setSContCapabilityzh)           \
-      SymI_HasProto(stg_isThreadBoundzh)                \
-      SymI_HasProto(forkProcess)                        \
-      SymI_HasProto(forkOS_createThread)                \
-      SymI_HasProto(forkOS_createThreadForSCont)        \
-      SymI_HasProto(freeHaskellFunctionPtr)             \
-=======
 #define RTS_SYMBOLS                                                     \
       Maybe_Stable_Names                                                \
       RTS_TICKY_SYMBOLS                                                 \
@@ -1182,10 +1089,30 @@
       SymI_HasProto(dirty_TVAR)                                         \
       SymI_HasProto(stg_forkzh)                                         \
       SymI_HasProto(stg_forkOnzh)                                       \
+      SymI_HasProto(stg_newSContzh)                     								\
+      SymI_HasProto(stg_getSContzh)                     								\
+      SymI_HasProto(stg_atomicSwitchzh)                 								\
+      SymI_HasProto(stg_sleepCapabilityzh)              								\
+      SymI_HasProto(stg_getSContIdzh)                   								\
+      SymI_HasProto(stg_getSContCapabilityzh)           								\
+      SymI_HasProto(stg_defaultUpcallErrorzh)           								\
+      SymI_HasProto(stg_getCurrentCapabilityzh)         								\
+      SymI_HasProto(stg_getSLSzh)                       								\
+      SymI_HasProto(stg_setSLSzh)                       								\
+      SymI_HasProto(stg_killSContzh)                    								\
+      SymI_HasProto(stg_getStatusTVarzh)                								\
+      SymI_HasProto(stg_setScheduleSContActionzh)       								\
+      SymI_HasProto(stg_getScheduleSContActionzh)       								\
+      SymI_HasProto(stg_setYieldControlActionzh)        								\
+      SymI_HasProto(stg_getYieldControlActionzh)        								\
+      SymI_HasProto(stg_setFinalizzerzh)                								\
+      SymI_HasProto(stg_scheduleThreadOnFreeCapzh)                      \
+      SymI_HasProto(stg_setSContCapabilityzh)                           \
+      SymI_HasProto(stg_isThreadBoundzh)                                \
       SymI_HasProto(forkProcess)                                        \
       SymI_HasProto(forkOS_createThread)                                \
+      SymI_HasProto(forkOS_createThreadForSCont)                        \
       SymI_HasProto(freeHaskellFunctionPtr)                             \
->>>>>>> 96ce0b02
       SymI_HasProto(getOrSetGHCConcSignalSignalHandlerStore)            \
       SymI_HasProto(getOrSetGHCConcWindowsPendingDelaysStore)           \
       SymI_HasProto(getOrSetGHCConcWindowsIOManagerThreadStore)         \
@@ -5392,12 +5319,12 @@
           barf("R_X86_64_GOTTPOFF relocation, but ALWAYS_PIC.");
 #else
         /* determine the offset of S to the current thread's tls
-           area 
+           area
            XXX: Move this to the beginning of function */
           struct tls_info ti;
           get_tls_area(0, &ti, sizeof(ti));
           /* make entry in GOT that contains said offset */
-          StgInt64 gotEntry = (StgInt64) &makeSymbolExtra(oc, ELF_R_SYM(info), 
+          StgInt64 gotEntry = (StgInt64) &makeSymbolExtra(oc, ELF_R_SYM(info),
                                          (S - (Elf64_Addr)(ti.base)))->addr;
           *(Elf64_Word *)P = gotEntry + A - P;
 #endif
