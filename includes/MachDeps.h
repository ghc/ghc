/* -----------------------------------------------------------------------------
 *
 * (c) The University of Glasgow 2002
 *
 * Definitions that characterise machine specific properties of basic
 * types (C & Haskell) of a target platform.
 *
 * NB: Keep in sync with HsFFI.h and StgTypes.h.
 * NB: THIS FILE IS INCLUDED IN HASKELL SOURCE!
 *
 * To understand the structure of the RTS headers, see the wiki:
 *   http://ghc.haskell.org/trac/ghc/wiki/Commentary/SourceTree/Includes
 *
 * ---------------------------------------------------------------------------*/

#pragma once

/* Don't allow stage1 (cross-)compiler embed assumptions about target
 * platform. When ghc-stage1 is being built by ghc-stage0 is should not
 * refer to target defines. A few past examples:
 *  - https://ghc.haskell.org/trac/ghc/ticket/13491
 *  - https://phabricator.haskell.org/D3122
 *  - https://phabricator.haskell.org/D3405
 *
 * In those cases code change assumed target defines like SIZEOF_HSINT
 * are applied to host platform, not target platform.
 *
 * So what should be used instead in STAGE=1?
 *
 * To get host's equivalent of SIZEOF_HSINT you can use Bits instances:
 *    Data.Bits.finiteBitSize (0 :: Int)
 *
 * To get target's values it is preferred to use runtime target
 * configuration from 'targetPlatform :: DynFlags -> Platform'
 * record. A few wrappers are already defined and used throughout GHC:
 *    wORD_SIZE :: DynFlags -> Int
 *    wORD_SIZE dflags = pc_WORD_SIZE (sPlatformConstants (settings dflags))
 *
 * Hence we hide these macros from -DSTAGE=1
 */
#if !defined(STAGE) || STAGE >= 2

/* Don't allow stage1 (cross-)compiler embed assumptions about target
 * platform. When ghc-stage1 is being built by ghc-stage0 is should not
 * refer to target defines. A few past examples:
 *  - https://ghc.haskell.org/trac/ghc/ticket/13491
 *  - https://phabricator.haskell.org/D3122
 *  - https://phabricator.haskell.org/D3405
 *
 * In those cases code change assumed target defines like SIZEOF_HSINT
 * are applied to host platform, not target platform.
 *
 * So what should be used instead in STAGE=1?
 *
 * To get host's equivalent of SIZEOF_HSINT you can use Bits instances:
 *    Data.Bits.finiteBitSize (0 :: Int)
 *
 * To get target's values it is preferred to use runtime target
 * configuration from 'targetPlatform :: DynFlags -> Platform'
 * record. A few wrappers are already defined and used throughout GHC:
 *    wORD_SIZE :: DynFlags -> Int
 *    wORD_SIZE dflags = pc_WORD_SIZE (sPlatformConstants (settings dflags))
 *
 * Hence we hide these macros from -DSTAGE=1
 */
#if !defined(STAGE) || STAGE >= 2

/* Sizes of C types come from here... */
#include "ghcautoconf.h"

/* Sizes of Haskell types follow.  These sizes correspond to:
 *   - the number of bytes in the primitive type (eg. Int#)
 *   - the number of bytes in the external representation (eg. HsInt)
 *   - the scale offset used by writeFooOffAddr#
 *
 * In the heap, the type may take up more space: eg. SIZEOF_INT8 == 1,
 * but it takes up SIZEOF_HSWORD (4 or 8) bytes in the heap.
 */

#define SIZEOF_HSCHAR           SIZEOF_WORD32
#define ALIGNMENT_HSCHAR        ALIGNMENT_WORD32

#define SIZEOF_HSINT            SIZEOF_VOID_P
#define ALIGNMENT_HSINT         ALIGNMENT_VOID_P

#define SIZEOF_HSWORD           SIZEOF_VOID_P
#define ALIGNMENT_HSWORD        ALIGNMENT_VOID_P

#define SIZEOF_HSDOUBLE         SIZEOF_DOUBLE
#define ALIGNMENT_HSDOUBLE      ALIGNMENT_DOUBLE

#define SIZEOF_HSFLOAT          SIZEOF_FLOAT
#define ALIGNMENT_HSFLOAT       ALIGNMENT_FLOAT

#define SIZEOF_HSPTR            SIZEOF_VOID_P
#define ALIGNMENT_HSPTR         ALIGNMENT_VOID_P

#define SIZEOF_HSFUNPTR         SIZEOF_VOID_P
#define ALIGNMENT_HSFUNPTR      ALIGNMENT_VOID_P

#define SIZEOF_HSSTABLEPTR      SIZEOF_VOID_P
#define ALIGNMENT_HSSTABLEPTR   ALIGNMENT_VOID_P

#define SIZEOF_INT8             SIZEOF_INT8_T
#define ALIGNMENT_INT8          ALIGNMENT_INT8_T

#define SIZEOF_WORD8            SIZEOF_UINT8_T
#define ALIGNMENT_WORD8         ALIGNMENT_UINT8_T

#define SIZEOF_INT16            SIZEOF_INT16_T
#define ALIGNMENT_INT16         ALIGNMENT_INT16_T

#define SIZEOF_WORD16           SIZEOF_UINT16_T
#define ALIGNMENT_WORD16        ALIGNMENT_UINT16_T

#define SIZEOF_INT32            SIZEOF_INT32_T
#define ALIGNMENT_INT32         ALIGNMENT_INT32_T

#define SIZEOF_WORD32           SIZEOF_UINT32_T
#define ALIGNMENT_WORD32        ALIGNMENT_UINT32_T

#define SIZEOF_INT64            SIZEOF_INT64_T
#define ALIGNMENT_INT64         ALIGNMENT_INT64_T

#define SIZEOF_WORD64           SIZEOF_UINT64_T
#define ALIGNMENT_WORD64        ALIGNMENT_UINT64_T

#if !defined(WORD_SIZE_IN_BITS)
#if SIZEOF_HSWORD == 4
#define WORD_SIZE_IN_BITS       32
#define WORD_SIZE_IN_BITS_FLOAT 32.0
#else
#define WORD_SIZE_IN_BITS       64
#define WORD_SIZE_IN_BITS_FLOAT 64.0
#endif
#endif

#if !defined(TAG_BITS)
#if SIZEOF_HSWORD == 4
#define TAG_BITS                2
#else
#define TAG_BITS                3
#endif
#endif

#define TAG_MASK ((1 << TAG_BITS) - 1)

<<<<<<< HEAD
#endif /* !defined(STAGE) || STAGE >= 2 */

#endif /* MACHDEPS_H */
=======
#endif /* !defined(STAGE) || STAGE >= 2 */
>>>>>>> affdea82
<|MERGE_RESOLUTION|>--- conflicted
+++ resolved
@@ -145,10 +145,4 @@
 
 #define TAG_MASK ((1 << TAG_BITS) - 1)
 
-<<<<<<< HEAD
-#endif /* !defined(STAGE) || STAGE >= 2 */
-
-#endif /* MACHDEPS_H */
-=======
-#endif /* !defined(STAGE) || STAGE >= 2 */
->>>>>>> affdea82
+#endif /* !defined(STAGE) || STAGE >= 2 */