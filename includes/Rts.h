--- conflicted
+++ resolved
@@ -212,15 +212,6 @@
 DLL_IMPORT_RTS extern int    prog_argc;
 DLL_IMPORT_RTS extern char  *prog_name;
 
-<<<<<<< HEAD
-#ifdef mingw32_HOST_OS
-// We need these two from Haskell too
-void getWin32ProgArgv(int *argc, wchar_t **argv[]);
-void setWin32ProgArgv(int argc, wchar_t *argv[]);
-#endif
-
-=======
->>>>>>> affdea82
 void reportStackOverflow(StgTSO* tso);
 void reportHeapOverflow(void);
 
